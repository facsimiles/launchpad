= Modifications =

Objects available through the web interface, such as people, have a readable
interface which is available through direct attribute access.

    >>> from launchpadlib.testing.helpers import salgado_with_full_permissions
    >>> launchpad = salgado_with_full_permissions.login()

    >>> salgado = launchpad.people['salgado']
    >>> salgado.display_name
    u'Guilherme Salgado'

Some of these attributes can be changed.  For example, Salgado can change his
display name.  When changing attribute values though, the changes are not
pushed to the web service until the entry is explicitly saved.  This allows
Salgado to batch the changes over the wire for efficiency.

    >>> salgado.display_name = u'Salgado'
    >>> launchpad.people['salgado'].display_name
    u'Guilherme Salgado'

Once the changes are saved though, they are saved on the web service.

XXX BarryWarsaw 12-Jun-2008 We currently make no guarantees about the
synchronization between the local object's state and the remote
object's state.  Future development will add a "conditional PATCH"
feature based on Last-Modified/ETag headers; this will serve as a
transction number, so that if the two objects get out of sync, the
.lp_save() would fail.  Since this is not yet implemented, we will do
a [] lookup every time we want to guarantee that we have the
up-to-date state of the object.  The only other time we can make this
guarantee is when we change an attribute that causes a 301 'Moved
permanently' HTTP error, because we implicitly re-fetch the object's
state in that case.  However, this latter condition is not exposed
through the web service.

    >>> salgado.lp_save()
    >>> launchpad.people['salgado'].display_name
    u'Salgado'

The entry object is a normal Python object like any other. Attributes
of the entry, like 'display_name', are available as attributes on the
resource, and may be set. Only the attributes of the entry can be set
or read as Python attributes.

    >>> salgado.display_name = u'Guilherme Salgado'
    >>> salgado.is_great = True
    Traceback (most recent call last):
    ...
    AttributeError: 'Entry' object has no attribute 'is_great'

    >>> salgado.is_great
    Traceback (most recent call last):
    ...
    AttributeError: 'Entry' object has no attribute 'is_great'

The client can set more than one attribute on Salgado at a time:
they'll all be changed when the entry is saved.

    >>> print salgado.homepage_content
    None
    >>> salgado.hide_email_addresses
    False
    >>> print salgado.mailing_list_auto_subscribe_policy
    Ask me when I join a team

    >>> salgado.homepage_content = u'This is my home page.'
    >>> salgado.hide_email_addresses = True
    >>> salgado.mailing_list_auto_subscribe_policy = (
    ...     u'Never subscribe to mailing lists')
    >>> salgado.lp_save()
    >>> salgado = launchpad.people['salgado']

    >>> print salgado.homepage_content
    This is my home page.
    >>> salgado.hide_email_addresses
    True
    >>> print salgado.mailing_list_auto_subscribe_policy
    Never subscribe to mailing lists

Salgado cannot set his time zone to an illegal value.

    >>> from launchpadlib.errors import HTTPError
    >>> def print_error_on_save(entry):
    ...     try:
    ...         entry.lp_save()
    ...     except HTTPError, error:
    ...         for line in sorted(error.content.splitlines()):
    ...             print line
    ...     else:
    ...         print 'Did not get expected HTTPError!'

    >>> salgado.time_zone = 'SouthPole'
    >>> print_error_on_save(salgado)
    time_zone: u'SouthPole' isn't a valid token

Teams also have attributes that can be changed.  For example, Salgado creates
the most awesome team in the world.

    >>> bassists = launchpad.people.newTeam(
    ...     name='bassists', display_name='Awesome Rock Bass Players')

Then Salgado realizes he wants to express the awesomeness of this team in its
description.  Salgado also understands that anybody can achieve awesomeness.

    >>> print bassists.team_description
    None
    >>> bassists.subscription_policy
    u'Moderated Team'

    >>> bassists.team_description = (
    ...     u'The most important instrument in the world')
    >>> bassists.subscription_policy = u'Open Team'
    >>> bassists_copy = launchpad.people['bassists']
    >>> bassists.lp_save()

A resource object is automatically refreshed after saving.

    >>> print bassists.team_description
    The most important instrument in the world

Any other version of that resource will still have the old data.

    >>> print bassists_copy.team_description
    None

But you can also refresh a resource object manually.

    >>> bassists_copy.lp_refresh()
    >>> print bassists.team_description
    The most important instrument in the world
    >>> bassists.subscription_policy
    u'Open Team'

Some of a resource's attributes may take other resources as values.

    >>> bug_one = launchpad.bugs[1]
    >>> task = [task for task in bug_one.bug_tasks][0]
<<<<<<< HEAD
    >>> task.owner
    <launchpadlib.resource.Entry object ...>
    >>> task.owner.display_name
    u'Sample Person'

    >>> task.owner = salgado
    >>> task.lp_save()
    >>> task.lp_refresh()
    >>> task.owner.display_name
    u'Guilherme Salgado'
=======
    >>> print repr(task.owner)
    <person at http://api.launchpad.dev:8085/beta/~name12>
    >>> print task.owner
    http://api.launchpad.dev:8085/beta/~name12

    >>> task.owner = salgado
    >>> task.lp_save()
    >>> print task.owner
    http://api.launchpad.dev:8085/beta/~salgado
>>>>>>> e0650f7c

Resources may also be used as arguments to named operations.

    >>> task.assignee.display_name
    u'Mark Shuttleworth'
    >>> task.transitionToAssignee(assignee=salgado)
<<<<<<< HEAD
    >>> task.lp_refresh()
=======
>>>>>>> e0650f7c
    >>> task.assignee.display_name
    u'Guilherme Salgado'

    >>> salgado.inTeam(team=bassists)
    True


== Moving an entry ==

Salgado can actually rename and move his person by changing the 'name'
attribute.

    >>> salgado = launchpad.people['salgado']
    >>> salgado.name = u'guilherme'
    >>> salgado.lp_save()

Once this is done, he can no longer access his data through the old name.  But
Salgado's person is available through the new name.

    >>> launchpad.people['salgado']
    Traceback (most recent call last):
    ...
    KeyError: 'salgado'

    >>> launchpad.people['guilherme'].display_name
    u'Guilherme Salgado'

Under the covers though, a refresh of the original object has been retrieved
from Launchpad, so it's save to continue using, and changing it.

    >>> salgado.display_name = u'Salgado!'
    >>> salgado.lp_save()
    >>> launchpad.people['guilherme'].display_name
    u'Salgado!'

It's just as easy to move Salgado back to the old name.

    >>> salgado.name = u'salgado'
    >>> salgado.lp_save()
    >>> launchpad.people['guilherme']
    Traceback (most recent call last):
    ...
    KeyError: 'guilherme'

    >>> launchpad.people['salgado'].display_name
    u'Salgado!'


== Read-only attributes ==

Some attributes are read-only, such as a person's karma.

    >>> salgado.karma
    0
    >>> salgado.karma = 1000000
    >>> print_error_on_save(salgado)
    karma: You tried to modify a read-only attribute.

If Salgado tries to change several read-only attributes at the same time, he
gets useful feedback about his error.

    >>> salgado.date_created = u'2003-06-06T08:59:51.596025+00:00'
    >>> salgado.is_team = True
    >>> print_error_on_save(salgado)
    date_created: You tried to modify a read-only attribute.
    is_team: You tried to modify a read-only attribute.
    karma: You tried to modify a read-only attribute.<|MERGE_RESOLUTION|>--- conflicted
+++ resolved
@@ -136,18 +136,6 @@
 
     >>> bug_one = launchpad.bugs[1]
     >>> task = [task for task in bug_one.bug_tasks][0]
-<<<<<<< HEAD
-    >>> task.owner
-    <launchpadlib.resource.Entry object ...>
-    >>> task.owner.display_name
-    u'Sample Person'
-
-    >>> task.owner = salgado
-    >>> task.lp_save()
-    >>> task.lp_refresh()
-    >>> task.owner.display_name
-    u'Guilherme Salgado'
-=======
     >>> print repr(task.owner)
     <person at http://api.launchpad.dev:8085/beta/~name12>
     >>> print task.owner
@@ -157,17 +145,12 @@
     >>> task.lp_save()
     >>> print task.owner
     http://api.launchpad.dev:8085/beta/~salgado
->>>>>>> e0650f7c
 
 Resources may also be used as arguments to named operations.
 
     >>> task.assignee.display_name
     u'Mark Shuttleworth'
     >>> task.transitionToAssignee(assignee=salgado)
-<<<<<<< HEAD
-    >>> task.lp_refresh()
-=======
->>>>>>> e0650f7c
     >>> task.assignee.display_name
     u'Guilherme Salgado'
 
