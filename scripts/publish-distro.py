--- conflicted
+++ resolved
@@ -298,8 +298,6 @@
     txn.abort()
     sys.exit(1)
 
-<<<<<<< HEAD
-=======
 try:
     debug("Sanitising links in the pool.")
     dp.sanitiseLinks(['main', 'restricted', 'universe', 'multiverse'])
@@ -307,7 +305,6 @@
     logging.getLogger().exception("Bad muju while sanitising links.")
     sys.exit(1)
 
->>>>>>> 7fda5269
 debug("All done, committing before bed.")
 
 txn.commit()
