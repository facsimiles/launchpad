#!/usr/bin/env python
"""Upload processor.

Given a bunch of context information and a bunch of files, process them as
an upload to a distro/whatever within the launchpad.
"""

import os
import _pythonpath

from canonical.archivepublisher.uploadpolicy import policy_options
from canonical.archivepublisher.uploadprocessor import UploadProcessor
from canonical.config import config
<<<<<<< HEAD
from canonical.launchpad.scripts import (
    execute_zcml_for_scripts, logger, logger_options)
from canonical.lp import initZopeless


def main():
    options = readOptions()
    log = logger(options, "process-upload")

    # We are using specific lockfiles for each context (policy-name).
    # Each branch can work almost independently of other, we just want
    # to lock simultaneous runs using the same policy. It also avoids
    # problems with lockfile permissions in production (since 'buildd'
    # policy runs as 'lp_buildd' user and others run as 'lp_queue').
    # See bug #52025 for further information.
    lockfile_path = '/var/lock/process-upload-%s.lock' % options.context
    locker = GlobalLock(lockfile_path, logger=log)
    try:
        locker.acquire()
    except LockAlreadyAcquired:
        log.error("Cannot acquire lock.")
        return 1

    log.debug("Initialising connection.")
    ztm = initZopeless(dbuser=config.uploader.dbuser)
    execute_zcml_for_scripts()

    try:
        UploadProcessor(options, ztm, log).processUploadQueue()
    finally:
        locker.release()
=======
from canonical.launchpad.scripts.base import LaunchpadScript, LaunchpadScriptFailure
>>>>>>> f08c7910


class ProcessUpload(LaunchpadScript):
    def add_my_options(self):
        self.parser.add_option("-n", "--dry-run", action="store_true",
                          dest="dryrun", metavar="DRY_RUN", default=False,
                          help=("Whether to treat this as a dry-run or not. "
                                "Also implies -KM."))

        self.parser.add_option("-K", "--keep", action="store_true",
                          dest="keep", metavar="KEEP", default=False,
                          help="Whether to keep or not the uploads directory.")

        self.parser.add_option("-M", "--no-mails", action="store_true",
                          dest="nomails", default=False,
                          help="Whether to suppress the sending of mails or not.")

        self.parser.add_option("-J", "--just-leaf", action="store", dest="leafname",
                          default=None, help="A specific leaf dir to limit to.",
                          metavar = "LEAF")

        policy_options(self.parser)

    def main(self):
        if not self.args:
            raise LaunchpadScriptFailure("Need to be given exactly one non-option "
                                         "argument, namely the fsroot for the upload.")

        self.options.base_fsroot = os.path.abspath(self.args[0])

        if not os.path.isdir(self.options.base_fsroot):
            raise LaunchpadScriptFailure("%s is not a directory" % self.options.base_fsroot)

        self.logger.debug("Initialising connection.")

        UploadProcessor(self.options, self.txn, self.logger).processUploadQueue()


if __name__ == '__main__':
    script = ProcessUpload('process-upload', dbuser=config.uploader.dbuser)
    # Each different p-u policy requires and uses a different lockfile.
    # This is because they are run by different users and are
    # independent of each other.
    script.lockfilename = "process-upload-%s" % script.options.context
    script.lock_and_run()
<|MERGE_RESOLUTION|>--- conflicted
+++ resolved
@@ -11,76 +11,46 @@
 from canonical.archivepublisher.uploadpolicy import policy_options
 from canonical.archivepublisher.uploadprocessor import UploadProcessor
 from canonical.config import config
-<<<<<<< HEAD
-from canonical.launchpad.scripts import (
-    execute_zcml_for_scripts, logger, logger_options)
-from canonical.lp import initZopeless
-
-
-def main():
-    options = readOptions()
-    log = logger(options, "process-upload")
-
-    # We are using specific lockfiles for each context (policy-name).
-    # Each branch can work almost independently of other, we just want
-    # to lock simultaneous runs using the same policy. It also avoids
-    # problems with lockfile permissions in production (since 'buildd'
-    # policy runs as 'lp_buildd' user and others run as 'lp_queue').
-    # See bug #52025 for further information.
-    lockfile_path = '/var/lock/process-upload-%s.lock' % options.context
-    locker = GlobalLock(lockfile_path, logger=log)
-    try:
-        locker.acquire()
-    except LockAlreadyAcquired:
-        log.error("Cannot acquire lock.")
-        return 1
-
-    log.debug("Initialising connection.")
-    ztm = initZopeless(dbuser=config.uploader.dbuser)
-    execute_zcml_for_scripts()
-
-    try:
-        UploadProcessor(options, ztm, log).processUploadQueue()
-    finally:
-        locker.release()
-=======
 from canonical.launchpad.scripts.base import LaunchpadScript, LaunchpadScriptFailure
->>>>>>> f08c7910
 
 
 class ProcessUpload(LaunchpadScript):
+
     def add_my_options(self):
-        self.parser.add_option("-n", "--dry-run", action="store_true",
-                          dest="dryrun", metavar="DRY_RUN", default=False,
-                          help=("Whether to treat this as a dry-run or not. "
-                                "Also implies -KM."))
+        self.parser.add_option(
+            "-n", "--dry-run", action="store_true",
+            dest="dryrun", metavar="DRY_RUN", default=False,
+            help="Whether to treat this as a dry-run or not. Also implies -KM.")
 
-        self.parser.add_option("-K", "--keep", action="store_true",
-                          dest="keep", metavar="KEEP", default=False,
-                          help="Whether to keep or not the uploads directory.")
+        self.parser.add_option(
+            "-K", "--keep", action="store_true",
+            dest="keep", metavar="KEEP", default=False,
+            help="Whether to keep or not the uploads directory.")
 
-        self.parser.add_option("-M", "--no-mails", action="store_true",
-                          dest="nomails", default=False,
-                          help="Whether to suppress the sending of mails or not.")
+        self.parser.add_option(
+            "-M", "--no-mails", action="store_true",
+            dest="nomails", default=False,
+            help="Whether to suppress the sending of mails or not.")
 
-        self.parser.add_option("-J", "--just-leaf", action="store", dest="leafname",
-                          default=None, help="A specific leaf dir to limit to.",
-                          metavar = "LEAF")
-
+        self.parser.add_option(
+            "-J", "--just-leaf", action="store", dest="leafname",
+            default=None, help="A specific leaf dir to limit to.",
+            metavar = "LEAF")
         policy_options(self.parser)
 
     def main(self):
         if not self.args:
-            raise LaunchpadScriptFailure("Need to be given exactly one non-option "
-                                         "argument, namely the fsroot for the upload.")
+            raise LaunchpadScriptFailure(
+                "Need to be given exactly one non-option "
+                "argument, namely the fsroot for the upload.")
 
         self.options.base_fsroot = os.path.abspath(self.args[0])
 
         if not os.path.isdir(self.options.base_fsroot):
-            raise LaunchpadScriptFailure("%s is not a directory" % self.options.base_fsroot)
+            raise LaunchpadScriptFailure(
+                "%s is not a directory" % self.options.base_fsroot)
 
         self.logger.debug("Initialising connection.")
-
         UploadProcessor(self.options, self.txn, self.logger).processUploadQueue()
 
 
