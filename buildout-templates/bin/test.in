#! /usr/bin/env ${buildout:directory}/bin/py
##############################################################################
#
# Copyright (c) 2004 Zope Corporation and Contributors.
# All Rights Reserved.
#
# This software is subject to the provisions of the Zope Public License,
# Version 2.1 (ZPL).  A copy of the ZPL should accompany this distribution.
# THIS SOFTWARE IS PROVIDED "AS IS" AND ANY AND ALL EXPRESS OR IMPLIED
# WARRANTIES ARE DISCLAIMED, INCLUDING, BUT NOT LIMITED TO, THE IMPLIED
# WARRANTIES OF TITLE, MERCHANTABILITY, AGAINST INFRINGEMENT, AND FITNESS
# FOR A PARTICULAR PURPOSE.
#
##############################################################################
"""Test script
"""

# NOTE: This is a generated file.  The original is in
# buildout-templates/bin/test.in

import logging, os, re, sys, time, warnings

BUILD_DIR = '${buildout:directory}'

if os.getsid(0) == os.getsid(os.getppid()):
    # We need to become the process group leader so test_on_merge.py
    # can reap its children.
    #
    # Note that if setpgrp() is used to move a process from one
    # process group to another (as is done by some shells when
    # creating pipelines), then both process groups must be part of
    # the same session.
    os.setpgrp()

# Make tests run in a timezone no launchpad developers live in.
# Our tests need to run in any timezone.
# (This is no longer actually required, as PQM does this.)
os.environ['TZ'] = 'Asia/Calcutta'
time.tzset()

# Storm's C extensions should already be enabled from lp_sitecustomize.py,
# which our custom sitecustomize.py ran.
assert os.environ['STORM_CEXTENSIONS'] == '1'

# Make sure our site.py is the one that subprocesses use.
os.environ['PYTHONPATH'] = "${scripts:parts-directory}"

# Set a flag if this is the main testrunner process
if len(sys.argv) > 1 and sys.argv[1] == '--resume-layer':
    main_process = False
else:
    main_process = True

# Install the import fascist import hook and atexit handler.
from lp.scripts.utilities import importfascist
importfascist.install_import_fascist()

# Install the warning handler hook and atexit handler.
from lp.scripts.utilities import warninghandler
warninghandler.install_warning_handler()

# Ensure that atexit handlers are executed on TERM.
import signal
def exit_with_atexit_handlers(*ignored):
    sys.exit(-1 * signal.SIGTERM)
signal.signal(signal.SIGTERM, exit_with_atexit_handlers)


# Tell canonical.config to use the testrunner config instance.
from canonical.config import config
config.setInstance('testrunner')
config.generate_overrides()

# Remove this module's directory from path, so that zope.testbrowser
# can import pystone from test:
sys.path[:] = [p for p in sys.path if os.path.abspath(p) != BUILD_DIR]

# Turn on psycopg debugging wrapper
#import canonical.database.debug
#canonical.database.debug.install()

# Unset the http_proxy environment variable, because we're going to make
# requests to localhost and we don't wand this to be proxied.
try:
    os.environ.pop('http_proxy')
except KeyError:
    pass

# Silence spurious warnings. Note that this does not propagate to subprocesses
# so this is not always as easy as it seems. Warnings caused by our code that
# need to be silenced should have an accompanied Bug reference.
#
warnings.filterwarnings(
    'ignore', 'PyCrypto', RuntimeWarning, 'twisted[.]conch[.]ssh',
    )
warnings.filterwarnings(
    'ignore', 'twisted.python.plugin', DeprecationWarning,
    )
warnings.filterwarnings(
<<<<<<< HEAD
    'ignore', 'bzrlib.*was deprecated', DeprecationWarning,
    )
# We cannot narrow this warnings filter to just twisted because
# warnings.warn_explicit() sees this import as coming from importfascist, not
# from twisted.  It makes no sense to put module='importfascist' here though
# because /everything/ gets imported through it.  So, sad as it is, until
# twisted doesn't produce warnings under Python 2.6, just ignore all these
# deprecations.
warnings.filterwarnings(
    'ignore', '.*(md5|sha|sets)', DeprecationWarning,
    )
=======
    'ignore', 'zope.testing.doctest', DeprecationWarning,
    )
warnings.filterwarnings(
    'ignore', 'bzrlib.*was deprecated', DeprecationWarning
)
>>>>>>> ba9961e2
# The next one is caused by a lamosity in python-openid.  The following change
# to openid/server/server.py would make the warning filter unnecessary:
# 978c974,974
# >         try:
# >             namespace = request.message.getOpenIDNamespace()
# >         except AttributeError:
# >             namespace = request.namespace
# >         self.fields = Message(namespace)
# ---
# <         self.fields = Message(request.namespace)
warnings.filterwarnings(
    'ignore',
    (r'The \"namespace\" attribute of CheckIDRequest objects is deprecated.\s+'
     r'Use \"message.getOpenIDNamespace\(\)\" instead'),
    DeprecationWarning
)
# This warning will be triggered if the beforeTraversal hook fails. We
# want to ensure it is not raised as an error, as this will mask the real
# problem.
warnings.filterwarnings(
    'always',
    re.escape('clear_request_started() called outside of a request'),
    UserWarning
    )

# Any warnings not explicitly silenced are errors
warnings.filterwarnings('error', append=True)


from canonical.ftests import pgsql
# If this is removed, make sure canonical.ftests.pgsql is updated
# because the test harness there relies on the Connection wrapper being
# installed.
pgsql.installFakeConnect()

from zope.testing import testrunner
from zope.testing.testrunner import options

defaults = {
    # Find tests in the tests and ftests directories
    'tests_pattern': '^f?tests$',
    'test_path': ['${buildout:directory}/lib'],
    'package': ['canonical', 'lp', 'devscripts'],
    'layer': ['!(MailmanLayer)'],
    }

# Monkey-patch os.listdir to randomise the results
original_listdir = os.listdir

import random

def listdir(path):
    """Randomise the results of os.listdir.

    It uses random.suffle to randomise os.listdir results, this way tests
    relying on unstable ordering will have a higher chance to fail in the
    development environment.
    """
    directory_contents = original_listdir(path)
    random.shuffle(directory_contents)
    return directory_contents

os.listdir = listdir


from canonical.testing.customresult import filter_tests, patch_find_tests


if __name__ == '__main__':
    # Extract arguments so we can see them too. We need to strip
    # --resume-layer and --default stuff if found as get_options can't
    # handle it.
    if len(sys.argv) > 1 and sys.argv[1] == '--resume-layer':
        args = list(sys.argv)
        args.pop(1) # --resume-layer
        args.pop(1) # The layer name
        args.pop(1) # The resume number
        while len(args) > 1 and args[1] == '--default':
            args.pop(1) # --default
            args.pop(1) # The default value
        args.insert(0, sys.argv[0])
    else:
        args = sys.argv

    def load_list(option, opt_str, list_name, parser):
        patch_find_tests(filter_tests(list_name))
    options.parser.add_option(
        '--load-list', type=str, action='callback', callback=load_list)

    # tests_pattern is a regexp, so the parsed value is hard to compare
    # with the default value in the loop below.
    options.parser.defaults['tests_pattern'] = defaults['tests_pattern']
    local_options = options.get_options(args=args)
    # Set our default options, if the options aren't specified.
    for name, value in defaults.items():
        parsed_option = getattr(local_options, name)
        if ((parsed_option == []) or
            (parsed_option == options.parser.defaults.get(name))):
            # The option probably wasn't specified on the command line,
            # let's replace it with our default value. It could be that
            # the real default (as specified in
            # zope.testing.testrunner.options) was specified, and we
            # shouldn't replace it with our default, but it's such and
            # edge case, so we don't have to care about it.
            options.parser.defaults[name] = value

    # Turn on Layer profiling if requested.
    from canonical.testing import profiled
    if local_options.verbose >= 3 and main_process:
        profiled.setup_profiling()

    # The working directory change is just so that the test script
    # can be invoked from places other than the root of the source
    # tree. This is very useful for IDE integration, so an IDE can
    # e.g. run the test that you are currently editing.
    try:
        there = os.getcwd()
        os.chdir('${buildout:directory}')
        result = testrunner.run([])
    finally:
        os.chdir(there)
    # Cribbed from sourcecode/zope/test.py - avoid spurious error during exit.
    logging.disable(999999999)

    # Print Layer profiling report if requested.
    if main_process and local_options.verbose >= 3:
        profiled.report_profile_stats()
    sys.exit(result)<|MERGE_RESOLUTION|>--- conflicted
+++ resolved
@@ -97,7 +97,9 @@
     'ignore', 'twisted.python.plugin', DeprecationWarning,
     )
 warnings.filterwarnings(
-<<<<<<< HEAD
+    'ignore', 'zope.testing.doctest', DeprecationWarning,
+    )
+warnings.filterwarnings(
     'ignore', 'bzrlib.*was deprecated', DeprecationWarning,
     )
 # We cannot narrow this warnings filter to just twisted because
@@ -109,13 +111,6 @@
 warnings.filterwarnings(
     'ignore', '.*(md5|sha|sets)', DeprecationWarning,
     )
-=======
-    'ignore', 'zope.testing.doctest', DeprecationWarning,
-    )
-warnings.filterwarnings(
-    'ignore', 'bzrlib.*was deprecated', DeprecationWarning
-)
->>>>>>> ba9961e2
 # The next one is caused by a lamosity in python-openid.  The following change
 # to openid/server/server.py would make the warning filter unnecessary:
 # 978c974,974
