--- conflicted
+++ resolved
@@ -97,8 +97,4 @@
 if __name__ == '__main__':
     script = LibrarianGC('librarian-gc',
                          dbuser=config.librarian_gc.dbuser)
-<<<<<<< HEAD
-    script.lock_and_run(isolation=ISOLATION_LEVEL_AUTOCOMMIT)
-=======
-    script.lock_and_run(isolation='autocommit')
->>>>>>> 012c0483
+    script.lock_and_run(isolation='autocommit')