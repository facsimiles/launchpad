#!/usr/bin/python2.4
# Copyright 2006 Canonical Ltd.  All rights reserved.

"""Script to probe distribution mirrors and check how up-to-date they are."""

import _pythonpath

import os
from StringIO import StringIO

from twisted.internet import reactor

from zope.component import getUtility

from canonical.config import config
from canonical.lp import AUTOCOMMIT_ISOLATION
from canonical.lp.dbschema import MirrorContent
from canonical.launchpad.scripts.base import (
    LaunchpadCronScript, LaunchpadScriptFailure)
from canonical.launchpad.interfaces import (
    IDistributionMirrorSet, ILibraryFileAliasSet)
from canonical.launchpad.webapp import canonical_url
from canonical.launchpad.scripts.distributionmirror_prober import (
    get_expected_cdimage_paths, probe_archive_mirror, probe_cdimage_mirror)


<<<<<<< HEAD
class DistroMirrorProber(LaunchpadCronScript):
    usage = ('%prog --content-type=(archive|release) [--force] '
=======
class DistroMirrorProber(LaunchpadScript):
    usage = ('%prog --content-type=(archive|cdimage) [--force] '
>>>>>>> 2109512c
             '[--no-owner-notification]')

    def _sanity_check_mirror(self, mirror):
        """Check that the given mirror is official and has an http_base_url."""
        assert mirror.isOfficial(), 'Non-official mirrors should not be probed'
        if mirror.base_url is None:
            self.logger.warning(
                "Mirror '%s' of distribution '%s' doesn't have a base URL; "
                "we can't probe it." % (mirror.name, mirror.distribution.name))
            return False
        return True

    def _create_probe_record(self, mirror, logfile):
        """Create a probe record for the given mirror with the given logfile."""
        logfile.seek(0)
        filename = '%s-probe-logfile.txt' % mirror.name
        log_file = getUtility(ILibraryFileAliasSet).create(
            name=filename, size=len(logfile.getvalue()),
            file=logfile, contentType='text/plain')
        mirror.newProbeRecord(log_file)

    def add_my_options(self):
        self.parser.add_option('--content-type',
            dest='content_type', default=None, action='store',
            help='Probe only mirrors of the given type')
        self.parser.add_option('--force',
            dest='force', default=False, action='store_true',
            help='Force the probing of mirrors that have been probed recently')
        self.parser.add_option('--no-owner-notification',
            dest='no_owner_notification', default=False, action='store_true',
            help='Do not send failure notification to mirror owners.')
        self.parser.add_option('--no-remote-hosts',
            dest='no_remote_hosts', default=False, action='store_true',
            help='Do not try to connect to any host other than localhost.')

    def main(self):
        if self.options.content_type == 'archive':
            probe_function = probe_archive_mirror
            content_type = MirrorContent.ARCHIVE
        elif self.options.content_type == 'cdimage':
            probe_function = probe_cdimage_mirror
            content_type = MirrorContent.RELEASE
        else:
            raise LaunchpadScriptFailure(
                'Wrong value for argument --content-type: %s'
                % self.options.content_type)

        orig_proxy = os.environ.get('http_proxy')
        if config.distributionmirrorprober.use_proxy:
            os.environ['http_proxy'] = config.launchpad.http_proxy
            self.logger.debug("Using %s as proxy." % os.environ['http_proxy'])
        else:
            self.logger.debug("Not using any proxy.")

        # Using a script argument to control a config variable is not a great
        # idea, but to me this seems better than passing the no_remote_hosts
        # value through a lot of method/function calls, until it reaches the
        # probe() method.
        if self.options.no_remote_hosts:
            config.distributionmirrorprober.localhost_only = True

        self.logger.info('Probing %s Mirrors' % content_type.title)

        mirror_set = getUtility(IDistributionMirrorSet)

        self.txn.set_isolation_level(AUTOCOMMIT_ISOLATION)
        self.txn.begin()

        results = mirror_set.getMirrorsToProbe(
            content_type, ignore_last_probe=self.options.force)
        mirror_ids = [mirror.id for mirror in results]
        unchecked_keys = []
        logfiles = {}
        probed_mirrors = []

        for mirror_id in mirror_ids:
            mirror = mirror_set[mirror_id]
            if not self._sanity_check_mirror(mirror):
                continue

            # XXX: Some people registered mirrors on distros other than Ubuntu
            # back in the old times, so now we need to do this small hack here.
            # Guilherme Salgado, 2006-05-26
            if not mirror.distribution.full_functionality:
                self.logger.info(
                    "Mirror '%s' of distribution '%s' can't be probed --we only "
                    "probe Ubuntu mirrors." 
                    % (mirror.name, mirror.distribution.name))
                continue

            probed_mirrors.append(mirror)
            logfile = StringIO()
            logfiles[mirror_id] = logfile
            probe_function(mirror, logfile, unchecked_keys, self.logger)

        if probed_mirrors:
            reactor.run()
            self.logger.info('Probed %d mirrors.' % len(probed_mirrors))
        else:
            self.logger.info('No mirrors to probe.')

        disabled_mirrors = []
        reenabled_mirrors = []
        # Now that we finished probing all mirrors, we check if any of these
        # mirrors appear to have no content mirrored, and, if so, mark them as
        # disabled and notify their owners.
        expected_iso_images_count = len(get_expected_cdimage_paths())
        notify_owner = not self.options.no_owner_notification
        for mirror in probed_mirrors:
            self._create_probe_record(mirror, logfiles[mirror.id])
            if mirror.shouldDisable(expected_iso_images_count):
                if mirror.enabled:
                    mirror.disable(notify_owner)
                    disabled_mirrors.append(canonical_url(mirror))
            else:
                # Ensure the mirror is enabled, so that it shows up on public
                # mirror listings.
                if not mirror.enabled:
                    mirror.enabled = True
                    reenabled_mirrors.append(canonical_url(mirror))

        if disabled_mirrors:
            self.logger.info(
                'Disabling %s mirror(s): %s'
                % (len(disabled_mirrors), ", ".join(disabled_mirrors)))
        if reenabled_mirrors:
            self.logger.info(
                'Re-enabling %s mirror(s): %s'
                % (len(reenabled_mirrors), ", ".join(reenabled_mirrors)))
        # XXX: This should be done in LaunchpadScript.lock_and_run() when the
        # isolation used is AUTOCOMMIT_ISOLATION. Also note that replacing
        # this with a flush_database_updates() doesn't have the same effect,
        # it seems.
        # -- Guilherme Salgado, 2007-04-03
        self.txn.commit()

        self.logger.info('Done.')


if __name__ == '__main__':
    script = DistroMirrorProber('distributionmirror-prober',
                                dbuser=config.distributionmirrorprober.dbuser)
    script.lock_and_run()
<|MERGE_RESOLUTION|>--- conflicted
+++ resolved
@@ -24,13 +24,8 @@
     get_expected_cdimage_paths, probe_archive_mirror, probe_cdimage_mirror)
 
 
-<<<<<<< HEAD
 class DistroMirrorProber(LaunchpadCronScript):
-    usage = ('%prog --content-type=(archive|release) [--force] '
-=======
-class DistroMirrorProber(LaunchpadScript):
     usage = ('%prog --content-type=(archive|cdimage) [--force] '
->>>>>>> 2109512c
              '[--no-owner-notification]')
 
     def _sanity_check_mirror(self, mirror):
