# Copyright 2008 Canonical Ltd.  All rights reserved.

"""Browser object to make requests of Launchpad web service.

The `Browser` class implements OAuth authenticated communications with
Launchpad.  It is not part of the public launchpadlib API.
"""

__metaclass__ = type
__all__ = [
    'Browser',
    ]


import httplib2
import simplejson

from urllib import urlencode

from launchpadlib._oauth.oauth import (
    OAuthRequest, OAuthSignatureMethod_PLAINTEXT)
from launchpadlib.errors import HTTPError


OAUTH_REALM = 'https://api.launchpad.net'


class Browser:
    """A class for making calls to Launchpad web services."""

    def __init__(self, credentials):
        self.credentials = credentials
        self._connection = httplib2.Http()

<<<<<<< HEAD
    def _request(self, url, data=None, method='GET'):
=======
    def _request(self, url, data=None, method='GET', **extra_headers):
>>>>>>> bb283825
        """Create an authenticated request object."""
        oauth_request = OAuthRequest.from_consumer_and_token(
            self.credentials.consumer,
            self.credentials.access_token,
            http_url=url)
        oauth_request.sign_request(
            OAuthSignatureMethod_PLAINTEXT(),
            self.credentials.consumer,
            self.credentials.access_token)
        # Calculate the headers for the request.
        headers = dict(Host=url.host)
<<<<<<< HEAD
=======
        headers.update(extra_headers)
>>>>>>> bb283825
        headers.update(oauth_request.to_header(OAUTH_REALM))
        # Make the request.
        response, content = self._connection.request(
            str(url), method=method, body=data, headers=headers)
        # Turn non-2xx responses into exceptions.
        if response.status // 100 != 2:
            raise HTTPError(response, content)
        return response, content

    def get(self, url):
<<<<<<< HEAD
        """Get the resource at the requested url."""
=======
        """GET the resource at the requested url."""
>>>>>>> bb283825
        response, content = self._request(url)
        return simplejson.loads(content)

    def post(self, url, method_name, **kws):
<<<<<<< HEAD
        """Post a request to the web service."""
        kws['ws.op'] = method_name
        data = urlencode(kws)
        return self._request(url, data, 'POST')
=======
        """POST a request to the web service."""
        kws['ws.op'] = method_name
        data = urlencode(kws)
        return self._request(url, data, 'POST')

    def patch(self, url, representation):
        """PATCH the object at url with the updated representation."""
        self._request(url, simplejson.dumps(representation), 'PATCH',
                      **{'Content-Type': 'application/json'})
>>>>>>> bb283825
<|MERGE_RESOLUTION|>--- conflicted
+++ resolved
@@ -32,11 +32,7 @@
         self.credentials = credentials
         self._connection = httplib2.Http()
 
-<<<<<<< HEAD
-    def _request(self, url, data=None, method='GET'):
-=======
     def _request(self, url, data=None, method='GET', **extra_headers):
->>>>>>> bb283825
         """Create an authenticated request object."""
         oauth_request = OAuthRequest.from_consumer_and_token(
             self.credentials.consumer,
@@ -48,10 +44,7 @@
             self.credentials.access_token)
         # Calculate the headers for the request.
         headers = dict(Host=url.host)
-<<<<<<< HEAD
-=======
         headers.update(extra_headers)
->>>>>>> bb283825
         headers.update(oauth_request.to_header(OAUTH_REALM))
         # Make the request.
         response, content = self._connection.request(
@@ -62,21 +55,11 @@
         return response, content
 
     def get(self, url):
-<<<<<<< HEAD
-        """Get the resource at the requested url."""
-=======
         """GET the resource at the requested url."""
->>>>>>> bb283825
         response, content = self._request(url)
         return simplejson.loads(content)
 
     def post(self, url, method_name, **kws):
-<<<<<<< HEAD
-        """Post a request to the web service."""
-        kws['ws.op'] = method_name
-        data = urlencode(kws)
-        return self._request(url, data, 'POST')
-=======
         """POST a request to the web service."""
         kws['ws.op'] = method_name
         data = urlencode(kws)
@@ -85,5 +68,4 @@
     def patch(self, url, representation):
         """PATCH the object at url with the updated representation."""
         self._request(url, simplejson.dumps(representation), 'PATCH',
-                      **{'Content-Type': 'application/json'})
->>>>>>> bb283825
+                      **{'Content-Type': 'application/json'})