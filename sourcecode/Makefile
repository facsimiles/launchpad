PYTHON_VERSION=2.4
PYTHON=python${PYTHON_VERSION}
# Not all packages have a working Makefile. Work around this by hardcoding the ones we test.
# If we fix them all to have EITHER a good makefile (build and check targets work), or no makefile
# we can reenable auto detection.
<<<<<<< HEAD
test_dirs:=buildbot  bzr cscvs  gnarly  pybaz  pygettextpo  pyme  sqlobject zope
=======
test_dirs:=buildbot  bzr cscvs  gnarly  pybaz  pygettextpo  pygpgme pytz  sqlobject  zope
>>>>>>> d02dfbf4
# test_dirs:=$(shell find . -maxdepth 1 -mindepth 1 -name ".arch-ids" -prune -o -type d -print | grep -v pyarch)

all:

check: build
	@ for subdir in ${test_dirs}; do \
		$(MAKE) -C $$subdir check \
		PYTHON=${PYTHON} PYTHON_VERSION=${PYTHON_VERSION} || exit $$?;\
	done

build:
	@ for subdir in ${test_dirs}; do\
		if [ -e $$subdir/Makefile ]; then\
			$(MAKE) -C $$subdir \
			PYTHON=${PYTHON} PYTHON_VERSION=${PYTHON_VERSION} \
			       || exit $$?;\
		fi;\
	done
	#cd zope && ./configure --prefix=inst
	#cd zope && make install

.PHONY: check all build

<|MERGE_RESOLUTION|>--- conflicted
+++ resolved
@@ -3,11 +3,7 @@
 # Not all packages have a working Makefile. Work around this by hardcoding the ones we test.
 # If we fix them all to have EITHER a good makefile (build and check targets work), or no makefile
 # we can reenable auto detection.
-<<<<<<< HEAD
-test_dirs:=buildbot  bzr cscvs  gnarly  pybaz  pygettextpo  pyme  sqlobject zope
-=======
-test_dirs:=buildbot  bzr cscvs  gnarly  pybaz  pygettextpo  pygpgme pytz  sqlobject  zope
->>>>>>> d02dfbf4
+test_dirs:=buildbot  bzr cscvs  gnarly  pybaz  pygettextpo  pygpgme sqlobject zope
 # test_dirs:=$(shell find . -maxdepth 1 -mindepth 1 -name ".arch-ids" -prune -o -type d -print | grep -v pyarch)
 
 all:
