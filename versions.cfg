--- conflicted
+++ resolved
@@ -84,11 +84,6 @@
 pyOpenSSL = 0.10
 pystache = 0.3.1
 python-dateutil = 1.5
-<<<<<<< HEAD
-python-memcached = 1.48
-# XXX: deryck why do we need a patched python-openid, and not updated?
-python-openid = 2.2.5
-=======
 # lp:python-memcached
 # r57 (includes a fix for bug 974632)
 # bzr branch lp:python-memcached -r57 memcached-1.49
@@ -97,10 +92,7 @@
 # python setup.py egg_info -bDEV-r`bzr revno` sdist
 # mv dist/python-memcached-1.49DEV-r57.tar.gz [LOCATION]/download-cache/dist
 python-memcached = 1.49DEV-r57
-# 2.2.1 with the one-liner Expect: 100-continue fix from
-# lp:~wgrant/python-openid/python-openid-2.2.1-fix676372.
-python-openid = 2.2.1-fix676372
->>>>>>> 518daab5
+python-openid = 2.2.5
 python-subunit = 0.0.8beta
 pytz = 2011n
 rdflib = 3.1.0
