[buildout]
versions = versions

[versions]
# Alphabetical, case-insensitive, please! :-)

ampoule = 0.2.0
bzr = 2.1.0
chameleon.core = 1.0b35
chameleon.zpt = 1.0b17
ClientForm = 0.2.10
cssutils = 0.9.6
# Required by Windmill to run on 2.4
ctypes = 1.0.2
docutils = 0.5
# Required by pydkim
dnspython = 1.7.1
elementtree = 1.2.6-20050316
epydoc = 3.0.1
FeedParser = 4.1
feedvalidator = 0.0.0DEV-r1049
functest = 0.8.7
funkload = 1.10.0
grokcore.component = 1.6
httplib2 = 0.6.0
ipython = 0.9.1
launchpadlib = 1.6.0
lazr.authentication = 0.1.1
lazr.batchnavigator = 1.1.1
lazr.config = 1.1.3
lazr.delegates = 1.1.0
lazr.enum = 1.1.2
lazr.lifecycle = 1.1
lazr.restful = 0.9.29
lazr.restfulclient = 0.9.14
lazr.smtptest = 1.1
lazr.testing = 0.1.1
lazr.uri = 1.0.2
lazr-js = 1.0beta2
manuel = 1.1.1
martian = 0.11
mechanize = 0.1.11
meliae = 0.2.0.final.0
mercurial = 1.3.1
mocker = 0.10.1
mozrunner = 1.3.4
numpy = 1.3.0
oauth = 1.0
paramiko = 1.7.4
Paste = 1.7.2
PasteDeploy = 1.3.3
pyasn1 = 0.0.9a
pycrypto = 2.0.1
pydkim = 0.3-mbp-r7
pyOpenSSL = 0.10
python-memcached = 1.45
python-openid = 2.2.1
pytz = 2010h
RestrictedPython = 3.5.1
roman = 1.4.0
setproctitle = 1.0
setuptools = 0.6c11
simplejson = 2.0.9
simplesettings = 0.4
SimpleTal = 4.1
sourcecodegen = 0.6.9
<<<<<<< HEAD
storm = 0.17
testtools = 0.9.2
=======
# This is Storm 0.15 with r342 cherry-picked which fixes a memory leak
# important for message sharing migration script.
storm = 0.15danilo-storm-launchpad-r342
# Has the LessThan matcher.
testtools = 0.9.6dev91
>>>>>>> 9a27ca23
transaction = 1.0.0
Twisted = 10.1.0
uuid = 1.30
van.testing = 2.0.1
wadllib = 1.1.4
webunit = 1.3.8
# r1440 of lp:~bjornt/windmill/1.3-lp. It includes our patches to make test
# setup and tear down more robust, which didn't make it into the 1.3 release.
# Windmill 1.5 will include our patches.
windmill = 1.3beta3-lp-r1440
wsgi-fileserver = 0.2.7
wsgi-intercept = 0.4
wsgi-jsonrpc = 0.2.8
wsgi-xmlrpc = 0.2.7
wsgiref = 0.1.2
z3c.coverage = 1.1.2
z3c.csvvocabulary = 1.0.0
z3c.etestbrowser = 1.0.4
z3c.form = 1.9.0
z3c.formdemo = 1.5.3
z3c.formjs = 0.4.0
z3c.formjsdemo = 0.3.1
z3c.formui = 1.4.2
z3c.i18n = 0.1.1
z3c.layer = 0.2.3
z3c.macro = 1.1.0
z3c.macroviewlet = 1.0.0
z3c.menu = 0.2.0
z3c.optionstorage = 1.0.4
z3c.pagelet = 1.0.2
z3c.pt = 1.0b16
z3c.ptcompat = 0.5.3
z3c.recipe.filetemplate = 2.1.0
z3c.recipe.i18n = 0.5.3
z3c.recipe.scripts = 1.0.0dev-gary-r110068
z3c.recipe.tag = 0.2.0
z3c.rml = 0.7.3
z3c.skin.pagelet = 1.0.2
z3c.template = 1.1.0
z3c.testing = 0.2.0
z3c.traverser = 0.2.3
z3c.viewlet = 1.0.0
z3c.viewtemplate = 0.3.2
z3c.zrtresource = 1.0.1
zc.buildout = 1.5.0dev-gary-r111190
zc.catalog = 1.2.0
zc.datetimewidget = 0.5.2
zc.i18n = 0.5.2
zc.lockfile = 1.0.0
zc.recipe.egg = 1.2.3dev-gary-r110068
zc.zservertracelog = 1.1.5
ZConfig = 2.7.1
zdaemon = 2.0.4
ZODB3 = 3.9.2
zodbcode = 3.4.0
zope.annotation = 3.5.0
zope.app.apidoc = 3.7.3
zope.app.applicationcontrol = 3.5.1
zope.app.appsetup = 3.12.0
zope.app.authentication = 3.6.1
zope.app.basicskin = 3.4.1
zope.app.broken = 3.5.0
zope.app.component = 3.8.3
zope.app.container = 3.8.0
zope.app.content = 3.4.0
zope.app.dav = 3.5.1
zope.app.debug = 3.4.1
zope.app.dependable = 3.4.0
zope.app.error = 3.5.2
zope.app.exception = 3.5.0
zope.app.file = 3.5.0
zope.app.folder = 3.5.1
zope.app.form = 3.8.1
zope.app.generations = 3.5.0
zope.app.http = 3.6.0
zope.app.i18n = 3.6.2
zope.app.interface = 3.5.0
zope.app.locales = 3.5.1
zope.app.localpermission = 3.7.0
zope.app.onlinehelp = 3.5.2
zope.app.pagetemplate = 3.7.1
zope.app.preference = 3.8.1
zope.preference = 3.8.0
zope.app.principalannotation = 3.6.1
zope.app.publication = 3.9.0
zope.app.publisher = 3.10.0
zope.app.renderer = 3.5.1
zope.app.rotterdam = 3.5.0
zope.app.schema = 3.5.0
zope.app.security = 3.7.2
zope.app.securitypolicy = 3.5.1
zope.app.server = 3.4.2
# not in ZTK
zope.app.session = 3.6.0
zope.app.testing = 3.7.5
zope.app.tree = 3.6.0
zope.app.wsgi = 3.6.0
# not in ZTK
zope.app.zapi = 3.4.1
zope.app.zcmlfiles = 3.6.0
zope.app.zopeappgenerations = 3.5.0
zope.authentication = 3.7.0
zope.broken = 3.5.0
zope.browser = 1.2
zope.browsermenu = 3.9.0
zope.browserpage = 3.9.0
zope.browserresource = 3.9.0
zope.cachedescriptors = 3.5.0
zope.component = 3.9.3
zope.componentvocabulary = 1.0
zope.configuration = 3.6.0
zope.container = 3.9.0
zope.contentprovider = 3.5.0
zope.contenttype = 3.5.0
zope.copy = 3.5.0
zope.copypastemove = 3.5.2
zope.datetime = 3.4.0
zope.deferredimport = 3.5.0
zope.deprecation = 3.4.0
zope.documenttemplate = 3.4.2
zope.dottedname = 3.4.6
zope.dublincore = 3.5.0
zope.error = 3.7.0
zope.event = 3.4.1
zope.exceptions = 3.5.2
zope.filerepresentation = 3.5.0
zope.formlib = 3.6.0
zope.hookable = 3.4.1
zope.html = 2.0.0
zope.i18n = 3.7.1
zope.i18nmessageid = 3.5.0
zope.index = 3.6.0
zope.interface = 3.5.2
zope.lifecycleevent = 3.5.2
zope.location = 3.7.0
zope.login = 1.0.0
zope.minmax = 1.1.1
zope.modulealias = 3.4.0
zope.pagetemplate = 3.5.0
zope.password = 3.5.1
zope.principalannotation = 3.6.0
zope.principalregistry = 3.7.0
zope.processlifetime = 1.0
zope.proxy = 3.5.0
zope.ptresource = 3.9.0
zope.publisher = 3.12.0
zope.schema = 3.5.4
zope.security = 3.7.1
zope.securitypolicy = 3.6.1
zope.sendmail = 3.7.1
zope.server = 3.6.1
zope.session = 3.9.1
zope.site = 3.7.0
zope.size = 3.4.1
zope.structuredtext = 3.4.0
zope.tal = 3.5.1
zope.tales = 3.4.0
zope.testbrowser = 3.7.0a1
# Build of lp:~mars/zope.testing/3.9.4-p1.  Fixes bugs 570380 and 587886.
zope.testing = 3.9.4-p1
zope.thread = 3.4
zope.traversing = 3.8.0
zope.viewlet = 3.6.1<|MERGE_RESOLUTION|>--- conflicted
+++ resolved
@@ -64,16 +64,9 @@
 simplesettings = 0.4
 SimpleTal = 4.1
 sourcecodegen = 0.6.9
-<<<<<<< HEAD
 storm = 0.17
-testtools = 0.9.2
-=======
-# This is Storm 0.15 with r342 cherry-picked which fixes a memory leak
-# important for message sharing migration script.
-storm = 0.15danilo-storm-launchpad-r342
 # Has the LessThan matcher.
 testtools = 0.9.6dev91
->>>>>>> 9a27ca23
 transaction = 1.0.0
 Twisted = 10.1.0
 uuid = 1.30
