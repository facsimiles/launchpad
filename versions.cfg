[buildout]
versions = versions

[versions]
<<<<<<< HEAD
bzr = 1.18rc1
=======
# Alphabetical, please! :-)
bzr = 1.17
chameleon.core = 1.0b35
chameleon.zpt = 1.0b17
>>>>>>> c74465c0
# Required by Windmill to run on 2.4
ctypes = 1.0.2
docutils = 0.5
elementtree = 1.2.6-20050316
# We use a version of feedvalidator that has been changed to not
# change the default socket timeout on import.
feedvalidator = 0.0.0DEV-r1049-hacked
functest = 0.8.7
funkload = 1.10.0
httplib2 = 0.4.0
ipython = 0.9.1
launchpadlib = 1.0.3
lazr.smtptest = 1.1
lazr.uri = 1.0.1
mocker = 0.10.1
mozrunner = 1.3.4
oauth = 1.0
Paste = 1.7.2
PasteDeploy = 1.3.3
python-openid = 2.2.1
pytz = 2009l
setuptools = 0.6c9
simplejson = 2.0.9
simplesettings = 0.4
SimpleTal = 4.1
sourcecodegen = 0.6.9
storm = 0.15
uuid = 1.30
wadllib = 0.1
webunit = 1.3.8
windmill = 1.2
wsgi-fileserver = 0.2.7
wsgi-jsonrpc = 0.2.8
wsgi-xmlrpc = 0.2.7
z3c.pt = 1.0b16
z3c.ptcompat = 0.5.3
z3c.recipe.filetemplate = 2.1dev-gary-r102489
z3c.recipe.i18n = 0.5.3
z3c.recipe.tag = 0.2.0
zc.buildout = 1.4.0dev-gary-r102684
zc.lockfile = 1.0.0
zc.recipe.egg = 1.3.0dev-gary-r102684
zc.recipe.testrunner = 1.1.0
ZConfig = 2.6.1
zope.app.locales = 3.5.1
zope.component = 3.5.1
zope.configuration = 3.6.0
zope.contentprovider = 3.5.0
zope.deferredimport = 3.4.0
zope.deprecation = 3.4.0
zope.dottedname = 3.4.5
zope.event = 3.4.1
zope.exceptions = 3.5.2
zope.hookable = 3.4.0
zope.i18n = 3.6.0
zope.i18nmessageid = 3.4.3
zope.interface = 3.5.1
zope.location = 3.5.2
zope.proxy = 3.5.0
zope.publisher = 3.5.6
zope.schema = 3.5.4
zope.security = 3.6.0
zope.tal = 3.4.0
zope.tales = 3.4.0
zope.testing = 3.7.4
zope.traversing = 3.5.2<|MERGE_RESOLUTION|>--- conflicted
+++ resolved
@@ -2,14 +2,10 @@
 versions = versions
 
 [versions]
-<<<<<<< HEAD
+# Alphabetical, please! :-)
 bzr = 1.18rc1
-=======
-# Alphabetical, please! :-)
-bzr = 1.17
 chameleon.core = 1.0b35
 chameleon.zpt = 1.0b17
->>>>>>> c74465c0
 # Required by Windmill to run on 2.4
 ctypes = 1.0.2
 docutils = 0.5
