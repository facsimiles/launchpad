--- conflicted
+++ resolved
@@ -44,11 +44,10 @@
 	$(MAKE) -C sourcecode check PYTHON=${PYTHON} \
 		PYTHON_VERSION=${PYTHON_VERSION} PYTHONPATH=$(PYTHONPATH)
 
-<<<<<<< HEAD
 check_merge_ui: build
 	env PYTHONPATH=$(PYTHONPATH) \
 	${PYTHON} -t ./test_on_merge.py -vvf canonical.launchpad.ftests.test_pages
-=======
+
 check_edge_merge: check_no_dbupdates check_merge
 	# Allow the merge if there are no database updates, including
 	# database patches or datamigration scripts (which should live
@@ -57,7 +56,6 @@
 
 check_no_dbupdates:
 	[ `PYTHONPATH= bzr status | grep database/schema/ | wc -l` -eq 0 ]
->>>>>>> 295f5199
 
 hctcheck: build
 	env PYTHONPATH=$(PYTHONPATH) \
