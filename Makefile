# This file modified from Zope3/Makefile
# Licensed under the ZPL, (c) Zope Corporation and contributors.

PYTHON_VERSION=2.4
PYTHON=python${PYTHON_VERSION}
WD:=$(shell pwd)
PY=$(WD)/bin/py
PYTHONPATH:=$(WD)/lib:$(WD)/lib/mailman:${PYTHONPATH}
BUILDOUT_CFG=buildout.cfg
VERBOSITY=-vv

TESTFLAGS=-p $(VERBOSITY)
TESTOPTS=

SHHH=utilities/shhh.py
HERE:=$(shell pwd)

LPCONFIG=development

MINS_TO_SHUTDOWN=15

CODEHOSTING_ROOT=/var/tmp/bazaar.launchpad.dev

BZR_VERSION_INFO = bzr-version-info.py

WADL_FILE = lib/canonical/launchpad/apidoc/wadl-$(LPCONFIG).xml
API_INDEX = lib/canonical/launchpad/apidoc/index.html

EXTRA_JS_FILES=lib/canonical/launchpad/icing/MochiKit.js \
				$(shell $(HERE)/utilities/yui-deps.py) \
				lib/canonical/launchpad/icing/lazr/build/lazr.js

# DO NOT ALTER : this should just build by default
default: inplace

schema: build clean_codehosting
	$(MAKE) -C database/schema
	$(RM) -r /var/tmp/fatsam

newsampledata:
	$(MAKE) -C database/schema newsampledata

hosted_branches: $(PY)
	$(PY) ./utilities/make-dummy-hosted-branches

$(WADL_FILE): $(BZR_VERSION_INFO)
	LPCONFIG=$(LPCONFIG) $(PY) ./utilities/create-lp-wadl.py > $@.tmp
	mv $@.tmp $@

$(API_INDEX): $(WADL_FILE)
	bin/apiindex $(WADL_FILE) > $@.tmp
	mv $@.tmp $@

apidoc: compile $(API_INDEX)

check_loggerhead_on_merge:
	# Loggerhead doesn't depend on anything else in rocketfuel and nothing
	# depends on it (yet).
	make -C sourcecode/loggerhead check PYTHON=${PYTHON} \
		PYTHON_VERSION=${PYTHON_VERSION} PYTHONPATH=$(PYTHONPATH)

check_merge: $(PY)
	[ `PYTHONPATH= bzr status -S database/schema/ | \
		grep -v "\(^P\|pending\|security.cfg\|Makefile\|unautovacuumable\|_pythonpath.py\)" | wc -l` -eq 0 ]
	${PY} lib/canonical/tests/test_no_conflict_marker.py

check_db_merge: $(PY)
	${PY} lib/canonical/tests/test_no_conflict_marker.py

# This can be removed once we move to zc.buildout and we have versioned
# dependencies, but for now we run both Launchpad and all other
# dependencies tests for any merge to sourcecode.
check_sourcecode_merge: check
	$(MAKE) -C sourcecode check PYTHON=${PYTHON} \
		PYTHON_VERSION=${PYTHON_VERSION} PYTHONPATH=$(PYTHONPATH)

check_config: build
	bin/test -m canonical.config.tests -vvt test_config

# Clean before running the test suite, since the build might fail depending
# what source changes happened. (e.g. apidoc depends on interfaces)
check: clean build
	# Run all tests. test_on_merge.py takes care of setting up the
	# database.
	${PY} -t ./test_on_merge.py $(VERBOSITY)

jscheck: build
	# Run all JavaScript integration tests.  The test runner takes care of
	# setting up the test environment.
	@echo
	@echo "Running the JavaScript integration test suite"
	@echo
	bin/test $(VERBOSITY) --layer=BugsWindmillLayer
	bin/test $(VERBOSITY) --layer=CodeWindmillLayer

jscheck_functest: build
    # Run the old functest Windmill integration tests.  The test runner
    # takes care of setting up the test environment.
	@echo
	@echo "Running Windmill funtest integration test suite"
	@echo
	bin/jstest

check_mailman: build
	# Run all tests, including the Mailman integration
	# tests. test_on_merge.py takes care of setting up the database.
	${PY} -t ./test_on_merge.py $(VERBOSITY) --layer=MailmanLayer

lint: ${PY}
	@bash ./bin/lint.sh

lint-verbose: ${PY}
	@bash ./bin/lint.sh -v

xxxreport: $(PY)
	${PY} -t ./utilities/xxxreport.py -f csv -o xxx-report.csv ./

check-configs: $(PY)
	${PY} utilities/check-configs.py

pagetests: build
	env PYTHONPATH=$(PYTHONPATH) bin/test test_pages

inplace: build

build: $(BZR_VERSION_INFO) compile apidoc

eggs:
	# Usually this is linked via link-external-sourcecode, but in
	# deployment we create this ourselves.
	mkdir eggs

download-cache:
	@echo "Missing ./download-cache."
	@echo "Developers: please run utilities/link-external-sourcecode."
	@exit 1

# The download-cache dependency comes *before* eggs so that developers get the
# warning before the eggs directory is made.  The target for the eggs directory
# is only there for deployment convenience.
bin/buildout: download-cache eggs
	$(SHHH) PYTHONPATH= $(PYTHON) bootstrap.py\
                --ez_setup-source=ez_setup.py \
		--download-base=download-cache/dist --eggs=eggs

$(PY): bin/buildout versions.cfg $(BUILDOUT_CFG) setup.py
	$(SHHH) PYTHONPATH= ./bin/buildout \
                configuration:instance_name=${LPCONFIG} -c $(BUILDOUT_CFG)

compile: $(PY)
	${SHHH} $(MAKE) -C sourcecode build PYTHON=${PYTHON} \
	    PYTHON_VERSION=${PYTHON_VERSION} LPCONFIG=${LPCONFIG}
	${SHHH} LPCONFIG=${LPCONFIG} $(PY) -t buildmailman.py
	${SHHH} $(PY) sourcecode/lazr-js/tools/build.py \
		-n launchpad -s lib/canonical/launchpad/javascript \
		-b lib/canonical/launchpad/icing/build $(EXTRA_JS_FILES)

test_build: build
	bin/test $(TESTFLAGS) $(TESTOPTS)

test_inplace: inplace
	bin/test $(TESTFLAGS) $(TESTOPTS)

ftest_build: build
	bin/test -f $(TESTFLAGS) $(TESTOPTS)

ftest_inplace: inplace
	bin/test -f $(TESTFLAGS) $(TESTOPTS)

run: inplace stop
	$(RM) thread*.request
	bin/run -r librarian,google-webservice -i $(LPCONFIG)

start-gdb: inplace stop support_files
	$(RM) thread*.request
	nohup gdb -x run.gdb --args bin/run -i $(LPCONFIG) \
		-r librarian,google-webservice
		> ${LPCONFIG}-nohup.out 2>&1 &

run_all: inplace stop hosted_branches
	$(RM) thread*.request
	bin/run -r librarian,buildsequencer,sftp,mailman,codebrowse,google-webservice -i $(LPCONFIG)

run_codebrowse: build
	BZR_PLUGIN_PATH=bzrplugins $(PY) sourcecode/launchpad-loggerhead/start-loggerhead.py -f

start_codebrowse: build
	BZR_PLUGIN_PATH=$(shell pwd)/bzrplugins $(PY) sourcecode/launchpad-loggerhead/start-loggerhead.py

stop_codebrowse:
	$(PY) sourcecode/launchpad-loggerhead/stop-loggerhead.py

start_librarian: build
	bin/start_librarian

stop_librarian:
	bin/killservice librarian

pull_branches: support_files
<<<<<<< HEAD
	# Mirror the branches to the mirrored area.
=======
	# Mirror the hosted branches in the development upload area to the
	# mirrored area.
>>>>>>> c91d4042
	$(PY) cronscripts/supermirror-pull.py

scan_branches:
	# Scan branches from the filesystem into the database.
	$(PY) cronscripts/branch-scanner.py

sync_branches: pull_branches scan_branches

$(BZR_VERSION_INFO):
	scripts/update-bzr-version-info.sh

support_files: $(WADL_FILE) $(BZR_VERSION_INFO)

# Intended for use on developer machines
start: inplace stop support_files initscript-start

# Run as a daemon - hack using nohup until we move back to using zdaemon
# properly. We also should really wait until services are running before
# exiting, as running 'make stop' too soon after running 'make start'
# will not work as expected. For use on production servers, where
# we know we don't need the extra steps in a full "make start"
# because of how the code is deployed/built.
initscript-start:
	nohup bin/run -i $(LPCONFIG) > ${LPCONFIG}-nohup.out 2>&1 &

# Intended for use on developer machines
stop: build initscript-stop

# Kill launchpad last - other services will probably shutdown with it,
# so killing them after is a race condition. For use on production
# servers, where we know we don't need the extra steps in a full
# "make stop" because of how the code is deployed/built.
initscript-stop:
	bin/killservice librarian buildsequencer launchpad mailman

shutdown: scheduleoutage stop
	$(RM) +maintenancetime.txt

scheduleoutage:
	echo Scheduling outage in ${MINS_TO_SHUTDOWN} mins
	date --iso-8601=minutes -u -d +${MINS_TO_SHUTDOWN}mins > +maintenancetime.txt
	echo Sleeping ${MINS_TO_SHUTDOWN} mins
	sleep ${MINS_TO_SHUTDOWN}m

harness:
	bin/harness

iharness:
	bin/iharness

rebuildfti:
	@echo Rebuilding FTI indexes on launchpad_dev database
	$(PY) database/schema/fti.py -d launchpad_dev --force

clean:
	$(MAKE) -C sourcecode/pygettextpo clean
	if test -f sourcecode/mailman/Makefile; then \
		$(MAKE) -C sourcecode/mailman clean; \
	fi
	find . -path ./eggs -prune -false -o \
		-type f \( -name '*.o' -o -name '*.so' -o -name '*.la' -o \
	    -name '*.lo' -o -name '*.py[co]' -o -name '*.dll' \) \
	    -print0 | xargs -r0 $(RM)
	$(RM) -r bin
	$(RM) -r parts
	$(RM) .installed.cfg
	$(RM) -r build
	$(RM) thread*.request
	$(RM) -r lib/mailman
	$(RM) -rf lib/canonical/launchpad/icing/build/*
	$(RM) -r $(CODEHOSTING_ROOT)
	$(RM) $(WADL_FILE) $(API_INDEX)
	$(RM) $(BZR_VERSION_INFO)
	$(RM) _pythonpath.py
	$(RM) -rf \
			  /var/tmp/builddmaster \
			  /var/tmp/bzrsync \
			  /var/tmp/codehosting.test \
			  /var/tmp/codeimport \
			  /var/tmp/fatsam.appserver \
			  /var/tmp/launchpad_mailqueue \
			  /var/tmp/lperr \
			  /var/tmp/lperr.test \
			  /var/tmp/mailman \
			  /var/tmp/mailman-xmlrpc.test \
			  /var/tmp/ppa \
			  /var/tmp/ppa.test \
			  /var/tmp/zeca

realclean: clean
	$(RM) TAGS tags

clean_codehosting:
	$(RM) -r $(CODEHOSTING_ROOT)
	mkdir -p $(CODEHOSTING_ROOT)/mirrors
	mkdir -p $(CODEHOSTING_ROOT)/push-branches
	mkdir -p $(CODEHOSTING_ROOT)/config
	mkdir -p /var/tmp/bzrsync
	touch $(CODEHOSTING_ROOT)/config/launchpad-lookup.txt

zcmldocs:
	mkdir -p doc/zcml/namespaces.zope.org
	bin/stxdocs \
	    -f sourcecode/zope/src/zope/app/zcmlfiles/meta.zcml \
	    -o doc/zcml/namespaces.zope.org

potemplates: launchpad.pot

# Generate launchpad.pot by extracting message ids from the source
launchpad.pot:
	bin/i18nextract.py

install: reload-apache

copy-certificates:
	mkdir -p /etc/apache2/ssl
	cp configs/development/launchpad.crt /etc/apache2/ssl/
	cp configs/development/launchpad.key /etc/apache2/ssl/

copy-apache-config:
	# We insert the absolute path to the branch-rewrite script
	# into the Apache config as we copy the file into position.
	sed -e 's,%BRANCH_REWRITE%,$(shell pwd)/scripts/branch-rewrite.py,' configs/development/local-launchpad-apache > /etc/apache2/sites-available/local-launchpad
	touch /var/tmp/bazaar.launchpad.dev/rewrite.log
	chown $(SUDO_UID):$(SUDO_GID) /var/tmp/bazaar.launchpad.dev/rewrite.log

enable-apache-launchpad: copy-apache-config copy-certificates
	a2ensite local-launchpad

reload-apache: enable-apache-launchpad
	/etc/init.d/apache2 reload

static:
	$(PY) scripts/make-static.py

TAGS: compile
	# emacs tags
	bin/tags -e

tags: compile
	# vi tags
	bin/tags -v

ID: compile
	# idutils ID file
	bin/tags -i

.PHONY: apidoc check tags TAGS zcmldocs realclean clean debug stop\
	start run ftest_build ftest_inplace test_build test_inplace pagetests\
	check check_loggerhead_on_merge  check_merge check_sourcecode_merge \
	schema default launchpad.pot check_merge_ui pull scan sync_branches\
	reload-apache hosted_branches check_db_merge check_mailman check_config<|MERGE_RESOLUTION|>--- conflicted
+++ resolved
@@ -197,12 +197,6 @@
 	bin/killservice librarian
 
 pull_branches: support_files
-<<<<<<< HEAD
-	# Mirror the branches to the mirrored area.
-=======
-	# Mirror the hosted branches in the development upload area to the
-	# mirrored area.
->>>>>>> c91d4042
 	$(PY) cronscripts/supermirror-pull.py
 
 scan_branches:
