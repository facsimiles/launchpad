# Identify the component configuration used to define the site:
site-definition site.zcml

# Turn on Zope3 developer mode.
devmode on

# number of bytecode instructions to execute between checks for
# interruptions (SIGINTR, thread switches):
interrupt-check-interval 200

<server>
  type HTTP
  address 8085
</server>

# For debugging purposes, you can use this publisher instead/as well
# (obviously if it's as well, use a different port number). If there's
# an exception, Zope will drop into pdb at the point of the exception.
<server>
  type PostmortemDebuggingHTTP
  address 8089
</server>

<server>
  type DebugLayerHTTP
  address 8086
</server>

# non-persistent in-memory storage
<zodb>
  <mappingstorage/>
</zodb>

<accesslog>
  # This sets up logging to both a file (access.log) and to standard
  # output (STDOUT).  The "path" setting can be a relative or absolute
  # filesystem path or the tokens STDOUT or STDERR.

  <logfile>
    path launchpad-access.log
  </logfile>

  <logfile>
    path STDOUT
  </logfile>
</accesslog>

<eventlog>
  # This sets up logging to both a file (z3.log) and to standard
  # output (STDOUT).  The "path" setting can be a relative or absolute
  # filesystem path or the tokens STDOUT or STDERR.

  <logfile>
    path launchpad.log
  </logfile>

  <logfile>
    path STDOUT
  </logfile>
</eventlog>

# Launchpad configuration. Note that we can specify multiple configurations
# in here. Currently, we have configurations named 'testrunner' (used
# by the testrunner), and 'default' (used by everything else)
#
# The section that is used can be specified by setting the LPCONFIG_SECTION
# environment variable
#
<canonical default>
    # DB settings must still match launchpad-sql-configure-normal.zcml
    dbname launchpad_dev
    #dbhost localhost

    # Display tracebacks on error pages.
    # IMPORTANT: Set to false on production servers!
    show_tracebacks true

    # This is the email address used for the Errors-To: header on
    # all outgoing emails. At somepoint a bounce handler will be
    # installed here to detect failing email addresses and flag them
    # in the database.
    bounce_address bounces@canonical.com

    noreply_from_address noreply@launchpad.net

    # PID files for various processes get created in this directory.
    # The format of filenames is %(lpconfig)s-%(service)s.pid, such as
    # default-librarian.pid
    pid_dir /tmp

    <launchpad>
        # PostgreSQL user the launchpad Zope3 instance connects as.
        dbuser launchpad

        # This setting controls two related things:
        # 1. The maximum time a single SQL statement is given to execute
        #    in.
        # 2. The maximum time a web request is given to run in.
        # The time is given in milliseconds.
        #
        # If a statement takes longer than this to execute, then it will
        # fail. If a request is taking longer than this to run, then a
        # RequestExpired exception will be raised, and the transaction
        # hosed, before the next database query would be started.
        #
        # A value of 0 turns off the timeout.  If this value is
        # not set, Postgresql's default statement timeout is used, and
        # requests may run without constraint.
        # db_statement_timeout 12000

        # The soft timeout value.  If a request takes longer than this
        # amount of time to process, then an OOPS is logged.  This value
        # should be less than db_statement_timeout.
        # soft_request_timeout 1000

        # Should the 'demo system' styling be turned on? Should be true
        # for live systems not talking to the production database, and false
        # for all other live systems.
        is_demo false

        # Message to display on the top of every page
        # site_message There is nothing special about this Launchpad instance.

        # Who can use Launchpad as an OpenID provider.
        openid_users all

        # Who do we send OpenID Simple Registration info to?

        # Email address, to which all error reports are sent.
        # Messages should have distinct Subject: or Keywords: headers
        # so they can be filtered easily. Whenever code starts using this,
        # we probably need to setup a new Mailman topic in the
        # launchpad-error-reports mailing list or the error reports will be
        # lost.
        errors_address launchpad-error-reports@lists.canonical.com

        # The default size used in a batched listing of results. See
        # canonical.launchpad.webapp.batching for details. We use a
        # particularly small list here because we don't have a lot of
        # sampledata.
        default_batch_size 5

        # For the same reason, set the batching size for branch listings
        # to be small, but different from the default size so we can confirm
        # that it is using the appropriate setting.
        branchlisting_batch_size 6

        # Domain part of the bugs' email addresses. All email addresses in
        # this domain should get redirected to the MailIntoLaunchpad handler.
        bugs_domain bugs.launchpad.net

        # Domain where incoming email related to specifications are sent
        # to.
        specs_domain specs.launchpad.net

        # OOPS reports root for linking to OOPS reports.
        oops_root_url https://chinstrap.ubuntu.com/~jamesh/oops.cgi/

        # Point to a local codebrowse.
        codebrowse_root http://codebrowse.launchpad.dev/

        # The local smart server and supermirror.
        supermirror_root http://bazaar.launchpad.dev/
        smartserver_root bzr+ssh://bazaar.launchpad.dev/

        # Maximum size of bug attachments in bytes. A value of 0 means
        # no limit.
        max_bug_attachment_size 2097152

        # Maximum size of ProductRelease download files in bytes. A value of 0
        # means no limit.
        max_productrelease_file_size 31457280

        # The minimum notification level displayed to users. Set to 'info'
        # on production and 'debug' on development boxes.
        browser_notification_level debug

        beta_testers_redirection_host beta.launchpad.net

        <virtual_hosts>
            use_https no
            <mainsite>
                hostname launchpad.dev
                althostnames localhost
            </mainsite>
            <blueprints>
                hostname blueprints.launchpad.dev
            </blueprints>
            <code>
                hostname code.launchpad.dev
            </code>
            <translations>
                hostname translations.launchpad.dev
            </translations>
            <bugs>
                hostname bugs.launchpad.dev
            </bugs>
            <answers>
                hostname answers.launchpad.dev
            </answers>
            <openid>
                hostname openid.launchpad.dev
            </openid>
            <shipitubuntu>
                hostname shipit.ubuntu.dev
            </shipitubuntu>
            <shipitkubuntu>
                hostname shipit.kubuntu.dev
            </shipitkubuntu>
            <shipitedubuntu>
                hostname shipit.edubuntu.dev
            </shipitedubuntu>
            <xmlrpc>
                hostname xmlrpc.launchpad.dev
                rooturl http://launchpad.dev/
            </xmlrpc>
        </virtual_hosts>

        # Connection information to the database we store our server-side
        # session data in.
        <launchpad_session>
            dbuser session
            dbname session_dev
            # dbhost localhost
            # id of the cookie used to store the session token
            cookie launchpad_dev
        </launchpad_session>

        <launchpad_errorreports>
            # Base directory to write error reports to
            errordir /var/tmp/lperr

            # Prefix string for Oops IDs
            oops_prefix X

            # should exceptions also be written to the zope log?
            copy_to_zlog true
        </launchpad_errorreports>
    </launchpad>

    <librarian>
        # Librarian configuration information for both client and server
        dbuser librarian
        upload_host localhost
        upload_port 58090
        download_host localhost
        download_port 58080
        # The base URL used to generate URLs to the Library contents.
        # Note that this might be on a different host or port to what is
        # specified above if access to the Library is via Apache redirects.
        download_url http://localhost:58080/
        # The buildds need to access Librarian files on a different URL
        # to the rest of the world due to network topology.
        # See lib/canonical/launchpad/doc/librarian.txt for a discussion
        # on why this is necessary
        buildd_download_url http://localhost:58000/
        <librarian_server>
            # Configuration used if we are running a librarian server.
            logfile -
            root /var/tmp/fatsam
            # If true, a Librarian server will be launched by the startup
            # script
            launch yes
            # Should Librarian twistd be run with --spew for debugging
            spew no
        </librarian_server>
        <librarian_gc>
            dbuser librariangc
        </librarian_gc>
    </librarian>

    <malone>
        # The From address for Malone email interface errors
        bugmail_error_from_address noreply@bugs.launchpad.net
        # Use a small batch size to actually be able to verify batching
        # works with our limited sampledata. Use a different one from
        # the default batch size to be able to actually tell it's being
        # used.
        buglist_batch_size 7
        # The db user used to send bug notifications.
        bugnotification_dbuser bugnotification
        # The number of minutes that at most should pass between
        # changes to a bug to cause them to be grouped together into a
        # single notification.
        bugnotification_interval 1
        # The maximum number of characters a bug comment can be without
        # being truncated when displayed on the main bug page.
        max_comment_size 300
        # Whether comments should be searched when searching bugs.
        search_comments yes
    </malone>

    <shipit>
        # XXX: salgado 2006-06-16 bug=50033:
        # Even though this is empty, it must be kept so that the default
        # values are used. See https://launchpad.net/bugs/50033 for details.
    </shipit>

    <rosetta>
        <poimport>
            dbuser poimport
        </poimport>
        <rosettaadmin>
            dbuser rosettaadmin
            email rosetta@launchpad.net
        </rosettaadmin>
    </rosetta>

    <cveupdater>
        dbuser cve
    </cveupdater>

    <answertracker>
        dbuser answertracker
        # The email domain, to which incoming mail should be sent.
        email_domain answers.launchpad.net
    </answertracker>

    <zopeless>
        # Configuration specific for code that is running in the Zopeless
        # environment. Hopefully this section will disappear when the
        # Zope and Zopeless environments grow closer.
        send_email no
        smtp_host localhost
        smtp_port 25
    </zopeless>

    <gpghandler>
        # host and port points to a reliable keyserver (aka our
        # internal one)
        host keyserver.internal
        public_host keyserver.ubuntu.com
        port 11371
    </gpghandler>

    <zeca>
        # Not needed for normal operation
        root /var/tmp/zeca
    </zeca>

    <statistician>
        dbuser statistician
    </statistician>

    <productreleasefinder>
        dbuser productreleasefinder
    </productreleasefinder>

    <gina>
        # Configuration used to run gina.
        dbuser gina

        # This is an example gina_target. See GinaUsageGuide for details.
        # Real world examples can be found in the staging and production
        # launchpad.conf files.
        #<gina_target hoary>
        #    distro ubuntu
        #    distrorelease hoary
        #    pocketrelease hoary
        #    root /home/debonzi/Warthogs/mirror
        #    keyrings /home/debonzi/Warthogs/keyring.ubuntu.com/keyrings
        #    architectures i386
        #    components main
        #    componentoverride commercial
        #</gina_target>
    </gina>

    <targetnamecacheupdater>
        # Configuration used to run the bugtask targetnamecache updater.
        dbuser targetnamecacheupdater
    </targetnamecacheupdater>

    <karmacacheupdater>
        # Configuration used to run the karmacache updater.
        dbuser karma
    </karmacacheupdater>

    <distributionmirrorprober>
        dbuser distributionmirror
        use_proxy false
        cdimage_file_list_url file:lib/canonical/launchpad/doc/ubuntu-releases.testdata
        timeout 10
    </distributionmirrorprober>

    <expiredmembershipsflagger>
        dbuser teammembership
    </expiredmembershipsflagger>

    <buildsequencer>
        mailproblemsto root
        # It makes no sense to allow the sequencer to start by default
        # on a developer machine because they're unlikely to have a
        # build farm of their own. This does not prevent the daemon from
        # ever starting.
        launch no
        logfile -
        <buildsequencer_job slave_scanner>
            command cronscripts/buildd-slave-scanner.py
            mindelay 5
        </buildsequencer_job>
        <buildsequencer_job queue_builder>
            command cronscripts/buildd-queue-builder.py
            mindelay 10
        </buildsequencer_job>
    </buildsequencer>

    <uploader>
        dbuser uploader
        default_recipient_name Local Root
        default_recipient_address root@localhost
        default_sender_name Local Root
        default_sender_address root@localhost
    </uploader>

    <uploadqueue>
        dbuser queued
    </uploadqueue>

    <builddmaster>
        dbuser fiera
        uploader /bin/echo Uploader invocation of build BUILDID in:
        root /var/tmp/builddmaster/
        socket_timeout 600
    </builddmaster>

    <supermirror>
        dbuser supermirror
        branchesdest /var/tmp/sm-ng/mirrors
        masterlock /var/tmp/sm-ng/masterlock
        branchlistsource http://gangotri.ubuntu.com:9000/supermirror-pull-list.txt
        authserver_url http://localhost:8999/branch/
        warehouse_root_url http://bazaar.launchpad.net/+branches/
    </supermirror>

    <branchscanner>
        dbuser branchscanner
    </branchscanner>

    <codehosting>
        authserver http://localhost:8999/v2/
        host_key_pair_path lib/canonical/codehosting/tests/keys
        branches_root /var/tmp/sm-ng/push-branches/
        launch yes
    </codehosting>

    <authserver>
        dbuser authserver
        launch yes
    </authserver>

    <importd>
        dbuser importd
        <production_errorreports>
            errordir /var/tmp/lperr
            oops_prefix SMI
            copy_to_zlog false
        </production_errorreports>
        <autotest_errorreports>
            errordir /var/tmp/lperr
            oops_prefix SMIT
            copy_to_zlog false
        </autotest_errorreports>
    </importd>

    <personalpackagearchive>
        root /var/tmp/ppa/
        base_url http://ppa.launchpad.dev
    </personalpackagearchive>

    <archivepublisher>
        root /var/tmp/archive
        base_url http://launchpad.dev
    </archivepublisher>

    # Mailman configuration.  This is only a shim to the real Mailman
    # configuration system and is primarily used to specify settings that
    # differ from the defaults, or are needed during the build.
    #
    # Configuration items and their defaults are shown below as comments.
    <mailman>
        <mailman-build>
            # If you change anything in this section, you must manually clean
            # and rebuild Mailman.  This will not happen automatically, and
            # Mailman will not build at all if the Mailman package can be
            # imported.

            # Whether Mailman should be built if it is not already.
            #build no

            # The --prefix location for the configure script.  This can be a
            # relative path to indicate a location relative to the
            # runlaunchpad.py script's current working directory.
            #prefix lib/mailman

            # The 'VAR_DIR' location.  This is where Mailman will put and look
            # for variable run time data, such as the list pickles and queue
            # directories.
            #var_dir /var/mailman

            # The user:group names that the Mailman process will run under.
            # You may need to invoke buildmailman.py or "make run" as root via
            # sudo to have the necessary permissions during the build or run
            # phase.  Leave this commented to use the current user and group.
            #user_group mailman:mailman

            # Uncomment this to specify the site list's owner address and
            # password.  Otherwise, a fake email address and random password
            # will be used.
            #site_list_owner you@example.com:password

            # Uncomment this if you want a host_name other than the current
            # machine's `hostname -f`.  This is only used for the email domain
            # part.
            #host_name your.fqdn.hostname
        </mailman-build>

        # Whether Mailman should be started (i.e mailmanctl start).
        #launch yes

        # Host and port for connecting to the outgoing smtp server.  Valid
        # format is [host][:port] where the default is localhost:25
        #smtp localhost:25

        #xmlrpc_url http://xmlrpc.launchpad.dev/mailinglists
        #xmlrpc_runner_sleep 10

    </mailman>

    <checkwatches>
<<<<<<< HEAD
        # Configuration options for the checkwatches.py cron script
        batch_query_threshold 10
=======
        # XXX: 2007-08-30 Graham Binns
        #      We have a default value for this, but due to bug 50033 we
        #      have to leave this empty section here.
>>>>>>> 5b22db67
    </checkwatches>

</canonical>

# This is the config used by the test runner.
<canonical testrunner>
    dbname launchpad_ftest
    dbhost localhost
    randomise_select_results true

    show_tracebacks true
    # chunkydiff defaults to off as its results are generally not that
    # useful.
    chunkydiff off

    bounce_address bounces@canonical.com

    <launchpad>
        dbuser launchpad
        openid_users admins
        errors_address launchpad-error-reports@lists.canonical.com
        bugs_domain bugs.launchpad.net
        oops_root_url https://chinstrap.ubuntu.com/~jamesh/oops.cgi/
        codebrowse_root http://codebrowse.launchpad.dev/
        supermirror_root http://bazaar.launchpad.dev/
        smartserver_root bzr+ssh://bazaar.launchpad.dev/
        # Limit the size to 1024 bytes in order to avoid creating large
        # files for testing.
        max_bug_attachment_size 1024
        browser_notification_level info

        default_batch_size 5
        branchlisting_batch_size 6

        beta_testers_redirection_host beta.launchpad.dev

        <virtual_hosts>
            use_https no
            <mainsite>
                hostname launchpad.dev
                althostnames localhost
            </mainsite>
            <blueprints>
                hostname blueprints.launchpad.dev
            </blueprints>
            <code>
                hostname code.launchpad.dev
            </code>
            <translations>
                hostname translations.launchpad.dev
            </translations>
            <bugs>
                hostname bugs.launchpad.dev
            </bugs>
            <answers>
                hostname answers.launchpad.dev
            </answers>
            <openid>
                hostname openid.launchpad.dev
            </openid>
            <shipitubuntu>
                hostname shipit.ubuntu.dev
            </shipitubuntu>
            <shipitkubuntu>
                hostname shipit.kubuntu.dev
            </shipitkubuntu>
            <shipitedubuntu>
                hostname shipit.edubuntu.dev
            </shipitedubuntu>
            <xmlrpc>
                hostname xmlrpc.launchpad.dev
                rooturl http://launchpad.dev/
            </xmlrpc>
        </virtual_hosts>

        <launchpad_session>
            dbuser session
            dbname launchpad_ftest
            dbhost localhost
            cookie launchpad_tests
        </launchpad_session>
        <launchpad_errorreports>
            errordir /var/tmp/lperr.test
            oops_prefix T
            copy_to_zlog false
        </launchpad_errorreports>
    </launchpad>
    <librarian>
        dbuser librarian
        upload_host localhost
        upload_port 59090
        download_host localhost
        download_port 58000
        download_url http://localhost:58000/
        buildd_download_url http://localhost:58000/
        <librarian_server>
            launch no
            root /var/tmp/fatsam.test
        </librarian_server>
        <librarian_gc>
            dbuser librariangc
        </librarian_gc>
    </librarian>
    <malone>
        # The From address for Malone email interface errors
        bugmail_error_from_address noreply@bugs.launchpad.net
        buglist_batch_size 20
        bugnotification_interval 5
        search_comments yes
    </malone>
    <shipit>
        # XXX: salgado 2006-06-16 bug=50033:
        # Even though this is empty, it must be kept so that the default
        # values are used. See https://launchpad.net/bugs/50033 for details.
    </shipit>
    <rosetta>
        <poimport>
            dbuser poimport
        </poimport>
        <rosettaadmin>
            dbuser rosettaadmin
        </rosettaadmin>
    </rosetta>
    <zopeless>
        send_email false
    </zopeless>
    <gpghandler>
        host localhost
        public_host keyserver.ubuntu.com
        port 11371
    </gpghandler>
    <zeca>
        # where the pre-installed key-files will be copied to (every
        # initialization, see lib/zeca/ftest/harness.py)
        root /var/tmp/zeca
    </zeca>

    <gina>
        # Configuration used to test gina.
        dbuser gina
        <gina_target hoary>
            distro ubuntu
            distrorelease hoary
            pocketrelease hoary
            root /tmp/gina_test_archive
            keyrings /usr/share/keyrings
            architectures i386
            components main
        </gina_target>
        <gina_target breezy>
            distro ubuntu
            distrorelease breezy
            pocketrelease breezy
            root /tmp/gina_test_archive
            keyrings /usr/share/keyrings
            architectures i386
            components main, universe
        </gina_target>
        # A non-existant archive we can test with
        <gina_target dapper>
            distro ubuntu
            distrorelease dapper
            pocketrelease dapper
            root /tmp/gina_test_archive
            keyrings /usr/share/keyrings
            architectures i386, powerpc
            components main, universe
        </gina_target>
        <gina_target dapper-updates>
            distro ubuntu
            distrorelease dapper
            pocket updates
            pocketrelease dapper-updates
            root /tmp/gina_test_archive
            keyrings /usr/share/keyrings
            architectures i386, powerpc
            components main, universe
        </gina_target>
        <gina_target bogus>
            distro ubuntu
            distrorelease bogoland
            pocketrelease bogoland
            root /tmp/gina_test_archive
            keyrings /usr/share/keyrings
            architectures i386
            components main
        </gina_target>
        <gina_target commercial>
            distro ubuntu
            distrorelease hoary
            pocketrelease hoary
            root /tmp/gina_test_archive
            keyrings /usr/share/keyrings
            architectures i386
            components main
            componentoverride commercial
        </gina_target>
    </gina>

    <targetnamecacheupdater>
        dbuser targetnamecacheupdater
    </targetnamecacheupdater>

    <distributionmirrorprober>
        dbuser distributionmirror
        use_proxy false
        cdimage_file_list_url file:lib/canonical/launchpad/doc/ubuntu-releases.testdata
        timeout 10
    </distributionmirrorprober>

    <expiredmembershipsflagger>
        dbuser teammembership
    </expiredmembershipsflagger>

    <karmacacheupdater>
        max_scaling 2
        dbuser karma
    </karmacacheupdater>

    <statistician>
        dbuser statistician
    </statistician>

    <productreleasefinder>
        dbuser productreleasefinder
    </productreleasefinder>

    <cveupdater>
        dbuser cve
    </cveupdater>

    <answertracker>
        dbuser answertracker
        email_domain answers.launchpad.net
    </answertracker>

    <buildsequencer>
        mailproblemsto -
        launch no
        logfile -
        <buildsequencer_job slave_scanner>
            command cronscripts/buildd-slave-scanner.py
            mindelay 5
        </buildsequencer_job>
        <buildsequencer_job queue_builder>
            command cronscripts/buildd-queue-builder.py
            mindelay 900
        </buildsequencer_job>
    </buildsequencer>

    <uploader>
        dbuser uploader
        default_recipient_name Root
        default_recipient_address root@localhost
        default_sender_name Root
        default_sender_address root@localhost
    </uploader>

    <uploadqueue>
        dbuser queued
    </uploadqueue>

    <supermirror>
        dbuser supermirror
        branchesdest /var/tmp/sm-ng/mirrors
        masterlock /var/tmp/sm-ng/masterlock
        branchlistsource http://gangotri.ubuntu.com:9000/supermirror-pull-list.txt
        authserver_url http://localhost:8999/branch/
        warehouse_root_url file:///var/tmp/bzrsync/
    </supermirror>

    <branchscanner>
        dbuser branchscanner
        <script_errorreports>
            errordir /var/tmp/lperr.test
            oops_prefix TSMS
            copy_to_zlog false
        </script_errorreports>
    </branchscanner>

    <codehosting>
        authserver http://localhost:8999/v2/
        host_key_pair_path /tmp/sftp-test/keys
        branches_root /tmp/sftp-test/branches
        port tcp:22222:interface=127.0.0.1
    </codehosting>

    <authserver>
        port tcp:8999:interface=127.0.0.1
    </authserver>

    <builddmaster>
        dbuser fiera
        uploader scripts/process-upload.py -Mvv --context buildd
        root /var/tmp/builddmaster/
        socket_timeout 10
        crondaily_lockfile /var/tmp/local_cron.daily.lock
    </builddmaster>

    <importd>
        dbuser importd
    </importd>

    <personalpackagearchive>
        root /var/tmp/ppa.test/
        base_url http://ppa.launchpad.dev
    </personalpackagearchive>

    <archivepublisher>
        root /var/tmp/archive
        base_url http://launchpad.dev
    </archivepublisher>

    # Mailman configuration.  This is only a shim to the real Mailman
    # configuration system and is primarily used to specify settings that
    # differ from the defaults, or are needed during the build.
    #
    # Configuration items and their defaults are shown below as comments.
    <mailman>
        <mailman-build>
            # If you change anything in this section, you must manually clean
            # and rebuild Mailman.  This will not happen automatically, and
            # Mailman will not build at all if the Mailman package can be
            # imported.

            # Whether Mailman should be built if it is not already.
            #build no

            # The --prefix location for the configure script.  This can be a
            # relative path to indicate a location relative to the
            # runlaunchpad.py script's current working directory.
            #prefix lib/mailman

            # The 'VAR_DIR' location.  This is where Mailman will put and look
            # for variable run time data, such as the list pickles and queue
            # directories.
            #var_dir /var/mailman

            # The user:group names that the Mailman process will run under.
            # You may need to invoke buildmailman.py or "make run" as root via
            # sudo to have the necessary permissions during the build or run
            # phase.  Leave this commented to use the current user and group.
            #user_group mailman:mailman

            # Uncomment this to specify the site list's owner address and
            # password.  Otherwise, a fake email address and random password
            # will be used.
            #site_list_owner you@example.com:password

            # Uncomment this if you want a host_name other than the current
            # machine's `hostname -f`.  This is only used for the email domain
            # part.
            #host_name your.fqdn.hostname
        </mailman-build>

        # Whether Mailman should be started (i.e mailmanctl start).
        #launch yes

        # Host and port for connecting to the outgoing smtp server.  Valid
        # format is [host][:port] where the default is localhost:25
        #smtp localhost:25

        #xmlrpc_url http://xmlrpc.launchpad.dev/mailinglists
        #xmlrpc_runner_sleep 10

    </mailman>

    <checkwatches>
<<<<<<< HEAD
        # Configuration options for the checkwatches.py cron script
        batch_query_threshold 10
=======
        # XXX: 2007-08-30 Graham Binns
        #      We have a default value for this, but due to bug 50033 we
        #      have to leave this empty section here.
>>>>>>> 5b22db67
    </checkwatches>

</canonical><|MERGE_RESOLUTION|>--- conflicted
+++ resolved
@@ -527,16 +527,10 @@
     </mailman>
 
     <checkwatches>
-<<<<<<< HEAD
-        # Configuration options for the checkwatches.py cron script
-        batch_query_threshold 10
-=======
         # XXX: 2007-08-30 Graham Binns
         #      We have a default value for this, but due to bug 50033 we
         #      have to leave this empty section here.
->>>>>>> 5b22db67
     </checkwatches>
-
 </canonical>
 
 # This is the config used by the test runner.
@@ -903,14 +897,8 @@
     </mailman>
 
     <checkwatches>
-<<<<<<< HEAD
-        # Configuration options for the checkwatches.py cron script
-        batch_query_threshold 10
-=======
         # XXX: 2007-08-30 Graham Binns
         #      We have a default value for this, but due to bug 50033 we
         #      have to leave this empty section here.
->>>>>>> 5b22db67
     </checkwatches>
-
 </canonical>