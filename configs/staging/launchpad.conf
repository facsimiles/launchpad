# identify the component configuration used to define the site:
site-definition site.zcml

# number of bytecode instructions to execute between checks for
# interruptions (SIGINTR, thread switches):
interrupt-check-interval 200

<server>
  type HTTP
  address 9030
</server>

# non-persistent in-memory storage
<zodb>
  <mappingstorage/>
</zodb>

<accesslog>
  <logfile>
    path /srv/launchpad.ubuntu.com/staging-logs/launchpad-access.log
  </logfile>
</accesslog>

<eventlog>
  <logfile>
    path /srv/launchpad.ubuntu.com/staging-logs/launchpad.log
  </logfile>
</eventlog>

<canonical default>
    dbname launchpad_staging
    dbhost asuka.ubuntu.com
    # Might want this on, but for now test what will be seen in production
    show_tracebacks false
    bounce_address bounces@canonical.com

    <launchpad>
        dbuser launchpad
        root_url https://staging.launchpad.net/
        errors_address launchpad-error-reports@lists.canonical.com
        bugs_domain bugs.staging.launchpad.net
        db_statement_timeout 8000
<<<<<<< HEAD
        <launchpad_session>
            dbuser session
            # dbhost loopback
            dbname session_staging
        </launchpad_session>
=======
	<launchpad_errorreports>
            errordir /srv/launchpad.ubuntu.com/staging-logs
            oops_prefix S
            copy_to_zlog false
        </launchpad_errorreports>
>>>>>>> 1c215256
    </launchpad>

    <librarian>
        dbuser librarian
        upload_host asuka.ubuntu.com
        upload_port 58090
        download_host asuka.ubuntu.com
        download_port 9040
        download_url http://librarian.staging.launchpad.net/
        buildd_download_url http://librarian.staging.launchpad.net/
        <librarian_server>
            logfile /srv/launchpad.ubuntu.com/staging-logs/librarian.log
            root /srv/launchpad.ubuntu.com/staging/librarian
            launch yes
            spew no
            upstream_host librarian.ubuntu.com
            upstream_port 80
        </librarian_server>
        <librarian_gc>
            dbuser librariangc
        </librarian_gc>
    </librarian>

    <malone>
        # The From address for Malone email interface errors
        bugmail_error_from_address noreply@bugs.staging.launchpad.net
    </malone>

    <rosetta>
        <poimport>
            dbuser poimport
        </poimport>
        <poattach>
            dbuser poattach
        </poattach>
    </rosetta>

    <shipitexporter>
        dbuser shipit
    </shipitexporter>

    <trebuchet>
        dbuser trebuchet
        port 4280
        <trebuchet_server>
            # Configuration used if we are running a trebuchet server.
            logfile /srv/launchpad.ubuntu.com/staging-logs/trebuchet.log
            root /srv/launchpad.ubuntu.com/staging/trebuchet
            # If true, a Trebuchet server will be launched by the startup
            # script
            launch yes
            # Should Trebuchet twistd be run with --spew for debugging
            spew no
        </trebuchet_server>
    </trebuchet>

    <cveupdater>
        dbuser cve
    </cveupdater>

    <zopeless>
        send_email no
        smtp_host localhost
        smtp_port 25
    </zopeless>

    <gpghandler>
        host keyserver.ubuntu.com 
        port 11371
    </gpghandler>

    <zeca>
        root /var/tmp/zeca
    </zeca>

    <gina>
        dbuser gina
        <gina_target warty>
            distro ubuntu
            distrorelease warty
            pocketrelease warty
            root /srv/archive.ubuntu.com/ubuntu
            architectures i386,powerpc,amd64
        </gina_target>
        <gina_target warty-updates>
            distro ubuntu
            distrorelease warty
            pocketrelease warty-updates
            pocket updates
            root /srv/archive.ubuntu.com/ubuntu
            architectures i386,powerpc,amd64
        </gina_target>
        <gina_target warty-security>
            distro ubuntu
            distrorelease warty
            pocketrelease warty-security
            pocket security
            root /srv/archive.ubuntu.com/ubuntu
            architectures i386,powerpc,amd64
        </gina_target>
        <gina_target hoary>
            distro ubuntu
            distrorelease hoary
            pocketrelease hoary
            root /srv/archive.ubuntu.com/ubuntu
            architectures i386,powerpc,amd64,ia64,hppa
        </gina_target>
        <gina_target hoary-updates>
            distro ubuntu
            distrorelease hoary
            pocketrelease hoary-updates
            pocket updates
            root /srv/archive.ubuntu.com/ubuntu
            architectures i386,powerpc,amd64,ia64,hppa
        </gina_target>
        <gina_target hoary-security>
            distro ubuntu
            distrorelease hoary
            pocketrelease hoary-security
            pocket security
            root /srv/archive.ubuntu.com/ubuntu
            architectures i386,powerpc,amd64,ia64,hppa
        </gina_target>
        <gina_target hoary-backports>
            distro ubuntu
            distrorelease hoary
            pocketrelease hoary-backports
            pocket backports
            root /srv/archive.ubuntu.com/ubuntu
            architectures i386,powerpc,amd64,ia64,hppa
        </gina_target>
        <gina_target breezy>
            distro ubuntu
            distrorelease breezy
            pocketrelease breezy
            root /srv/archive.ubuntu.com/ubuntu
            architectures i386,powerpc,amd64,ia64,sparc,hppa
        </gina_target>
        <gina_target breezy-updates>
            distro ubuntu
            distrorelease breezy
            pocketrelease breezy-updates
            pocket updates
            root /srv/archive.ubuntu.com/ubuntu
            architectures i386,powerpc,amd64,ia64,sparc,hppa
        </gina_target>
        <gina_target breezy-security>
            distro ubuntu
            distrorelease breezy
            pocketrelease breezy-security
            pocket security
            root /srv/archive.ubuntu.com/ubuntu
            architectures i386,powerpc,amd64,ia64,sparc,hppa
        </gina_target>
    </gina>

    <buildsequencer>
        mailproblemsto launchpad-error-reports@lists.canonical.com
        # It makes no sense to allow the sequencer to start by default
        # on a developer machine because they're unlikely to have a 
        # build farm of their own. This does not prevent the daemon from
        # ever starting.
        launch no
        logfile -
        <buildsequencer_job slave_scanner>
            command cronscripts/buildd-slave-scanner.py
            mindelay 5
        </buildsequencer_job>
        <buildsequencer_job queue_builder>
            command cronscripts/buildd-queue-builder.py
            mindelay 10
        </buildsequencer_job>
    </buildsequencer>

    <statistician>
        dbuser statistician
    </statistician>

    <tickettracker>
        dbuser tickettracker
    </tickettracker>

    <branchupdater>
        dbuser importd
        prefixurl http://supermirror/branches/
    </branchupdater>
</canonical>


# This is the config used by the test runner.
<canonical testrunner>
    dbname launchpad_ftest
    show_tracebacks true
    # chunkydiff may be turned off temporarily to help diagnose test
    # failures, but please don't commit this setting to rocketfuel.
    chunkydiff on

    bounce_address bounces@canonical.com

    <launchpad>
        dbuser launchpad
        root_url http://localhost:8086/
        errors_address launchpad-error-reports@lists.canonical.com
        bugs_domain bugs.launchpad.net
	<launchpad_errorreports>
            errordir /var/tmp/lperr.test
            oops_prefix T
            copy_to_zlog false
        </launchpad_errorreports>
    </launchpad>
    <librarian>
        dbuser librarian
        upload_host localhost
        upload_port 59090
        download_host localhost
        download_port 58000
        download_url http://localhost:58000/
        buildd_download_url http://localhost:58000/
        <librarian_server>
            launch no
            root /var/tmp/fatsam.test
        </librarian_server>
    </librarian>
    <zopeless>
        send_email false
    </zopeless>
</canonical><|MERGE_RESOLUTION|>--- conflicted
+++ resolved
@@ -40,19 +40,16 @@
         errors_address launchpad-error-reports@lists.canonical.com
         bugs_domain bugs.staging.launchpad.net
         db_statement_timeout 8000
-<<<<<<< HEAD
         <launchpad_session>
             dbuser session
             # dbhost loopback
             dbname session_staging
         </launchpad_session>
-=======
 	<launchpad_errorreports>
             errordir /srv/launchpad.ubuntu.com/staging-logs
             oops_prefix S
             copy_to_zlog false
         </launchpad_errorreports>
->>>>>>> 1c215256
     </launchpad>
 
     <librarian>
