--- conflicted
+++ resolved
@@ -20,11 +20,8 @@
 from bzrlib.revision import NULL_REVISION
 from bzrlib.repofmt.weaverepo import (
     RepositoryFormat4, RepositoryFormat5, RepositoryFormat6)
-<<<<<<< HEAD
+from bzrlib import urlutils
 import transaction
-=======
-from bzrlib import urlutils
->>>>>>> 989d5170
 
 from canonical.codehosting.puller.worker import BranchMirrorer, BranchPolicy
 from canonical.config import config
