#!/usr/bin/python
# Copyright 2004-2006 Canonical Ltd.  All rights reserved.

"""Import version control metadata from a Bazaar branch into the database."""

__metaclass__ = type

__all__ = [
    "BzrSync",
    ]

import logging
from StringIO import StringIO
import urlparse

import pytz
from zope.component import getUtility
from bzrlib.branch import BzrBranchFormat4
from bzrlib.diff import show_diff_trees
from bzrlib.log import log_formatter, show_log
from bzrlib.revision import NULL_REVISION
from bzrlib.repofmt.weaverepo import (
    RepositoryFormat4, RepositoryFormat5, RepositoryFormat6)

from canonical.codehosting.puller.worker import BranchOpener
from canonical.config import config
from canonical.launchpad.interfaces import (
    BranchFormat, BranchSubscriptionNotificationLevel, BugBranchStatus,
    ControlFormat, IBranchRevisionSet, IBugBranchSet, IBugSet, IRevisionSet,
    NotFoundError, RepositoryFormat)
<<<<<<< HEAD
from canonical.launchpad.interfaces.branchmergeproposal import (
    BRANCH_MERGE_PROPOSAL_FINAL_STATES)
=======
from canonical.launchpad.interfaces.branchsubscription import (
    BranchSubscriptionDiffSize)
>>>>>>> 7d162434
from canonical.launchpad.mailout.branch import (
    send_branch_revision_notifications)
from canonical.launchpad.webapp.uri import URI


UTC = pytz.timezone('UTC')
# Use at most the first 100 characters of the commit message.
SUBJECT_COMMIT_MESSAGE_LENGTH = 100


class BadLineInBugsProperty(Exception):
    """Raised when the scanner encounters a bad line in a bug property."""


class RevisionModifiedError(Exception):
    """An error indicating that a revision has been modified."""
    pass


class InvalidStackedBranchURL(Exception):
    """Raised when we try to scan a branch stacked on an invalid URL."""


def set_bug_branch_status(bug, branch, status):
    """Ensure there's a BugBranch for 'bug' and 'branch' set to 'status'.

    This creates a BugBranch if one doesn't exist, and changes the status if
    it does. If a BugBranch is created, the registrant is the branch owner.

    :return: The updated BugBranch.
    """
    bug_branch_set = getUtility(IBugBranchSet)
    bug_branch = bug_branch_set.getBugBranch(bug, branch)
    if bug_branch is None:
        return bug_branch_set.new(
            bug=bug, branch=branch, status=status, registrant=branch.owner)
    if bug_branch.status != BugBranchStatus.BESTFIX:
        bug_branch.status = status
    return bug_branch


def get_diff(bzr_branch, bzr_revision):
    """Return the diff for `bzr_revision` on `bzr_branch`.

    :param bzr_branch: A `bzrlib.branch.Branch` object.
    :param bzr_revision: A Bazaar `Revision` object.
    :return: A byte string that is the diff of the changes introduced by
        `bzr_revision` on `bzr_branch`.
    """
    repo = bzr_branch.repository
    if bzr_revision.parent_ids:
        ids = (bzr_revision.revision_id, bzr_revision.parent_ids[0])
        tree_new, tree_old = repo.revision_trees(ids)
    else:
        # can't get both trees at once, so one at a time
        tree_new = repo.revision_tree(bzr_revision.revision_id)
        tree_old = repo.revision_tree(NULL_REVISION)

    diff_content = StringIO()
    show_diff_trees(tree_old, tree_new, diff_content)
    raw_diff = diff_content.getvalue()
    return raw_diff.decode('utf8', 'replace')


def get_revision_message(bzr_branch, bzr_revision):
    """Return the log message for `bzr_revision` on `bzr_branch`.

    :param bzr_branch: A `bzrlib.branch.Branch` object.
    :param bzr_revision: A Bazaar `Revision` object.
    :return: The commit message entered for `bzr_revision`.
    """
    outf = StringIO()
    lf = log_formatter('long', to_file=outf)
    rev_id = bzr_revision.revision_id
    rev1 = rev2 = bzr_branch.revision_id_to_revno(rev_id)
    if rev1 == 0:
        rev1 = None
        rev2 = None

    show_log(bzr_branch,
             lf,
             start_revision=rev1,
             end_revision=rev2,
             verbose=True)
    return outf.getvalue()


class BugBranchLinker:
    """Links branches to bugs based on revision metadata."""

    def __init__(self, db_branch):
        self.db_branch = db_branch

    def _parseBugLine(self, line):
        """Parse a line from a bug property.

        :param line: A line from a Bazaar bug property.
        :raise BadLineInBugsProperty: if the line is invalid.
        :return: (bug_url, bug_id) if the line is good, None if the line
            should be skipped.
        """
        valid_statuses = {'fixed': BugBranchStatus.FIXAVAILABLE}
        line = line.strip()

        # Skip blank lines.
        if len(line) == 0:
            return None

        # Lines must be <url> <status>.
        try:
            url, status = line.split(None, 2)
        except ValueError:
            raise BadLineInBugsProperty('Invalid line: %r' % line)
        protocol, host, path, ignored, ignored = urlparse.urlsplit(url)

        # Skip URLs that don't point to Launchpad.
        if host != 'launchpad.net':
            return None

        # Don't allow Launchpad URLs that aren't /bugs/<integer>.
        try:
            # Remove empty path segments.
            bug_segment, bug_id = [
                segment for segment in path.split('/') if len(segment) > 0]
            if bug_segment != 'bugs':
                raise ValueError('Bad path segment')
            bug = int(path.split('/')[-1])
        except ValueError:
            raise BadLineInBugsProperty('Invalid bug reference: %s' % url)

        # Make sure the status is acceptable.
        try:
            status = valid_statuses[status.lower()]
        except KeyError:
            raise BadLineInBugsProperty('Invalid bug status: %r' % status)
        return bug, status

    def extractBugInfo(self, bug_property):
        """Parse bug information out of the given revision property.

        :param bug_status_prop: A string containing lines of
            '<bug_url> <status>'.
        :return: dict mapping bug IDs to BugBranchStatuses.
        """
        bug_statuses = {}
        for line in bug_property.splitlines():
            try:
                parsed_line = self._parseBugLine(line)
                if parsed_line is None:
                    continue
                bug, status = parsed_line
            except BadLineInBugsProperty, e:
                continue
            bug_statuses[bug] = status
        return bug_statuses

    def createBugBranchLinksForRevision(self, bzr_revision):
        """Create bug-branch links for a revision.

        This looks inside the 'bugs' property of the given Bazaar revision and
        creates a BugBranch record for each bug mentioned.
        """
        bug_property = bzr_revision.properties.get('bugs', None)
        if bug_property is None:
            return
        bug_set = getUtility(IBugSet)
        for bug_id, status in self.extractBugInfo(bug_property).iteritems():
            try:
                bug = bug_set.get(bug_id)
            except NotFoundError:
                pass
            else:
                set_bug_branch_status(bug, self.db_branch, status)


class BranchMailer:
    """Handles mail notifications for changes to the code in a branch."""

    def __init__(self, trans_manager, db_branch):
        self.trans_manager = trans_manager
        self.db_branch = db_branch
        self.pending_emails = []
        self.subscribers_want_notification = False
        self.generate_diffs = False
        self.initial_scan = None
        self.email_from = config.canonical.noreply_from_address

    def initializeEmailQueue(self, initial_scan):
        """Create an email queue and determine whether to create diffs.

        In order to avoid creating diffs when no one is interested in seeing
        it, we check all the branch subscriptions first, and decide here
        whether or not to generate the revision diffs as the branch is scanned.

        See XXX comment in `sendRevisionNotificationEmails` for the reason
        behind the queue itself.
        """
        self.pending_emails = []
        self.subscribers_want_notification = False

        diff_levels = (BranchSubscriptionNotificationLevel.DIFFSONLY,
                       BranchSubscriptionNotificationLevel.FULL)

        subscriptions = self.db_branch.getSubscriptionsByLevel(diff_levels)
        for subscription in subscriptions:
            self.subscribers_want_notification = True
            if (subscription.max_diff_lines !=
                BranchSubscriptionDiffSize.NODIFF):
                self.generate_diffs = True
                break

        # If db_history is empty, then this is the initial scan of the
        # branch.  We only want to send one email for the initial scan
        # of a branch, not one for each revision.
        self.initial_scan = initial_scan

    def generateEmailForRemovedRevisions(self, removed_history):
        """Notify subscribers of removed revisions.

        When the history is shortened, and email is sent that says this. This
        will never happen for a newly scanned branch, so not checking that
        here.
        """
        if not self.subscribers_want_notification:
            return
        number_removed = len(removed_history)
        if number_removed > 0:
            if number_removed == 1:
                contents = '1 revision was removed from the branch.'
            else:
                contents = ('%d revisions were removed from the branch.'
                            % number_removed)
            # No diff is associated with the removed email.
            self.pending_emails.append((contents, '', None))

    def generateEmailForRevision(self, bzr_branch, bzr_revision, sequence):
        """Generate an email for a revision for later sending.

        :param bzr_branch: The branch being scanned.
        :param bzr_revision: The revision that we are sending the email about.
            This is assumed to be in the main-line history of the branch. (Not
            just the ancestry).
        :param sequence: The revision number of `bzr_revision`.
        """
        if (not self.initial_scan
            and self.subscribers_want_notification):
            message = get_revision_message(bzr_branch, bzr_revision)
            if self.generate_diffs:
                revision_diff = get_diff(bzr_branch, bzr_revision)
            else:
                revision_diff = ''
            # Use the first (non blank) line of the commit message
            # as part of the subject, limiting it to 100 characters
            # if it is longer.
            message_lines = [
                line.strip() for line in bzr_revision.message.split('\n')
                if len(line.strip()) > 0]
            if len(message_lines) == 0:
                first_line = 'no commit message given'
            else:
                first_line = message_lines[0]
                if len(first_line) > SUBJECT_COMMIT_MESSAGE_LENGTH:
                    offset = SUBJECT_COMMIT_MESSAGE_LENGTH - 3
                    first_line = first_line[:offset] + '...'
            subject = '[Branch %s] Rev %s: %s' % (
                self.db_branch.unique_name, sequence, first_line)
            self.pending_emails.append(
                (message, revision_diff, subject))

    def sendRevisionNotificationEmails(self, bzr_history):
        """Send out the pending emails.

        If this is the first scan of a branch, then we send out a simple
        notification email saying that the branch has been scanned.
        """
        # XXX: thumper 2007-03-28 bug=29744:
        # The whole reason that this method exists is due to
        # emails being sent immediately in a zopeless environment.
        # When bug #29744 is fixed, this method will no longer be
        # necessary, and the emails should be sent at the source
        # instead of appending them to the pending_emails.
        # This method is enclosed in a transaction so emails will
        # continue to be sent out when the bug is closed without
        # immediately having to fix this method.
        # Now that these changes have been committed, send the pending emails.
        if not self.subscribers_want_notification:
            return
        self.trans_manager.begin()

        if self.initial_scan:
            assert len(self.pending_emails) == 0, (
                'Unexpected pending emails on new branch.')
            revision_count = len(bzr_history)
            if revision_count == 1:
                revisions = '1 revision'
            else:
                revisions = '%d revisions' % revision_count
            message = ('First scan of the branch detected %s'
                       ' in the revision history of the branch.' %
                       revisions)
            send_branch_revision_notifications(
                self.db_branch, self.email_from, message, '', None)
        else:
            for message, diff, subject in self.pending_emails:
                send_branch_revision_notifications(
                    self.db_branch, self.email_from, message, diff,
                    subject)

        self.trans_manager.commit()


class WarehouseBranchOpener(BranchOpener):

    def checkOneURL(self, url):
        """See `BranchOpener.checkOneURL`.

        If the URLs we are mirroring from are anything but a
        lp-mirrored:///~user/project/branch URLs, we don't want to scan them.
        Opening branches on remote systems takes too long, and we want all of
        our local access to be channelled through this transport.
        """
        uri = URI(url)
        if uri.scheme != 'lp-mirrored':
            raise InvalidStackedBranchURL(url)


def iter_list_chunks(a_list, size):
    """Iterate over `a_list` in chunks of size `size`.

    I'm amazed this isn't in itertools (mwhudson).
    """
    for i in range(0, len(a_list), size):
        yield a_list[i:i+size]


class BzrSync:
    """Import version control metadata from a Bazaar branch into the database.
    """

    def __init__(self, trans_manager, branch, logger=None):
        self.trans_manager = trans_manager
        self.email_from = config.canonical.noreply_from_address

        if logger is None:
            logger = logging.getLogger(self.__class__.__name__)
        self.logger = logger

        self.db_branch = branch
        self._bug_linker = BugBranchLinker(self.db_branch)
        self._branch_mailer = BranchMailer(self.trans_manager, self.db_branch)

    def syncBranchAndClose(self, bzr_branch=None):
        """Synchronize the database with a Bazaar branch, handling locking.
        """
        if bzr_branch is None:
            bzr_branch = WarehouseBranchOpener().open(
                self.db_branch.warehouse_url)
        bzr_branch.lock_read()
        try:
            self.syncBranch(bzr_branch)
        finally:
            bzr_branch.unlock()

    def syncBranch(self, bzr_branch):
        """Synchronize the database view of a branch with Bazaar data.

        `bzr_branch` must be read locked.

        Several tables must be updated:

        * Revision: there must be one Revision row for each revision in the
          branch ancestry. If the row for a revision that has just been added
          to the branch is already present, it must be checked for consistency.

        * BranchRevision: there must be one BrancheRevision row for each
          revision in the branch ancestry. If history revisions became merged
          revisions, the corresponding rows must be changed.

        * Branch: the branch-scanner status information must be updated when
          the sync is complete.
        """
        self.logger.info("Scanning branch: %s", self.db_branch.unique_name)
        self.logger.info("    from %s", bzr_branch.base)
        # Get the history and ancestry from the branch first, to fail early
        # if something is wrong with the branch.
        bzr_ancestry, bzr_history = self.retrieveBranchDetails(bzr_branch)
        # The BranchRevision, Revision and RevisionParent tables are only
        # written to by the branch-scanner, so they are not subject to
        # write-lock contention. Update them all in a single transaction to
        # improve the performance and allow garbage collection in the future.
        self.trans_manager.begin()
        self.setFormats(bzr_branch)
        db_ancestry, db_history, db_branch_revision_map = (
            self.retrieveDatabaseAncestry())

        (added_ancestry, branchrevisions_to_delete,
            branchrevisions_to_insert) = self.planDatabaseChanges(
            bzr_ancestry, bzr_history, db_ancestry, db_history,
            db_branch_revision_map)
        added_ancestry.difference_update(
            getUtility(IRevisionSet).onlyPresent(added_ancestry))
        self.logger.info("Adding %s new revisions.", len(added_ancestry))
        for revids in iter_list_chunks(list(added_ancestry), 1000):
            revisions = self.getBazaarRevisions(bzr_branch, revids)
            for revision in revisions:
                # This would probably go much faster if we found some way to
                # bulk-load multiple revisions at once, but as this is only
                # executed for revisions new to Launchpad, it doesn't seem
                # worth it at this stage.
                self.syncOneRevision(revision, branchrevisions_to_insert)
        self.deleteBranchRevisions(branchrevisions_to_delete)
        self.insertBranchRevisions(bzr_branch, branchrevisions_to_insert)
        self.trans_manager.commit()

        self._branch_mailer.sendRevisionNotificationEmails(bzr_history)
        # The Branch table is modified by other systems, including the web UI,
        # so we need to update it in a short transaction to avoid causing
        # timeouts in the webapp. This opens a small race window where the
        # revision data is updated in the database, but the Branch table has
        # not been updated. Since this has no ill-effect, and can only err on
        # the pessimistic side (tell the user the data has not yet been
        # updated although it has), the race is acceptable.
        self.trans_manager.begin()
        self.updateBranchStatus(bzr_history)
        self.autoMergeProposals(bzr_ancestry)
        self.trans_manager.commit()

    def autoMergeProposals(self, bzr_ancestry):
        """Detect merged proposals."""
        # Check landing candidates in non-terminal states to see if their tip
        # is in our ancestry. If it is, set the state of the proposal to
        # 'merged'.

        # At this stage we are not going to worry about the revno
        # which introduced the change, that will either be set through the web
        # ui by a person, of by PQM once it is integrated.
        for proposal in self.db_branch.landing_candidates:
            if proposal.source_branch.last_scanned_id in bzr_ancestry:
                proposal.markAsMerged()

        # Now check the landing targets.
        final_states = BRANCH_MERGE_PROPOSAL_FINAL_STATES
        tip_rev_id = self.db_branch.last_scanned_id
        for proposal in self.db_branch.landing_targets:
            if proposal.queue_status not in final_states:
                # If there is a branch revision record for target branch with
                # the tip_rev_id of the source branch, then it is merged.
                branch_revision = proposal.target_branch.getBranchRevision(
                    revision_id=tip_rev_id)
                if branch_revision is not None:
                    proposal.markAsMerged()

    def retrieveDatabaseAncestry(self):
        """Efficiently retrieve ancestry from the database."""
        self.logger.info("Retrieving ancestry from database.")
        db_ancestry, db_history, db_branch_revision_map = (
            self.db_branch.getScannerData())
        initial_scan = (len(db_history) == 0)
        self._branch_mailer.initializeEmailQueue(initial_scan)
        return db_ancestry, db_history, db_branch_revision_map

    def retrieveBranchDetails(self, bzr_branch):
        """Retrieve ancestry from the the bzr branch on disk."""
        self.logger.info("Retrieving ancestry from bzrlib.")
        last_revision = bzr_branch.last_revision()
        # Make bzr_ancestry a set for consistency with db_ancestry.
        bzr_ancestry_ordered = (
            bzr_branch.repository.get_ancestry(last_revision))
        first_ancestor = bzr_ancestry_ordered.pop(0)
        assert first_ancestor is None, 'history horizons are not supported'
        bzr_ancestry = set(bzr_ancestry_ordered)
        bzr_history = bzr_branch.revision_history()
        return bzr_ancestry, bzr_history

    def setFormats(self, bzr_branch):
        """Record the stored formats in the database object.

        The previous value is unconditionally overwritten.

        Note that the strings associated with the formats themselves are used,
        not the strings on disk.
        """
        def match_title(enum, title, default):
            for value in enum.items:
                if value.title == title:
                    return value
            else:
                return default

        # XXX: Aaron Bentley 2008-06-13
        # Bazaar does not provide a public API for learning about format
        # markers.  Fix this in Bazaar, then here.
        control_string = bzr_branch.bzrdir._format.get_format_string()
        if bzr_branch._format.__class__ is BzrBranchFormat4:
            branch_string = BranchFormat.BZR_BRANCH_4.title
        else:
            branch_string = bzr_branch._format.get_format_string()
        repository_format = bzr_branch.repository._format
        if repository_format.__class__ is RepositoryFormat6:
            repository_string = RepositoryFormat.BZR_REPOSITORY_6.title
        elif repository_format.__class__ is RepositoryFormat5:
            repository_string = RepositoryFormat.BZR_REPOSITORY_5.title
        elif repository_format.__class__ is RepositoryFormat4:
            repository_string = RepositoryFormat.BZR_REPOSITORY_4.title
        else:
            repository_string = repository_format.get_format_string()
        self.db_branch.control_format = match_title(
            ControlFormat, control_string, ControlFormat.UNRECOGNIZED)
        self.db_branch.branch_format = match_title(
            BranchFormat, branch_string, BranchFormat.UNRECOGNIZED)
        self.db_branch.repository_format = match_title(
            RepositoryFormat, repository_string,
            RepositoryFormat.UNRECOGNIZED)

    def planDatabaseChanges(self, bzr_ancestry, bzr_history, db_ancestry,
                            db_history, db_branch_revision_map):
        """Plan database changes to synchronize with bzrlib data.

        Use the data retrieved by `retrieveDatabaseAncestry` and
        `retrieveBranchDetails` to plan the changes to apply to the database.
        """
        self.logger.info("Planning changes.")
        # Find the length of the common history.
        common_len = min(len(bzr_history), len(db_history))
        while common_len > 0:
            # The outer conditional improves efficiency. Without it, the
            # algorithm is O(history-size * change-size), which can be
            # excessive if a long branch is replaced by another long branch
            # with a distant (or no) common mainline parent. The inner
            # conditional is needed for correctness with branches where the
            # history does not follow the line of leftmost parents.
            if db_history[common_len - 1] == bzr_history[common_len - 1]:
                if db_history[:common_len] == bzr_history[:common_len]:
                    break
            common_len -= 1

        # Revisions added to the branch's ancestry.
        added_ancestry = bzr_ancestry.difference(db_ancestry)

        # Revision added or removed from the branch's history. These lists may
        # include revisions whose history position has merely changed.
        removed_history = db_history[common_len:]
        added_history = bzr_history[common_len:]

        self._branch_mailer.generateEmailForRemovedRevisions(removed_history)

        # Merged (non-history) revisions in the database and the bzr branch.
        old_merged = db_ancestry.difference(db_history)
        new_merged = bzr_ancestry.difference(bzr_history)

        # Revisions added or removed from the set of merged revisions.
        removed_merged = old_merged.difference(new_merged)
        added_merged = new_merged.difference(old_merged)

        # We must delete BranchRevision rows for all revisions which where
        # removed from the ancestry or whose sequence value has changed.
        branchrevisions_to_delete = set(
            db_branch_revision_map[revid]
            for revid in removed_merged.union(removed_history))

        # We must insert BranchRevision rows for all revisions which were
        # added to the ancestry or whose sequence value has changed.
        branchrevisions_to_insert = dict(
            self.getRevisions(
                bzr_history, added_merged.union(added_history)))

        return (added_ancestry, branchrevisions_to_delete,
                branchrevisions_to_insert)

    def getBazaarRevisions(self, bzr_branch, revisions):
        """Like ``get_revisions(revisions)`` but filter out ghosts first.

        :param revisions: the set of Bazaar revision IDs to return bzrlib
            Revision objects for.
        """
        revisions = bzr_branch.repository.get_parent_map(revisions)
        return bzr_branch.repository.get_revisions(revisions.keys())

    def syncOneRevision(self, bzr_revision, branchrevisions_to_insert):
        """Import the revision with the given revision_id.

        :param bzr_revision: the revision to import
        :type bzr_revision: bzrlib.revision.Revision
        :param branchrevisions_to_insert: a dict of revision ids to integer
            revno.  (Non-mainline revisions will not be present).
        """
        revision_id = bzr_revision.revision_id
        revision_set = getUtility(IRevisionSet)
        # Revision not yet in the database. Load it.
        self.logger.debug("Inserting revision: %s", revision_id)
        revision_set.newFromBazaarRevision(bzr_revision)
        # If a mainline revision, add the bug branch link.
        if branchrevisions_to_insert[revision_id] is not None:
            self._bug_linker.createBugBranchLinksForRevision(bzr_revision)

    def getRevisions(self, bzr_history, revision_subset):
        """Generate revision IDs that make up the branch's ancestry.

        Generate a sequence of (revision-id, sequence) pairs to be inserted
        into the branchrevision table.
        """
        for (index, revision_id) in enumerate(bzr_history):
            if revision_id in revision_subset:
                # sequence numbers start from 1
                yield revision_id, index + 1
        for revision_id in revision_subset.difference(set(bzr_history)):
            yield revision_id, None

    def deleteBranchRevisions(self, branchrevisions_to_delete):
        """Delete a batch of BranchRevision rows."""
        self.logger.info("Deleting %d branchrevision records.",
            len(branchrevisions_to_delete))
        branch_revision_set = getUtility(IBranchRevisionSet)
        for branchrevision in sorted(branchrevisions_to_delete):
            branch_revision_set.delete(branchrevision)

    def insertBranchRevisions(self, bzr_branch, branchrevisions_to_insert):
        """Insert a batch of BranchRevision rows."""
        self.logger.info("Inserting %d branchrevision records.",
            len(branchrevisions_to_insert))
        revision_set = getUtility(IRevisionSet)
        revid_seq_pairs = branchrevisions_to_insert.items()
        for revid_seq_pair_chunk in iter_list_chunks(revid_seq_pairs, 1000):
            self.db_branch.createBranchRevisionFromIDs(revid_seq_pair_chunk)

        # Generate emails for the revisions in the revision_history
        # for the branch.
        mainline_revids = [
            revid for (revid, sequence)
            in branchrevisions_to_insert.iteritems() if sequence is not None]

        for revid_chunk in iter_list_chunks(mainline_revids, 1000):
            present_mainline_revisions = self.getBazaarRevisions(
                bzr_branch, revid_chunk)
            for revision in present_mainline_revisions:
                sequence = branchrevisions_to_insert[revision.revision_id]
                assert sequence is not None
                self._branch_mailer.generateEmailForRevision(
                    bzr_branch, revision, sequence)

    def updateBranchStatus(self, bzr_history):
        """Update the branch-scanner status in the database Branch table."""
        # Record that the branch has been updated.
        self.logger.info("Updating branch scanner status.")
        if len(bzr_history) > 0:
            last_revision = bzr_history[-1]
        else:
            last_revision = NULL_REVISION

        # FIXME: move that conditional logic down to updateScannedDetails.
        # -- DavidAllouche 2007-02-22
        revision_count = len(bzr_history)
        if ((last_revision != self.db_branch.last_scanned_id)
                or (revision_count != self.db_branch.revision_count)):
            self.db_branch.updateScannedDetails(
                last_revision, revision_count)<|MERGE_RESOLUTION|>--- conflicted
+++ resolved
@@ -28,13 +28,10 @@
     BranchFormat, BranchSubscriptionNotificationLevel, BugBranchStatus,
     ControlFormat, IBranchRevisionSet, IBugBranchSet, IBugSet, IRevisionSet,
     NotFoundError, RepositoryFormat)
-<<<<<<< HEAD
 from canonical.launchpad.interfaces.branchmergeproposal import (
     BRANCH_MERGE_PROPOSAL_FINAL_STATES)
-=======
 from canonical.launchpad.interfaces.branchsubscription import (
     BranchSubscriptionDiffSize)
->>>>>>> 7d162434
 from canonical.launchpad.mailout.branch import (
     send_branch_revision_notifications)
 from canonical.launchpad.webapp.uri import URI
