--- conflicted
+++ resolved
@@ -88,12 +88,8 @@
         self._chroot_server.setUp()
 
     def tearDown(self):
-<<<<<<< HEAD
+        """Deactivate the transport URL."""
         self._chroot_server.tearDown()
-=======
-        """Deactivate the transport URL."""
-        self._chroot_server.tearDown
->>>>>>> 40a04542
         unregister_transport(self._url_prefix, self._transportFactory)
 
     def _transportFactory(self, url):
