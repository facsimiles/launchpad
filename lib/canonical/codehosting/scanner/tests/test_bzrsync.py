#!/usr/bin/python2.4
# Copyright (c) 2005-2006 Canonical Ltd.
# Author: Gustavo Niemeyer <gustavo@niemeyer.net>
#         David Allouche <david@allouche.net>
# pylint: disable-msg=W0141

import datetime
import email
import os
import random
import time
import unittest

from bzrlib.revision import NULL_REVISION, Revision as BzrRevision
from bzrlib.transport import (
    get_transport, register_transport, unregister_transport)
from bzrlib.transport.chroot import ChrootServer
from bzrlib.uncommit import uncommit
from bzrlib.tests import TestCaseWithTransport
import pytz
from twisted.python.util import mergeFunctionMetadata
from zope.component import getUtility

from canonical.config import config
from canonical.launchpad.database import (
    BranchRevision, Revision, RevisionAuthor, RevisionParent)
from canonical.launchpad.mail import stub
from canonical.launchpad.interfaces import (
    BranchFormat, BranchSubscriptionDiffSize,
    BranchSubscriptionNotificationLevel, CodeReviewNotificationLevel,
    ControlFormat, IBranchSet, IPersonSet, IRevisionSet, RepositoryFormat)
from canonical.launchpad.testing import LaunchpadObjectFactory
from canonical.codehosting.scanner.bzrsync import (
    BzrSync, get_diff, get_revision_message, InvalidStackedBranchURL)
from canonical.codehosting.bzrutils import ensure_base
from canonical.testing import LaunchpadZopelessLayer


def run_as_db_user(username):
    """Create a decorator that will run a function as the given database user.
    """
    def _run_with_different_user(f):
        def decorated(*args, **kwargs):
            current_user = LaunchpadZopelessLayer.txn._dbuser
            if current_user == username:
                return f(*args, **kwargs)
            LaunchpadZopelessLayer.switchDbUser(username)
            try:
                return f(*args, **kwargs)
            finally:
                LaunchpadZopelessLayer.switchDbUser(current_user)
        return mergeFunctionMetadata(f, decorated)
    return _run_with_different_user


class BzrSyncTestCase(TestCaseWithTransport):
    """Common base for BzrSync test cases."""

    layer = LaunchpadZopelessLayer

    LOG = "Log message"

    def setUp(self):
        TestCaseWithTransport.setUp(self)
        self.factory = LaunchpadObjectFactory()
        self.makeFixtures()
        self.lp_db_user = config.launchpad.dbuser
        LaunchpadZopelessLayer.switchDbUser(config.branchscanner.dbuser)
<<<<<<< HEAD
=======
        # The lp-mirrored transport is set up by the branch_scanner module.
        # Here we set up a fake so that we can test without worrying about
        # authservers and the like.
>>>>>>> d9dbeb7a
        self._setUpFakeTransport()

    def _setUpFakeTransport(self):
        # The scanner tests assume that branches live on a Launchpad virtual
        # filesystem rooted at 'lp-mirrored:///'. Rather than provide the
        # entire virtual filesystem here, we fake it by having a chrooted file
        # transport do the work.
        #
        # The related method `makeBzrBranchAndTree` takes a database branch
        # and creates the branch in the correct location on our fake
        # filesystem.
        self._url_prefix = 'lp-mirrored:///'
        register_transport(self._url_prefix, self._fakeTransportFactory)
        self._chroot_server = ChrootServer(self.get_transport())
        self._chroot_server.setUp()
        self.addCleanup(self._chroot_server.tearDown)
        self.addCleanup(
            lambda: unregister_transport(
                self._url_prefix, self._fakeTransportFactory))

    def _fakeTransportFactory(self, url):
        self.assertTrue(url.startswith(self._url_prefix))
        url = self._chroot_server.get_url() + url[len(self._url_prefix):]
        return get_transport(url)

    def makeFixtures(self):
        """Makes test fixtures before we switch to the scanner db user."""
        self.db_branch = self.makeDatabaseBranch()
        self.bzr_tree = self.makeBzrBranchAndTree(self.db_branch)
        self.bzr_branch = self.bzr_tree.branch

    def syncBazaarBranchToDatabase(self, bzr_branch, db_branch):
        """Sync `bzr_branch` into the database as `db_branch`."""
        syncer = self.makeBzrSync(db_branch)
        syncer.syncBranchAndClose(bzr_branch)

    def makeBzrBranchAndTree(self, db_branch, format=None):
        """Make a Bazaar branch at the warehouse location of `db_branch`."""
        ensure_base(self.get_transport(db_branch.unique_name))
        return self.make_branch_and_tree(db_branch.unique_name, format=format)

    def makeDatabaseBranch(self):
        """Make an arbitrary branch in the database."""
        LaunchpadZopelessLayer.txn.begin()
        new_branch = self.factory.makeBranch()
        # Unsubscribe the implicit owner subscription.
        new_branch.unsubscribe(new_branch.owner)
        LaunchpadZopelessLayer.txn.commit()
        return new_branch

    def getCounts(self):
        """Return the number of rows in core revision-related tables.

        :return: (num_revisions, num_branch_revisions, num_revision_parents,
            num_revision_authors)
        """
        return (Revision.select().count(),
                BranchRevision.select().count(),
                RevisionParent.select().count(),
                RevisionAuthor.select().count())

    def assertCounts(self, counts, new_revisions=0, new_numbers=0,
                     new_parents=0, new_authors=0):
        (old_revision_count,
         old_revisionnumber_count,
         old_revisionparent_count,
         old_revisionauthor_count) = counts
        (new_revision_count,
         new_revisionnumber_count,
         new_revisionparent_count,
         new_revisionauthor_count) = self.getCounts()
        self.assertEqual(
            new_revisions,
            new_revision_count - old_revision_count,
            "Wrong number of new database Revisions.")
        self.assertEqual(
            new_numbers,
            new_revisionnumber_count - old_revisionnumber_count,
            "Wrong number of new BranchRevisions.")
        self.assertEqual(
            new_parents,
            new_revisionparent_count - old_revisionparent_count,
            "Wrong number of new RevisionParents.")
        self.assertEqual(
            new_authors,
            new_revisionauthor_count - old_revisionauthor_count,
            "Wrong number of new RevisionAuthors.")

    def makeBzrSync(self, db_branch):
        """Create a BzrSync instance for the test branch.

        This method allow subclasses to instrument the BzrSync instance used
        in syncBranch.
        """
        return BzrSync(LaunchpadZopelessLayer.txn, db_branch)

    def syncAndCount(self, db_branch=None, new_revisions=0, new_numbers=0,
                     new_parents=0, new_authors=0):
        """Run BzrSync and assert the number of rows added to each table."""
        if db_branch is None:
            db_branch = self.db_branch
        counts = self.getCounts()
        self.makeBzrSync(db_branch).syncBranchAndClose()
        self.assertCounts(
            counts, new_revisions=new_revisions, new_numbers=new_numbers,
            new_parents=new_parents, new_authors=new_authors)

    def commitRevision(self, message=None, committer=None,
                       extra_parents=None, rev_id=None,
                       timestamp=None, timezone=None, revprops=None):
        if message is None:
            message = self.LOG
        if committer is None:
            committer = self.factory.getUniqueString()
        if extra_parents is not None:
            self.bzr_tree.add_pending_merge(*extra_parents)
        self.bzr_tree.commit(
            message, committer=committer, rev_id=rev_id,
            timestamp=timestamp, timezone=timezone, allow_pointless=True,
            revprops=revprops)

    def uncommitRevision(self):
        branch = self.bzr_tree.branch
        uncommit(branch, tree=self.bzr_tree)

    def makeBranchWithMerge(self, base_rev_id, trunk_rev_id, branch_rev_id,
                            merge_rev_id):
        """Make a branch that has had another branch merged into it.

        Creates two Bazaar branches and two database branches associated with
        them. The first branch has three commits: the base revision, the
        'trunk' revision and the 'merged' revision.

        The second branch is branched from the base revision, has the 'branch'
        revision committed to it and is then merged into the first branch.

        Or, in other words::

               merge
                 |  \
                 |   \
                 |    \
               trunk   branch
                 |    /
                 |   /
                 |  /
                base

        :param base_rev_id: The revision ID of the initial commit.
        :param trunk_rev_id: The revision ID of the mainline commit.
        :param branch_rev_id: The revision ID of the revision committed to
            the branch that is merged into the mainline.
        :param merge_rev_id: The revision ID of the revision that merges the
            branch into the mainline branch.
        :return: (db_trunk, trunk_tree), (db_branch, branch_tree).
        """

        LaunchpadZopelessLayer.switchDbUser(self.lp_db_user)

        # Make the base revision.
        db_branch = self.makeDatabaseBranch()
        trunk_tree = self.makeBzrBranchAndTree(db_branch)
        trunk_tree.commit(u'base revision', rev_id=base_rev_id)

        # Branch from the base revision.
        new_db_branch = self.makeDatabaseBranch()
        branch_tree = self.makeBzrBranchAndTree(new_db_branch)
        branch_tree.pull(trunk_tree.branch)

        # Commit to both branches.
        trunk_tree.commit(u'trunk revision', rev_id=trunk_rev_id)
        branch_tree.commit(u'branch revision', rev_id=branch_rev_id)

        # Merge branch into trunk.
        trunk_tree.merge_from_branch(branch_tree.branch)
        trunk_tree.commit(u'merge revision', rev_id=merge_rev_id)

        LaunchpadZopelessLayer.txn.commit()
        LaunchpadZopelessLayer.switchDbUser(config.branchscanner.dbuser)

        return (db_branch, trunk_tree), (new_db_branch, branch_tree)

    def getBranchRevisions(self, db_branch):
        """Get a set summarizing the BranchRevision rows in the database.

        :return: A set of tuples (sequence, revision-id) for all the
            BranchRevisions rows belonging to self.db_branch.
        """
        return set(
            (branch_revision.sequence, branch_revision.revision.revision_id)
            for branch_revision
            in BranchRevision.selectBy(branch=db_branch))

    def writeToFile(self, filename="file", contents=None):
        """Set the contents of the specified file.

        This also adds the file to the bzr working tree if
        it isn't already there.
        """
        file = open(os.path.join(self.bzr_tree.basedir, filename), "w")
        if contents is None:
            file.write(str(time.time()+random.random()))
        else:
            file.write(contents)
        file.close()
        self.bzr_tree.lock_write()
        try:
            inventory = self.bzr_tree.read_working_inventory()
            if not inventory.has_filename(filename):
                self.bzr_tree.add(filename)
        finally:
            self.bzr_tree.unlock()


class TestBzrSync(BzrSyncTestCase):

    def isMainline(self, db_branch, revision_id):
        """Is `revision_id` in the mainline history of `db_branch`?"""
        for branch_revision in db_branch.revision_history:
            if branch_revision.revision.revision_id == revision_id:
                return True
        return False

    def assertInMainline(self, revision_id, db_branch):
        """Assert that `revision_id` is in the mainline of `db_branch`."""
        self.failUnless(
            self.isMainline(db_branch, revision_id),
            "%r not in mainline of %r" % (revision_id, db_branch))

    def assertNotInMainline(self, revision_id, db_branch):
        """Assert that `revision_id` is not in the mainline of `db_branch`."""
        self.failIf(
            self.isMainline(db_branch, revision_id),
            "%r in mainline of %r" % (revision_id, db_branch))

    def test_empty_branch(self):
        # Importing an empty branch does nothing.
        self.syncAndCount()
        self.assertEqual(self.db_branch.revision_count, 0)

    def test_import_revision(self):
        # Importing a revision in history adds one revision and number.
        self.commitRevision()
        self.syncAndCount(new_revisions=1, new_numbers=1, new_authors=1)
        self.assertEqual(self.db_branch.revision_count, 1)

    def test_import_uncommit(self):
        # Second import honours uncommit.
        self.commitRevision()
        self.syncAndCount(new_revisions=1, new_numbers=1, new_authors=1)
        self.uncommitRevision()
        self.syncAndCount(new_numbers=-1)
        self.assertEqual(self.db_branch.revision_count, 0)

    def test_import_recommit(self):
        # Second import honours uncommit followed by commit.
        # When scanning the uncommit and new commit
        # there should be an email generated saying that
        # 1 (in this case) revision has been removed,
        # and another email with the diff and log message.
        self.commitRevision('first')
        self.syncAndCount(new_revisions=1, new_numbers=1, new_authors=1)
        self.assertEqual(self.db_branch.revision_count, 1)
        self.uncommitRevision()
        self.commitRevision('second')
        self.syncAndCount(new_revisions=1, new_authors=1)
        self.assertEqual(self.db_branch.revision_count, 1)
        [revno] = self.db_branch.revision_history
        self.assertEqual(revno.revision.log_body, 'second')

    def test_import_revision_with_url(self):
        # Importing a revision passing the url parameter works.
        self.commitRevision()
        counts = self.getCounts()
        bzrsync = BzrSync(LaunchpadZopelessLayer.txn, self.db_branch)
        bzrsync.syncBranchAndClose()
        self.assertCounts(
            counts, new_revisions=1, new_numbers=1, new_authors=1)

    def test_new_author(self):
        # Importing a different committer adds it as an author.
        author = "Another Author <another@example.com>"
        self.commitRevision(committer=author)
        self.syncAndCount(new_revisions=1, new_numbers=1, new_authors=1)
        db_author = RevisionAuthor.selectOneBy(name=author)
        self.assertEquals(db_author.name, author)

    def test_new_parent(self):
        # Importing two revisions should import a new parent.
        self.commitRevision()
        self.commitRevision()
        self.syncAndCount(
            new_revisions=2, new_numbers=2, new_parents=1, new_authors=2)

    def test_sync_updates_branch(self):
        # test that the last scanned revision ID is recorded
        self.syncAndCount()
        self.assertEquals(NULL_REVISION, self.db_branch.last_scanned_id)
        last_modified = self.db_branch.date_last_modified
        last_scanned = self.db_branch.last_scanned
        self.commitRevision()
        self.syncAndCount(new_revisions=1, new_numbers=1, new_authors=1)
        self.assertEquals(self.bzr_branch.last_revision(),
                          self.db_branch.last_scanned_id)
        self.assertTrue(self.db_branch.last_scanned > last_scanned,
                        "last_scanned was not updated")
        self.assertTrue(self.db_branch.date_last_modified > last_modified,
                        "date_last_modifed was not updated")

    def test_timestamp_parsing(self):
        # Test that the timezone selected does not affect the
        # timestamp recorded in the database.
        self.commitRevision(rev_id='rev-1',
                            timestamp=1000000000.0, timezone=0)
        self.commitRevision(rev_id='rev-2',
                            timestamp=1000000000.0, timezone=28800)
        self.syncAndCount(
            new_revisions=2, new_numbers=2, new_parents=1, new_authors=2)
        rev_1 = Revision.selectOneBy(revision_id='rev-1')
        rev_2 = Revision.selectOneBy(revision_id='rev-2')
        UTC = pytz.timezone('UTC')
        dt = datetime.datetime.fromtimestamp(1000000000.0, UTC)
        self.assertEqual(rev_1.revision_date, dt)
        self.assertEqual(rev_2.revision_date, dt)

    def test_get_revisions_empty(self):
        # An empty branch should have no revisions.
        bzrsync = self.makeBzrSync(self.db_branch)
        bzr_ancestry, bzr_history = (
            bzrsync.retrieveBranchDetails(self.bzr_branch))
        self.assertEqual(
            [], list(bzrsync.getRevisions(bzr_history, bzr_ancestry)))

    def test_get_revisions_linear(self):
        # If the branch has a linear ancestry, getRevisions() should yield
        # each revision along with a sequence number, starting at 1.
        self.commitRevision(rev_id='rev-1')
        bzrsync = self.makeBzrSync(self.db_branch)
        bzr_ancestry, bzr_history = (
            bzrsync.retrieveBranchDetails(self.bzr_branch))
        self.assertEqual(
            [('rev-1', 1)],
            list(bzrsync.getRevisions(bzr_history, bzr_ancestry)))

    def test_get_revisions_branched(self):
        # Confirm that these revisions are generated by getRevisions with None
        # as the sequence 'number'.
        (db_branch, bzr_tree), ignored = self.makeBranchWithMerge(
            'base', 'trunk', 'branch', 'merge')
        bzrsync = self.makeBzrSync(db_branch)
        bzr_ancestry, bzr_history = (
            bzrsync.retrieveBranchDetails(bzr_tree.branch))
        expected = set(
            [('base', 1), ('trunk', 2), ('merge', 3), ('branch', None)])
        self.assertEqual(
            expected, set(bzrsync.getRevisions(bzr_history, bzr_ancestry)))

    def test_sync_with_merged_branches(self):
        # Confirm that when we syncHistory, all of the revisions are included
        # correctly in the BranchRevision table.
        (db_branch, branch_tree), ignored = self.makeBranchWithMerge(
            'r1', 'r2', 'r1.1.1', 'r3')
        self.makeBzrSync(db_branch).syncBranchAndClose()
        expected = set(
            [(1, 'r1'), (2, 'r2'), (3, 'r3'), (None, 'r1.1.1')])
        self.assertEqual(self.getBranchRevisions(db_branch), expected)

    def test_sync_merged_to_merging(self):
        # A revision's sequence in the BranchRevision table will change from
        # not NULL to NULL if that revision changes from mainline to not
        # mainline when synced.

        (db_trunk, trunk_tree), (db_branch, branch_tree) = (
            self.makeBranchWithMerge('base', 'trunk', 'branch', 'merge'))

        self.syncBazaarBranchToDatabase(trunk_tree.branch, db_branch)
        self.assertInMainline('trunk', db_branch)

        self.syncBazaarBranchToDatabase(branch_tree.branch, db_branch)
        self.assertNotInMainline('trunk', db_branch)
        self.assertInMainline('branch', db_branch)

    def test_sync_merging_to_merged(self):
        # When replacing a branch by one of the branches it merged, the
        # database must be updated appropriately.
        (db_trunk, trunk_tree), (db_branch, branch_tree) = (
            self.makeBranchWithMerge('base', 'trunk', 'branch', 'merge'))
        # First, sync with the merging branch.
        self.syncBazaarBranchToDatabase(trunk_tree.branch, db_trunk)
        # Then sync with the merged branch.
        self.syncBazaarBranchToDatabase(branch_tree.branch, db_trunk)
        expected = set([(1, 'base'), (2, 'branch')])
        self.assertEqual(self.getBranchRevisions(db_trunk), expected)

    def test_retrieveBranchDetails(self):
        # retrieveBranchDetails should set last_revision, bzr_ancestry and
        # bzr_history on the BzrSync instance to match the information in the
        # Bazaar branch.
        (db_trunk, trunk_tree), ignored = self.makeBranchWithMerge(
            'base', 'trunk', 'branch', 'merge')
        bzrsync = self.makeBzrSync(db_trunk)
        bzr_ancestry, bzr_history = (
            bzrsync.retrieveBranchDetails(trunk_tree.branch))
        expected_ancestry = set(['base', 'trunk', 'branch', 'merge'])
        self.assertEqual(expected_ancestry, bzr_ancestry)
        self.assertEqual(['base', 'trunk', 'merge'], bzr_history)

    def test_retrieveDatabaseAncestry(self):
        # retrieveDatabaseAncestry should set db_ancestry and db_history to
        # Launchpad's current understanding of the branch state.
        # db_branch_revision_map should map Bazaar revision_ids to
        # BranchRevision.ids.

        # Use the sampledata for this test, so we do not have to rely on
        # BzrSync to fill the database. That would cause a circular
        # dependency, as the test setup would depend on
        # retrieveDatabaseAncestry.
        branch = getUtility(IBranchSet).getByUniqueName(
            '~name12/+junk/junk.contrib')
        sampledata = list(
            BranchRevision.selectBy(branch=branch).orderBy('sequence'))
        expected_ancestry = set(branch_revision.revision.revision_id
            for branch_revision in sampledata)
        expected_history = [branch_revision.revision.revision_id
            for branch_revision in sampledata
            if branch_revision.sequence is not None]
        expected_mapping = dict(
            (branch_revision.revision.revision_id, branch_revision.id)
            for branch_revision in sampledata)

        self.makeBzrBranchAndTree(branch)

        bzrsync = self.makeBzrSync(branch)
        db_ancestry, db_history, db_branch_revision_map = (
            bzrsync.retrieveDatabaseAncestry())
        self.assertEqual(expected_ancestry, set(db_ancestry))
        self.assertEqual(expected_history, list(db_history))
        self.assertEqual(expected_mapping, db_branch_revision_map)


class TestScanStackedBranches(BzrSyncTestCase):
    """Tests for scanning stacked branches."""

    @run_as_db_user(config.launchpad.dbuser)
    def testStackedBranchBadURL(self):
        # The scanner will raise an InvalidStackedBranchURL when it tries to
        # open a branch stacked on a non- lp-mirrored:// schema.
        db_branch = self.makeDatabaseBranch()
        stacked_on_branch = self.make_branch('stacked-on', format='1.6')
        self.assertFalse(stacked_on_branch.base.startswith('lp-mirrored://'))
        bzr_tree = self.makeBzrBranchAndTree(db_branch, format='1.6')
        bzr_tree.branch.set_stacked_on_url(stacked_on_branch.base)
        scanner = self.makeBzrSync(db_branch)
        self.assertRaises(InvalidStackedBranchURL, scanner.syncBranchAndClose)

    @run_as_db_user(config.launchpad.dbuser)
    def testStackedBranch(self):
        # We can scan a stacked branch that's stacked on a branch that has an
        # lp-mirrored:// URL.
        db_stacked_on_branch = self.factory.makeBranch()
        stacked_on_tree = self.makeBzrBranchAndTree(
            db_stacked_on_branch, format='1.6')
        db_stacked_branch = self.factory.makeBranch()
        stacked_tree = self.makeBzrBranchAndTree(
            db_stacked_branch, format='1.6')
        stacked_tree.branch.set_stacked_on_url(
            'lp-mirrored:///%s' % db_stacked_on_branch.unique_name)
        scanner = self.makeBzrSync(db_stacked_branch)
        # This does not raise an exception.
        scanner.syncBranchAndClose()


class TestBzrSyncOneRevision(BzrSyncTestCase):
    """Tests for `BzrSync.syncOneRevision`."""

    def setUp(self):
        BzrSyncTestCase.setUp(self)
        self.bzrsync = self.makeBzrSync(self.db_branch)

    def test_ancient_revision(self):
        # Test that we can sync revisions with negative, fractional
        # timestamps.

        # Make a negative, fractional timestamp and equivalent datetime
        UTC = pytz.timezone('UTC')
        old_timestamp = -0.5
        old_date = datetime.datetime(1969, 12, 31, 23, 59, 59, 500000, UTC)

        # Fake revision with negative timestamp.
        fake_rev = BzrRevision(
            revision_id='rev42', parent_ids=['rev1', 'rev2'],
            committer=self.factory.getUniqueString(), message=self.LOG,
            timestamp=old_timestamp, timezone=0, properties={})

        # Sync the revision.  The second parameter is a dict of revision ids
        # to revnos, and will error if the revision id is not in the dict.
        self.bzrsync.syncOneRevision(fake_rev, {'rev42': None})

        # Find the revision we just synced and check that it has the correct
        # date.
        revision = getUtility(IRevisionSet).getByRevisionId(
            fake_rev.revision_id)
        self.assertEqual(old_date, revision.revision_date)


class TestBzrSyncModified(BzrSyncTestCase):
    """Tests for BzrSync.syncOneRevision when the revision has been modified.
    """

    def setUp(self):
        BzrSyncTestCase.setUp(self)
        self.bzrsync = self.makeBzrSync(self.db_branch)

    def makeRevision(self, parent_ids):
        """Make a fake Bazaar revision for testing `syncOneRevision`."""
        return BzrRevision(
            revision_id=self.factory.getUniqueString(), parent_ids=parent_ids,
            committer=self.factory.getUniqueString(), message=self.LOG,
            timestamp=1000000000.0, timezone=0, properties={})

    def makeSyncedRevision(self):
        """Return a fake revision that has already been synced.

        :param parent_ids: The list of parent IDs for the revision.
        """
        revision_id = self.factory.getUniqueString()
        parent_ids = [
            self.factory.getUniqueString(), self.factory.getUniqueString()]
        fake_revision = self.makeRevision(parent_ids)
        counts = self.getCounts()
        self.bzrsync.syncOneRevision(
            fake_revision, {fake_revision.revision_id: None})
        self.assertCounts(
            counts, new_revisions=1, new_numbers=0,
            new_parents=len(parent_ids), new_authors=1)
        return fake_revision

    def test_sync_twice(self):
        # Synchronise the fake revision:
        # Verify that synchronising the revision twice passes and does
        # not create a second revision object:
        fake_revision = self.makeSyncedRevision()
        counts = self.getCounts()
        self.bzrsync.syncOneRevision(
            fake_revision, {fake_revision.revision_id: None})
        self.assertCounts(
            counts, new_revisions=0, new_numbers=0,
            new_parents=0, new_authors=0)


class TestBzrSyncEmail(BzrSyncTestCase):
    """Tests BzrSync support for generating branch email notifications."""

    def setUp(self):
        BzrSyncTestCase.setUp(self)
        stub.test_emails = []

    def makeDatabaseBranch(self):
        branch = BzrSyncTestCase.makeDatabaseBranch(self)
        LaunchpadZopelessLayer.txn.begin()
        test_user = getUtility(IPersonSet).getByEmail('test@canonical.com')
        branch.subscribe(
            test_user,
            BranchSubscriptionNotificationLevel.FULL,
            BranchSubscriptionDiffSize.FIVEKLINES,
            CodeReviewNotificationLevel.NOEMAIL)
        LaunchpadZopelessLayer.txn.commit()
        return branch

    def assertTextIn(self, expected, text):
        """Assert that expected is in text.

        Report expected and text in case of failure.
        """
        self.failUnless(expected in text, '%r not in %r' % (expected, text))

    def test_empty_branch(self):
        self.makeBzrSync(self.db_branch).syncBranchAndClose()
        self.assertEqual(len(stub.test_emails), 1)
        [initial_email] = stub.test_emails
        expected = 'First scan of the branch detected 0 revisions'
        email_body = email.message_from_string(initial_email[2]).get_payload()
        self.assertTextIn(expected, email_body)

    def test_import_revision(self):
        self.commitRevision()
        self.makeBzrSync(self.db_branch).syncBranchAndClose()
        self.assertEqual(len(stub.test_emails), 1)
        [initial_email] = stub.test_emails
        expected = ('First scan of the branch detected 1 revision'
                    ' in the revision history of the=\n branch.')
        email_body = email.message_from_string(initial_email[2]).get_payload()
        self.assertTextIn(expected, email_body)

    def test_import_uncommit(self):
        self.commitRevision()
        self.makeBzrSync(self.db_branch).syncBranchAndClose()
        stub.test_emails = []
        self.uncommitRevision()
        self.makeBzrSync(self.db_branch).syncBranchAndClose()
        self.assertEqual(len(stub.test_emails), 1)
        [uncommit_email] = stub.test_emails
        expected = '1 revision was removed from the branch.'
        email_body = email.message_from_string(
            uncommit_email[2]).get_payload()
        self.assertTextIn(expected, email_body)

    def test_import_recommit(self):
        # When scanning the uncommit and new commit
        # there should be an email generated saying that
        # 1 (in this case) revision has been removed,
        # and another email with the diff and log message.
        self.commitRevision('first')
        self.makeBzrSync(self.db_branch).syncBranchAndClose()
        stub.test_emails = []
        self.uncommitRevision()
        self.writeToFile(filename="hello.txt",
                         contents="Hello World\n")
        author = self.factory.getUniqueString()
        self.commitRevision('second', committer=author)
        self.makeBzrSync(self.db_branch).syncBranchAndClose()
        self.assertEqual(len(stub.test_emails), 2)
        [uncommit_email, recommit_email] = stub.test_emails
        uncommit_email_body = uncommit_email[2]
        expected = '1 revision was removed from the branch.'
        self.assertTextIn(expected, uncommit_email_body)
        subject = (
            'Subject: [Branch %s] Test branch' % self.db_branch.unique_name)
        self.assertTextIn(expected, uncommit_email_body)
        recommit_email_body = recommit_email[2]
        body_bits = [
            'Subject: [Branch %s] Rev 1: second'
            % self.db_branch.unique_name,
            'revno: 1',
            'committer: %s' % author,
            'branch nick: %s'  % self.bzr_branch.nick,
            'message:\n  second',
            'added:\n  hello.txt',
            "=3D=3D=3D added file 'hello.txt'",
            ]
        for bit in body_bits:
            self.assertTextIn(bit, recommit_email_body)

    def test_email_format(self):
        first_revision = 'rev-1'
        self.writeToFile(filename="hello.txt",
                         contents="Hello World\n")
        self.commitRevision(rev_id=first_revision,
                            message="Log message",
                            committer="Joe Bloggs <joe@example.com>",
                            timestamp=1000000000.0,
                            timezone=0)
        self.writeToFile(filename="hello.txt",
                         contents="Hello World\n\nFoo Bar\n")
        second_revision = 'rev-2'
        self.commitRevision(rev_id=second_revision,
                            message="Extended contents",
                            committer="Joe Bloggs <joe@example.com>",
                            timestamp=1000100000.0,
                            timezone=0)
        sync = self.makeBzrSync(self.db_branch)

        revision = self.bzr_branch.repository.get_revision(first_revision)
        diff = get_diff(self.bzr_branch, revision)
        expected = (
            "=== added file 'hello.txt'" '\n'
            "--- a/hello.txt" '\t' "1970-01-01 00:00:00 +0000" '\n'
            "+++ b/hello.txt" '\t' "2001-09-09 01:46:40 +0000" '\n'
            "@@ -0,0 +1,1 @@" '\n'
            "+Hello World" '\n'
            '\n')
        self.assertEqualDiff(diff, expected)
        expected = (
            u"-"*60 + '\n'
            "revno: 1" '\n'
            "committer: Joe Bloggs <joe@example.com>" '\n'
            "branch nick: %s" '\n'
            "timestamp: Sun 2001-09-09 01:46:40 +0000" '\n'
            "message:" '\n'
            "  Log message" '\n'
            "added:" '\n'
            "  hello.txt" '\n' % self.bzr_branch.nick)
        self.assertEqualDiff(
            get_revision_message(self.bzr_branch, revision), expected)

        expected_diff = (
            "=== modified file 'hello.txt'" '\n'
            "--- a/hello.txt" '\t' "2001-09-09 01:46:40 +0000" '\n'
            "+++ b/hello.txt" '\t' "2001-09-10 05:33:20 +0000" '\n'
            "@@ -1,1 +1,3 @@" '\n'
            " Hello World" '\n'
            "+" '\n'
            "+Foo Bar" '\n'
            '\n')
        expected_message = (
            u"-"*60 + '\n'
            "revno: 2" '\n'
            "committer: Joe Bloggs <joe@example.com>" '\n'
            "branch nick: %s" '\n'
            "timestamp: Mon 2001-09-10 05:33:20 +0000" '\n'
            "message:" '\n'
            "  Extended contents" '\n'
            "modified:" '\n'
            "  hello.txt" '\n' % self.bzr_branch.nick)
        revision = self.bzr_branch.repository.get_revision(second_revision)
        self.bzr_branch.lock_read()
        diff = get_diff(self.bzr_branch, revision)
        self.bzr_branch.unlock()
        self.assertEqualDiff(diff, expected_diff)
        message = get_revision_message(self.bzr_branch, revision)
        self.assertEqualDiff(message, expected_message)

    def test_message_encoding(self):
        """Test handling of non-ASCII commit messages."""
        rev_id = 'rev-1'
        self.commitRevision(
            rev_id=rev_id, message = u"Non ASCII: \xe9",
            committer=u"Non ASCII: \xed",
            timestamp=1000000000.0, timezone=0)
        sync = self.makeBzrSync(self.db_branch)
        revision = self.bzr_branch.repository.get_revision(rev_id)
        message = get_revision_message(self.bzr_branch, revision)
        # The revision message must be a unicode object.
        expected = (
            u'-' * 60 + '\n'
            u"revno: 1" '\n'
            u"committer: Non ASCII: \xed" '\n'
            u"branch nick: %s" '\n'
            u"timestamp: Sun 2001-09-09 01:46:40 +0000" '\n'
            u"message:" '\n'
            u"  Non ASCII: \xe9" '\n' % self.bzr_branch.nick)
        self.assertEqualDiff(message, expected)

    def test_diff_encoding(self):
        """Test handling of diff of files which are not utf-8."""
        # Since bzr does not know the encoding used for file contents, which
        # may even be no encoding at all (different part of the file using
        # different encodings), it generates diffs using utf-8 for file names
        # and raw 8 bit text for file contents.
        rev_id = 'rev-1'
        # Adding a file whose content is a mixture of latin-1 and utf-8. It
        # would be nice to use a non-ASCII file name, but getting it into the
        # branch through the filesystem would make the test dependent on the
        # value of sys.getfilesystemencoding().
        self.writeToFile(filename='un elephant',
                         contents='\xc7a trompe \xc3\xa9norm\xc3\xa9ment.\n')
        # XXX DavidAllouche 2007-04-26:
        # The binary file is not really needed here, but it triggers a
        # crasher bug with bzr-0.15 and earlier.
        self.writeToFile(filename='binary', contents=chr(0))
        self.commitRevision(rev_id=rev_id, timestamp=1000000000.0, timezone=0)
        sync = self.makeBzrSync(self.db_branch)
        revision = self.bzr_branch.repository.get_revision(rev_id)
        diff = get_diff(self.bzr_branch, revision)
        # The diff must be a unicode object, characters that could not be
        # decoded as utf-8 replaced by the unicode substitution character.
        expected = (
            u"=== added file 'binary'" '\n'
            u"Binary files a/binary\t1970-01-01 00:00:00 +0000"
            u" and b/binary\t2001-09-09 01:46:40 +0000 differ" '\n'
            u"=== added file 'un elephant'" '\n'
            u"--- a/un elephant\t1970-01-01 00:00:00 +0000" '\n'
            u"+++ b/un elephant\t2001-09-09 01:46:40 +0000" '\n'
            u"@@ -0,0 +1,1 @@" '\n'
            # \ufffd is the substitution character.
            u"+\ufffd trompe \xe9norm\xe9ment." '\n' '\n')
        self.assertEqualDiff(diff, expected)


class TestBzrSyncNoEmail(BzrSyncTestCase):
    """Tests BzrSync support for not generating branch email notifications
    when no one is interested.
    """

    def setUp(self):
        BzrSyncTestCase.setUp(self)
        stub.test_emails = []

    def assertNoPendingEmails(self, bzrsync):
        self.assertEqual(
            len(bzrsync._branch_mailer.pending_emails), 0,
            "There should be no pending emails.")

    def test_no_subscribers(self):
        self.assertEqual(self.db_branch.subscribers.count(), 0,
                         "There should be no subscribers to the branch.")

    def test_empty_branch(self):
        bzrsync = self.makeBzrSync(self.db_branch)
        bzrsync.syncBranchAndClose()
        self.assertNoPendingEmails(bzrsync)

    def test_import_revision(self):
        self.commitRevision()
        bzrsync = self.makeBzrSync(self.db_branch)
        bzrsync.syncBranchAndClose()
        self.assertNoPendingEmails(bzrsync)

    def test_import_uncommit(self):
        self.commitRevision()
        bzrsync = self.makeBzrSync(self.db_branch)
        bzrsync.syncBranchAndClose()
        stub.test_emails = []
        self.uncommitRevision()
        bzrsync = self.makeBzrSync(self.db_branch)
        bzrsync.syncBranchAndClose()
        self.assertNoPendingEmails(bzrsync)

    def test_import_recommit(self):
        # No emails should have been generated.
        self.commitRevision('first')
        bzrsync = self.makeBzrSync(self.db_branch)
        bzrsync.syncBranchAndClose()
        stub.test_emails = []
        self.uncommitRevision()
        self.writeToFile(filename="hello.txt",
                         contents="Hello World\n")
        self.commitRevision('second')
        bzrsync = self.makeBzrSync(self.db_branch)
        bzrsync.syncBranchAndClose()
        self.assertNoPendingEmails(bzrsync)


class TestRevisionProperty(BzrSyncTestCase):
    """Tests for storting revision properties."""

    def test_revision_properties(self):
        # Revisions with properties should have records stored in the
        # RevisionProperty table, accessible through Revision.getProperties().
        properties = {'name': 'value'}
        self.commitRevision(rev_id='rev1', revprops=properties)
        self.makeBzrSync(self.db_branch).syncBranchAndClose()
        # Check that properties were saved to the revision.
        bzr_revision = self.bzr_branch.repository.get_revision('rev1')
        self.assertEquals(properties, bzr_revision.properties)
        # Check that properties are stored in the database.
        db_revision = getUtility(IRevisionSet).getByRevisionId('rev1')
        self.assertEquals(properties, db_revision.getProperties())


class TestScanFormatPack(BzrSyncTestCase):
    """Test scanning of pack-format repositories."""

    def testRecognizePack(self):
        """Ensure scanner records correct formats for pack branches."""
        self.makeBzrSync(self.db_branch).syncBranchAndClose()
        self.assertEqual(self.db_branch.branch_format,
                         BranchFormat.BZR_BRANCH_6)
        self.assertEqual(self.db_branch.repository_format,
                         RepositoryFormat.BZR_KNITPACK_1)
        self.assertEqual(self.db_branch.control_format,
                         ControlFormat.BZR_METADIR_1)


class TestScanFormatKnit(BzrSyncTestCase):
    """Test scanning of knit-format repositories."""

    def makeBzrBranchAndTree(self, db_branch):
        return BzrSyncTestCase.makeBzrBranchAndTree(self, db_branch, 'knit')

    def testRecognizeKnit(self):
        """Ensure scanner records correct formats for knit branches."""
        self.makeBzrSync(self.db_branch).syncBranchAndClose()
        self.assertEqual(self.db_branch.branch_format,
                         BranchFormat.BZR_BRANCH_5)


class TestScanBranchFormat7(BzrSyncTestCase):
    """Test scanning of development format branchs."""

    def makeBzrBranchAndTree(self, db_branch):
        return BzrSyncTestCase.makeBzrBranchAndTree(
            self, db_branch, 'development1')

    def testRecognizeDevelopment(self):
        """Ensure scanner records correct format for development branches."""
        self.makeBzrSync(self.db_branch).syncBranchAndClose()
        self.assertEqual(
            self.db_branch.branch_format, BranchFormat.BZR_BRANCH_7)


class TestScanFormatWeave(BzrSyncTestCase):
    """Test scanning of weave-format branches.

    Weave is an "all-in-one" format, where branch, repo and tree formats are
    implied by the control directory format."""

    def makeBzrBranchAndTree(self, db_branch):
        return BzrSyncTestCase.makeBzrBranchAndTree(self, db_branch, 'weave')

    def testRecognizeWeave(self):
        """Ensure scanner records correct weave formats."""
        self.makeBzrSync(self.db_branch).syncBranchAndClose()
        self.assertEqual(self.db_branch.branch_format,
                         BranchFormat.BZR_BRANCH_4)
        self.assertEqual(self.db_branch.repository_format,
                         RepositoryFormat.BZR_REPOSITORY_6)
        self.assertEqual(self.db_branch.control_format,
                         ControlFormat.BZR_DIR_6)


class TestScanUnrecognizedFormat(BzrSyncTestCase):
    """Test scanning unrecognized formats"""

    def testUnrecognize(self):
        """Scanner should record UNRECOGNIZED for all format values."""
        class MockFormat:
            def get_format_string(self):
                return 'Unrecognizable'

        class MockWithFormat:
            def __init__(self):
                self._format = MockFormat()

        class MockBranch(MockWithFormat):
            bzrdir = MockWithFormat()
            repository = MockWithFormat()

        branch = MockBranch()
        self.makeBzrSync(self.db_branch).setFormats(branch)
        self.assertEqual(self.db_branch.branch_format,
                         BranchFormat.UNRECOGNIZED)
        self.assertEqual(self.db_branch.repository_format,
                         RepositoryFormat.UNRECOGNIZED)
        self.assertEqual(self.db_branch.control_format,
                         ControlFormat.UNRECOGNIZED)


def test_suite():
    return unittest.TestLoader().loadTestsFromName(__name__)<|MERGE_RESOLUTION|>--- conflicted
+++ resolved
@@ -62,16 +62,9 @@
 
     def setUp(self):
         TestCaseWithTransport.setUp(self)
-        self.factory = LaunchpadObjectFactory()
-        self.makeFixtures()
-        self.lp_db_user = config.launchpad.dbuser
-        LaunchpadZopelessLayer.switchDbUser(config.branchscanner.dbuser)
-<<<<<<< HEAD
-=======
         # The lp-mirrored transport is set up by the branch_scanner module.
         # Here we set up a fake so that we can test without worrying about
         # authservers and the like.
->>>>>>> d9dbeb7a
         self._setUpFakeTransport()
 
     def _setUpFakeTransport(self):
