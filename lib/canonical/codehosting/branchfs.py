--- conflicted
+++ resolved
@@ -355,6 +355,9 @@
         # products and people from the VFS.
         virtual_url_fragment = self._abspath(relpath)
         path_segments = virtual_url_fragment.lstrip('/').split('/')
+        # XXX: JonathanLange 2008-11-19: This code assumes stuff about the
+        # VFS! We need to figure out the best way to delegate the decision
+        # about permission-to-delete to the XML-RPC server.
         if len(path_segments) <= 3:
             return defer.fail(
                 failure.Failure(PermissionDenied(virtual_url_fragment)))
@@ -457,122 +460,4 @@
                 raise NotABranchPath(virtual_url_fragment)
             return self._authserver.requestMirror(data['id'])
 
-<<<<<<< HEAD
-        return deferred.addCallback(got_path_info)
-=======
-        return deferred.addCallback(got_path_info)
-
-
-class LaunchpadInternalServer(_BaseLaunchpadServer):
-    """Server for Launchpad internal services.
-
-    This server provides access to a transport using the Launchpad virtual
-    filesystem. Unlike the `LaunchpadServer`, it backs onto a single transport
-    and doesn't do any permissions work.
-
-    Intended for use with the branch puller and scanner.
-    """
-
-    def __init__(self, scheme, authserver, branch_transport):
-        """Construct a `LaunchpadInternalServer`.
-
-        :param scheme: The URL scheme to use.
-
-        :param authserver: An object that provides a 'translatePath' method.
-
-        :param branch_transport: A Bazaar `Transport` that refers to an
-            area where Launchpad branches are stored, generally either the
-            hosted or mirrored areas.
-        """
-        super(LaunchpadInternalServer, self).__init__(
-            scheme, authserver, LAUNCHPAD_SERVICES)
-        self._transport_dispatch = SimpleTransportDispatch(branch_transport)
-
-
-def get_scanner_server():
-    """Get a Launchpad internal server for scanning branches."""
-    proxy = xmlrpclib.ServerProxy(config.codehosting.branchfs_endpoint)
-    authserver = BlockingProxy(proxy)
-    branch_transport = get_transport(
-        'readonly+' + config.supermirror.warehouse_root_url)
-    return LaunchpadInternalServer(
-        'lp-mirrored:///', authserver, branch_transport)
-
-
-def get_puller_server():
-    """Get a server for the Launchpad branch puller.
-
-    The server wraps up two `LaunchpadInternalServer`s. One of them points to
-    the hosted branch area and is read-only, the other points to the mirrored
-    area and is read/write.
-    """
-    proxy = xmlrpclib.ServerProxy(config.codehosting.branchfs_endpoint)
-    authserver = BlockingProxy(proxy)
-    hosted_transport = get_readonly_transport(
-        get_chrooted_transport(config.codehosting.branches_root))
-    mirrored_transport = get_chrooted_transport(
-        config.supermirror.branchesdest)
-    hosted_server = LaunchpadInternalServer(
-        'lp-hosted:///', authserver,
-        get_readonly_transport(hosted_transport))
-    mirrored_server = LaunchpadInternalServer(
-        'lp-mirrored:///', authserver, mirrored_transport)
-    return _MultiServer(hosted_server, mirrored_server)
-
-
-class AsyncLaunchpadTransport(AsyncVirtualTransport):
-    """Virtual transport to implement the Launchpad VFS for branches.
-
-    This implements a few hooks to translate filesystem operations (such as
-    making a certain kind of directory) into Launchpad operations (such as
-    creating a branch in the database).
-
-    It also converts the Launchpad-specific translation errors (such as 'not a
-    valid branch path') into Bazaar errors (such as 'no such file').
-    """
-
-    def mkdir(self, relpath, mode=None):
-        # We hook into mkdir so that we can request the creation of a branch
-        # and so that we can provide useful errors in the special case where
-        # the user tries to make a directory like "~foo/bar". That is, a
-        # directory that has too little information to be translated into a
-        # Launchpad branch.
-        deferred = AsyncVirtualTransport._getUnderylingTransportAndPath(
-            self, relpath)
-        def maybe_make_branch_in_db(failure):
-            # Looks like we are trying to make a branch.
-            failure.trap(NoSuchFile)
-            return self.server.createBranch(self._abspath(relpath))
-        def real_mkdir((transport, path)):
-            return getattr(transport, 'mkdir')(path, mode)
-
-        deferred.addCallback(real_mkdir)
-        deferred.addErrback(maybe_make_branch_in_db)
-        return deferred
-
-    def rename(self, rel_from, rel_to):
-        # We hook into rename to catch the "unlock branch" event, so that we
-        # can request a mirror once a branch is unlocked.
-        abs_from = self._abspath(rel_from)
-        if is_lock_directory(abs_from):
-            deferred = self.server.requestMirror(abs_from)
-        else:
-            deferred = defer.succeed(None)
-        deferred = deferred.addCallback(
-            lambda ignored: AsyncVirtualTransport.rename(
-                self, rel_from, rel_to))
-        return deferred
-
-    def rmdir(self, relpath):
-        # We hook into rmdir in order to prevent users from deleting branches,
-        # products and people from the VFS.
-        virtual_url_fragment = self._abspath(relpath)
-        path_segments = virtual_url_fragment.lstrip('/').split('/')
-        # XXX: JonathanLange 2008-11-19: This code assumes stuff about the
-        # VFS! We need to figure out the best way to delegate the decision
-        # about permission-to-delete to the XML-RPC server.
-        if len(path_segments) <= 3:
-            return defer.fail(
-                failure.Failure(PermissionDenied(virtual_url_fragment)))
-        return AsyncVirtualTransport.rmdir(self, relpath)
->>>>>>> 21ba0dd9
+        return deferred.addCallback(got_path_info)