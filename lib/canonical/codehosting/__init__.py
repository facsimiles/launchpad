# Copyright 2004-2007 Canonical Ltd.  All rights reserved.

"""Launchpad code-hosting system.

NOTE: Importing this package will load any system Bazaar plugins, as well as
all plugins in the bzrplugins/ directory underneath the rocketfuel checkout.
"""

__metaclass__ = type
__all__ = [
    'get_bzr_path',
    'get_bzr_plugins_path',
<<<<<<< HEAD
    'load_optional_plugin',
=======
    'iter_list_chunks',
>>>>>>> 01e606d7
    ]


import os
from bzrlib.plugin import load_plugins

from canonical.config import config


def iter_list_chunks(a_list, size):
    """Iterate over `a_list` in chunks of size `size`.

    I'm amazed this isn't in itertools (mwhudson).
    """
    for i in range(0, len(a_list), size):
        yield a_list[i:i+size]


def get_bzr_path():
    """Find the path to the copy of Bazaar for this rocketfuel instance"""
    return os.path.join(config.root, 'sourcecode', 'bzr', 'bzr')


def get_bzr_plugins_path():
    """Find the path to the Bazaar plugins for this rocketfuel instance"""
    return os.path.join(config.root, 'bzrplugins')


os.environ['BZR_PLUGIN_PATH'] = get_bzr_plugins_path()

# We want to have full access to Launchpad's Bazaar plugins throughout the
# codehosting package.
load_plugins([get_bzr_plugins_path()])


def load_optional_plugin(plugin_name):
    """Load the plugin named `plugin_name` from optionalbzrplugins/."""
    from bzrlib import plugins
    optional_plugin_dir = os.path.join(config.root, 'optionalbzrplugins')
    if optional_plugin_dir not in plugins.__path__:
        plugins.__path__.append(optional_plugin_dir)
    __import__("bzrlib.plugins.%s" % plugin_name)<|MERGE_RESOLUTION|>--- conflicted
+++ resolved
@@ -10,11 +10,8 @@
 __all__ = [
     'get_bzr_path',
     'get_bzr_plugins_path',
-<<<<<<< HEAD
+    'iter_list_chunks',
     'load_optional_plugin',
-=======
-    'iter_list_chunks',
->>>>>>> 01e606d7
     ]
 
 
