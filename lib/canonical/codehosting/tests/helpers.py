# Copyright 2007 Canonical Ltd.  All rights reserved.

"""Common helpers for codehosting tests."""

__metaclass__ = type
__all__ = [
    'AvatarTestCase', 'CodeHostingTestProviderAdapter',
    'CodeHostingRepositoryTestProviderAdapter', 'FakeLaunchpad',
    'ServerTestCase', 'adapt_suite', 'create_branch_with_one_revision',
    'deferToThread', 'make_bazaar_branch_and_tree']

import os
import shutil
import signal
import threading
import unittest

import transaction

from bzrlib.bzrdir import BzrDir
from bzrlib.errors import FileExists
from bzrlib.tests import TestCaseWithTransport
from bzrlib.errors import SmartProtocolError

from zope.component import getUtility
from zope.security.management import getSecurityPolicy, setSecurityPolicy
from zope.security.simplepolicies import PermissiveSecurityPolicy

from canonical.codehosting.transport import branch_id_to_path
from canonical.config import config
from canonical.database.sqlbase import cursor
from canonical.launchpad.interfaces import (
    BranchType, IBranchSet, IPersonSet, IProductSet, License,
    PersonCreationRationale, UnknownBranchTypeError)
from canonical.launchpad.webapp.authorization import LaunchpadSecurityPolicy
from canonical.testing import LaunchpadFunctionalLayer
from canonical.tests.test_twisted import TwistedTestCase

from twisted.internet import defer, threads
from twisted.python.util import mergeFunctionMetadata
from twisted.trial.unittest import TestCase as TrialTestCase


class AvatarTestCase(TwistedTestCase):
    """Base class for tests that need a LaunchpadAvatar with some basic sample
    data.
    """

    def setUp(self):
        self.tmpdir = self.mktemp()
        os.mkdir(self.tmpdir)
        # A basic user dict, 'alice' is a member of no teams (aside from the
        # user themself).
        self.aliceUserDict = {
            'id': 1,
            'name': 'alice',
            'teams': [{'id': 1, 'name': 'alice'}],
            'initialBranches': [(1, [])]
        }

        # An slightly more complex user dict for a user, 'bob', who is also a
        # member of a team.
        self.bobUserDict = {
            'id': 2,
            'name': 'bob',
            'teams': [{'id': 2, 'name': 'bob'},
                      {'id': 3, 'name': 'test-team'}],
            'initialBranches': [(2, []), (3, [])]
        }

    def tearDown(self):
        shutil.rmtree(self.tmpdir)

        # Remove test droppings in the current working directory from using
        # twisted.trial.unittest.TestCase.mktemp outside the trial test runner.
        tmpdir_root = self.tmpdir.split(os.sep, 1)[0]
        shutil.rmtree(tmpdir_root)


def exception_names(exceptions):
    """Return a list of exception names for the given exception list."""
    if isinstance(exceptions, tuple):
        names = []
        for exc in exceptions:
            names.extend(exception_names(exc))
    else:
        names = [exceptions.__name__]
    return names


class ServerTestCase(TrialTestCase):

    server = None

    def getDefaultServer(self):
        raise NotImplementedError("No default server")

    def installServer(self, server):
        self.server = server

    def setUpSignalHandling(self):
        self._oldSigChld = signal.getsignal(signal.SIGCHLD)
        signal.signal(signal.SIGCHLD, signal.SIG_DFL)

    def setUp(self):
        super(ServerTestCase, self).setUp()

        # Install the default SIGCHLD handler so that read() calls don't get
        # EINTR errors when child processes exit.
        self.setUpSignalHandling()

        if self.server is None:
            self.installServer(self.getDefaultServer())

        self.server.setUp()

    def tearDown(self):
        deferred1 = self.server.tearDown()
        signal.signal(signal.SIGCHLD, self._oldSigChld)
        deferred2 = defer.maybeDeferred(super(ServerTestCase, self).tearDown)
        return defer.gatherResults([deferred1, deferred2])

    def __str__(self):
        return self.id()

    def assertTransportRaises(self, exception, f, *args, **kwargs):
        """A version of assertRaises() that also catches SmartProtocolError.

        If SmartProtocolError is raised, the error message must
        contain the exception name.  This is to cover Bazaar's
        handling of unexpected errors in the smart server.
        """
        # XXX: JamesHenstridge 2007-10-08 bug=118736
        # This helper should not be needed, but some of the exceptions
        # we raise (such as PermissionDenied) are not yet handled by
        # the smart server protocol as of bzr-0.91.
        names = exception_names(exception)
        try:
            f(*args, **kwargs)
        except SmartProtocolError, inst:
            for name in names:
                if name in str(inst):
                    break
            else:
                raise self.failureException("%s not raised" % names)
            return inst
        except exception, inst:
            return inst
        else:
            raise self.failureException("%s not raised" % names)

    def getTransport(self, relpath=None):
        return self.server.getTransport(relpath)


class BranchTestCase(TestCaseWithTransport):
    """Base class for tests that do a lot of things with branches."""

    layer = LaunchpadFunctionalLayer

    def setUp(self):
        TestCaseWithTransport.setUp(self)
        self._integer = 0
        self.cursor = cursor()
        self.branch_set = getUtility(IBranchSet)

    def createTemporaryBazaarBranchAndTree(self, base_directory='.'):
        """Create a local branch with one revision, return the working tree."""
        tree = self.make_branch_and_tree(base_directory)
        self.local_branch = tree.branch
        self.build_tree([os.path.join(base_directory, 'foo')])
        tree.add('foo')
        tree.commit('Added foo', rev_id='rev1')
        return tree

    def emptyPullQueues(self):
        transaction.begin()
        self.cursor.execute("UPDATE Branch SET mirror_request_time = NULL")
        transaction.commit()

    def getUniqueInteger(self):
        """Return an integer unique to this run of the test case."""
        self._integer += 1
        return self._integer

    def getUniqueString(self, prefix=None):
        """Return a string to this run of the test case.

        The string returned will always be a valid name that can be used in
        Launchpad URLs.

        :param prefix: Used as a prefix for the unique string. If unspecified,
            defaults to the name of the test.
        """
        if prefix is None:
            prefix = self.id().split('.')[-1]
        string = "%s%s" % (prefix, self.getUniqueInteger())
        return string.replace('_', '-').lower()

    def getUniqueURL(self):
        """Return a URL unique to this run of the test case."""
        return 'http://%s.example.com/%s' % (
            self.getUniqueString(), self.getUniqueString())

    def makePerson(self, email=None, name=None):
        """Create and return a new, arbitrary Person."""
        if email is None:
            email = self.getUniqueString('email')
        if name is None:
            name = self.getUniqueString('person-name')
        return getUtility(IPersonSet).createPersonAndEmail(
            email, rationale=PersonCreationRationale.UNKNOWN, name=name)[0]

    def makeProduct(self):
        """Create and return a new, arbitrary Product."""
        owner = self.makePerson()
        return getUtility(IProductSet).createProduct(
            owner, self.getUniqueString('product-name'),
            self.getUniqueString('displayname'),
            self.getUniqueString('title'),
            self.getUniqueString('summary'),
            self.getUniqueString('description'),
            licenses=[License.GPL])

    def makeBranch(self, branch_type=None, owner=None, name=None, product=None,
                   url=None, **optional_branch_args):
        """Create and return a new, arbitrary Branch of the given type.

<<<<<<< HEAD
    def makeBranch(self, branch_type=None, owner=None, name=None, product=None,
                   url=None, **kwargs):
        """Create and return a new, arbitrary Branch of the given type."""
=======
        Any parameters for IBranchSet.new can be specified to override the
        default ones.
        """
>>>>>>> 559a9999
        if branch_type is None:
            branch_type = BranchType.HOSTED
        if owner is None:
            owner = self.makePerson()
        if name is None:
            name = self.getUniqueString('branch')
        if product is None:
            product = self.makeProduct()
<<<<<<< HEAD
        if branch_type in (BranchType.HOSTED, BranchType.IMPORTED):
            url = None
        elif branch_type == BranchType.MIRRORED and url is None:
=======

        if branch_type in (BranchType.HOSTED, BranchType.IMPORTED):
            url = None
        elif (branch_type in (BranchType.MIRRORED, BranchType.REMOTE)
              and url is None):
>>>>>>> 559a9999
            url = self.getUniqueURL()
        else:
            raise UnknownBranchTypeError(
                'Unrecognized branch type: %r' % (branch_type,))
        return self.branch_set.new(
<<<<<<< HEAD
            branch_type, name, owner, owner, product, url, **kwargs)
=======
            branch_type, name, owner, owner, product, url,
            **optional_branch_args)
>>>>>>> 559a9999

    def relaxSecurityPolicy(self):
        """Switch to using 'PermissiveSecurityPolicy'."""
        old_policy = getSecurityPolicy()
        setSecurityPolicy(PermissiveSecurityPolicy)
        self.addCleanup(lambda: setSecurityPolicy(old_policy))

    def restrictSecurityPolicy(self):
        """Switch to using 'LaunchpadSecurityPolicy'."""
        old_policy = getSecurityPolicy()
        setSecurityPolicy(LaunchpadSecurityPolicy)
        self.addCleanup(lambda: setSecurityPolicy(old_policy))


def deferToThread(f):
    """Run the given callable in a separate thread and return a Deferred which
    fires when the function completes.
    """
    def decorated(*args, **kwargs):
        d = defer.Deferred()
        def runInThread():
            return threads._putResultInDeferred(d, f, args, kwargs)

        t = threading.Thread(target=runInThread)
        t.start()
        return d
    return mergeFunctionMetadata(f, decorated)


class FakeLaunchpad:
    """Stub RPC interface to Launchpad."""

    def __init__(self):
        self._person_set = {
            1: dict(name='testuser', displayname='Test User',
                    emailaddresses=['spiv@test.com'], wikiname='TestUser',
                    teams=[1, 2]),
            2: dict(name='testteam', displayname='Test Team', teams=[]),
            3: dict(name='name12', displayname='Other User',
                    emailaddresses=['test@test.com'], wikiname='OtherUser',
                    teams=[3]),
            }
        self._product_set = {
            1: dict(name='firefox'),
            2: dict(name='thunderbird'),
            }
        self._branch_set = {}
        self.createBranch(None, 'testuser', 'firefox', 'baz')
        self.createBranch(None, 'testuser', 'firefox', 'qux')
        self.createBranch(None, 'testuser', '+junk', 'random')
        self.createBranch(None, 'testteam', 'firefox', 'qux')
        self.createBranch(None, 'name12', '+junk', 'junk.dev')
        self._request_mirror_log = []

    def _lookup(self, item_set, item_id):
        row = dict(item_set[item_id])
        row['id'] = item_id
        return row

    def _insert(self, item_set, item_dict):
        new_id = max(item_set.keys() + [0]) + 1
        item_set[new_id] = item_dict
        return new_id

    def createBranch(self, login_id, user, product, branch_name):
        """See IHostedBranchStorage.createBranch."""
        for user_id, user_info in self._person_set.iteritems():
            if user_info['name'] == user:
                break
        else:
            return ''
        product_id = self.fetchProductID(product)
        if product_id is None:
            return ''
        new_branch = dict(
            name=branch_name, user_id=user_id, product_id=product_id)
        for branch in self._branch_set.values():
            if branch == new_branch:
                raise ValueError("Already have branch: %r" % (new_branch,))
        return self._insert(self._branch_set, new_branch)

    def fetchProductID(self, name):
        """See IHostedBranchStorage.fetchProductID."""
        if name == '+junk':
            return ''
        for product_id, product_info in self._product_set.iteritems():
            if product_info['name'] == name:
                return product_id
        return None

    def getBranchInformation(self, login_id, user_name, product_name,
                             branch_name):
        for branch_id, branch in self._branch_set.iteritems():
            owner = self._lookup(self._person_set, branch['user_id'])
            if branch['product_id'] == '':
                product = '+junk'
            else:
                product = self._product_set[branch['product_id']]['name']
            if ((owner['name'], product, branch['name'])
                == (user_name, product_name, branch_name)):
                logged_in_user = self._lookup(self._person_set, login_id)
                if owner['id'] in logged_in_user['teams']:
                    return branch_id, 'w'
                else:
                    return branch_id, 'r'
        return '', ''

    def getUser(self, loginID):
        """See IUserDetailsStorage.getUser."""
        matching_user_id = None
        for user_id, user_dict in self._person_set.iteritems():
            loginIDs = [user_id, user_dict['name']]
            loginIDs.extend(user_dict.get('emailaddresses', []))
            if loginID in loginIDs:
                matching_user_id = user_id
                break
        if matching_user_id is None:
            return ''
        user_dict = self._lookup(self._person_set, matching_user_id)
        user_dict['teams'] = [
            self._lookup(self._person_set, id) for id in user_dict['teams']]
        return user_dict

    def getBranchesForUser(self, personID):
        """See IHostedBranchStorage.getBranchesForUser."""
        product_branches = {}
        for branch_id, branch in self._branch_set.iteritems():
            if branch['user_id'] != personID:
                continue
            product_branches.setdefault(
                branch['product_id'], []).append((branch_id, branch['name']))
        result = []
        for product, branches in product_branches.iteritems():
            if product == '':
                result.append(('', '', branches))
            else:
                result.append(
                    (product, self._product_set[product]['name'], branches))
        return result

    def requestMirror(self, branchID):
        self._request_mirror_log.append(branchID)


class CodeHostingTestProviderAdapter:
    """Test adapter to run a single test against many codehosting servers."""

    def __init__(self, servers):
        self._servers = servers

    def adaptForServer(self, test, serverFactory):
        from copy import deepcopy
        new_test = deepcopy(test)
        server = serverFactory()
        new_test.installServer(server)
        def make_new_test_id():
            new_id = "%s(%s)" % (new_test.id(), server._schema)
            return lambda: new_id
        new_test.id = make_new_test_id()
        return new_test

    def adapt(self, test):
        result = unittest.TestSuite()
        for server in self._servers:
            new_test = self.adaptForServer(test, server)
            result.addTest(new_test)
        return result


def make_bazaar_branch_and_tree(db_branch):
    """Make a dummy Bazaar branch and working tree from a database Branch."""
    assert db_branch.branch_type == BranchType.HOSTED, (
        "Can only create branches for HOSTED branches: %r"
        % db_branch)
    branch_dir = os.path.join(
        config.codehosting.branches_root, branch_id_to_path(db_branch.id))
    return create_branch_with_one_revision(branch_dir)


def adapt_suite(adapter, base_suite):
    from bzrlib.tests import iter_suite_tests
    suite = unittest.TestSuite()
    for test in iter_suite_tests(base_suite):
        suite.addTests(adapter.adapt(test))
    return suite


def create_branch_with_one_revision(branch_dir):
    """Create a dummy Bazaar branch at the given directory."""
    if not os.path.exists(branch_dir):
        os.makedirs(branch_dir)
    try:
        tree = BzrDir.create_standalone_workingtree(branch_dir)
    except FileExists:
        return
    f = open(branch_dir + 'hello', 'w')
    f.write('foo')
    f.close()
    tree.commit('message')
    return tree<|MERGE_RESOLUTION|>--- conflicted
+++ resolved
@@ -226,15 +226,9 @@
                    url=None, **optional_branch_args):
         """Create and return a new, arbitrary Branch of the given type.
 
-<<<<<<< HEAD
-    def makeBranch(self, branch_type=None, owner=None, name=None, product=None,
-                   url=None, **kwargs):
-        """Create and return a new, arbitrary Branch of the given type."""
-=======
         Any parameters for IBranchSet.new can be specified to override the
         default ones.
         """
->>>>>>> 559a9999
         if branch_type is None:
             branch_type = BranchType.HOSTED
         if owner is None:
@@ -243,28 +237,18 @@
             name = self.getUniqueString('branch')
         if product is None:
             product = self.makeProduct()
-<<<<<<< HEAD
-        if branch_type in (BranchType.HOSTED, BranchType.IMPORTED):
-            url = None
-        elif branch_type == BranchType.MIRRORED and url is None:
-=======
 
         if branch_type in (BranchType.HOSTED, BranchType.IMPORTED):
             url = None
         elif (branch_type in (BranchType.MIRRORED, BranchType.REMOTE)
               and url is None):
->>>>>>> 559a9999
             url = self.getUniqueURL()
         else:
             raise UnknownBranchTypeError(
                 'Unrecognized branch type: %r' % (branch_type,))
         return self.branch_set.new(
-<<<<<<< HEAD
-            branch_type, name, owner, owner, product, url, **kwargs)
-=======
             branch_type, name, owner, owner, product, url,
             **optional_branch_args)
->>>>>>> 559a9999
 
     def relaxSecurityPolicy(self):
         """Switch to using 'PermissiveSecurityPolicy'."""
