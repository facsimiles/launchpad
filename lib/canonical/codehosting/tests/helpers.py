--- conflicted
+++ resolved
@@ -6,13 +6,8 @@
 __all__ = [
     'AvatarTestCase', 'CodeHostingTestProviderAdapter',
     'CodeHostingRepositoryTestProviderAdapter', 'FakeLaunchpad',
-<<<<<<< HEAD
     'ServerTestCase', 'adapt_suite', 'create_branch_with_one_revision',
-    'deferToThread']
-=======
-    'ServerTestCase', 'adapt_suite', 'deferToThread',
-    'make_bazaar_branch_and_tree']
->>>>>>> e408067c
+    'deferToThread', 'make_bazaar_branch_and_tree']
 
 import os
 import shutil
@@ -412,7 +407,7 @@
         % db_branch)
     branch_dir = os.path.join(
         config.codehosting.branches_root, branch_id_to_path(db_branch.id))
-    return create_branch(branch_dir)
+    return create_branch_with_one_revision(branch_dir)
 
 
 def adapt_suite(adapter, base_suite):
@@ -423,12 +418,7 @@
     return suite
 
 
-<<<<<<< HEAD
 def create_branch_with_one_revision(branch_dir):
-    os.makedirs(branch_dir)
-    tree = bzrdir.BzrDir.create_standalone_workingtree(branch_dir)
-=======
-def create_branch(branch_dir):
     """Create a dummy Bazaar branch at the given directory."""
     if not os.path.exists(branch_dir):
         os.makedirs(branch_dir)
@@ -436,7 +426,6 @@
         tree = BzrDir.create_standalone_workingtree(branch_dir)
     except FileExists:
         return
->>>>>>> e408067c
     f = open(branch_dir + 'hello', 'w')
     f.write('foo')
     f.close()
