# Copyright 2008 Canonical Ltd.  All rights reserved.
# pylint: disable-msg=W0231

"""Tests for the branch filesystem."""

__metaclass__ = type

import os
import unittest

from bzrlib import errors
from bzrlib.bzrdir import BzrDir
from bzrlib.tests import (
    TestCase as BzrTestCase, TestCaseInTempDir, TestCaseWithTransport)
from bzrlib.transport import (
    get_transport, _get_protocol_handlers, register_transport, Server,
    unregister_transport)
from bzrlib.transport.memory import MemoryServer, MemoryTransport
from bzrlib.urlutils import escape, local_path_to_url

from twisted.internet import defer
from twisted.trial.unittest import TestCase as TrialTestCase

from canonical.codehosting import branch_id_to_path
from canonical.codehosting.branchfs import (
    AsyncLaunchpadTransport, InvalidControlDirectory, LaunchpadInternalServer,
    LaunchpadServer, make_control_transport)
from canonical.codehosting.branchfsclient import BlockingProxy
from canonical.codehosting.bzrutils import ensure_base
from canonical.codehosting.inmemory import InMemoryFrontend, XMLRPCWrapper
from canonical.codehosting.sftp import FatLocalTransport
from canonical.codehosting.transport import AsyncVirtualTransport
from canonical.launchpad.interfaces.branch import BranchType
from canonical.launchpad.testing import TestCase
from canonical.testing import TwistedLayer


def branch_to_path(branch, add_slash=True):
    path = branch_id_to_path(branch.id)
    if add_slash:
        path += '/'
    return path


<<<<<<< HEAD
class TestControlTransport(TestCase):
    """Tests for the control transport factory."""

    def test_control_conf_read_only(self):
        transport = make_control_transport(default_stack_on='/~foo/bar/baz')
        self.assertRaises(
            errors.TransportNotPossible,
            transport.put_bytes, '.bzr/control.conf', 'data')

    def test_control_conf_with_stacking(self):
        transport = make_control_transport(default_stack_on='/~foo/bar/baz')
        control_conf = transport.get_bytes('.bzr/control.conf')
        self.assertEqual('default_stack_on = /~foo/bar/baz\n', control_conf)

    def test_control_conf_with_no_stacking(self):
        transport = make_control_transport('')
        self.assertEqual([], transport.list_dir('.'))
=======
class TestBranchIDToPath(unittest.TestCase):
    """Tests for branch_id_to_path."""

    def test_branch_id_to_path(self):
        # branch_id_to_path converts an integer branch ID into a path of four
        # segments, with each segment being a hexadecimal number.
        self.assertEqual('00/00/00/00', branch_id_to_path(0))
        self.assertEqual('00/00/00/01', branch_id_to_path(1))
        arbitrary_large_id = 6731
        assert "%x" % arbitrary_large_id == '1a4b', (
            "The arbitrary large id is not what we expect (1a4b): %s"
            % (arbitrary_large_id))
        self.assertEqual('00/00/1a/4b', branch_id_to_path(6731))
>>>>>>> 2fb7539b


class MixinBaseLaunchpadServerTests:
    """Common tests for _BaseLaunchpadServer subclasses."""

    layer = TwistedLayer

    def setUp(self):
        frontend = InMemoryFrontend()
        self.authserver = frontend.getFilesystemEndpoint()
        self.factory = frontend.getLaunchpadObjectFactory()
        self.requester = self.factory.makePerson()
        self.server = self.getLaunchpadServer(
            self.authserver, self.requester.id)

    def getLaunchpadServer(self, authserver, user_id):
        raise NotImplementedError(
            "Override this with a Launchpad server factory.")

    def test_setUp(self):
        # Setting up the server registers its schema with the protocol
        # handlers.
        self.server.setUp()
        self.addCleanup(self.server.tearDown)
        self.assertTrue(
            self.server.get_url() in _get_protocol_handlers().keys())

    def test_tearDown(self):
        # Setting up then tearing down the server removes its schema from the
        # protocol handlers.
        self.server.setUp()
        self.server.tearDown()
        self.assertFalse(
            self.server.get_url() in _get_protocol_handlers().keys())

    def test_translationIsCached(self):
        # We don't go to the authserver for every path translation.
        #
        # To test this, we translate a branch and then delete that branch on
        # the authserver. If the cache is operating, the next attempt to
        # translate that branch should succeed with the same value as the
        # first attempt.
        self.server.setUp()
        self.addCleanup(self.server.tearDown)

        branch = self.factory.makeBranch(owner=self.requester)

        deferred = self.server.translateVirtualPath(
            '%s/.bzr' % branch.unique_name)

        def assert_path_starts_with(branch_info, expected_path):
            transport, path = branch_info
            self.assertStartsWith(path, expected_path)

        def futz_with_branchfs_endpoint(ignored):
            # Delete the branch on the fake filesystem endpoint, breaking
            # encapsulation.
            self.authserver._branch_set._delete(branch)
            branch_info = self.authserver.getBranchInformation(
                self.requester.id, branch.owner.name, branch.product.name,
                branch.name)
            # The branchfs endpoint says there is no such branch.
            self.assertEqual(('', ''), branch_info)

        deferred.addCallback(
            assert_path_starts_with, branch_id_to_path(branch.id))
        deferred.addCallback(futz_with_branchfs_endpoint)
        deferred.addCallback(
            lambda ignored: self.server.translateVirtualPath(
                    '%s/.bzr' % branch.unique_name))
        deferred.addCallback(
            assert_path_starts_with, branch_id_to_path(branch.id))
        return deferred

    def test_translateControlPath(self):
        branch = self.factory.makeBranch(owner=self.requester)
        branch.product.development_focus.user_branch = branch
        deferred = self.server.translateVirtualPath(
            '~%s/%s/.bzr/control.conf'
            % (branch.owner.name, branch.product.name))
        def check_control_file((transport, path)):
            self.assertEqual(
                'default_stack_on = /%s\n' % branch.unique_name,
                transport.get_bytes(path))
        return deferred.addCallback(check_control_file)

    def test_buildControlDirectory(self):
        self.server.setUp()
        self.addCleanup(self.server.tearDown)

        branch = 'http://example.com/~user/product/branch'
        transport = self.server._buildControlDirectory(branch)
        self.assertEqual(
            'default_stack_on = %s\n' % branch,
            transport.get_bytes('.bzr/control.conf'))

    def test_buildControlDirectory_no_branch(self):
        self.server.setUp()
        self.addCleanup(self.server.tearDown)

        transport = self.server._buildControlDirectory('')
        self.assertEqual([], transport.list_dir('.'))

    def test_parseProductControlDirectory(self):
        # _parseProductControlDirectory takes a path to a product control
        # directory and returns the name of the product, followed by the path.
        product, path = self.server._parseProductControlDirectory(
            '~user/product/.bzr')
        self.assertEqual('product', product)
        self.assertEqual('.bzr', path)
        product, path = self.server._parseProductControlDirectory(
            '~user/product/.bzr/foo')
        self.assertEqual('product', product)
        self.assertEqual('.bzr/foo', path)

    def test_parseProductControlDirectoryNotControlDir(self):
        # If the directory isn't a control directory (doesn't have '.bzr'),
        # raise an error.
        self.assertRaises(
            InvalidControlDirectory,
            self.server._parseProductControlDirectory,
            '~user/product/branch')

    def test_parseProductControlDirectoryTooShort(self):
        # If there aren't enough path segments, raise an error.
        self.assertRaises(
            InvalidControlDirectory,
            self.server._parseProductControlDirectory,
            '~user')
        self.assertRaises(
            InvalidControlDirectory,
            self.server._parseProductControlDirectory,
            '~user/product')

    def test_parseProductControlDirectoryInvalidUser(self):
        # If the user directory is invalid, raise an InvalidControlDirectory.
        self.assertRaises(
            InvalidControlDirectory,
            self.server._parseProductControlDirectory,
            'user/product/.bzr/foo')


class TestLaunchpadServer(MixinBaseLaunchpadServerTests, TrialTestCase,
                          BzrTestCase):

    def setUp(self):
        BzrTestCase.setUp(self)
        MixinBaseLaunchpadServerTests.setUp(self)

    def getLaunchpadServer(self, authserver, user_id):
        return LaunchpadServer(
            BlockingProxy(authserver), user_id, MemoryTransport(),
            MemoryTransport())

    def test_base_path_translation_person_branch(self):
        # Branches are stored on the filesystem by branch ID. This allows
        # users to rename and re-assign branches without causing unnecessary
        # disk churn. The ID is converted to four-byte hexadecimal and split
        # into four path segments, to make sure that the directory tree
        # doesn't get too wide and cause ext3 to have conniptions.
        #
        # However, branches are _accessed_ using their
        # ~person/product/branch-name. The server knows how to map this unique
        # name to the branch's path on the filesystem.

        # We can map a branch owned by the user to its path.
        branch = self.factory.makeBranch(
            BranchType.HOSTED, owner=self.requester)
        deferred = self.server.translateVirtualPath('/' + branch.unique_name)
        deferred.addCallback(
            self.assertEqual,
            (self.server._hosted_transport, branch_to_path(branch)))
        return deferred

    def test_base_path_translation_junk_branch(self):
        # The '+junk' product doesn't actually exist. It is used for branches
        # which don't have a product assigned to them.
        branch = self.factory.makeBranch(
            BranchType.HOSTED, owner=self.requester, product=None)
        deferred = self.server.translateVirtualPath('/' + branch.unique_name)
        deferred.addCallback(
            self.assertEqual,
            (self.server._hosted_transport, branch_to_path(branch)))
        return deferred

    def test_base_path_translation_team_branch(self):
        # We can map a branch owned by a team that the user is in to its path.
        team = self.factory.makeTeam(self.requester)
        branch = self.factory.makeBranch(BranchType.HOSTED, owner=team)
        deferred = self.server.translateVirtualPath('/' + branch.unique_name)
        deferred.addCallback(
            self.assertEqual,
            (self.server._hosted_transport, branch_to_path(branch)))
        return deferred

    def test_base_path_translation_other_junk_branch(self):
        # The '+junk' product doesn't actually exist. It is used for branches
        # which don't have a product assigned to them.
        branch = self.factory.makeBranch(BranchType.HOSTED, product=None)
        deferred = self.server.translateVirtualPath('/' + branch.unique_name)
        deferred.addCallback(
            self.assertEqual,
            (self.server._mirror_transport, branch_to_path(branch)))
        return deferred

    def test_extend_path_translation_on_mirror(self):
        branch = self.factory.makeBranch(BranchType.HOSTED, product=None)
        deferred = self.server.translateVirtualPath(
            '/%s/.bzr' % branch.unique_name)
        deferred.addCallback(
            self.assertEqual,
            (self.server._mirror_transport,
             '%s/.bzr' % branch_id_to_path(branch.id)))
        return deferred

    def test_extend_path_translation_on_hosted(self):
        # More than just the branch name needs to be translated: transports
        # will ask for files beneath the branch. The server translates the
        # unique name of the branch (i.e. the ~user/product/branch-name part)
        # to the four-byte hexadecimal split ID described in
        # test_base_path_translation and appends the remainder of the path.
        branch = self.factory.makeBranch(
            BranchType.HOSTED, owner=self.requester)
        deferred = self.server.translateVirtualPath(
            '/%s/.bzr' % branch.unique_name)
        deferred.addCallback(
            self.assertEqual,
            (self.server._hosted_transport,
             '%s/.bzr' % branch_id_to_path(branch.id)))
        return deferred

    def test_get_url(self):
        # The URL of the server is 'lp-<number>:///', where <number> is the
        # id() of the server object. Including the id allows for multiple
        # Launchpad servers to be running within a single process.
        self.server.setUp()
        self.addCleanup(self.server.tearDown)
        self.assertEqual('lp-%d:///' % id(self.server), self.server.get_url())


class TestLaunchpadInternalServer(MixinBaseLaunchpadServerTests,
                                  TrialTestCase, BzrTestCase):
    """Tests for the LaunchpadInternalServer, used by the puller and scanner.
    """

    def setUp(self):
        BzrTestCase.setUp(self)
        MixinBaseLaunchpadServerTests.setUp(self)

    def getLaunchpadServer(self, authserver, user_id):
        return LaunchpadInternalServer(
            'lp-test:///', BlockingProxy(authserver), MemoryTransport())

    def test_base_path_translation_person_branch(self):
        # Branches are stored on the filesystem by branch ID. This allows
        # users to rename and re-assign branches without causing unnecessary
        # disk churn. The ID is converted to four-byte hexadecimal and split
        # into four path segments, to make sure that the directory tree
        # doesn't get too wide and cause ext3 to have conniptions.
        #
        # However, branches are _accessed_ using their
        # ~person/product/branch-name. The server knows how to map this unique
        # name to the branch's path on the filesystem.

        branch = self.factory.makeBranch(owner=self.requester)
        # We can map a branch owned by the user to its path.
        deferred = self.server.translateVirtualPath('/' + branch.unique_name)
        deferred.addCallback(
            self.assertEqual,
            (self.server._branch_transport, branch_to_path(branch)))
        return deferred

    def test_base_path_translation_junk_branch(self):
        # The '+junk' product doesn't actually exist. It is used for branches
        # which don't have a product assigned to them.
        branch = self.factory.makeBranch(owner=self.requester, product=None)
        deferred = self.server.translateVirtualPath('/' + branch.unique_name)
        deferred.addCallback(
            self.assertEqual,
            (self.server._branch_transport, branch_to_path(branch)))
        return deferred

    def test_base_path_translation_team_branch(self):
        # We can map a branch owned by a team that the user is in to its path.
        team = self.factory.makeTeam(self.requester)
        branch = self.factory.makeBranch(BranchType.HOSTED, owner=team)
        deferred = self.server.translateVirtualPath('/' + branch.unique_name)
        deferred.addCallback(
            self.assertEqual,
            (self.server._branch_transport, branch_to_path(branch)))
        return deferred

    def test_open_containing_raises_branch_not_found(self):
        # open_containing_from_transport raises NotBranchError if there's no
        # branch at that URL.
        self.server.setUp()
        self.addCleanup(self.server.tearDown)
        branch = self.factory.makeBranch(owner=self.requester)
        transport = get_transport(self.server.get_url())
        transport = transport.clone(branch.unique_name)
        self.assertRaises(
            errors.NotBranchError,
            BzrDir.open_containing_from_transport, transport)


class TestAsyncVirtualTransport(TrialTestCase, TestCaseInTempDir):
    """Tests for `AsyncVirtualTransport`."""

    layer = TwistedLayer

    class VirtualServer(Server):
        """Very simple server that provides a AsyncVirtualTransport."""

        def __init__(self, backing_transport):
            self._branch_transport = backing_transport

        def _transportFactory(self, url):
            return AsyncVirtualTransport(self, url)

        def get_url(self):
            return self.scheme

        def setUp(self):
            self.scheme = 'virtual:///'
            register_transport(self.scheme, self._transportFactory)

        def tearDown(self):
            unregister_transport(self.scheme, self._transportFactory)

        def translateVirtualPath(self, virtual_path):
            return defer.succeed(
                (self._branch_transport,
                 'prefix_' + virtual_path.lstrip('/')))

    def setUp(self):
        TestCaseInTempDir.setUp(self)
        self.server = self.VirtualServer(
            FatLocalTransport(local_path_to_url('.')))
        self.server.setUp()
        self.addCleanup(self.server.tearDown)
        self.transport = get_transport(self.server.get_url())

    def test_writeChunk(self):
        deferred = self.transport.writeChunk('foo', 0, 'content')
        return deferred.addCallback(
            lambda ignored:
            self.assertEqual('content', open('prefix_foo').read()))

    def test_realPath(self):
        # local_realPath returns the real, absolute path to a file, resolving
        # any symlinks.
        deferred = self.transport.mkdir('baz')

        def symlink_and_clone(ignored):
            os.symlink('prefix_foo', 'prefix_baz/bar')
            return self.transport.clone('baz')

        def get_real_path(transport):
            return transport.local_realPath('bar')

        def check_real_path(real_path):
            self.assertEqual('/baz/bar', real_path)

        deferred.addCallback(symlink_and_clone)
        deferred.addCallback(get_real_path)
        return deferred.addCallback(check_real_path)

    def test_realPathEscaping(self):
        # local_realPath returns an escaped path to the file.
        escaped_path = escape('~baz')
        deferred = self.transport.mkdir(escaped_path)

        def get_real_path(ignored):
            return self.transport.local_realPath(escaped_path)

        deferred.addCallback(get_real_path)
        return deferred.addCallback(self.assertEqual, '/' + escaped_path)

    def test_canAccessEscapedPathsOnDisk(self):
        # Sometimes, the paths to files on disk are themselves URL-escaped.
        # The AsyncVirtualTransport can access these files.
        #
        # This test added in response to https://launchpad.net/bugs/236380.
        escaped_disk_path = 'prefix_%43razy'
        content = 'content\n'
        escaped_file = open(escaped_disk_path, 'w')
        escaped_file.write(content)
        escaped_file.close()

        deferred = self.transport.get_bytes(escape('%43razy'))
        return deferred.addCallback(self.assertEqual, content)


class LaunchpadTransportTests:
    """Tests for a Launchpad transport.

    These tests are expected to run against two kinds of transport.
      1. An asynchronous one that returns Deferreds.
      2. A synchronous one that returns actual values.

    To support that, subclasses must implement `getTransport` and
    `_ensureDeferred`. See these methods for more information.
    """

    # See comment on TestLaunchpadServer.
    layer = TwistedLayer

    def setUp(self):
        frontend = InMemoryFrontend()
        self.factory = frontend.getLaunchpadObjectFactory()
        authserver = frontend.getFilesystemEndpoint()
        self.requester = self.factory.makePerson()
        self.backing_transport = MemoryTransport()
        self.server = self.getServer(
            authserver, self.requester.id, self.backing_transport,
            MemoryTransport())
        self.server.setUp()
        self.addCleanup(self.server.tearDown)

    def assertFiresFailure(self, exception, function, *args, **kwargs):
        """Assert that calling `function` will cause `exception` to be fired.

        In the synchronous tests, this means that `function` raises
        `exception`. In the asynchronous tests, `function` returns a Deferred
        that fires `exception` as a Failure.

        :return: A `Deferred`. You must return this from your test.
        """
        return self.assertFailure(
            self._ensureDeferred(function, *args, **kwargs), exception)

    def assertFiresFailureWithSubstring(self, exc_type, msg, function,
                                        *args, **kw):
        """Assert that calling function(*args, **kw) fails in a certain way.

        This method is like assertFiresFailure() but in addition checks that
        'msg' is a substring of the str() of the raised exception.
        """
        deferred = self.assertFiresFailure(exc_type, function, *args, **kw)
        return deferred.addCallback(
            lambda exception: self.assertIn(msg, str(exception)))

    def _ensureDeferred(self, function, *args, **kwargs):
        """Call `function` and return an appropriate Deferred."""
        raise NotImplementedError

    def getServer(self, authserver, user_id, backing_transport,
                  mirror_transport):
        return LaunchpadServer(
            XMLRPCWrapper(authserver), user_id, backing_transport,
            mirror_transport)

    def getTransport(self):
        """Return the transport to be tested."""
        raise NotImplementedError()

    def test_get_transport(self):
        # When the server is set up, getting a transport for the server URL
        # returns a LaunchpadTransport pointing at that URL. That is, the
        # transport is registered once the server is set up.
        transport = self.getTransport()
        self.assertEqual(self.server.get_url(), transport.base)

    def test_cant_write_to_control_conf(self):
        # You can't write to the control.conf file if it exists. It's
        # generated by Launchpad based on info in the database, rather than
        # being an actual file on disk.
        transport = self.getTransport()
        branch = self.factory.makeBranch(
            BranchType.HOSTED, owner=self.requester)
        branch.product.development_focus.user_branch = branch
        return self.assertFiresFailure(
            errors.TransportNotPossible,
            transport.put_bytes,
            '~%s/%s/.bzr/control.conf' % (
                branch.owner.name, branch.product.name),
            'hello nurse!')

    def _makeOnBackingTransport(self, branch):
        """Make directories for 'branch' on the backing transport.

        :return: a transport for the .bzr directory of 'branch'.
        """
        backing_transport = self.backing_transport.clone(
            '%s/.bzr/' % branch_to_path(branch, add_slash=False))
        ensure_base(backing_transport)
        return backing_transport

    def test_get_mapped_file(self):
        # Getting a file from a public branch URL gets the file as stored on
        # the base transport.
        transport = self.getTransport()
        branch = self.factory.makeBranch(
            BranchType.HOSTED, owner=self.requester)
        backing_transport = self._makeOnBackingTransport(branch)
        backing_transport.put_bytes('hello.txt', 'Hello World!')
        deferred = self._ensureDeferred(
            transport.get_bytes, '%s/.bzr/hello.txt' % branch.unique_name)
        return deferred.addCallback(self.assertEqual, 'Hello World!')

    def test_get_mapped_file_escaped_url(self):
        # Getting a file from a public branch URL gets the file as stored on
        # the base transport, even when the URL is escaped.
        branch = self.factory.makeBranch(
            BranchType.HOSTED, owner=self.requester)
        backing_transport = self._makeOnBackingTransport(branch)
        backing_transport.put_bytes('hello.txt', 'Hello World!')
        url = escape('%s/.bzr/hello.txt' % branch.unique_name)
        transport = self.getTransport()
        deferred = self._ensureDeferred(transport.get_bytes, url)
        return deferred.addCallback(self.assertEqual, 'Hello World!')

    def test_readv_mapped_file(self):
        # Using readv on a public branch URL gets chunks of the file as stored
        # on the base transport.
        branch = self.factory.makeBranch(
            BranchType.HOSTED, owner=self.requester)
        backing_transport = self._makeOnBackingTransport(branch)
        data = 'Hello World!'
        backing_transport.put_bytes('hello.txt', data)
        transport = self.getTransport()
        deferred = self._ensureDeferred(
            transport.readv, '%s/.bzr/hello.txt' % branch.unique_name,
            [(3, 2)])
        def get_chunk(generator):
            return generator.next()[1]
        deferred.addCallback(get_chunk)
        return deferred.addCallback(self.assertEqual, data[3:5])

    def test_put_mapped_file(self):
        # Putting a file from a public branch URL stores the file in the
        # mapped URL on the base transport.
        transport = self.getTransport()
        branch = self.factory.makeBranch(
            BranchType.HOSTED, owner=self.requester)
        backing_transport = self._makeOnBackingTransport(branch)
        deferred = self._ensureDeferred(
            transport.put_bytes,
            '%s/.bzr/goodbye.txt' % branch.unique_name, "Goodbye")
        def check_bytes_written(ignored):
            self.assertEqual(
                "Goodbye", backing_transport.get_bytes('goodbye.txt'))
        return deferred.addCallback(check_bytes_written)

    def test_cloning_updates_base(self):
        # A transport can be constructed using a path relative to another
        # transport by using 'clone'. When this happens, it's necessary for
        # the newly constructed transport to preserve the non-relative path
        # information from the transport being cloned. It's necessary because
        # the transport needs to have the '~user/product/branch-name' in order
        # to translate paths.
        transport = self.getTransport()
        self.assertEqual(self.server.get_url(), transport.base)
        transport = transport.clone('~testuser')
        self.assertEqual(self.server.get_url() + '~testuser', transport.base)

    def test_abspath_without_schema(self):
        # _abspath returns the absolute path for a given relative path, but
        # without the schema part of the URL that is included by abspath.
        transport = self.getTransport()
        self.assertEqual(
            '/~testuser/firefox/baz',
            transport._abspath('~testuser/firefox/baz'))
        transport = transport.clone('~testuser')
        self.assertEqual(
            '/~testuser/firefox/baz', transport._abspath('firefox/baz'))

    def test_cloning_preserves_path_mapping(self):
        # The public branch URL -> filesystem mapping uses the base URL to do
        # its mapping, thus ensuring that clones map correctly.
        transport = self.getTransport()
        branch = self.factory.makeBranch(
            BranchType.HOSTED, owner=self.requester)
        backing_transport = self._makeOnBackingTransport(branch)
        backing_transport.put_bytes('hello.txt', 'Hello World!')
        transport = transport.clone('~%s' % branch.owner.name)
        deferred = self._ensureDeferred(
            transport.get_bytes,
            '%s/%s/.bzr/hello.txt' % (branch.product.name, branch.name))
        return deferred.addCallback(self.assertEqual, 'Hello World!')

    def test_abspath(self):
        # abspath for a relative path is the same as the base URL for a clone
        # for that relative path.
        transport = self.getTransport()
        self.assertEqual(
            transport.clone('~testuser').base, transport.abspath('~testuser'))

    def test_incomplete_path_not_found(self):
        # For a branch URL to be complete, it needs to have a person, product
        # and branch. Trying to perform operations on an incomplete URL raises
        # an error. Which kind of error is not particularly important.
        transport = self.getTransport()
        return self.assertFiresFailure(
            errors.NoSuchFile, transport.get, '~testuser')

    def test_complete_non_existent_path_not_found(self):
        # Bazaar looks for files inside a branch directory before it looks for
        # the branch itself. If the branch doesn't exist, any files it asks
        # for are not found. i.e. we raise NoSuchFile
        transport = self.getTransport()
        return self.assertFiresFailure(
            errors.NoSuchFile,
            transport.get, '~testuser/firefox/new-branch/.bzr/branch-format')

    def test_rename(self):
        # We can use the transport to rename files where both the source and
        # target are virtual paths.
        branch = self.factory.makeBranch(
            BranchType.HOSTED, owner=self.requester)
        backing_transport = self._makeOnBackingTransport(branch)
        backing_transport.put_bytes('hello.txt', 'Hello World!')

        transport = self.getTransport().clone(branch.unique_name)

        deferred = self._ensureDeferred(transport.list_dir, '.bzr')
        deferred.addCallback(set)

        def rename_file(dir_contents):
            """Rename a file and return the original directory contents."""
            deferred = self._ensureDeferred(
                transport.rename, '.bzr/hello.txt', '.bzr/goodbye.txt')
            deferred.addCallback(lambda ignored: dir_contents)
            return deferred

        def check_file_was_renamed(dir_contents):
            """Check that the old name isn't there and the new name is."""
            # Replace the old name with the new name.
            dir_contents.remove('hello.txt')
            dir_contents.add('goodbye.txt')
            deferred = self._ensureDeferred(transport.list_dir, '.bzr')
            deferred.addCallback(set)
            # Check against the virtual transport.
            deferred.addCallback(self.assertEqual, dir_contents)
            # Check against the backing transport.
            deferred.addCallback(
                lambda ignored:
                self.assertEqual(
                    set(backing_transport.list_dir('.')), dir_contents))
            return deferred
        deferred.addCallback(rename_file)
        return deferred.addCallback(check_file_was_renamed)

    def test_iter_files_recursive(self):
        # iter_files_recursive doesn't take a relative path but still needs to
        # do a path-based operation on the backing transport, so the
        # implementation can't just be a shim to the backing transport.
        branch = self.factory.makeBranch(
            BranchType.HOSTED, owner=self.requester)
        backing_transport = self._makeOnBackingTransport(branch)
        backing_transport.put_bytes('hello.txt', 'Hello World!')
        transport = self.getTransport().clone(branch.unique_name)
        backing_transport = self.backing_transport.clone(
            branch_to_path(branch))
        deferred = self._ensureDeferred(transport.iter_files_recursive)

        def check_iter_result(iter_files, expected_files):
            self.assertEqual(expected_files, list(iter_files))

        deferred.addCallback(
            check_iter_result,
            list(backing_transport.iter_files_recursive()))
        return deferred

    def test_make_two_directories(self):
        # Bazaar doesn't have a makedirs() facility for transports, so we need
        # to make sure that we can make a directory on the backing transport
        # if its parents exist and if they don't exist.
        product = self.factory.makeProduct()
        banana = '~%s/%s/banana' % (self.requester.name, product.name)
        orange = '~%s/%s/orange' % (self.requester.name, product.name)
        transport = self.getTransport()
        transport.mkdir(banana)
        transport.mkdir(orange)
        self.assertTrue(transport.has(banana))
        self.assertTrue(transport.has(orange))

    def test_createBranch_not_found_error(self):
        # When createBranch raises an exception with faultCode
        # NOT_FOUND_FAULT_CODE, the transport should translate this to a
        # TransportNotPossible exception (see the comment in transport.py for
        # why we translate to TransportNotPossible and not NoSuchFile).
        transport = self.getTransport()
        return self.assertFiresFailureWithSubstring(
            errors.PermissionDenied, "does not exist", transport.mkdir,
            '~%s/no-such-product/some-name' % self.requester.name)

    def test_createBranch_permission_denied_error(self):
        # When createBranch raises an exception with faultCode
        # PERMISSION_DENIED_FAULT_CODE, the transport should translate
        # this to a PermissionDenied exception.
        transport = self.getTransport()
        person = self.factory.makePerson()
        product = self.factory.makeProduct()
        message = (
            "%s cannot create branches owned by %s"
            % (self.requester.displayname, person.displayname))
        return self.assertFiresFailureWithSubstring(
            errors.PermissionDenied, message,
            transport.mkdir, '~%s/%s/some-name' % (person.name, product.name))

    def test_rmdir(self):
        transport = self.getTransport()
        self.assertFiresFailure(
            errors.PermissionDenied,
            transport.rmdir, '~testuser/firefox/baz')


class TestLaunchpadTransportSync(LaunchpadTransportTests, TrialTestCase):

    def _ensureDeferred(self, function, *args, **kwargs):
        def call_function_and_check_not_deferred():
            ret = function(*args, **kwargs)
            self.assertFalse(
                isinstance(ret, defer.Deferred),
                "%r returned a Deferred." % (function,))
            return ret
        return defer.maybeDeferred(call_function_and_check_not_deferred)

    def setUp(self):
        TrialTestCase.setUp(self)
        LaunchpadTransportTests.setUp(self)

    def getTransport(self):
        return get_transport(self.server.get_url())

    def test_ensureDeferredFailsWhenDeferredReturned(self):
        return self.assertFailure(
            self._ensureDeferred(defer.succeed, None), AssertionError)


class TestLaunchpadTransportAsync(LaunchpadTransportTests, TrialTestCase):

    def _ensureDeferred(self, function, *args, **kwargs):
        deferred = function(*args, **kwargs)
        self.assertIsInstance(deferred, defer.Deferred)
        return deferred

    def setUp(self):
        TrialTestCase.setUp(self)
        LaunchpadTransportTests.setUp(self)

    def getTransport(self):
        url = self.server.get_url()
        return AsyncLaunchpadTransport(self.server, url)


class TestRequestMirror(TestCaseWithTransport):
    """Test request mirror behaviour."""

    def setUp(self):
        self._server = None
        self._request_mirror_log = []
        frontend = InMemoryFrontend()
        self.factory = frontend.getLaunchpadObjectFactory()
        self.authserver = frontend.getFilesystemEndpoint()
        self.authserver.requestMirror = (
            lambda *args: self._request_mirror_log.append(args))
        self.requester = self.factory.makePerson()
        self.backing_transport = MemoryTransport()
        self.mirror_transport = MemoryTransport()

    def get_server(self):
        if self._server is None:
            self._server = LaunchpadServer(
                BlockingProxy(self.authserver), self.requester.id,
                self.backing_transport, self.mirror_transport)
            self._server.setUp()
            self.addCleanup(self._server.tearDown)
        return self._server

    def test_no_mirrors_requested_if_no_branches_changed(self):
        self.assertEqual([], self._request_mirror_log)

    def test_creating_branch_requests_mirror(self):
        # Creating a branch requests a mirror.
        db_branch = self.factory.makeBranch(
            BranchType.HOSTED, owner=self.requester)
        branch = self.make_branch(db_branch.unique_name)
        self.assertEqual(
            [(self.requester.id, db_branch.id)], self._request_mirror_log)

    def test_branch_unlock_requests_mirror(self):
        # Unlocking a branch requests a mirror.
        db_branch = self.factory.makeBranch(
            BranchType.HOSTED, owner=self.requester)
        branch = self.make_branch(db_branch.unique_name)
        self._request_mirror_log = []
        branch.lock_write()
        branch.unlock()
        self.assertEqual(
            [(self.requester.id, db_branch.id)], self._request_mirror_log)


class TestLaunchpadTransportReadOnly(TrialTestCase, BzrTestCase):
    """Tests for read-only operations on the LaunchpadTransport."""

    # See comment on TestLaunchpadServer.
    layer = TwistedLayer

    def setUp(self):
        BzrTestCase.setUp(self)

        memory_server = self._setUpMemoryServer()
        memory_transport = get_transport(memory_server.get_url())
        backing_transport = memory_transport.clone('backing')
        mirror_transport = memory_transport.clone('mirror')

        self._frontend = InMemoryFrontend()
        self.factory = self._frontend.getLaunchpadObjectFactory()

        authserver = self._frontend.getFilesystemEndpoint()
        self.requester = self.factory.makePerson()

        self.writable_branch = self.factory.makeBranch(
            BranchType.HOSTED, owner=self.requester).unique_name
        self.read_only_branch = self.factory.makeBranch(
            BranchType.HOSTED).unique_name

        self.lp_server = self._setUpLaunchpadServer(
            self.requester.id, authserver, backing_transport,
            mirror_transport)
        self.lp_transport = get_transport(self.lp_server.get_url())

        self.writable_file = '/%s/.bzr/hello.txt' % self.writable_branch
        self.file_on_both_transports = '/%s/.bzr/README' % (
            self.read_only_branch,)
        self.file_on_mirror_only = '/%s/.bzr/MIRROR-ONLY' % (
            self.read_only_branch,)

        d1 = self._makeFilesInBranches(
            backing_transport,
            [(self.writable_file, 'Hello World!'),
             (self.file_on_both_transports, 'Hello World!')])

        d2 = self._makeFilesInBranches(
            mirror_transport,
            [(self.file_on_both_transports, 'Goodbye World!'),
             (self.file_on_mirror_only, 'ignored')])

        return defer.gatherResults([d1, d2])

    def _setUpMemoryServer(self):
        memory_server = MemoryServer()
        memory_server.setUp()
        self.addCleanup(memory_server.tearDown)
        return memory_server

    def _setUpLaunchpadServer(self, user_id, authserver, backing_transport,
                              mirror_transport):
        server = LaunchpadServer(
            BlockingProxy(authserver), user_id, backing_transport,
            mirror_transport)
        server.setUp()
        self.addCleanup(server.tearDown)
        return server

    def _makeFilesInBranches(self, transport, file_spec):
        """Write a bunch of files inside branches on the LP codehost.

        :param transport: Either a backing transport or a mirror transport
            for a Launchpad server.
        :param file_spec: A list of (filename, contents) tuples.
            The path in the filename is translated as if it were a virtual
            path.
        """

        def make_file(filename, contents):
            deferred = self.lp_server.translateVirtualPath(filename)
            def write_to_file(branch_info):
                path_to_file = branch_info[1]
                directory = os.path.dirname(path_to_file)
                ensure_base(transport.clone(directory))
                transport.put_bytes(path_to_file, contents)
            return deferred.addCallback(write_to_file)
        return defer.gatherResults(
            [make_file(filename, contents)
             for filename, contents in file_spec])

    def test_mkdir_readonly(self):
        # If we only have READ_ONLY access to a branch then we should not be
        # able to create directories within that branch.
        self.assertRaises(
            errors.TransportNotPossible,
            self.lp_transport.mkdir, '%s/.bzr' % self.read_only_branch)

    def test_rename_target_readonly(self):
        # Even if we can write to a file, we can't rename it to location which
        # is read-only to us.
        self.assertRaises(
            errors.TransportNotPossible,
            self.lp_transport.rename, self.writable_file,
            '/%s/.bzr/goodbye.txt' % self.read_only_branch)

    def test_readonly_refers_to_mirror(self):
        # Read-only operations should get their data from the mirror, not the
        # primary backing transport.
        # XXX: JonathanLange 2007-06-21, Explain more of this.
        self.assertEqual(
            'Goodbye World!',
            self.lp_transport.get_bytes(self.file_on_both_transports))

    def test_iter_files_refers_to_mirror(self):
        # iter_files_recursive() gets its data from the mirror if it cannot
        # write to the branch.
        read_only_branch_name = '/%s/' % self.read_only_branch
        transport = self.lp_transport.clone(read_only_branch_name)
        files = list(transport.iter_files_recursive())

        mirror_only = self.file_on_mirror_only[len(read_only_branch_name):]
        self.assertTrue(
            mirror_only in files, '%r not in %r' % (mirror_only, files))

    def test_listable_refers_to_mirror(self):
        # listable() refers to the mirror transport for read-only branches.
        read_only_branch_name = '/%s' % self.read_only_branch
        transport = self.lp_transport.clone(read_only_branch_name)

        # listable() returns the same value for both transports. To
        # distinguish them, we'll monkey patch the mirror and backing
        # transports.
        self.lp_server._mirror_transport.listable = lambda: 'mirror'
        self.lp_server._hosted_transport.listable = lambda: 'hosted'
        self.assertEqual('mirror', transport.listable())


def test_suite():
    return unittest.TestLoader().loadTestsFromName(__name__)
<|MERGE_RESOLUTION|>--- conflicted
+++ resolved
@@ -42,7 +42,6 @@
     return path
 
 
-<<<<<<< HEAD
 class TestControlTransport(TestCase):
     """Tests for the control transport factory."""
 
@@ -60,7 +59,8 @@
     def test_control_conf_with_no_stacking(self):
         transport = make_control_transport('')
         self.assertEqual([], transport.list_dir('.'))
-=======
+
+
 class TestBranchIDToPath(unittest.TestCase):
     """Tests for branch_id_to_path."""
 
@@ -74,7 +74,6 @@
             "The arbitrary large id is not what we expect (1a4b): %s"
             % (arbitrary_large_id))
         self.assertEqual('00/00/1a/4b', branch_id_to_path(6731))
->>>>>>> 2fb7539b
 
 
 class MixinBaseLaunchpadServerTests:
