--- conflicted
+++ resolved
@@ -118,8 +118,6 @@
         self.assertEqual(
             (BRANCH_TRANSPORT, fake_data, 'foo/bar'), result)
 
-<<<<<<< HEAD
-=======
     def test_path_translation_cache_after_expiry_time(self):
         # If the client treats cached values as having a limited lifetime, a
         # request longer than that lifetime after the first is not served from
@@ -134,20 +132,10 @@
         self.assertRaises(NotInCache, client._getFromCache,
                           '/%s/foo/bar' % branch.unique_name)
 
->>>>>>> 04dfed0a
     def test_path_translation_cache_respects_path_segments(self):
         # We only get a value from the cache if the cached path is a parent of
         # the requested path. Simple string prefixing is not enough. Added to
         # trap bug 308077.
-<<<<<<< HEAD
-        branch = self.factory.makeBranch()
-        fake_data = self.factory.getUniqueString()
-        self.client._addToCache(
-            (BRANCH_TRANSPORT, fake_data, ''), '/%s' % branch.unique_name)
-        self.assertRaises(
-            NotInCache,
-            self.client._getFromCache, '/%s-suffix' % branch.unique_name)
-=======
         branch = self.factory.makeAnyBranch()
         client = self.makeClient()
         fake_data = self.factory.getUniqueString()
@@ -156,7 +144,6 @@
         self.assertRaises(
             NotInCache,
             client._getFromCache, '/%s-suffix' % branch.unique_name)
->>>>>>> 04dfed0a
 
     def test_not_in_cache(self):
         # _getFromCache raises an error when the given path isn't in the
@@ -197,16 +184,10 @@
     def test_translatePath_control_branch_cache_interaction(self):
         # We don't want the caching to make us mis-interpret paths in the
         # branch as paths into the control transport.
-<<<<<<< HEAD
-        branch = self.factory.makeBranch()
-        self.factory.enableDefaultStackingForProduct(branch.product)
-        deferred = self.client.translatePath(
-=======
         branch = self.factory.makeAnyBranch()
         client = self.makeClient()
         self.factory.enableDefaultStackingForProduct(branch.product)
         deferred = client.translatePath(
->>>>>>> 04dfed0a
             '/~' + branch.owner.name + '/' + branch.product.name +
             '/.bzr/format')
         def call_translatePath_again(ignored):
