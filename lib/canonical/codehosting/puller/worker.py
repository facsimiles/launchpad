# Copyright 2006-2008 Canonical Ltd.  All rights reserved.

__metaclass__ = type

import httplib
import socket
import sys
import urllib2

from bzrlib.branch import Branch
from bzrlib.bzrdir import BzrDir
from bzrlib import errors
from bzrlib.progress import DummyProgress
from bzrlib.remote import RemoteBranch, RemoteBzrDir, RemoteRepository
from bzrlib.transport import get_transport
from bzrlib import urlutils
import bzrlib.ui

from canonical.config import config
from canonical.codehosting import ProgressUIFactory
from canonical.codehosting.bzrutils import get_branch_stacked_on_url
from canonical.codehosting.puller import get_lock_id_for_branch_id
from canonical.codehosting.transport import get_puller_server
from canonical.launchpad.interfaces import BranchType
from canonical.launchpad.webapp import errorlog
from canonical.launchpad.webapp.uri import URI, InvalidURIError


__all__ = [
    'BadUrl',
    'BadUrlFile',
    'BadUrlLaunchpad',
    'BadUrlSsh',
    'BranchOpener',
    'BranchReferenceLoopError',
    'BranchReferenceForbidden',
    'BranchReferenceValueError',
    'get_canonical_url_for_branch_name',
    'install_worker_ui_factory',
    'MirroredURLChecker',
    'PullerWorker',
    'PullerWorkerProtocol',
    'StackedOnBranchNotFound',
    'StackingLoopError',
    'URLChecker',
    ]


class BadUrl(Exception):
    """Tried to mirror a branch from a bad URL."""


class BadUrlSsh(BadUrl):
    """Tried to mirror a branch from sftp or bzr+ssh."""


class BadUrlLaunchpad(BadUrl):
    """Tried to mirror a branch from launchpad.net."""


class BadUrlScheme(BadUrl):
    """Found a URL with an untrusted scheme."""
    def __init__(self, scheme, url):
        BadUrl.__init__(self, scheme, url)
        self.scheme = scheme


class BranchReferenceForbidden(Exception):
    """Trying to mirror a branch reference and the branch type does not allow
    references.
    """


class BranchReferenceLoopError(Exception):
    """Encountered a branch reference cycle.

    A branch reference may point to another branch reference, and so on. A
    branch reference cycle is an infinite loop of references.
    """


class StackingLoopError(Exception):
    """Encountered a branch stacking cycle."""


class StackedOnBranchNotFound(Exception):
    """Couldn't find the stacked-on branch."""


def get_stacked_on_url(branch):
    """Get the stacked-on URL for 'branch', return None if it not stacked."""
    try:
        return branch.get_stacked_on_url()
    except (errors.NotStacked,
            errors.UnstackableBranchFormat,
            errors.UnstackableRepositoryFormat):
        return None


def get_canonical_url_for_branch_name(unique_name):
    """Custom implementation of canonical_url(branch) for error reporting.

    The actual `canonical_url` function cannot be used because we do not have
    access to real content objects.
    """
    if config.vhosts.use_https:
        scheme = 'https'
    else:
        scheme = 'http'
    hostname = config.vhost.code.hostname
    return scheme + '://' + hostname + '/~' + unique_name


class PullerWorkerProtocol:
    """The protocol used to communicate with the puller scheduler.

    This protocol notifies the scheduler of events such as startMirroring,
    mirrorSucceeded and mirrorFailed.
    """

    def __init__(self, output):
        self.out_stream = output

    def sendNetstring(self, string):
        self.out_stream.write('%d:%s,' % (len(string), string))

    def sendEvent(self, command, *args):
        self.sendNetstring(command)
        self.sendNetstring(str(len(args)))
        for argument in args:
            self.sendNetstring(str(argument))

    def setStackedOn(self, stacked_on_location):
        self.sendEvent('setStackedOn', stacked_on_location)

    def startMirroring(self):
        self.sendEvent('startMirroring')

    def mirrorDeferred(self):
        # Called when we want to try mirroring again later without indicating
        # success or failure.
        self.sendEvent('mirrorDeferred')

    def mirrorSucceeded(self, last_revision):
        self.sendEvent('mirrorSucceeded', last_revision)

    def mirrorFailed(self, message, oops_id):
        self.sendEvent('mirrorFailed', message, oops_id)

    def progressMade(self):
        self.sendEvent('progressMade')


def get_vfs_format_classes(branch):
    """Return the vfs classes of the branch, repo and bzrdir formats.

    'vfs' here means that it will return the underlying format classes of a
    remote branch.
    """
    if isinstance(branch, RemoteBranch):
        branch._ensure_real()
        branch = branch._real_branch
    repository = branch.repository
    if isinstance(repository, RemoteRepository):
        repository._ensure_real()
        repository = repository._real_repository
    bzrdir = branch.bzrdir
    if isinstance(bzrdir, RemoteBzrDir):
        bzrdir._ensure_real()
        bzrdir = bzrdir._real_bzrdir
    return (
        branch._format.__class__,
        repository._format.__class__,
        bzrdir._format.__class__,
        )


def identical_formats(branch_one, branch_two):
    """Check if two branches have the same bzrdir, repo, and branch formats.
    """
    return (get_vfs_format_classes(branch_one) ==
            get_vfs_format_classes(branch_two))


def get_stacked_on_url(branch):
    """Return the stacked_on_url for 'branch', or None if not stacked."""
    try:
        return branch.get_stacked_on_url()
    except (errors.UnstackableBranchFormat,
            errors.UnstackableBranchFormat,
            errors.NotStacked):
        return None


class BranchOpener(object):
    """A `BranchOpener` opens branches with an eye to safety.

    The external interface is `open`.  Subclasses must override
    `shouldFollowReferences` and `checkOneURL`, and tests override
    `followReference` and `openBranch`.
    """

    def open(self, url):
        """Open the Bazaar branch at url, first checking for safety.

        What safety means is defined by a subclasses `followReference` and
        `checkOneURL` methods.
        """
        self.checkSource(url)
        return self.openBranch(url)

    def followReference(self, url):
        """Get the branch-reference value at the specified url.

        This exists as a separate method only to be overriden in unit tests.
        """
        bzrdir = BzrDir.open(url)
        return bzrdir.get_branch_reference()

    def openBranch(self, url):
        """Open the Bazaar branch at `url`.

        This exists as a separate method only to be overriden in unit tests.
        """
        return Branch.open(url)

    def _iter_references(self, url):
        """Iterate over branch references starting at 'url'.

        The iterator will include 'url' and keep iterating until a real branch
        is finally referenced.

        :raise BranchReferenceLoopError: If the branch references form a loop.
        :raise BranchReferenceForbidden: If this opener forbids branch
            references.
        """
        traversed_urls = set()
        while True:
            if url in traversed_urls:
                raise BranchReferenceLoopError()
            yield url
            traversed_urls.add(url)
            url = self.followReference(url)
            if url is None:
                break
            if not self.shouldFollowReferences():
                raise BranchReferenceForbidden(url)

    def _iter_stacked_on(self, url):
        """Iterate over stacked-on branches, starting at 'url'.

        The iterator will start with 'url' and iterate over any branch
        references it finds until it reaches a real branch. Once it gets
        there, it yield the stacked-on url (if any), and then check *that* for
        branch references.

        :raise BranchReferenceLoopError: If the branch references form a loop.
        :raise BranchReferenceForbidden: If this opener forbids branch
            references.
        :raise StackingLoopError: If the stacked branches form a loop.
        """
        traversed_urls = set()
        while True:
            if url in traversed_urls:
                raise StackingLoopError()
            resolved_url = None
            for url in self._iter_references(url):
                traversed_urls.add(url)
                yield url
                resolved_url = url
            bzrdir = BzrDir.open(resolved_url)
            try:
                url = get_branch_stacked_on_url(bzrdir)
            except (errors.NotStacked, errors.UnstackableBranchFormat):
                break
            # Join here so that we are always yielding an absolute URL -- the
            # stacked-on url can be relative to the base of the stacked
            # branch. Doing this lets us use the same check for stacked-on
            # URLs as we do for branch references.
            url = urlutils.join(resolved_url, url)

    def checkSource(self, url):
        """Check `url` is safe to pull a branch from.

        :param url: URL of the location to check.
        :raise BranchReferenceForbidden: the source location contains a branch
            reference, and branch references are not allowed for this branch
            type.
        :raise BranchReferenceLoopError: the source location contains a branch
            reference that leads to a reference cycle.
        :raise BadUrl: `checkOneURL` is expected to raise this or a subclass
            when it finds a URL it deems to be unsafe.
        :raise StackingLoopError: If the stacked branches form a loop.
        """
        for url in self._iter_stacked_on(url):
            self.checkOneURL(url)

    def shouldFollowReferences(self):
        """Whether we traverse references when mirroring.

        Subclasses must override this method.

        If we encounter a branch reference and this returns false, an error is
        raised.

        :returns: A boolean to indicate whether to follow a branch reference.
        """
        raise NotImplementedError(self.shouldFollowReferences)

    def checkOneURL(self, url):
        """Check the safety of the source URL.

        Subclasses must override this method.

        :param url: The source URL to check.
        :raise BadUrl: subclasses are expected to raise this or a subclass
            when it finds a URL it deems to be unsafe.
        """
        raise NotImplementedError(self.checkOneURL)

    def createDestinationBranch(self, source_branch, destination_url):
        """Create a destination branch for 'source_branch'.

        Creates a branch at 'destination_url' that is a mirror of
        'source_branch'. Any content already at 'destination_url' will be
        deleted.

        If 'source_branch' is stacked, then the destination branch will be
        stacked on the same URL, relative to 'destination_url'.

        :param source_branch: The Bazaar branch that will be mirrored.
        :param destination_url: The place to make the destination branch. This
            URL must point to a writable location.
        :return: The destination branch.
        """
        dest_transport = get_transport(destination_url)
        if dest_transport.has('.'):
            dest_transport.delete_tree('.')
        bzrdir = source_branch.bzrdir
        stacked_on_branch_url = get_stacked_on_url(source_branch)
        if stacked_on_branch_url is not None:
            stacked_on_branch_url = urlutils.join(
                destination_url, stacked_on_branch_url)
            if not get_transport(stacked_on_branch_url).has('.'):
                raise StackedOnBranchNotFound()
        bzrdir.clone_on_transport(dest_transport, preserve_stacking=True)
        return Branch.open(destination_url)

    def openDestinationBranch(self, source_branch, destination_url):
        """Open or create the destination branch at 'destination_url'.

        :param source_branch: The Bazaar branch that will be mirrored.
        :param destination_url: The place to make the destination branch. This
            URL must point to a writable location.
        :return: (branch, up_to_date), where 'branch' is the destination
            branch, and 'up_to_date' is a boolean saying whether the returned
            branch is up-to-date with the source branch.
        """
        try:
            branch = Branch.open(destination_url)
        except errors.NotBranchError:
            # Make a new branch in the same format as the source branch.
            return self.createDestinationBranch(
                source_branch, destination_url), True
        # Check that destination branch is in the same format as the source.
        if identical_formats(source_branch, branch):
            return branch, False
        branch = self.createDestinationBranch(source_branch, destination_url)
        return branch, True


class HostedBranchOpener(BranchOpener):
    """Specialization of `BranchOpener` for HOSTED branches.

    In summary:

     - don't follow references,
     - assert we're pulling from a lp-hosted:/// URL.
    """

    def shouldFollowReferences(self):
        """See `BranchOpener.shouldFollowReferences`.

        We do not traverse references for HOSTED branches because that may
        cause us to connect to remote locations, which we do not allow because
        we want hosted branches to be mirrored quickly.
        """
        return False

    def checkOneURL(self, url):
        """See `BranchOpener.checkOneURL`.

        If the URL we are mirroring from is anything but a
        lp-hosted:///~user/project/branch URL, something has gone badly wrong,
        so we raise AssertionError if that's happened.
        """
        uri = URI(url)
        if uri.scheme != 'lp-hosted':
            raise AssertionError(
                "Non-hosted url %r for hosted branch." % url)


class MirroredBranchOpener(BranchOpener):
    """Specialization of `BranchOpener` for MIRRORED branches.

    In summary:

     - follow references,
     - only open non-Launchpad http: and https: URLs.
    """

    def shouldFollowReferences(self):
        """See `BranchOpener.shouldFollowReferences`.

        We traverse branch references for MIRRORED branches because they
        provide a useful redirection mechanism and we want to be consistent
        with the bzr command line.
        """
        return True

    def checkOneURL(self, url):
        """See `BranchOpener.checkOneURL`.

        We refuse to mirror from Launchpad or a ssh-like or file URL.
        """
        uri = URI(url)
        launchpad_domain = config.vhost.mainsite.hostname
        if uri.underDomain(launchpad_domain):
            raise BadUrlLaunchpad(url)
        if uri.scheme in ['sftp', 'bzr+ssh']:
            raise BadUrlSsh(url)
        elif uri.scheme not in ['http', 'https']:
            raise BadUrlScheme(uri.scheme, url)


class ImportedBranchOpener(BranchOpener):
    """Specialization of `BranchOpener` for IMPORTED branches.

    In summary:

     - don't follow references,
     - assert the URLs start with the prefix we expect for imported branches.
    """

    def shouldFollowReferences(self):
        """See `BranchOpener.shouldFollowReferences`.

        We do not traverse references for IMPORTED branches because the
        code-import system should never produce branch references.
        """
        return False

    def checkOneURL(self, url):
        """See `BranchOpener.checkOneURL`.

        If the URL we are mirroring from does not start how we expect the pull
        URLs of import branches to start, something has gone badly wrong, so
        we raise AssertionError if that's happened.
        """
        if not url.startswith(config.launchpad.bzr_imports_root_url):
            raise AssertionError(
                "Bogus URL for imported branch: %r" % url)


class PullerWorker:
    """This class represents a single branch that needs mirroring.

    It has a source URL, a destination URL, a database id, a unique name and a
    status client which is used to report on the mirror progress.
    """

    def _checkerForBranchType(self, branch_type):
        """Return an instance of an appropriate subclass of `URLChecker`."""
        if branch_type == BranchType.HOSTED:
            return HostedBranchOpener()
        elif branch_type == BranchType.MIRRORED:
            return MirroredBranchOpener()
        elif branch_type == BranchType.IMPORTED:
            return ImportedBranchOpener()
        else:
            raise AssertionError(
                "Unexpected branch type: %r" % branch_type)

    def __init__(self, src, dest, branch_id, unique_name, branch_type,
                 protocol, branch_opener=None, oops_prefix=None):
        """Construct a `PullerWorker`.

        :param src: The URL to pull from.
        :param dest: The URL to pull into.
        :param branch_id: The database ID of the branch we're pulling.
        :param unique_name: The unique_name of the branch we're pulling
            (without the tilde).
        :param branch_type: A member of the BranchType enum.  It is expected
            that tests that do not depend on its value will pass None.
        :param protocol: An instance of `PullerWorkerProtocol`.
        :param branch_opener: An instance of `BranchOpener`.  If not passed,
            one will be chosen based on the value of `branch_type`.
        :param oops_prefix: An oops prefix to pass to `setOopsToken` on the
            global ErrorUtility.
        """
        self.source = src
        self.dest = dest
        self.branch_id = branch_id
        self.unique_name = unique_name
        self.branch_type = branch_type
        if branch_opener is None:
            branch_opener = self._checkerForBranchType(branch_type)
        self.branch_opener = branch_opener
        self.protocol = protocol
        if protocol is not None:
            self.protocol.branch_id = branch_id
        if oops_prefix is not None:
            errorlog.globalErrorUtility.setOopsToken(oops_prefix)

    def _mirrorToDestBranch(self, source_branch, destination_url):
        """Mirror 'source_branch' to 'destination_url'.

        :param source_branch: The Bazaar source branch to be mirrored.
        :param destination_url: The place to mirror it to. Must be writable.
        :return: The Bazaar destination branch.
        """
        branch, up_to_date = self.branch_opener.openDestinationBranch(
            source_branch, destination_url)
        if up_to_date:
            return branch

        # If the branch is locked, try to break it.  Our special UI
        # factory will allow the breaking of locks that look like they
        # were left over from previous puller worker runs.  We will
        # block on other locks and fail if they are not broken before
        # the timeout expires (currently 5 minutes).
        if branch.get_physical_lock_status():
            branch.break_lock()

        # Make sure the mirrored branch is stacked the same way as the
        # source branch.  Note that we expect this to be fairly
        # common, as, as of r6889, it is possible for a branch to be
        # pulled before the stacking information is set at all.
        stacked_on_url = get_stacked_on_url(source_branch)
        try:
            branch.set_stacked_on_url(stacked_on_url)
        except (errors.UnstackableRepositoryFormat,
                errors.UnstackableBranchFormat):
            if stacked_on_url is not None:
                raise AssertionError(
                    "Couldn't set stacked_on_url %r" % stacked_on_url)
        except errors.NotBranchError:
<<<<<<< HEAD
            raise StackedOnBranchNotFound()
        branch.pull(source_branch, overwrite=True)
        return branch

=======
            # Make a new branch in the same format as the source branch.
            branch = self._createDestBranch(source_branch)
        else:
            # Check that destination branch is in the same format as the
            # source.
            if identical_formats(source_branch, branch):
                # The destination exists, and is in the same format.  So all
                # we need to do is update it.

                # If the branch is locked, try to break it.  Our special UI
                # factory will allow the breaking of locks that look like they
                # were left over from previous puller worker runs.  We will
                # block on other locks and fail if they are not broken before
                # the timeout expires (currently 5 minutes).
                if branch.get_physical_lock_status():
                    branch.break_lock()

                # Make sure the mirrored branch is stacked the same way as the
                # source branch.  Note that we expect this to be fairly
                # common, as, as of r6889, it is possible for a branch to be
                # pulled before the stacking information is set at all.
                stacked_on_url = get_stacked_on_url(source_branch)
                try:
                    branch.set_stacked_on_url(stacked_on_url)
                except (errors.UnstackableRepositoryFormat,
                        errors.UnstackableBranchFormat):
                    if stacked_on_url is not None:
                        raise AssertionError(
                            "Couldn't set stacked_on_url %r" % stacked_on_url)
                except errors.NotBranchError:
                    raise StackedOnBranchNotFound()
                branch.pull(source_branch, overwrite=True)
            else:
                # The destination is in a different format to the source, so
                # we'll delete it and mirror from scratch.
                branch = self._createDestBranch(source_branch)
        return branch

    def _createDestBranch(self, source_branch):
        """Create the branch to pull to, and copy the source's contents."""
        dest_transport = get_transport(self.dest)
        if dest_transport.has('.'):
            dest_transport.delete_tree('.')
        bzrdir = source_branch.bzrdir
        stacked_on_url = get_stacked_on_url(source_branch)
        if stacked_on_url is not None:
            stacked_on_url = urlutils.join(
                self.dest, stacked_on_url)
            if not get_transport(stacked_on_url).has('.'):
                raise StackedOnBranchNotFound()
        bzrdir.clone_on_transport(dest_transport, preserve_stacking=True)
        return Branch.open(self.dest)

>>>>>>> 109a52cb
    def _record_oops(self, message=None):
        """Record an oops for the current exception.

        This must only be called while handling an exception.

        :param message: custom explanatory error message. Do not use
            str(exception) to fill in this parameter, it should only be set
            when a human readable error has been explicitly generated.
        """
        request = errorlog.ScriptRequest([
            ('branch_id', self.branch_id), ('source', self.source),
            ('dest', self.dest), ('error-explanation', str(message))])
        request.URL = get_canonical_url_for_branch_name(self.unique_name)
        errorlog.globalErrorUtility.raising(sys.exc_info(), request)
        return request.oopsid

    def _mirrorFailed(self, error):
        oops_id = self._record_oops(error)
        self.protocol.mirrorFailed(error, oops_id)

    def mirrorWithoutChecks(self):
        """Mirror the source branch to the destination branch.

        This method doesn't do any error handling or send any messages via the
        reporting protocol -- a "naked mirror", if you will. This is
        particularly useful for tests that want to mirror a branch and be
        informed immediately of any errors.
        """
        server = get_puller_server()
        server.setUp()
        try:
            source_branch = self.branch_opener.open(self.source)
            stacked_on_url = get_stacked_on_url(source_branch)
            if stacked_on_url is not None:
                self.protocol.setStackedOn(stacked_on_url)
<<<<<<< HEAD
            return self._mirrorToDestBranch(source_branch, self.dest)
=======
            return self._mirrorToDestBranch(source_branch)
>>>>>>> 109a52cb
        finally:
            server.tearDown()

    def mirror(self):
        """Open source and destination branches and pull source into
        destination.
        """
        self.protocol.startMirroring()
        try:
            dest_branch = self.mirrorWithoutChecks()
        # add further encountered errors from the production runs here
        # ------ HERE ---------
        #
        except urllib2.HTTPError, e:
            msg = str(e)
            if int(e.code) == httplib.UNAUTHORIZED:
                # Maybe this will be caught in bzrlib one day, and then we'll
                # be able to get rid of this.
                # https://launchpad.net/products/bzr/+bug/42383
                msg = "Authentication required."
            self._mirrorFailed(msg)

        except socket.error, e:
            msg = 'A socket error occurred: %s' % str(e)
            self._mirrorFailed(msg)

        except errors.UnsupportedFormatError, e:
            msg = ("Launchpad does not support branches from before "
                   "bzr 0.7. Please upgrade the branch using bzr upgrade.")
            self._mirrorFailed(msg)

        except errors.UnknownFormatError, e:
            self._mirrorFailed(e)

        except (errors.ParamikoNotPresent, BadUrlSsh), e:
            msg = ("Launchpad cannot mirror branches from SFTP and SSH URLs."
                   " Please register a HTTP location for this branch.")
            self._mirrorFailed(msg)

        except BadUrlLaunchpad:
            msg = "Launchpad does not mirror branches from Launchpad."
            self._mirrorFailed(msg)

        except BadUrlScheme, e:
            msg = "Launchpad does not mirror %s:// URLs." % e.scheme
            self._mirrorFailed(msg)

        except errors.NotBranchError, e:
            hosted_branch_error = errors.NotBranchError(
                "lp:~%s" % self.unique_name)
            message_by_type = {
                BranchType.HOSTED: str(hosted_branch_error),
                BranchType.IMPORTED: "Not a branch.",
                }
            msg = message_by_type.get(self.branch_type, str(e))
            self._mirrorFailed(msg)

        except BranchReferenceForbidden, e:
            msg = ("Branch references are not allowed for branches of type "
                   "%s." % (self.branch_type.title,))
            self._mirrorFailed(msg)

        except BranchReferenceLoopError, e:
            msg = "Circular branch reference."
            self._mirrorFailed(msg)

        except errors.BzrError, e:
            self._mirrorFailed(e)

        except InvalidURIError, e:
            self._mirrorFailed(e)

        except StackedOnBranchNotFound:
            self.protocol.mirrorDeferred()

        except (KeyboardInterrupt, SystemExit):
            # Do not record OOPS for those exceptions.
            raise

        else:
            last_rev = dest_branch.last_revision()
            self.protocol.mirrorSucceeded(last_rev)

    def __eq__(self, other):
        return self.source == other.source and self.dest == other.dest

    def __repr__(self):
        return ("<PullerWorker source=%s dest=%s at %x>" %
                (self.source, self.dest, id(self)))


class WorkerProgressBar(DummyProgress):
    """A progress bar that informs a PullerWorkerProtocol of progress."""

    def _event(self, *args, **kw):
        """Inform the PullerWorkerProtocol of progress.

        This method is attached to the class as all of the progress bar
        methods: tick, update, child_update, clear and note.
        """
        self.puller_worker_protocol.progressMade()

    tick = _event
    update = _event
    child_update = _event
    clear = _event
    note = _event

    def child_progress(self, **kwargs):
        """As we don't care about nesting progress bars, return self."""
        return self


class PullerWorkerUIFactory(ProgressUIFactory):
    """An UIFactory that always says yes to breaking locks."""

    def get_boolean(self, prompt):
        """If we're asked to break a lock like a stale lock of ours, say yes.
        """
        assert prompt.startswith('Break lock'), (
            "Didn't expect prompt %r" % (prompt,))
        branch_id = self.puller_worker_protocol.branch_id
        if get_lock_id_for_branch_id(branch_id) in prompt:
            return True
        else:
            return False


def install_worker_ui_factory(puller_worker_protocol):
    """Install a special UIFactory for puller workers.

    Our factory does two things:

    1) Create progress bars that inform a PullerWorkerProtocol of progress.
    2) Break locks if and only if they appear to be stale locks
       created by another puller worker process.
    """
    def factory(*args, **kw):
        r = WorkerProgressBar(*args, **kw)
        r.puller_worker_protocol = puller_worker_protocol
        return r
    bzrlib.ui.ui_factory = PullerWorkerUIFactory(factory)
    bzrlib.ui.ui_factory.puller_worker_protocol = puller_worker_protocol<|MERGE_RESOLUTION|>--- conflicted
+++ resolved
@@ -545,66 +545,10 @@
                 raise AssertionError(
                     "Couldn't set stacked_on_url %r" % stacked_on_url)
         except errors.NotBranchError:
-<<<<<<< HEAD
             raise StackedOnBranchNotFound()
         branch.pull(source_branch, overwrite=True)
         return branch
 
-=======
-            # Make a new branch in the same format as the source branch.
-            branch = self._createDestBranch(source_branch)
-        else:
-            # Check that destination branch is in the same format as the
-            # source.
-            if identical_formats(source_branch, branch):
-                # The destination exists, and is in the same format.  So all
-                # we need to do is update it.
-
-                # If the branch is locked, try to break it.  Our special UI
-                # factory will allow the breaking of locks that look like they
-                # were left over from previous puller worker runs.  We will
-                # block on other locks and fail if they are not broken before
-                # the timeout expires (currently 5 minutes).
-                if branch.get_physical_lock_status():
-                    branch.break_lock()
-
-                # Make sure the mirrored branch is stacked the same way as the
-                # source branch.  Note that we expect this to be fairly
-                # common, as, as of r6889, it is possible for a branch to be
-                # pulled before the stacking information is set at all.
-                stacked_on_url = get_stacked_on_url(source_branch)
-                try:
-                    branch.set_stacked_on_url(stacked_on_url)
-                except (errors.UnstackableRepositoryFormat,
-                        errors.UnstackableBranchFormat):
-                    if stacked_on_url is not None:
-                        raise AssertionError(
-                            "Couldn't set stacked_on_url %r" % stacked_on_url)
-                except errors.NotBranchError:
-                    raise StackedOnBranchNotFound()
-                branch.pull(source_branch, overwrite=True)
-            else:
-                # The destination is in a different format to the source, so
-                # we'll delete it and mirror from scratch.
-                branch = self._createDestBranch(source_branch)
-        return branch
-
-    def _createDestBranch(self, source_branch):
-        """Create the branch to pull to, and copy the source's contents."""
-        dest_transport = get_transport(self.dest)
-        if dest_transport.has('.'):
-            dest_transport.delete_tree('.')
-        bzrdir = source_branch.bzrdir
-        stacked_on_url = get_stacked_on_url(source_branch)
-        if stacked_on_url is not None:
-            stacked_on_url = urlutils.join(
-                self.dest, stacked_on_url)
-            if not get_transport(stacked_on_url).has('.'):
-                raise StackedOnBranchNotFound()
-        bzrdir.clone_on_transport(dest_transport, preserve_stacking=True)
-        return Branch.open(self.dest)
-
->>>>>>> 109a52cb
     def _record_oops(self, message=None):
         """Record an oops for the current exception.
 
@@ -640,11 +584,7 @@
             stacked_on_url = get_stacked_on_url(source_branch)
             if stacked_on_url is not None:
                 self.protocol.setStackedOn(stacked_on_url)
-<<<<<<< HEAD
             return self._mirrorToDestBranch(source_branch, self.dest)
-=======
-            return self._mirrorToDestBranch(source_branch)
->>>>>>> 109a52cb
         finally:
             server.tearDown()
 
