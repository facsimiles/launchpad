--- conflicted
+++ resolved
@@ -1,11 +1,12 @@
-launchpad-buildd (26) unstable; urgency=low
+launchpad-buildd (27) unstable; urgency=low
 
-<<<<<<< HEAD
   * Update the slave chroot tool to use getent so it works on the production
     buildds
 
  -- Daniel Silverstone <daniel.silverstone@canonical.com>  Mon, 20 Feb 2006 12:57:45 +0000
-=======
+
+launchpad-buildd (26) unstable; urgency=low
+
   * Update buildd-slave code to allow for GIVENBACK status returns,
     matching the states under which sbuild used to do --auto-give-back.
   * Port over sanae's build log regex parsing to allow us to do:
@@ -14,7 +15,6 @@
   * Clear up confusion in build states with 's/BUILDFAIL/PACKAGEFAIL/'
 
  -- Adam Conrad <adconrad@ubuntu.com>  Mon, 27 Feb 2006 14:00:08 +1100
->>>>>>> c3bac7b8
 
 launchpad-buildd (25) unstable; urgency=low
 
