--- conflicted
+++ resolved
@@ -1,6 +1,5 @@
-launchpad-buildd (67) hardy-cat; urgency=low
-
-<<<<<<< HEAD
+launchpad-buildd (68) hardy-cat; urgency=low
+
   * Explicitly use source format 1.0.
   * Add LSB information to init script.
   * Use debhelper >= 5 (available in dapper, not yet deprecated in
@@ -9,11 +8,12 @@
   * Install example buildd configuration.
 
  -- Jelmer Vernooij <jelmer@canonical.com>  Thu, 22 Jul 2010 19:40:31 +0200
-=======
+
+launchpad-buildd (67) hardy-cat; urgency=low
+
   * Force aptitude installation for recipe builds on maverick
 
  -- LaMont Jones <lamont@canonical.com>  Fri, 23 Jul 2010 14:22:23 -0600
->>>>>>> 5a86a635
 
 launchpad-buildd (66) hardy-cat; urgency=low
 
