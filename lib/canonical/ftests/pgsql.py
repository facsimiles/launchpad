# Copyright 2004-2008 Canonical Ltd.  All rights reserved.
'''
Test harness for tests needing a PostgreSQL backend.
'''

__metaclass__ = type

import unittest
import time

<<<<<<< HEAD
import psycopg2
from canonical.database.postgresql import resetSequences
=======
import psycopg
from canonical.database.postgresql import (
    generateResetSequencesSQL, resetSequences)
>>>>>>> 68daadc7


class ConnectionWrapper(object):
    real_connection = None
    committed = False
    last_execute = None
    dirty = False

    def __init__(self, real_connection):
        assert not isinstance(real_connection, ConnectionWrapper), \
                "Wrapped the wrapper!"
        self.__dict__['real_connection'] = real_connection
        PgTestSetup.connections.append(self)

    def close(self):
        if self in PgTestSetup.connections:
            PgTestSetup.connections.remove(self)
            self.__dict__['real_connection'].close()

    def rollback(self, InterfaceError=psycopg2.InterfaceError):
        # In our test suites, rollback ends up being called twice in some
        # circumstances. Silently ignoring this is probably not correct,
        # but the alternative is wasting further time chasing this
        # and probably refactoring sqlos and/or zope3
        # -- StuartBishop 2005-01-11
        # Need to store InterfaceError cleverly, otherwise it may have been
        # GCed when the world is being destroyed, leading to an odd
        # AttributeError with
        #   except psycopg2.InterfaceError:
        # -- SteveAlexander 2005-03-22
        try:
            self.__dict__['real_connection'].rollback()
        except InterfaceError:
            pass

    def commit(self):
        # flag that a connection has had commit called. This allows
        # optimizations by subclasses, since if no commit has been made,
        # dropping and recreating the database might be unnecessary
        try:
            return self.__dict__['real_connection'].commit()
        finally:
            ConnectionWrapper.committed = True

    def cursor(self):
        return CursorWrapper(self.__dict__['real_connection'].cursor())

    def __getattr__(self, key):
        return getattr(self.__dict__['real_connection'], key)

    def __setattr__(self, key, val):
        return setattr(self.__dict__['real_connection'], key, val)


class CursorWrapper:
    """A wrapper around cursor objects.

    Acts like a normal cursor object, except if CursorWrapper.record_sql is set,
    then queries that pass through CursorWrapper.execute will be appended to
    CursorWrapper.last_executed_sql.  This is useful for tests that want to
    ensure that certain SQL is generated.
    """
    real_cursor = None
    last_executed_sql = []
    record_sql = False

    def __init__(self, real_cursor):
        assert not isinstance(real_cursor, CursorWrapper), \
                "Wrapped the wrapper!"
        self.__dict__['real_cursor'] = real_cursor

    def execute(self, *args, **kwargs):
        # Detect if DML has been executed. This method isn't perfect,
        # but should be good enough.
        mutating_commands = [
                'INSERT', 'UPDATE', 'DELETE', 'CREATE', 'DROP', 'INTO',
                'TRUNCATE', 'REPLACE',
                ]
        for command in mutating_commands:
            if command in args[0].upper():
                ConnectionWrapper.dirty = True
                break

        # Record the last query executed.
        if CursorWrapper.record_sql:
            CursorWrapper.last_executed_sql.append(args[0])
        return self.__dict__['real_cursor'].execute(*args, **kwargs)

    def __getattr__(self, key):
        return getattr(self.__dict__['real_cursor'], key)

    def __setattr__(self, key, val):
        return setattr(self.__dict__['real_cursor'], key, val)


_org_connect = None
def fake_connect(*args, **kw):
    global _org_connect
    return ConnectionWrapper(_org_connect(*args, **kw))

def installFakeConnect():
    global _org_connect
    assert _org_connect is None
    _org_connect = psycopg2.connect
    psycopg2.connect = fake_connect

def uninstallFakeConnect():
    global _org_connect
    assert _org_connect is not None
    psycopg2.connect = _org_connect
    _org_connect = None


class PgTestSetup(object):
    connections = [] # Shared

    template = 'template1'
    dbname = 'launchpad_ftest'
    dbuser = None
    host = None
    port = None

    # (template, name) of last test. Class attribute.
    _last_db = (None, None)
    # Class attribute. True if we should destroy the DB because changes made.
    _reset_db = True

    def __init__(self, template=None, dbname=None, dbuser=None,
            host=None, port=None, reset_sequences_sql=None):
        '''Construct the PgTestSetup

        Note that dbuser is not used for setting up or tearing down
        the database - it is only used by the connect() method
        '''
        if template is not None:
            self.template = template
        if dbname is not None:
            self.dbname = dbname
        if dbuser is not None:
            self.dbuser = dbuser
        if host is not None:
            self.host = host
        if port is not None:
            self.port = port
        self.reset_sequences_sql = reset_sequences_sql

    def _connectionString(self, dbname, dbuser=None):
        connection_parameters = ['dbname=%s' % dbname]
        if dbuser is not None:
            connection_parameters.append('user=%s' % dbuser)
        if self.host is not None:
            connection_parameters.append('host=%s' % self.host)
        if self.port is not None:
            connection_parameters.append('port=%s' % self.host)
        return ' '.join(connection_parameters)

    def generateResetSequencesSQL(self):
        """Return a SQL statement that resets all sequences."""
        con = psycopg.connect(self._connectionString(self.dbname))
        cur = con.cursor()
        try:
            return generateResetSequencesSQL(cur)
        finally:
            con.close()

    def setUp(self):
        '''Create a fresh database (dropping the old if necessary)

        Skips db creation if reset_db is False
        '''
        # This is now done globally in test.py
        #installFakeConnect()
        if (self.template, self.dbname) != PgTestSetup._last_db:
            PgTestSetup._reset_db = True
        if not PgTestSetup._reset_db:
            # The database doesn't need to be reset. We reset the sequences
            # anyway (because they might have been incremented even if
            # nothing was committed), making sure not to disturb the
            # 'committed' flag, and we're done.
            con = psycopg2.connect(self._connectionString(self.dbname))
            cur = con.cursor()
            if self.reset_sequences_sql is None:
                resetSequences(cur)
            else:
                cur.execute(self.reset_sequences_sql)
            con.commit()
            con.close()
            ConnectionWrapper.committed = False
            ConnectionWrapper.dirty = False
            return
        self.dropDb()

        # Create the database from the template. We might need to keep
        # trying for a few seconds in case there are connections to the
        # template database that are slow in dropping off.
        attempts = 60
        for counter in range(0, attempts):
            con = psycopg2.connect(self._connectionString(self.template))
            try:
                con.set_isolation_level(0)
                cur = con.cursor()
                try:
                    cur.execute(
                        "CREATE DATABASE %s TEMPLATE=%s "
                        "ENCODING='UNICODE'" % (
                            self.dbname, self.template))
                    break
                except psycopg2.DatabaseError, x:
                    if counter == attempts - 1:
                        raise
                    x = str(x)
                    if 'being accessed by other users' not in x:
                        raise
            finally:
                con.close()
            time.sleep(1)
        ConnectionWrapper.committed = False
        ConnectionWrapper.dirty = False
        PgTestSetup._last_db = (self.template, self.dbname)
        PgTestSetup._reset_db = False

    def tearDown(self):
        '''Close all outstanding connections and drop the database'''
        while self.connections:
            con = self.connections[-1]
            con.close() # Removes itself from self.connections
        if (ConnectionWrapper.committed and ConnectionWrapper.dirty):
            PgTestSetup._reset_db = True
        ConnectionWrapper.committed = False
        ConnectionWrapper.dirty = False
        if PgTestSetup._reset_db:
            self.dropDb()
            PgTestSetup._reset_db = True
        #uninstallFakeConnect()

    def connect(self):
        """Get an open DB-API Connection object to a temporary database"""
        con = psycopg2.connect(
            self._connectionString(self.dbname, self.dbuser)
            )
        if isinstance(con, ConnectionWrapper):
            return con
        else:
            return ConnectionWrapper(con)

    def dropDb(self):
        '''Drop the database if it exists.

        Raises an exception if there are open connections
        '''
        attempts = 100
        for i in range(0, attempts):
            try:
                con = psycopg2.connect(self._connectionString(self.template))
            except psycopg2.OperationalError, x:
                if 'does not exist' in x:
                    return
                raise
            try:
                con.set_isolation_level(0)

                # Kill all backend connections if this helper happens to be
                # available. We could create it if it doesn't exist if not
                # always having this is a problem.
                try:
                    cur = con.cursor()
                    cur.execute('SELECT _killall_backends(%s)', [self.dbname])
                except psycopg2.DatabaseError:
                    pass

                # Drop the database, trying for a number of seconds in case
                # connections are slow in dropping off.
                try:
                    cur = con.cursor()
                    cur.execute('DROP DATABASE %s' % self.dbname)
                except psycopg2.DatabaseError, x:
                    if i == attempts - 1:
                        # Too many failures - raise an exception
                        raise
                    if 'being accessed by other users' in str(x):
                        if i < attempts - 1:
                            time.sleep(0.1)
                            continue
                    if 'does not exist' in str(x):
                        break
                    raise
            finally:
                con.close()

    def force_dirty_database(self):
        """flag the database as being dirty

        This ensures that the database will be recreated for the next test.
        Tearing down the database is done automatically when we detect
        changes. Currently, however, not all changes are detectable (such
        as database changes made from a subprocess.
        """
        PgTestSetup._reset_db = True


class PgTestCase(unittest.TestCase):
    dbname = None
    dbuser = None
    host = None
    port = None
    template = None
    def setUp(self):
        pg_test_setup = PgTestSetup(
                self.template, self.dbname, self.dbuser, self.host, self.port
                )
        pg_test_setup.setUp()
        self.dbname = pg_test_setup.dbname
        self.dbuser = pg_test_setup.dbuser
        assert self.dbname, 'self.dbname is not set.'

    def tearDown(self):
        PgTestSetup(
                self.template, self.dbname, self.dbuser, self.host, self.port
                ).tearDown()

    def connect(self):
        return PgTestSetup(
                self.template, self.dbname, self.dbuser, self.host, self.port
                ).connect()
<|MERGE_RESOLUTION|>--- conflicted
+++ resolved
@@ -8,14 +8,9 @@
 import unittest
 import time
 
-<<<<<<< HEAD
 import psycopg2
-from canonical.database.postgresql import resetSequences
-=======
-import psycopg
 from canonical.database.postgresql import (
     generateResetSequencesSQL, resetSequences)
->>>>>>> 68daadc7
 
 
 class ConnectionWrapper(object):
