--- conflicted
+++ resolved
@@ -96,52 +96,7 @@
         return table.__str__()
 
 
-<<<<<<< HEAD
 class SQLBase(storm.sqlobject.SQLObjectBase):
-=======
-class RandomiseOrderDescriptor:
-    """Return whether or not SQL queries should randomise results.
-
-    This object is used to exchange the randomise_select_results setting
-    between SQLBase class (and its descendants) and SQLObject.SelectResults.
-
-    The testrunner environment is configured so that random() is appended
-    to the ORDER BY clause of queries that do not use DISTINCT or SET.
-
-        >>> from canonical.config import config
-        >>> config.database.randomise_select_results
-        True
-
-    The SelectResults class decides whether to randomise the order by
-    checking the SQLBase._randomiseOrder class attribute that is assigned
-    to a local variable. The _randomiseOrder attribute is an instance of
-    RandomiseOrderDescriptor. When the class attribute is assigned to a
-    local variable, the variable should hold the config's state, not the
-    object. See bug 196329, where a property (a descriptor bound to an
-    instance) was passed instead of called during the assignment.
-
-        >>> SQLBase.__dict__['_randomiseOrder']
-        <canonical.database.sqlbase.RandomiseOrderDescriptor object ...>
-
-        >>> randomiseOrder = SQLBase._randomiseOrder
-        >>> randomiseOrder
-        True
-
-    When the config setting is False, that value is passed to
-    randomiseOrder when the descriptor is accessed.
-
-        >>> config.database.randomise_select_results = False
-        >>> randomiseOrder = SQLBase._randomiseOrder
-        >>> randomiseOrder
-        False
-    """
-    def __get__(self, obj, type=None):
-        from canonical.config import config
-        return config.database.randomise_select_results
-
-
-class SQLBase(SQLOS):
->>>>>>> f97ada08
     """Base class to use instead of SQLObject/SQLOS.
 
     Annoying hack to allow us to use SQLOS features in Zope, and plain
@@ -712,15 +667,9 @@
     con_str = 'dbname=%s' % (dbname or config.database.dbname)
     if user:
         con_str += ' user=%s' % user
-<<<<<<< HEAD
-    if config.dbhost:
-        con_str += ' host=%s' % config.dbhost
-    con = psycopg2.connect(con_str)
-=======
     if config.database.dbhost:
         con_str += ' host=%s' % config.database.dbhost
     con = psycopg.connect(con_str)
->>>>>>> f97ada08
     con.set_isolation_level(isolation)
     return con
 
