= The set of people and teams =

The set of people and teams in Launchpad is represented by the
collection found at /people.  By default it lists the (up to) 50
people with the most karma, not including people with no karma.

    >>> people = webservice.get("people").jsonBody()
    >>> len(people['entries'])
<<<<<<< HEAD
    5
    >>> people['next_collection_link']
    u'http://.../people?ws.start=5...'
=======
    4
>>>>>>> 48f9459e


== Custom operations ==

But it also offer operations to filter that list.  For example, the
find operation will search for people and teams matching the given
search text.

    >>> search = webservice.get(
    ...     "people?ws.op=find&text=salgado").jsonBody()
    >>> sorted(person['name'] for person in search['entries'])
    [u'salgado']

There are also operations to search only for people or only for teams.

    >>> search = webservice.get(
    ...     "people?ws.op=findTeam&text=salgado").jsonBody()
    >>> sorted(person['name'] for person in search['entries'])
    []

    >>> search = webservice.get(
    ...     "people?ws.op=findPerson&text=salgado").jsonBody()
    >>> sorted(person['name'] for person in search['entries'])
    [u'salgado']

It's possible to get a list of teams by virtue of which a person
belongs to a particular team.

    # XXX: salgado, 2008-08-01: Commented because method has been Unexported;
    # it should be re-enabled after the operation is exported again.
    # >>> response = webservice.named_get(
    # ...     '~salgado', 'findPathToTeam',
    # ...     team=webservice.getAbsoluteUrl('~mailing-list-experts'))

    # >>> path = response.jsonBody()
    # >>> path['total_size']
    # 2
    # >>> [person['name'] for person in path['entries']]
    # [u'admins', u'mailing-list-experts']

If you know the email address of a person/team, it's possible to
retrieve it using that email.

    >>> daf = webservice.get(
    ...     "people?ws.op=getByEmail&email=daf@canonical.com").jsonBody()
    >>> daf['name']
    u'daf'

When looking up a person by email address, you have to provide a valid
email address.

    >>> print webservice.get(
    ...     "people?ws.op=getByEmail&email=daf@")
    HTTP/1.1 400 Bad Request
    ...
    email: Invalid email 'daf@'.<|MERGE_RESOLUTION|>--- conflicted
+++ resolved
@@ -6,13 +6,7 @@
 
     >>> people = webservice.get("people").jsonBody()
     >>> len(people['entries'])
-<<<<<<< HEAD
-    5
-    >>> people['next_collection_link']
-    u'http://.../people?ws.start=5...'
-=======
     4
->>>>>>> 48f9459e
 
 
 == Custom operations ==
