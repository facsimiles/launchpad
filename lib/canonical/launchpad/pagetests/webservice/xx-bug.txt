--- conflicted
+++ resolved
@@ -92,9 +92,16 @@
   ... GET /%s HTTP/1.1
   ... Host: api.launchpad.dev
   ... """ % message_path).jsonBody()
-<<<<<<< HEAD
   >>> message == messages[0]
   True
+
+The collection of messages is not directly accessible:
+
+  >>> webservice(r"""
+  ... GET /messages HTTP/1.1
+  ... Host: api.launchpad.dev
+  ... """).getStatus()
+  404
 
 
 == Bug tasks ==
@@ -143,15 +150,6 @@
 
   >>> webservice(r"""
   ... GET /bugtasks/ HTTP/1.1
-=======
-  >>> message['subject']
-  u'Firefox install instructions should be complete'
-
-The collection of messages is not directly accessible:
-
-  >>> webservice(r"""
-  ... GET /messages HTTP/1.1
->>>>>>> 032cd17b
   ... Host: api.launchpad.dev
   ... """).getStatus()
-  404+  404
