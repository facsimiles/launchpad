--- conflicted
+++ resolved
@@ -766,16 +766,10 @@
     ['GET', 'PUT', 'PATCH', 'POST', 'POST', 'POST']
 
     >>> [method.attrib['id'] for method in methods]
-<<<<<<< HEAD
     ['bug_task-get', 'bug_task-put',
      'bug_task-patch', 'bug_task-transitionToStatus',
+     'bug_task-transitionToImportance',
      'bug_task-transitionToAssignee']
-=======
-    ['BugTaskEntryAdapter-get', 'BugTaskEntryAdapter-put',
-     'BugTaskEntryAdapter-patch', 'BugTaskEntryAdapter-transitionToStatus',
-     'BugTaskEntryAdapter-transitionToImportance',
-     'BugTaskEntryAdapter-transitionToAssignee']
->>>>>>> e30e97e2
 
 
 === Standard entry operations ===
