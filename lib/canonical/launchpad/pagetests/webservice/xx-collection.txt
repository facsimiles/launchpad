= Introduction =

The Launchpad web service exposes a collection of people and teams,
which responds to GET.

  >>> people_collection = webservice.get("/people").jsonBody()

  >>> people_collection = sorted(people_collection)
  >>> people_collection[0]['name']
  u'skacel'
  >>> people_collection[0]['self_link']
  u'http://api.launchpad.dev/~skacel'
  >>> people_collection[-1]['name']
  u'rosetta-admins'

The elements of a collection can be looked up by unique identifier:

<<<<<<< HEAD
  >>> admins_team = webservice.get("/people/admins").jsonBody()
=======
  >>> admins_team = webservice(r"""
  ... GET /~admins HTTP/1.1
  ... Host: api.launchpad.dev
  ... """).jsonBody()
>>>>>>> 40ca6392
  >>> sorted(admins_team.items())
  [(u'datecreated', u'2005-06-06T08:59:51.571899+00:00'),
   (u'displayname', u'Launchpad Administrators'),
   (u'member_memberships_collection_link',
    u'http://api.launchpad.dev/~admins/member_memberships'),
   (u'members_collection_link',
      u'http://api.launchpad.dev/~admins/members'),
   (u'name', u'admins'),
   (u'self_link', u'http://api.launchpad.dev/~admins'),
   (u'team_memberships_collection_link',
    u'http://api.launchpad.dev/~admins/team_memberships'),
   (u'teamowner_link', u'http://api.launchpad.dev/~sabdfl')]

A collection may be scoped to an element:

<<<<<<< HEAD
  >>> team_members = webservice.get("/people/admins/members").jsonBody()
=======
  >>> team_members = webservice(r"""
  ... GET /~admins/members HTTP/1.1
  ... Host: api.launchpad.dev
  ... """).jsonBody()
>>>>>>> 40ca6392
  >>> team_members = sorted(team_members)
  >>> len(team_members)
  11
  >>> team_members[0]['name']
  u'spiv'
  >>> team_members[-1]['name']
  u'kinnison'

But not every element may have that collection scoped to it:

<<<<<<< HEAD
  >>> print webservice.get("/people/spiv/members").getStatus()
=======
  >>> print webservice(r"""
  ... GET /~spiv/members HTTP/1.1
  ... Host: api.launchpad.dev
  ... """).getStatus()
>>>>>>> 40ca6392
  404
<|MERGE_RESOLUTION|>--- conflicted
+++ resolved
@@ -15,14 +15,7 @@
 
 The elements of a collection can be looked up by unique identifier:
 
-<<<<<<< HEAD
-  >>> admins_team = webservice.get("/people/admins").jsonBody()
-=======
-  >>> admins_team = webservice(r"""
-  ... GET /~admins HTTP/1.1
-  ... Host: api.launchpad.dev
-  ... """).jsonBody()
->>>>>>> 40ca6392
+  >>> admins_team = webservice.get("/~admins").jsonBody()
   >>> sorted(admins_team.items())
   [(u'datecreated', u'2005-06-06T08:59:51.571899+00:00'),
    (u'displayname', u'Launchpad Administrators'),
@@ -38,14 +31,7 @@
 
 A collection may be scoped to an element:
 
-<<<<<<< HEAD
-  >>> team_members = webservice.get("/people/admins/members").jsonBody()
-=======
-  >>> team_members = webservice(r"""
-  ... GET /~admins/members HTTP/1.1
-  ... Host: api.launchpad.dev
-  ... """).jsonBody()
->>>>>>> 40ca6392
+  >>> team_members = webservice.get("/~admins/members").jsonBody()
   >>> team_members = sorted(team_members)
   >>> len(team_members)
   11
@@ -56,12 +42,5 @@
 
 But not every element may have that collection scoped to it:
 
-<<<<<<< HEAD
-  >>> print webservice.get("/people/spiv/members").getStatus()
-=======
-  >>> print webservice(r"""
-  ... GET /~spiv/members HTTP/1.1
-  ... Host: api.launchpad.dev
-  ... """).getStatus()
->>>>>>> 40ca6392
+  >>> print webservice.get("/~spiv/members").getStatus()
   404
