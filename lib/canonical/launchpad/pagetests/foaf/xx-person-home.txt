= Personal Home Pages =

    >>> from canonical.launchpad.database import Person

Carlos can never see name12's email addresses: he has chosen not to disclose
them.

    >>> browser = setupBrowser(auth='Basic marilize@hbd.com:test')
    >>> browser.open('http://launchpad.dev/~name12')

    >>> name12 = Person.get(12)
    >>> name12.preferredemail.email
    u'test@canonical.com'
    >>> name12.hide_email_addresses
    True

    >>> str(name12.preferredemail.email) in browser.contents
    False

Launchpad creates profiles for people that have contributed to free software
(e.g. in a bug import or a translation template upload). It's clearly
stated that those people don't use Launchpad and why there's a profile for
them.

    >>> browser.open('http://launchpad.dev/~limi')
    >>> browser.title
    'Alexander Limi does not use Launchpad'

    >>> content = find_main_content(browser.contents).find('p')
    >>> print extract_text(content)
    Alexander Limi does not use Launchpad. This page was created on 2005-06-06
    when importing bugs from http://bugzilla.ubuntu.com/.


== Email address disclosure ==

Mark has a registered email address, and he has chosen to disclose it to
the world.

    >>> mark = Person.get(1)
    >>> mark.preferredemail.email
    u'mark@hbd.com'
    >>> mark.hide_email_addresses
    False

If you are not logged in, you will not be able to see it:

    >>> anon_browser.open('http://launchpad.dev/~sabdfl')
    >>> print extract_text(find_tag_by_id(anon_browser.contents, 'contact-details'))
    Contact details
    Email: Log in for email information.
    ...

If you log in, however, you will:

    >>> browser = setupBrowser(auth='Basic test@canonical.com:test')
    >>> browser.open('http://launchpad.dev/~sabdfl')
    >>> print extract_text(find_tag_by_id(browser.contents, 'contact-details'))
    Contact details
    Email: mark@hbd.com
    ...

As for Sample Person, he has chosen not to disclose his email address.
Anonymous users can't see it:

    >>> anon_browser.open('http://launchpad.dev/~name12')
    >>> print extract_text(find_tag_by_id(anon_browser.contents, 'contact-details'))
    Contact details
    Email: Log in for email information.
    ...

And neither can unprivileged users:

    >>> browser = setupBrowser(auth='Basic no-priv@canonical.com:test')
    >>> browser.open('http://launchpad.dev/~name12')
    >>> print extract_text(find_tag_by_id(browser.contents, 'contact-details'))
    Contact details
    Email: No public address provided.
    ...

But good ole Foo Bar can:

    >>> admin_browser.open('http://launchpad.dev/~name12')
    >>> print extract_text(find_tag_by_id(admin_browser.contents, 'contact-details'))
    Contact details
    Email: test@canonical.com
    ...

In the case of teams, it works similarly. No email address is disclosed if
you're not logged in:

    >>> anon_browser.open('http://launchpad.dev/~ubuntu-team')
    >>> print extract_text(find_tag_by_id(anon_browser.contents, 'contact-details'))
    Contact details
    Email: Log in for email information.
    ...

But if you are, you can:

    >>> browser.open('http://launchpad.dev/~ubuntu-team')
    >>> print extract_text(find_tag_by_id(browser.contents, 'contact-details'))
    Contact details
    Email: support@ubuntu.com
    ...

That is, of course, unless the team doesn't have one:

    >>> browser.open('http://launchpad.dev/~landscape-developers')
    >>> print extract_text(find_tag_by_id(browser.contents, 'contact-details'))
    Contact details
    Email: No contact address
      (Launchpad notifications are sent to all team members)


== OpenID login URL ==

Launchpad.net can be used as an OpenID login provider.  Users may
enter a Launchpad.net URL in order to log in to services that accept
OpenID.

The persistant OpenID URL is displayed privately in the Contact
Details portlet.

    # XXX mars 2008-03-18
    # Remove these tests after the beta program is done.
    # See bug #201963.
    #
    >>> from canonical.launchpad.interfaces import IPersonSet
    >>> from zope.component import getUtility
    >>> from canonical.launchpad.ftests import login, logout
    >>> from canonical.config import config
    >>> login('foo.bar@canonical.com')   # Needed for PersonSet.getByName().
    >>> person_set = getUtility(IPersonSet)
    >>> jdub = person_set.getByName('jdub')
    >>> openid_testers = getUtility(IPersonSet).getByName(
    ...     config.launchpad.openid_users)
    >>> openid_testers is not None
    True
    >>> openid_testers in jdub.teams_participated_in
    False
    >>> logout()
    >>> browser = setupBrowser(auth='Basic mark@hbd.com:test')
    >>> browser.open('http://launchpad.dev/~jdub')
    >>> portlet = extract_text(
    ...     find_tag_by_id(browser.contents, 'contact-details'))
    >>> print ('OpenID login:' not in portlet) or portlet
    True
    >>> login('foo.bar@canonical.com')   # Needed for PersonSet.getByName().
    >>> name16 = getUtility(IPersonSet).getByName('name16')
    >>> openid_testers in name16.teams_participated_in
    True
    >>> logout()

<<<<<<< HEAD
    >>> browser = setupBrowser(auth='Basic foo.bar@canonical.com:test')
    >>> browser.open('http://launchpad.dev/~name16')
    >>> print extract_text(find_tag_by_id(browser.contents, 'contact-details'))
=======
    >>> admin_browser.open('http://launchpad.dev/~name16')
    >>> print extract_text(find_tag_by_id(
    ...     admin_browser.contents, 'contact-details'))
>>>>>>> ea616461
    Contact details
    ...
    OpenID login:
    (What's this?)
    http://openid.launchpad.dev/+id/name16_oid

<<<<<<< HEAD
=======
Foo Bar can learn about OpenID from the 'What's this?' link.

    >>> admin_browser.getLink(u"What's\xa0this?").url
    'https://help.launchpad.net/OpenID'

>>>>>>> ea616461
Other users who visit the page do not see the URL.

    >>> browser = setupBrowser(auth='Basic no-priv@canonical.com:test')
    >>> browser.open('http://launchpad.dev/~name16')
    >>> portlet = extract_text(
    ...     find_tag_by_id(browser.contents, 'contact-details'))
    >>> print ('OpenID login:' not in portlet) or portlet
    True


== Summary Pagelets ==

A person's homepage also lists timezone, Karma and status information:

    >>> browser.open('http://launchpad.dev/~sabdfl')
    >>> print extract_text(find_tag_by_id(browser.contents, 'portlet-details'))
    Summary
    Karma: 130
    Timezone: None given
    Member since: 2005-06-06
    SSH Keys:
      Private key in lib/canonical/codehosting/tests/id_dsa
      (view key text)

Negative Ubuntero status is only displayed for yourself; others won't
see it:

    >>> "Ubuntero:" in browser.contents
    False

    >>> browser = setupBrowser(auth='Basic mark@hbd.com:test')
    >>> browser.open('http://launchpad.dev/~sabdfl')
    >>> print extract_text(find_tag_by_id(browser.contents, 'portlet-details'))
    Summary
    ...
    Ubuntero: No (apply now)
    ...

You can grab certain bits of information programatically:

    >>> print extract_text(find_tag_by_id(browser.contents, 'karma-total'))
    130
    >>> print extract_text(find_tag_by_id(browser.contents, 'member-since'))
    2005-06-06

Teams don't have member-since; they have created-date:

    >>> browser.open('http://launchpad.dev/~guadamen')
    >>> print extract_text(find_tag_by_id(browser.contents, 'created-date'))
    2005-06-06


== Table of contributions ==

A person's home page also displays a table with the contributions made by that
person. This table includes 5 projects in which this person is most active
and also the areas in which (s)he worked on each project.

    >>> anon_browser.open('http://launchpad.dev/~name16')
    >>> table = find_tag_by_id(anon_browser.contents, 'contributions')
    >>> for tr in table.findAll('tr'):
    ...     print tr.find('th').find('a').renderContents()
    ...     for td in tr.findAll('td'):
    ...         img = td.find('img')
    ...         if img is not None:
    ...             print "\t", img['title']
    The Evolution Groupware ...
       Bug Management
       Translations in Rosetta
    Ubuntu Linux
       Bug Management
    Gnome Baker
       Bug Management
    Mozilla Thunderbird
       Bug Management
    Mozilla Firefox
       Bug Management

If the person hasn't made any contributions, the table is not present in its
page.

    >>> anon_browser.open('http://launchpad.dev/~jdub')
    >>> print find_tag_by_id(anon_browser.contents, 'contributions')
    None

The same for teams.

    >>> anon_browser.open('http://launchpad.dev/~ubuntu-team')
    >>> print find_tag_by_id(anon_browser.contents, 'contributions')
    None<|MERGE_RESOLUTION|>--- conflicted
+++ resolved
@@ -151,29 +151,20 @@
     True
     >>> logout()
 
-<<<<<<< HEAD
-    >>> browser = setupBrowser(auth='Basic foo.bar@canonical.com:test')
-    >>> browser.open('http://launchpad.dev/~name16')
-    >>> print extract_text(find_tag_by_id(browser.contents, 'contact-details'))
-=======
     >>> admin_browser.open('http://launchpad.dev/~name16')
     >>> print extract_text(find_tag_by_id(
     ...     admin_browser.contents, 'contact-details'))
->>>>>>> ea616461
     Contact details
     ...
     OpenID login:
     (What's this?)
     http://openid.launchpad.dev/+id/name16_oid
 
-<<<<<<< HEAD
-=======
 Foo Bar can learn about OpenID from the 'What's this?' link.
 
     >>> admin_browser.getLink(u"What's\xa0this?").url
     'https://help.launchpad.net/OpenID'
 
->>>>>>> ea616461
 Other users who visit the page do not see the URL.
 
     >>> browser = setupBrowser(auth='Basic no-priv@canonical.com:test')
