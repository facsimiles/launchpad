--- conflicted
+++ resolved
@@ -4,25 +4,6 @@
 details about the team.
 
     >>> browser.open('http://launchpad.dev/~ubuntu-team')
-<<<<<<< HEAD
-    >>> print find_main_content(browser.contents)
-    <...
-    <h1>Ubuntu Team</h1>
-    ...
-    <h2>Your involvement</h2>
-    ...
-    You must ...log in...to join or leave this team.
-    ...
-    <h2>Recently approved</h2>
-    ...Celso Providelo...
-    <h2>Recently applied</h2>
-    ...My name (spiv)...
-    <h2>Team and membership summary</h2>
-    ...
-    <h2>Subteam of</h2>
-    ...is a member of these teams:
-    ...
-=======
     >>> print extract_text(
     ...     find_tag_by_id(browser.contents, 'your-involvement'))
     Your involvement
@@ -54,7 +35,6 @@
     ...     find_tag_by_id(browser.contents, 'subteam-of'))
     Subteam of
     &#8220;Ubuntu Team&#8221; is a member of these teams: GuadaMen
->>>>>>> db19e964
 
 In the above case there's no user logged in, so it doesn't actually show
 what's the user's involvement with the team. If the user logs in, he'll see
