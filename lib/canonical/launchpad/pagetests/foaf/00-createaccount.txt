  Go to the register page.

  Workaround while https://launchpad.net/launchpad/+bug/39016 is not
  fixed.
  >>> from canonical.launchpad.mail import stub
  >>> stub.test_emails[:] = []

  >>> print http(r"""
  ... GET /+login HTTP/1.1
  ... """)
  HTTP/1.1 200 Ok
  ...
  ...Log in or register with Launchpad...
  ...


  Type in an invalid email address and got a warning message.

  >>> print http(r"""
  ... POST /+login HTTP/1.1
  ... Content-Type: application/x-www-form-urlencoded
  ... 
  ... loginpage_email=ab&loginpage_submit_registration=Register""")
  HTTP/1.1 200 Ok
  ...
  ...The email address you provided isn't valid...
  ...


  Now, provide a valid email address and ask to create a new account.

  >>> print http(r"""
  ... POST /+login HTTP/1.1
  ... Content-Type: application/x-www-form-urlencoded
  ... 
  ... loginpage_email=foobarino%40baz.com.br&loginpage_submit_registration=Register""")
  HTTP/1.1 200 Ok
  ...
  ...<h1>Registration mail sent</h1>...
  ...


  Get the token we'll have to use to finish the registration process.

  >>> import email, re
  >>> from_addr, to_addrs, raw_msg = stub.test_emails.pop()
  >>> assert not stub.test_emails
  >>> msg = email.message_from_string(raw_msg)
  >>> body = msg.get_payload()
  >>> link = re.findall(r'http.*/token/.*', body)[0]
  >>> token = re.sub(r'.*token/', '', link)
  >>> base_path = '/token/%s' % token

  Check if the email was sent to the right address.

  >>> to_addrs
  ['foobarino@baz.com.br']


  Go to the link sent by email.

  >>> print http(r"""
  ... GET %s HTTP/1.1
  ... """ % base_path)
  HTTP/1.1 303 See Other
  ...
  Location: http://localhost:9000/token/.../+newaccount
  <BLANKLINE>


  >>> path = '%s/+newaccount' % base_path
  >>> print http(r"""
  ... GET %s HTTP/1.1
  ... """ % path)
  HTTP/1.1 200 Ok
  ...
  ...<h1>Complete your registration</h1>...
  ...


  If in the meantime someone registers the email address that we're using
  to create a new account.

  >>> from canonical.lp.dbschema import EmailAddressStatus
  >>> from canonical.launchpad.database import EmailAddressSet, PersonSet
  >>> salgado = PersonSet().getByName('salgado')
  >>> email = EmailAddressSet().new(
  ...   'foobarino@baz.com.br', salgado, EmailAddressStatus.VALIDATED)
  >>> [email.email for email in salgado.validatedemails]
  [u'foobarino@baz.com.br']

  And we try to create a new account using that email, we'll get an error
  message.

  >>> print http(r"""
  ... POST %s HTTP/1.1
  ... Content-Type: multipart/form-data; boundary=---------------------------17483551342125833225531652773
  ... 
  ... -----------------------------17483551342125833225531652773
  ... Content-Disposition: form-data; name="field.displayname"
  ... 
  ... foobarino
  ... -----------------------------17483551342125833225531652773
  ... Content-Disposition: form-data; name="field.password"
  ... 
  ... foo
  ... -----------------------------17483551342125833225531652773
  ... Content-Disposition: form-data; name="field.password_dupe"
  ... 
  ... foo
  ... -----------------------------17483551342125833225531652773
  ... Content-Disposition: form-data; name="FORM_SUBMIT"
  ... 
  ... Continue
  ... -----------------------------17483551342125833225531652773--
  ... """ % path)
  HTTP/1.1 200 Ok
  ...
  ...Please fix the problems below and try again...
  <BLANKLINE>
   ...The email address foobarino@baz.com.br is already registered...
  ...


  We'll have to create a new account using a different email

  >>> print http(r"""
  ... POST /+login HTTP/1.1
  ... Content-Type: application/x-www-form-urlencoded
  ... 
  ... loginpage_email=foo%40baz.com&loginpage_submit_registration=Register""")
  HTTP/1.1 200 Ok
  ...
  ...<h1>Registration mail sent</h1>...
  ...


  Get the token we'll have to use to finish the registration process.

  >>> import email, re
  >>> from_addr, to_addrs, raw_msg = stub.test_emails.pop()
  >>> msg = email.message_from_string(raw_msg)
  >>> body = msg.get_payload()
  >>> link = re.findall(r'http.*/token/.*', body)[0]
  >>> token = re.sub(r'.*token/', '', link)
  >>> base_path = '/token/%s' % token

  Check if the email was sent to the right address.

  >>> to_addrs
  ['foo@baz.com']


  Go to the link sent by email.

  >>> print http(r"""
  ... GET %s HTTP/1.1
  ... """ % base_path)
  HTTP/1.1 303 See Other
  ...
  Location: http://localhost:9000/token/.../+newaccount
  <BLANKLINE>


  >>> path = '%s/+newaccount' % base_path
  >>> print http(r"""
  ... GET %s HTTP/1.1
  ... """ % path)
  HTTP/1.1 200 Ok
  ...
  ...<h1>Complete your registration</h1>...
  ...


  Fill in invalid information to create the new account and submit it.
  Here we are testing that display name is required.

  >>> print http(r"""
  ... POST %s HTTP/1.1
  ... Content-Type: multipart/form-data; boundary=---------------------------17483551342125833225531652773
  ... 
  ... -----------------------------17483551342125833225531652773
  ... Content-Disposition: form-data; name="field.displayname"
  ... 
  ... -----------------------------17483551342125833225531652773
  ... Content-Disposition: form-data; name="field.password"
  ... foo
  ... 
  ... -----------------------------17483551342125833225531652773
  ... Content-Disposition: form-data; name="field.password_dupe"
  ... foo
  ... 
  ... -----------------------------17483551342125833225531652773
  ... Content-Disposition: form-data; name="FORM_SUBMIT"
  ... 
  ... Continue
  ... -----------------------------17483551342125833225531652773--
  ... """ % path)
  HTTP/1.1 200 Ok
  ...
  ...Required input is missing....
  ...

  Here we are testing that password validation is fine.

  >>> print http(r"""
  ... POST %s HTTP/1.1
  ... Content-Type: multipart/form-data; boundary=---------------------------17483551342125833225531652773
  ... 
  ... -----------------------------17483551342125833225531652773
  ... Content-Disposition: form-data; name="field.displayname"
  ... foo
  ... 
  ... -----------------------------17483551342125833225531652773
  ... Content-Disposition: form-data; name="field.password"
  ... foo
  ... 
  ... -----------------------------17483551342125833225531652773
  ... Content-Disposition: form-data; name="field.password_dupe"
  ... 
  ... -----------------------------17483551342125833225531652773
  ... Content-Disposition: form-data; name="FORM_SUBMIT"
  ... 
  ... Continue
  ... -----------------------------17483551342125833225531652773--
  ... """ % path)
  HTTP/1.1 200 Ok
  ...
  ...Required input is missing....
  ...


  >>> content = str(http(r"""
  ... POST %s HTTP/1.1
  ... Content-Type: multipart/form-data; boundary=---------------------------17483551342125833225531652773
  ... 
  ... -----------------------------17483551342125833225531652773
  ... Content-Disposition: form-data; name="field.displayname"
  ... 
  ... foobar
  ... -----------------------------17483551342125833225531652773
  ... Content-Disposition: form-data; name="field.password"
  ... 
  ... -----------------------------17483551342125833225531652773
  ... Content-Disposition: form-data; name="field.password_dupe"
  ... 
  ... -----------------------------17483551342125833225531652773
  ... Content-Disposition: form-data; name="FORM_SUBMIT"
  ... 
  ... Continue
  ... -----------------------------17483551342125833225531652773--
  ... """ % path))
  >>> "HTTP/1.1 200 Ok" in content
  True
  >>> "You must enter a password." in content
  True


  >>> print http(r"""
  ... POST %s HTTP/1.1
  ... Content-Type: multipart/form-data; boundary=---------------------------17483551342125833225531652773
  ... 
  ... -----------------------------17483551342125833225531652773
  ... Content-Disposition: form-data; name="field.givenname"
  ... 
  ... foo
  ... -----------------------------17483551342125833225531652773
  ... Content-Disposition: form-data; name="field.familyname"
  ... 
  ... baz
  ... -----------------------------17483551342125833225531652773
  ... Content-Disposition: form-data; name="field.displayname"
  ... 
  ... foobar
  ... -----------------------------17483551342125833225531652773
  ... Content-Disposition: form-data; name="field.password"
  ... 
  ... tésté
  ... -----------------------------17483551342125833225531652773
  ... Content-Disposition: form-data; name="field.password_dupe"
  ... 
  ... tésté
  ... -----------------------------17483551342125833225531652773
  ... Content-Disposition: form-data; name="FORM_SUBMIT"
  ... 
  ... Continue
  ... -----------------------------17483551342125833225531652773--
  ... """ % path)
  HTTP/1.1 200 Ok
  ...
  ...The password provided contains non-ASCII characters...
  ...


  Fill in the information correctly to create the new account and submit it.
  We also tick the hide email address checkbox.

  >>> print http(r"""
  ... POST %s HTTP/1.1
  ... Content-Type: multipart/form-data; boundary=---------------------------17483551342125833225531652773
  ... 
  ... -----------------------------17483551342125833225531652773
  ... Content-Disposition: form-data; name="field.displayname"
  ... 
  ... foobar
  ... -----------------------------17483551342125833225531652773
  ... Content-Disposition: form-data; name="field.hide_email_addresses.used"
  ... 
  ... 
  ... -----------------------------17483551342125833225531652773
  ... Content-Disposition: form-data; name="field.hide_email_addresses"
  ... 
  ... on
  ... -----------------------------17483551342125833225531652773
  ... Content-Disposition: form-data; name="field.password"
  ... 
  ... f
  ... -----------------------------17483551342125833225531652773
  ... Content-Disposition: form-data; name="field.password_dupe"
  ... 
  ... f
  ... -----------------------------17483551342125833225531652773
  ... Content-Disposition: form-data; name="FORM_SUBMIT"
  ... 
  ... Continue
  ... -----------------------------17483551342125833225531652773--
  ... """ % path)
  HTTP/1.1 303 See Other
  ...
  Location: http://localhost:9000/~foo
  ...


  New account was created with name 'foo' and the hide email addresses option is
  turned on.

<<<<<<< HEAD
  >>> foo = PersonSet().getByName('foo')
  >>> foo.creation_rationale.name
  'OWNER_CREATED_LAUNCHPAD'
  >>> foo.hide_email_addresses
  True
=======
  >>> print http(r"""
  ... GET /~foo/+edit HTTP/1.1
  ... Authorization: Basic Zm9vQGJhei5jb206Zg==
  ... """)
  HTTP/1.1 200 Ok
  ...
  ...name="field.displayname" size="20" type="text" value="foobar"...
  ...
  ...Hide my email addresses from other Launchpad users...
  <BLANKLINE>
  <BLANKLINE>
  <BLANKLINE>
   ...name="field.hide_email_addresses" type="checkbox" value="on"...
  ...
>>>>>>> 25daffac


  If you are comming from shipit to create a new account, you'll get
  redirected back to shipit after you finish the account creation.

  >>> print http(r"""
  ... GET /+login HTTP/1.1
  ... Referer: https://shipit.ubuntu.com
  ... """)
  HTTP/1.1 200 Ok
  ...
  ...Log in or register with Launchpad...
  ...<input type="hidden" name="redirection_url"...
  ...value="https://shipit.ubuntu.com"...
  ...

Sometimes, for reasons as yet unknown, we get an extra blank redirection_url
in the form.  This doesn't matter.  See OOPS-68D508.  Note the extra
redirection_url in the form post below.

  >>> print http(r"""
  ... POST /+login HTTP/1.1
  ... Content-Type: application/x-www-form-urlencoded
  ... 
  ... redirection_url=https%3A%2F%2Fshipit.ubuntu.com&redirection_url=&loginpage_email=foo%40baz2.com&loginpage_submit_registration=Register""")
  HTTP/1.1 200 Ok
  ...
  ...<h1>Registration mail sent</h1>...
  ...

  Get the token we'll have to use to finish the registration process.

  >>> from_addr, to_addrs, raw_msg = stub.test_emails.pop()
  >>> assert not stub.test_emails
  >>> msg = email.message_from_string(raw_msg)
  >>> body = msg.get_payload()
  >>> link = re.findall(r'http.*/token/.*', body)[0]
  >>> token = re.sub(r'.*token/', '', link)
  >>> base_path = '/token/%s' % token
  >>> path = '%s/+newaccount' % base_path

  >>> print http(r"""
  ... POST %s HTTP/1.1
  ... Content-Type: multipart/form-data; boundary=---------------------------17483551342125833225531652773
  ... 
  ... -----------------------------17483551342125833225531652773
  ... Content-Disposition: form-data; name="field.displayname"
  ... 
  ... foobar
  ... -----------------------------17483551342125833225531652773
  ... Content-Disposition: form-data; name="field.hide_email_addresses.used"
  ... 
  ... 
  ... -----------------------------17483551342125833225531652773
  ... Content-Disposition: form-data; name="field.hide_email_addresses"
  ... 
  ... on
  ... -----------------------------17483551342125833225531652773
  ... Content-Disposition: form-data; name="field.password"
  ... 
  ... f
  ... -----------------------------17483551342125833225531652773
  ... Content-Disposition: form-data; name="field.password_dupe"
  ... 
  ... f
  ... -----------------------------17483551342125833225531652773
  ... Content-Disposition: form-data; name="FORM_SUBMIT"
  ... 
  ... Continue
  ... -----------------------------17483551342125833225531652773--
  ... """ % path)
  HTTP/1.1 303 See Other
  ...
  Location: https://shipit.ubuntu.com
  ...

  We'll also track that this account was initially created because the user
  wanted to request some CDs on shipit, by setting the correct
  creation_rationale.

  >>> foo2 = PersonSet().getByName('foo-baz2')
  >>> foo2.creation_rationale.name
  'OWNER_CREATED_SHIPIT'

  If we try to go to that token's page again, we'll see a message explaining
  that the confirmation that token was created for is already concluded, so we
  don't need to do anything else.

  >>> print http(r"""
  ... GET %s HTTP/1.1
  ... """ % base_path)
  HTTP/1.1 200 Ok
  ...
  ...Confirmation already concluded...
  ...
<|MERGE_RESOLUTION|>--- conflicted
+++ resolved
@@ -96,23 +96,23 @@
   ... POST %s HTTP/1.1
   ... Content-Type: multipart/form-data; boundary=---------------------------17483551342125833225531652773
   ... 
-  ... -----------------------------17483551342125833225531652773
-  ... Content-Disposition: form-data; name="field.displayname"
-  ... 
-  ... foobarino
-  ... -----------------------------17483551342125833225531652773
-  ... Content-Disposition: form-data; name="field.password"
-  ... 
-  ... foo
-  ... -----------------------------17483551342125833225531652773
-  ... Content-Disposition: form-data; name="field.password_dupe"
-  ... 
-  ... foo
-  ... -----------------------------17483551342125833225531652773
-  ... Content-Disposition: form-data; name="FORM_SUBMIT"
-  ... 
-  ... Continue
-  ... -----------------------------17483551342125833225531652773--
+  ... -----------------------------17483551342125833225531652773
+  ... Content-Disposition: form-data; name="field.displayname"
+  ... 
+  ... foobarino
+  ... -----------------------------17483551342125833225531652773
+  ... Content-Disposition: form-data; name="field.password"
+  ... 
+  ... foo
+  ... -----------------------------17483551342125833225531652773
+  ... Content-Disposition: form-data; name="field.password_dupe"
+  ... 
+  ... foo
+  ... -----------------------------17483551342125833225531652773
+  ... Content-Disposition: form-data; name="FORM_SUBMIT"
+  ... 
+  ... Continue
+  ... -----------------------------17483551342125833225531652773--
   ... """ % path)
   HTTP/1.1 200 Ok
   ...
@@ -179,22 +179,22 @@
   ... POST %s HTTP/1.1
   ... Content-Type: multipart/form-data; boundary=---------------------------17483551342125833225531652773
   ... 
-  ... -----------------------------17483551342125833225531652773
-  ... Content-Disposition: form-data; name="field.displayname"
-  ... 
-  ... -----------------------------17483551342125833225531652773
-  ... Content-Disposition: form-data; name="field.password"
-  ... foo
-  ... 
-  ... -----------------------------17483551342125833225531652773
-  ... Content-Disposition: form-data; name="field.password_dupe"
-  ... foo
-  ... 
-  ... -----------------------------17483551342125833225531652773
-  ... Content-Disposition: form-data; name="FORM_SUBMIT"
-  ... 
-  ... Continue
-  ... -----------------------------17483551342125833225531652773--
+  ... -----------------------------17483551342125833225531652773
+  ... Content-Disposition: form-data; name="field.displayname"
+  ... 
+  ... -----------------------------17483551342125833225531652773
+  ... Content-Disposition: form-data; name="field.password"
+  ... foo
+  ... 
+  ... -----------------------------17483551342125833225531652773
+  ... Content-Disposition: form-data; name="field.password_dupe"
+  ... foo
+  ... 
+  ... -----------------------------17483551342125833225531652773
+  ... Content-Disposition: form-data; name="FORM_SUBMIT"
+  ... 
+  ... Continue
+  ... -----------------------------17483551342125833225531652773--
   ... """ % path)
   HTTP/1.1 200 Ok
   ...
@@ -207,22 +207,22 @@
   ... POST %s HTTP/1.1
   ... Content-Type: multipart/form-data; boundary=---------------------------17483551342125833225531652773
   ... 
-  ... -----------------------------17483551342125833225531652773
-  ... Content-Disposition: form-data; name="field.displayname"
-  ... foo
-  ... 
-  ... -----------------------------17483551342125833225531652773
-  ... Content-Disposition: form-data; name="field.password"
-  ... foo
-  ... 
-  ... -----------------------------17483551342125833225531652773
-  ... Content-Disposition: form-data; name="field.password_dupe"
-  ... 
-  ... -----------------------------17483551342125833225531652773
-  ... Content-Disposition: form-data; name="FORM_SUBMIT"
-  ... 
-  ... Continue
-  ... -----------------------------17483551342125833225531652773--
+  ... -----------------------------17483551342125833225531652773
+  ... Content-Disposition: form-data; name="field.displayname"
+  ... foo
+  ... 
+  ... -----------------------------17483551342125833225531652773
+  ... Content-Disposition: form-data; name="field.password"
+  ... foo
+  ... 
+  ... -----------------------------17483551342125833225531652773
+  ... Content-Disposition: form-data; name="field.password_dupe"
+  ... 
+  ... -----------------------------17483551342125833225531652773
+  ... Content-Disposition: form-data; name="FORM_SUBMIT"
+  ... 
+  ... Continue
+  ... -----------------------------17483551342125833225531652773--
   ... """ % path)
   HTTP/1.1 200 Ok
   ...
@@ -234,21 +234,21 @@
   ... POST %s HTTP/1.1
   ... Content-Type: multipart/form-data; boundary=---------------------------17483551342125833225531652773
   ... 
-  ... -----------------------------17483551342125833225531652773
-  ... Content-Disposition: form-data; name="field.displayname"
-  ... 
-  ... foobar
-  ... -----------------------------17483551342125833225531652773
-  ... Content-Disposition: form-data; name="field.password"
-  ... 
-  ... -----------------------------17483551342125833225531652773
-  ... Content-Disposition: form-data; name="field.password_dupe"
-  ... 
-  ... -----------------------------17483551342125833225531652773
-  ... Content-Disposition: form-data; name="FORM_SUBMIT"
-  ... 
-  ... Continue
-  ... -----------------------------17483551342125833225531652773--
+  ... -----------------------------17483551342125833225531652773
+  ... Content-Disposition: form-data; name="field.displayname"
+  ... 
+  ... foobar
+  ... -----------------------------17483551342125833225531652773
+  ... Content-Disposition: form-data; name="field.password"
+  ... 
+  ... -----------------------------17483551342125833225531652773
+  ... Content-Disposition: form-data; name="field.password_dupe"
+  ... 
+  ... -----------------------------17483551342125833225531652773
+  ... Content-Disposition: form-data; name="FORM_SUBMIT"
+  ... 
+  ... Continue
+  ... -----------------------------17483551342125833225531652773--
   ... """ % path))
   >>> "HTTP/1.1 200 Ok" in content
   True
@@ -260,31 +260,31 @@
   ... POST %s HTTP/1.1
   ... Content-Type: multipart/form-data; boundary=---------------------------17483551342125833225531652773
   ... 
-  ... -----------------------------17483551342125833225531652773
-  ... Content-Disposition: form-data; name="field.givenname"
-  ... 
-  ... foo
-  ... -----------------------------17483551342125833225531652773
-  ... Content-Disposition: form-data; name="field.familyname"
-  ... 
-  ... baz
-  ... -----------------------------17483551342125833225531652773
-  ... Content-Disposition: form-data; name="field.displayname"
-  ... 
-  ... foobar
-  ... -----------------------------17483551342125833225531652773
-  ... Content-Disposition: form-data; name="field.password"
-  ... 
-  ... tésté
-  ... -----------------------------17483551342125833225531652773
-  ... Content-Disposition: form-data; name="field.password_dupe"
-  ... 
-  ... tésté
-  ... -----------------------------17483551342125833225531652773
-  ... Content-Disposition: form-data; name="FORM_SUBMIT"
-  ... 
-  ... Continue
-  ... -----------------------------17483551342125833225531652773--
+  ... -----------------------------17483551342125833225531652773
+  ... Content-Disposition: form-data; name="field.givenname"
+  ... 
+  ... foo
+  ... -----------------------------17483551342125833225531652773
+  ... Content-Disposition: form-data; name="field.familyname"
+  ... 
+  ... baz
+  ... -----------------------------17483551342125833225531652773
+  ... Content-Disposition: form-data; name="field.displayname"
+  ... 
+  ... foobar
+  ... -----------------------------17483551342125833225531652773
+  ... Content-Disposition: form-data; name="field.password"
+  ... 
+  ... tésté
+  ... -----------------------------17483551342125833225531652773
+  ... Content-Disposition: form-data; name="field.password_dupe"
+  ... 
+  ... tésté
+  ... -----------------------------17483551342125833225531652773
+  ... Content-Disposition: form-data; name="FORM_SUBMIT"
+  ... 
+  ... Continue
+  ... -----------------------------17483551342125833225531652773--
   ... """ % path)
   HTTP/1.1 200 Ok
   ...
@@ -299,31 +299,31 @@
   ... POST %s HTTP/1.1
   ... Content-Type: multipart/form-data; boundary=---------------------------17483551342125833225531652773
   ... 
-  ... -----------------------------17483551342125833225531652773
-  ... Content-Disposition: form-data; name="field.displayname"
-  ... 
-  ... foobar
-  ... -----------------------------17483551342125833225531652773
-  ... Content-Disposition: form-data; name="field.hide_email_addresses.used"
-  ... 
-  ... 
-  ... -----------------------------17483551342125833225531652773
-  ... Content-Disposition: form-data; name="field.hide_email_addresses"
-  ... 
-  ... on
-  ... -----------------------------17483551342125833225531652773
-  ... Content-Disposition: form-data; name="field.password"
-  ... 
-  ... f
-  ... -----------------------------17483551342125833225531652773
-  ... Content-Disposition: form-data; name="field.password_dupe"
-  ... 
-  ... f
-  ... -----------------------------17483551342125833225531652773
-  ... Content-Disposition: form-data; name="FORM_SUBMIT"
-  ... 
-  ... Continue
-  ... -----------------------------17483551342125833225531652773--
+  ... -----------------------------17483551342125833225531652773
+  ... Content-Disposition: form-data; name="field.displayname"
+  ... 
+  ... foobar
+  ... -----------------------------17483551342125833225531652773
+  ... Content-Disposition: form-data; name="field.hide_email_addresses.used"
+  ... 
+  ... 
+  ... -----------------------------17483551342125833225531652773
+  ... Content-Disposition: form-data; name="field.hide_email_addresses"
+  ... 
+  ... on
+  ... -----------------------------17483551342125833225531652773
+  ... Content-Disposition: form-data; name="field.password"
+  ... 
+  ... f
+  ... -----------------------------17483551342125833225531652773
+  ... Content-Disposition: form-data; name="field.password_dupe"
+  ... 
+  ... f
+  ... -----------------------------17483551342125833225531652773
+  ... Content-Disposition: form-data; name="FORM_SUBMIT"
+  ... 
+  ... Continue
+  ... -----------------------------17483551342125833225531652773--
   ... """ % path)
   HTTP/1.1 303 See Other
   ...
@@ -334,28 +334,11 @@
   New account was created with name 'foo' and the hide email addresses option is
   turned on.
 
-<<<<<<< HEAD
   >>> foo = PersonSet().getByName('foo')
   >>> foo.creation_rationale.name
   'OWNER_CREATED_LAUNCHPAD'
   >>> foo.hide_email_addresses
   True
-=======
-  >>> print http(r"""
-  ... GET /~foo/+edit HTTP/1.1
-  ... Authorization: Basic Zm9vQGJhei5jb206Zg==
-  ... """)
-  HTTP/1.1 200 Ok
-  ...
-  ...name="field.displayname" size="20" type="text" value="foobar"...
-  ...
-  ...Hide my email addresses from other Launchpad users...
-  <BLANKLINE>
-  <BLANKLINE>
-  <BLANKLINE>
-   ...name="field.hide_email_addresses" type="checkbox" value="on"...
-  ...
->>>>>>> 25daffac
 
 
   If you are comming from shipit to create a new account, you'll get
@@ -401,31 +384,31 @@
   ... POST %s HTTP/1.1
   ... Content-Type: multipart/form-data; boundary=---------------------------17483551342125833225531652773
   ... 
-  ... -----------------------------17483551342125833225531652773
-  ... Content-Disposition: form-data; name="field.displayname"
-  ... 
-  ... foobar
-  ... -----------------------------17483551342125833225531652773
-  ... Content-Disposition: form-data; name="field.hide_email_addresses.used"
-  ... 
-  ... 
-  ... -----------------------------17483551342125833225531652773
-  ... Content-Disposition: form-data; name="field.hide_email_addresses"
-  ... 
-  ... on
-  ... -----------------------------17483551342125833225531652773
-  ... Content-Disposition: form-data; name="field.password"
-  ... 
-  ... f
-  ... -----------------------------17483551342125833225531652773
-  ... Content-Disposition: form-data; name="field.password_dupe"
-  ... 
-  ... f
-  ... -----------------------------17483551342125833225531652773
-  ... Content-Disposition: form-data; name="FORM_SUBMIT"
-  ... 
-  ... Continue
-  ... -----------------------------17483551342125833225531652773--
+  ... -----------------------------17483551342125833225531652773
+  ... Content-Disposition: form-data; name="field.displayname"
+  ... 
+  ... foobar
+  ... -----------------------------17483551342125833225531652773
+  ... Content-Disposition: form-data; name="field.hide_email_addresses.used"
+  ... 
+  ... 
+  ... -----------------------------17483551342125833225531652773
+  ... Content-Disposition: form-data; name="field.hide_email_addresses"
+  ... 
+  ... on
+  ... -----------------------------17483551342125833225531652773
+  ... Content-Disposition: form-data; name="field.password"
+  ... 
+  ... f
+  ... -----------------------------17483551342125833225531652773
+  ... Content-Disposition: form-data; name="field.password_dupe"
+  ... 
+  ... f
+  ... -----------------------------17483551342125833225531652773
+  ... Content-Disposition: form-data; name="FORM_SUBMIT"
+  ... 
+  ... Continue
+  ... -----------------------------17483551342125833225531652773--
   ... """ % path)
   HTTP/1.1 303 See Other
   ...
