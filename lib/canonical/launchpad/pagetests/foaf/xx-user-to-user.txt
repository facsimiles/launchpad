= Direct user-to-user contact =

A Launchpad user can contact another Launchpad user via a form accessible from
the recipient's user page.  Let's say for example, that No Privileges Person
wants to contact Salgado.

    >>> from canonical.launchpad.mail import stub
    >>> del stub.test_emails[:]

    >>> user_browser.open('http://launchpad.dev/~salgado')
    >>> user_browser.getLink('Contact this user').click()
    >>> print user_browser.title
    Contact this user

    >>> user_browser.getControl('Subject').value = 'Hi Salgado'
    >>> user_browser.getControl('Message').value = 'Just saying hello'
    >>> user_browser.getControl('Send').click()
    >>> print user_browser.title
    Guilherme Salgado in Launchpad

Salgado receives the email message from No Priv.

    >>> len(stub.test_emails)
    1
    >>> from_addr, to_addrs, raw_msg = stub.test_emails.pop()
    >>> print from_addr
    bounces@canonical.com
    >>> len(to_addrs)
    1
    >>> print to_addrs[0]
    Guilherme Salgado <guilherme.salgado@canonical.com>
    >>> print raw_msg
    Content-Type: text/plain; charset="us-ascii"
    MIME-Version: 1.0
    Content-Transfer-Encoding: 7bit
    From: No Privileges Person <no-priv@canonical.com>
    To: Guilherme Salgado <guilherme.salgado@canonical.com>
    Subject: Hi Salgado
    Message-ID: ...
    Date: ...
    Reply-To: No Privileges Person <no-priv@canonical.com>
    Sender: bounces@canonical.com
    Errors-To: bounces@canonical.com
    Return-Path: bounces@canonical.com
    Precedence: bulk
    X-Generated-By: Launchpad (canonical.com); Revision="...";
        Instance="launchpad-lazr.conf"
    X-Launchpad-Hash: ...
    <BLANKLINE>
    Just saying hello

No Priv starts to send another message to Salgado, but then changes her mind.

    >>> user_browser.getLink('Contact this user').click()
    >>> user_browser.getControl('Subject').value = 'Hi Salgado'
    >>> user_browser.getControl('Message').value = 'Hello again'
    >>> user_browser.getLink('Cancel').click()
    >>> print user_browser.title
    Guilherme Salgado in Launchpad


== Choosing a From: address ==

Sample Person has multiple registered and validated email addresses.

    >>> browser = setupBrowser(auth='Basic test@canonical.com:test')
    >>> browser.open('http://launchpad.dev/~salgado/+contactuser')
    >>> browser.getControl('Subject').value = 'Hi Salgado'
    >>> browser.getControl('Message').value = 'Hello again'

By default, Sample can use her preferred email address.

    >>> print browser.getControl('From').value
    ['test@canonical.com']

But she doesn't have to use her preferred address, she can use one of her
alternative addresses.

    >>> del stub.test_emails[:]
    >>> browser.getControl('From').value = ['testing@canonical.com']
    >>> browser.getControl('Send').click()

    >>> from_addr, to_addrs, raw_msg = stub.test_emails.pop()
    >>> print raw_msg
    Content-Type: text/plain; charset="us-ascii"
    MIME-Version: 1.0
    Content-Transfer-Encoding: 7bit
    From: Sample Person <testing@canonical.com>
    To: Guilherme Salgado <guilherme.salgado@canonical.com>
    Subject: Hi Salgado
    Message-ID: ...
    Date: ...
    Reply-To: Sample Person <testing@canonical.com>
    Sender: bounces@canonical.com
    Errors-To: bounces@canonical.com
    Return-Path: bounces@canonical.com
    Precedence: bulk
    X-Generated-By: Launchpad (canonical.com); Revision="...";
        Instance="launchpad-lazr.conf"
    X-Launchpad-Hash: ...
    <BLANKLINE>
    Hello again


<<<<<<< HEAD
== Bypassing the quota ==

Salgado is the Launchpad Community Help Rotation expert for the day and he
needs to contact several people.  As a convenience, he opens multiple browser
pages for each person he wants to contact.  Then he fills out the text and
begins to send the messages.

However, Salgado has a quota limit of 3 so while he can open four +contactuser
pages, when he tries to submit the fourth one, the submission fails.

    >>> browser_1 = setupBrowser(auth='Basic salgado@ubuntu.com:zeca')
    >>> browser_2 = setupBrowser(auth='Basic salgado@ubuntu.com:zeca')
    >>> browser_3 = setupBrowser(auth='Basic salgado@ubuntu.com:zeca')
    >>> browser_4 = setupBrowser(auth='Basic salgado@ubuntu.com:zeca')

    >>> browser_1.open('http://launchpad.dev/~no-priv/+contactuser')
    >>> browser_2.open('http://launchpad.dev/~carlos/+contactuser')
    >>> browser_3.open('http://launchpad.dev/~daf/+contactuser')
    >>> browser_4.open('http://launchpad.dev/~name12/+contactuser')

    >>> browser_1.getControl('Subject').value = 'One'
    >>> browser_1.getControl('Message').value = 'One'

    >>> browser_2.getControl('Subject').value = 'Two'
    >>> browser_2.getControl('Message').value = 'Two'

    >>> browser_3.getControl('Subject').value = 'Three'
    >>> browser_3.getControl('Message').value = 'Three'

    >>> browser_4.getControl('Subject').value = 'Four'
    >>> browser_4.getControl('Message').value = 'Four'

    >>> browser_1.getControl('Send').click()
    >>> print_errors(browser_1.contents)

    >>> browser_2.getControl('Send').click()
    >>> print_errors(browser_2.contents)

    >>> browser_3.getControl('Send').click()
    >>> print_errors(browser_3.contents)

    >>> browser_4.getControl('Send').click()
    >>> print_errors(browser_4.contents)
    Your message was not sent because you have exceeded your daily quota of 3
    messages to contact users. Try again in ... hours.
=======
== Your own profile page ==

For consistency and testing purposes, the "contact" page is available even
when someone is looking at their own profile page.  The wording on the profile
page is different though.

    >>> user_browser.open('http://launchpad.dev/~no-priv')
    >>> user_browser.getLink('Contact yourself').click()
    >>> print user_browser.title
    Contact yourself

This holds true even for Sample Person, who is hiding her email addresses.

    >>> user_browser.open('http://launchpad.dev/~name12')
    >>> user_browser.getLink('Contact this user').click()
    >>> print user_browser.title
    Contact this user

    >>> name12_browser = setupBrowser('Basic test@canonical.com:test')
    >>> name12_browser.open('http://launchpad.dev/~name12')
    >>> name12_browser.getLink('Contact yourself').click()
    >>> print name12_browser.title
    Contact yourself
>>>>>>> 03f857bc
<|MERGE_RESOLUTION|>--- conflicted
+++ resolved
@@ -102,7 +102,6 @@
     Hello again
 
 
-<<<<<<< HEAD
 == Bypassing the quota ==
 
 Salgado is the Launchpad Community Help Rotation expert for the day and he
@@ -148,7 +147,8 @@
     >>> print_errors(browser_4.contents)
     Your message was not sent because you have exceeded your daily quota of 3
     messages to contact users. Try again in ... hours.
-=======
+
+
 == Your own profile page ==
 
 For consistency and testing purposes, the "contact" page is available even
@@ -171,5 +171,4 @@
     >>> name12_browser.open('http://launchpad.dev/~name12')
     >>> name12_browser.getLink('Contact yourself').click()
     >>> print name12_browser.title
-    Contact yourself
->>>>>>> 03f857bc
+    Contact yourself