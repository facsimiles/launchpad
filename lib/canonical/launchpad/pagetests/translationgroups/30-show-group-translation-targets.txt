We should now see the various distro's, projects and products that the
group has been assigned as the translator for.

    >>> browser.open(
    ...     'http://translations.launchpad.dev/+groups/polyglot')
    >>> print browser.url
    http://translations.launchpad.dev/+groups/polyglot

<<<<<<< HEAD
  >>> browser.open(
  ...     'http://translations.launchpad.dev/+groups/polyglot')
  >>> print browser.url
  http://translations.launchpad.dev/+groups/polyglot
  >>> portlet = find_portlet(browser.contents, 'This group translates for')
  >>> for link in portlet.findAll('a'):
  ...     print '%s: %s' % (link.find(text=True), link['href'])
  Ubuntu: /ubuntu
  &nbsp;NetApplet: /netapplet
  GNOME: /gnome
=======
    >>> portlet = find_portlet(browser.contents, 'This group translates for')
    >>> for link in portlet.findAll('a'):
    ...     print '%s: %s' % (link.find(text=True), link['href'])
    Ubuntu: /ubuntu
    &nbsp;NetApplet: /netapplet
    GNOME: /gnome
>>>>>>> 6edfa9a8

If we disable some of these projects...

    >>> admin_browser.open("http://launchpad.dev/gnome/+review")
    >>> admin_browser.getControl("Active").click()
    >>> admin_browser.getControl("Change").click()
    >>> admin_browser.url
    'http://launchpad.dev/projectgroups'

    >>> admin_browser.open("http://launchpad.dev/netapplet/+admin")
    >>> admin_browser.getControl("Active").click()
    >>> admin_browser.getControl("Change").click()
    >>> admin_browser.url
    'http://launchpad.dev/projects'

They disappear from the listing:

    >>> browser.open(
    ...     'http://translations.launchpad.dev/+groups/polyglot')
    >>> print browser.url
    http://translations.launchpad.dev/+groups/polyglot

    >>> portlet = find_portlet(browser.contents, 'This group translates for')
    >>> for link in portlet.findAll('a'):
    ...     print '%s: %s' % (link.string, link['href'])
    Ubuntu: /ubuntu

Let's undo this so we don't get in trouble with other tests in this
story!

    >>> admin_browser.open("http://launchpad.dev/gnome/+review")
    >>> admin_browser.getControl("Active").click()
    >>> admin_browser.getControl("Change").click()
    >>> admin_browser.open("http://launchpad.dev/netapplet/+admin")
    >>> admin_browser.getControl("Active").click()
    >>> admin_browser.getControl("Change").click()

<|MERGE_RESOLUTION|>--- conflicted
+++ resolved
@@ -6,25 +6,12 @@
     >>> print browser.url
     http://translations.launchpad.dev/+groups/polyglot
 
-<<<<<<< HEAD
-  >>> browser.open(
-  ...     'http://translations.launchpad.dev/+groups/polyglot')
-  >>> print browser.url
-  http://translations.launchpad.dev/+groups/polyglot
-  >>> portlet = find_portlet(browser.contents, 'This group translates for')
-  >>> for link in portlet.findAll('a'):
-  ...     print '%s: %s' % (link.find(text=True), link['href'])
-  Ubuntu: /ubuntu
-  &nbsp;NetApplet: /netapplet
-  GNOME: /gnome
-=======
     >>> portlet = find_portlet(browser.contents, 'This group translates for')
     >>> for link in portlet.findAll('a'):
     ...     print '%s: %s' % (link.find(text=True), link['href'])
     Ubuntu: /ubuntu
     &nbsp;NetApplet: /netapplet
     GNOME: /gnome
->>>>>>> 6edfa9a8
 
 If we disable some of these projects...
 
