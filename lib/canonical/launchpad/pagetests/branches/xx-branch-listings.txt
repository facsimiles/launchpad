= Branch Listing Pages =

Pages that want to display lists of branches use the branch-listing
page template, and views derived from BranchListingView.

The branch listing page template and associated view provides
batching of the branches, and filtering of the lifecycle statuses,
and badge decoration.

== Branch Batching ==

Batching is applied to branch listings where there are many items.
Luckily for us, many is 5 in the tests.

   >>> browser.open('http://code.launchpad.dev/~name12')
   >>> links = find_tag_by_id(browser.contents, 'branch-batch-links')
   >>> print links.renderContents()
   <BLANKLINE>
<<<<<<< HEAD
   ...1...&rarr;...6...of 8 results...
=======
   ...1...&rarr;...5...of 10 results...
>>>>>>> 84ab07e9

   >>> table = find_tag_by_id(browser.contents, 'branchtable')
   >>> for row in table.thead.fetch('tr'):
   ...     print extract_text(row)
   Name      Author               Status  Last Commit  Product Role

Unfortunately our sample data is somewhat lacking in the last commit
fields.  There are a couple of branches that have them, but most don't
and are really just branch metadata without the revisions behind them.

   >>> for row in table.tbody.fetch('tr'):
   ...     print extract_text(row)
   main      Sample Person        New          firefox         Author
   2.6                            Mature       gnome-terminal  Registrant
   main                           Development  gnome-terminal  Registrant
   klingon   Sample Person        Experimental gnome-terminal  Author
   launchpad Launchpad Developers New          gnome-terminal  Subscriber
   pushed                         New          gnome-terminal  Registrant

   >>> browser.getLink('Next').click()
   >>> links = find_tag_by_id(browser.contents, 'branch-batch-links')
   >>> print links.renderContents()
   <BLANKLINE>
<<<<<<< HEAD
   ...7...&rarr;...8...of 8 results...
=======
   ...6...&rarr;...10...of 10 results...
>>>>>>> 84ab07e9

   >>> table = find_tag_by_id(browser.contents, 'branchtable')
   >>> for row in table.tbody.fetch('tr'):
   ...     print extract_text(row)
<<<<<<< HEAD
=======
   mirrored                   New          gnome-terminal Registrant
   pushed                     New          gnome-terminal Registrant
   scanned                    New          gnome-terminal Registrant
>>>>>>> 84ab07e9
   junk.dev     Ubuntu Team   Experimental                
      2005-10-31 12:03:57 ... weeks ago  Registrant
   junk.contrib Sample Person New                         
      2005-10-31 12:03:57 ... weeks ago  Author

If the branch listing has few enough entries that batching isn't
needed, then the table is sortable and no batching navigation links are shown.

   >>> browser.open('http://code.launchpad.dev/~name12')
   >>> browser.getLink('Show subscribed branches').click()
   >>> links = find_tag_by_id(browser.contents, 'branch-batch-links')
   >>> links is None
   True

== Lifecycle Filtering ==

When the branches for a person is first loaded, only the 'Current'
branches are shown.  Current branches are those that have a 
lifecycle status of New, Development, Experimental or Mature.
Merged or Abandoned branches are not shown.

   >>> browser.open('http://code.launchpad.dev/~name12')
   >>> table = find_tag_by_id(browser.contents, 'branchtable')
   >>> for row in table.tbody.fetch('tr'):
   ...     print extract_text(row)
   main      Sample Person        New          firefox         Author
   2.6                            Mature       gnome-terminal  Registrant
   main                           Development  gnome-terminal  Registrant
   klingon   Sample Person        Experimental gnome-terminal  Author
   launchpad Launchpad Developers New          gnome-terminal  Subscriber
   pushed                         New          gnome-terminal  Registrant

There is a select control that is used to define which
subset of the branches are shown.
  
   >>> filter_control = browser.getControl('Show branches with status of')
   >>> filter_control
   <ListControl name='field.lifecycle' type='select'>
   >>> filter_control.value
   ['New, Experimental, Development or Mature']
   >>> filter_control.displayOptions
   ['New, Experimental, Development or Mature', 'Any Status', 'New', 'Experimental', 'Development', 'Mature', 'Merged', 'Abandoned']
    
Changing the value of the select control will (in a javascript
enabled browser) cause the form to be submitted automatically.
For browsers with javascript disabled, there is a form submit
button.

   >>> filter_control.displayValue = ['Any Status']
   >>> browser.getControl('Filter').click()

Now all types of branches should be shown.

   >>> links = find_tag_by_id(browser.contents, 'branch-batch-links')
   >>> print links.renderContents()
   <BLANKLINE>
<<<<<<< HEAD
   ...1...&rarr;...6...of 10 results...
=======
   ...1...&rarr;...5...of 12 results...
>>>>>>> 84ab07e9

   >>> table = find_tag_by_id(browser.contents, 'branchtable')
   >>> for row in table.tbody.fetch('tr'):
   ...     print extract_text(row)
   main      Sample Person        New          firefox         Author
   2.4                            Abandoned    gnome-terminal  Registrant
   slowness  Sample Person        Merged       gnome-terminal  Author
   2.6                            Mature       gnome-terminal  Registrant
   main                           Development  gnome-terminal  Registrant
   klingon   Sample Person        Experimental gnome-terminal  Author

   >>> browser.getLink('Next').click()
   >>> links = find_tag_by_id(browser.contents, 'branch-batch-links')
   >>> print links.renderContents()
   <BLANKLINE>
<<<<<<< HEAD
   ...7...&rarr;...10...of 10 results...
=======
   ...6...&rarr;...10...of 12 results...
>>>>>>> 84ab07e9

   >>> table = find_tag_by_id(browser.contents, 'branchtable')
   >>> for row in table.tbody.fetch('tr'):
   ...     print extract_text(row)
   launchpad    Launchpad Developers New          gnome-terminal Subscriber
   mirrored                          New          gnome-terminal Registrant
   pushed                            New          gnome-terminal Registrant
   scanned                           New          gnome-terminal Registrant


Selecting an individual lifecycle status from the select control 
will cause only branches with that status to be listed.

   >>> browser.getControl('Show branches with status of').displayValue = ['Abandoned']
   >>> browser.getControl('Filter').click()
   >>> table = find_tag_by_id(browser.contents, 'branchtable')
   >>> for row in table.tbody.fetch('tr'):
   ...     print extract_text(row)
   2.4  50 Abandoned    gnome-terminal  Registrant

If anyone tries to hack the URL, and put in an invalid
status value, it will default to current branches.

   >>> browser.open(
   ...  'http://launchpad.dev/~name12/+branches?field.lifecycle=Fubar')
   >>> browser.getControl('Show branches with status of').displayValue
   ['New, Experimental, Development or Mature']
   >>> table = find_tag_by_id(browser.contents, 'branchtable')
   >>> for row in table.tbody.fetch('tr'):
   ...     print extract_text(row)
   main      Sample Person        New          firefox         Author
   2.6                            Mature       gnome-terminal  Registrant
   main                           Development  gnome-terminal  Registrant
   klingon   Sample Person        Experimental gnome-terminal  Author
   launchpad Launchpad Developers New          gnome-terminal  Subscriber
   pushed                         New          gnome-terminal  Registrant

If the user does have branches, but they are not visible with
the current filter, the table is shown, and a (hopefully)
helpful message supplied.

  >>> browser.open('http://code.launchpad.dev/'
  ...   '~launchpad/+branches?field.lifecycle=Mature')
  >>> browser.getControl('Show branches with status of').displayValue
  ['Mature']
  >>> message = find_tag_by_id(browser.contents, 'no-branch-message')
  >>> print message.renderContents()
  There may be branches related to Launchpad Developers but none of
  them match the current filter criteria for this page.
  Try filtering on "Any Status".


== Branch Badge Decoration ==

We display badges for associated bugs.

  >>> browser.open('http://code.launchpad.dev/~name12')
  >>> table = find_tag_by_id(browser.contents, 'branchtable')
  >>> for row in table.tbody.fetch('tr'):
  ...     first_cell = row.find('td')
  ...     anchors = first_cell.fetch('a')
  ...     print anchors[0].get('href')
  ...     for anchor in anchors[1:]:
  ...        print "  Bug:", anchor.get('href')
  http://code.launchpad.dev/~name12/firefox/main
    Bug: http://launchpad.dev/bugs/4
    Bug: http://launchpad.dev/bugs/5
  http://code.launchpad.dev/~name12/gnome-terminal/2.6
  http://code.launchpad.dev/~name12/gnome-terminal/main
  http://code.launchpad.dev/~name12/gnome-terminal/klingon
  http://code.launchpad.dev/~launchpad/gnome-terminal/launchpad
  http://code.launchpad.dev/~name12/gnome-terminal/pushed<|MERGE_RESOLUTION|>--- conflicted
+++ resolved
@@ -16,11 +16,7 @@
    >>> links = find_tag_by_id(browser.contents, 'branch-batch-links')
    >>> print links.renderContents()
    <BLANKLINE>
-<<<<<<< HEAD
-   ...1...&rarr;...6...of 8 results...
-=======
-   ...1...&rarr;...5...of 10 results...
->>>>>>> 84ab07e9
+   ...1...&rarr;...6...of 10 results...
 
    >>> table = find_tag_by_id(browser.contents, 'branchtable')
    >>> for row in table.thead.fetch('tr'):
@@ -38,27 +34,19 @@
    main                           Development  gnome-terminal  Registrant
    klingon   Sample Person        Experimental gnome-terminal  Author
    launchpad Launchpad Developers New          gnome-terminal  Subscriber
-   pushed                         New          gnome-terminal  Registrant
+   mirrored                       New          gnome-terminal  Registrant
 
    >>> browser.getLink('Next').click()
    >>> links = find_tag_by_id(browser.contents, 'branch-batch-links')
    >>> print links.renderContents()
    <BLANKLINE>
-<<<<<<< HEAD
-   ...7...&rarr;...8...of 8 results...
-=======
-   ...6...&rarr;...10...of 10 results...
->>>>>>> 84ab07e9
+   ...7...&rarr;...10...of 10 results...
 
    >>> table = find_tag_by_id(browser.contents, 'branchtable')
    >>> for row in table.tbody.fetch('tr'):
    ...     print extract_text(row)
-<<<<<<< HEAD
-=======
-   mirrored                   New          gnome-terminal Registrant
    pushed                     New          gnome-terminal Registrant
    scanned                    New          gnome-terminal Registrant
->>>>>>> 84ab07e9
    junk.dev     Ubuntu Team   Experimental                
       2005-10-31 12:03:57 ... weeks ago  Registrant
    junk.contrib Sample Person New                         
@@ -89,7 +77,7 @@
    main                           Development  gnome-terminal  Registrant
    klingon   Sample Person        Experimental gnome-terminal  Author
    launchpad Launchpad Developers New          gnome-terminal  Subscriber
-   pushed                         New          gnome-terminal  Registrant
+   mirrored                       New          gnome-terminal  Registrant
 
 There is a select control that is used to define which
 subset of the branches are shown.
@@ -115,11 +103,7 @@
    >>> links = find_tag_by_id(browser.contents, 'branch-batch-links')
    >>> print links.renderContents()
    <BLANKLINE>
-<<<<<<< HEAD
-   ...1...&rarr;...6...of 10 results...
-=======
-   ...1...&rarr;...5...of 12 results...
->>>>>>> 84ab07e9
+   ...1...&rarr;...6...of 12 results...
 
    >>> table = find_tag_by_id(browser.contents, 'branchtable')
    >>> for row in table.tbody.fetch('tr'):
@@ -135,11 +119,7 @@
    >>> links = find_tag_by_id(browser.contents, 'branch-batch-links')
    >>> print links.renderContents()
    <BLANKLINE>
-<<<<<<< HEAD
-   ...7...&rarr;...10...of 10 results...
-=======
-   ...6...&rarr;...10...of 12 results...
->>>>>>> 84ab07e9
+   ...7...&rarr;...12...of 12 results...
 
    >>> table = find_tag_by_id(browser.contents, 'branchtable')
    >>> for row in table.tbody.fetch('tr'):
@@ -148,6 +128,10 @@
    mirrored                          New          gnome-terminal Registrant
    pushed                            New          gnome-terminal Registrant
    scanned                           New          gnome-terminal Registrant
+   junk.dev     Ubuntu Team          Experimental                
+      2005-10-31 12:03:57 ... weeks ago                          Registrant
+   junk.contrib Sample Person        New                         
+      2005-10-31 12:03:57 ... weeks ago                          Author
 
 
 Selecting an individual lifecycle status from the select control 
@@ -175,7 +159,7 @@
    main                           Development  gnome-terminal  Registrant
    klingon   Sample Person        Experimental gnome-terminal  Author
    launchpad Launchpad Developers New          gnome-terminal  Subscriber
-   pushed                         New          gnome-terminal  Registrant
+   mirrored                       New          gnome-terminal  Registrant
 
 If the user does have branches, but they are not visible with
 the current filter, the table is shown, and a (hopefully)
@@ -211,4 +195,4 @@
   http://code.launchpad.dev/~name12/gnome-terminal/main
   http://code.launchpad.dev/~name12/gnome-terminal/klingon
   http://code.launchpad.dev/~launchpad/gnome-terminal/launchpad
-  http://code.launchpad.dev/~name12/gnome-terminal/pushed+  http://code.launchpad.dev/~name12/gnome-terminal/mirrored