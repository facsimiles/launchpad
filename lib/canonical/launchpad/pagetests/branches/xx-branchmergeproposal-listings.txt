--- conflicted
+++ resolved
@@ -20,12 +20,8 @@
 Make a single proposal for albert that is needing review by robert.
 
     >>> albert = factory.makePerson(name='albert')
-<<<<<<< HEAD
+    >>> robert = factory.makePerson(name='robert')
     >>> branch = factory.makeProductBranch(
-=======
-    >>> robert = factory.makePerson(name='robert')
-    >>> branch = factory.makeBranch(
->>>>>>> 675ef05d
     ...     owner=albert, product=fooix, name='review')
     >>> proposal = branch.addLandingTarget(albert, trunk)
     >>> proposal.requestReview()
