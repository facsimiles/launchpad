--- conflicted
+++ resolved
@@ -7,16 +7,9 @@
 
   >>> anon_browser.open(
   ...     'http://launchpad.dev/gnome-terminal/+branches')
-<<<<<<< HEAD
-  >>> anon_browser.getLink('Launchpad support for Gnome Terminal').url
-  'http://code.launchpad.dev/~launchpad/gnome-terminal/launchpad'
-
-
-=======
   >>> anon_browser.getLink('klingon').url
   'http://launchpad.dev/~name12/+branch/gnome-terminal/klingon'
         
->>>>>>> 813c644e
 And on the product's detailed branch listing as well.
 
   >>> anon_browser.open(
