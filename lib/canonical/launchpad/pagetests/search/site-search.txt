--- conflicted
+++ resolved
@@ -241,20 +241,12 @@
 
 The user cannot enter more than 250 characters to in the search field.
 
-<<<<<<< HEAD
-    >>> too_many_characters = '123456789 ' * 25 + '0'
-=======
     >>> too_many_characters = '12345 7890' * 25 + 'n'
->>>>>>> 84d82f7e
     >>> search_for(too_many_characters)
     >>> for message in get_feedback_messages(anon_browser.contents):
     ...     print message
     There is 1 error.
-<<<<<<< HEAD
-    The search text is limited to 10 terms, and cannot exceed 250 characters.
-=======
     The search text cannot exceed 250 characters.
->>>>>>> 84d82f7e
 
 
 == Searching from any page ==
