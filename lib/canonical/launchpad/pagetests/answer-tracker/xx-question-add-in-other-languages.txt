= Asking questions in languages other than English =

It is possible to ask questions in a language other than English. The
'Ask a question' page has a pop-up where the user can select the language
of the question. By default, the question language is 'English'.

<<<<<<< HEAD
    >>> user_browser.open('http://launchpad.dev/ubuntu/+questions')
    >>> user_browser.getLink('Ask question').click()
=======
    >>> user_browser.open('http://launchpad.dev/ubuntu/+tickets')
    >>> user_browser.getLink('Ask a question').click()
>>>>>>> d3160652
    >>> user_browser.getControl('Language').value
    ['en']

The user may choose from any of his preferred languages and there is a
link to enable to change his preferred languages:

    >>> user_browser.getLink('Change your preferred languages').click()
    >>> print user_browser.title
    No Privileges Person's preferred languages
    >>> user_browser.url
    '.../~no-priv/+editlanguages'

Although it's possible to ask questions in any of the user's preferred
languages, we need to do some checks to warn the user in case he's using
a language that is not spoken/understood by any of the context's answer
contacts.

    >>> browser.addHeader('Authorization', 'Basic salgado@ubuntu.com:zeca')
    >>> browser.open('http://launchpad.dev/ubuntu/+addquestion')

    >>> browser.getControl('Language').value = ['pt_BR']
    >>> browser.getControl('Summary').value = (
    ...     'Abrir uma pagina que requer java quebra o firefox')
    >>> browser.getControl('Continue').click()

At this point we'll present any similar questions (in any language)
/and/ a warning message explaining that the chosen language is not
understood by any member of the support community.

    >>> similar_questions = find_tag_by_id(browser.contents, 'similar-questions')
    >>> for row in similar_questions.findAll('tr', 'noted'):
    ...     row.first('a').renderContents()
    'Installation of Java Runtime Environment for Mozilla'
    'Problema al recompilar kernel con soporte smp (doble-n\xc3\xbacleo)'
    'mailto: problem in webpage'

    >>> for tag in find_tags_by_class(browser.contents, 'warning message'):
    ...     print tag.renderContents()
    <strong>Portuguese (Brazil) (pt_BR)</strong> doesn't seem to be
    a language spoken by any answer contacts in this community. If you
    go ahead and ask a question in that language, no answer
    contacts will be able to read it. Currently, the languages spoken
    by at least one answer contact are: English.

The user can still use the 'Change preferred language' link to change
the list of available languages:

    >>> browser.getLink('Change your preferred languages').url
    '.../+editmylanguages'

Since we've already shown the warning, we won't try to block the user
from asking a question in the language of his choice.

    >>> browser.getControl('Language').value
    ['pt_BR']
    >>> browser.getControl('Description').value = (
    ...     u'Eu uso Ubuntu em um AMD64 e instalei o plugin java blackdown. '
    ...     u'O plugin \xe9 exibido em about:plugins e quando eu abro a '
    ...     u'pagina http://java.com/en/download/help/testvm.xml, ela '
    ...     u'carrega corretamente e mostra a minha versao do java. No '
    ...     u'entanto, mover o mouse na pagina faz com que o firefox quebre.'
    ...     ).encode('utf-8')
    >>> browser.getControl('Add').click()
    >>> browser.url
    '.../ubuntu/+question/...'
    >>> browser.title
    'Ubuntu question #...Abrir uma pagina que requer...'

    >>> from BeautifulSoup import BeautifulSoup
    >>> soup = BeautifulSoup(browser.contents)
    >>> print soup.find('b', text='Language:').next.strip()
    Portuguese (Brazil)

It's also possible that the user chose English in the first page but
then changed his mind on the second page.

    >>> from zope.testbrowser.testing import Browser
    >>> browser = Browser()
    >>> browser.addHeader('Authorization', 'Basic daf@canonical.com:daf')
    >>> browser.open('http://launchpad.dev/ubuntu/+addquestion')

    >>> browser.getControl('Language').value = ['en']
    >>> browser.getControl('Summary').value = 'some random words'
    >>> browser.getControl('Continue').click()

In this case he won't be warned, because we assume all members of the
support community can understand English.

    >>> len(find_tags_by_class(browser.contents, 'warning message'))
    0

If now he changes his mind and decides to enter the question details in
Welsh, we'll have to warn him.

    >>> browser.getControl('Language').value = ['cy']
    >>> browser.getControl('Summary').value = 'Gofyn cymorth'
    >>> browser.getControl('Description').value = (
    ...     'Ghai damweiniol gair.')
    >>> browser.getControl('Add').click()

    >>> browser.url
    'http://launchpad.dev/ubuntu/+addquestion'

    >>> for tag in find_tags_by_class(browser.contents, 'warning message'):
    ...     print tag.renderContents()
    <strong>Welsh (cy)</strong> doesn't seem to be
    a language spoken by any answer contacts in this community. If you
    go ahead and ask a question in that language, no answer
    contacts will be able to read it. Currently, the languages spoken
    by at least one answer contact are: English.

If he changes the language to another unsupported language, we will
display the warning again.

    >>> browser.getControl('Language').value = ['ja']
    >>> browser.getControl('Summary').value = (
    ...     u'\u52a9\u3051\u306e\u8981\u6c42'.encode('utf-8'))
    >>> browser.getControl('Description').value = (
    ...     u'\u3042\u308b\u4efb\u610f\u5358\u8a9e\u3002'.encode('utf-8'))
    >>> browser.getControl('Add').click()

    >>> for tag in find_tags_by_class(browser.contents, 'warning message'):
    ...     print tag.renderContents()
    <strong>Japanese (ja)</strong> doesn't seem to be
    a language spoken by any answer contacts in this community. If you
    go ahead and ask a question in that language, no answer
    contacts will be able to read it. Currently, the languages spoken
    by at least one answer contact are: English.

If even after the warning he decides to go ahead, we have to accept the
new question.

    >>> browser.getControl('Add').click()
    >>> browser.url
    '.../ubuntu/+question/...'
    >>> browser.title.decode('utf-8')
    u'Ubuntu question #...\u52a9\u3051\u306e\u8981\u6c42...'
    >>> soup = BeautifulSoup(browser.contents)
    >>> print soup.find('b', text='Language:').next.strip()
    Japanese<|MERGE_RESOLUTION|>--- conflicted
+++ resolved
@@ -4,13 +4,8 @@
 'Ask a question' page has a pop-up where the user can select the language
 of the question. By default, the question language is 'English'.
 
-<<<<<<< HEAD
     >>> user_browser.open('http://launchpad.dev/ubuntu/+questions')
-    >>> user_browser.getLink('Ask question').click()
-=======
-    >>> user_browser.open('http://launchpad.dev/ubuntu/+tickets')
     >>> user_browser.getLink('Ask a question').click()
->>>>>>> d3160652
     >>> user_browser.getControl('Language').value
     ['en']
 
