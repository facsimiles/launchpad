--- conflicted
+++ resolved
@@ -21,7 +21,7 @@
 The languages that are supported are displayed with an asterisk.
 
     >>> browser.addHeader('Authorization', 'Basic salgado@ubuntu.com:zeca')
-    >>> browser.open('http://launchpad.dev/ubuntu/+addticket')
+    >>> browser.open('http://launchpad.dev/ubuntu/+addquestion')
     
     >>> browser.getControl('Language').displayOptions
     ['English (en) *', 'Portuguese (Brazil) (pt_BR)']
@@ -31,12 +31,6 @@
 a language that is not spoken/understood by any of the context's answer
 contacts.
 
-<<<<<<< HEAD
-=======
-    >>> browser.addHeader('Authorization', 'Basic salgado@ubuntu.com:zeca')
-    >>> browser.open('http://launchpad.dev/ubuntu/+addquestion')
-
->>>>>>> cfd955b2
     >>> browser.getControl('Language').value = ['pt_BR']
     >>> browser.getControl('Summary').value = (
     ...     'Abrir uma pagina que requer java quebra o firefox')
