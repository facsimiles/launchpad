Any logged in user can propose specs to be discussed in a sprint.

  >>> user_browser.open(
  ...     'http://blueprints.launchpad.dev/ubuntu/'
  ...     '+spec/media-integrity-check/+linksprint')

  >>> user_browser.getControl('Sprint').value = ['uds-guacamole']
  >>> user_browser.getControl('Add').click()
  >>> meeting_link = user_browser.getLink('uds-guacamole')
  >>> meeting_link is not None
  True

  >>> user_browser.open(
  ...     'http://blueprints.launchpad.dev/kubuntu/'
  ...     '+spec/kde-desktopfile-langpacks/+linksprint')
  >>> user_browser.getControl('Sprint').value = ['uds-guacamole']
  >>> user_browser.getControl('Add').click()
  >>> meeting_link = user_browser.getLink('uds-guacamole')
  >>> meeting_link is not None
  True

Regular users can't approve items to be discussed in a sprint.

  >>> user_browser.open('http://launchpad.dev/sprints/uds-guacamole')
  >>> user_browser.getLink('proposed')
  Traceback (most recent call last):
  ...
  LinkNotFoundError

<<<<<<< HEAD
  >>> user_browser.getLink('Blueprints').click()
  >>> user_browser.getLink('Set Topics').click()
=======
  >>> user_browser.getLink('Features').click()
  >>> user_browser.getLink('Set agenda').click()
>>>>>>> a68e6181
  Traceback (most recent call last):
  ...
  LinkNotFoundError

  >>> user_browser.open(
  ...     'http://launchpad.dev/sprints/uds-guacamole/+settopics')
  Traceback (most recent call last):
  ...
  Unauthorized:...

It's possible to delegate the approval of a sprint agenda items to somebody else.
First choose a driver for the UDS Guacamole sprint.

  >>> browser.addHeader('Authorization', 'Basic mark@hbd.com:test')
  >>> browser.open('http://launchpad.dev/sprints/uds-guacamole')
  >>> browser.getLink('Change details').click()
  >>> browser.url
  'http://launchpad.dev/sprints/uds-guacamole/+edit'

  >>> browser.getControl('Meeting Driver').value = 'ubuntu-team'
  >>> browser.getControl('Change', index=2).click()

  >>> browser.url
  'http://launchpad.dev/sprints/uds-guacamole'

  >>> meeting_portlet = find_portlet(browser.contents, 'Meeting details')
  >>> meeting_portlet.find(text='Driver:').findNext('a').string
  u'Ubuntu Team'

Any member of the Ubuntu-Team can now approve and/or decline items to the UDS 
Guacamole agenda.

  >>> from zope.testbrowser.testing import Browser
  >>> cprov_browser = Browser()
  >>> cprov_browser.handleErrors = False
  >>> cprov_browser.addHeader(
  ...     'Authorization', 'Basic celso.providelo@canonical.com:cprov')
  >>> cprov_browser.open('http://launchpad.dev/sprints/uds-guacamole')
  >>> cprov_browser.getLink('Blueprints').click()
  >>> cprov_browser.url
  'http://blueprints.launchpad.dev/sprints/uds-guacamole/+specs'

  >>> cprov_browser.getLink('Set agenda').click()

  >>> cprov_browser.title
  'Review topics proposed for discussion at Ubuntu DevSummit Guacamole'

  >>> cprov_browser.getControl('CD Media Integrity Check').selected = True
  >>> cprov_browser.getControl('Accept').click()

  >>> cprov_browser.getControl(
  ...     'KDE Desktop File Language Packs').selected = True
  >>> cprov_browser.getControl('Decline').click()

  >>> cprov_browser.url
  'http://blueprints.launchpad.dev/sprints/uds-guacamole/+specs'

<|MERGE_RESOLUTION|>--- conflicted
+++ resolved
@@ -27,13 +27,8 @@
   ...
   LinkNotFoundError
 
-<<<<<<< HEAD
   >>> user_browser.getLink('Blueprints').click()
-  >>> user_browser.getLink('Set Topics').click()
-=======
-  >>> user_browser.getLink('Features').click()
   >>> user_browser.getLink('Set agenda').click()
->>>>>>> a68e6181
   Traceback (most recent call last):
   ...
   LinkNotFoundError
