This check will be sure that we are escaping correctly html tags
inside textareas.

<<<<<<< HEAD
  >>> user_browser.open('http://launchpad.dev/distros/ubuntu/hoary/+source/pmount/+pots/pmount/hr/+translate')
  >>> user_browser.url
  'http://launchpad.dev/distros/ubuntu/hoary/+source/pmount/+pots/pmount/hr/+translate'

We need to do a copy so we fill the textarea.

  >>> user_browser.getControl(name='msgset_67_hr_translation_0_copy').click()
  >>> user_browser.url
  'http://launchpad.dev/distros/ubuntu/hoary/+source/pmount/+pots/pmount/hr/+translate'
  >>> print user_browser.contents
=======
  >>> browser.addHeader('Authorization', 'Basic carlos@canonical.com:test')
  >>> browser.open('http://localhost/ubuntu/hoary/+source/pmount/+pots/pmount/hr/+translate')
  >>> print browser.contents
>>>>>>> 25daffac
  <!DOCTYPE html PUBLIC...
                      name="msgset_67_hr_translation_0_new"
                      dir="ltr"
                      onkeypress="javascript:selectWidget('msgset_67_hr_translation_0_new_checkbox', event)">
  Upotreba:
  
  %s [opcije] &lt;uređaj&gt; [&lt;etiketa&gt;]
  </textarea>
  <BLANKLINE>
  <BLANKLINE>
  <BLANKLINE>
  ...<|MERGE_RESOLUTION|>--- conflicted
+++ resolved
@@ -1,29 +1,23 @@
 This check will be sure that we are escaping correctly html tags
 inside textareas.
 
-<<<<<<< HEAD
-  >>> user_browser.open('http://launchpad.dev/distros/ubuntu/hoary/+source/pmount/+pots/pmount/hr/+translate')
+  >>> user_browser.open('http://launchpad.dev/ubuntu/hoary/+source/pmount/+pots/pmount/hr/+translate')
   >>> user_browser.url
-  'http://launchpad.dev/distros/ubuntu/hoary/+source/pmount/+pots/pmount/hr/+translate'
+  'http://launchpad.dev/ubuntu/hoary/+source/pmount/+pots/pmount/hr/+translate'
 
 We need to do a copy so we fill the textarea.
 
   >>> user_browser.getControl(name='msgset_67_hr_translation_0_copy').click()
   >>> user_browser.url
-  'http://launchpad.dev/distros/ubuntu/hoary/+source/pmount/+pots/pmount/hr/+translate'
+  'http://launchpad.dev/ubuntu/hoary/+source/pmount/+pots/pmount/hr/+translate'
   >>> print user_browser.contents
-=======
-  >>> browser.addHeader('Authorization', 'Basic carlos@canonical.com:test')
-  >>> browser.open('http://localhost/ubuntu/hoary/+source/pmount/+pots/pmount/hr/+translate')
-  >>> print browser.contents
->>>>>>> 25daffac
   <!DOCTYPE html PUBLIC...
                       name="msgset_67_hr_translation_0_new"
                       dir="ltr"
                       onkeypress="javascript:selectWidget('msgset_67_hr_translation_0_new_checkbox', event)">
-  Upotreba:
-  
-  %s [opcije] &lt;uređaj&gt; [&lt;etiketa&gt;]
+  Upotreba:
+  
+  %s [opcije] &lt;uređaj&gt; [&lt;etiketa&gt;]
   </textarea>
   <BLANKLINE>
   <BLANKLINE>
