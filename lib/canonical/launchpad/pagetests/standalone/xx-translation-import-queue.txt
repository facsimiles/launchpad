--- conflicted
+++ resolved
@@ -14,13 +14,8 @@
   >>> import os.path
   >>> test_file_name = os.path.join(
   ...     os.path.dirname(canonical.launchpad.__file__),
-<<<<<<< HEAD
-  ...     'pagetests/standalone/test.tar.gz')
+  ...     'pagetests/standalone/xx-translation-import-queue.tar.gz')
   >>> tarball = open(test_file_name, "rb")
-=======
-  ...     'pagetests/standalone/xx-translation-import-queue.tar.gz')
-  >>> tarball = open(test_file_name)
->>>>>>> 1960ba17
   >>> print http(r"""
   ... POST /products/firefox/+series/1.0/+translations-upload HTTP/1.1
   ... Authorization: Basic Y2FybG9zQGNhbm9uaWNhbC5jb206dGVzdA==
@@ -28,16 +23,16 @@
   ... Content-Type: multipart/form-data; boundary=---------------------------1318994232199907263719102121
   ... Referer: http://localhost:9000/products/firefox/+series/1.0/+translations-upload
   ... 
-  ... -----------------------------1318994232199907263719102121
-  ... Content-Disposition: form-data; name="file"; filename="test.tar.gz"
-  ... Content-Type: application/x-gzip
-  ... 
+  ... -----------------------------1318994232199907263719102121
+  ... Content-Disposition: form-data; name="file"; filename="test.tar.gz"
+  ... Content-Type: application/x-gzip
+  ... 
   ... %s
-  ... -----------------------------1318994232199907263719102121
-  ... Content-Disposition: form-data; name="translations_upload"
-  ... 
-  ... Request Upload
-  ... -----------------------------1318994232199907263719102121--
+  ... -----------------------------1318994232199907263719102121
+  ... Content-Disposition: form-data; name="translations_upload"
+  ... 
+  ... Request Upload
+  ... -----------------------------1318994232199907263719102121--
   ... """ % tarball.read(), handle_errors=False)
   HTTP/1.1 200 Ok
   ...Upload new translation resources for Mozilla Firefox Series...
@@ -82,17 +77,17 @@
   ... Content-Type: multipart/form-data; boundary=---------------------------13161753624926250560039312
   ... Referer: http://localhost:9000/distros/ubuntu/hoary/+source/evolution/+pots/evolution-2.2/+upload
   ... 
-  ... -----------------------------13161753624926250560039312
-  ... Content-Disposition: form-data; name="file"; filename="evolution.pot"
-  ... Content-Type: text/x-gettext-translation-template
-  ... 
+  ... -----------------------------13161753624926250560039312
+  ... Content-Disposition: form-data; name="file"; filename="evolution.pot"
+  ... Content-Type: text/x-gettext-translation-template
+  ... 
   ... # foo
-  ... 
-  ... -----------------------------13161753624926250560039312
-  ... Content-Disposition: form-data; name="UPLOAD"
-  ... 
-  ... Upload
-  ... -----------------------------13161753624926250560039312--
+  ... 
+  ... -----------------------------13161753624926250560039312
+  ... Content-Disposition: form-data; name="UPLOAD"
+  ... 
+  ... Upload
+  ... -----------------------------13161753624926250560039312--
   ... """)
   HTTP/1.1 200 Ok
   ...Thank you for your upload. The file content will be imported soon...
@@ -140,31 +135,31 @@
   ... Content-Type: multipart/form-data; boundary=---------------------------124669081019449917451290479164
   ... Referer: http://localhost:9000/rosetta/imports/1
   ... 
-  ... -----------------------------124669081019449917451290479164
-  ... Content-Disposition: form-data; name="field.potemplatename"
-  ... 
-  ... pkgconf-mozilla
-  ... -----------------------------124669081019449917451290479164
-  ... Content-Disposition: form-data; name="field.path"
-  ... 
-  ... 
-  ... -----------------------------124669081019449917451290479164
-  ... Content-Disposition: form-data; name="field.language"
-  ... 
-  ... 387
-  ... -----------------------------124669081019449917451290479164
-  ... Content-Disposition: form-data; name="field.language-empty-marker"
-  ... 
-  ... 1
-  ... -----------------------------124669081019449917451290479164
-  ... Content-Disposition: form-data; name="field.variant"
-  ... 
-  ... 
-  ... -----------------------------124669081019449917451290479164
-  ... Content-Disposition: form-data; name="FORM_SUBMIT"
-  ... 
-  ... Continue
-  ... -----------------------------124669081019449917451290479164--
+  ... -----------------------------124669081019449917451290479164
+  ... Content-Disposition: form-data; name="field.potemplatename"
+  ... 
+  ... pkgconf-mozilla
+  ... -----------------------------124669081019449917451290479164
+  ... Content-Disposition: form-data; name="field.path"
+  ... 
+  ... 
+  ... -----------------------------124669081019449917451290479164
+  ... Content-Disposition: form-data; name="field.language"
+  ... 
+  ... 387
+  ... -----------------------------124669081019449917451290479164
+  ... Content-Disposition: form-data; name="field.language-empty-marker"
+  ... 
+  ... 1
+  ... -----------------------------124669081019449917451290479164
+  ... Content-Disposition: form-data; name="field.variant"
+  ... 
+  ... 
+  ... -----------------------------124669081019449917451290479164
+  ... Content-Disposition: form-data; name="FORM_SUBMIT"
+  ... 
+  ... Continue
+  ... -----------------------------124669081019449917451290479164--
   ... """)
   HTTP/1.1 303 See Other
   Content-Length: 0
@@ -194,17 +189,17 @@
   ... Content-Type: multipart/form-data; boundary=---------------------------13161753624926250560039312
   ... Referer: http://localhost:9000/distros/ubuntu/hoary/+source/evolution/+pots/evolution-2.2/+upload
   ... 
-  ... -----------------------------13161753624926250560039312
-  ... Content-Disposition: form-data; name="file"; filename="evolution.pot"
-  ... Content-Type: text/x-gettext-translation-template
-  ... 
+  ... -----------------------------13161753624926250560039312
+  ... Content-Disposition: form-data; name="file"; filename="evolution.pot"
+  ... Content-Type: text/x-gettext-translation-template
+  ... 
   ... # foo
-  ... 
-  ... -----------------------------13161753624926250560039312
-  ... Content-Disposition: form-data; name="UPLOAD"
-  ... 
-  ... Upload
-  ... -----------------------------13161753624926250560039312--
+  ... 
+  ... -----------------------------13161753624926250560039312
+  ... Content-Disposition: form-data; name="UPLOAD"
+  ... 
+  ... Upload
+  ... -----------------------------13161753624926250560039312--
   ... """)
   HTTP/1.1 200 Ok
   ...Thank you for your upload. The file content will be imported soon...
@@ -265,17 +260,17 @@
   ... Content-Type: multipart/form-data; boundary=---------------------------13161753624926250560039312
   ... Referer: http://localhost:9000/distros/ubuntu/hoary/+source/evolution/+pots/evolution-2.2/+upload
   ... 
-  ... -----------------------------13161753624926250560039312
-  ... Content-Disposition: form-data; name="file"; filename="evolution.pot"
-  ... Content-Type: text/x-gettext-translation-template
-  ... 
+  ... -----------------------------13161753624926250560039312
+  ... Content-Disposition: form-data; name="file"; filename="evolution.pot"
+  ... Content-Type: text/x-gettext-translation-template
+  ... 
   ... # foo
-  ... 
-  ... -----------------------------13161753624926250560039312
-  ... Content-Disposition: form-data; name="UPLOAD"
-  ... 
-  ... Upload
-  ... -----------------------------13161753624926250560039312--
+  ... 
+  ... -----------------------------13161753624926250560039312
+  ... Content-Disposition: form-data; name="UPLOAD"
+  ... 
+  ... Upload
+  ... -----------------------------13161753624926250560039312--
   ... """)
   HTTP/1.1 200 Ok
   ...Thank you for your upload. The file content will be imported soon...
@@ -320,17 +315,17 @@
   ... Content-Length: 362
   ... Content-Type: multipart/form-data; boundary=---------------------------13161753624926250560039312
   ... 
-  ... -----------------------------13161753624926250560039312
-  ... Content-Disposition: form-data; name="file"; filename="a52dec.pot"
-  ... Content-Type: text/x-gettext-translation-template
-  ... 
+  ... -----------------------------13161753624926250560039312
+  ... Content-Disposition: form-data; name="file"; filename="a52dec.pot"
+  ... Content-Type: text/x-gettext-translation-template
+  ... 
   ... # foo
-  ... 
-  ... -----------------------------13161753624926250560039312
-  ... Content-Disposition: form-data; name="translations_upload"
-  ... 
-  ... Request Upload
-  ... -----------------------------13161753624926250560039312--
+  ... 
+  ... -----------------------------13161753624926250560039312
+  ... Content-Disposition: form-data; name="translations_upload"
+  ... 
+  ... Request Upload
+  ... -----------------------------13161753624926250560039312--
   ... """)
   HTTP/1.1 200 Ok
   ...Thank you for your upload. The file content will be reviewed soon by an admin...
@@ -377,15 +372,15 @@
   ... Content-Length: 514
   ... Content-Type: multipart/form-data; boundary=---------------------------1779376820857032061648075468
   ... 
-  ... -----------------------------1779376820857032061648075468
-  ... Content-Disposition: form-data; name="file"; filename="temp.tar.bz2"
-  ... Content-Type: application/x-bzip
-  ... %s
-  ... -----------------------------1779376820857032061648075468
-  ... Content-Disposition: form-data; name="translations_upload"
-  ... 
-  ... Request Upload
-  ... -----------------------------1779376820857032061648075468--
+  ... -----------------------------1779376820857032061648075468
+  ... Content-Disposition: form-data; name="file"; filename="temp.tar.bz2"
+  ... Content-Type: application/x-bzip
+  ... %s
+  ... -----------------------------1779376820857032061648075468
+  ... Content-Disposition: form-data; name="translations_upload"
+  ... 
+  ... Request Upload
+  ... -----------------------------1779376820857032061648075468--
   ... """ % tarball.read())
   HTTP/1.1 200 Ok
   ...
