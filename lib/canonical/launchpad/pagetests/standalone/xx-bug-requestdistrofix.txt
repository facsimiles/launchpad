--- conflicted
+++ resolved
@@ -7,19 +7,19 @@
   ... Authorization: Basic dGVzdEBjYW5vbmljYWwuY29tOnRlc3Q=
   ... Content-Type: multipart/form-data; boundary=---------------------------1447716409915377146573672
   ...
-  ... -----------------------------1447716409915377146573672
-  ... Content-Disposition: form-data; name="field.distribution"
-  ... 
-  ... ubuntu
-  ... -----------------------------1447716409915377146573672
-  ... Content-Disposition: form-data; name="field.sourcepackagename"
-  ... 
-  ... 
-  ... -----------------------------1447716409915377146573672
-  ... Content-Disposition: form-data; name="FORM_SUBMIT"
-  ... 
-  ... Add
-  ... -----------------------------1447716409915377146573672--
+  ... -----------------------------1447716409915377146573672
+  ... Content-Disposition: form-data; name="field.distribution"
+  ... 
+  ... ubuntu
+  ... -----------------------------1447716409915377146573672
+  ... Content-Disposition: form-data; name="field.sourcepackagename"
+  ... 
+  ... 
+  ... -----------------------------1447716409915377146573672
+  ... Content-Disposition: form-data; name="FORM_SUBMIT"
+  ... 
+  ... Add
+  ... -----------------------------1447716409915377146573672--
   ... """)
   HTTP/1.1 303 See Other
   ...
@@ -37,7 +37,6 @@
   ...>Ubuntu</a>...
   ...
 
-<<<<<<< HEAD
 It should not be possible to add the same distrotask again.
 
   >>> print http(r"""
@@ -46,19 +45,19 @@
   ... Content-Type: multipart/form-data; boundary=---------------------------1447716409915377146573672
   ... Content-Length: 424
   ...
-  ... -----------------------------1447716409915377146573672
-  ... Content-Disposition: form-data; name="field.distribution"
-  ... 
-  ... ubuntu
-  ... -----------------------------1447716409915377146573672
-  ... Content-Disposition: form-data; name="field.sourcepackagename"
-  ... 
-  ... 
-  ... -----------------------------1447716409915377146573672
-  ... Content-Disposition: form-data; name="UPDATE_SUBMIT"
-  ... 
-  ... Add
-  ... -----------------------------1447716409915377146573672--
+  ... -----------------------------1447716409915377146573672
+  ... Content-Disposition: form-data; name="field.distribution"
+  ... 
+  ... ubuntu
+  ... -----------------------------1447716409915377146573672
+  ... Content-Disposition: form-data; name="field.sourcepackagename"
+  ... 
+  ... 
+  ... -----------------------------1447716409915377146573672
+  ... Content-Disposition: form-data; name="UPDATE_SUBMIT"
+  ... 
+  ... Add
+  ... -----------------------------1447716409915377146573672--
   ... """)
   HTTP/1.1 200 Ok
   ...
@@ -76,19 +75,19 @@
   ... Content-Type: multipart/form-data; boundary=---------------------------1447716409915377146573672
   ... Content-Length: 424
   ...
-  ... -----------------------------1447716409915377146573672
-  ... Content-Disposition: form-data; name="field.distribution"
-  ... 
-  ... ubuntu
-  ... -----------------------------1447716409915377146573672
-  ... Content-Disposition: form-data; name="field.sourcepackagename"
-  ... 
-  ... mozilla-firefox
-  ... -----------------------------1447716409915377146573672
-  ... Content-Disposition: form-data; name="UPDATE_SUBMIT"
-  ... 
-  ... Add
-  ... -----------------------------1447716409915377146573672--
+  ... -----------------------------1447716409915377146573672
+  ... Content-Disposition: form-data; name="field.distribution"
+  ... 
+  ... ubuntu
+  ... -----------------------------1447716409915377146573672
+  ... Content-Disposition: form-data; name="field.sourcepackagename"
+  ... 
+  ... mozilla-firefox
+  ... -----------------------------1447716409915377146573672
+  ... Content-Disposition: form-data; name="UPDATE_SUBMIT"
+  ... 
+  ... Add
+  ... -----------------------------1447716409915377146573672--
   ... """)
   HTTP/1.1 303 See Other
   ...
@@ -103,47 +102,47 @@
   ... Content-Length: 1346
   ... Content-Type: multipart/form-data; boundary=---------------------------16131040782095479517127443199
   ... 
-  ... -----------------------------16131040782095479517127443199
-  ... Content-Disposition: form-data; name="field.sourcepackagename"
-  ... 
-  ... mozilla-firefox
-  ... -----------------------------16131040782095479517127443199
-  ... Content-Disposition: form-data; name="field.binarypackagename"
-  ... 
-  ... 
-  ... -----------------------------16131040782095479517127443199
-  ... Content-Disposition: form-data; name="field.status"
-  ... 
-  ... Unconfirmed
-  ... -----------------------------16131040782095479517127443199
-  ... Content-Disposition: form-data; name="field.status-empty-marker"
-  ... 
-  ... 1
-  ... -----------------------------16131040782095479517127443199
-  ... Content-Disposition: form-data; name="field.priority"
-  ... 
-  ... Low
-  ... -----------------------------16131040782095479517127443199
-  ... Content-Disposition: form-data; name="field.priority-empty-marker"
-  ... 
-  ... 1
-  ... -----------------------------16131040782095479517127443199
-  ... Content-Disposition: form-data; name="field.severity"
-  ... 
-  ... Normal
-  ... -----------------------------16131040782095479517127443199
-  ... Content-Disposition: form-data; name="field.severity-empty-marker"
-  ... 
-  ... 1
-  ... -----------------------------16131040782095479517127443199
-  ... Content-Disposition: form-data; name="field.assignee"
-  ... 
-  ... 
-  ... -----------------------------16131040782095479517127443199
-  ... Content-Disposition: form-data; name="FORM_SUBMIT"
-  ... 
-  ... Change
-  ... -----------------------------16131040782095479517127443199--
+  ... -----------------------------16131040782095479517127443199
+  ... Content-Disposition: form-data; name="field.sourcepackagename"
+  ... 
+  ... mozilla-firefox
+  ... -----------------------------16131040782095479517127443199
+  ... Content-Disposition: form-data; name="field.binarypackagename"
+  ... 
+  ... 
+  ... -----------------------------16131040782095479517127443199
+  ... Content-Disposition: form-data; name="field.status"
+  ... 
+  ... Unconfirmed
+  ... -----------------------------16131040782095479517127443199
+  ... Content-Disposition: form-data; name="field.status-empty-marker"
+  ... 
+  ... 1
+  ... -----------------------------16131040782095479517127443199
+  ... Content-Disposition: form-data; name="field.priority"
+  ... 
+  ... Low
+  ... -----------------------------16131040782095479517127443199
+  ... Content-Disposition: form-data; name="field.priority-empty-marker"
+  ... 
+  ... 1
+  ... -----------------------------16131040782095479517127443199
+  ... Content-Disposition: form-data; name="field.severity"
+  ... 
+  ... Normal
+  ... -----------------------------16131040782095479517127443199
+  ... Content-Disposition: form-data; name="field.severity-empty-marker"
+  ... 
+  ... 1
+  ... -----------------------------16131040782095479517127443199
+  ... Content-Disposition: form-data; name="field.assignee"
+  ... 
+  ... 
+  ... -----------------------------16131040782095479517127443199
+  ... Content-Disposition: form-data; name="FORM_SUBMIT"
+  ... 
+  ... Change
+  ... -----------------------------16131040782095479517127443199--
   ... """)
   HTTP/1.1 200 Ok
   ...
@@ -152,45 +151,42 @@
   ...Fix already requested for mozilla-firefox(Ubuntu)...
   ...
 
-Now we test if we can get the Target fix to Release page
-=======
 At the same time we add a distribution task we can add a bug watch.
->>>>>>> 77fead84
 
   >>> print http(r"""
   ... POST /products/ubuntu/+bug/2/+distrotask HTTP/1.1
   ... Authorization: Basic dGVzdEBjYW5vbmljYWwuY29tOnRlc3Q=
   ... Content-Type: multipart/form-data; boundary=----------LLLhDjs6zpGD97MukmFYsQ
   ... 
-  ... ------------LLLhDjs6zpGD97MukmFYsQ
-  ... Content-Disposition: form-data; name="field.distribution"
-  ... 
-  ... debian
-  ... ------------LLLhDjs6zpGD97MukmFYsQ
-  ... Content-Disposition: form-data; name="field.distribution-empty-marker"
-  ... 
-  ... 1
-  ... ------------LLLhDjs6zpGD97MukmFYsQ
-  ... Content-Disposition: form-data; name="field.sourcepackagename"
-  ... 
-  ... evolution
-  ... ------------LLLhDjs6zpGD97MukmFYsQ
-  ... Content-Disposition: form-data; name="field.bugtracker"
-  ... 
-  ... 2
-  ... ------------LLLhDjs6zpGD97MukmFYsQ
-  ... Content-Disposition: form-data; name="field.bugtracker-empty-marker"
-  ... 
-  ... 1
-  ... ------------LLLhDjs6zpGD97MukmFYsQ
-  ... Content-Disposition: form-data; name="field.remotebug"
-  ... 
-  ... 12345
-  ... ------------LLLhDjs6zpGD97MukmFYsQ
-  ... Content-Disposition: form-data; name="FORM_SUBMIT"
-  ... 
-  ... Continue
-  ... ------------LLLhDjs6zpGD97MukmFYsQ--
+  ... ------------LLLhDjs6zpGD97MukmFYsQ
+  ... Content-Disposition: form-data; name="field.distribution"
+  ... 
+  ... debian
+  ... ------------LLLhDjs6zpGD97MukmFYsQ
+  ... Content-Disposition: form-data; name="field.distribution-empty-marker"
+  ... 
+  ... 1
+  ... ------------LLLhDjs6zpGD97MukmFYsQ
+  ... Content-Disposition: form-data; name="field.sourcepackagename"
+  ... 
+  ... evolution
+  ... ------------LLLhDjs6zpGD97MukmFYsQ
+  ... Content-Disposition: form-data; name="field.bugtracker"
+  ... 
+  ... 2
+  ... ------------LLLhDjs6zpGD97MukmFYsQ
+  ... Content-Disposition: form-data; name="field.bugtracker-empty-marker"
+  ... 
+  ... 1
+  ... ------------LLLhDjs6zpGD97MukmFYsQ
+  ... Content-Disposition: form-data; name="field.remotebug"
+  ... 
+  ... 12345
+  ... ------------LLLhDjs6zpGD97MukmFYsQ
+  ... Content-Disposition: form-data; name="FORM_SUBMIT"
+  ... 
+  ... Continue
+  ... ------------LLLhDjs6zpGD97MukmFYsQ--
   ... """)
   HTTP/1.1 303 See Other
   ...
