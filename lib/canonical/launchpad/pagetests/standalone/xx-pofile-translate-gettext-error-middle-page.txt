Check to be sure that when a gettext error occurs in a "middle" form, that's a
form that is not the first or the last one to translate with the sets of
messages for this POFile, we still detect the error and notify to our users.

  >>> browser.addHeader('Authorization', 'Basic carlos@canonical.com:test')
  >>> browser.open(
  ...     'http://launchpad.dev/distros/ubuntu/hoary/+source/evolution/+pots/evolution-2.2/es/+translate?start=10&batch=5')
  >>> browser.url
  'http://launchpad.dev/distros/ubuntu/hoary/+source/evolution/+pots/evolution-2.2/es/+translate?start=10&batch=5'

Submit the form using a wrong format string. The msgid is using '%s' which
means it will be an string, but we are going to use '%i' which means an
integer.

<<<<<<< HEAD
  >>> browser.getControl(name='msgset_142_es_translation_0_new_checkbox').value = True
  >>> browser.getControl(name='msgset_142_es_translation_0_new').value = 'Migrando \xc2\xab%i\xc2\xbb'
=======
  >>> browser.getControl(name='msgset_142_es_translation_0').value = 'Migrando \xc2\xab%i\xc2\xbb'

XXX CarlosPerelloMarin 2006-05-30: We need to reset the value of this field
due bug #47511. msgset_143_es_translation_0 is a textarea and the extra new
line that is added breaks rosetta because the field will mix different new
line styles, '\n' and '\r\n', and Rosetta will detect it and complain with a
BrokenTextError exception.

  >>> broken_translation = browser.getControl(name='msgset_143_es_translation_0')
  >>> broken_translation.value = broken_translation.value[1:]
>>>>>>> 01d7cfa8
  >>> browser.getControl(name='submit_translations').click()

We remain at the same page:

  >>> print browser.contents
  <!DOCTYPE...
  ...<strong>15</strong> of 22 results...

And the error is noted in the page.

  >>> 'Error in Translation:' in browser.contents
  True<|MERGE_RESOLUTION|>--- conflicted
+++ resolved
@@ -12,21 +12,9 @@
 means it will be an string, but we are going to use '%i' which means an
 integer.
 
-<<<<<<< HEAD
   >>> browser.getControl(name='msgset_142_es_translation_0_new_checkbox').value = True
   >>> browser.getControl(name='msgset_142_es_translation_0_new').value = 'Migrando \xc2\xab%i\xc2\xbb'
-=======
-  >>> browser.getControl(name='msgset_142_es_translation_0').value = 'Migrando \xc2\xab%i\xc2\xbb'
 
-XXX CarlosPerelloMarin 2006-05-30: We need to reset the value of this field
-due bug #47511. msgset_143_es_translation_0 is a textarea and the extra new
-line that is added breaks rosetta because the field will mix different new
-line styles, '\n' and '\r\n', and Rosetta will detect it and complain with a
-BrokenTextError exception.
-
-  >>> broken_translation = browser.getControl(name='msgset_143_es_translation_0')
-  >>> broken_translation.value = broken_translation.value[1:]
->>>>>>> 01d7cfa8
   >>> browser.getControl(name='submit_translations').click()
 
 We remain at the same page:
