--- conflicted
+++ resolved
@@ -131,9 +131,6 @@
     >>> print whichdb(anon_browser)
     MASTER
     >>> dbpolicy._test_lag = None
-<<<<<<< HEAD
-    
-=======
 
 
 A 404 error page is shown when code raises a LookupError. If a slave
@@ -166,7 +163,6 @@
     >>> anon_browser.open('http://launchpad.dev/+whichdb')
     >>> print whichdb(anon_browser)
     SLAVE
->>>>>>> 04dfed0a
 
 Reset our config to avoid affecting other tests.
 
