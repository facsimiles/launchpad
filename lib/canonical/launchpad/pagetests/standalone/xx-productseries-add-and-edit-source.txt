Open the "Upstream Source Import" page for a series.

  >>> print http(r"""
  ... GET /products/firefox/+series/milestones/+source HTTP/1.1
  ... Authorization: Basic Zm9vLmJhckBjYW5vbmljYWwuY29tOnRlc3Q=
  ... """)
  HTTP/1.1 200 Ok
  ...
  Content-Type: text/html;charset=utf-8
  ...
  ...<h1>Upstream source import</h1>...
  ...

Add CVS source import details, but no Source Package.

  >>> print http(r"""
  ... POST /products/firefox/+series/milestones/+source HTTP/1.1
  ... Accept-Language: en-us,en;q=0.5
  ... Content-Type: application/x-www-form-urlencoded
  ... Authorization: Basic Zm9vLmJhckBjYW5vbmljYWwuY29tOnRlc3Q=
  ...
  ... ubuntupkg=&rcstype=cvs&cvsroot=%3Apserver%3Aanonymous%40cvs-mirror.mozilla.org%3A%2Fcvsroot&cvsmodule=mozilla&cvsbranch=main&edit_productseries_source=Update+RCS+Details""")
  HTTP/1.1 303 See Other 
  ...
  Location: http://localhost:9000/products/firefox/+series/milestones...
  ...

We check if the info we just entered on the form is displayed correctly

  >>> print http(r"""
  ... GET /products/firefox/+series/milestones/ HTTP/1.1
  ... Authorization: Basic Zm9vLmJhckBjYW5vbmljYWwuY29tOnRlc3Q=
  ... """)
  HTTP/1.1 200 Ok
  ...
  ...<td>CVS root:</td>...
  ...<td>:pserver:anonymous@cvs-mirror.mozilla.org:/cvsroot</td>...
  ...

Now add a Source Package name, but try a non-existent one.

  >>> print http(r"""
  ... POST /products/firefox/+series/milestones/+source HTTP/1.1
  ... Content-Type: application/x-www-form-urlencoded
  ... Authorization: Basic Zm9vLmJhckBjYW5vbmljYWwuY29tOnRlc3Q=
  ... 
  ... ubuntupkg=moz&rcstype=cvs&cvsroot=%3Apserver%3Aanonymous%40cvs-mirror.mozilla.org%3A%2Fcvsroot&cvsmodule=mozilla&cvsbranch=main&edit_productseries_source=Update+RCS+Details""")
  HTTP/1.1 200 Ok
  ...
<<<<<<< HEAD
  ...<h1>Upstream source import</h1>...
  ...
  ...<p class="portalMessage">Invalid source package name moz</p>...
=======
  ...Invalid source package name moz...
>>>>>>> f140ffa9
  ...

Now put in a valid Source Package Name.

  >>> print http(r"""
  ... POST /products/firefox/+series/milestones/+source HTTP/1.1
  ... Accept-Language: en-us,en;q=0.5
  ... Content-Length: 192
  ... Content-Type: application/x-www-form-urlencoded
  ... Authorization: Basic Zm9vLmJhckBjYW5vbmljYWwuY29tOnRlc3Q=
  ... Referer: http://localhost:9000/products/firefox/+series/milestones/+source
  ... 
  ... ubuntupkg=mozilla-firefox&rcstype=cvs&cvsroot=%3Apserver%3Aanonymous%40cvs-mirror.mozilla.org%3A%2Fcvsroot&cvsmodule=mozilla&cvsbranch=main&edit_productseries_source=Update+RCS+Details""")
  HTTP/1.1 303 See Other
  ...
  Location: http://localhost:9000/products/firefox/+series/milestones
  ...

Test if we can add the FTP Details

  >>> print http(r"""
  ... POST /products/alsa-utils/+series/main/+source HTTP/1.1
  ... Authorization: Basic dGVzdEBjYW5vbmljYWwuY29tOnRlc3Q=
  ... Content-Type: application/x-www-form-urlencoded
  ... 
  ... ubuntupkg=&rcstype=cvs&cvsroot=%3Apserver%3Aanonymous%40anoncvs.gnome.org%3A%2Fcvs%2Falsa&cvsmodule=alsa-utils&cvsbranch=alsa&releaseroot=ftp%3A%2F%2Fwww.mozilla.org%2Fpub%2Falsa&releasefileglob=alsa.*.src.tgz&edit_productseries_source=Update+RCS+Details""")
  HTTP/1.1 303 See Other
  ...
  Location: http://localhost:9000/products/alsa-utils/+series/main...
  ...

And we test if we can edit again changing the RCS

  >>> print http(r"""
  ... POST /products/alsa-utils/+series/main/+source HTTP/1.1
  ... Authorization: Basic dGVzdEBjYW5vbmljYWwuY29tOnRlc3Q=
  ... Content-Type: application/x-www-form-urlencoded
  ... 
  ... ubuntupkg=alsa-utils&rcstype=svn&svnrepository=svn%3A%2F%2Falsa.com&releaseroot=ftp%3A%2F%2Fwww.mozilla.org%2Fpub%2Falsa&releasefileglob=alsa.*.src.tgz&edit_productseries_source=Update+RCS+Details""")
  HTTP/1.1 303 See Other
  ...
  Location: http://localhost:9000/products/alsa-utils/+series/main
  ...

Test if the RCS details validator is working properly by adding the same
svnrepository to another ProductSeries

  >>> print http(r"""
  ... POST /products/firefox/+series/1.0/+source HTTP/1.1
  ... Authorization: Basic dGVzdEBjYW5vbmljYWwuY29tOnRlc3Q=
  ... Content-Type: application/x-www-form-urlencoded
  ... 
  ... ubuntupkg=mozilla&rcstype=svn&svnrepository=svn%3A%2F%2Falsa.com&releaseroot=ftp%3A%2F%2Fwww.mozilla.org%2Fpub%2Falsa&releasefileglob=alsa.*.src.tgz&edit_productseries_source=Update+RCS+Details""")
  HTTP/1.1 200 Ok
  ...
  ...SVN repository details already in use by another product...
  ...<|MERGE_RESOLUTION|>--- conflicted
+++ resolved
@@ -47,13 +47,7 @@
   ... ubuntupkg=moz&rcstype=cvs&cvsroot=%3Apserver%3Aanonymous%40cvs-mirror.mozilla.org%3A%2Fcvsroot&cvsmodule=mozilla&cvsbranch=main&edit_productseries_source=Update+RCS+Details""")
   HTTP/1.1 200 Ok
   ...
-<<<<<<< HEAD
-  ...<h1>Upstream source import</h1>...
-  ...
-  ...<p class="portalMessage">Invalid source package name moz</p>...
-=======
   ...Invalid source package name moz...
->>>>>>> f140ffa9
   ...
 
 Now put in a valid Source Package Name.
