The bug index is the main page of a bug report. It contains all sorts of
interesting things related to fixing a problem: the bug description,
comments, external references, details of places in which this bug needs
to be fixed, and so forth.

<<<<<<< HEAD
  >>> print http(r"""
  ... GET /debian/+source/mozilla-firefox/+bug/2 HTTP/1.1
  ... """)
  HTTP/1.1 200 Ok
  ...Blackhole Trash folder...
=======
  >>> anon_browser.open(
  ...     "http://launchpad.dev/distros/debian/+source/mozilla-firefox/+bug/2")
  >>> anon_browser.title
  '...Blackhole Trash folder...'
>>>>>>> f88e890f

If you are logged in, each "Affects" row contains a form for editing the
status in that context. The forms are hidden initially using CSS.

<<<<<<< HEAD
  >>> print http(r"""
  ... GET /debian/+source/mozilla-firefox/+bug/2 HTTP/1.1
  ... Authorization: Basic Zm9vLmJhckBjYW5vbmljYWwuY29tOnRlc3Q=
  ... """)
  HTTP/1.1 200 Ok
  ...Blackhole Trash folder...
=======
  >>> user_browser.open(
  ...     "http://launchpad.dev/distros/debian/+source/mozilla-firefox/+bug/2")
  >>> print user_browser.contents
  <!DOCTYPE...
>>>>>>> f88e890f
  ...
  ...ubuntu (upstream)...
  ...Save Changes...
  ...
  ...Ubuntu...
  ...Save Changes...
  ...
  ...mozilla-firefox (Debian)...
  ...Save Changes...
  ...
  ...Woody...
  ...Save Changes...<|MERGE_RESOLUTION|>--- conflicted
+++ resolved
@@ -3,35 +3,18 @@
 comments, external references, details of places in which this bug needs
 to be fixed, and so forth.
 
-<<<<<<< HEAD
-  >>> print http(r"""
-  ... GET /debian/+source/mozilla-firefox/+bug/2 HTTP/1.1
-  ... """)
-  HTTP/1.1 200 Ok
-  ...Blackhole Trash folder...
-=======
   >>> anon_browser.open(
-  ...     "http://launchpad.dev/distros/debian/+source/mozilla-firefox/+bug/2")
+  ...     "http://launchpad.dev/debian/+source/mozilla-firefox/+bug/2")
   >>> anon_browser.title
   '...Blackhole Trash folder...'
->>>>>>> f88e890f
 
 If you are logged in, each "Affects" row contains a form for editing the
 status in that context. The forms are hidden initially using CSS.
 
-<<<<<<< HEAD
-  >>> print http(r"""
-  ... GET /debian/+source/mozilla-firefox/+bug/2 HTTP/1.1
-  ... Authorization: Basic Zm9vLmJhckBjYW5vbmljYWwuY29tOnRlc3Q=
-  ... """)
-  HTTP/1.1 200 Ok
-  ...Blackhole Trash folder...
-=======
   >>> user_browser.open(
-  ...     "http://launchpad.dev/distros/debian/+source/mozilla-firefox/+bug/2")
+  ...     "http://launchpad.dev/debian/+source/mozilla-firefox/+bug/2")
   >>> print user_browser.contents
   <!DOCTYPE...
->>>>>>> f88e890f
   ...
   ...ubuntu (upstream)...
   ...Save Changes...
