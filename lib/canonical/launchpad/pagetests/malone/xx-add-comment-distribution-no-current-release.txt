--- conflicted
+++ resolved
@@ -9,11 +9,7 @@
     >>> user_browser.getControl('Further information').value = 'A test bug.'
     >>> user_browser.getControl('Submit Bug Report').click()
     >>> user_browser.url
-<<<<<<< HEAD
-    'http://launchpad.dev/gentoo/+bug/13'
-=======
     'http://bugs.launchpad.dev/gentoo/+bug/13'
->>>>>>> 74a66078
 
     >>> user_browser.getControl(name='field.comment').value = 'A new comment.'
     >>> user_browser.getControl('Save Changes', index=-1).click()
