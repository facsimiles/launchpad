= Product Set Page =

Under "/projects" there are several pages for various administration tasks.

The pages are "+review-licenses", "+new", and "+all".

A logged in, unprivileged person cannot see the "+review-licenses" page.

    >>> user_browser.open('http://launchpad.dev/projects/+review-licenses')
    Traceback (most recent call last):
      ...
    Unauthorized:...

However, the unprivileged user can see "+all" and "+new".

    >>> user_browser.open('http://launchpad.dev/projects/+all')
    >>> user_browser.title
    'Upstream projects registered in Launchpad'

    >>> user_browser.open('http://launchpad.dev/projects/+new')
    >>> user_browser.title
    'Register a project in Launchpad'

The Commercial Admins may successfully access the +review-licenses page.

    >>> commercial_browser = setupBrowser(
    ...     auth='Basic commercial-member@canonical.com:test')
    >>> commercial_browser.open(
    ...     'http://launchpad.dev/projects/+review-licenses')
    >>> commercial_browser.title
    'Review licenses of projects'

The default form values will search for active projects that have not
been reviewed and that have an Other/Open-Source or Other/Proprietary
license.

    >>> commercial_browser.getControl(name='field.active').value
    ['True']
    >>> commercial_browser.getControl(name='field.license_reviewed').value
    ['False']
    >>> commercial_browser.getControl(name='field.licenses').value
    ['OTHER_PROPRIETARY', 'OTHER_OPEN_SOURCE']

If there are no products with Other/Open-Source or Other/Proprietary
licenses, a warning message will be displayed.

    >>> find_tags_by_class(commercial_browser.contents, 'warning message')
    [<div...No items found with these search options...

If enough projects are found, the results are paginated. A link
is provided for each product pointint to its +review-license page.

    >>> commercial_browser.getControl(name='field.licenses').value = []
    >>> commercial_browser.getControl(
    ...     name='field.license_info_is_empty').value = ['Empty']
    >>> commercial_browser.getControl(name='field.created_before').value = (
    ...     '2007-01-01')
    >>> commercial_browser.getControl(name='search').click()
    >>> pagination = find_tags_by_class(commercial_browser.contents,
    ...                                 'batch-navigation-index')
    >>> text_in_elements = pagination[0].findAll(text=True)
    >>> print ' '.join(text.strip() for text in text_in_elements)
    1 ... 10 of 14 results
    >>> table = find_tag_by_id(commercial_browser.contents, 'product-listing')
    >>> for tr in table.findAll('tr'):
    ...     td_list = tr.findAll('td')
    ...     print td_list[5].a
    <a href="/arch-mirrors/+review-license">Review</a>
    <a href="/bazaar/+review-license">Review</a>
    <a href="/evolution/+review-license">Review</a>
    <a href="/gnome-terminal/+review-license">Review</a>
    <a href="/applets/+review-license">Review</a>
    <a href="/launchpad/+review-license">Review</a>
    <a href="/firefox/+review-license">Review</a>
    <a href="/thunderbird/+review-license">Review</a>
    <a href="/netapplet/+review-license">Review</a>
    <a href="/landscape/+review-license">Review</a>
    >>> commercial_browser.getLink('Next').click()
    >>> print commercial_browser.url
    http://launchpad.dev/projects/+review-licenses?field...&start=10

Now, we can click on the Review link, which will take us to the
$project/+review-license page. Then clicking on the Change button
will take us back to the page we came from.

    >>> review_link = commercial_browser.getLink(
    ...     url='/tomcat/+review-license')
    >>> review_link.text
    'Review'
    >>> review_link.click()
    >>> print commercial_browser.url
    http://launchpad.dev/tomcat/+review-license
    >>> commercial_browser.getControl(name='field.actions.change').click()
    >>> print commercial_browser.url
    http://launchpad.dev/projects/+review-licenses?field...&start=10


= Project list shows license status =

The project list will show (Proprietary) next to projects with a
proprietary license and show (Unreviewed) next to projects without
any license or with an unreviewed Other/OpenSource license.

First, add a product with a proprietary license.

    >>> user_browser.open('http://launchpad.dev/products/+new')
    >>> user_browser.getControl('Name', index=0).value = 'proprietary'
    >>> user_browser.getControl('Display Name').value = 'Proprietary Product'
    >>> user_browser.getControl('Title').value = 'title'
    >>> user_browser.getControl('Summary').value = 'summary'
    >>> user_browser.getControl(name='field.description').value = 'description'
    >>> user_browser.getControl(name='field.licenses').value = [
    ...     'OTHER_PROPRIETARY']
    >>> user_browser.getControl(name='field.license_info').value = 'foo'
    >>> user_browser.getControl('Add').click()
    >>> print user_browser.url
    http://launchpad.dev/proprietary

    >>> user_browser.open('http://launchpad.dev/projects/+all')
    >>> div = find_tag_by_id(user_browser.contents, 'product-listing')
    >>> for subdiv in div.next.findNextSiblings('div'):
<<<<<<< HEAD
    ...     print ' '.join(text.strip()
    ...                    for text in subdiv.findAllNext(text=True)[:4])
    &nbsp;Proprietary Product  (Proprietary)
    &nbsp;Derby
    &nbsp;Redfish  (Unreviewed)
    &nbsp;Bazaar  (Unreviewed)
    &nbsp;Jokosher  (Unreviewed)
=======
    ...     pillar = subdiv.find()
    ...     print ''.join(pillar.findAll(text=True))
    ...     print '     ', pillar.get('title')
    &nbsp;Proprietary Product (Proprietary)
          This project&lsquo;s license is proprietary.
    &nbsp;Derby
          None
    &nbsp;Redfish (Unreviewed)
          This project&lsquo;s license has not been reviewed.
    &nbsp;Bazaar (Unreviewed)
          This project&lsquo;s license has not been reviewed.
    &nbsp;Jokosher (Unreviewed)
          This project&lsquo;s license has not been reviewed.
>>>>>>> 6edfa9a8
<|MERGE_RESOLUTION|>--- conflicted
+++ resolved
@@ -119,15 +119,6 @@
     >>> user_browser.open('http://launchpad.dev/projects/+all')
     >>> div = find_tag_by_id(user_browser.contents, 'product-listing')
     >>> for subdiv in div.next.findNextSiblings('div'):
-<<<<<<< HEAD
-    ...     print ' '.join(text.strip()
-    ...                    for text in subdiv.findAllNext(text=True)[:4])
-    &nbsp;Proprietary Product  (Proprietary)
-    &nbsp;Derby
-    &nbsp;Redfish  (Unreviewed)
-    &nbsp;Bazaar  (Unreviewed)
-    &nbsp;Jokosher  (Unreviewed)
-=======
     ...     pillar = subdiv.find()
     ...     print ''.join(pillar.findAll(text=True))
     ...     print '     ', pillar.get('title')
@@ -140,5 +131,4 @@
     &nbsp;Bazaar (Unreviewed)
           This project&lsquo;s license has not been reviewed.
     &nbsp;Jokosher (Unreviewed)
-          This project&lsquo;s license has not been reviewed.
->>>>>>> 6edfa9a8
+          This project&lsquo;s license has not been reviewed.