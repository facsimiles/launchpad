= Ubuntu PPAs =

The Ubuntu Linux page contains a link to get to the Personal Package Archives.

    >>> anon_browser.open("http://launchpad.dev/ubuntu")
    >>> anon_browser.getLink("Personal Package Archives").click()
    >>> anon_browser.title
    'Ubuntu Linux Personal Package Archives'


== Distribution PPA main page ==

Along with the search form this page also presents statistics about
the context PPAs (registered, active, number of sources and binaries
published) and a list of context series and corresponding architectures
supported for PPA.

    >>> print extract_text(
    ...    find_tag_by_id(anon_browser.contents, 'ppa_supported_archs'))
    PPA supported series
    5.04
    "Hoary"
    - development
    i386
    (official)
    4.10
    "Warty"
    - current
    i386
    (official)

The sample data contains three PPAs.  Only Celso's and Mark's have
packages (are active). Altogether there 4 sources and 4 binaries
published across all ubuntu PPAs.

    >>> print extract_text(
    ...    find_tag_by_id(anon_browser.contents, 'ppa_statistics'))
    Statistics
    3 registered
    2 active
    4 published sources
    4 published binaries


== Searching PPAs ==

The search results are presented as a table with the columns Owner,
Description, Sources and Binaries, the latter two being a count.

The default search shows only active (those with, at least one,
PENDING or PUBLISHED source record) PPAs.

    >>> anon_browser.getControl("Search").click()
    >>> for ppa_row in find_tags_by_class(
    ...     anon_browser.contents, 'ppa_batch_row'):
    ...     print extract_text(ppa_row)
    Celso Providelo
    packages to help my friends.
    3
    3
    Mark Shuttleworth
    packages to help the humanity (you know, ubuntu)
    1
    1

We have a checkbox to allow inactive PPA results.

    >>> anon_browser.getControl(name="show_inactive").value = True
    >>> anon_browser.getControl("Search").click()

    >>> for ppa_row in find_tags_by_class(anon_browser.contents, 'ppa_batch_row'):
    ...    print extract_text(ppa_row)
    Celso Providelo
    packages to help my friends.
    3
    3
    No Privileges Person
    I am not allowed to say, I have no privs.
    0
    0
    Mark Shuttleworth
    packages to help the humanity (you know, ubuntu)
    1
    1

This checkbox value is propagated to subsequent searches:

    >>> anon_browser.getControl(name="show_inactive").value
    True

No data matches the non-existent search string "bustmybuffers".

    >>> field = anon_browser.getControl("PPAs containing:")
    >>> field.value = 'bustmybuffers'
    >>> anon_browser.getControl("Search").click()
    >>> len(find_tags_by_class(anon_browser.contents, 'ppa_batch_row'))
    0

We have to update the archive caches, in order to be able to search
them properly, see doc/package-archive.txt.

    >>> from zope.component import getUtility

    >>> from canonical.database.sqlbase import flush_database_updates
    >>> from canonical.launchpad.interfaces import IDistributionSet
    >>> from canonical.launchpad.ftests import ANONYMOUS, login, logout

    >>> login(ANONYMOUS)
    >>> ubuntu = getUtility(IDistributionSet).getByName('ubuntu')
    >>> for archive in ubuntu.getAllPPAs():
    ...     archive.updateArchiveCache()
    >>> logout()
    >>> flush_database_updates()

In the three sample data PPAs, only one matches the search string "Celso".

    >>> field = anon_browser.getControl("PPAs containing:")
    >>> field.value = 'Celso'
    >>> anon_browser.getControl("Search").click()
    >>> len(find_tags_by_class(anon_browser.contents, 'ppa_batch_row'))
    1


== Owner's PPA pages ==

Let's start by adding an extra package to Celso's archive:

    >>> import transaction
    >>> from canonical.launchpad.ftests.ppa import publishToPPA
    >>> login(ANONYMOUS)
    >>> publishToPPA("cprov", "warty", "commercialpackage", "1.0-1")
    >>> logout()
    >>> transaction.commit()
    >>> flush_database_updates()

And now on to the page itself. In the table rows, the "Owner" is a
clickable link to his PPA page:

    >>> anon_browser.getLink("Celso Providelo").click()
    >>> anon_browser.title
    'PPA for Celso Providelo'

The PPA page "Actions" portlet list all the related pages, only
'View build records' and 'View PPA' is allowed for unprivileged
access.

    >>> print extract_text(
    ...    find_portlet(anon_browser.contents, 'Actions'))
    Actions
    View PPA
    Administer archive (disabled)
    Change details (disabled)
    View build records
    Delete packages (disabled)
    Edit dependencies (disabled)

The PPA page contains a portlet listing all series and architectures
which supports PPA building in ubuntu.

    >>> print extract_text(
    ...    find_portlet(anon_browser.contents, 'PPA supported series'))
    PPA supported series
    5.04
    "Hoary"
    - development
    i386
    (official)
    4.10
    "Warty"
    - current
    i386
    (official)


Let's see his sources.list entries:

    >>> results = find_tag_by_id(anon_browser.contents, 'sources-list-entries')
    >>> text = extract_text(results)
    >>> print text
    deb http://ppa.launchpad.dev/cprov/ubuntu breezy-autotest main
    deb-src http://ppa.launchpad.dev/cprov/ubuntu breezy-autotest main

and the select control that lets you update them:

    >>> print find_tag_by_id(anon_browser.contents, 'series-widget-div')
    <div id="series-widget-div">
    ...
        <select id="field.series" name="field.series" size="1" onchange="updateSeries(this);">
            <option value="breezy-autotest">Breezy Badger Autotest</option>
            <option value="warty">The Warty Warthog Release</option>
        </select>
    ...

The page also shows some stats about Celso's PPA (number of sources. binaries
and estimated size).

    >>> results = find_tag_by_id(anon_browser.contents, 'package_counters')
    >>> text = extract_text(results)
    >>> print text
    3 source packages
    (9.5 MiB)
    3 binary packages
    (3 bytes)
    Estimated archive size:
    9.5 MiB

The sample data has two packages belonging to Celso. Two table rows
will be presented to user containing:

 * SourcePackageRelease title (<source_name> - <source-version>),
 * Date Published,
 * target DistroSeries,
 * original Section

The headings:

    >>> print find_tag_by_id(anon_browser.contents, 'packages_list')
    <table class="listing" id="packages_list">
    <thead>
    <tr class="ppa_package_row">
    <th colspan="2">Source</th>
    <th>Published</th>
    <th>Status</th>
    <th>Series</th>
    <th>Section</th>
    <th>Built</th>
    </tr>
    </thead>
    ...

The data:

    >>> def print_ppa_package_rows(contents):
    ...     for ppa_row in find_tags_by_class(contents, 'ppa_package_row'):
    ...         print extract_text(ppa_row)

<<<<<<< HEAD
    >>> print_ppa_package_rows(anon_browser.contents)
    Source                    Published   Status     Series           Section
    cdrkit - 1.0              2007-07-09  Published  Breezy-autotest  Editors
    commercialpackage - 1.0-1             Pending    Warty            Devel
    iceweasel - 1.0           2007-07-09  Published  Warty            Editors
    pmount - 0.1-1            2007-07-09  Published  Warty            Editors
=======
    >>> print_ppa_package_rows(browser.contents)
    Source              Published   Status     Series      Section  Built
    cdrkit - 1.0        2007-07-09  Published  Breezy-a... Editors  i386
    comm... - 1.0-1                 Pending    Warty       Devel
    iceweasel - 1.0     2007-07-09  Published  Warty       Editors
    pmount - 0.1-1      2007-07-09  Published  Warty       Editors
>>>>>>> f0a7c90a

Note that the changesfile link is not presented for anonymous access
neither for PPA owners.

It will only presented for users with admin permissions in the PPA in
question, i.e, launchpad-admins members. We have to restrict public
changesfile access (including PPA owner or team administrators) in
order to prevent 'replay attacks', as described in bug #159304.

The changesfile link is not presented when accessed by 'cprov' user,
the PPA owner.

    >>> cprov_browser = setupBrowser(
    ...     auth='Basic celso.providelo@canonical.com:cprov')
    >>> cprov_browser.open("http://launchpad.dev/~cprov/+archive")
    >>> print_ppa_package_rows(cprov_browser.contents)
    Source                    Published   Status     Series   Section  Built
    ...
    commercialpackage - 1.0-1             Pending    Warty    Devel
    ...

It's only presented when the cprov's PPA page is accessed by a
LP-admins user.

    >>> admin_browser.open("http://launchpad.dev/~cprov/+archive")
    >>> print_ppa_package_rows(admin_browser.contents)
    Source                         Published   Status  Series Section  Built
    ...
    comm... - 1.0-1  (changesfile)             Pending Warty  Devel
    ...

Each data row is expandable to contain some sections containing:

 * Publishing details
 * The source package's changelog
 * Any built packages and their description
 * The list of files for this package

    >>> iceweasel_data = find_tag_by_id(anon_browser.contents, 'pub28')
    >>> print extract_text(iceweasel_data)
    Publishing details
      Published on 2007-07-09
    Changelog
    Builds
      i386
    Built Packages
      mozilla-firefox ff from iceweasel
    Files
      firefox-0.9.2.orig.tar.gz (9.5 MiB)
      iceweasel-1.0.dsc (123 bytes)
      mozilla-firefox_0.9_i386.deb (3 bytes)


== Searching an archive ==

We can search a PPA for a particular package.  A non-existent package shows
no results.

    >>> field = anon_browser.getControl(name='field.name_filter')
    >>> field.value = 'nonexistentpackage'
    >>> anon_browser.getControl("Search").click()
    >>> len(find_tags_by_class(anon_browser.contents, 'ppa_package_row'))
    0

Searching for the package iceweasel shows that Celso is providing this.

    >>> field = anon_browser.getControl(name='field.name_filter')
    >>> field.value = 'iceweasel'
    >>> anon_browser.getControl("Search").click()
    >>> len(find_tags_by_class(anon_browser.contents, 'ppa_package_row'))
    2

In order to have a wider coverage in search status filter we will
modify some publication in Celso's PPA to SUPERSEDED and DELETED
states.

    >>> from canonical.launchpad.interfaces import (
    ...     IPersonSet, PackagePublishingStatus)
    >>> from zope.component import getUtility
    >>> login('foo.bar@canonical.com')
    >>> cprov = getUtility(IPersonSet).getByName('cprov')
    >>> iceweasel_pub = cprov.archive.getPublishedSources(name='iceweasel')[0]
    >>> iceweasel_pub.secure_record.status = PackagePublishingStatus.SUPERSEDED
    >>> pmount_pub = cprov.archive.getPublishedSources(name='pmount')[0]
    >>> pmount_pub.secure_record.status = PackagePublishingStatus.DELETED
    >>> pmount_pub.secure_record.removed_by = cprov
    >>> pmount_pub.secure_record.removal_comment = 'nhack !'
    >>> logout()
    >>> transaction.commit()
    >>> flush_database_updates()

The default status filter is 'published', which means that, by
default, PPA pages will only present PUBLISHED or PENDING packages.

    >>> field = anon_browser.getControl(name='field.name_filter')
    >>> field.value = ''
    >>> anon_browser.getControl("Search").click()
    >>> for ppa_row in find_tags_by_class(anon_browser.contents, 'ppa_package_row'):
    ...    print extract_text(ppa_row)
    Source          Published   Status     Series           Section  Built
    cdrkit - 1.0    2007-07-09  Published  Breezy-autotest  Editors  i386
    comm... - 1.0-1             Pending    Warty            Devel

Use can explicitly select 'published' filter and will get the same result.

    >>> anon_browser.getControl(name='field.status_filter').value = ['published']
    >>> anon_browser.getControl("Search").click()
    >>> for ppa_row in find_tags_by_class(anon_browser.contents, 'ppa_package_row'):
    ...    print extract_text(ppa_row)
    Source          Published   Status     Series           Section  Built
    cdrkit - 1.0    2007-07-09  Published  Breezy-autotest  Editors  i386
    comm... - 1.0-1             Pending    Warty            Devel

When needed the users can select the 'superseded' filter and the
result will only contain packages SUPERSEDED or DELETED.

    >>> anon_browser.getControl(name='field.status_filter').value = ['superseded']
    >>> anon_browser.getControl("Search").click()
    >>> for ppa_row in find_tags_by_class(anon_browser.contents, 'ppa_package_row'):
    ...    print extract_text(ppa_row)
    Source            Published    Status        Series   Section  Built
    iceweasel - 1.0   2007-07-09   Superseded    Warty    Editors
    pmount - 0.1-1    2007-07-09   Deleted       Warty    Editors

The 'Any Status' filter is also available, so the user can search over
any package ever published in the context PPA.

    >>> anon_browser.getControl(name='field.status_filter').value = ['any']
    >>> anon_browser.getControl("Search").click()
    >>> for ppa_row in find_tags_by_class(anon_browser.contents, 'ppa_package_row'):
    ...    print extract_text(ppa_row)
    Source             Published    Status     Series      Section  Built
    cdrkit - 1.0       2007-07-09   Published  Breezy-a... Editors  i386
    comm... - 1.0-1                 Pending    Warty       Devel
    iceweasel - 1.0    2007-07-09   Superseded Warty       Editors
    pmount - 0.1-1     2007-07-09   Deleted    Warty       Editors


== Empty PPAs ==

An empty PPA lists no packages and uses apt sources lines for the
distribution's current release, as a guess.

    >>> anon_browser.open("http://launchpad.dev/~no-priv/+archive")
    >>> print extract_text(anon_browser.contents)
    PPA for No Privileges Person
    ...
    URL: http://ppa.launchpad.dev/no-priv/ubuntu
    ...
    deb http://ppa.launchpad.dev/no-priv/ubuntu hoary main
    deb-src http://ppa.launchpad.dev/no-priv/ubuntu hoary main
    ...
    This PPA does not contain any packages yet.
    ...


== PPA Builds ==

Each PPA provides a public page where the users can browse build
records by name and/or state. See pagetests/soyuz/23-builds-pages.txt
for more information.

    >>> anon_browser.open("http://launchpad.dev/~cprov/+archive")
    >>> anon_browser.getLink("View build records").click()

The only difference introduced in the PPA builds page is the fact that
it presents NEEDSBUILD records by default, which is the most accessed
status in the PPA workflow.

    >>> print extract_text(find_main_content(anon_browser.contents))
    Builds for PPA for Celso Providelo
    ...
    No 'Needs building' build records.


== Single-publication PPAs ==

Just quickly check if the singular form of this section is handled
properly.

    >>> anon_browser.open("http://launchpad.dev/~sabdfl/+archive")
    >>> anon_browser.title
    'PPA for Mark Shuttleworth'

    >>> results = find_tag_by_id(anon_browser.contents, 'package_counters')
    >>> text = extract_text(results)
    >>> print text
    1 source package
    (9.5 MiB)
    1 binary package
    (0 bytes)
    Estimated archive size:
    9.5 MiB

Mark has sources only published in one archive, so he has no
series-widget-div control to update them:

    >>> print find_tag_by_id(anon_browser.contents, 'series-widget-div')
    None

And the sources.list entries point to the right distribution release:

    >>> results = find_tag_by_id(anon_browser.contents, 'sources-list-entries')
    >>> text = extract_text(results)
    >>> print text
    deb http://ppa.launchpad.dev/sabdfl/ubuntu breezy-autotest main
    deb-src http://ppa.launchpad.dev/sabdfl/ubuntu breezy-autotest main


== Other Distribution PPAs ==

PPAs are targeted to a specific distribution and currently we only
allow Ubuntu PPAs, thus 'ubuntutest' PPAs page should be empty:

    >>> anon_browser.open("http://launchpad.dev/ubuntutest")
    >>> anon_browser.getLink("Personal Package Archives").click()
    >>> anon_browser.title
    'Ubuntu Test Personal Package Archives'

    >>> len(find_tags_by_class(anon_browser.contents, 'ppa_batch_row'))
    0


== Team PPA pages ==

Team PPA pages contain an extra column showing which team member uploaded
the package. First we need to set up a team PPA and publish something to it.

    >>> foo_browser = setupBrowser(auth="Basic foo.bar@canonical.com:test")
    >>> foo_browser.open("http://launchpad.dev/~ubuntu-team/+activate-ppa")
    >>> foo_browser.getControl(name="field.accepted").value = True
    >>> foo_browser.getControl('Activate').click()
    >>> ubuntu_ppa_url = foo_browser.url

Publish mozilla-firefox to ubuntu-team's PPA and ensure that it is signed
by name16 (Foo Bar) who is a member - the signer is presented as the uploader
in the list.

    >>> from canonical.launchpad.ftests.ppa import publishToTeamPPA
    >>> login(ANONYMOUS)
    >>> publishToTeamPPA(team_name="ubuntu-team")
    >>> logout()
    >>> transaction.commit()
    >>> flush_database_updates()

Access ubuntu-team's PPA page:

    >>> foo_browser.open(ubuntu_ppa_url)

The package row headings show an Uploader column:

    >>> print find_tag_by_id(foo_browser.contents, 'packages_list')
    <table class="listing" id="packages_list">
    <thead>
    <tr class="ppa_package_row">
    <th colspan="2">Source</th>
    <th>Uploader</th>
    <th>Published</th>
    <th>Status</th>
    <th>Series</th>
    <th>Section</th>
    <th>Built</th>
    </tr>
    </thead>
    ...

The package row data shows the uploader:

<<<<<<< HEAD
    >>> print_ppa_package_rows(foo_browser.contents)
    Source                 Uploader Published Status   Series  Section
=======
    >>> print_ppa_package_rows(browser.contents)
    Source                 Uploader Published Status   Series  Section  Built
>>>>>>> f0a7c90a
    mozilla-firefox - 0.9  name16             Pending  Hoary   Base

Links from files go to their on-archive locations:

    >>> foo_browser.getLink("orig").url
    'http://.../firefox-0.9.2.orig.tar.gz'

The uploader name is linkified to that user's home page:

    >>> foo_browser.getLink(url="~name16").click()
    >>> foo_browser.url
    'http://launchpad.dev/~name16'


== PPA Built column ==

Each row in the PPA package list contains a special column that
summarises its 'build status'. It contains the following information
for each published source:

 * Completely built: green 'yes' icon only;

 * Build in progress: 'build-building' icon, followed by the
   architecture tags being built linking to the corresponding build
   page

 * Build failures: red 'no' icon, followed by the architecture tags
   which have failed to build linking to the corresponding build page.

Anyone can see the build status for package in Celso's PPA.

    >>> anon_browser.open("http://launchpad.dev/~cprov/+archive")

    >>> def print_built_status(contents):
    ...     rows = find_tags_by_class(contents, 'ppa_package_row')
    ...     headers = rows[0].findAll('th')
    ...     print extract_text(headers[0]), extract_text(headers[-1])
    ...     for row in rows[1:]:
    ...         columns = row.findAll('td')
    ...         name = extract_text(columns[0])
    ...         built_icon = columns[-1].img['src']
    ...         built_text = columns[-1].a
    ...         if built_text is not None:
    ...             built_text = built_text.renderContents()
    ...         print name, built_icon, built_text

    >>> print_built_status(anon_browser.contents)
    Source                    Built
    cdrkit - 1.0              /@@/no i386
    commercialpackage - 1.0-1 /@@/yes None

As mentioned before anyone can visualise 'at a glance' that there was
a failure while building 'cdrkit' source in Celso's PPA. They can also
easily see that the failure was in the i386 build, and optionally
click in the link to visit the build-record page (to check the dates
of downloading the buildlog).

    >>> anon_browser.getLink('i386').click()

    >>> print anon_browser.title
    Build details for i386 build of cdrkit 1.0 in ubuntu warty RELEASE

This feature is also useful from the PPA owner perspective. When
Celso's visualise there that there was a failure while building
'cdrkit' on i386 he can quickly 'retry' the failure.

    >>> cprov_browser.open("http://launchpad.dev/~cprov/+archive")

    >>> cprov_browser.getLink('i386').click()
    >>> cprov_browser.getLink("Retry build").click()
    >>> cprov_browser.getControl("Retry Build").click()

At this point anyone can also visualise that 'cdrkit' source is being
built in Celso's PPA.

    >>> anon_browser.getLink('View PPA').click()
    >>> print_built_status(anon_browser.contents)
    Source                    Built
    cdrkit - 1.0              /@@/build-building i386
    commercialpackage - 1.0-1 /@@/yes None

Again the architecture tags listed on the 'built' column link to the
corresponding build page.

    >>> anon_browser.getLink('i386').click()
    >>> print anon_browser.title
    Build details for i386 build of cdrkit 1.0 in ubuntu warty RELEASE<|MERGE_RESOLUTION|>--- conflicted
+++ resolved
@@ -234,21 +234,12 @@
     ...     for ppa_row in find_tags_by_class(contents, 'ppa_package_row'):
     ...         print extract_text(ppa_row)
 
-<<<<<<< HEAD
     >>> print_ppa_package_rows(anon_browser.contents)
-    Source                    Published   Status     Series           Section
-    cdrkit - 1.0              2007-07-09  Published  Breezy-autotest  Editors
-    commercialpackage - 1.0-1             Pending    Warty            Devel
-    iceweasel - 1.0           2007-07-09  Published  Warty            Editors
-    pmount - 0.1-1            2007-07-09  Published  Warty            Editors
-=======
-    >>> print_ppa_package_rows(browser.contents)
     Source              Published   Status     Series      Section  Built
     cdrkit - 1.0        2007-07-09  Published  Breezy-a... Editors  i386
     comm... - 1.0-1                 Pending    Warty       Devel
     iceweasel - 1.0     2007-07-09  Published  Warty       Editors
     pmount - 0.1-1      2007-07-09  Published  Warty       Editors
->>>>>>> f0a7c90a
 
 Note that the changesfile link is not presented for anonymous access
 neither for PPA owners.
@@ -517,13 +508,8 @@
 
 The package row data shows the uploader:
 
-<<<<<<< HEAD
     >>> print_ppa_package_rows(foo_browser.contents)
-    Source                 Uploader Published Status   Series  Section
-=======
-    >>> print_ppa_package_rows(browser.contents)
     Source                 Uploader Published Status   Series  Section  Built
->>>>>>> f0a7c90a
     mozilla-firefox - 0.9  name16             Pending  Hoary   Base
 
 Links from files go to their on-archive locations:
