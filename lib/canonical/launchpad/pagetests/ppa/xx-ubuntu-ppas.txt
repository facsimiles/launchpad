= Ubuntu PPAs =

The Ubuntu Linux page contains a link to get to the Personal Package Archives.

    >>> browser.open("http://launchpad.dev/ubuntu")
    >>> browser.getLink("Personal Package Archives").click()
    >>> browser.title
    'Ubuntu Linux Personal Package Archives'

== PPA main page ==

The PPA page contains a search box and a table of known PPAs with columns
Owner, Description, Sources and Binaries, the latter two being a count.

The sample data contains three PPAs.  Only Celso has any packages, with two
sources and one binary.

== Searching PPAs ==

By default only active (those with, at least one, PENDING or PUBLISHED
source record) PPAs are presented.

    >>> for ppa_row in find_tags_by_class(browser.contents, 'ppa_batch_row'):
    ...    print extract_text(ppa_row)
    Celso Providelo
    packages to help my friends.
    3
    3
    Mark Shuttleworth
    packages to help the humanity (you know, ubuntu)
    1
    1

We have a checkbox to allow inactive PPA results.

    >>> browser.getControl(name="show_inactive").value = True
    >>> browser.getControl("Search").click()

    >>> for ppa_row in find_tags_by_class(browser.contents, 'ppa_batch_row'):
    ...    print extract_text(ppa_row)
    Celso Providelo
    packages to help my friends.
    3
    3
    No Privileges Person
    I am not allowed to say, I have no privs.
    0
    0
    Mark Shuttleworth
    packages to help the humanity (you know, ubuntu)
    1
    1

This checkbox value is propagated to subsequent searches:

    >>> browser.getControl(name="show_inactive").value
    True

No data matches the non-existent search string "bustmybuffers".

    >>> field = browser.getControl("PPAs containing:")
    >>> field.value = 'bustmybuffers'
    >>> browser.getControl("Search").click()
    >>> len(find_tags_by_class(browser.contents, 'ppa_batch_row'))
    0

In the three sample data PPAs, only one matches the search string "Celso".

    >>> field = browser.getControl("PPAs containing:")
    >>> field.value = 'Celso'
    >>> browser.getControl("Search").click()
    >>> len(find_tags_by_class(browser.contents, 'ppa_batch_row'))
    1

== Owner's PPA pages ==

In the table rows, the "Owner" is a clickable link to his PPA page.

    >>> browser.getLink("Celso Providelo").click()
    >>> browser.title
    'PPA for Celso Providelo'

The page also shows some stats about Celso's PPA (number of sources. binaries
and estimated size).

    >>> results = find_tag_by_id(browser.contents,'package_counters')
    >>> text = extract_text(results)
    >>> print text
    3 source packages
    (9.5 MiB)
    3 binary packages
    (3 bytes)
    Estimated archive size:
    9.5 MiB

Just quickly check if the singular form of this section is handled
properly.

    >>> anon_browser.open("http://launchpad.dev/~sabdfl/+archive")
    >>> anon_browser.title
    'PPA for Mark Shuttleworth'

    >>> results = find_tag_by_id(anon_browser.contents,'package_counters')
    >>> text = extract_text(results)
    >>> print text
    1 source package
    (9.5 MiB)
    1 binary package
    (0 bytes)
    Estimated archive size:
    9.5 MiB

The sample data has two packages belonging to Celso. Two table rows
will be presented to user containing:

 * SourcePackageRelease title (<source_name> - <source-version>),
 * Date Published,
 * target DistroSeries,
 * original Section

The headings:

    >>> print find_tag_by_id(browser.contents, 'packages_list')
    <table class="listing sortable" id="packages_list">
    <thead>
    <tr>
    <th>Source</th>
    <th>Published</th>
    <th>Status</th>
    <th>Series</th>
    <th>Section</th>
    </tr>
    </thead>
    ...

The data:

    >>> for ppa_row in find_tags_by_class(browser.contents, 'ppa_package_row'):
    ...    print extract_text(ppa_row)
    cdrkit - 1.0
    2007-07-09
    Published
    breezy-autotest
    editors
<<<<<<< HEAD
    dsc
=======
>>>>>>> 5490f19c
    iceweasel - 1.0
    2007-07-09
    Published
    warty
    editors
<<<<<<< HEAD
    orig
    dsc
    i386
    pmount - 0.1-1
=======
    cdrkit - 1.0
>>>>>>> 5490f19c
    2007-07-09
    Published
    warty
    editors
<<<<<<< HEAD

=======
>>>>>>> 5490f19c

== Searching an archive ==

We can search a PPA for a particular package.  A non-existent package shows
no results.

    >>> field = browser.getControl("Package name contains:")
    >>> field.value = 'nonexistentpackage'
    >>> browser.getControl("Search").click()
    >>> len(find_tags_by_class(browser.contents, 'ppa_package_row'))
    0

Searching for the package "iceweasel" show's that Celso is providing this.

    >>> field = browser.getControl("Package name contains:")
    >>> field.value = 'iceweasel'
    >>> browser.getControl("Search").click()
    >>> len(find_tags_by_class(browser.contents, 'ppa_package_row'))
    1


== Other Distribution PPAs ==

PPAs are targeted to a specific distribution and currently we only
allow Ubuntu PPAs, thus 'ubuntutest' PPAs page should be empty:

    >>> browser.open("http://launchpad.dev/ubuntutest")
    >>> browser.getLink("Personal Package Archives").click()
    >>> browser.title
    'Ubuntu Test Personal Package Archives'

    >>> len(find_tags_by_class(browser.contents, 'ppa_batch_row'))
    0

== Team PPA pages ==

Team PPA pages contain an extra column showing which team member uploaded
the package. First we need to set up a team PPA and publish something to it.

    >>> browser = setupBrowser(auth="Basic foo.bar@canonical.com:test")
    >>> browser.open("http://launchpad.dev/~ubuntu-team/+activate-ppa")
    >>> browser.getControl(name="field.accepted").value = True
    >>> browser.getControl('Activate').click()
    >>> ubuntu_ppa_url = browser.url

Publish mozilla-firefox to ubuntu-team's PPA and ensure that it is signed
by name16 (Foo Bar) who is a member - the signer is presented as the uploader
in the list.

    >>> from canonical.launchpad.ftests.ppa import publishToTeamPPA
    >>> from canonical.launchpad.ftests import ANONYMOUS, login, logout
    >>> login(ANONYMOUS)
    >>> publishToTeamPPA(team_name="ubuntu-team")
    >>> logout()
    >>> import transaction
    >>> transaction.commit()
    >>> from canonical.database.sqlbase import flush_database_updates
    >>> flush_database_updates()

Access ubuntu-team's PPA page:

    >>> browser.open(ubuntu_ppa_url)

The package row headings show an Uploader column:

    >>> print find_tag_by_id(browser.contents, 'packages_list')
    <table class="listing sortable" id="packages_list">
    <thead>
    <tr>
    <th>Source</th>
    <th>Uploader</th>
    <th>Published</th>
    <th>Status</th>
    <th>Series</th>
    <th>Section</th>
    </tr>
    </thead>
    ...

The package row data shows the uploader:

    >>> for ppa_row in find_tags_by_class(browser.contents, 'ppa_package_row'):
    ...    print extract_text(ppa_row)
    mozilla-firefox - 0.9
    name16
    Pending
    hoary
    base

Links from files go to their on-archive locations:

    >>> browser.getLink("orig").url
    'http://ppa.launchpad.dev/ubuntu-team/ubuntu/pool/main/m/mozilla-firefox/firefox-0.9.2.orig.tar.gz'

The uploader name is linkified to that user's home page:

    >>> browser.getLink(id="uploader").click()
    >>> browser.url
    'http://launchpad.dev/~name16'
<|MERGE_RESOLUTION|>--- conflicted
+++ resolved
@@ -142,31 +142,17 @@
     Published
     breezy-autotest
     editors
-<<<<<<< HEAD
-    dsc
-=======
->>>>>>> 5490f19c
     iceweasel - 1.0
     2007-07-09
     Published
     warty
     editors
-<<<<<<< HEAD
-    orig
-    dsc
-    i386
     pmount - 0.1-1
-=======
-    cdrkit - 1.0
->>>>>>> 5490f19c
     2007-07-09
     Published
     warty
     editors
-<<<<<<< HEAD
-
-=======
->>>>>>> 5490f19c
+
 
 == Searching an archive ==
 
