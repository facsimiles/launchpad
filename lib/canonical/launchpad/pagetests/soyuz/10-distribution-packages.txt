--- conflicted
+++ resolved
@@ -77,11 +77,7 @@
     >>> field.value = 'commercialpackage'
     >>> browser.getControl("Search").click()
     >>> extract_text(find_main_content(browser.contents))
-<<<<<<< HEAD
-    u'...commercialpackage...source package...'
-=======
     u'...commercialpackage... source package...'
->>>>>>> 42961464
 
 Now try searching for text that we know to be in a change log entry, to
 prove that FTI works on change logs.  The text we're looking for is
