--- conflicted
+++ resolved
@@ -6,79 +6,16 @@
   >>> from urllib2 import HTTPError
   >>> browser = Browser()
 
-  >>> browser.open("http://localhost:9000/+builds/+build/9")
+  >>> browser.open("http://localhost:9000/+builds/+build/17")
   >>> browser.contents
-  '...i386 build of pmount 0.1-1 in ubuntu warty...
+  '...i386 build of pmount 0.1-1 in ubuntu breezy-autotest...
   ...pmount...
   ...0.1-1...
   ...ubuntu...
-  ...warty...
+  ...breezy-autotest...
   ...i386...
   ...Failed to build...
   ...2005-10-01 00:00:00 UTC...
-<<<<<<< HEAD
-  ...2005-10-02 00:00:01 UTC...
-
-Check 'Reset Build' menu link that is protected by Admin permission:
-
-  >>> print http(r"""
-  ... GET /+builds/+build/17 HTTP/1.1
-  ... Authorization: Basic Y2FybG9zQGNhbm9uaWNhbC5jb206dGVzdA==
-  ... """)
-  HTTP/1.1 200 Ok
-  Content-Length: ...
-  ...i386 build of pmount 0.1-1 in ubuntu breezy-autotest...
-  ...Reset Build...
-
-Check protected reset functionality.
-
-First, Non authorized:
-
-  >>> print http(r"""
-  ... GET /+builds/+build/17/+reset HTTP/1.1
-  ... """)
-  HTTP/1.1 303 See Other
-  Content-Length: ...
-  Location: http://localhost:9000/+builds/+build/17/+reset/+login...
-  ...
-
-Admins have access to the page:
-
-  >>> print http(r"""
-  ... GET /+builds/+build/17/+reset HTTP/1.1
-  ... Authorization: Basic Y2FybG9zQGNhbm9uaWNhbC5jb206dGVzdA==
-  ... """)
-  HTTP/1.1 200 Ok
-  Content-Length: ...
-  ...i386 build of pmount 0.1-1 in ubuntu breezy-autotest...
-  ...Reset Build...
-
-Performing "Reset Build"
-
-  >>> print http(r"""
-  ... POST /+builds/+build/17/+reset HTTP/1.1
-  ... Authorization: Basic Y2FybG9zQGNhbm9uaWNhbC5jb206dGVzdA==
-  ... Content-Length: 7
-  ...
-  ... RESET=1""")
-  HTTP/1.1 200 Ok
-  Content-Length: ...
-  ...i386 build of pmount 0.1-1 in ubuntu breezy-autotest...
-  ...Build Record reset...
-
-Build record in question is already reset.
-
-  >>> print http(r"""
-  ... POST /+builds/+build/17/+reset HTTP/1.1
-  ... Authorization: Basic Y2FybG9zQGNhbm9uaWNhbC5jb206dGVzdA==
-  ... Content-Length: 7
-  ...
-  ... RESET=1""")
-  HTTP/1.1 200 Ok
-  Content-Length: ...
-  ...i386 build of pmount 0.1-1 in ubuntu breezy-autotest...
-  ...Build can not be reset...
-=======
   ...2005-10-02 00:00:01 UTC...'
 
 With anonymous access, Reset Build link should not be there
@@ -91,25 +28,25 @@
 
 ...and if we go directly to the page, no dice
 
-  >>> browser.open("http://localhost:9000/+builds/+build/9/+reset")
+  >>> browser.open("http://localhost:9000/+builds/+build/17/+reset")
   >>> browser.url
-  'http://localhost:9000/+builds/+build/9/+reset/+login'
+  'http://localhost:9000/+builds/+build/17/+reset/+login'
 
 Let's log in and the link should appear:
 
   >>> browser = Browser()
   >>> browser.addHeader("Authorization", "Basic foo.bar@canonical.com:test")
-  >>> browser.open("http://localhost:9000/+builds/+build/9")
+  >>> browser.open("http://localhost:9000/+builds/+build/17")
   >>> browser.getLink("Reset Build").click()
   >>> browser.contents
-  '...i386 build of pmount 0.1-1 in ubuntu warty...
+  '...i386 build of pmount 0.1-1 in ubuntu breezy-autotest...
   ...Reset Build...'
 
 We'll also set up a second browser pointing at this page, for later.
 
   >>> browser2 = Browser()
   >>> browser2.addHeader("Authorization", "Basic foo.bar@canonical.com:test")
-  >>> browser2.open("http://localhost:9000/+builds/+build/9")
+  >>> browser2.open("http://localhost:9000/+builds/+build/17")
   >>> browser2.getLink("Reset Build").click()
 
 Performing "Reset Build" with the first browser
@@ -138,45 +75,18 @@
 
   >>> browser2.getControl("Reset Build").click()
   >>> browser2.contents
-  '...i386 build of pmount 0.1-1 in ubuntu warty...
+  '...i386 build of pmount 0.1-1 in ubuntu breezy-autotest...
   ...Build can not be reset...'
->>>>>>> 50c75d0f
 
 Build rescoring feature (fixed bug #44227, we create build records
 when reseting a build, so there is not life-cycle for a pending build
 w/o build record anymore.)
 
-<<<<<<< HEAD
-  >>> print http(r"""
-  ... POST /+builds/+build/17/+rescore HTTP/1.1
-  ... Authorization: Basic Y2FybG9zQGNhbm9uaWNhbC5jb206dGVzdA==
-  ... Content-Length: 19
-  ...
-  ... SCORE=100&RESCORE=1""")
-  HTTP/1.1 200 Ok
-  Content-Length: ...
-  ...Rescore i386 build of pmount 0.1-1 in ubuntu breezy-autotest...
-  ...Build Record rescored to 100...
-
-it also checks input data sanity (bug # 44240):
-
-  >>> print http(r"""
-  ... POST /+builds/+build/17/+rescore HTTP/1.1
-  ... Authorization: Basic Y2FybG9zQGNhbm9uaWNhbC5jb206dGVzdA==
-  ... Content-Length: 19
-  ...
-  ... SCORE=foo&RESCORE=1""")
-  HTTP/1.1 200 Ok
-  Content-Length: ...
-  ...Rescore i386 build of pmount 0.1-1 in ubuntu breezy-autotest...
-  ...priority must be an integer not "foo"...
-
-=======
   >>> browser.getLink("Rescore Build").click()
   >>> browser.getControl(name="SCORE").value = '100'
   >>> browser.getControl("Update").click()
   >>> browser.contents
-  '...Rescore i386 build of pmount 0.1-1 in ubuntu warty...
+  '...Rescore i386 build of pmount 0.1-1 in ubuntu breezy-autotest...
   ...Build Record rescored to 100...'
 
 it also checks input data sanity (bug # 44240):
@@ -184,9 +94,8 @@
   >>> browser.getControl(name="SCORE").value = 'foo'
   >>> browser.getControl("Update").click()
   >>> browser.contents
-  '...Rescore i386 build of pmount 0.1-1 in ubuntu warty...
+  '...Rescore i386 build of pmount 0.1-1 in ubuntu breezy-autotest...
   ...priority must be an integer not "foo"...'
->>>>>>> 50c75d0f
 
 Build record inserted by gina that has an unknown build record.
 
@@ -204,7 +113,9 @@
 method here, as don't know the password.
 
   >>> browser = Browser()
-  >>> browser.addHeader("Authorization", "Basic Y2Vsc28ucHJvdmlkZWxvQGNhbm9uaWNhbC5jb206Y3Byb3Y=")
+  >>> browser.addHeader(
+  ...     "Authorization",
+  ...     "Basic Y2Vsc28ucHJvdmlkZWxvQGNhbm9uaWNhbC5jb206Y3Byb3Y=")
 
   >>> browser.open("http://localhost:9000/+builds/+build/12")
   >>> browser.getLink("Reset Build").click()
@@ -225,7 +136,7 @@
   >>> browser.open("http://localhost:9000/+builds/+new")
 
 Denied admistration of a builder:
-  
+
   >>> try:
   ...     browser.open("http://localhost:9000/+builds/bob/+admin")
   ... except HTTPError, info:
