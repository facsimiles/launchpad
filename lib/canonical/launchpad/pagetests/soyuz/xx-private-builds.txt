--- conflicted
+++ resolved
@@ -356,14 +356,11 @@
 an admin to be able to manipulate the source publishing.
 
     >>> login("foo.bar@canonical.com")
-<<<<<<< HEAD
     >>> from canonical.launchpad.webapp.adapter import (
     ...     StoreSelector, MASTER_FLAVOR)
     >>> StoreSelector.setDefaultFlavor(MASTER_FLAVOR)
-=======
     >>> from canonical.launchpad.interfaces.distribution import (
     ...     IDistributionSet)
->>>>>>> 22dd35c3
     >>> ubuntu = getUtility(IDistributionSet)['ubuntu']
     >>> warty = ubuntu['warty']
     >>> new_pub = private_source_pub.copyTo(
