--- conflicted
+++ resolved
@@ -220,7 +220,6 @@
     5 of 17 results
     ...
 
-<<<<<<< HEAD
 "Frog" is currently building a private build but again the unauthorised user
 cannot see any of the private details.
 
@@ -255,7 +254,7 @@
     ...
     Status BUILDING i386 build of ... RELEASE [cprov] (AUTO)
     ...
-=======
+
 
 == Build farm index page ==
 
@@ -304,5 +303,4 @@
     Builder        Architecture  Owner                    Status
     bob Automatic  386           Launchpad Buildd Admins  Not available
     frog Automatic 386 Virtual   Launchpad Buildd Admins  Not available
-    Generated at ...
->>>>>>> 7b2a157c
+    Generated at ...