--- conflicted
+++ resolved
@@ -13,11 +13,7 @@
     >>> browser.getControl("Submit Bug Report").click()
 
     >>> print browser.url
-<<<<<<< HEAD
-    http://launchpad.dev/firefox/+bug/13
-=======
     http://bugs.launchpad.dev/firefox/+bug/13
->>>>>>> 74a66078
 
 Now sabdfl, because he's the bug reporter, and guadamen, because they
 are the product bug contact are subscribed to this bug:
@@ -57,11 +53,7 @@
     >>> browser.getControl("Submit Bug Report").click()
 
     >>> print browser.url
-<<<<<<< HEAD
-    http://launchpad.dev/firefox/+bug/14
-=======
     http://bugs.launchpad.dev/firefox/+bug/14
->>>>>>> 74a66078
 
     >>> logout()
     >>> login("mark@hbd.com")
