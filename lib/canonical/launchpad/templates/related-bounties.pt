<html
    xmlns="http://www.w3.org/1999/xhtml"
    xml:lang="en"
    lang="en"
    metal:use-macro="context/@@main_template/master"
    i18n:domain="launchpad">

<body>

<tal:x replace="nothing">
<!-- NB maintainer, this page is used to show bounties that are related to
project, products *and* distributions. Make sure that your changes will work
with all of these context objects.-->
</tal:x>

<metal:leftportlets fill-slot="portlets_one">
  <div tal:replace="structure context/@@+portlet-details" />
</metal:leftportlets>

<div metal:fill-slot="main">

<<<<<<< HEAD
  <h1>Related bounties</h1>

  <p class="documentDescription">These are the bounties that are related to
  <span tal:replace="context/displayname">Context</span>. Click on a column
  header to sort by that header.
  </p>
=======
  <h1>Bounties related to <tal:thing replace="context/displayname" /></h1>
>>>>>>> f140ffa9

  <tal:block condition="context/bounties">

    <table width="100%" class="listing sortable" id="bountylist">
      <thead>
        <tr>
          <th>Date Created</th>
          <th>Title</th>
          <th>USD Value<sup>*</sup></th>
          <th>Difficulty</th>
        </tr>
      </thead>
      <tbody>
        <tr tal:repeat="bounty context/bounties">
          <td tal:content="bounty/datecreated/fmt:date">date</td>
          <td><a tal:content="bounty/title/fmt:shorten/45"
                 tal:attributes="href bounty/fmt:url">title</a></td>
          <td tal:content="bounty/usdvalue">usdvalue</td>
          <td tal:content="bounty/difficulty/title">difficulty</td>
        </tr>
      </tbody>
    </table>

    <p><sup>*</sup> A bounty may include contributions in several currencies,
    this is an estimate of the bounty value in US Dollars based on recent
    exchange rates.</p>

    <p>Click on a bounty for further information. You can subscribe to
    a bounty to receive email updates of changes in status of the bounty, or
    to have the bounty show up on your personalised Launchpad overview
    page.</p>

  </tal:block>

  <tal:block condition="not: context/bounties">

    <p>
      No bounties are currently registered for
      <span tal:replace="context/displayname">Mozilla</span>.
    </p>

    <p>
      Know of a bounty that should be listed here?
      <a href="+addbounty">Register it in Launchpad</a>,
      so it&rsquo;s easier for people to find.
    </p>

  </tal:block>

</div>

</body>
</html><|MERGE_RESOLUTION|>--- conflicted
+++ resolved
@@ -19,16 +19,7 @@
 
 <div metal:fill-slot="main">
 
-<<<<<<< HEAD
-  <h1>Related bounties</h1>
-
-  <p class="documentDescription">These are the bounties that are related to
-  <span tal:replace="context/displayname">Context</span>. Click on a column
-  header to sort by that header.
-  </p>
-=======
   <h1>Bounties related to <tal:thing replace="context/displayname" /></h1>
->>>>>>> f140ffa9
 
   <tal:block condition="context/bounties">
 
