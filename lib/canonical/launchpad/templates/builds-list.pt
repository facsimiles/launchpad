--- conflicted
+++ resolved
@@ -1,10 +1,4 @@
-<<<<<<< HEAD
-<div class="builds_list">
-    
-    <h2>Pending build</h2>
-=======
 <div class="builds_list" tal:condition="not: view/setupBuildList">
->>>>>>> f140ffa9
 
      <table>
        <tr>
@@ -14,12 +8,8 @@
 
           <select name="build_state" size="1">
 
-<<<<<<< HEAD
-    <h2>Recently built</h2>
-=======
             <option tal:attributes="selected python: view.state == ''"
                     value="">All</option>
->>>>>>> f140ffa9
 
             <option tal:condition="view/showBuilderInfo"
                     tal:attributes="selected python: view.state == 'pending'"
@@ -34,16 +24,10 @@
             <option tal:attributes="selected python: view.state == 'depwait'"
                     value="depwait">Waiting Dependency</option>
 
-<<<<<<< HEAD
-    <h2>Failed to build</h2>
-
-    <p><span tal:replace="view/number_failed"/> sources failed to build.</p>
-=======
             <option tal:attributes="selected python: view.state == 'chrootwait'"
                     value="chrootwait">Waiting Chroot</option>
 
           </select>
->>>>>>> f140ffa9
 
           <input type="submit" value="Update" />
 
@@ -123,5 +107,4 @@
            replace="structure view/batchnav/@@+navigation-links"
            tal:condition="view/batch"/>
 
-
 </div>