<div class="builds_list" tal:condition="not: view/setupBuildList">
  <tal:batch define="batch view/batchnav/currentBatch">

     <table>
       <tr>
         <th><label>Build state:</label></th>
         <td>
          <form name="build_records_state" action="" method="GET">

          <select name="build_state" size="1">

            <option tal:attributes="selected python: view.state == ''"
                    value="">All</option>

            <option tal:condition="view/showBuilderInfo"
                    tal:attributes="selected python: view.state == 'pending'"
                    value="pending">Pending Build</option>

            <option tal:attributes="selected python: view.state == 'built'"
                    value="built">Successfully Built</option>

            <option tal:attributes="selected python: view.state == 'failed'"
                    value="failed">Failed Build</option>

            <option tal:attributes="selected python: view.state == 'depwait'"
                    value="depwait">Waiting Dependency</option>

            <option tal:attributes="selected python: view.state == 'chrootwait'"
                    value="chrootwait">Waiting Chroot</option>

          </select>

          <input type="submit" value="Update" />

          </form>
         </td>
       </tr>
     </table>

     <tal:navigation
          tal:condition="batch"
          replace="structure view/batchnav/@@+navigation-links" />

  <table class="listing" tal:condition="batch">
    <tbody>
      <tal:batch repeat="build batch">
        <tr>
          <td class="left icon">
            <img tal:attributes="
              alt build/buildstate/name;
              src build/build_icon
            " />
          </td>
          <td>
            <a tal:attributes="href build/fmt:url">
              <span tal:replace="build/title">NAME</span>
            </a>
          </td>
        </tr>
<<<<<<< HEAD
        <tr tal:repeat="build view/batch">
            <td>
              <a tal:attributes="href build/fmt:url">
                 <img alt="[package]" src="/++resource++package-binary" />
                 <span tal:replace="build/title">NAME</span>
              </a>
            </td>
            <td tal:content="build/datecreated/fmt:datetime">REQUESTED</td>

	    <tal:pending condition="not: build/was_built">
            <td colspan="5" align="center">PENDING</td>
            </tal:pending>

            <tal:was_built condition="build/was_built">
            <td tal:content="build/datebuilt/fmt:datetime">BUILT</td>
            <td tal:condition="view/showBuilderInfo">
              <tal:block condition="build/builder">
                <a tal:content="build/builder/title"
                   tal:attributes="href build/builder/fmt:url"
                   title="To show the Builder, click here."/>
              </tal:block>
              <tal:block condition="not:build/builder">
                <img alt="[Unavailable Info]" src="/++resource++stop" />
              </tal:block>
            </td>
            <td>
              <img tal:attributes="alt build/buildstate/name;
                                   src build/build_icon" />
            </td>
            <td>
              <tal:block condition="build/buildlog">
                <a tal:attributes="href build/buildlog/url">
                  <img alt="[Build log]" src="/++resource++info" />
                </a>
              </tal:block>
              <tal:block condition="not:build/buildlog">
                 <img alt="[Unavailable Info]" src="/++resource++stop" />
              </tal:block>
            </td>
            <td>
              <span tal:replace="build/buildduration/fmt:approximateduration"
              >4 minutes</span>
            </td>
            </tal:was_built>
=======
        <tr class="secondary">
          <td></td>
          <td>
            Requested
            <tal:requested
              content="build/datecreated/fmt:datetime"
            />
            in pocket <tal:buildpocket
              content="build/pocket/name"
            />
          </td>
>>>>>>> d330cfb6
        </tr>
        <tr class="secondary" tal:condition="build/dependencies">
          <td></td>
          <td>
	    Missing Dependencies
            <tal:dependencies
              content="build/dependencies"
            />
          </td>
        </tr>
        <tr class="secondary" tal:condition="build/was_built">
          <td></td>
          <td>
            Built
            <tal:built content="build/datebuilt/fmt:datetime" />
            <tal:builder condition="view/showBuilderInfo">
              by
              <a
                tal:condition="build/builder"
                tal:content="build/builder/title"
                tal:attributes="href build/builder/fmt:url"
                title="Information about this build machine"
              />
              <tal:unknownbuilder condition="not: build/builder">
                unknown build machine
              </tal:unknownbuilder>
            </tal:builder>
            in
            <tal:time content="build/buildduration/fmt:approximateduration" />
            <tal:log condition="build/buildlog">
              &mdash;
              <a tal:attributes="href build/buildlog/url">log</a>
            </tal:log>
          </td>
        </tr>
        <tr class="secondary" tal:condition="not: build/was_built">
          <td></td>
          <td>
            Pending
            (<span
              tal:condition="build/buildqueue_record"
              tal:replace="build/buildqueue_record/lastscore"
            />)
          </td>
        </tr>
      </tal:batch>
    </tbody>
  </table>

      <div tal:condition="not: batch">
        <img src="/@@/alert" />
        No <span tal:replace="view/state" /> builds for
        <span tal:replace="context/title" />.
      </div>

      <tal:navigation
           tal:condition="batch"
           replace="structure view/batchnav/@@+navigation-links" />

  </tal:batch>
</div><|MERGE_RESOLUTION|>--- conflicted
+++ resolved
@@ -57,52 +57,6 @@
             </a>
           </td>
         </tr>
-<<<<<<< HEAD
-        <tr tal:repeat="build view/batch">
-            <td>
-              <a tal:attributes="href build/fmt:url">
-                 <img alt="[package]" src="/++resource++package-binary" />
-                 <span tal:replace="build/title">NAME</span>
-              </a>
-            </td>
-            <td tal:content="build/datecreated/fmt:datetime">REQUESTED</td>
-
-	    <tal:pending condition="not: build/was_built">
-            <td colspan="5" align="center">PENDING</td>
-            </tal:pending>
-
-            <tal:was_built condition="build/was_built">
-            <td tal:content="build/datebuilt/fmt:datetime">BUILT</td>
-            <td tal:condition="view/showBuilderInfo">
-              <tal:block condition="build/builder">
-                <a tal:content="build/builder/title"
-                   tal:attributes="href build/builder/fmt:url"
-                   title="To show the Builder, click here."/>
-              </tal:block>
-              <tal:block condition="not:build/builder">
-                <img alt="[Unavailable Info]" src="/++resource++stop" />
-              </tal:block>
-            </td>
-            <td>
-              <img tal:attributes="alt build/buildstate/name;
-                                   src build/build_icon" />
-            </td>
-            <td>
-              <tal:block condition="build/buildlog">
-                <a tal:attributes="href build/buildlog/url">
-                  <img alt="[Build log]" src="/++resource++info" />
-                </a>
-              </tal:block>
-              <tal:block condition="not:build/buildlog">
-                 <img alt="[Unavailable Info]" src="/++resource++stop" />
-              </tal:block>
-            </td>
-            <td>
-              <span tal:replace="build/buildduration/fmt:approximateduration"
-              >4 minutes</span>
-            </td>
-            </tal:was_built>
-=======
         <tr class="secondary">
           <td></td>
           <td>
@@ -114,7 +68,6 @@
               content="build/pocket/name"
             />
           </td>
->>>>>>> d330cfb6
         </tr>
         <tr class="secondary" tal:condition="build/dependencies">
           <td></td>
