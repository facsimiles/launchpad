--- conflicted
+++ resolved
@@ -14,33 +14,15 @@
       <ul class="buttons">
         <li>
           <a href="+filebug">
-<<<<<<< HEAD
-            <img alt="Report a bug" src="/+icing/but_sml_reportabug.gif" />
-=======
             <img alt="Report a bug" src="/+icing/but-sml-reportabug.gif" />
->>>>>>> 5c767154
           </a>
         </li>
         <li>
           <a href="+translations">
-<<<<<<< HEAD
-            <img alt="Help translate" src="/+icing/but_sml_helptranslate.gif" />
-          </a>
-        </li>
-        <li tal:content="structure context/@@+ask-a-question-button">
-          <a href="+addticket">
-            <img
-              alt="Ask a question"
-              src="/+icing/but_sml_askaquestion.gif"
-            />
-          </a>
-        </li>
-=======
             <img alt="Help translate" src="/+icing/but-sml-helptranslate.gif" />
           </a>
         </li>
         <li tal:content="structure context/@@+ask-a-question-button" />
->>>>>>> 5c767154
       </ul>
       <img alt="" class="mugshot" src="/@@/nyet-mugshot" />
       <div tal:replace="structure context/summary/fmt:text-to-html" />
