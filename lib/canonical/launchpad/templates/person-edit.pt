--- conflicted
+++ resolved
@@ -16,22 +16,22 @@
       <div metal:fill-slot="extra_bottom">
         <table>
           <tbody>
-            <p><span
-                 tal:replace="
-                 structure context/menu:overview/editlanguages/render"
-                 >Set your preferred language</span>
+            <p
+              tal:replace="
+              structure context/menu:overview/editlanguages/render">
+              Set your preferred language
             </p>
 
-            <p><span
-                 tal:replace="
-                 structure context/menu:overview/editwikinames/render"
-                 >Edit your wiki names</span>
+            <p
+              tal:replace="
+              structure context/menu:overview/editwikinames/render">
+              Edit your wiki names
             </p>
 
-            <p><span
-                 tal:replace="
-                 structure context/menu:overview/editircnicknames/render"
-                 >Edit your IRC contact names</span>
+            <p
+              tal:replace="
+              structure context/menu:overview/editircnicknames/render">
+              Edit your IRC contact names
             </p>
 
             <p
@@ -39,21 +39,6 @@
               structure context/menu:overview/editjabberids/render">
               Edit your Jabber contact names
             </p>
-<<<<<<< HEAD
-=======
-
-            <p
-              tal:content="
-              structure context/menu:overview/editsshkeys/render">
-              Change your SSH keys
-            </p>
-
-            <p
-              tal:content="
-              structure context/menu:overview/editpgpkeys/render">
-              Change your OpenPGP keys
-            </p>
->>>>>>> ffcd503e
           </tbody>
         </table>
       </div>
