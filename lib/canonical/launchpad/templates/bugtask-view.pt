--- conflicted
+++ resolved
@@ -8,14 +8,8 @@
     in the search page instead.
     <div tal:replace="structure view/bugStatsForContext" />
     -->
-<<<<<<< HEAD
-=======
     <div tal:replace="structure context/bug/@@+portlet-details" />
     <div tal:replace="structure context/bug/@@+portlet-subscribers" />
-  </metal:leftportlets>
-
-  <metal:rightportlets fill-slot="portlets_two">
->>>>>>> 2c2ccf24
     <div tal:replace="structure context/@@+portlet-status" />
     <div tal:replace="structure context/@@+portlet-alsoreportedin" />
   </metal:leftportlets>
