<p>
<<<<<<< HEAD
<img src="/++resource++lock_icon.gif" />
<b>
  <a tal:attributes="href context/fmt:url"
     tal:content="view/display_name">Mozilla Thunderbird 0.9.1</a>
</b>
- <img src="/++resource++user.gif" />
=======
<img src="/@@/lock_icon.gif" />
<b><a tal:attributes="href context/fmt:url" tal:content="context/title">Mozilla Thunderbird 0.9.1</a></b>
- <img src="/@@/user.gif" />
>>>>>>> 47ae9a02
  <a tal:condition="not: context/author"
     tal:attributes="href context/owner/fmt:url"
     tal:content="context/owner/browsername">Owner</a>
  <a tal:condition="context/author"
     tal:attributes="href context/author/fmt:url"
     tal:content="context/author/browsername">Author</a>

<tal:has_summary condition="context/summary">
  <br />
  <span tal:condition="context/summary" tal:replace="context/summary">
    This branch has a summary like this, it's a very simple description of
    what the branch does.
  </span>
</tal:has_summary>

<br tal:condition="python:context.revision_count() or context.home_page" />

<tal:has_revisions condition="context/revision_count">
  <span tal:replace="context/revision_count">35</span> revisions,
  <span tal:replace="view/count_revisions">31</span> in the past month.<br />
</tal:has_revisions>

<tal:has_homepage condition="context/home_page">
  <a tal:attributes="href context/home_page"
     tal:content="context/home_page">http://wiki.launchpad.net</a>
</tal:has_homepage>

<tal:missing_title_or_summary
  condition="view/missing_title_or_summary_text">
  <br />
  <tal:comment condition="nothing">
    <!-- XXX: That duplicates the 'edit' link from the action portlet and
         should be changed when but #5313 is fixed to comply with Once And
         Only Once. - DavidAllouche 2005-12-02 -->
  </tal:comment>
  <img src="/++resource++edit.gif" />
  <a tal:attributes="href view/edit_link_url">Edit branch details</a>
  <span tal:replace="view/missing_title_or_summary_text" />
</tal:missing_title_or_summary>

</p><|MERGE_RESOLUTION|>--- conflicted
+++ resolved
@@ -1,16 +1,7 @@
 <p>
-<<<<<<< HEAD
-<img src="/++resource++lock_icon.gif" />
-<b>
-  <a tal:attributes="href context/fmt:url"
-     tal:content="view/display_name">Mozilla Thunderbird 0.9.1</a>
-</b>
-- <img src="/++resource++user.gif" />
-=======
 <img src="/@@/lock_icon.gif" />
 <b><a tal:attributes="href context/fmt:url" tal:content="context/title">Mozilla Thunderbird 0.9.1</a></b>
 - <img src="/@@/user.gif" />
->>>>>>> 47ae9a02
   <a tal:condition="not: context/author"
      tal:attributes="href context/owner/fmt:url"
      tal:content="context/owner/browsername">Owner</a>
