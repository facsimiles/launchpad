<metal:page define-macro="master"><metal:doctype define-slot="doctype"><!DOCTYPE html PUBLIC "-//W3C//DTD XHTML 1.0 Transitional//EN" "http://www.w3.org/TR/xhtml1/DTD/xhtml1-transitional.dtd"></metal:doctype>
<metal:block define-slot="top_slot" />
<html xmlns="http://www.w3.org/1999/xhtml" xml:lang="en" lang="en"
    tal:attributes="lang default_language|default;
                    xml:lang default_language|default;">
  <head>
    <title tal:content="CONTEXTS/fmt:pagetitle">Launchpad</title>
    <!-- Launchpad JS code -->
    <script type="text/javascript" src="/@@/launchpad.js"></script>
    <script type="text/javascript" src="/+icing/global.js"></script>
    <script type="text/javascript" src="/@@/sorttable.js"></script>
    <script type="text/javascript" src="/@@/MochiKit/MochiKit.js"></script>
    <script type="text/javascript" src="/@@/SignalWrapper.js"></script>
    <script type="text/javascript" src="/@@/lpmenu.js"></script>
    <!-- Launchpad style sheet -->
<<<<<<< HEAD
    <style
      type="text/css"
      media="screen"
    >@import url(/+icing/style.css);</style>
    <link type="text/css" media="print" href="/+icing/print.css" />
=======
    <style type="text/css"
        media="screen">@import url(/@@/launchpad.css?rev=2);</style>
    <style
      tal:define="dbname modules/canonical.config/config/dbname"
      tal:condition="python: dbname!='launchpad_prod'"
      type="text/css"
    >html, body {background: #ddd url(/@@/demo) !important;}</style>
>>>>>>> 24adec1f
    <link rel="shortcut icon" href="/@@/launchpad" />
    <metal:block define-slot="head_epilogue"></metal:block>
  </head>
  <body
    onload="
      lpmenu.initialize(['menuroot'], '/', 'menupreload', [], '1.3em', 16, true);
      sortables_init();
      initHelpPanel();
      initPortlets();
    "
    id="document"
    tal:attributes="class string:tab-${CONTEXTS/menu:selectedfacetname}"
  >
    <div id="globalheader">
      <div class="launchpad">
        <img
          alt=""
          src="/+icing/globalheader_launchpad.gif"
          width="34"
          height="16"
        /><a href="/">Launchpad</a>
      </div>
      <ul class="home">
        <li><a href="/" title="Home">Home</a></li>
      </ul>
    </div>

    <div id="locationbar">
      <strong>Your location:</strong>
      <ul id="menuroot" class="menuroot">
        <tal:hierarchy content="structure context/@@+breadcrumbs" />
      </ul>
    </div>

    <div id="logincontrol" tal:content="structure context/@@login_status" />
    <tal:maintenance replace="structure context/@@+maintenancemessage" />
    
    <div id="singlecolumn" tal:condition="columns1|nothing">
      <metal:heading define-slot="pageheading" />
      <tal:XXX condition="nothing"
      >20061025 mpt: pageheading deprecated</tal:XXX>
      <tal:notifications
        define="notifications request/notifications"
        condition="notifications"
      >
        <metal:notifications
         use-macro="context/@@+main-template-macros/notifications"
        />
      </tal:notifications>
      <metal:block define-slot="main" />
    </div>
    <tal:layout condition="not:columns1|nothing">

    <div
      id="structuralobject"
      tal:define="structuralobject CONTEXTS/lp:structuralobject"
      tal:condition="not:contextless|nothing"
    >
      <tal:header
        condition="structuralobject"
        replace="structure structuralobject/@@+structural-header"
      />
      <tal:none condition="not:structuralobject">No structural object</tal:none>
    </div>
    <form id="globalsearch" action="/search" method="get">
      <div>
        <input
          type="text"
          id="q"
          name="q"
          value="Search"
          onfocus="if(this.value=='Search'){this.value='';};"
        />
        <input
          type="image"
          id="searchbutton"
          src="/+icing/but_search.gif"
          title="Search"
        />
      </div>
    </form>
    <div id="mainarea">
      <div class="t">
        <div class="u">
          <div class="v">
            <div class="w">
              <div class="x">
                <div class="y">
                  <div class="z">
                    <tal:onlyincontexts condition="not:contextless|nothing">

                    <ul
                      id="applicationchooser"
                      tal:define="facetmenu CONTEXTS/menu:facet"
                      tal:condition="facetmenu"
                    >
                      <tal:facet repeat="link facetmenu">
                        <tal:available condition="link/enabled">
                          <li
                            tal:condition="link/selected"
                            tal:attributes="title link/summary; class string:current tab-${link/name}"
                          >
                            <a
                              tal:condition="link/linked"
                              tal:attributes="href link/url"
                              tal:content="structure link/escapedtext"
                            >abc</a>
                            <span
                              tal:condition="not: link/linked"
                              tal:replace="structure link/escapedtext"
                            >def</span>
                          </li>
                          <li
                            tal:condition="not: link/selected"
                            tal:attributes="title link/summary; class string:current tab-${link/name}"
                          ><a
                              tal:attributes="href link/url"
                              tal:content="structure link/escapedtext"
                            >ghi</a><span
                              class="disabled"
                              tal:condition="not: link/linked"
                              tal:content="structure link/escapedtext"
                          >jkl</span></li>
                        </tal:available>
                        <li
                          tal:condition="not: link/enabled"
                          tal:attributes="title link/summary; class string:unavailable tab-${link/name}"
                          tal:content="structure link/escapedtext"
                        />
                      </tal:facet>
                    </ul>

                    </tal:onlyincontexts>
                    <div
                      tal:condition="contextless|nothing"
                      id="noapplicationchooser"
                    >&nbsp;</div>

                    <br class="clear" />

                    <div id="container">

                    <div id="maincontent">
                      <div class="pageheading"><!-- XXX obsolete -->
                        <metal:block define-slot="pageheading">
                        </metal:block>
                      </div>
                      <tal:notifications
                        define="notifications request/notifications"
                        condition="notifications"
                      ><metal:notifications
                          use-macro="context/@@+main-template-macros/notifications" />
                      </tal:notifications>
                      <metal:block define-slot="main" />
                      <div id="structural-children"
                        tal:define="structuralobject CONTEXTS/lp:structuralobject" 
                        tal:condition="structuralobject"
                        tal:content="structure structuralobject/@@+structural-footer"
                      />
                    </div>
                    <div id="portlets">
                      <tal:actionsmenu
                        tal:condition="python: '+login' not in request.getURL()"
                      >
                        <div
                          tal:condition="not:exists:body"
                          id="actions"
                          class="portlet"
                        >
                          <h2>Actions</h2>
                          <tal:menu
                            replace="structure CONTEXTS/@@+menubox"
                          />
                        </div>
                      </tal:actionsmenu>
                      <metal:portlets define-slot="portlets" />
                      <metal:portlets define-slot="portlets_two" />
                      <metal:portlets define-slot="portlets_one" />
                    </div>
                    <div class="clear"></div>
                    </div>
                  </div>
                </div>
              </div>
            </div>
          </div>
        </div>
      </div>
    </div>

    </tal:layout>

    <div id="help_panel" class="closed">
      <div class="help1">
        <div class="help2">
          <p metal:define-slot="help">
            Sorry, help isn&rsquo;t available for this page.
          </p>
        </div>
        <a href="#" class="open-close">Help</a>
        <br class="clear" />
      </div>
      <div class="bottom">&nbsp;</div>
    </div>
    <div id="globalfooter">
      <div id="applications-footer" tal:define="vhosts modules/canonical.launchpad.webapp.vhosts/allvhosts/configs">
        <a tal:attributes="href vhosts/mainsite/rooturl">Launchpad home</a> |
        <a tal:attributes="href vhosts/code/rooturl">Code</a> |
      
      <a tal:attributes="href vhosts/bugs/rooturl">Bugs</a> |
      <a tal:attributes="href vhosts/blueprints/rooturl">Blueprints</a> |
      <a tal:attributes="href vhosts/translations/rooturl">Translations</a> |

        <a tal:attributes="href vhosts/answers/rooturl">Answers</a>
      </div>
      <div id="colophon">
        <a href="/legal">Copyright&nbsp;terms</a> |
        <a href="/feedback">Help&nbsp;us&nbsp;improve</a> |
        <a href="/faq">FAQ</a>
      </div>
      <div id="copyright">
        Copyright&nbsp;2004-2006&nbsp;<a href="http://canonical.com/">Canonical&nbsp;Ltd.</a>
        <tal:block define="revno modules/canonical.launchpad.versioninfo/revno">
            | build
            <tal:block condition="revno" replace="revno" />
            <tal:block condition="not: revno">unknown</tal:block>
        </tal:block> |
        <tal:block tal:replace="CONTEXTS/menu:selectedfacetname" />
      </div>
    </div>
    <div id="menupreload">
      <ul class="menu" lpm:mid="root" lpm:midbase="/$$/+menudata">
        <li class="item"><a href="/products">Products</a></li>
        <li class="item"><a href="/distros">Distributions</a></li>
        <li class="item"><a href="/people">People</a></li>
        <li class="item"><a href="/projects">Projects</a></li>
        <li class="item"><a href="/sprints">Meetings</a></li>
    </div>
  </body>
</html>
</metal:page>
<!-- 1-0 inprogress Help panel wrong in IE/Win; portlets wrong in IE/Mac --><|MERGE_RESOLUTION|>--- conflicted
+++ resolved
@@ -13,21 +13,16 @@
     <script type="text/javascript" src="/@@/SignalWrapper.js"></script>
     <script type="text/javascript" src="/@@/lpmenu.js"></script>
     <!-- Launchpad style sheet -->
-<<<<<<< HEAD
     <style
       type="text/css"
       media="screen"
     >@import url(/+icing/style.css);</style>
     <link type="text/css" media="print" href="/+icing/print.css" />
-=======
-    <style type="text/css"
-        media="screen">@import url(/@@/launchpad.css?rev=2);</style>
     <style
       tal:define="dbname modules/canonical.config/config/dbname"
       tal:condition="python: dbname!='launchpad_prod'"
       type="text/css"
     >html, body {background: #ddd url(/@@/demo) !important;}</style>
->>>>>>> 24adec1f
     <link rel="shortcut icon" href="/@@/launchpad" />
     <metal:block define-slot="head_epilogue"></metal:block>
   </head>
