--- conflicted
+++ resolved
@@ -30,16 +30,11 @@
       CONTEXTS python:{'template':template, 'context': context, 'view':view};
   "
 >
-<<<<<<< HEAD
-  <head>
-    <title tal:content="CONTEXTS/fmt:pagetitle" i18n:translate="">Launchpad</title>
-=======
   <head tal:define="yui string:${icingroot}/yui/3.0.0pr2/build;
                 lazr_js string:${icingroot}/lazr/build;
                 lp_js string:${icingroot}/build"
   >
-    <title tal:content="CONTEXTS/fmt:pagetitle">Launchpad</title>
->>>>>>> 3de7d248
+    <title tal:content="CONTEXTS/fmt:pagetitle" i18n:translate="">Launchpad</title>
     <tal:atomfeeds condition="view/feed_links | nothing">
       <tal:loop repeat="link view/feed_links">
         <link rel="alternate" type="application/atom+xml" href="" title=""
