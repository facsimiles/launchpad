--- conflicted
+++ resolved
@@ -6,7 +6,7 @@
   <head>
     <title tal:content="CONTEXTS/fmt:pagetitle">Launchpad</title>
     <!-- Launchpad JS code -->
-  	<meta name="author" content="Aidan Williams - almostborn.com/portfolio" />
+  	<meta name="author" content="Aidan Williams - almostborn.com/portfolio" />
     <script type="text/javascript" src="/@@/launchpad.js"></script>
     <script type="text/javascript" src="/@@/sorttable.js"></script>
     <style type="text/css">
@@ -47,7 +47,6 @@
     <ul id="menu" tal:content="structure context/@@+breadcrumbs" />
     <!-- id="menu" should be id="locationbar" -->
     <tal:maintenance replace="structure context/@@+maintenancemessage" />
-<<<<<<< HEAD
     <div id="structuralobject"
         tal:define="structuralobject context/lp:structuralobject">
       <tal:if condition="structuralobject">
@@ -57,16 +56,6 @@
       <tal:if condition="not: structuralobject">
         No structural object!
       </tal:if>
-=======
-    <div id="structuralobject">
-      <img alt="" src="/@@/nyet-heading" />
-      <div class="secondary"><h2>structural object secondary</h2></div>
-      <div class="primary">structural object primary</div>
-      <div id="structuralobjectchildren">
-        <span class="primary">structural object children row 1</span>
-        <span class="secondary">structural object children row 2</span>
-      </div>
->>>>>>> aa2aa7b4
     </div>
     <form id="globalsearch" action="/search" method="GET">
       <div>
@@ -187,7 +176,7 @@
 	      <br class="clear" />
 	    </div>
 	    <div class="bottom">&nbsp;</div>
-	  </div>
+	  </div>
     <div id="globalfooter">
       <a href="/malone">Malone</a> &ndash;
       <a href="/specs">Blueprint</a> &ndash;
