<metal:page define-macro="master"><metal:doctype define-slot="doctype"><!DOCTYPE html PUBLIC "-//W3C//DTD XHTML 1.0 Transitional//EN" "http://www.w3.org/TR/xhtml1/DTD/xhtml1-transitional.dtd"></metal:doctype>
<metal:block define-slot="top_slot" />
<html xmlns="http://www.w3.org/1999/xhtml" xml:lang="en" lang="en"
    tal:attributes="lang default_language|default;
                    xml:lang default_language|default;"
    tal:define="rooturl modules/canonical.launchpad.webapp.vhosts/allvhosts/configs/mainsite/rooturl">
  <head>
    <title tal:content="CONTEXTS/fmt:pagetitle">Launchpad</title>
    <!-- Launchpad style sheet -->
    <style
      type="text/css"
      media="screen, print"
      tal:content="string:@import url(${rooturl}+icing/style.css);"/>
    <style
      tal:define="dbname modules/canonical.config/config/dbname"
      tal:condition="python: False and dbname!='launchpad_prod'"
      type="text/css"
    >html, body {background: #ddd url(/@@/demo) !important;}</style>
    <!-- Launchpad JS code -->
    <script type="text/javascript" tal:attributes="src string:${rooturl}@@/MochiKit/MochiKit.js"></script>
    <script type="text/javascript" tal:attributes="src string:${rooturl}@@/launchpad.js"></script>
    <script type="text/javascript" tal:attributes="src string:${rooturl}@@/lpmenu.js"></script>
    <script type="text/javascript" tal:attributes="src string:${rooturl}@@/sorttable.js"></script>
    <link rel="shortcut icon" tal:attributes="href string:${rooturl}@@/launchpad" />
    <metal:block define-slot="head_epilogue"></metal:block>
  </head>
  <body
    onload="
      lpmenu.initialize(['menuroot'], '/', 'menupreload', [], '1.3em', 16, true);
      sortables_init();
      initHelpPanel();
      initPortlets();
    "
    id="document"
    tal:attributes="class string:tab-${CONTEXTS/menu:selectedfacetname} ${view/macro:pagetype}"
  >
    <div id="globalheader">
      <a tal:attributes="href rooturl" title="Home"><img width="30" height="20" tal:attributes="src string:${rooturl}+icing/globalheader_home.gif" alt="Home" /></a>
      <div class="sitemessage">This is a private beta. Please do not post screenshots publicly. Bug reports and feedback welcome.</div>
      <img class="launchpad" width="90" height="20" tal:attributes="src string:${rooturl}+icing/globalheader_launchpad_bg.gif" alt="Launchpad"/>
    </div>

    <div id="locationbar">
      <strong id="yourlocation">Your location:</strong>
      <ul id="menuroot">
        <tal:hierarchy content="structure context/@@+breadcrumbs" />
      </ul>
      <table id="logincontrol">
        <tr>
          <td tal:content="structure context/@@login_status" />
        </tr>
      </table>
    </div>
<<<<<<< HEAD
    <div id="logincontrol" tal:content="structure context/@@login_status" />
    <div id="nonhelp">
      <tal:maintenance replace="structure context/@@+maintenancemessage" />
      <table
        tal:condition="view/macro:pagehas/applicationbuttons"
        id="applications"
      >
        <tbody>
          <tr>
            <th><h1 metal:define-slot="heading" /></th>
            <td tal:content="structure context/@@+applicationbuttons/register" />
          </tr>
        </tbody>
      </table>
      <div
        id="structuralobject"
        tal:define="structuralobject CONTEXTS/lp:structuralobject"
        tal:condition="view/macro:pagehas/structuralobject"
      >
        <tal:header
          condition="structuralobject"
          replace="structure structuralobject/@@+structural-header"
=======

    <tal:maintenance replace="structure context/@@+maintenancemessage" />

    <div id="singlecolumn" tal:condition="columns1|nothing"> <!-- deprecated -->
      <metal:heading define-slot="pageheading" />
      <tal:XXX condition="nothing"
      >20061025 mpt: pageheading deprecated</tal:XXX>
      <tal:notifications
        define="notifications request/notifications"
        condition="notifications"
      >
        <metal:notifications
         use-macro="context/@@+main-template-macros/notifications"
        />
      </tal:notifications>
      <metal:block define-slot="main" />
    </div>

    <tal:layout condition="not:columns1|nothing">

    <table
      tal:condition="view/macro:pagehas/applicationbuttons"
      id="applications"
    >
      <tbody>
        <tr>
          <th><h1 metal:define-slot="application-heading" /></th>
          <td tal:content="structure context/@@+applicationbuttons/register" />
        </tr>
      </tbody>
    </table>
    <div
      id="structuralobject"
      tal:define="structuralheaderobject CONTEXTS/lp:structuralheaderobject"
      tal:condition="not:contextless|nothing"
    >
      <tal:header
        condition="structuralheaderobject"
        replace="structure structuralheaderobject/@@+structural-header"
      />
      <tal:none condition="not:structuralheaderobject">No structural header object</tal:none>
    </div>
    <form id="globalsearch" action="/+search" method="get">
      <div>
        <input
          type="text"
          id="q"
          name="q"
          value="Search"
          onfocus="if(this.value=='Search'){this.value='';};"
        />
        <input
          type="image"
          id="searchbutton"
          src="/+icing/but_search.gif"
          title="Search"
>>>>>>> f25eef60
        />
        <tal:no condition="not:structuralobject">No structural object</tal:no>
      </div>
      <form
        tal:condition="view/macro:pagehas/globalsearch"
        id="globalsearch"
        action="/+search"
        method="get"
      >
        <div>
          <input
            type="text"
            id="q"
            name="q"
            value="Search"
            onfocus="if(this.value=='Search'){this.value='';};"
          />
          <input
            type="image"
            id="searchbutton"
            src="/+icing/but_search.gif"
            title="Search"
          />
        </div>
      </form>
      <div tal:condition="view/macro:pagehas/applicationborder" id="mainarea">
        <div class="t">
          <div class="u">
            <div class="v">
              <div class="w">
                <div class="x">
                  <div class="y">
                    <div class="z">
                      <div
<<<<<<< HEAD
                        tal:condition="not:view/macro:pagehas/applicationtabs"
                        id="noapplicationchooser"
                      >&nbsp;</div>
                      <tal:applicationtabs
                        condition="view/macro:pagehas/applicationtabs"
                      >
                        <ul
                          id="applicationchooser"
                          tal:define="facetmenu CONTEXTS/menu:facet"
                          tal:condition="facetmenu"
                        >
                          <tal:facet repeat="link facetmenu">
                            <tal:available condition="link/enabled">
                              <li
                                tal:condition="link/selected"
                                tal:attributes="title link/summary; class string:current tab-${link/name}"
                              >
                                <a
                                  tal:condition="link/linked"
                                  tal:attributes="href link/url"
                                  tal:content="structure link/escapedtext"
                                >abc</a>
                                <span
                                  tal:condition="not: link/linked"
                                  tal:replace="structure link/escapedtext"
                                >def</span>
                              </li>
                              <li
                                tal:condition="not: link/selected"
                                tal:attributes="title link/summary; class string:current tab-${link/name}"
                              ><a
                                  tal:attributes="href link/url"
                                  tal:content="structure link/escapedtext"
                                >ghi</a><span
                                  class="disabled"
                                  tal:condition="not: link/linked"
                                  tal:content="structure link/escapedtext"
                              >jkl</span></li>
                            </tal:available>
                            <li
                              tal:condition="not: link/enabled"
                              tal:attributes="title link/summary; class string:unavailable tab-${link/name}"
                              tal:content="structure link/escapedtext"
                            />
                          </tal:facet>
                        </ul>
                      </tal:applicationtabs>
                      <br class="clear" />
                      <div id="container">
                        <div id="maincontent">
                          <div class="pageheading"><!-- XXX obsolete -->
                            <metal:block define-slot="pageheading">
                            </metal:block>
                          </div>
                          <tal:notifications
                            define="notifications request/notifications"
                            condition="notifications"
                          ><metal:notifications
                              use-macro="context/@@+main-template-macros/notifications" />
                          </tal:notifications>
                          <metal:block define-slot="main" />
                          <tal:no_children replace="nothing">
                          <div
                            tal:define="structuralobject CONTEXTS/lp:structuralobject" 
                            tal:condition="structuralobject"
                            tal:replace="structure structuralobject/@@+structural-footer"
                            />
                          </tal:no_children>
                        </div>
                        <div id="portlets">
                          <tal:menu replace="structure CONTEXTS/@@+menubox" />
                          <metal:portlets define-slot="portlets" />
                          <metal:portlets define-slot="portlets_two" />
                          <metal:portlets define-slot="portlets_one" />
                          <div class="clear"></div><!-- needed for Safari -->
                        </div>
                        <div class="clear"></div>
                      </div><!--id="container"-->
                    </div><!--id="z"-->
                  </div><!--id="y"-->
                </div><!--id="x"-->
              </div><!--id="w"-->
            </div><!--id="v"-->
          </div><!--id="u"-->
        </div><!--id="t"-->
      </div><!--id="mainarea"-->
      <div tal:condition="not:view/macro:pagehas/applicationborder" id="mainarea">
        <tal:notifications
          define="notifications request/notifications"
          condition="notifications"
        ><metal:notifications
            use-macro="context/@@+main-template-macros/notifications" />
        </tal:notifications>
        <metal:block define-slot="main" />
      </div>
      <div id="globalfooter">
        <div id="applications-footer"
          tal:define="vhosts modules/canonical.launchpad.webapp.vhosts/allvhosts/configs"
          tal:replace="nothing">
          <a tal:attributes="href vhosts/mainsite/rooturl">Launchpad home</a> |
          <a tal:attributes="href vhosts/code/rooturl">Code</a> |
        <a tal:attributes="href vhosts/bugs/rooturl">Bugs</a> |
        <a tal:attributes="href vhosts/blueprints/rooturl">Blueprints</a> |
        <a tal:attributes="href vhosts/translations/rooturl">Translations</a> |
  
          <a tal:attributes="href vhosts/answers/rooturl">Answers</a>
        </div>
        <div id="colophon">
          <a href="/legal">Conditions&nbsp;of&nbsp;Use</a> |
          <a href="/feedback">Help&nbsp;improve&nbsp;Launchpad</a> |
          <a href="/faq">FAQ</a>
        </div>
        <div id="copyright">
          Copyright&nbsp;2004-2007&nbsp;<a href="http://canonical.com/">Canonical&nbsp;Ltd.</a>
          <tal:block define="revno modules/canonical.launchpad.versioninfo/revno">
              | build
              <tal:block condition="revno" replace="revno" />
              <tal:block condition="not: revno">unknown</tal:block>
          </tal:block> |
          <tal:block tal:replace="CONTEXTS/menu:selectedfacetname" />
        </div>
        <br class="clear" />
        <div>
          Page type: <tal:pagetype replace="view/macro:pagetype" />
          <ul>
              <li>Has portlet column:
                  <span tal:replace="view/macro:pagehas/portletcolumn" />
              </li>
              <li>Has application tabs:
                  <span tal:replace="view/macro:pagehas/applicationtabs" />
              </li>
              <li>Has application border:
                  <span tal:replace="view/macro:pagehas/applicationborder" />
              </li>
              <li>Has application buttons:
                  <span tal:replace="view/macro:pagehas/applicationbuttons" />
              </li>
              <li>Has heading:
                  <span tal:replace="view/macro:pagehas/heading" />
              </li>
          </ul>
=======
                        tal:define="structuralfooterobject CONTEXTS/lp:structuralfooterobject" 
                        tal:condition="structuralfooterobject"
                        tal:replace="structure structuralfooterobject/@@+structural-footer"
                        />
                      </tal:no_children>
                    </div>
                    <div id="portlets">
                      <tal:menu replace="structure CONTEXTS/@@+menubox" />
                      <metal:portlets define-slot="portlets" />
                      <metal:portlets define-slot="portlets_two" />
                      <metal:portlets define-slot="portlets_one" />
                      <div class="clear"></div><!-- needed for Safari -->
                    </div>
                    <div class="clear"></div>
                  </div>
                </div>
              </div>
            </div>
          </div>
>>>>>>> f25eef60
        </div>
      </div>
    </div><!--id="nonhelp"-->
    <div id="help_panel" class="closed">
      <div class="help1">
        <div class="help2">
          <p metal:define-slot="help">
            Sorry, help isn&rsquo;t available for this page.
          </p>
        </div>
        <a href="#" class="open-close">Help</a>
        <br class="clear" />
      </div>
      <div class="bottom">&nbsp;</div>
    </div>
<<<<<<< HEAD
=======
    <div id="globalfooter">
      <div id="applications-footer"
        tal:define="vhosts modules/canonical.launchpad.webapp.vhosts/allvhosts/configs"
        tal:replace="nothing">
        <a tal:attributes="href vhosts/mainsite/rooturl">Launchpad home</a> |
        <a tal:attributes="href vhosts/code/rooturl">Code</a> |
      <a tal:attributes="href vhosts/bugs/rooturl">Bugs</a> |
      <a tal:attributes="href vhosts/blueprints/rooturl">Blueprints</a> |
      <a tal:attributes="href vhosts/translations/rooturl">Translations</a> |

        <a tal:attributes="href vhosts/answers/rooturl">Answers</a>
      </div>
      <div id="colophon">
        <a href="/legal">Conditions&nbsp;of&nbsp;Use</a> |
        <a href="/feedback">Help&nbsp;improve&nbsp;Launchpad</a> |
        <a href="/faq">FAQ</a>
      </div>
      <div id="copyright">
        Copyright&nbsp;2004-2007&nbsp;<a href="http://canonical.com/">Canonical&nbsp;Ltd.</a>
        <tal:block define="revno modules/canonical.launchpad.versioninfo/revno">
            | build
            <tal:block condition="revno" replace="revno" />
            <tal:block condition="not: revno">unknown</tal:block>
        </tal:block> |
        <tal:block tal:replace="CONTEXTS/menu:selectedfacetname" />
      </div>
      <br class="clear" />
      <!--
      <div>
        Page type: <tal:pagetype replace="view/macro:pagetype" />
        <ul>
            <li>Has portlet column:
                <span tal:replace="view/macro:pagehas/portletcolumn" />
            </li>
            <li>Has application tabs:
                <span tal:replace="view/macro:pagehas/applicationtabs" />
            </li>
            <li>Has application border:
                <span tal:replace="view/macro:pagehas/applicationborder" />
            </li>
            <li>Has application buttons:
                <span tal:replace="view/macro:pagehas/applicationbuttons" />
            </li>
            <li>Has heading:
                <span tal:replace="view/macro:pagehas/heading" />
            </li>
        </ul>
      </div>
      -->
    </div>
>>>>>>> f25eef60
    <div id="menupreload" style="visibility:hidden">
      <ul class="menu" lpm:mid="root" lpm:midbase="/$$/+menudata">
        <li class="item"><a href="/projects">Projects</a></li>
        <li class="item"><a href="/distros">Distributions</a></li>
        <li class="item"><a href="/people">People</a></li>
        <li class="item"><a href="/sprints">Meetings</a></li>
    </div>
  </body>
</html>
</metal:page>
<!-- 1-0 inprogress Help panel wrong in IE/Win; portlets wrong in IE/Mac --><|MERGE_RESOLUTION|>--- conflicted
+++ resolved
@@ -51,8 +51,6 @@
         </tr>
       </table>
     </div>
-<<<<<<< HEAD
-    <div id="logincontrol" tal:content="structure context/@@login_status" />
     <div id="nonhelp">
       <tal:maintenance replace="structure context/@@+maintenancemessage" />
       <table
@@ -68,72 +66,15 @@
       </table>
       <div
         id="structuralobject"
-        tal:define="structuralobject CONTEXTS/lp:structuralobject"
-        tal:condition="view/macro:pagehas/structuralobject"
+        tal:define="structuralheaderobject CONTEXTS/lp:structuralheaderobject"
+        tal:condition="view/macro:pagehas/structuralheaderobject"
       >
         <tal:header
-          condition="structuralobject"
-          replace="structure structuralobject/@@+structural-header"
-=======
-
-    <tal:maintenance replace="structure context/@@+maintenancemessage" />
-
-    <div id="singlecolumn" tal:condition="columns1|nothing"> <!-- deprecated -->
-      <metal:heading define-slot="pageheading" />
-      <tal:XXX condition="nothing"
-      >20061025 mpt: pageheading deprecated</tal:XXX>
-      <tal:notifications
-        define="notifications request/notifications"
-        condition="notifications"
-      >
-        <metal:notifications
-         use-macro="context/@@+main-template-macros/notifications"
+          condition="structuralheaderobject"
+          replace="structure structuralheaderobject/@@+structural-header"
         />
-      </tal:notifications>
-      <metal:block define-slot="main" />
-    </div>
-
-    <tal:layout condition="not:columns1|nothing">
-
-    <table
-      tal:condition="view/macro:pagehas/applicationbuttons"
-      id="applications"
-    >
-      <tbody>
-        <tr>
-          <th><h1 metal:define-slot="application-heading" /></th>
-          <td tal:content="structure context/@@+applicationbuttons/register" />
-        </tr>
-      </tbody>
-    </table>
-    <div
-      id="structuralobject"
-      tal:define="structuralheaderobject CONTEXTS/lp:structuralheaderobject"
-      tal:condition="not:contextless|nothing"
-    >
-      <tal:header
-        condition="structuralheaderobject"
-        replace="structure structuralheaderobject/@@+structural-header"
-      />
-      <tal:none condition="not:structuralheaderobject">No structural header object</tal:none>
-    </div>
-    <form id="globalsearch" action="/+search" method="get">
-      <div>
-        <input
-          type="text"
-          id="q"
-          name="q"
-          value="Search"
-          onfocus="if(this.value=='Search'){this.value='';};"
-        />
-        <input
-          type="image"
-          id="searchbutton"
-          src="/+icing/but_search.gif"
-          title="Search"
->>>>>>> f25eef60
-        />
-        <tal:no condition="not:structuralobject">No structural object</tal:no>
+        <tal:no condition="not:structuralheaderobject"
+        >No structural object</tal:no>
       </div>
       <form
         tal:condition="view/macro:pagehas/globalsearch"
@@ -166,7 +107,6 @@
                   <div class="y">
                     <div class="z">
                       <div
-<<<<<<< HEAD
                         tal:condition="not:view/macro:pagehas/applicationtabs"
                         id="noapplicationchooser"
                       >&nbsp;</div>
@@ -230,9 +170,9 @@
                           <metal:block define-slot="main" />
                           <tal:no_children replace="nothing">
                           <div
-                            tal:define="structuralobject CONTEXTS/lp:structuralobject" 
-                            tal:condition="structuralobject"
-                            tal:replace="structure structuralobject/@@+structural-footer"
+                            tal:define="structuralfooterobject CONTEXTS/lp:structuralfooterobject" 
+                            tal:condition="structuralfooterobject"
+                            tal:replace="structure structuralfooterobject/@@+structural-footer"
                             />
                           </tal:no_children>
                         </div>
@@ -308,27 +248,6 @@
                   <span tal:replace="view/macro:pagehas/heading" />
               </li>
           </ul>
-=======
-                        tal:define="structuralfooterobject CONTEXTS/lp:structuralfooterobject" 
-                        tal:condition="structuralfooterobject"
-                        tal:replace="structure structuralfooterobject/@@+structural-footer"
-                        />
-                      </tal:no_children>
-                    </div>
-                    <div id="portlets">
-                      <tal:menu replace="structure CONTEXTS/@@+menubox" />
-                      <metal:portlets define-slot="portlets" />
-                      <metal:portlets define-slot="portlets_two" />
-                      <metal:portlets define-slot="portlets_one" />
-                      <div class="clear"></div><!-- needed for Safari -->
-                    </div>
-                    <div class="clear"></div>
-                  </div>
-                </div>
-              </div>
-            </div>
-          </div>
->>>>>>> f25eef60
         </div>
       </div>
     </div><!--id="nonhelp"-->
@@ -344,59 +263,6 @@
       </div>
       <div class="bottom">&nbsp;</div>
     </div>
-<<<<<<< HEAD
-=======
-    <div id="globalfooter">
-      <div id="applications-footer"
-        tal:define="vhosts modules/canonical.launchpad.webapp.vhosts/allvhosts/configs"
-        tal:replace="nothing">
-        <a tal:attributes="href vhosts/mainsite/rooturl">Launchpad home</a> |
-        <a tal:attributes="href vhosts/code/rooturl">Code</a> |
-      <a tal:attributes="href vhosts/bugs/rooturl">Bugs</a> |
-      <a tal:attributes="href vhosts/blueprints/rooturl">Blueprints</a> |
-      <a tal:attributes="href vhosts/translations/rooturl">Translations</a> |
-
-        <a tal:attributes="href vhosts/answers/rooturl">Answers</a>
-      </div>
-      <div id="colophon">
-        <a href="/legal">Conditions&nbsp;of&nbsp;Use</a> |
-        <a href="/feedback">Help&nbsp;improve&nbsp;Launchpad</a> |
-        <a href="/faq">FAQ</a>
-      </div>
-      <div id="copyright">
-        Copyright&nbsp;2004-2007&nbsp;<a href="http://canonical.com/">Canonical&nbsp;Ltd.</a>
-        <tal:block define="revno modules/canonical.launchpad.versioninfo/revno">
-            | build
-            <tal:block condition="revno" replace="revno" />
-            <tal:block condition="not: revno">unknown</tal:block>
-        </tal:block> |
-        <tal:block tal:replace="CONTEXTS/menu:selectedfacetname" />
-      </div>
-      <br class="clear" />
-      <!--
-      <div>
-        Page type: <tal:pagetype replace="view/macro:pagetype" />
-        <ul>
-            <li>Has portlet column:
-                <span tal:replace="view/macro:pagehas/portletcolumn" />
-            </li>
-            <li>Has application tabs:
-                <span tal:replace="view/macro:pagehas/applicationtabs" />
-            </li>
-            <li>Has application border:
-                <span tal:replace="view/macro:pagehas/applicationborder" />
-            </li>
-            <li>Has application buttons:
-                <span tal:replace="view/macro:pagehas/applicationbuttons" />
-            </li>
-            <li>Has heading:
-                <span tal:replace="view/macro:pagehas/heading" />
-            </li>
-        </ul>
-      </div>
-      -->
-    </div>
->>>>>>> f25eef60
     <div id="menupreload" style="visibility:hidden">
       <ul class="menu" lpm:mid="root" lpm:midbase="/$$/+menudata">
         <li class="item"><a href="/projects">Projects</a></li>
