--- conflicted
+++ resolved
@@ -59,18 +59,6 @@
 
     <tal:is_team condition="context/teamowner">
 
-<<<<<<< HEAD
-=======
-      <b>Team:</b>
-      <img tal:condition="context/emblem"
-            tal:attributes="src context/emblem/getURL" />
-      <a tal:attributes="href context/fmt:url"
-         tal:content="context/name">sabdfl</a><br />
-      <b>Team Owner:</b><br />
-      <a tal:attributes="href context/teamowner/fmt:url"
-         tal:content="context/teamowner/browsername">sabdfl</a><br />
-
->>>>>>> 105cea07
       <b>Membership policy:</b>
       <span tal:replace="context/subscriptionpolicy/title">Open team</span>.
       <span tal:replace="context/subscriptionpolicy/description">More
