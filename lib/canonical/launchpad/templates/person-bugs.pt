<html xmlns="http://www.w3.org/1999/xhtml" xml:lang="en"
      lang="en"
      metal:use-macro="context/@@main_template_2col/master"
      i18n:domain="malone">

<body>

    <metal:heading fill-slot="pageheading">
      <h1 tal:content="view/getSearchPageHeading"></h1>
    </metal:heading>

  <metal:leftportlets fill-slot="portlets_one">
  <div tal:condition="view/shouldShowAssignedToTeamPortlet|nothing"
      tal:content="structure context/@@+portlet-team-assignedbugs" />
  </metal:leftportlets>

  <div metal:fill-slot="main">
    <tal:do_not_show_advanced_form
      condition="not: view/shouldShowAdvancedForm">
      <div tal:define="batch_navigator view/search">
<<<<<<< HEAD
        <form method="GET" name="search" action="">
          <tal:searchfield replace="structure view/searchtext_widget" />
          <metal:widget use-macro="context/@@+bugtask-macros-listview/sortwidget" />
          <input type="submit" name="search" value="Search" />
          <a href="?advanced=1"><small>Advanced</small></a>
        </form>
        <script>
          <!--
              document.forms["search"].elements['field.searchtext'].focus();
            -->
        </script>
=======
        <div metal:use-macro="context/@@+bugtarget-macros-search/simple-search-form" />
>>>>>>> 091ed8d6
        <br />
        <tal:buglisting content="structure batch_navigator/@@+table-view" />
      </div>
    </tal:do_not_show_advanced_form>

    <tal:show_advanced condition="view/shouldShowAdvancedForm">
      <metal:advanced_form
        use-macro="context/@@+bugtask-macros-tableview/advanced_search_form" />
    </tal:show_advanced>
    <div class="visualClear">&nbsp;</div>

  </div>

</body>
</html><|MERGE_RESOLUTION|>--- conflicted
+++ resolved
@@ -18,21 +18,7 @@
     <tal:do_not_show_advanced_form
       condition="not: view/shouldShowAdvancedForm">
       <div tal:define="batch_navigator view/search">
-<<<<<<< HEAD
-        <form method="GET" name="search" action="">
-          <tal:searchfield replace="structure view/searchtext_widget" />
-          <metal:widget use-macro="context/@@+bugtask-macros-listview/sortwidget" />
-          <input type="submit" name="search" value="Search" />
-          <a href="?advanced=1"><small>Advanced</small></a>
-        </form>
-        <script>
-          <!--
-              document.forms["search"].elements['field.searchtext'].focus();
-            -->
-        </script>
-=======
         <div metal:use-macro="context/@@+bugtarget-macros-search/simple-search-form" />
->>>>>>> 091ed8d6
         <br />
         <tal:buglisting content="structure batch_navigator/@@+table-view" />
       </div>
