--- conflicted
+++ resolved
@@ -1,25 +1,7 @@
 <tal:layout define="columns1 default">
-<<<<<<< HEAD
 <html metal:use-macro="template/macro:page/freeform" i18n:domain="launchpad">
   <body>
     <div metal:fill-slot="main">
-=======
-<html xmlns="http://www.w3.org/1999/xhtml" xml:lang="en"
-      lang="en" metal:use-macro="context/@@main_template/master"
-      i18n:domain="launchpad">
-
-<body>
-
-<metal:leftportlets fill-slot="portlets_one">
-  <div tal:replace="structure context/@@+portlet-rosetta" />
-</metal:leftportlets>
-
-<metal:rightportlets fill-slot="portlets_two">
-  <div tal:replace="structure context/@@+portlet-foaf" />
-  <div tal:replace="structure context/@@+portlet-malone" />
-</metal:rightportlets>
-
-<div metal:fill-slot="main">
 
   <div class="informational message" tal:condition="view/isBetaUser">
     <tal:redirect_inhibited condition="view/isRedirectInhibited">
@@ -42,7 +24,6 @@
     </tal:redirect_enabled>
   </div>
 
->>>>>>> f558f775
       <div id="applications" tal:content="structure context/@@+applicationbuttons/main" />
       <form
         class="central"
