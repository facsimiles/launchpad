--- conflicted
+++ resolved
@@ -16,11 +16,7 @@
 
 <div metal:fill-slot="main">
 
-<<<<<<< HEAD
-      <div id="applications" tal:content="structure context/@@+applicationbuttons" />
-=======
       <div id="applications" tal:content="structure context/@@+applicationbuttons/main" />
->>>>>>> 5c767154
       <form
         class="central"
         style="text-align: center;"
