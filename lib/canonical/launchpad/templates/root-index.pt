<html metal:use-macro="view/macro:page/freeform" i18n:domain="launchpad">
  <body>
    <div metal:fill-slot="main">

  <div class="informational message" tal:condition="view/isBetaUser">
    <tal:redirect_inhibited condition="view/isRedirectInhibited">
      <script type="text/javascript"
              tal:content="view/getEnableRedirectScript"></script>
      <p>As a member of the Launchpad Beta Testers team, you would
      normally be redirected to the beta site when viewing Launchpad
      pages.  However, you currently have this disabled.</p>
      <p><button onclick="enable_beta_redirect()">Enable beta site
      redirection</button></p>
    </tal:redirect_inhibited>
    <tal:redirect_enabled condition="not:view/isRedirectInhibited">
      <script type="text/javascript"
              tal:content="view/getInhibitRedirectScript"></script>
      <p>As a member of the Launchpad Beta Testers team, you will be
      redirected to the beta site when viewing Launchpad pages other
      than the front page.</p>
      <p><button onclick="inhibit_beta_redirect()">Disable redirection
      for 2 hours</button></p>
    </tal:redirect_enabled>
  </div>

      <div id="applications" tal:content="structure context/@@+applicationbuttons/main" />
      <form
        class="central"
        style="text-align: center;"
        action="/+search"
        method="get"
      >
        <label for="text">Is your project registered yet?</label>
        <input id="text" type="text" name="q" size="20" />
        <input type="submit" value="Search" />
      </form>

        <div class="three column left">
          <h2>What is Launchpad?</h2>
          <p id="application-summary">
            We make it easy to <strong>collaborate
            across multiple projects</strong>
            in the free software world.
            <a href="/+tour">Learn more&#8230;</a>
          </p>
        </div>
        <div class="three column middle">
          <h2>What&#8217;s new</h2>
          <ul class="news">
            <li>
              <a href="https://lists.ubuntu.com/archives/launchpad-users/2007-February/001049.html">Surprised to be seeing the Launchpad beta?</a>
            </li>
            <li>
              <a href="https://help.launchpad.net/BugTrackingHighlights"
                >Intro to Launchpad bug tracking</a>
            </li>
            <li>
              <a href="https://lists.ubuntu.com/archives/launchpad-users/2007-February/001003.html">PO exports are working again</a>
            </li>
            <li>
              <a href="https://help.launchpad.net/ReportingABug"
              >Learn about reporting bugs</a>
            </li>
            <li>
              <a href="https://help.launchpad.net/KarmaReductionJan07"
              >Wondering why your karma dropped in January?</a>
            </li>
          </ul>
        </div>
        <div class="three column right">
          <h2>Featured projects</h2>
          <ul>
            <li class="distro"><a href="/ubuntu">Ubuntu</a></li>
            <li class="product"><a href="/bzr">Bazaar</a></li>
            <li class="product"><a href="/jokosher">Jokosher</a></li>
            <li class="product"><a href="/upstart">Upstart</a></li>
            <li class="product"><a href="/aptoncd">Apt on CD</a></li>
          </ul>
        </div>
<<<<<<< HEAD
        <div class="three column right">
          <h2>More about Launchpad</h2>
          <ul>
            <li><a href="/+about">What is Launchpad?</a></li>
          </ul>
        </div>
      </div>
    </div>
=======

    </div><!--main-->
>>>>>>> e51d0dbe
    <p metal:fill-slot="help">
      This panel provides help on individual Launchpad pages.
      Open it on any page that you don&rsquo;t understand.
    </p>
  </body>
</html>
<!-- 1-0 inprogress Needs images and marketing material --><|MERGE_RESOLUTION|>--- conflicted
+++ resolved
@@ -77,19 +77,13 @@
             <li class="product"><a href="/aptoncd">Apt on CD</a></li>
           </ul>
         </div>
-<<<<<<< HEAD
         <div class="three column right">
           <h2>More about Launchpad</h2>
           <ul>
             <li><a href="/+about">What is Launchpad?</a></li>
           </ul>
         </div>
-      </div>
-    </div>
-=======
-
     </div><!--main-->
->>>>>>> e51d0dbe
     <p metal:fill-slot="help">
       This panel provides help on individual Launchpad pages.
       Open it on any page that you don&rsquo;t understand.
