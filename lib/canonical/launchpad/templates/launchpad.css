/* Column definitions */

#portal-columns {
  width: 100% !important;
}

#portal-column-one {
  padding: 0 0 0 1em;
  vertical-align: top;
  width: 16em;
}

#portal-column-content {
  vertical-align: top;
  padding: 0 1em;
}

#portal-column-two {
  padding: 0 1em 0 0;
  vertical-align: top;
  width: 16em;
}

/* Launchpad classes */

.rosettaTile {
  display: block;
  width: 40%;
  padding: 1em;
  margin: 1em;
  background-color: #93bee2;
  border: 1px solid #364970;
  text-decoration: none;
}

.rosettaDashboardElement {
  width: 30%;
  float: left;
  margin: 1em;
}

.interpolation {
  background-color: #7090a0;
}

.collapsed {
  border-style: dashed none none none;
}

fieldset.message-strings {

}

table.data input[type='text'] {
  width: 100%;
}

fieldset.message-strings input[type=checkbox] { width: auto !important; }

fieldset.two-column {
  width: 45%;
  float: left;
  display: block;
  margin-right: 1em;
}



/* Plone elements that should be changed */

h1, h2, h3, h4, h5, h6 {
  border-bottom: none;
}

h3 {
  list-style-image: url(/++resource++bullet.gif);
}

label {
  font-weight: bold;    
}


.listingBar a,
#portal-personaltools a,
#portal-breadcrumbs a,
#portal-footer a {
  text-decoration: none;
  text-transform: lowercase;
  font-size: 80%;
}

#portal-logo {
  background: url(/++resource++rosetta.png) no-repeat;
}

#portal-personaltools {
  clear: both;
}

#portal-personaltools .portalUser {
  background: transparent url(/++resource++user.gif) center left no-repeat;
}

#portal-personaltools li {
  background: transparent url(/++resource++linkOpaque.gif) center left no-repeat;
}

.contentActions {
  background-image: url(/++resource++arrowDownAlternative.gif);
}

.portalMessage,
.system-message,  /* These two last ones are reST error indicators */
#error-handling {
  background-image: url(/++resource++info_icon.gif);
}

.standalone,
.documentEditable * .standalone {
  background: #8fb3d9 url(/++resource++linkOpaque.gif) 9px 1px no-repeat;
}

.context,
.documentEditable * .context {
  background: transparent url(/++resource++linkTransparent.gif) 9px 1px no-repeat;
}

.destructive,
.documentEditable * .context {
  background: #ffce7b url(/++resource++linkTransparent.gif) 9px 1px no-repeat;
}

input.searchButton {
  background: White url(/++resource++search_icon.gif) 2px 1px no-repeat;
}

.fieldRequired {
  background: url(/++resource++required.gif) center left no-repeat;
}

.link-parent {
  background: transparent url(/++resource++arrowUp.gif) 4px 5px no-repeat;
}

.link-user {
  background: transparent url(/++resource++user.gif) 0px 1px no-repeat;
}

.link-https {
  background: transparent url(/++resource++lock_icon.gif) 0px 1px no-repeat;
}

.link-mailto {
  background: transparent url(/++resource++mail_icon.gif) 0px 1px no-repeat;
}

.link-news {
  background: transparent url(/++resource++topic_icon.gif) 0px 1px no-repeat;
}

.link-ftp {
  background: transparent url(/++resource++file_icon.gif) 0px 1px no-repeat;
}

.link-irc {
  background: transparent url(/++resource++discussionitem_icon.gif) 0px 1px no-repeat;
}

.link-callto {
  background: transparent url(/++resource++phone_icon.gif) 0px 1px no-repeat;
}

.link-comment {
  background: transparent url(/++resource++discussionitem_icon.gif) 0px 1px no-repeat;
}



/* XXX Just setting a fixed width until the rest of the layout is in place */

#portal-column-content {
  width: 600px;
}

#portal-columns {
  margin: auto;
}

/* Explanatory elements, just until the correct mechanisms are in place */

.authenticated {
  border: 2px dashed green;
  padding: 2px;
  margin: 2px;
}

.anonymous {
  border: 2px dashed red;
  padding: 2px;
  margin: 2px;
}

/* highlight on hover in table */

table.rowNavigation tr:hover {
  background-color: #93bee2 !important;
  cursor:pointer;
}
table.rowNavigation>thead>tr:hover {
  background-color: #dee7ec !important;
  cursor: default;
}

/* Display links as blocks, so we can make the whole row clickable */

tr.rowLinkified a {
  text-decoration: none;
  display: block;
}

/* Overwride values from 'listing' class */
.lpListing td {
  padding: 0em 0em;
}

.lpListing td a {
  padding: 0em 1em;
}

.lpListing a:hover {
  text-decoration: none;
}


/* batch navigation links */

.batchnav tr:hover {
  background-color: white;
}

.batchnav td:hover {
  background-color: white;
}

.batchnav td {
  text-align: center;
  border-top: 1px solid #364970;
  vertical-align: bottom;>
}

/* Bug status markers */

.bug-confirmed {
  color: white;
  background-color: red;
  border: 1px solid #990000;
  padding: 0 0.25em;
}

.bug-pending {
  color: black;
  background-color: yellow;
  border: 1px dashed #999900;
  padding: 0 0.25em;
}

/* Bug Severity markers */
.severityCritical { color: Red; }
.severityMajor    { color: Orange; }
.severityNormal   { color: Green; }
.severityMinor    { color: Black; }
.severityWishlist { color: Blue; }

.severityCriticalRow { background-color: #E1A1A1; }
.severityMajorRow { background-color: #D9C08F; }
.severityNormalRow { background-color: #9FD98F; }
.severityMinorRow { background-color: #A5AFC8; }
.severityWishlistRow { background-color: #8FA9D9; }

/* Priority markers */
.priorityHigh    { color: Red; }
.priorityMedium  { color: Orange; }
.priorityLow     { color: Black; }
.priorityWontFix { color: Gray; }

/* Board-like comment CSS */

.boardComment {
  border: 1px solid #364970;
  margin-bottom: 1.5em;
  position: relative;
}

/* Fix for IE float bug */
* html .boardComment {
  float: left;
  clear: both;
  width: 99%;
}

.boardCommentDetails {
  font-size: 80%;
  border: 1px solid #364970;
  border-style: none none solid none;
  background-color: #f7f9fa;
  padding: 0.5em 1em;
}

.boardCommentBody {
  padding: 0.5em 1em;
}

.boardCommentContent {
  line-height: 1.5em;
}

.boardCommentContent pre {
  background-color: white;
  border: none;
  padding: 0;
  margin: 0;
}

.boardCommentActions {
  border: 1px solid #364970;
  border-style: solid none none none;
  background-color: #93bee2;
  padding: 0.5em 1em 0 1em;
  text-align: right;
}

.boardCommentActions {
  right: 1em:
}

.boardCommentPortrait {
  float: right; 
  margin-bottom: 1em;
}

.portrait {
  float: right;
  clear: both;
}

/* used to mark dummy data with div entity */
.dummy {
  background-color: #cccccc;
}

/* Various custom list formats: */

ul.add>li, li.add {
  list-style-image: url(/++resource++add.gif);
}
ul.download>li, li.download {
  list-style-image: url(/++resource++download.png);
}
ul.edit>li, li.edit {
  list-style-image: url(/++resource++edit.gif);
}
ul.info>li, li.info {
  list-style-image: url(/++resource++info_icon.gif);
}
ul.languages>li, li.languages {
  list-style-image: url(/++resource++languages.gif);
}
ul.locked>li, li.locked {
  list-style-image: url(/++resource++lock_icon.gif);
}
ul.people>li, li.people {
  list-style-image: url(/++resource++user.gif);
}
ul.products>li {
  list-style-image: url(/++resource++product_icon.gif);
}
dl.products>dt:before {
  content: url(/++resource++product_icon.gif);
}
ul.search>li, li.search {
  list-style-image: url(/++resource++search_icon.gif);
}

/* Translation template stuff: */

.messageSourceString {
  padding: 0.5em 1em;
  background-color: #93bee2;
  border: 1px solid #364970;
}

.language-label {
  float: left;
}

/* Used for source and translator comments on the translation page. */

.po-comment {
  background-color: #efe;
  border: thin solid #8a8;
  margin: 0.5em 0;
  padding: 0.5em;
}

.po-message-special {
  color: white;
  background-color: #93bee2;
}

/* Used in default-error.pt so people actually notice exceptions */

.exception {
  color: #cc0000;
}

/* === Undo bugs in plone.css === */

/* -- Stop accessing resources on plone.org: -- */
/* XXX mpt 20050407 change http://plone.org/ to /@@/ eventually */

ul {
  list-style-image: none;
}
#portal-logo {
  background-image: url(http://plone.org/logo.jpg);
}
#portal-personaltools .portalUser, .link-user {
  background-image: url(/@@/user.gif);
}
#portal-personaltools li {
  background-image: url(http://plone.org/linkOpaque.gif);
}
.contentActions li {
  background-image: url(/@@/arrowDownAlternative.gif);
}
#error-handling {
  background-image: url(/@@/info_icon.gif);
}
.standalone, .documentEditable * .standalone {
  background-image: url(http://plone.org/linkOpaque.gif);
}
.context, .documentEditable * .context, .destructive,
.documentEditable * .destructive {
  background-image: url(/@@/linkTransparent.gif);
}
input.searchButton {
  background-image: url(/@@/search_icon.gif);
}
.fieldRequired {
  background-image: url(/@@/required.gif);
}
.link-parent {
  background-image: url(/@@/arrowUp.gif);
}
.link-external {
  background-image: url(/@@/link_icon.gif);
}
.link-https {
  background-image: url(/@@/lock_icon.gif);
}
.link-mailto {
  background-image: url(http://plone.org/mail_icon.gif);
}
.link-news {
  background-image: url(http://plone.org/topic_icon.gif);
}
.link-ftp {
  background-image: url(http://plone.org/file_icon.gif);
}
.link-irc, .link-comment {
  background-image: url(http://plone.org/discussionitem_icon.gif);
}
.link-callto {
  background-image: url(http://plone.org/phone_icon.gif);
}

/* -- "Links must look like links." -- SteveA */

a, #portal-footer a {
  text-decoration: underline;
}
/* -- ... except in portlets for now -- */
a[name], .portlet :link, .portlet :visited {
  text-decoration: none;
}

/* -- Don't stomp on people's preferred font sizes: -- */

body, .listing {
  font-size: 100%;
}
code {
  font-family: monospace;
  font-size: 100%;
  color: inherit;
  background: transparent;
  border: none;
  padding: inherit;
}
pre {
  font-family: monospace;
  font-size: 100%;
}

/* -- Fix icon alignment in notes and error messages: -- */

.portalMessage, .system-message, #error-handling {
  background-position: 5px 0.5em;
  padding-left: 30px;
} /* need a px value because the image has a pixel size */

/* -- Make headings lay out properly -- */

h1 {
  margin-bottom: 0.5em;
  padding-right: 0;
}

/* Fix listing tables: */

table.listing {
  border: none;
}
table.listing, table.listing tbody {
  border-bottom: 1px solid #8cacbb;
}
table.listing th, table.listing td {
  padding: 0.125em 0.25em;
}
table.listing th {
  white-space: nowrap;
}
table.listing>tr>td, table.listing>tbody>tr>td {
  border: dotted #8cacbb;
  border-width: 1px 0;
}
table.listing>thead>tr>th, table.listing>thead>tr>td {
  border: 1px solid #8cacbb;
}
table.listing>thead>tr>td {
  border: none;
}

/* Not all of a <dt> should be bold: -- */

dt {
  font-weight: inherit;
}

dt dfn {
  font-style: inherit;
  font-weight: bold;
}

/* -- Other bugs: -- */

.formHelp, .formHelp:hover {
  color: #666666;
  cursor: inherit;
}

.portlet, #portal-top, #portal-footer {
  font-size: smaller;
}

li {
  margin-bottom: 0 !important;
}

#portal-personaltools .portalUser {
  background: transparent url(/++resource++user.gif)
}

.portlet li a {
  text-decoration: none
}

/* === New design === */

/* -- Stuff browsers should do, but don't -- */

abbr, address {
	font-style: inherit;
}

label {
  font: caption;
  font-weight: normal;
}

caption {
  text-align: left;
  color: #666666;
  margin-top: 0;
  margin-bottom: 0;
}

th {
  text-align: right;
}
thead th {
  text-align: center;
}
thead {
  vertical-align: bottom;
}

/* -- Launchpad-wide -- */

#body {
  padding: 0 1em;
}
.personal {
  clear: left;
  float: left;
  margin-right: 2%;
  width: 48%;
}
.statistical {
  clear: right;
  float: right;
  margin-left: 2%;
  width: 48%;
}
.sidebar {
  background-color: #f7f9fa;
  border: 1px solid #8cacbb;
  clear: right;
  float: right;
  font-size: smaller;
  margin-left: 1em;
  width: 25%;
  min-width: 8em;
  max-width: 50%;
  padding: 0.25em 0.5em;
}
.debug {
  background-color: #ffddee;
}
.debug th, .debug td {
  border: 1px dotted red;
}
.debug th th, .debug th td, .debug td th, .debug td td {
  border: 1px dotted green;
}
.fixme {
  color: #ff6699;
  background-color: #ffff00;
}
.actions {
  margin: 0.5em 0;
}
.form {
  text-align: right;
}
.list {
  text-align: left;
}

h1, h2, h3, h4, h5, h6 {
  clear: left;
	color: #000066;
	font-family: "Lucida Grande", sans-serif;
	font-weight: normal;
	margin-top: 0;
	text-align: left;
}
h2 {
  font-size: 1.25em;
	margin: 0.5em 0;
}
h3, h4, h5, h6 {
	font-size: 1em;
}
/* temporary while page-header exists: */
.page-header h2 {
  clear: none;
  margin: 0;
  text-transform: none;
  font-size: 1.5em;
}
h3, h4, h5, h6 {
	margin-bottom: 0;
}
ul {
  margin-left: 24px;
}
table {
	border-collapse: collapse;
}
table table {
  width: 100%;
}
table.data, table.data>thead, table.data>tfoot {
	border: solid #999;
	border-width: 1pt 0;
}
table.data>thead>tr, table.data>tbody>tr, table.data>tfoot>tr {
	border: dotted #999;
	border-width: 1pt 0;
}
table.data>tr>th, table.data>tr>td,
table.data>thead>tr>th, table.data>thead>tr>td,
table.data>tbody>tr>th, table.data>tbody>tr>td, table.data>tfoot>tr>th,table.data>tfoot>tr>td {
  padding: 0.25em 0.125em 0.25em;
}
td p:first-child, td ol:first-child, td blockquote:first-child {
	margin-top: 0;
}
th {
	text-align: right;
}
thead th {
	text-align: center;
}
tr {
	vertical-align: top;
}

.results {
  background-color: #dee7ec;
  font-family: sans-serif;
  font-size: small;
  padding: 0.25em;
  margin: 1em 0em;
  clear: both;
}
.results .navigation {
  float: right;
  text-align: right;
}

.user {
	float: right;
}

address.app, .apps {
	font-family: "Lucida Grande", sans-serif;
}
address.app {
	font-size: 2em;
}
.apps {
	clear: right;
	float: right;
	margin-top: 0.5em;
}
.page-header {
	width: 100%;
}
.page-header img {
	float: left;
}
.page-header h2 {
    padding-top: 0.75em;
}

.navigation li {
	display: inline;
	padding: 0.25em 0.5em;
}
.navigation li:before {
	content: '\2022';
	margin-right: 0.25em;
}

#main {
	border-top: 2pt solid black;
	clear: both;
	margin: 0;
	padding-top: 1em;
	width: 100%;
}

.page-header-ribbon {
  /* Bar with personalized menu (user preferences, favorites etc) */
  background-color: #dee7ec;
  border-top-color: #8cacbb;
  border-top-style: solid;
  border-top-width: 1px;
  border-bottom-color: #8cacbb;
  border-bottom-style: solid;
  border-bottom-width: 1px;
  line-height: 1.3em;
  color: Black;
  padding: 0em 1em 0em 0em;
  margin: 0;
  list-style: none;
}

.page-header-ribbon address {
  width: 75%;
}

.launchpad-apps {
  float: right;
}
.launchpad-apps td {
}

/* -- Malone: -- */

.bugid {
  text-align: left;
  width: 50%;
  float: left;
}
.created {
  text-align: right;
  width: 50%;
  float: right;
}

td.plain {
  border: 1px dotted #8cacbb;
}
td.plain:hover {
  background-color: #dee7ec;
  color: #436976;
  border: 1px solid #8cacbb;
}
td.selected {
  background-color: #dee7ec;
  color: #436976;
  border: 1px solid #8cacbb;
}

/* from richard braine for the series source forms */
/* otherwise inputs don't disappear along with surrounding layer */
input {
  visibility:inherit
}
/* this lines up text inputs so they don't look a mess */
.textinput {
  position: absolute; 
  left: 250px;
} 
/* radios had 1px left and right borders - don't know if intended
  but looked shit imo */
.radios {
  border:none;
}
/* this style was making the text '(Required)' invisible:
   same colour as background */
.fieldRequired {
<<<<<<< HEAD
    color: #999999
}

/*
Calendar stuff.
*/
.cal-navigation {
  width: 100%;
  margin: 1em;
}

.cal-table {
  width: 100%;
  border-collapse: collapse;
}

.cal-table th {
  text-align: center;
  color: black;
  background-color: #eee;
  border: 1px solid black;
}

.cal-daycell {
  border: 1px solid black;
}

.cal-dayhead {
  text-align: right;
  border-bottom: 1px dashed #999;

}
.cal-dayhead a {
  display: block;
  color: black;
  text-decoration: none;
  font-weight: bold;
}

.cal-freeday, .cal-busyday {
  display: block;
  text-align: right;
}
.cal-busyday {
  font-weight: bold;
  background-color: #ff9;
}

.cal-addlink {
  text-align: right;
  font-size: smaller;
}

.cal-event-list {
  margin: 0px;
  padding: 0px;
}

.cal-event-list li {
  list-style: none;
  border: 1px solid #4b6982;
  background: #9db8d2;
  margin: 0.24em;
}

#calendar-view-day {
  border: #aaaaaa 1px solid;
  border-top: none;
  position: relative;
  padding: 0;
}

#calendar-view-day .hour {
  border-top: #4b6983 1px solid;
  border-top: 1px #bab5ab solid;
  width: 100%;
  position: absolute;
  height: 4em;
  margin: 0 !important;
  padding: 0 !important;
}

#calendar-view-day .even {
  background: #eae8e3;
}

#calendar-view-day .events {
    position: absolute;
    margin-left: 5em;
    left: 0;
    top: 0;
    width: 100%;
}

#calendar-view-day .event {
  display: block;
  position: absolute;
  margin-left: 5em;
  width: 20em;
  min-width: 20em;
  border: 1px #4b6983 solid;
  background: #9db8d2;
  opacity: 0.85;
  z-index: 1;
}

#calendar-view-day .other {
  background: #e0b6af;
  border: 1px #884631 solid;
=======
  color: #999999
>>>>>>> 88b8c3cf
}<|MERGE_RESOLUTION|>--- conflicted
+++ resolved
@@ -844,8 +844,7 @@
 /* this style was making the text '(Required)' invisible:
    same colour as background */
 .fieldRequired {
-<<<<<<< HEAD
-    color: #999999
+  color: #999999
 }
 
 /*
@@ -954,7 +953,4 @@
 #calendar-view-day .other {
   background: #e0b6af;
   border: 1px #884631 solid;
-=======
-  color: #999999
->>>>>>> 88b8c3cf
 }