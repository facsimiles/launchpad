<html xmlns="http://www.w3.org/1999/xhtml" xml:lang="en"
      lang="en"
      metal:use-macro="context/@@main_template/master"
    i18n:domain="launchpad"
>
  <body>
    <metal:heading fill-slot="pageheading">
      <h1 tal:content="view/header">People/Teams/Ubunteros in Launchpad</h1>
    </metal:heading>

<div metal:fill-slot="main"
    tal:define="bn view/getList">

<<<<<<< HEAD
  <h1 tal:content="view/header" />
=======
  <tal:block tal:define="bn view/getList;
                         prev_url bn/prevBatchURL;
                         next_url bn/nextBatchURL;">
>>>>>>> 711da063

  <table>
    <tr>
      <td>
        <tal:navigation
         replace="structure bn/@@+navigation-links" />
      </td>
    </tr>
    <tr tal:repeat="person bn/currentBatch">
      <td>
        <a tal:condition="person/browsername"
           tal:content="string: ${person/browsername} (${person/name})"
           tal:attributes="href person/name" />

        <a tal:condition="not: person/browsername"
           tal:content="person/name"
           tal:attributes="href person/name" />
     </td>
    </tr>
    <tr>
      <td>
        <tal:navigation
         tal:condition="bn/currentBatch"
         replace="structure bn/@@+navigation-links" />
      </td>
    </tr>
  </table>

</div>

</body>
</html><|MERGE_RESOLUTION|>--- conflicted
+++ resolved
@@ -11,13 +11,7 @@
 <div metal:fill-slot="main"
     tal:define="bn view/getList">
 
-<<<<<<< HEAD
   <h1 tal:content="view/header" />
-=======
-  <tal:block tal:define="bn view/getList;
-                         prev_url bn/prevBatchURL;
-                         next_url bn/nextBatchURL;">
->>>>>>> 711da063
 
   <table>
     <tr>
