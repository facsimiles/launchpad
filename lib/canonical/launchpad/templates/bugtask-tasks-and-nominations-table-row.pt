--- conflicted
+++ resolved
@@ -59,11 +59,7 @@
     </tal:conjoined-task>
 
     <tal:not-conjoined-task condition="not:is_conjoined_slave">
-<<<<<<< HEAD
-    <td style="width: 15em; vertical-align: middle">
-=======
     <td style="width: 20%; vertical-align: middle">
->>>>>>> a7844c5f
       <div class="status-content"
            style="width: 100%; float: left">
         <a href="+edit"
@@ -79,11 +75,7 @@
     </td>
 
     <td tal:condition="view/user_can_edit_importance"
-<<<<<<< HEAD
-        style="width: 15em; vertical-align: middle">
-=======
         style="width: 20%; vertical-align: middle">
->>>>>>> a7844c5f
       <div class="importance-content"
            style="width: 100%; float: left">
         <a href="+edit"
@@ -106,14 +98,6 @@
            style="float: left"
            tal:content="context/importance/title" />
       </div>
-<<<<<<< HEAD
-    </td>
-
-
-    <td class="icon left right">
-      <metal:expander metal:use-macro="template/macros/expander" />
-=======
->>>>>>> a7844c5f
     </td>
 
 
