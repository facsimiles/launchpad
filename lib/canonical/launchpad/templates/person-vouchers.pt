--- conflicted
+++ resolved
@@ -15,23 +15,8 @@
            commercial_projects view/owned_commercial_projects;
            config modules/canonical.config/config">
 
-<<<<<<< HEAD
-=======
-      <h1>Redeem Vouchers for Commercial Subscriptions</h1>
+        <h1>Redeem Vouchers for Commercial Subscriptions</h1>
 
-      <tal:deactivate-feature
-        condition="not: config/commercial/is_subscription_feature_active">
-        <tal:comment condition="nothing">
-          XXX BradCrittenden 2008-06-20 bug=234070
-          Remove condition referencing is_subscription_feature_active after
-          this feature has launched.
-        </tal:comment>
-        Voucher redemption is not yet enabled in Launchpad.
-      </tal:deactivate-feature>
-
-      <tal:activate-feature
-        condition="config/commercial/is_subscription_feature_active">
->>>>>>> 615037a9
         <tal:not_commercial condition="not: commercial_projects">
           <tal:name replace="string:${context/displayname} " />
           does not own any commercial projects. Only project owners can redeem
