<tal:root
  xmlns:tal="http://xml.zope.org/namespaces/tal"
  xmlns:metal="http://xml.zope.org/namespaces/metal"
  xmlns:i18n="http://xml.zope.org/namespaces/i18n"
  omit-tag="">

<div class="portlet" id="portlet-projectfiles"
  tal:define="release view/latest_release_with_download_files"
  tal:condition="release">
  <h2>Latest downloads</h2>
  <div class="portletBody">
    <h3 tal:content="string:Release ${release/version}:">Release 3.3:</h3>
    <table>
      <tbody>
        <tr tal:repeat="file release/files">
          <td>
            <img alt="download icon" src="/@@/download" />
            <a tal:attributes="href python:view.fileURL(file.libraryfile, release)"
               tal:content="file/libraryfile/filename">filename</a>
            (<a tal:attributes="href
<<<<<<< HEAD
                python:view.md5URL(file.libraryfile, release)">md5</a>
            <tal:signature condition="file/signature">,
              <a tal:attributes="href
                 python:view.fileURL(file.signature,release)">sig</a>
            </tal:signature>)
=======
                python:view.md5URL(file.libraryfile,
                release)">md5</a><tal:signature
                condition="file/signature">,<a tal:attributes="href
                python:view.fileURL(file.signature,release)">sig</a></tal:signature>)
>>>>>>> ea616461
          </td>
        </tr>
      </tbody>
    </table>
    <br />
    <a href="+download">&raquo; See all downloads&#8230;</a><br />
  </div>
</div>
</tal:root><|MERGE_RESOLUTION|>--- conflicted
+++ resolved
@@ -18,18 +18,10 @@
             <a tal:attributes="href python:view.fileURL(file.libraryfile, release)"
                tal:content="file/libraryfile/filename">filename</a>
             (<a tal:attributes="href
-<<<<<<< HEAD
-                python:view.md5URL(file.libraryfile, release)">md5</a>
-            <tal:signature condition="file/signature">,
-              <a tal:attributes="href
-                 python:view.fileURL(file.signature,release)">sig</a>
-            </tal:signature>)
-=======
                 python:view.md5URL(file.libraryfile,
                 release)">md5</a><tal:signature
                 condition="file/signature">,<a tal:attributes="href
                 python:view.fileURL(file.signature,release)">sig</a></tal:signature>)
->>>>>>> ea616461
           </td>
         </tr>
       </tbody>
