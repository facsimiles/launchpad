<html
  xmlns="http://www.w3.org/1999/xhtml"
  xmlns:tal="http://xml.zope.org/namespaces/tal"
  xmlns:metal="http://xml.zope.org/namespaces/metal"
  xmlns:i18n="http://xml.zope.org/namespaces/i18n"
  xml:lang="en"
  lang="en"
  dir="ltr"
  metal:use-macro="view/macro:page/onecolumn"
  i18n:domain="launchpad"
>
  <body>
    <metal:portlets fill-slot="portlets">
      <div tal:replace="structure context/@@+portlet-lifecycle" />
      <div tal:replace="structure context/@@+portlet-milestones" />
    </metal:portlets>

<div metal:fill-slot="main" id="maincontent" class="pillar">

  <p id="project-inactive" tal:condition="not: context/active" class="warning message">
    This project is currently inactive
    <tal:comment condition="nothing">
      This page links to the +review-license form to reactivate the product
      since both the admins and commercial-admins have access to this form
      unlike the product/+admin form.
    </tal:comment>
    <a href="+review-license">(change this)</a>
  </p>

  <p id="project-admin-whiteboard" class="whiteboard"
   tal:condition="context/required:launchpad.Commercial">
    <span tal:content="context/reviewer_whiteboard" />
    (<a href="+review-license">edit reviewer whiteboard</a>)
  </p>

  <tal:mugshot replace="structure context/image:mugshot" />

  <div style="float:right">
    <span tal:define="link context/menu:overview/review_license"
          tal:condition="link/enabled"
          tal:content="structure link/render" />
    <span tal:define="link context/menu:overview/administer"
          tal:condition="link/enabled"
          tal:content="structure link/render" />
    <span tal:define="link context/menu:overview/edit"
          tal:condition="link/enabled"
          tal:content="structure link/render" />
    (Deprecated:
    <span tal:define="link context/menu:overview/driver"
          tal:condition="link/enabled"
          tal:content="structure link/render" />
    <span tal:define="link context/menu:overview/rdf"
          tal:condition="link/enabled"
          tal:content="structure link/render" />
    <span tal:define="link context/menu:overview/subscribe"
          tal:condition="link/enabled"
          tal:content="structure link/render" />
    <span tal:define="link context/menu:overview/branding"
          tal:condition="link/enabled"
          tal:content="structure link/render" />
    )
  </div>
  <h1 tal:content="context/title">Name of project</h1>
  <p>
    <strong tal:content="structure context/license_status/description">
      This project's license is open source.
    </strong>
  </p>

  <div class="description" tal:content="context/summary">
    $Product.summary goes here. This should be quite short,
    just a single paragraph of text really, giving the project
    highlights.
  </div>

  <div
    class="description"
    tal:content="structure context/description/fmt:text-to-html"
    tal:condition="context/description"
  >
    $Product.description goes here. This should be a longer piece of
    text, up to three paragraphs in length, which gives much more
    detailed information about the open source project in question.
  </div>

  <div class="actions">
    <tal:reportbug define="link context/menu:bugs/filebug"
                    condition="context/official_malone"
                    replace="structure link/render" />
    <tal:helptranslate define="link context/menu:translations/help_translate"
                        condition="context/official_rosetta"
                        replace="structure link/render" />
    <tal:askquestion define="link context/menu:answers/new"
                      condition="context/official_answers"
                      replace="structure link/render" />
    <tal:mentoring condition="context/mentoring_offers/count"
                    define="link context/menu:overview/mentorship"
                    replace="structure link/render"/>
  </div>
      <tal:has-external-links condition="view/has_external_links">
        <h2 id="external-links-heading">External Resources</h2>
        <ul>
          <li class="external link" tal:condition="view/should_display_homepage">
            <a id="homepageurl-link" tal:attributes="href context/homepageurl">
              <strong>Home page</strong>
            </a>
          </li>
          <li class="external link" tal:condition="view/sourceforge_url">
            <a id="sourceforge-link" tal:attributes="href view/sourceforge_url">
              <strong>Sourceforge project</strong>
            </a>
          </li>
          <li class="external link" tal:condition="view/freshmeat_url">
            <a id="freshmeat-link" tal:attributes="href view/freshmeat_url">
              <strong>Freshmeat record</strong>
            </a>
          </li>
          <li class="external link" tal:condition="context/wikiurl">
            <a id="wikiurl-link" tal:attributes="href context/wikiurl">
              <strong>Wiki</strong>
            </a>
          </li>
          <li class="external link" tal:condition="context/screenshotsurl">
            <a id="screenshotsurl-link" tal:attributes="href context/screenshotsurl">
              <strong>Screenshots</strong>
            </a>
          </li>
          <li class="external link" tal:condition="context/downloadurl">
            <a id="downloadurl-link" tal:attributes="href context/downloadurl">
              <strong>External downloads</strong>
            </a>
          </li>
        </ul>
      </tal:has-external-links>

      <div class="section" tal:content="structure context/@@+details" />

        <div
          class="section"
          tal:content="structure context/@@+portlet-productfiles"
        />

      <tal:activate-feature
        tal:define="config modules/canonical.config/config"
        condition="config/commercial/is_subscription_feature_active">
        <tal:comment condition="nothing">
        XXX EdwinGrubbs 2008-05-22 bug=234070
        Remove condition referencing is_subscription_feature_active after
        this feature has launched.
        </tal:comment>

<<<<<<< HEAD
        <tal:warning-for-owner
          condition="context/required:launchpad.Edit
                      | context/required:launchpad.Commercial">
          <div
            class="section"
            tal:content="structure context/@@+portlet-requires-subscription"
            tal:condition="view/requires_commercial_subscription"
          />
          <div
            class="section"
            tal:content="structure context/@@+portlet-license-missing"
            tal:condition="not: context/licenses"
          />
        </tal:warning-for-owner>
      </tal:activate-feature>
      <div
        class="section"
        tal:content="structure context/@@+portlet-coming-sprints"
      />
      <div
        class="section"
        tal:content="structure context/@@+portlet-latestannouncements"
      />
      <div class="portlet">
        <h2>Series and milestones</h2>
=======
            <div tal:define="is_focus series/is_development_focus"
                 tal:attributes="
                   class python:is_focus and 'highlighted' or 'unhighlighted'">
              <metal:series use-macro="series/@@+macros/detailed_display" />
            </div>
>>>>>>> 8aafa1fe

        <div class="project series"
              tal:repeat="series view/sorted_series_list">

          <div tal:define="
                  is_focus python:context.development_focus == series"
                tal:attributes="
                  class python:is_focus and 'highlighted' or 'unhighlighted'">
            <metal:series use-macro="series/@@+macros/detailed_display" />
          </div>
          <div
            class="actions"
            tal:define="link context/menu:overview/series_add"
            tal:condition="link/enabled"
            tal:content="structure link/render"
          />
        </div>

      </div>
      <div
        class="section"
        tal:content="structure context/@@+portlet-top-contributors"
      />
      <div
        class="section"
        tal:content="structure context/@@+portlet-packages"
      />
      <div class="section">
        <h2>Registered</h2>
        <tal:created replace="context/datecreated/fmt:approximatedate" />
        <br />
        <a href="+rdf">RDF metadata</a>
      </div>
    </div>
  </body>
</html><|MERGE_RESOLUTION|>--- conflicted
+++ resolved
@@ -149,7 +149,6 @@
         this feature has launched.
         </tal:comment>
 
-<<<<<<< HEAD
         <tal:warning-for-owner
           condition="context/required:launchpad.Edit
                       | context/required:launchpad.Commercial">
@@ -175,20 +174,12 @@
       />
       <div class="portlet">
         <h2>Series and milestones</h2>
-=======
-            <div tal:define="is_focus series/is_development_focus"
-                 tal:attributes="
-                   class python:is_focus and 'highlighted' or 'unhighlighted'">
-              <metal:series use-macro="series/@@+macros/detailed_display" />
-            </div>
->>>>>>> 8aafa1fe
 
         <div class="project series"
               tal:repeat="series view/sorted_series_list">
 
-          <div tal:define="
-                  is_focus python:context.development_focus == series"
-                tal:attributes="
+          <div tal:define="is_focus series/is_development_focus"
+               tal:attributes="
                   class python:is_focus and 'highlighted' or 'unhighlighted'">
             <metal:series use-macro="series/@@+macros/detailed_display" />
           </div>
