<html xmlns="http://www.w3.org/1999/xhtml" xml:lang="en"
      lang="en"
      metal:use-macro="context/@@main_template/master"
      i18n:domain="launchpad"
>
  <body>
    <metal:heading fill-slot="pageheading">    
      <h1 tal:content="context/title">Name of product</h1>
    </metal:heading>

<metal:leftportlets fill-slot="portlets_one">
    <div tal:replace="structure context/@@+portlet-translations" />
    <div tal:replace="structure context/@@+portlet-milestones" />
    <div tal:replace="structure context/@@+portlet-bounties" />
    <div tal:condition="context/project"
         tal:replace="structure context/project/@@+portlet-details" />
</metal:leftportlets>

<metal:rightportlets fill-slot="portlets_two">
    <div tal:replace="structure context/@@+portlet-details" />
    <div tal:replace="structure context/@@+portlet-latestbugs" />
    <div tal:replace="structure context/@@+portlet-latesttickets" />
<<<<<<< HEAD
    <div tal:replace="structure context/@@+portlet-latestspecs" />
=======
    <div tal:replace="structure context/@@+portlet-latestbranches" />
>>>>>>> d4b46daa
    <div tal:replace="structure context/@@+portlet-packages" />
    <div tal:replace="structure context/@@+portlet-calendar" />
</metal:rightportlets>

<div metal:fill-slot="main">

  <div class="documentDescription" tal:content="context/summary">
    $Product.summary goes here. This should be quite short,
    just a single paragraph of text really, giving the product
    highlights.
  </div>

  <div tal:content="structure context/description/fmt:text-to-html"
       tal:condition="context/description">
    $Product.description goes here. This should be a longer piece of
    text, up to three paragraphs in length, which gives much more
    detailed information about the open source product in question.
  </div>

  <tal:hasseries condition="context/serieslist">

    <h2>Product series and releases</h2>

    <tal:per_series repeat="series context/serieslist">

      <p class="discreet">
        <a tal:attributes="href series/fmt:url"
           tal:content="series/name">1.0</a>:
        <span tal:replace="series/summary">
          A summary of the series details and status.
        </span>
      </p>

      <div tal:replace="structure series/@@+table-releases" />
            
    </tal:per_series>

  </tal:hasseries>

</div>

</body>
</html><|MERGE_RESOLUTION|>--- conflicted
+++ resolved
@@ -20,11 +20,8 @@
     <div tal:replace="structure context/@@+portlet-details" />
     <div tal:replace="structure context/@@+portlet-latestbugs" />
     <div tal:replace="structure context/@@+portlet-latesttickets" />
-<<<<<<< HEAD
     <div tal:replace="structure context/@@+portlet-latestspecs" />
-=======
     <div tal:replace="structure context/@@+portlet-latestbranches" />
->>>>>>> d4b46daa
     <div tal:replace="structure context/@@+portlet-packages" />
     <div tal:replace="structure context/@@+portlet-calendar" />
 </metal:rightportlets>
