--- conflicted
+++ resolved
@@ -36,15 +36,9 @@
              DavidAllouche 2005-12-02
       -->
     </tal:comment>
-<<<<<<< HEAD
+    <i>This branch has no summary. You can 
     <img src="/@@/edit.gif" />
-    <a tal:attributes="href view/edit_link_url">Edit branch details</a>.
-    This branch has no summary. 
-=======
-    <i>This branch has no summary. You can 
-    <img src="/++resource++edit.gif" />
     <a tal:attributes="href view/edit_link_url">edit branch details</a>.</i>
->>>>>>> 771ee1b6
   </p>
 
   <p>
