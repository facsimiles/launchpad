--- conflicted
+++ resolved
@@ -28,13 +28,10 @@
           <label>Do you have a Launchpad passphrase?</label>
         </div>
         <div>
-<<<<<<< HEAD
-          <tal:widget replace="structure view/widgets/action" />
-=======
           <label tal:attributes="for view/widgets/password/name"
             >Passphrase:</label>
->>>>>>> 09e7dcb1
           <tal:widget replace="structure view/widgets/password" />
+          <tal:widget replace="structure view/widgets/action" />
         </div>
 
         <br />
