<html xmlns="http://www.w3.org/1999/xhtml" xml:lang="en"
      lang="en"
      metal:use-macro="context/@@main_template/master"
    i18n:domain="launchpad"
>
  <body>
    <metal:heading fill-slot="pageheading">
      <h1>Jabber IDs</h1>
    </metal:heading>

  <metal:leftportlets fill-slot="portlets_one">
    <div tal:replace="structure context/@@+portlet-details" />
  </metal:leftportlets>

  <metal:rightportlets fill-slot="portlets_two">
  </metal:rightportlets>

  <div metal:fill-slot="main">

<<<<<<< HEAD
    <div tal:define="feedback view/processJabberForm" tal:condition="feedback" 
         tal:content="structure feedback" class="portalMessage" />
=======
    <h1>Your Jabber IDs</h1>

    <p
      tal:define="feedback view/processJabberForm"
      tal:condition="feedback" 
      tal:content="structure feedback"
      class="error message"
    />
>>>>>>> 756388ef

    <form name="edit_jabber" action="" method="POST">
    <table>

      <div tal:condition="context/jabberids">

        <tr><td colspan="2"><h2>Existing Jabber IDs</h2></td></tr>

        <tr>
          <td><label>Jabber ID:</label></td>
        </tr>

        <tr tal:repeat="jabber context/jabberids">
          <td>
            <input tal:attributes="name string:jabberid_${jabber/jabberid};
                                   value jabber/jabberid"
                   type="text" style="margin-bottom: 0.5em;"/>
          </td>

          <td>
            <label>
              <input type="checkbox" value="Remove"
                     tal:attributes="name string:remove_${jabber/jabberid}" />
              Remove
            </label>
          </td>
        </tr>

      </div>

    <tr>
      <td colspan="2"><h2>New Jabber ID</h2></td>
    </tr>
    
    <tr>
      <td><label>Jabber ID:</label></td>
    </tr>

    <tr>
      <td>
        <input name="newjabberid" type="text" />
      </td>
    </tr>

    <tr>
      <td class="formHelp">Example: yourname@jabber.org</td>
    </tr>
  </table>

  <div class="formControls">
    <input type="submit" value="Save Changes" name="SAVE" />
  </div>

  </form>
  </div>

</body>
</html><|MERGE_RESOLUTION|>--- conflicted
+++ resolved
@@ -17,19 +17,12 @@
 
   <div metal:fill-slot="main">
 
-<<<<<<< HEAD
-    <div tal:define="feedback view/processJabberForm" tal:condition="feedback" 
-         tal:content="structure feedback" class="portalMessage" />
-=======
-    <h1>Your Jabber IDs</h1>
-
     <p
       tal:define="feedback view/processJabberForm"
       tal:condition="feedback" 
       tal:content="structure feedback"
       class="error message"
     />
->>>>>>> 756388ef
 
     <form name="edit_jabber" action="" method="POST">
     <table>
