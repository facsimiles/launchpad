--- conflicted
+++ resolved
@@ -4,16 +4,9 @@
     <div class="portletBody">
         <div class="portletContent even">
 
-<<<<<<< HEAD
-            <b>Registered by:</b><br />
+            <b>Registrant:</b><br />
             <img alt="" src="/@@/user" />
-            <a tal:attributes="href context/owner/fmt:url"
-               tal:content="context/owner/browsername"
-               class="link">ownername</a><br />
-=======
-            <b>Registrant:</b><br />
             <a tal:replace="structure context/owner/fmt:link"/><br />
->>>>>>> 76652aaf
 
             <b>When:</b>
             <span
