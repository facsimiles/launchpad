--- conflicted
+++ resolved
@@ -10,21 +10,10 @@
 
 <div metal:fill-slot="main">
 
-<<<<<<< HEAD
-  <h1>Translation files pending to be imported</h1>
-
-  <tal:block condition="view/has_entries">
-    <div class="documentDescription">
-      <tal:loggedin condition="not:request/lp:person">
-      <a href="+login">Log in</a> if you would like to change items in this
-      list.</tal:loggedin>
-    </div>
-=======
   <tal:block condition="view/has_entries">
     <p tal:condition="not:request/lp:person">
       <a href="+login">Log in</a> to change items in this list.
     </p>
->>>>>>> 46779544
 
     <!-- Filtering options. -->
     <div>
@@ -68,7 +57,6 @@
           type="submit" value="Filter" />
       </form>
     </div>
-<<<<<<< HEAD
 
     <br />
 
@@ -153,96 +141,6 @@
     </tal:block>
   </tal:block>
 
-  <tal:block condition="not:view/has_entries">
-    <div class="documentDescription">
-      There are no pending files to be imported into Rosetta.
-    </div>
-=======
-
-    <br />
-
-    <!-- Queue entries -->
-    <tal:block condition="not:view/batchnav/currentBatch">
-      <div class="documentDescription">
-        There are no entries that match this filtering.
-      </div>
-    </tal:block>
-    <tal:block condition="view/batchnav/currentBatch">
-      <form name="entries_to_import" action="" method="POST">
-        <tal:navigation replace="structure view/batchnav/@@+navigation-links" />
-        <table class="listing" width="100%">
-          <tal:loop repeat="entry view/batchnav/currentBatch">
-            <tr>
-              <tal:comment replace="nothing">
-                XXX: CarlosPerelloMarin 20060309:
-                We are using here condition="entry/import_into/title|nothing"
-                because, sometimes, entry/import_into evaluates as false when
-                it should not. See bug #34213 for more information.
-              </tal:comment>
-              <td tal:condition="entry/import_into/title|nothing" rowspan="3">
-                <img alt="" src="/@@/download.png" />
-              </td>
-              <td tal:condition="not: entry/import_into/title|nothing" rowspan="2">
-                <img alt="" src="/@@/download.png" />
-              </td>
-              <td>
-                <a tal:attributes="href entry/content/url"
-                   tal:content="entry/path">po/foo.pot</a> in
-                <a tal:condition="entry/sourcepackage"
-                   tal:content="entry/sourcepackage/title"
-                   tal:attributes="href entry/sourcepackage/fmt:url"
-                   >evolution in Ubuntu Hoary</a>
-                <a tal:condition="entry/productseries"
-                   tal:content="entry/productseries/title"
-                   tal:attributes="href entry/productseries/fmt:url"
-                   >Evolution Series: MAIN</a>
-              </td>
-              <td tal:condition="entry/required:launchpad.Edit"
-                  tal:content="structure python: view.getStatusSelect(entry)">
-              </td>
-              <td tal:condition="not: entry/required:launchpad.Edit"
-                  tal:content="entry/status/title">Needs Review
-              </td>
-              <td>
-                <tal:block condition="entry/required:launchpad.Admin">
-                  [<a tal:attributes="href entry/fmt:url">Edit</a>]
-                </tal:block>
-              </td>
-            </tr>
-            <tr class="discreet secondary">
-              <td colspan="3">
-                Uploaded by 
-                <a tal:content="entry/importer/browsername"
-                   tal:attributes="href entry/importer/fmt:url"
-                   >Mark Shuttleworth</a>
-                on <span tal:content="entry/dateimported/fmt:datetime">date</span>
-              </td>
-            </tr>
-            <tal:comment replace="nothing">
-              XXX: CarlosPerelloMarin 20060309:
-              We are using here condition="entry/import_into/title|nothing"
-              because, sometimes, entry/import_into evaluates as false when
-              it should not. See bug #34213 for more information.
-            </tal:comment>
-            <tr tal:condition="entry/import_into/title|nothing" class="discreet secondary">
-              <td colspan="3">
-                Will be imported into 
-                <a tal:content="entry/import_into/title"
-                   tal:attributes="href entry/import_into/fmt:url"
-                   >Foo</a>
-              </td>
-            </tr>
-          </tal:loop>
-        </table>
-        <input tal:condition="request/lp:person"
-               type="submit"
-               name="handle_queue"
-               value="Change Status" />
-      </form>
-    </tal:block>
->>>>>>> 46779544
-  </tal:block>
-
       <p tal:condition="not:view/has_entries">
         There are no files waiting to be imported into Rosetta.
       </p>
