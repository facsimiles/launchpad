<html xmlns="http://www.w3.org/1999/xhtml" xml:lang="en"
      lang="en"
      metal:use-macro="context/@@main_template/master"
      i18n:domain="launchpad"
>
  <body>
    <metal:heading fill-slot="pageheading">
      <h1>Translation files waiting to be imported</h1>
    </metal:heading>

<div metal:fill-slot="main">

<<<<<<< HEAD
  <tal:block condition="view/batch">
  <p>
=======
  <h1>Translation files pending to be imported</h1>

  <tal:block condition="view/batchnav/currentBatch">
  <div class="documentDescription">
>>>>>>> 3f7d0fc2
    These are all the translation resources that are waiting to be imported
    into Rosetta. <tal:loggedin condition="not:request/lp:person">
    <a href="+login">Log in</a> if you want to remove items from this
    list.</tal:loggedin>
  </p>

  <tal:navigation replace="structure view/batchnav/@@+navigation-links" />

  <form name="entries_to_import" action="" method="POST">

    <table class="listing" width="100%">
        <tal:loop repeat="entry view/batchnav/currentBatch">
        <tr>
          <tal:comment replace="nothing">
            XXX: CarlosPerelloMarin 20060309:
            We are using here condition="entry/import_into/title|nothing"
            because, sometimes, entry/import_into evaluates as false when
            it should not. See bug #34213 for more information.
          </tal:comment>
          <td tal:condition="entry/import_into/title|nothing" rowspan="3">
            <img alt="" src="/@@/download.png" />
          </td>
          <td tal:condition="not: entry/import_into/title|nothing" rowspan="2">
            <img alt="" src="/@@/download.png" />
          </td>
          <td>
            <a tal:attributes="href entry/content/url"
               tal:content="entry/path">po/foo.pot</a> in
            <a tal:condition="entry/sourcepackage"
               tal:content="entry/sourcepackage/title"
               tal:attributes="href entry/sourcepackage/fmt:url"
               >evolution in Ubuntu Hoary</a>
            <a tal:condition="entry/productseries"
               tal:content="entry/productseries/title"
               tal:attributes="href entry/productseries/fmt:url"
               >Evolution Series: MAIN</a>
          </td>
          <td tal:condition="entry/required:launchpad.Edit"
              tal:content="structure python: view.getStatusSelect(entry)">
          </td>
          <td tal:condition="not: entry/required:launchpad.Edit"
              tal:content="entry/status/title">Needs Review
          </td>
          <td>
            <tal:block condition="entry/required:launchpad.Admin">
              [<a tal:attributes="href entry/fmt:url">Edit</a>]
            </tal:block>
          </td>
        </tr>
        <tr class="discreet secondary">
          <td colspan="3">
            Uploaded by 
            <a tal:content="entry/importer/browsername"
               tal:attributes="href entry/importer/fmt:url"
               >Mark Shuttleworth</a>
            on <span tal:content="entry/dateimported/fmt:datetime">date</span>
          </td>
        </tr>
        <tal:comment replace="nothing">
          XXX: CarlosPerelloMarin 20060309:
          We are using here condition="entry/import_into/title|nothing"
          because, sometimes, entry/import_into evaluates as false when
          it should not. See bug #34213 for more information.
        </tal:comment>
        <tr tal:condition="entry/import_into/title|nothing" class="discreet secondary">
          <td colspan="3">
            Will be imported into 
            <a tal:content="entry/import_into/title"
               tal:attributes="href entry/import_into/fmt:url"
               >Foo</a>
          </td>
        </tr>
        </tal:loop>
    </table>
    <input tal:condition="request/lp:person"
           type="submit"
           name="handle_queue"
           value="Change Status" />
    <br />
  </form>
  </tal:block>

  <p tal:condition="not:view/has_entries">
    There are no files waiting to be imported into Rosetta.
  </p>
</div>

</body>
</html><|MERGE_RESOLUTION|>--- conflicted
+++ resolved
@@ -10,15 +10,8 @@
 
 <div metal:fill-slot="main">
 
-<<<<<<< HEAD
-  <tal:block condition="view/batch">
+  <tal:block condition="view/batchnav/currentBatch">
   <p>
-=======
-  <h1>Translation files pending to be imported</h1>
-
-  <tal:block condition="view/batchnav/currentBatch">
-  <div class="documentDescription">
->>>>>>> 3f7d0fc2
     These are all the translation resources that are waiting to be imported
     into Rosetta. <tal:loggedin condition="not:request/lp:person">
     <a href="+login">Log in</a> if you want to remove items from this
