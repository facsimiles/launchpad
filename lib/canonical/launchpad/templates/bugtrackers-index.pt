<html xmlns="http://www.w3.org/1999/xhtml" xml:lang="en"
      lang="en"
<<<<<<< HEAD
      metal:use-macro="context/@@main_template/master"
      i18n:domain="malone"
>
  <body>
    <metal:heading fill-slot="pageheading">
      <h1>Bug trackers registered in Malone</h1>
    </metal:heading>
=======
      metal:use-macro="context/@@main_template_2col/master"
      i18n:domain="launchpad">
<body>
>>>>>>> 3e99d712

<metal:leftportlets fill-slot="portlets_one">
    <div tal:replace="structure context/@@+portlet-info" />
</metal:leftportlets>

<div metal:fill-slot="main">

      <p>
        Registering a bug tracker lets you link Malone bug reports with reports
        in that bug tracker, so that assignees in Malone will be notified
        when the upstream bug report changes state.
      </p>

  <table class="sortable listing" id="trackers">
    <thead>
      <tr>
        <th>Title</th>
        <th>Home Page</th>
        <th class="amount">Watches</th>
        <th class="type">Tracker Type</th>
      </tr>
    </thead>

    <tbody>
      <tr tal:repeat="bugtracker context">
          <td><a tal:attributes="href bugtracker/name"
                 tal:content="bugtracker/title">$Bugtracker.title
              </a></td>
          <td><a class="link-external"
                 tal:attributes="href bugtracker/baseurl"
                 tal:content="bugtracker/baseurl">$Bugtracker.baseurl</a></td>
          <td class="amount" tal:content="bugtracker/watches/count">bugcount</td>
          <td class="type"
            tal:content="bugtracker/bugtrackertype/title">bugtrackertype</td>
      </tr>
    </tbody>
  </table>

</div>

</body>
</html><|MERGE_RESOLUTION|>--- conflicted
+++ resolved
@@ -1,18 +1,12 @@
 <html xmlns="http://www.w3.org/1999/xhtml" xml:lang="en"
       lang="en"
-<<<<<<< HEAD
-      metal:use-macro="context/@@main_template/master"
+      metal:use-macro="context/@@main_template_2col/master"
       i18n:domain="malone"
 >
   <body>
     <metal:heading fill-slot="pageheading">
       <h1>Bug trackers registered in Malone</h1>
     </metal:heading>
-=======
-      metal:use-macro="context/@@main_template_2col/master"
-      i18n:domain="launchpad">
-<body>
->>>>>>> 3e99d712
 
 <metal:leftportlets fill-slot="portlets_one">
     <div tal:replace="structure context/@@+portlet-info" />
