<<<<<<< HEAD
<div
  tal:define="fbreqs context/feedbackrequests"
  tal:condition="fbreqs"
  class="portlet"
>

=======
<tal:fbreqs define="fbreqs context/feedbackrequests">
  <div class="portlet" id="portlet-feedback" tal:condition="fbreqs">
>>>>>>> 67eaa4ce
    <h2>Feedback requests</h2>

    <div class="portletBody">

      <ul>
        <li tal:repeat="fbreq fbreqs">

        <tal:requester replace="structure fbreq/requester/fmt:link" />
        wants feedback from
        <strong tal:content="structure fbreq/reviewer/fmt:link" />:
        <div
          tal:condition="fbreq/queuemsg"
          tal:content="structure fbreq/queuemsg/fmt:text-to-html"
          style="font-style: italic;"
        />
        
        </li>
      </ul>
    </div>

</div><|MERGE_RESOLUTION|>--- conflicted
+++ resolved
@@ -1,14 +1,10 @@
-<<<<<<< HEAD
 <div
   tal:define="fbreqs context/feedbackrequests"
   tal:condition="fbreqs"
   class="portlet"
+  id="portlet-feedback"
 >
 
-=======
-<tal:fbreqs define="fbreqs context/feedbackrequests">
-  <div class="portlet" id="portlet-feedback" tal:condition="fbreqs">
->>>>>>> 67eaa4ce
     <h2>Feedback requests</h2>
 
     <div class="portletBody">
