--- conflicted
+++ resolved
@@ -31,22 +31,6 @@
     To participate in the development and testing of Rosetta, join the <a
     href="http://lists.canonical.com/mailman/listinfo/rosetta-users">Rosetta
     users mailing list</a>, where we discuss new features, bugs and other
-<<<<<<< HEAD
-    issues.</p>
-
-    <h2>Adding projects to Rosetta</h2>
-
-      <p>
-        Rosetta uses the <a href="http://www.gnu.org/software/gettext/">GNU
-        <code>gettext</code></a> software, so it can be used to translate any
-        software that supports the standard <abbr>PO</abbr> file format.
-      </p>
-      <p>
-        To register software for translation in Rosetta, follow the
-        instructions noted at <a href="https://wiki.ubuntu.com/RosettaFAQ">
-        RosettaFAQ</a>
-      </p>
-=======
     issues.
   </p>
 
@@ -62,7 +46,6 @@
     You can also find some other useful information about Rosetta taking a
     look to its main <a href="https://wiki.ubuntu.com/Rosetta">Wiki page</a>
   </p>
->>>>>>> e21dd691
 
 </div>
 
