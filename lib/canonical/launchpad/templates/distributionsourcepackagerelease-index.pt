--- conflicted
+++ resolved
@@ -47,7 +47,6 @@
 
   <div tal:replace="structure context/sourcepackagerelease/@@+portlet-builds" />
 
-<<<<<<< HEAD
   <h2>Publishing history</h2>
   <div id='publishings'>
     <tal:block repeat="publishing context/publishing_history"
@@ -55,8 +54,6 @@
     </tal:block>
   </div>
 
-=======
->>>>>>> c94f8f3b
   <h2>Download</h2>
 
    <div  tal:define="files context/sourcepackagerelease/files">
