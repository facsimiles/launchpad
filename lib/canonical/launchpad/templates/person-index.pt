<html xmlns="http://www.w3.org/1999/xhtml" xml:lang="en"
      lang="en"
      metal:use-macro="context/@@main_template/master"
      i18n:domain="launchpad">

<head>
    <tal:block metal:fill-slot="head_epilogue">
      <tal:visible_emails condition="not: context/hide_email_addresses">
        <link rel="meta" type="application/rdf+xml" title="FOAF" href="+rdf"
              tal:condition="context/is_valid_person_or_team" />
      </tal:visible_emails>
    </tal:block>
</head>

<body>

<metal:leftportlets fill-slot="portlets_one">
  <div tal:replace="structure context/@@+portlet-emails" />
</metal:leftportlets>

<metal:rightportlets fill-slot="portlets_two">
  <div tal:replace="structure context/@@+portlet-details" />
  <div tal:replace="structure context/@@+portlet-latestquestions" />
</metal:rightportlets>

<div metal:fill-slot="main">

      <h1 tal:condition="not:context/isTeam"
      >Who is <tal:name replace="context/browsername">Fred</tal:name>?</h1>
      <h1 tal:condition="context/isTeam" tal:content="context/browsername" />
      <img
        tal:condition="context/gotchi"
        tal:attributes="src context/gotchi/getURL"
        style="float: right; margin: 0 0 0.5em 0.5em"
        alt=""
      />
      <tal:placeholder-shown-only-if-there-is-a-description
        condition="python: (not context.gotchi) and (context.homepage_content or context.teamdescription)"
      >
        <img
          tal:condition="not:context/isTeam"
          alt=""
          src="/@@/person-mugshot"
          style="float: right; margin: 0 0 0.5em 0.5em"
        />
        <img
          tal:condition="context/isTeam"
          alt=""
          src="/@@/team-mugshot"
          style="float: right; margin: 0 0 0.5em 0.5em"
        />
      </tal:placeholder-shown-only-if-there-is-a-description>

  <tal:homepage tal:condition="context/homepage_content"

          content="structure context/homepage_content/fmt:text-to-html"
        />
        <tal:team-description
          replace="structure context/teamdescription/fmt:text-to-html"
        />

<tal:valid-person-or-team condition="context/is_valid_person_or_team">

        <div class="left">
          <div tal:condition="not:context/isTeam" class="demo section">
            <h2>Contributions</h2>
            <table class="contributions">
              <tbody>
                <tr class="odd">
                  <th>Example project 1</th>
                  <td><img alt="Code" src="/@@/branch" /></td>
                  <td></td>
                  <td></td>
                  <td></td>
                  <td><img alt="Answers" src="/@@/question" /></td>
                </tr>
                <tr class="even">
                  <th>Example project 2</th>
                  <td></td>
                  <td></td>
                  <td><img alt="Blueprints" src="/@@/blueprint" /></td>
                  <td><img alt="Translations" src="/@@/translation" /></td>
                  <td><img alt="Answers" src="/@@/question" /></td>
                </tr>
              </tbody>
            </table>
          </div>
          <div tal:condition="not:context/isTeam" class="section">
            <h2>Team memberships</h2>
            <ul tal:condition="context/myactivememberships" class="team">
              <li tal:repeat="membership context/myactivememberships">
                <div>
                  <a
                    tal:attributes="href membership/team/fmt:url"
                    tal:content="membership/team/browsername"
                  >Team name</a>
                </div>
                <div
                  tal:condition="membership/team/teamdescription"
                  tal:replace="structure membership/team/teamdescription/fmt:text-to-html"
                >Team description</div>
              </li>
            </ul>

    <p tal:condition="not: context/myactivememberships">
      <span tal:replace="context/browsername">Foo Bar</span> is not an
      active member of any Launchpad teams.
    </p>

          </div>
          <tal:recent-members condition="context/isTeam">
            <div tal:condition="view/recently_approved_members">
              <h2>Recently approved</h2>
              <ul>
                <li class="person"
                    tal:repeat="person view/recently_approved_members">
                  <a tal:attributes="href person/fmt:url"
                     tal:content="person/unique_displayname"
                  >Foo Bar (name16)</a>
                </li>
              </ul>
            </div>
            <div tal:condition="view/recently_proposed_members">
              <h2>Recently applied</h2>
              <ul>
                <li class="person"
                    tal:repeat="person view/recently_proposed_members">
                  <a tal:attributes="href person/fmt:url"
                     tal:content="person/unique_displayname"
                  >Foo Bar (name16)</a>
                </li>
              </ul>
            </div>
          </div>
        </tal:recent-members>
        <div class="right">
          <div class="section">
            <h2>Contact details</h2>
            <table class="summary">
              <tbody>
                <tr tal:condition="context/teamowner">
                  <th>Team owner:</th>
                  <td>
                    <a
                      tal:attributes="href context/teamowner/fmt:url"
                      tal:content="context/teamowner/browsername"
                    >sabdfl</a>
                  </td>
                </tr>

    <tr tal:condition="context/allwikis">
      <th>Wiki:</th>
      <td>
        <span tal:repeat="wiki context/allwikis">
          <a tal:content="wiki/wikiname"
             tal:attributes="href wiki/url"
           >WikiName</a><tal:block condition="not: repeat/wiki/end">,
           </tal:block>
        </span>
      </td>
    </tr>

    <tr tal:repeat="ircnick context/ircnicknames">
      <th>IRC:</th>
      <td><code style="font-size: 120%"
                tal:content="ircnick/nickname"/>
          on network <code style="font-size: 120%"
                           tal:content="ircnick/network" />
      </td>
    </tr>

    <tr tal:condition="context/jabberids">
      <th>Jabber:</th>
      <td>
        <tal:block repeat="jabber context/jabberids">
          <span tal:replace="jabber/jabberid"
            /><span tal:condition="not: repeat/jabber/end">,</span>
        </tal:block>
      </td>
    </tr>

    <tr tal:condition="context/gpgkeys">
      <th>OpenPGP keys:</th>
      <td>
        <tal:block repeat="key context/gpgkeys">
          <a tal:attributes="href key/keyserverURL">
            <span tal:replace="key/keyid"
              /></a><span tal:condition="not: repeat/key/end">,</span>
        </tal:block>
      </td>
    </tr>

    <tr tal:condition="context/sshkeys">
      <th>SSH Keys:</th>
      <td>
        <a href="+sshkeys">
          <span tal:replace="context/sshkeys/count">0</span> SSH key(s)
        </a>
      </td>
    </tr>

              </tbody>
            </table>
          </div>
          <div tal:condition="not:context/isTeam"
               id="working-on" class="section"
               tal:define="bugtasks view/getBugsInProgress;
                           specs context/assigned_specs_in_progress">
            <h2>Working on&#8230;</h2>
            <ul class="bug">
<<<<<<< HEAD
              <li tal:repeat="bugtask bugtasks">
                <div><a tal:attributes="href bugtask/fmt:url">
                <span tal:replace="
                      string: ${bugtask/bug/id}. ${bugtask/bug/title}" /></a>
                <span tal:content="string: ${bugtask/targetname}, reported by ${bugtask/owner/displayname}" />
                </div>
              </li>
            </ul>
            <div tal:condition="bugtasks">
              <a tal:attributes="href view/getURLToAssignedBugsInProgress">
                Show all bugs in progress 
              </a>
            </div>
            <ul class="blueprint">
              <li tal:repeat="spec specs">
                <div>
                  <a tal:attributes="href spec/fmt:url">
                  <span tal:replace="spec/title" /></a>
=======
              <li>
                <div><a href="/bugs/12">123. example bug</a></div>
                <div>
                  example project 3,
                  reported by David Prieto
                </div>
              </li>
              <li>
                <div><a href="/bugs/13">456. another example bug</a></div>
                <div>
                  example project 4,
                  reported by David Prieto
>>>>>>> 3026aae7
                </div>
              </li>
            </ul>
            <div tal:condition="specs">
              <tal:comment condition="nothing">
                XXX: This link should point to a list of the in-progress specs
                assigned to this person, but we don't have a way to list that
                right now, wo we'll have to list all incomplete specs assigned
                to the person. -- Guilherme Salgado, 2007-02-12
              </tal:comment>
              <a tal:attributes="href string:${context/fmt:url}/+specs?role=assignee">
                Show all assigned specs
              </a>
            </div>
          </div>
          <div tal:condition="context/isTeam" class="section">
            <h2>Subteam of</h2>

            <p tal:condition="not:context/getSuperTeams">
              &#8220;<span tal:replace="context/browsername"/>&#8221;
              itself is not a member of any other team.
            </p>

            <tal:block condition="context/getSuperTeams">
              <p>
                &#8220;<span tal:replace="context/browsername"/>&#8221;
                is a member of these teams:
              </p>
              <ul>
                <li tal:repeat="team context/getSuperTeams">
                  <a tal:attributes="href team/fmt:url"
                     tal:content="team/browsername">name</a>
                </li>
              </ul>
            </tal:block>

            <h2>Your involvement</h2>

            <p tal:condition="not: request/lp:person">
              You must <a href="+login">log in</a>
              to join or leave this team.
            </p>
            <tal:block condition="request/lp:person">
              <tal:block condition="view/userIsOwner">
                <p tal:condition="view/userIsActiveMember">
                  You are the owner of this team.
                </p>
                <p tal:condition="not: view/userIsActiveMember">
                  You are the owner of this team,
                  but not currently an active member.
                </p>
              </tal:block>
              <tal:block condition="not: view/userIsOwner">
                <p tal:condition="view/userIsActiveMember">
                  You are a member of this team.
                </p>
                <p tal:condition="not: view/userIsActiveMember">
                  <tal:foo tal:condition="not: view/userIsParticipant">
                    You are not a member of this team.
                  </tal:foo>
                  <tal:foo tal:condition="view/userIsParticipant">
                    You are an indirect member of this team:
                    <br />
                    <a tal:attributes="href view/user/fmt:url"
                       tal:content="view/user/displayname">
                      Guilherme Salgado
                    </a>
                    <tal:path repeat="team view/findUserPathToTeam">
                      &rarr;
                      <a tal:attributes="href team/fmt:url"
                         tal:content="team/displayname">
                        Launchpad Developers
                      </a>
                    </tal:path>
                  </tal:foo>
                </p>
              </tal:block>
            </tal:block>

          </div>
        </div>

</tal:valid-person-or-team>

<tal:invalid-person condition="not: context/is_valid_person_or_team">

  <p><span tal:replace="context/browsername" /> does not use Launchpad.
    <tal:block condition="context/creation_comment">
      This page was created on
      <span tal:replace="context/datecreated/fmt:date" />
      <tal:user-created
        condition="context/creation_rationale/enumvalue:USER_CREATED">
        by <a tal:attributes="href context/registrant/fmt:url">
        <span tal:replace="context/registrant/browsername">Foo</span></a>,
        and the reason given by that user for its creation is:
        <em tal:content="structure context/creation_comment/fmt:text-to-html">
          reason</em>
      </tal:user-created>
      <tal:not-user-created
        condition="not: context/creation_rationale/enumvalue:USER_CREATED">
        <strong tal:content="context/creation_comment" />.
      </tal:not-user-created>
    </tal:block>
    <tal:block condition="not: context/creation_comment">
      (This page was created on
      <span tal:replace="context/datecreated/fmt:date" />.)
    </tal:block>
  </p>

  <tal:logged-in condition="request/lp:person">
    <a tal:attributes="
      href string:/people/+requestmerge?field.dupeaccount=${context/name}"
    >Hey, I'm <span tal:replace="context/browsername" /></a>
  </tal:logged-in>

  <tal:not-logged-in condition="not: request/lp:person">
    <a href="+claim">Hey, I'm <span tal:replace="context/browsername" /></a>
  </tal:not-logged-in>

</tal:invalid-person>

</div>
</body>
</html>
<!-- 1-0 in-progress Needs table of contributions (bug 81224), list of current bugs (bug 81221) and blueprints (bug 81222). --><|MERGE_RESOLUTION|>--- conflicted
+++ resolved
@@ -131,8 +131,7 @@
                 </li>
               </ul>
             </div>
-          </div>
-        </tal:recent-members>
+          </tal:recent-members>
         <div class="right">
           <div class="section">
             <h2>Contact details</h2>
@@ -208,7 +207,6 @@
                            specs context/assigned_specs_in_progress">
             <h2>Working on&#8230;</h2>
             <ul class="bug">
-<<<<<<< HEAD
               <li tal:repeat="bugtask bugtasks">
                 <div><a tal:attributes="href bugtask/fmt:url">
                 <span tal:replace="
@@ -227,20 +225,6 @@
                 <div>
                   <a tal:attributes="href spec/fmt:url">
                   <span tal:replace="spec/title" /></a>
-=======
-              <li>
-                <div><a href="/bugs/12">123. example bug</a></div>
-                <div>
-                  example project 3,
-                  reported by David Prieto
-                </div>
-              </li>
-              <li>
-                <div><a href="/bugs/13">456. another example bug</a></div>
-                <div>
-                  example project 4,
-                  reported by David Prieto
->>>>>>> 3026aae7
                 </div>
               </li>
             </ul>
