<html xmlns="http://www.w3.org/1999/xhtml" xml:lang="en"
      lang="en"
      metal:use-macro="context/@@main_template/master"
      i18n:domain="launchpad">
  <body>
  <metal:leftportlets fill-slot="portlets_one">
    <div tal:replace="structure context/@@+portlet-details" />
    <div tal:replace="structure context/@@+portlet-status-details" />
  </metal:leftportlets>

  <metal:rightportlets fill-slot="portlets_two">
    <div tal:replace="structure context/@@+portlet-search" />
    <div tal:replace="structure context/@@+portlet-alsoreportedin" />
    <div tal:replace="structure context/target/@@+portlet-latestbugs" />
  </metal:rightportlets>

    <div metal:fill-slot="main">
<<<<<<< HEAD

       <p class="documentDescription"
          tal:condition="context/bug/summary"
          tal:content="context/bug/summary">
         Bug summary goes here if it exists.
       </p>
=======
>>>>>>> 40961b67

      <div tal:content="structure context/@@+edit-form" />

      <h2>Bug description</h2>

      <div tal:content="structure context/bug/description/fmt:text-to-html">
        $Bug.description
      </div>

    </div>
  </body>
</html><|MERGE_RESOLUTION|>--- conflicted
+++ resolved
@@ -15,15 +15,6 @@
   </metal:rightportlets>
 
     <div metal:fill-slot="main">
-<<<<<<< HEAD
-
-       <p class="documentDescription"
-          tal:condition="context/bug/summary"
-          tal:content="context/bug/summary">
-         Bug summary goes here if it exists.
-       </p>
-=======
->>>>>>> 40961b67
 
       <div tal:content="structure context/@@+edit-form" />
 
