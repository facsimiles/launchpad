<html xmlns="http://www.w3.org/1999/xhtml" xml:lang="en"
      lang="en"
      metal:use-macro="context/@@main_template/master"
      i18n:domain="launchpad">

<body>

<metal:leftportlets fill-slot="portlets_one">
  <div tal:replace="structure context/@@+portlet-details" />
</metal:leftportlets>

<metal:rightportlets fill-slot="portlets_two">
</metal:rightportlets>

<div metal:fill-slot="main">

  <h1>Package maintenance report</h1>

  <table class="listing" id="packages">
  <tal:maintained-packages condition="context/latestMaintainedPackages">
    <thead>
      <tr>
        <td colspan="7"><h2>Maintained packages</h2></td>
      </tr>
      <tr>
        <th>Name</th>
        <th>Uploaded to</th>
        <th>Version</th>
        <th>When</th>
        <th>Failures</th>
        <th>Bugs</th>
        <th>Questions</th>
      </tr>
    </thead>
    <tbody>
    <tal:block define="
        sourcepackagereleases context/latestMaintainedPackages">
      <div metal:use-macro="template/macros/sourcepackagerelease-rows" />
    </tal:block>
    </tbody>
  </tal:maintained-packages>

  <tal:uploaded-packages
    condition="context/latestUploadedButNotMaintainedPackages">
    <thead>
      <tr>
        <td colspan="7"><h2>Uploaded packages</h2></td>
      </tr>
      <tr>
        <th>Name</th>
        <th>Uploaded to</th>
        <th>Version</th>
        <th>When</th>
        <th>Failures</th>
        <th>Bugs</th>
        <th>Questions</th>
      </tr>
    </thead>

    <tal:block define="
        sourcepackagereleases context/latestUploadedButNotMaintainedPackages">
      <div metal:use-macro="template/macros/sourcepackagerelease-rows" />
    </tal:block>
  </tal:uploaded-packages>
  </table>

</div>

<metal:macros fill-slot="bogus">
<metal:macro define-macro="sourcepackagerelease-rows">
  <tal:comment replace="nothing">
    This macro expects the following variables defined:
    :sourcepackagereleases: A list of SourcePackageRelease objects
  </tal:comment>
  <tr tal:repeat="sourcepackagerelease sourcepackagereleases">
  <tal:block define="spr sourcepackagerelease;
                     distroseries spr/uploaddistroseries">
    <td>
<<<<<<< HEAD
      <a tal:attributes="href string:${distrorelease/distribution/fmt:url}/+source/${spr/name}"
=======
      <a tal:attributes="href string:${distroseries/fmt:url}/+source/${spr/name}"
>>>>>>> 3a0e840c
         tal:content="spr/sourcepackagename/name">
      </a>
    </td>
    <td>
<<<<<<< HEAD
      <a tal:attributes="href string:${distrorelease/fmt:url}/+source/${spr/name}"
         tal:content="distrorelease/fullreleasename">
      </a>
    </td>
    <td>
      <a tal:attributes="href string:${distrorelease/distribution/fmt:url}/+source/${spr/name}/${spr/version}"
=======
      <a tal:attributes="href distroseries/fmt:url"
         tal:content="distroseries/fullseriesname">
      </a>
    </td>
    <td>
      <a tal:attributes="href string:${distroseries/fmt:url}/+source/${spr/name}/${spr/version}"
>>>>>>> 3a0e840c
         tal:content="spr/version">
      </a>
    </td>
    <td
      tal:attributes="title spr/dateuploaded/fmt:datetime"
      tal:content="spr/dateuploaded/fmt:approximatedate">
      2005-10-24
    </td>
    <td>
      <tal:block condition="spr/needs_building">
          Not yet built
      </tal:block>
      <tal:block condition="not: spr/needs_building">
          <tal:block repeat="build spr/failed_builds">
             <a tal:attributes="href build/fmt:url"
                tal:content="build/distroarchseries/architecturetag" />
          </tal:block>
          <tal:block condition="not: spr/failed_builds">
             None
          </tal:block>
      </tal:block>
    </td>
    <td style="text-align: right">
      <a tal:attributes="href string: ${spr/distrosourcepackage/fmt:url}/+bugs"
         tal:content="python: spr.countOpenBugsInUploadedDistro(view.user)">
      </a>
    </td>
    <td style="text-align: right">
      <a tal:attributes="href string: ${spr/sourcepackage/fmt:url}/+questions"
         tal:content="spr/@@+open_questions_count">
      </a>
    </td>
  </tal:block>
  </tr>
</metal:macro>
</metal:macros>

</body>
</html><|MERGE_RESOLUTION|>--- conflicted
+++ resolved
@@ -76,30 +76,17 @@
   <tal:block define="spr sourcepackagerelease;
                      distroseries spr/uploaddistroseries">
     <td>
-<<<<<<< HEAD
-      <a tal:attributes="href string:${distrorelease/distribution/fmt:url}/+source/${spr/name}"
-=======
-      <a tal:attributes="href string:${distroseries/fmt:url}/+source/${spr/name}"
->>>>>>> 3a0e840c
+      <a tal:attributes="href string:${distroseries/distribution/fmt:url}/+source/${spr/name}"
          tal:content="spr/sourcepackagename/name">
       </a>
     </td>
     <td>
-<<<<<<< HEAD
-      <a tal:attributes="href string:${distrorelease/fmt:url}/+source/${spr/name}"
-         tal:content="distrorelease/fullreleasename">
-      </a>
-    </td>
-    <td>
-      <a tal:attributes="href string:${distrorelease/distribution/fmt:url}/+source/${spr/name}/${spr/version}"
-=======
-      <a tal:attributes="href distroseries/fmt:url"
+      <a tal:attributes="href string:${distroseries/fmt:url}/+source/${spr/name}"
          tal:content="distroseries/fullseriesname">
       </a>
     </td>
     <td>
-      <a tal:attributes="href string:${distroseries/fmt:url}/+source/${spr/name}/${spr/version}"
->>>>>>> 3a0e840c
+      <a tal:attributes="href string:${distroseries/distribution/fmt:url}/+source/${spr/name}/${spr/version}"
          tal:content="spr/version">
       </a>
     </td>
