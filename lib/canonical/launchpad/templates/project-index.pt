<<<<<<< HEAD
<html metal:use-macro="view/macro:page/default" i18n:domain="launchpad">
  <body>

    <metal:portlets fill-slot="portlets">
      <tal:portlet tal:replace="structure context/@@+portlet-lifecycle" />
    </metal:portlets>

    <div metal:fill-slot="main">

      <span tal:replace="structure context/image:mugshot" />
      <h1 tal:content="context/title">Mozilla</h1>

      <div tal:content="context/summary">
        This is the project Summary, which should be a single paragraph
        summarising the project's purpose.
      </div>

    <div tal:replace="structure context/description/fmt:text-to-html">
    This is the Project Description,
    which is a much more substantial description of the project. It should
    be several paragraphs long, and give you a very clear insight into the
    work of the Project, and the people behind it. It should describe the
    project history, and organisation.

    The Project Description should also mention the major project or
    projects that make up the aggregate project. For example, the Apache
    Project description
    would highlight its work on the Apache Server, and mention other
    projects such as APR.
    </div>

      <ul tal:condition="context/homepageurl">
        <li class="external link">
          <a tal:attributes="href context/homepageurl">
            <strong>Visit the <tal:name replace="context/title" />
            home page &raquo;</strong>
          </a>
        </li>
      </ul>
      <ul class="buttons">
        <li>
          <a href="+filebug">
            <img alt="Report a bug" src="/+icing/but-sml-reportabug.gif" />
          </a>
        </li>
        <li tal:content="structure context/@@+ask-a-question-button" />
        <li>
          <a href="+translations">
            <img alt="Help translate" src="/+icing/but-sml-helptranslate.gif" />
          </a>
        </li>
      </ul>
      <div class="left">
        <div
          class="section"
          tal:content="structure context/@@+portlet-coming-sprints"
        />
        <div class="portlet" id="products">
          <h2>Projects</h2>
          <p tal:condition="not: context/products">
            There are no projects registered for
            <span tal:replace="context/displayname">project displayname</span>.
          </p>
          <div
            tal:condition="context/products"
=======
<html metal:use-macro="view/macro:page/default" i18n:domain="launchpad">
  <body>

    <metal:portlets fill-slot="portlets">
      <tal:portlet tal:replace="structure context/@@+portlet-lifecycle" />
    </metal:portlets>

    <div metal:fill-slot="main">

      <span tal:replace="structure context/image:mugshot" />
      <h1 tal:content="context/title">Mozilla</h1>

      <div tal:content="context/summary">
        This is the project Summary, which should be a single paragraph
        summarising the project's purpose.
      </div>

      <div tal:replace="structure context/description/fmt:text-to-html">
        This is the Project Description,
        which is a much more substantial description of the project. It should
        be several paragraphs long, and give you a very clear insight into the
        work of the Project, and the people behind it. It should describe the
        project history, and organisation.

        The Project Description should also mention the major project or
        projects that make up the aggregate project. For example, the Apache
        Project description
        would highlight its work on the Apache Server, and mention other
        projects such as APR.
      </div>

      <ul tal:condition="context/homepageurl">
        <li class="external link">
          <a tal:attributes="href context/homepageurl">
            <strong>Visit the <tal:name replace="context/title" />
            home page &raquo;</strong>
          </a>
        </li>
      </ul>
      <ul class="buttons">
        <li>
          <a href="+filebug">
            <img alt="Report a bug" src="/+icing/but-sml-reportabug.gif" />
          </a>
        </li>
        <li tal:content="structure context/@@+ask-a-question-button" />
        <li>
          <a href="+translations">
            <img alt="Help translate" src="/+icing/but-sml-helptranslate.gif" />
          </a>
        </li>
      </ul>
      <div class="left">
        <div
          class="section"
          tal:content="structure context/@@+portlet-coming-sprints"
        />
        <div class="portlet">
          <h2>Projects</h2>
          <p tal:condition="not: context/products">
            There are no projects registered for
            <span tal:replace="context/displayname">project displayname</span>.
          </p>
          <div
            tal:condition="context/products"
>>>>>>> f4bf0580
            tal:repeat="product context/products"
            class="project"
            >
            <img src="/@@product" tal:replace="structure product/image:icon" />
            <strong><a
                tal:attributes="href product/fmt:url"
                tal:content="product/title"
              >Project title</a></strong>
            <div tal:condition="product/releases">
              Releases:
              <tal:release repeat="release product/releases">
                <a
                  tal:attributes="href release/fmt:url"
                  tal:content="release/version"
                >version</a><tal:comma
                condition="not:repeat/release/end">,</tal:comma>
              </tal:release>
            </div>
            <div tal:condition="product/milestones">
              Milestones:
              <tal:milestone repeat="milestone product/milestones">
                <a
                  tal:attributes="href milestone/fmt:url"
                  tal:content="milestone/name"
                >name</a><tal:comma
                condition="not:repeat/milestone/end">,</tal:comma>
              </tal:milestone>
            </div>
          </div>
          <tal:block condition="context/required:launchpad.Edit">
            <a href="+newproduct">&raquo; Register another project that is
            part of <tal:project replace="context/displayname" /></a>
          </tal:block>
        </div>
        <div tal:replace="structure context/@@+portlet-latestspecs" />
      </div>
      <div class="right">
        <div tal:replace="structure context/@@+portlet-details" />
        <div tal:replace="structure context/@@+portlet-top-contributors" />
        <div tal:replace="structure context/@@+portlet-latestbugs" />
        <div
          class="section"
          tal:content="structure context/@@+portlet-latestquestions"
        />
      </div>
    </div>
  </body>
</html>
<!-- 1-0 inprogress bug 67920, bug 73875, bug 74321, bug 74322 --><|MERGE_RESOLUTION|>--- conflicted
+++ resolved
@@ -1,70 +1,3 @@
-<<<<<<< HEAD
-<html metal:use-macro="view/macro:page/default" i18n:domain="launchpad">
-  <body>
-
-    <metal:portlets fill-slot="portlets">
-      <tal:portlet tal:replace="structure context/@@+portlet-lifecycle" />
-    </metal:portlets>
-
-    <div metal:fill-slot="main">
-
-      <span tal:replace="structure context/image:mugshot" />
-      <h1 tal:content="context/title">Mozilla</h1>
-
-      <div tal:content="context/summary">
-        This is the project Summary, which should be a single paragraph
-        summarising the project's purpose.
-      </div>
-
-    <div tal:replace="structure context/description/fmt:text-to-html">
-    This is the Project Description,
-    which is a much more substantial description of the project. It should
-    be several paragraphs long, and give you a very clear insight into the
-    work of the Project, and the people behind it. It should describe the
-    project history, and organisation.
-
-    The Project Description should also mention the major project or
-    projects that make up the aggregate project. For example, the Apache
-    Project description
-    would highlight its work on the Apache Server, and mention other
-    projects such as APR.
-    </div>
-
-      <ul tal:condition="context/homepageurl">
-        <li class="external link">
-          <a tal:attributes="href context/homepageurl">
-            <strong>Visit the <tal:name replace="context/title" />
-            home page &raquo;</strong>
-          </a>
-        </li>
-      </ul>
-      <ul class="buttons">
-        <li>
-          <a href="+filebug">
-            <img alt="Report a bug" src="/+icing/but-sml-reportabug.gif" />
-          </a>
-        </li>
-        <li tal:content="structure context/@@+ask-a-question-button" />
-        <li>
-          <a href="+translations">
-            <img alt="Help translate" src="/+icing/but-sml-helptranslate.gif" />
-          </a>
-        </li>
-      </ul>
-      <div class="left">
-        <div
-          class="section"
-          tal:content="structure context/@@+portlet-coming-sprints"
-        />
-        <div class="portlet" id="products">
-          <h2>Projects</h2>
-          <p tal:condition="not: context/products">
-            There are no projects registered for
-            <span tal:replace="context/displayname">project displayname</span>.
-          </p>
-          <div
-            tal:condition="context/products"
-=======
 <html metal:use-macro="view/macro:page/default" i18n:domain="launchpad">
   <body>
 
@@ -122,7 +55,7 @@
           class="section"
           tal:content="structure context/@@+portlet-coming-sprints"
         />
-        <div class="portlet">
+        <div class="portlet" id="products">
           <h2>Projects</h2>
           <p tal:condition="not: context/products">
             There are no projects registered for
@@ -130,7 +63,6 @@
           </p>
           <div
             tal:condition="context/products"
->>>>>>> f4bf0580
             tal:repeat="product context/products"
             class="project"
             >
