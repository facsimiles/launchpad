<html xmlns="http://www.w3.org/1999/xhtml" xml:lang="en"
      lang="en"
      metal:use-macro="context/@@launchpad_template/master"
      i18n:domain="launchpad"
>
  <body>
<<<<<<< HEAD
    <metal:portlets fill-slot="portlets">
      <tal:portlet tal:replace="structure context/@@+portlet-lifecycle" />
    </metal:portlets>
    <div metal:fill-slot="main">
      <h1 tal:content="context/title">Mozilla</h1>
      <img alt="" class="mugshot" src="/@@/nyet-mugshot" />
      <div tal:content="context/summary">
=======
    <metal:heading fill-slot="pageheading">    
      <h1 tal:content="context/title">Project name</h1>
    </metal:heading>

<metal:leftportlets fill-slot="portlets_one">
    <div tal:replace="structure context/@@+portlet-latestspecs" />
</metal:leftportlets>

<metal:rightportlets fill-slot="portlets_two">
    <div tal:replace="structure context/@@+portlet-details" />
    <div tal:replace="structure context/@@+portlet-top-contributors" />
</metal:rightportlets>

<div metal:fill-slot="main">

    <div class="documentDescription" tal:content="context/summary">
>>>>>>> 9613f5d0
        This is the project Summary, which should be a single paragraph
        summarising the project's purpose.
      </div>

    <div tal:replace="structure context/description/fmt:text-to-html">
    This is the Project Description,
    which is a much more substantial description of the project. It should
    be several paragraphs long, and give you a very clear insight into the
    work of the Project, and the people behind it. It should describe the
    project history, and organisation.
    
    The Project Description should also mention the major product or
    products from that project. For example, the Apache Project description
    would highlight its work on the Apache Server, and mention other
    products such as APR.
    </div>

      <ul tal:condition="context/homepageurl">
        <li class="external link">
          <a tal:attributes="href context/homepageurl">
            <strong>Visit the <tal:name replace="context/title" />
            home page &raquo;</strong>
          </a>
        </li>
      </ul>
      <ul class="buttons">
        <li>
          <a href="+filebug">
            <img alt="Report a bug" src="/+icing/but_sml_reportabug.gif" />
          </a>
        </li>
        <li>
          <a href="+addticket">
            <img
              alt="Request support"
              src="/+icing/but_sml_requestsupport.gif"
            />
          </a>
        </li>
        <li>
          <a href="+translations">
            <img alt="Help translate" src="/+icing/but_sml_helptranslate.gif" />
          </a>
        </li>
      </ul>
      <div class="left">
        <div class="portlet">
          <h2>Products</h2>
          <p tal:condition="not: context/products">
            There are no products registered for
            <span tal:replace="context/displayname">project displayname</span>.
          </p>
          <div
            tal:condition="context/products"
            tal:repeat="product context/products"
          >
            <h3>
              <a
                tal:attributes="href product/fmt:url" 
                tal:content="product/title"
              >Product title</a>
            </h3>
            <div>
              <strong>Releases:</strong>
              <tal:none condition="not:product/releases">None</tal:none>
              <tal:release repeat="release product/releases">
                <a
                  tal:attributes="href release/fmt:url"
                  tal:content="release/version"
                >version</a><tal:comma
                condition="not:repeat/release/end">,</tal:comma>
              </tal:release>
            </div>
            <div>
              <strong>Milestones:</strong>
              <tal:none condition="not:product/milestones">None</tal:none>
              <tal:milestone repeat="milestone product/milestones">
                <a
                  tal:attributes="href milestone/fmt:url"
                  tal:content="milestone/name"
                >name</a><tal:comma
                condition="not:repeat/milestone/end">,</tal:comma>
              </tal:milestone>
            </div>
          </div>
          <ul tal:condition="context/required:launchpad.Edit">
            <li><a href="+newproduct">Register another product</a></li>
          </ul>
        </div>
        <div class="demo portlet">
          <h2>Top contributors</h2>
          <ul class="person">
            <li>Dennis Kaarsemaker (3459 points)</li>
            <li>Mateusz Drozdzyriski (2094 points)</li>
            <li>Spoilerhead (364 points)</li>
          </ul>
        </div>
      </div>
      <div class="right">
        <div tal:replace="structure context/@@+portlet-details" />
        <div tal:replace="structure context/@@+portlet-latestbugs" />
        <div tal:replace="structure context/@@+portlet-latestspecs" />
      </div>
    </div>
  </body>
</html>
<!-- 1-0 inprogress bug 67920, bug 73875, bug 74321, bug 74322 --><|MERGE_RESOLUTION|>--- conflicted
+++ resolved
@@ -1,139 +1,113 @@
-<html xmlns="http://www.w3.org/1999/xhtml" xml:lang="en"
-      lang="en"
-      metal:use-macro="context/@@launchpad_template/master"
-      i18n:domain="launchpad"
->
-  <body>
-<<<<<<< HEAD
-    <metal:portlets fill-slot="portlets">
-      <tal:portlet tal:replace="structure context/@@+portlet-lifecycle" />
-    </metal:portlets>
-    <div metal:fill-slot="main">
-      <h1 tal:content="context/title">Mozilla</h1>
-      <img alt="" class="mugshot" src="/@@/nyet-mugshot" />
-      <div tal:content="context/summary">
-=======
-    <metal:heading fill-slot="pageheading">    
-      <h1 tal:content="context/title">Project name</h1>
-    </metal:heading>
-
-<metal:leftportlets fill-slot="portlets_one">
-    <div tal:replace="structure context/@@+portlet-latestspecs" />
-</metal:leftportlets>
-
-<metal:rightportlets fill-slot="portlets_two">
-    <div tal:replace="structure context/@@+portlet-details" />
-    <div tal:replace="structure context/@@+portlet-top-contributors" />
-</metal:rightportlets>
-
-<div metal:fill-slot="main">
-
-    <div class="documentDescription" tal:content="context/summary">
->>>>>>> 9613f5d0
-        This is the project Summary, which should be a single paragraph
-        summarising the project's purpose.
-      </div>
-
-    <div tal:replace="structure context/description/fmt:text-to-html">
-    This is the Project Description,
-    which is a much more substantial description of the project. It should
-    be several paragraphs long, and give you a very clear insight into the
-    work of the Project, and the people behind it. It should describe the
-    project history, and organisation.
-    
-    The Project Description should also mention the major product or
-    products from that project. For example, the Apache Project description
-    would highlight its work on the Apache Server, and mention other
-    products such as APR.
-    </div>
-
-      <ul tal:condition="context/homepageurl">
-        <li class="external link">
-          <a tal:attributes="href context/homepageurl">
-            <strong>Visit the <tal:name replace="context/title" />
-            home page &raquo;</strong>
-          </a>
-        </li>
-      </ul>
-      <ul class="buttons">
-        <li>
-          <a href="+filebug">
-            <img alt="Report a bug" src="/+icing/but_sml_reportabug.gif" />
-          </a>
-        </li>
-        <li>
-          <a href="+addticket">
-            <img
-              alt="Request support"
-              src="/+icing/but_sml_requestsupport.gif"
-            />
-          </a>
-        </li>
-        <li>
-          <a href="+translations">
-            <img alt="Help translate" src="/+icing/but_sml_helptranslate.gif" />
-          </a>
-        </li>
-      </ul>
-      <div class="left">
-        <div class="portlet">
-          <h2>Products</h2>
-          <p tal:condition="not: context/products">
-            There are no products registered for
-            <span tal:replace="context/displayname">project displayname</span>.
-          </p>
-          <div
-            tal:condition="context/products"
-            tal:repeat="product context/products"
-          >
-            <h3>
-              <a
-                tal:attributes="href product/fmt:url" 
-                tal:content="product/title"
-              >Product title</a>
-            </h3>
-            <div>
-              <strong>Releases:</strong>
-              <tal:none condition="not:product/releases">None</tal:none>
-              <tal:release repeat="release product/releases">
-                <a
-                  tal:attributes="href release/fmt:url"
-                  tal:content="release/version"
-                >version</a><tal:comma
-                condition="not:repeat/release/end">,</tal:comma>
-              </tal:release>
-            </div>
-            <div>
-              <strong>Milestones:</strong>
-              <tal:none condition="not:product/milestones">None</tal:none>
-              <tal:milestone repeat="milestone product/milestones">
-                <a
-                  tal:attributes="href milestone/fmt:url"
-                  tal:content="milestone/name"
-                >name</a><tal:comma
-                condition="not:repeat/milestone/end">,</tal:comma>
-              </tal:milestone>
-            </div>
-          </div>
-          <ul tal:condition="context/required:launchpad.Edit">
-            <li><a href="+newproduct">Register another product</a></li>
-          </ul>
-        </div>
-        <div class="demo portlet">
-          <h2>Top contributors</h2>
-          <ul class="person">
-            <li>Dennis Kaarsemaker (3459 points)</li>
-            <li>Mateusz Drozdzyriski (2094 points)</li>
-            <li>Spoilerhead (364 points)</li>
-          </ul>
-        </div>
-      </div>
-      <div class="right">
-        <div tal:replace="structure context/@@+portlet-details" />
-        <div tal:replace="structure context/@@+portlet-latestbugs" />
-        <div tal:replace="structure context/@@+portlet-latestspecs" />
-      </div>
-    </div>
-  </body>
-</html>
-<!-- 1-0 inprogress bug 67920, bug 73875, bug 74321, bug 74322 -->+<html xmlns="http://www.w3.org/1999/xhtml" xml:lang="en"
+      lang="en"
+      metal:use-macro="context/@@launchpad_template/master"
+      i18n:domain="launchpad"
+>
+  <body>
+    <metal:portlets fill-slot="portlets">
+      <tal:portlet tal:replace="structure context/@@+portlet-lifecycle" />
+    </metal:portlets>
+    <div metal:fill-slot="main">
+      <h1 tal:content="context/title">Mozilla</h1>
+      <img alt="" class="mugshot" src="/@@/nyet-mugshot" />
+      <div tal:content="context/summary">
+        This is the project Summary, which should be a single paragraph
+        summarising the project's purpose.
+      </div>
+
+    <div tal:replace="structure context/description/fmt:text-to-html">
+    This is the Project Description,
+    which is a much more substantial description of the project. It should
+    be several paragraphs long, and give you a very clear insight into the
+    work of the Project, and the people behind it. It should describe the
+    project history, and organisation.
+    
+    The Project Description should also mention the major product or
+    products from that project. For example, the Apache Project description
+    would highlight its work on the Apache Server, and mention other
+    products such as APR.
+    </div>
+
+      <ul tal:condition="context/homepageurl">
+        <li class="external link">
+          <a tal:attributes="href context/homepageurl">
+            <strong>Visit the <tal:name replace="context/title" />
+            home page &raquo;</strong>
+          </a>
+        </li>
+      </ul>
+      <ul class="buttons">
+        <li>
+          <a href="+filebug">
+            <img alt="Report a bug" src="/+icing/but_sml_reportabug.gif" />
+          </a>
+        </li>
+        <li>
+          <a href="+addticket">
+            <img
+              alt="Request support"
+              src="/+icing/but_sml_requestsupport.gif"
+            />
+          </a>
+        </li>
+        <li>
+          <a href="+translations">
+            <img alt="Help translate" src="/+icing/but_sml_helptranslate.gif" />
+          </a>
+        </li>
+      </ul>
+      <div class="left">
+        <div class="portlet">
+          <h2>Products</h2>
+          <p tal:condition="not: context/products">
+            There are no products registered for
+            <span tal:replace="context/displayname">project displayname</span>.
+          </p>
+          <div
+            tal:condition="context/products"
+            tal:repeat="product context/products"
+          >
+            <h3>
+              <a
+                tal:attributes="href product/fmt:url" 
+                tal:content="product/title"
+              >Product title</a>
+            </h3>
+            <div>
+              <strong>Releases:</strong>
+              <tal:none condition="not:product/releases">None</tal:none>
+              <tal:release repeat="release product/releases">
+                <a
+                  tal:attributes="href release/fmt:url"
+                  tal:content="release/version"
+                >version</a><tal:comma
+                condition="not:repeat/release/end">,</tal:comma>
+              </tal:release>
+            </div>
+            <div>
+              <strong>Milestones:</strong>
+              <tal:none condition="not:product/milestones">None</tal:none>
+              <tal:milestone repeat="milestone product/milestones">
+                <a
+                  tal:attributes="href milestone/fmt:url"
+                  tal:content="milestone/name"
+                >name</a><tal:comma
+                condition="not:repeat/milestone/end">,</tal:comma>
+              </tal:milestone>
+            </div>
+          </div>
+          <ul tal:condition="context/required:launchpad.Edit">
+            <li><a href="+newproduct">Register another product</a></li>
+          </ul>
+        </div>
+        <div tal:replace="structure context/@@+portlet-top-contributors" />
+      </div>
+      <div class="right">
+        <div tal:replace="structure context/@@+portlet-details" />
+        <div tal:replace="structure context/@@+portlet-latestbugs" />
+        <div tal:replace="structure context/@@+portlet-latestspecs" />
+      </div>
+    </div>
+  </body>
+</html>
+<!-- 1-0 inprogress bug 67920, bug 73875, bug 74321, bug 74322 -->