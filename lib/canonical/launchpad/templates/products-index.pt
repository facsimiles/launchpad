--- conflicted
+++ resolved
@@ -96,11 +96,7 @@
       </p>
       <ul class="rollover buttons">
         <li>
-<<<<<<< HEAD
-          <a href="+new">
-=======
           <a href="/projects/+new">
->>>>>>> 74a66078
             <img
               alt="Register a project"
               src="/+icing/but-lrg-registerproj.gif"
@@ -108,11 +104,8 @@
           </a>
         </li>
       </ul>
-<<<<<<< HEAD
-=======
 
     </tal:non-empty-search-string>
->>>>>>> 74a66078
 
   </tal:searching>
   <tal:no_search condition="not: view/searchrequested">
