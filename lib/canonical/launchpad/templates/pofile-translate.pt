--- conflicted
+++ resolved
@@ -61,18 +61,10 @@
         </div>
         <form method="get" style="text-align: right;" action="+translate">
           <!-- the hidden elements -->
-<<<<<<< HEAD
-          <input type="hidden" name="field.alternative_language" value=""
-                 tal:condition="view/second_lang_code"
-                 tal:attributes="value view/second_lang_code" />
-            <input type="hidden" name="start" value=""
-                   tal:attributes="value view/start" />
-=======
           <input tal:condition="view/second_lang_code"
                  tal:replace="structure view/alternative_language_widget/hidden" />
           <input type="hidden" name="start" value=""
                  tal:attributes="value view/start" />
->>>>>>> 5d1e2f98
           <input type="hidden" name="batch" value=""
                  tal:attributes="value view/size" />
           <label>Show:</label>
@@ -130,14 +122,8 @@
         <tal:block condition="view/batchnav/currentBatch">
           <form method="POST" action="+translate">
             <!-- the hidden elements -->
-<<<<<<< HEAD
-            <input type="hidden" name="field.alternative_language"
-                   tal:condition="view/second_lang_code"
-                   tal:attributes="value view/second_lang_code" />
-=======
             <input tal:condition="view/second_lang_code"
                    tal:replace="structure view/alternative_language_widget/hidden" />
->>>>>>> 5d1e2f98
             <input type="hidden" name="show"
                    tal:condition="view/show"
                    tal:attributes="value view/show" />
@@ -171,12 +157,7 @@
                     <input type="submit"
                            name="submit_translations"
                            value="Save &amp; Continue"
-<<<<<<< HEAD
                            style="text-align: right;"/>
-=======
-                           style="text-align: right;"
-                           tabindex="1" />
->>>>>>> 5d1e2f98
                   </th>
                 </tr>
               </tfoot>
