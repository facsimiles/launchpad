<tal:layout define="columns1 default">
<html xmlns="http://www.w3.org/1999/xhtml" xml:lang="en"
      lang="en"
      metal:use-macro="context/@@main_template/master"
      i18n:domain="launchpad">
  <body>
    <div metal:fill-slot="main">
<<<<<<< HEAD
      <div
        id="applications"
        tal:content="structure context/@@+applicationbuttons/blueprints"
      ></div>
      <div id="mainarea" class="tab-features">
        <h1>Specifications</h1>
=======
      <table id="applications">
        <tbody>
          <tr>
            <th><h1>Blueprint tracking</h1></th>
            <td tal:content="structure context/@@+applicationbuttons/blueprints" />
          </tr>
        </tbody>
      </table>
      <div id="mainarea" class="tab-features">
>>>>>>> 5c767154
        <div class="t">
          <div class="u">
            <div class="v">
              <div class="w">
                <div class="x">
                  <div class="y">
                    <div class="z">
                      <div id="container">

                      <form class="central" name="spec_search" method="get">
<<<<<<< HEAD
                        <table style="margin-left: 0;">
=======
                        <ul class="buttons">
                          <li>
                            <a href="+tour">
                              <img
                                alt="Take a tour"
                                src="/+icing/but-lrg-takeatour.gif"
                              />
                            </a>
                          </li>
                          <li>
                            <a href="+addspec">
                              <img
                                alt="Register a specification"
                                src="/+icing/but-lrg-registeraspec.gif"
                              />
                            </a>
                          </li>
                        </ul>
                        <table>
>>>>>>> 5c767154
                          <tbody>
                            <tr>
                              <td style="text-align: right;">
                                <input
                                  id="searchtext"
                                  tal:attributes="value view/searchtext"
                                  type="text"
                                  name="searchtext"
                                  size="50"
                                />
                              </td>
                              <td>
                                <input
                                  tal:condition="not:view/searchrequested"
                                  type="submit"
                                  value="Search Specifications"
                                />
                                <input
                                  tal:condition="view/searchrequested"
                                  type="submit"
                                  value="Search Again"
                                />
                              </td>
                            </tr>
                            <tr>
                              <td style="text-align: right;">
                                <label>
                                  <input
                                    name="scope"
                                    type="radio"
                                    value="all"
                                    checked="checked"
                                  />
                                  All projects
                                </label>
                                <label>
                                  <input
                                    name="scope"
                                    type="radio"
                                    value="project"
                                    onclick="document.getElementById('project').focus();"
                                  />
                                  One project:
                                  <input
                                    id="project"
                                    name="project"
                                    type="text"
                                  />
                                </label>
                              </td>
                              <td>(<a href="choose">Choose&hellip;</a>)</td>
                            </tr>
                          </tbody>
                        </table>
                      </form>
                      <tal:searchresults
                        condition="view/searchrequested"
                        define="specs view/specs"
                      >
                        <p tal:condition="specs">
                          Blueprints matching
                          &#8220;<tal:string replace="view/searchtext" />&#8221:
                        </p>

    <tal:nomatches condition="not: specs"
                   replace="structure context/@@+nomatches" />

    <tal:per_spec repeat="spec specs">
      <div tal:replace="structure spec/@@+listing-detailed" />
    </tal:per_spec>

                      </tal:searchresults>
                      <tal:nosearchresults condition="not:view/searchrequested">
                        <p id="application-summary">
                          With Launchpad you can track specifications
                          from the drafting process through to
                          review, approval, scheduling, and implementation.
                        </p>
<<<<<<< HEAD
                        <ul class="buttons">
                          <li>
                            <a href="+tour">
                              <img
                                alt="Take a tour"
                                src="/+icing/but_lrg_takeatour.gif"
                              />
                            </a>
                          </li>
                          <li>
                            <a href="+addspec">
                              <img
                                alt="Register a specification"
                                src="/+icing/but_lrg_registeraspec.gif"
                              />
                            </a>
                          </li>
                        </ul>
=======
>>>>>>> 5c767154
                        <div class="columns">
                          <div class="three column left">
                            <h2>Recently registered</h2>
                            <ul
                              tal:condition="context/latest_specs"
                              class="blueprint"
                            >
                              <li
                                tal:repeat="spec context/latest_specs"
                                tal:replace="structure spec/@@+listing-compact"
                              />
                            </ul>
                          </div>
<<<<<<< HEAD
                          <div class="three column center">
=======
                          <div class="three column middle">
>>>>>>> 5c767154
                            <h2>Recently implemented</h2>
                          </div>
                          <div
                            class="three column right"
                            tal:content="structure context/@@+portlet-sprints"
                          />
                        </div>
                        <p id="application-footer">
                          <strong>XXX</strong>
                          specifications registered
                        </p>
                      </tal:nosearchresults>

                      </div><!--container-->
                    </div><!--z-->
                  </div><!--y-->
                </div><!--x-->
              </div><!--w-->
            </div><!--v-->
          </div><!--u-->
        </div><!--t-->
      </div><!--mainarea-->
    </div><!--main-->
  </body>
</html>
</tal:layout>
<!-- 1-0 inprogress Needs "Recently implemented" list, specifications count --><|MERGE_RESOLUTION|>--- conflicted
+++ resolved
@@ -5,14 +5,6 @@
       i18n:domain="launchpad">
   <body>
     <div metal:fill-slot="main">
-<<<<<<< HEAD
-      <div
-        id="applications"
-        tal:content="structure context/@@+applicationbuttons/blueprints"
-      ></div>
-      <div id="mainarea" class="tab-features">
-        <h1>Specifications</h1>
-=======
       <table id="applications">
         <tbody>
           <tr>
@@ -22,7 +14,6 @@
         </tbody>
       </table>
       <div id="mainarea" class="tab-features">
->>>>>>> 5c767154
         <div class="t">
           <div class="u">
             <div class="v">
@@ -33,9 +24,6 @@
                       <div id="container">
 
                       <form class="central" name="spec_search" method="get">
-<<<<<<< HEAD
-                        <table style="margin-left: 0;">
-=======
                         <ul class="buttons">
                           <li>
                             <a href="+tour">
@@ -55,7 +43,6 @@
                           </li>
                         </ul>
                         <table>
->>>>>>> 5c767154
                           <tbody>
                             <tr>
                               <td style="text-align: right;">
@@ -134,27 +121,6 @@
                           from the drafting process through to
                           review, approval, scheduling, and implementation.
                         </p>
-<<<<<<< HEAD
-                        <ul class="buttons">
-                          <li>
-                            <a href="+tour">
-                              <img
-                                alt="Take a tour"
-                                src="/+icing/but_lrg_takeatour.gif"
-                              />
-                            </a>
-                          </li>
-                          <li>
-                            <a href="+addspec">
-                              <img
-                                alt="Register a specification"
-                                src="/+icing/but_lrg_registeraspec.gif"
-                              />
-                            </a>
-                          </li>
-                        </ul>
-=======
->>>>>>> 5c767154
                         <div class="columns">
                           <div class="three column left">
                             <h2>Recently registered</h2>
@@ -168,11 +134,7 @@
                               />
                             </ul>
                           </div>
-<<<<<<< HEAD
-                          <div class="three column center">
-=======
                           <div class="three column middle">
->>>>>>> 5c767154
                             <h2>Recently implemented</h2>
                           </div>
                           <div
