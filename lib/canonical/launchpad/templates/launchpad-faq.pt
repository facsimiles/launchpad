--- conflicted
+++ resolved
@@ -10,10 +10,6 @@
     </metal:heading>
 
 <div metal:fill-slot="main">
-
-<<<<<<< HEAD
-=======
-    <h1>The Launchpad FAQ</h1>
 
     <!--
     * What is Launchpad?
@@ -33,7 +29,6 @@
     * Can I add my KikoLinux distro to Soyuz?
     -->
 
->>>>>>> cb79e4eb
     <dl class="faq">
         <dt>How can I get in touch with the Launchpad team?</dt>
 
