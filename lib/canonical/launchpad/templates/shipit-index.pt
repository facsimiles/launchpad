<tal:do-this-first tal:content="view/process_form" />
<html xmlns="http://www.w3.org/1999/xhtml" xml:lang="en"
      lang="en"
      metal:use-macro="context/@@main_template/master"
      i18n:domain="launchpad">

  <body>
    <div metal:fill-slot="body">
    
      <tal:block condition="not: request/lp:person">
              
        <tal:block condition="not: view/login_success">

          <tal:block condition="view/login_error">
            <h1>Your login was unsuccessful</h1>
            <p class="error" tal:content="view/login_error" />
          </tal:block>

          <tal:block condition="not: view/login_error">
            <h1>Welcome to ShipIt</h1>
          </tal:block>

<<<<<<< HEAD
          <p>ShipIt lets you request <span tal:replace="view/flavour/title" />
             6.06 LTS (Dapper Drake) CDs that will be posted to you free of charge.
          </p>
=======
          <p>ShipIt lets you request Ubuntu 5.10 (Breezy Badger) CDs that will
          be posted to you free of charge.</p>

          <p><strong>Unfortunately, we are currently not taking any requests
          for our next release. So, if you would like to request Ubuntu 6.06 
          (Dapper Drake) CDs, please check back with us again around mid-May
          2006.<strong></p>
>>>>>>> a44b0203

          <p
            tal:condition="view/announcement|nothing"
            tal:content="view/announcement"
            class="informational message"
          />

          <p>To make requests, or view or change existing requests, you need to
          sign in using your <a href="https://launchpad.net">Launchpad</a>
          account first.
          <br />
          You can 
          <a tal:attributes="
              href string:https://launchpad.net/+login?origin=${view/origin}"
          >create a new account</a> if you don't have one already.</p>

          <p>If you have questions about shipments and dates please
          refer to the <a href="http://www.ubuntu.com/support/faq#head-7eef2db63e0a75424cdd663ee6f7b8eedcf19607">Ubuntu FAQ</a>.</p>
          <br />

          <form name="login" method="POST">
            <table>
              <tr>
                <th>
                  <label for="email">E-mail address:</label>
                </th>
                <td>
                  <input type="text"
                    name="loginpage_email"
                    id="email"
                    size="30"
                    tal:attributes="value request/email | nothing"
                  />
                  <script>
                  <!--
                      document.forms['login'].loginpage_email.focus();
                  //-->
                  </script>
                </td>
              </tr>
              <tr>
                <th><label for="password">Password:</label></th>
                <td> <input
                    type="password"
                    id="password"
                    name="loginpage_password"
                  />
                </td>
              </tr>
              <tr>
                <th></th>
                <td>
                  <div>
                    <input
                      type="submit"
                      name="loginpage_submit_login"
                      value="Log In" />
                    [<a href="https://launchpad.net/+forgottenpassword"
                      >Forgotten your password?</a>]
                  </div>
                </td>
              </tr>
            </table>
            <tal:replacement replace="structure view/preserve_query">
              This preserves extra query parameters as hidden fields.
            </tal:replacement>
          </form>
        </tal:block>
      </tal:block>
    </div>
  </body>
</html><|MERGE_RESOLUTION|>--- conflicted
+++ resolved
@@ -20,20 +20,9 @@
             <h1>Welcome to ShipIt</h1>
           </tal:block>
 
-<<<<<<< HEAD
           <p>ShipIt lets you request <span tal:replace="view/flavour/title" />
              6.06 LTS (Dapper Drake) CDs that will be posted to you free of charge.
           </p>
-=======
-          <p>ShipIt lets you request Ubuntu 5.10 (Breezy Badger) CDs that will
-          be posted to you free of charge.</p>
-
-          <p><strong>Unfortunately, we are currently not taking any requests
-          for our next release. So, if you would like to request Ubuntu 6.06 
-          (Dapper Drake) CDs, please check back with us again around mid-May
-          2006.<strong></p>
->>>>>>> a44b0203
-
           <p
             tal:condition="view/announcement|nothing"
             tal:content="view/announcement"
