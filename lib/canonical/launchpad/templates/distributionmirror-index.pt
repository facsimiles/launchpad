<html xmlns="http://www.w3.org/1999/xhtml" xml:lang="en"
      lang="en"
      metal:use-macro="context/@@main_template/master"
      i18n:domain="launchpad"
>
  <body>
    <metal:heading fill-slot="pageheading">
      <div><a href="../../+allmirrors">Distribution mirrors</a>:</div>
      <h1 tal:content="context/title">name</h1>
    </metal:heading>

  <metal:leftportlets fill-slot="portlets_one">
    <div tal:replace="structure context/@@+portlet-details" />
    <div tal:replace="structure context/distribution/@@+portlet-details" />
  </metal:leftportlets>

  <div metal:fill-slot="main">

<<<<<<< HEAD
=======
    <h1><span tal:replace="context/title">TITLE</span>:
      Distribution Mirror Overview</h1>

    <tal:comment condition="nothing">
      XXX: This use of "python:" here is to workaround
      https://launchpad.net/products/launchpad/+bug/5768
    </tal:comment>
    <tal:non-archive-mirror condition="python: context.content.name != 'ARCHIVE'">
      <div tal:condition="not: context/file_list" class="portalMessage">
        We cannot check if this mirror is up to date or not because a file
        list wasn't uploaded yet.
      </div>
    </tal:non-archive-mirror>

>>>>>>> 361ddd77
    <div class="highlighted" style="font-size: 80%;"
         tal:condition="context/description">
      <p tal:replace="structure context/description/fmt:text-to-html">
          Distribution Mirror Description
      </p>
    </div>

    <h2>Mirror URLs</h2>

    <p tal:condition="context/http_base_url" 
       tal:content="context/http_base_url" />
    <p tal:condition="context/ftp_base_url" 
       tal:content="context/ftp_base_url" />
    <p tal:condition="context/rsync_base_url"
       tal:content="context/rsync_base_url" />

<<<<<<< HEAD
    <h2>Architecture releases mirrored</h2>
    <div tal:condition="not: context/arch_releases">
      This mirror has no registered architecture releases. You can 
      <a href="+addarchrelease">register</a> the first one.
=======
    <tal:last-probe define="probe context/last_probe_record">
      <h2>Last probe</h2>

      <tal:no-last-probe condition="not: probe">
        <p>This mirror was never probed.</p>
      </tal:no-last-probe>

      <tal:has-last-probe condition="probe">
        <p>This mirror was last probed in 
          <span tal:replace="probe/date_created/fmt:date" />.

        <tal:is-owner condition="context/required:launchpad.Edit">
          You can see the 
          <a tal:attributes="href probe/log_file/url">log file</a> of that
          probe, in case the statuses are not what you expect.
        </tal:is-owner>

        </p>
      </tal:has-last-probe>
    </tal:last-probe>

    <h2>Arch Releases Mirrored</h2>
    <div tal:condition="not: context/arch_releases">
      This mirror has no registered Arch Releases.
>>>>>>> 361ddd77
    </div>

    <table tal:condition="context/arch_releases" class="listing">
    <thead>
      <tr>
        <th>Release</th>
        <th>Architecture</th>
        <th>Component</th>
        <th>Pocket</th>
        <th>Status</th>
      </tr>
    </thead>
    <tbody>
      <tr tal:repeat="arch_release context/arch_releases">
        <td tal:content="arch_release/distro_arch_release/distrorelease/title" />
        <td tal:content="arch_release/distro_arch_release/architecturetag" />
        <td tal:content="arch_release/component/name" />
        <td tal:content="arch_release/pocket/title" />
        <td tal:content="arch_release/status/title" />
      </tr>
    </tbody>
    </table>

    <h2>Source releases mirrored</h2>
    <div tal:condition="not: context/source_releases">
<<<<<<< HEAD
      This mirror has no registered source releases. You can 
      <a href="+addsourcerelease">register</a> the first one.
=======
      This mirror has no registered Source Releases.
>>>>>>> 361ddd77
    </div>

    <table tal:condition="context/source_releases" class="listing">
    <thead>
      <tr>
        <th>Release</th>
        <th>Component</th>
        <th>Pocket</th>
        <th>Status</th>
      </tr>
    </thead>
    <tbody>
      <tr tal:repeat="source_release context/source_releases">
        <td tal:content="source_release/distro_release/title" />
        <td tal:content="source_release/component/name" />
        <td tal:content="source_release/pocket/title" />
        <td tal:content="source_release/status/title" />
      </tr>
    </tbody>
    </table>


  </div>

</body>
</html>
<|MERGE_RESOLUTION|>--- conflicted
+++ resolved
@@ -16,11 +16,6 @@
 
   <div metal:fill-slot="main">
 
-<<<<<<< HEAD
-=======
-    <h1><span tal:replace="context/title">TITLE</span>:
-      Distribution Mirror Overview</h1>
-
     <tal:comment condition="nothing">
       XXX: This use of "python:" here is to workaround
       https://launchpad.net/products/launchpad/+bug/5768
@@ -32,7 +27,6 @@
       </div>
     </tal:non-archive-mirror>
 
->>>>>>> 361ddd77
     <div class="highlighted" style="font-size: 80%;"
          tal:condition="context/description">
       <p tal:replace="structure context/description/fmt:text-to-html">
@@ -49,12 +43,6 @@
     <p tal:condition="context/rsync_base_url"
        tal:content="context/rsync_base_url" />
 
-<<<<<<< HEAD
-    <h2>Architecture releases mirrored</h2>
-    <div tal:condition="not: context/arch_releases">
-      This mirror has no registered architecture releases. You can 
-      <a href="+addarchrelease">register</a> the first one.
-=======
     <tal:last-probe define="probe context/last_probe_record">
       <h2>Last probe</h2>
 
@@ -76,10 +64,9 @@
       </tal:has-last-probe>
     </tal:last-probe>
 
-    <h2>Arch Releases Mirrored</h2>
+    <h2>Architecture releases mirrored</h2>
     <div tal:condition="not: context/arch_releases">
-      This mirror has no registered Arch Releases.
->>>>>>> 361ddd77
+      This mirror has no registered architecture releases.
     </div>
 
     <table tal:condition="context/arch_releases" class="listing">
@@ -105,12 +92,7 @@
 
     <h2>Source releases mirrored</h2>
     <div tal:condition="not: context/source_releases">
-<<<<<<< HEAD
-      This mirror has no registered source releases. You can 
-      <a href="+addsourcerelease">register</a> the first one.
-=======
-      This mirror has no registered Source Releases.
->>>>>>> 361ddd77
+      This mirror has no registered source releases.
     </div>
 
     <table tal:condition="context/source_releases" class="listing">
