<tal:language-code
  define="language_code context/pofile/language/code">
<tr class="translation">
  <td class="icon left right">
    <a tal:attributes="href view/zoom_url"><img tal:attributes="
          alt view/zoom_alt;
          title view/zoom_alt;
          src view/zoom_icon;" /></a>
  </td>
  <td style="text-align: right;">
    <div tal:attributes="id string:msgset_${context/potmsgset/id}">
      <span tal:replace="view/sequence">1</span>.
      <input
        type="hidden"
        tal:condition="request/lp:person"
        tal:attributes="name string:msgset_${context/potmsgset/id}"
        />
    </div>
  </td>
  <th>
    <label class="language-code" tal:condition="not:view/is_plural">
      English:
    </label>
    <label class="language-code" tal:condition="view/is_plural">
      English singular:
    </label>
  </th>
  <td class="icon left right">
    <tal:logged-in condition="request/lp:person">
    <a href=""
       tal:attributes="
         onClick string:
           javascript:copyInnerHTMLById(
             'msgset_${context/potmsgset/id}_singular',
             'msgset_${context/potmsgset/id}_${language_code}_translation_0_new');;
           selectWidget('msgset_${context/potmsgset/id}_${language_code}_translation_0_new_select', event);;
           return false;;
       "><img alt="Copy text" title="Copy text" src="/@@/copy"></a>
    </tal:logged-in>
  </td>
  <td>
    <div tal:content="structure view/singular_text"
         tal:attributes="id string:msgset_${context/potmsgset/id}_singular">
      The original text.
    </div>
  </td>
</tr>
<tr class="secondary translation" tal:condition="view/is_plural">
  <th colspan="3">
    <label>English plural:</label>
  </th>
  <td class="icon left right">
    <tal:logged-in condition="request/lp:person">
    <a href=""
       tal:attributes="
         onClick string:
           javascript:writeTextIntoPluralTranslationFields(
             'msgset_${context/potmsgset/id}_plural',
             'msgset_${context/potmsgset/id}_${language_code}_translation_',
             ${context/pluralforms});;
           return false;;
      "><img alt="Copy text" title="Copy text" src="/@@/copy"></a>
    </tal:logged-in>
  </td>
  <td>
    <div tal:content="structure view/plural_text"
         tal:attributes="id string:msgset_${context/potmsgset/id}_plural">
      plural source
    </div>
  </td>
</tr>
<tr
  tal:condition="view/source_comment"
  class="discreet secondary translation">
  <td colspan="3" />
  <th class="icon left right">
    <img alt="Developer note:" src="/@@/info"
         title="This is a note to translators by the software developer" />
  </th>
  <td tal:content="view/source_comment">
      This refers to the content type.
  </td>
</tr>
<tr
  tal:condition="view/text_has_tab"
  class="discreet secondary translation">
  <td colspan="3" />
  <th class="icon left right">
    <img alt="Note:" src="/@@/info" title="This is a note to translators" />
  </th>
  <td>
    <code>[tab]</code> represents a tab character.
    Please write it exactly the same way, <code>[tab]</code>, in your
    translation.
  </td>
</tr>
<tr
  tal:condition="view/text_has_newline"
  class="discreet secondary translation"
>
  <td colspan="3" />
  <th class="icon left right">
    <img alt="Note:" src="/@@/info" title="This is a note to translators" />
  </th>
  <td>
    <img
      alt="There are line breaks here. Each one"
      src="/@@/translation-newline"
    />
    represents a line break.
    Start a new line in the equivalent position in the translation.
  </td>
</tr>
<tr
  tal:condition="view/text_has_leading_or_trailing_space"
  class="discreet secondary translation"
>
  <td colspan="3" />
  <th class="icon left right">
    <img alt="Note:" src="/@@/info" title="This is a note to translators" />
  </th>
  <td>
    <img
      alt="There are leading/trailing spaces here. Each one"
      src="/@@/translation-space"
    />
    represents a space character.
    Enter a space in the equivalent position in the translation.
  </td>
</tr>
<tr class="error translation" tal:condition="view/error">
  <th colspan="3" >
    <strong>Error in Translation:</strong>
  </th>
  <td />
  <td>
    <div>
        <span tal:replace="view/error" />
      </div>
  </td>
</tr>
  <tal:translation-dictionaries
       repeat="translation_dictionary view/translation_dictionaries">
  <tal:plural-form define="plural_index translation_dictionary/plural_index">
    <tr class="secondary translation">
      <th colspan="3">
        <label class="language-code">Current
          <span tal:replace="context/pofile/language/englishname">
            Welsh
          </span><span tal:replace="string:[${plural_index}]"
                       tal:condition="view/is_plural">[0]</span>:
        </label>
      </th>
      <tal:with-content
           condition="translation_dictionary/active_translation">
        <td class="icon left right">
          <tal:logged-in condition="request/lp:person">
          <tal:user-is-official-translator condition="view/user_is_official_translator">
            <input
              type="radio"
              checked="true"
              tal:attributes="
                name string:msgset_${context/potmsgset/id}_${language_code}_translation_${plural_index}_radiobutton;
                id string:msgset_${context/potmsgset/id}_${language_code}_translation_${plural_index}_radiobutton;
                value string:msgset_${context/potmsgset/id}_${language_code}_translation_${plural_index};
                onClick string:
                  javascript:copyInnerHTMLById(
                    'msgset_${context/potmsgset/id}_${language_code}_translation_${plural_index}',
                    'msgset_${context/potmsgset/id}_${language_code}_translation_${plural_index}_new')
              " />
          </tal:user-is-official-translator>
          <tal:is-not-editor condition="not:view/user_is_official_translator">
            <a href=""
               tal:attributes="
                 onClick string:
                   javascript:copyInnerHTMLById(
                     'msgset_${context/potmsgset/id}_${language_code}_translation_${plural_index}',
                     'msgset_${context/potmsgset/id}_${language_code}_translation_${plural_index}_new');;
                   selectWidget('msgset_${context/potmsgset/id}_${language_code}_translation_${plural_index}_new_select', event);;
                   return false;;
               "><img alt="Copy text" title="Copy text" src="/@@/copy"></a>
          </tal:is-not-editor>
          </tal:logged-in>
        </td>
        <td>
          <div tal:content="structure translation_dictionary/active_translation"
               tal:condition="not: view/user_is_official_translator"
               tal:attributes="
                 lang context/pofile/language/dashedcode;
                 dir context/pofile/language/abbreviated_text_dir;
                 id string:msgset_${context/potmsgset/id}_${language_code}_translation_${plural_index}">
            current translation
          </div>
          <label
            style="white-space: normal"
            tal:content="structure translation_dictionary/active_translation"
            tal:condition="view/user_is_official_translator"
            tal:attributes="
              lang context/pofile/language/dashedcode;
              dir context/pofile/language/abbreviated_text_dir;
              id string:msgset_${context/potmsgset/id}_${language_code}_translation_${plural_index};
              for string:msgset_${context/potmsgset/id}_${language_code}_translation_${plural_index}_radiobutton">
            current translation
          </label>
        </td>
      </tal:with-content>
      <tal:without-content
        condition="not: translation_dictionary/active_translation">
        <td class="icon left right">
          <tal:user-is-official-translator condition="view/user_is_official_translator">
            <input
              type="radio"
              checked="true"
              tal:attributes="
                name string:msgset_${context/potmsgset/id}_${language_code}_translation_${plural_index}_radiobutton;
                id string:msgset_${context/potmsgset/id}_${language_code}_translation_${plural_index}_radiobutton;
                value string:msgset_${context/potmsgset/id}_${language_code}_translation_${plural_index}
            " />
          </tal:user-is-official-translator>
        </td>
        <td>
          <div tal:condition="not: view/user_is_official_translator"
               tal:attributes="
                 id string:msgset_${context/potmsgset/id}_${language_code}_translation_${plural_index}">
            (no translation yet)
          </div>
          <label tal:condition="view/user_is_official_translator"
                 tal:attributes="
                   id string:msgset_${context/potmsgset/id}_${language_code}_translation_${plural_index};
                   for string:msgset_${context/potmsgset/id}_${language_code}_translation_${plural_index}_radiobutton">
            (no translation yet)
          </label>
        </td>
      </tal:without-content>
    </tr>

    <tal:active-submission
      define="active_submission translation_dictionary/active_submission"
      condition="active_submission">
      <tr tal:condition=
            "not:translation_dictionary/same_translator_and_reviewer"
          class="discreet secondary translation">
	<td colspan="4" />
        <td id="translated_by" style="overflow: auto;">
          Translated by
          <a tal:content="active_submission/person/browsername"
             tal:attributes="href active_submission/person/fmt:url">Foo Bar</a>
          <span
            tal:attributes="title active_submission/datecreated/fmt:datetime"
            tal:content="active_submission/datecreated/fmt:displaydate">
            on 2006-08-05
          </span>
        </td>
      </tr>
      <tr class="discreet secondary translation"
          tal:condition="context/reviewer">
	<td colspan="4" />
        <td tal:condition="translation_dictionary/same_translator_and_reviewer"
            id="translated_and_reviewed_by"
            style="overflow: auto">
          Translated and reviewed by
          <a tal:content="context/reviewer/browsername"
             tal:attributes="href context/reviewer/fmt:url">Foo Bar</a>
          <span
            tal:attributes="title context/date_reviewed/fmt:datetime"
            tal:content="context/date_reviewed/fmt:displaydate">
            on 2006-08-05
          </span>
        </td>
        <td tal:condition=
              "not:translation_dictionary/same_translator_and_reviewer"
            id="reviewed_by"
            style="overflow: auto">
          Reviewed by
          <a tal:content="context/reviewer/browsername"
             tal:attributes="href context/reviewer/fmt:url">Foo Bar</a>
          <span
            tal:attributes="title context/date_reviewed/fmt:datetime"
            tal:content="context/date_reviewed/fmt:displaydate">
            on 2006-08-05
          </span>
        </td>
      </tr>
    </tal:active-submission>
<<<<<<< HEAD
    <tal:locked condition="not:view/locked">
=======
    <tal:published-submission
      define="submission translation_dictionary/published_submission"
      condition="submission">
  <tr class="secondary"
    tal:attributes="id string:msgset_${context/potmsgset/id}_packaged">
    <th colspan="3">
      Packaged:
    </th>
    <td class="icon left right">
      <tal:logged-in condition="request/lp:person">
      <tal:user-is-official-translator
        condition="view/user_is_official_translator">
        <input
          type="radio"
          tal:attributes="
            name string:msgset_${context/potmsgset/id}_${language_code}_translation_${plural_index}_radiobutton;
            id string:msgset_${context/potmsgset/id}_${language_code}_suggestion_${submission/id}_${plural_index}_radiobutton;
            value string:msgset_${context/potmsgset/id}_${language_code}_suggestion_${submission/id}_${plural_index};
            onClick string:
              javascript:copyInnerHTMLById(
                'msgset_${context/potmsgset/id}_${language_code}_suggestion_${submission/id}_${plural_index}',
                'msgset_${context/potmsgset/id}_${language_code}_translation_${plural_index}_new')
            " />
      </tal:user-is-official-translator>
      <tal:user-is-not-official-translator condition="not:view/user_is_official_translator">
        <a href=""
          tal:attributes="
            onClick string:
              javascript:copyInnerHTMLById(
                'msgset_${context/potmsgset/id}_${language_code}_suggestion_${submission/id}_${plural_index}',
                'msgset_${context/potmsgset/id}_${language_code}_translation_${plural_index}_new');;
              selectWidget('msgset_${context/potmsgset/id}_${language_code}_translation_${plural_index}_new_select', event);;
            return false;;
          "><img alt="Copy text" title="Copy text" src="/@@/copy"></a>
      </tal:user-is-not-official-translator>
      </tal:logged-in>
    </td>
    <td>
      <div
        tal:condition="not:view/user_is_official_translator"
        tal:attributes="
          lang context/pofile/language/dashedcode;
          dir context/pofile/language/abbreviated_text_dir;
          id string:msgset_${context/potmsgset/id}_${language_code}_suggestion_${submission/id}_${plural_index}"
        tal:content="structure translation_dictionary/published_translation">
        published translation
      </div>
      <label
        style="white-space: normal"
        tal:condition="view/user_is_official_translator"
        tal:attributes="
          lang context/pofile/language/dashedcode;
          dir context/pofile/language/abbreviated_text_dir;
          id string:msgset_${context/potmsgset/id}_${language_code}_suggestion_${submission/id}_${plural_index};
          for string:msgset_${context/potmsgset/id}_${language_code}_suggestion_${submission/id}_${plural_index}_radiobutton;"
        tal:content="structure translation_dictionary/published_translation">
        published translation
      </label>
    </td>
  </tr>
  <tr class="discreet secondary"
    tal:attributes="id string:msgset_${context/potmsgset/id}_packaged_origin">
    <td colspan="4" class="icon left right" />
    <td style="overflow: auto;">
      Translated by
      <a tal:content="submission/person/browsername"
         tal:attributes="href submission/person/fmt:url">Foo Bar</a>
      <span
        tal:attributes="title submission/datecreated/fmt:datetime"
        tal:content="submission/datecreated/fmt:displaydate">
        2006-08-05
      </span>
    </td>
  </tr>

    </tal:published-submission>
    <tal:suggestions-title
       condition="translation_dictionary/suggestions_count">
    <tr class="secondary">
      <th colspan="3"
        tal:attributes="rowspan python:translation_dictionary['suggestions_count']*2+1;">
          Suggestions:</th>
    </tr>
    </tal:suggestions-title>
>>>>>>> 1185bf7a
    <tal:suggestion_block
         define="suggestion_block translation_dictionary/suggestion_block">
      <tal:suggestions repeat="suggestions suggestion_block">
        <div tal:replace="structure suggestions/@@+display" />
      </tal:suggestions>
    </tal:suggestion_block>
    <tr class="secondary translation"
        tal:condition="request/lp:person">
      <th colspan="3">
        <label
          tal:condition="not:view/user_is_official_translator"
          tal:attributes="
            for string:msgset_${context/potmsgset/id}_${language_code}_translation_${plural_index}_new_select;
            " >New suggestion:</label>
        <label
          tal:condition="view/user_is_official_translator"
          tal:attributes="
            for string:msgset_${context/potmsgset/id}_${language_code}_translation_${plural_index}_new_select;
            " >New translation:</label>
      </th>
      <td class="icon left right">
        <tal:user-is-official-translator condition="view/user_is_official_translator">
          <input
            type="radio"
            tal:attributes="
              name string:msgset_${context/potmsgset/id}_${language_code}_translation_${plural_index}_radiobutton;
              id string:msgset_${context/potmsgset/id}_${language_code}_translation_${plural_index}_new_select;
              value string:msgset_${context/potmsgset/id}_${language_code}_translation_${plural_index}_new;
              onClick string:javascript:setFocusByName('msgset_${context/potmsgset/id}_${language_code}_translation_${plural_index}_new');
            " />
        </tal:user-is-official-translator>
        <tal:user-is-not-official-translator condition="not:view/user_is_official_translator">
          <input
            type="checkbox"
            tal:attributes="
              checked translation_dictionary/store_flag;
              name string:msgset_${context/potmsgset/id}_${language_code}_translation_${plural_index}_new_checkbox;
              id string:msgset_${context/potmsgset/id}_${language_code}_translation_${plural_index}_new_select;
              onClick string:javascript:setFocusByName('msgset_${context/potmsgset/id}_${language_code}_translation_${plural_index}_new');
            " />
        </tal:user-is-not-official-translator>
      </td>
      <td>
        <input
          style="width: 100%;"
          type="text"
          tal:condition="not:translation_dictionary/is_multi_line"
          tal:attributes="
            name string:msgset_${context/potmsgset/id}_${language_code}_translation_${plural_index}_new;
            id string:msgset_${context/potmsgset/id}_${language_code}_translation_${plural_index}_new;
            lang context/pofile/language/dashedcode;
            dir context/pofile/language/abbreviated_text_dir;
            value translation_dictionary/translation;
            onKeyPress string:javascript:selectWidget('msgset_${context/potmsgset/id}_${language_code}_translation_${plural_index}_new_select', event);
            onChange string:javascript:selectWidget('msgset_${context/potmsgset/id}_${language_code}_translation_${plural_index}_new_select', event);
            " />
        <input type="button" value='Add more lines' title="Let's you add more than one line"
          tal:condition="not:translation_dictionary/is_multi_line"
          tal:attributes="
            name string:msgset_${context/potmsgset/id}_${language_code}_translation_${plural_index}_new_to_textarea;
            id string:msgset_${context/potmsgset/id}_${language_code}_translation_${plural_index}_new_to_textarea;
            onClick string:javascript:upgradeToTextAreaForTranslation('msgset_${context/potmsgset/id}_${language_code}_translation_${plural_index}_new');"
          />
        <tal:multi-line condition="translation_dictionary/is_multi_line">
          <tal:with-content
            condition="translation_dictionary/translation">
            <textarea
              style="width: 100%;"
              rows=6
              tal:attributes="
                id string:msgset_${context/potmsgset/id}_${language_code}_translation_${plural_index}_new;
                name string:msgset_${context/potmsgset/id}_${language_code}_translation_${plural_index}_new;
                lang context/pofile/language/dashedcode;
                dir context/pofile/language/abbreviated_text_dir;
                onKeyPress string:javascript:selectWidget('msgset_${context/potmsgset/id}_${language_code}_translation_${plural_index}_new_select', event);
                onChange string:javascript:selectWidget('msgset_${context/potmsgset/id}_${language_code}_translation_${plural_index}_new_select', event);
              ">
<tal:content replace="translation_dictionary/translation" /></textarea>
          </tal:with-content>
          <tal:without-content
            condition="not: translation_dictionary/translation">
            <textarea
              style="width: 100%;"
              rows=6
              tal:attributes="
                id string:msgset_${context/potmsgset/id}_${language_code}_translation_${plural_index}_new;
                name string:msgset_${context/potmsgset/id}_${language_code}_translation_${plural_index}_new;
                lang context/pofile/language/dashedcode;
                dir context/pofile/language/abbreviated_text_dir;
                onKeyPress string:javascript:selectWidget('msgset_${context/potmsgset/id}_${language_code}_translation_${plural_index}_new_select', event);
                onChange string:javascript:selectWidget('msgset_${context/potmsgset/id}_${language_code}_translation_${plural_index}_new_select', event);
              "></textarea>
          </tal:without-content>
        </tal:multi-line>
      </td>
    </tr>
  </tal:locked>
  </tal:plural-form>
  </tal:translation-dictionaries>
  <tr class="secondary">
    <td colspan="4" />
    <td>
      <div tal:condition="view/user_is_official_translator">
        <label class="fuzzy-checkbox">
          <input
            type="checkbox"
            value="fuzzy"
            tal:attributes="
              checked view/is_fuzzy;
              name string:msgset_${context/potmsgset/id}_${language_code}_needsreview"
            />
          <tal:block condition="not:view/is_plural">
            Someone should review this translation
          </tal:block>
          <tal:block condition="view/is_plural">
            Someone should review these translations
          </tal:block>
        </label>
      </div>
      <div tal:condition="not: view/user_is_official_translator">
        <label tal:condition="view/is_fuzzy">
          <tal:block condition="not:view/is_plural">
            Someone should review this translation
          </tal:block>
          <tal:block condition="view/is_plural">
            Someone should review these translations
          </tal:block>
        </label>
      </div>
    </td>
  </tr>
<tr tal:condition="view/comment" class="secondary">
  <th colspan="3"><label>Translator note:</label></th>
  <td />
  <td tal:content="view/comment">
    Translator comment.
  </td>
</tr>
<tr class="discreet secondary">
  <td colspan="4" />
  <td style="padding-bottom: 1em; overflow: auto;">
    Located in
    <tal:location content="view/file_references">
      ./plone_forms/discussion_reply_form.pt
    </tal:location>
  </td>
</tr>
</tal:language-code><|MERGE_RESOLUTION|>--- conflicted
+++ resolved
@@ -282,9 +282,6 @@
         </td>
       </tr>
     </tal:active-submission>
-<<<<<<< HEAD
-    <tal:locked condition="not:view/locked">
-=======
     <tal:published-submission
       define="submission translation_dictionary/published_submission"
       condition="submission">
@@ -361,6 +358,7 @@
   </tr>
 
     </tal:published-submission>
+    <tal:locked condition="not:view/locked">
     <tal:suggestions-title
        condition="translation_dictionary/suggestions_count">
     <tr class="secondary">
@@ -369,7 +367,6 @@
           Suggestions:</th>
     </tr>
     </tal:suggestions-title>
->>>>>>> 1185bf7a
     <tal:suggestion_block
          define="suggestion_block translation_dictionary/suggestion_block">
       <tal:suggestions repeat="suggestions suggestion_block">
