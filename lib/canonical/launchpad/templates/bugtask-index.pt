<html metal:use-macro="view/macro:page/default" i18n:domain="malone">
  <body>
    <metal:portlets fill-slot="portlets">

    <div tal:replace="structure context/bug/@@+portlet-duplicates" />
    <div tal:replace="structure context/bug/@@+portlet-subscribers" />
    <div tal:replace="structure context/bug/@@+portlet-questions" />
    <div tal:replace="structure context/bug/@@+portlet-specs" />
    <div tal:replace="structure context/bug/@@+portlet-attachments" />
    <div tal:replace="structure context/bug/@@+portlet-cve" />
    <div tal:replace="structure context/bug/@@+portlet-reference" />
    <div tal:replace="structure context/bug/@@+portlet-watch" />
    
    </metal:portlets>

<div metal:fill-slot="main">

      <div style="float: left;">
        <tal:icon replace="structure context/image:icon" />
        Bug #<tal:bug replace="context/bug/id">3252543</tal:bug><tal:nickname
        condition="context/bug/name">
        (<tal:nicknametext replace="context/bug/name" />)</tal:nickname>,
        first reported
        <span
          tal:attributes="title context/bug/datecreated/fmt:datetime"
          tal:content="context/bug/datecreated/fmt:displaydate" />
        by <tal:reporter replace="structure context/bug/owner/fmt:link" />
      </div>
      <div style="float: right;">
        <img src="/@@/locked-large" title="Private"
             tal:condition="context/bug/private" />
        <img src="/@@/mentoring-large" title="Mentoring available"
             tal:condition="context/bug/mentoring_offers/count" />
        <img src="/@@/branch-large" title="Branch available"
             tal:condition="context/bug/bug_branches/count" />
      </div>
      <div
        tal:condition="context/bug/security_related"
        style="float: right; color: #c00;"
      >
        <img alt="" src="/@@/warning" />
        <strong>Security vulnerability</strong>
      </div>
      <h1 style="clear: left;" tal:content="context/bug/title">Waah</h1>

  <tal:block condition="view/reportBugInContext" />

  <p class="informational message"
     tal:condition="view/notices"
     tal:repeat="notice view/notices"
     tal:content="notice">
     Reported this bug as also occurring in upstream firefox
  </p>

  <p class="informational message"
     id="number_of_dupes"
     tal:condition="context/bug/duplicates"
     tal:define="number_of_dupes context/bug/duplicates/count"
    >This bug has
     <tal:num-dupes condition="python:number_of_dupes == 1">1 duplicate</tal:num-dupes>
     <tal:num-dupes condition="python:number_of_dupes > 1" content="string:${number_of_dupes} duplicates"
       >2 duplicates</tal:num-dupes>
    </p>

  <p tal:condition="context/bug/duplicateof" class="informational message">
    This report is a duplicate of
    <a tal:attributes="href context/bug/duplicateof/fmt:url;
                       title context/bug/duplicateof/title"
       tal:content="string:bug #${context/bug/duplicateof/id}">bug 42</a>
  </p>

      <form
        tal:condition="not:view/isReportedInContext"
        class="error message"
        name="alsooccursin"
        method="POST"
      >

    This bug is not recorded as needing to be fixed in the
    <a tal:attributes="href string:${context/target/fmt:url}/+bugs"
       tal:content="context/bugtargetdisplayname">Mozilla Firefox</a>
    <tal:product condition="context/product">project.</tal:product>
    <tal:package condition="context/sourcepackagename">package.</tal:package>
    <tal:distribution
      condition="python: (not context.product) and (not context.sourcepackagename)"
    >distribution.</tal:distribution>

    <tal:loggedin condition="request/lp:person">

        <input
          type="submit"
          name="reportbug"
          value="Also Needs Fixing Here"
        />
    </tal:loggedin>
    <tal:notloggedin condition="not:request/lp:person">
      If you wish report it in <tal:block content="context/targetname" />,
      you must <a href="+login">log in</a> first.
    </tal:notloggedin>

        </form>

  <div tal:replace="structure context/bug/@@+bugtasks-and-nominations-table" />

      <tal:branches define="bug_branches context/bug/bug_branches"
                  condition="bug_branches">
        <p tal:condition="context/bug/private"
             class="warning message">
          This bug is private, so avoid adding public branches here.
        </p>
        <table class="listing">
          <thead>
            <tr>
              <th>Related Branch</th>
              <th>Developer</th>
              <th>Revision Hint</th>
            </tr>
          </thead>
          <tbody>
            <tr tal:repeat="bug_branch bug_branches">
              <td>
                <a
                  tal:attributes="href string:${bug_branch/fmt:url}/+status"
                  tal:content="bug_branch/status/title"
                >Under Development</a>
              </td>
              <td tal:content="bug_branch/branch/owner/displayname"></td>
              <td tal:content="bug_branch/revision_hint"></td>
              </tr>
          </tbody>
        </table>
      </tal:branches>
      <div class="report">
        <h2>Bug description
          <a href="+edit"
          ><img src="/@@/edit" alt="[edit]" title="Edit this description"
          /></a></h2>

    <div id="bug-tags" tal:define="tags context/bug/tags" tal:condition="tags">
      <b>Tags:</b>
      <a tal:repeat="tag tags"
         tal:content="tag"
           tal:attributes="
             href string:${context/target/fmt:url}/+bugs?field.tag=${tag}">tag</a>
    </div>

    <div id="bug-description"
         tal:content="structure context/bug/description/fmt:text-to-html" />

  </div>

  <div style="margin-bottom: 1em; text-align: center">
    <span tal:condition="view/wasDescriptionModified">
      This description was updated. <a href="comments/0">View original description</a>.</span>
  </div>

  <tal:mentors define="mentoring_offers context/bug/mentoring_offers"
               condition="mentoring_offers">
    <p>
      <img src="/@@/mentoring" alt="Mentoring"
           title="People have offered to mentor this work" />
      <b>Mentors:</b>
      <tal:block repeat="mentoring_offer mentoring_offers">
        <a tal:replace="structure mentoring_offer/owner/fmt:link">foobar</a>
      </tal:block>
    </p>
    <tal:block condition="not: context/bug/is_complete">
      <p tal:condition="view/userIsMentor">
        &raquo;
        <a href="+retractmentoring">Retract my offer of mentorship</a>
      </p>
    </tal:block>
  </tal:mentors>

  <p tal:condition="view/userCanMentor">
    &raquo; <a href="+mentor">Offer to mentor someone fixing this bug</a>
  </p>

<<<<<<< HEAD
=======
  <tal:branches define="bug_branches view/bug_branches"
                condition="bug_branches">
    <p tal:condition="context/bug/private"
         class="warning message">
      This bug is private, so avoid adding public branches here.
    </p>

    <table class="listing" id="bug_branch_details">
      <thead>
        <tr>
          <th>Related Branch</th>
          <th>Developer</th>
          <th>Revision Hint</th>
        </tr>
      </thead>
      <tbody>
        <tr tal:repeat="bug_branch bug_branches">
          <td>
            <a href="#"
               tal:attributes="href string:${bug_branch/fmt:url}/+status"
               tal:content="bug_branch/status/title">Under Development</a>
          </td>
          <td tal:content="bug_branch/branch/owner/displayname"></td>
          <td tal:content="bug_branch/revision_hint"></td>
        </tr>
      </tbody>
    </table>
  </tal:branches>


>>>>>>> efffbea6
  <tal:comment repeat="comment view/getBugCommentsForDisplay">
    <metal:comment-box
        metal:use-macro="context/@@bugcomment-macros/comment-box" />
  </tal:comment>

  <tal:logged-in condition="view/user">
    <fieldset class="collapsible collapsed">
      <legend>Add a comment/attachment</legend>
      <div tal:content="structure context/@@+addcomment-form" />
    </fieldset>
  </tal:logged-in>
  <tal:not-logged-in condition="not: view/user">
    <div align="center">
      To post a comment you must <a href="+login">log in</a>.
    </div>
  </tal:not-logged-in>

    </div>
  </body>
</html><|MERGE_RESOLUTION|>--- conflicted
+++ resolved
@@ -108,7 +108,7 @@
              class="warning message">
           This bug is private, so avoid adding public branches here.
         </p>
-        <table class="listing">
+        <table class="listing" id="bug_branch_details">
           <thead>
             <tr>
               <th>Related Branch</th>
@@ -176,39 +176,6 @@
     &raquo; <a href="+mentor">Offer to mentor someone fixing this bug</a>
   </p>
 
-<<<<<<< HEAD
-=======
-  <tal:branches define="bug_branches view/bug_branches"
-                condition="bug_branches">
-    <p tal:condition="context/bug/private"
-         class="warning message">
-      This bug is private, so avoid adding public branches here.
-    </p>
-
-    <table class="listing" id="bug_branch_details">
-      <thead>
-        <tr>
-          <th>Related Branch</th>
-          <th>Developer</th>
-          <th>Revision Hint</th>
-        </tr>
-      </thead>
-      <tbody>
-        <tr tal:repeat="bug_branch bug_branches">
-          <td>
-            <a href="#"
-               tal:attributes="href string:${bug_branch/fmt:url}/+status"
-               tal:content="bug_branch/status/title">Under Development</a>
-          </td>
-          <td tal:content="bug_branch/branch/owner/displayname"></td>
-          <td tal:content="bug_branch/revision_hint"></td>
-        </tr>
-      </tbody>
-    </table>
-  </tal:branches>
-
-
->>>>>>> efffbea6
   <tal:comment repeat="comment view/getBugCommentsForDisplay">
     <metal:comment-box
         metal:use-macro="context/@@bugcomment-macros/comment-box" />
