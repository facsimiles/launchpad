--- conflicted
+++ resolved
@@ -88,15 +88,6 @@
         for changed_field in changes.keys():
             oldvalue, newvalue = changes[changed_field]
             BugActivity(
-<<<<<<< HEAD
-                bug=bug_edited.id,
-                datechanged=UTC_NOW,
-                person=int(sqlobject_modified_event.principal.id),
-                whatchanged=changed_field,
-                oldvalue=changes[changed_field][0],
-                newvalue=changes[changed_field][1],
-                message='XXX: not yet implemented')
-=======
                 bug = bug_edited.id,
                 datechanged = UTC_NOW,
                 person = int(sqlobject_modified_event.principal.id),
@@ -124,7 +115,6 @@
                 oldvalue = oldid,
                 newvalue = newid,
                 message = "")
->>>>>>> 36f7560d
 
 def record_bug_task_added(bug_task, object_created_event):
     activity_message = ""
@@ -262,10 +252,7 @@
 def record_bugwatch_edited(bugwatch_edited, sqlobject_modified_event):
     changes = what_changed(sqlobject_modified_event)
     if changes:
-<<<<<<< HEAD
-=======
         oldvalue, newvalue = changes[changed_field]
->>>>>>> 36f7560d
         for changed_field in changes.keys():
             BugActivity(
                 bug=bugwatch_edited.bug.id,
