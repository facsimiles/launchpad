# Copyright 2004-2007 Canonical Ltd.  All rights reserved.

""" karma.py -- handles all karma assignments done in the launchpad
application."""

from canonical.launchpad.interfaces import (
<<<<<<< HEAD
    BugTaskStatus, IDistribution, IProduct)
from canonical.launchpad.mailnotification import get_bug_delta
from canonical.lp.dbschema import QuestionAction
=======
    IDistribution, IProduct, QuestionAction)
from canonical.launchpad.mailnotification import get_bug_delta
from canonical.lp.dbschema import BugTaskStatus
>>>>>>> 82a0e763


def bug_created(bug, event):
    """Assign karma to the user which created <bug>."""
    # All newly created bugs get at least one bugtask associated with
    assert len(bug.bugtasks) >= 1
    _assignKarmaUsingBugContext(event.user, bug, 'bugcreated')

def _assign_karma_using_bugtask_context(person, bugtask, actionname):
    """Extract the right context from the bugtask and assign karma."""
    distribution = bugtask.distribution
    if bugtask.distroseries is not None:
        # This is a DistroSeries Task, so distribution is None and we
        # have to get it from the distroseries.
        distribution = bugtask.distroseries.distribution
    product = bugtask.product
    if bugtask.productseries is not None:
        product = bugtask.productseries.product
    person.assignKarma(
        actionname, product=product, distribution=distribution,
        sourcepackagename=bugtask.sourcepackagename)


def bugtask_created(bugtask, event):
    """Assign karma to the user which created <bugtask>."""
    _assign_karma_using_bugtask_context(event.user, bugtask, 'bugtaskcreated')


def _assignKarmaUsingBugContext(person, bug, actionname):
    """For each of the given bug's bugtasks, assign Karma with the given
    actionname to the given person.
    """
    for task in bug.bugtasks:
        if task.status == BugTaskStatus.INVALID:
            continue
        _assign_karma_using_bugtask_context(person, task, actionname)


def bug_comment_added(bugmessage, event):
    """Assign karma to the user which added <bugmessage>."""
    _assignKarmaUsingBugContext(event.user, bugmessage.bug, 'bugcommentadded')


def bug_modified(bug, event):
    """Check changes made to <bug> and assign karma to user if needed."""
    user = event.user
    bug_delta = get_bug_delta(
        event.object_before_modification, event.object, user)

    assert bug_delta is not None

    attrs_actionnames = {'title': 'bugtitlechanged',
                         'description': 'bugdescriptionchanged',
                         'duplicateof': 'bugmarkedasduplicate'}

    for attr, actionname in attrs_actionnames.items():
        if getattr(bug_delta, attr) is not None:
            _assignKarmaUsingBugContext(user, bug, actionname)


def bugwatch_added(bugwatch, event):
    """Assign karma to the user which added :bugwatch:."""
    _assignKarmaUsingBugContext(event.user, bugwatch.bug, 'bugwatchadded')


def cve_added(cve, event):
    """Assign karma to the user which added :cve:."""
    _assignKarmaUsingBugContext(event.user, cve.bug, 'bugcverefadded')


def extref_added(extref, event):
    """Assign karma to the user which added :extref:."""
    _assignKarmaUsingBugContext(event.user, extref.bug, 'bugextrefadded')


def bugtask_modified(bugtask, event):
    """Check changes made to <bugtask> and assign karma to user if needed."""
    user = event.user
    task_delta = event.object.getDelta(event.object_before_modification)

    assert task_delta is not None

    actionname_status_mapping = {
        BugTaskStatus.FIXRELEASED: 'bugfixed',
        BugTaskStatus.INVALID: 'bugrejected',
        BugTaskStatus.CONFIRMED: 'bugaccepted'}

    if task_delta.status:
        new_status = task_delta.status['new']
        actionname = actionname_status_mapping.get(new_status)
        if actionname is not None:
            _assign_karma_using_bugtask_context(user, bugtask, actionname)

    if task_delta.importance is not None:
        _assign_karma_using_bugtask_context(
            user, bugtask, 'bugtaskimportancechanged')


def spec_created(spec, event):
    """Assign karma to the user who created the spec."""
    event.user.assignKarma(
        'addspec', product=spec.product, distribution=spec.distribution)


def spec_modified(spec, event):
    """Check changes made to the spec and assign karma if needed."""
    user = event.user
    spec_delta = event.object.getDelta(event.object_before_modification, user)
    if spec_delta is None:
        return

    # easy 1-1 mappings from attribute changing to karma
    attrs_actionnames = {
        'title': 'spectitlechanged',
        'summary': 'specsummarychanged',
        'specurl': 'specurlchanged',
        'priority': 'specpriority',
        'productseries': 'specseries',
        'distroseries': 'specseries',
        'milestone': 'specmilestone',
        }

    for attr, actionname in attrs_actionnames.items():
        if getattr(spec_delta, attr, None) is not None:
            user.assignKarma(
                actionname, product=spec.product,
                distribution=spec.distribution)


def _assignKarmaUsingQuestionContext(person, question, actionname):
    """Assign Karma with the given actionname to the given person.

    Use the given question's context as the karma context.
    """
    person.assignKarma(
        actionname, product=question.product,
	distribution=question.distribution,
        sourcepackagename=question.sourcepackagename)


def question_created(question, event):
    """Assign karma to the user which created <question>."""
    _assignKarmaUsingQuestionContext(question.owner, question, 'questionasked')


def question_modified(question, event):
    """Check changes made to <question> and assign karma to user if needed."""
    user = event.user
    old_question = event.object_before_modification

    if old_question.description != question.description:
        _assignKarmaUsingQuestionContext(
            user, question, 'questiondescriptionchanged')

    if old_question.title != question.title:
        _assignKarmaUsingQuestionContext(user, question, 'questiontitlechanged')


QuestionAction2KarmaAction = {
    QuestionAction.REQUESTINFO: 'questionrequestedinfo',
    QuestionAction.GIVEINFO: 'questiongaveinfo',
    QuestionAction.SETSTATUS: None,
    QuestionAction.COMMENT: 'questioncommentadded',
    QuestionAction.ANSWER: 'questiongaveanswer',
    QuestionAction.CONFIRM: None, # Handled in giveAnswer() and confirmAnswer()
    QuestionAction.EXPIRE: None,
    QuestionAction.REJECT: 'questionrejected',
    QuestionAction.REOPEN: 'questionreopened',
}


def question_comment_added(questionmessage, event):
    """Assign karma to the user which added <questionmessage>."""
    question = questionmessage.question
    karma_action = QuestionAction2KarmaAction.get(questionmessage.action)
    if karma_action:
        _assignKarmaUsingQuestionContext(
            questionmessage.owner, question, karma_action)


def question_bug_added(questionbug, event):
    """Assign karma to the user which added <questionbug>."""
    question = questionbug.question
    _assignKarmaUsingQuestionContext(event.user, question, 'questionlinkedtobug')

# XXX flacoste 20070713 This should go away once bug #125849 is fixed.
def get_karma_context_parameters(context):
    """Return the proper karma context parameters based on the object."""
    params = dict(product=None, distribution=None)
    if IProduct.providedBy(context):
        params['product'] = context
    elif IDistribution.providedBy(context):
        params['distribution'] = context
    else:
        raise AssertionError('Unknown karma context: %r' % context)
    return params


def faq_created(faq, event):
    """Assign karma to the user who created the FAQ."""
    context = get_karma_context_parameters(faq.target)
    faq.owner.assignKarma('faqcreated', **context)


def faq_edited(faq, event):
    """Assign karma to user who edited a FAQ."""
    user = event.user
    old_faq = event.object_before_modification

    context = get_karma_context_parameters(faq.target)
    if old_faq.content != faq.content or old_faq.title != faq.title:
        user.assignKarma('faqedited', **context)<|MERGE_RESOLUTION|>--- conflicted
+++ resolved
@@ -4,15 +4,8 @@
 application."""
 
 from canonical.launchpad.interfaces import (
-<<<<<<< HEAD
-    BugTaskStatus, IDistribution, IProduct)
+    BugTaskStatus, IDistribution, IProduct, QuestionAction)
 from canonical.launchpad.mailnotification import get_bug_delta
-from canonical.lp.dbschema import QuestionAction
-=======
-    IDistribution, IProduct, QuestionAction)
-from canonical.launchpad.mailnotification import get_bug_delta
-from canonical.lp.dbschema import BugTaskStatus
->>>>>>> 82a0e763
 
 
 def bug_created(bug, event):
