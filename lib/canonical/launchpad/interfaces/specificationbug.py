# Copyright 2004-2005 Canonical Ltd.  All rights reserved.

"""Interfaces for linking between Spec and Bug."""

__metaclass__ = type

__all__ = [
    'ISpecificationBug',
    ]

from zope.interface import Interface
<<<<<<< HEAD
from zope.schema import Choice, Int
=======
from zope.schema import Int

>>>>>>> 13291f59
from canonical.launchpad import _

class ISpecificationBug(Interface):
    """A link between a Bug and a specification."""

    specification = Int(title=_('Specification ID'), required=True,
        readonly=True)
    bug = Int(title=_('Bug Number'), required=True, readonly=True,
        description=_("The number of the Malone bug report."))

<|MERGE_RESOLUTION|>--- conflicted
+++ resolved
@@ -9,12 +9,8 @@
     ]
 
 from zope.interface import Interface
-<<<<<<< HEAD
 from zope.schema import Choice, Int
-=======
-from zope.schema import Int
 
->>>>>>> 13291f59
 from canonical.launchpad import _
 
 class ISpecificationBug(Interface):
