# Copyright 2009 Canonical Ltd.  This software is licensed under the
# GNU Affero General Public License version 3 (see the file LICENSE).

# pylint: disable-msg=E0213

"""StructuralSubscription interfaces."""

__metaclass__ = type

__all__ = [
    'BlueprintNotificationLevel',
    'BugNotificationLevel',
    'DeleteSubscriptionError',
    'IStructuralSubscription',
    'IStructuralSubscriptionForm',
    'IStructuralSubscriptionTarget',
    'UserCannotSubscribePerson',
    ]

from zope.interface import Attribute, Interface
from zope.schema import Bool, Choice, Datetime, Int
from lazr.enum import DBEnumeratedType, DBItem

from canonical.launchpad import _
from canonical.launchpad.fields import (
    ParticipatingPersonChoice, PublicPersonChoice)
from lp.registry.interfaces.person import IPerson

from lazr.restful.declarations import (
    REQUEST_USER, call_with, exported, export_as_webservice_entry,
    export_factory_operation, export_read_operation, export_write_operation,
    operation_parameters, operation_returns_collection_of,
    operation_returns_entry, webservice_error)
from lazr.restful.fields import Reference


class BugNotificationLevel(DBEnumeratedType):
    """Bug Notification Level.

    The type and volume of bug notification email sent to subscribers.
    """

    NOTHING = DBItem(10, """
        Nothing

        Don't send any notifications about bugs.
        """)

    LIFECYCLE = DBItem(20, """
        Lifecycle

        Only send a low volume of notifications about new bugs registered, bugs removed or bug targetting.
        """)

    METADATA = DBItem(30, """
        Details

        Send bug lifecycle notifications, as well as notifications about changes to the bug's details like status and description.
        """)

    COMMENTS = DBItem(40, """
        Discussion

        Send bug lifecycle notifications, detail change notifications and notifications about new events in the bugs's discussion, like new comments.
        """)


class BlueprintNotificationLevel(DBEnumeratedType):
    """Bug Notification Level.

    The type and volume of blueprint notification email sent to subscribers.
    """

    NOTHING = DBItem(10, """
        Nothing

        Don't send any notifications about blueprints.
        """)

    LIFECYCLE = DBItem(20, """
        Lifecycle

        Only send a low volume of notifications about new blueprints registered, blueprints accepted or blueprint targetting.
        """)

    METADATA = DBItem(30, """
        Details

        Send blueprint lifecycle notifications, as well as notifications about changes to the blueprints's details like status and description.
        """)


class IStructuralSubscription(Interface):
    """A subscription to a Launchpad structure."""
    export_as_webservice_entry()

    id = Int(title=_('ID'), readonly=True, required=True)
    product = Int(title=_('Product'), required=False, readonly=True)
    productseries = Int(
        title=_('Product series'), required=False, readonly=True)
    project = Int(title=_('Project'), required=False, readonly=True)
    milestone = Int(title=_('Milestone'), required=False, readonly=True)
    distribution = Int(title=_('Distribution'), required=False, readonly=True)
    distroseries = Int(
        title=_('Distribution series'), required=False, readonly=True)
    sourcepackagename = Int(
        title=_('Source package name'), required=False, readonly=True)
    subscriber = exported(ParticipatingPersonChoice(
        title=_('Subscriber'), required=True, vocabulary='ValidPersonOrTeam',
        readonly=True, description=_("The person subscribed.")))
    subscribed_by = exported(PublicPersonChoice(
        title=_('Subscribed by'), required=True,
        vocabulary='ValidPersonOrTeam', readonly=True,
        description=_("The person creating the subscription.")))
    bug_notification_level = Choice(
        title=_("Bug notification level"), required=True,
        vocabulary=BugNotificationLevel,
        default=BugNotificationLevel.NOTHING,
        description=_("The volume and type of bug notifications "
                      "this subscription will generate."))
    blueprint_notification_level = Choice(
        title=_("Blueprint notification level"), required=True,
        vocabulary=BlueprintNotificationLevel,
        default=BlueprintNotificationLevel.NOTHING,
        description=_("The volume and type of blueprint notifications "
                      "this subscription will generate."))
    date_created = exported(Datetime(
        title=_("The date on which this subscription was created."),
        required=False, readonly=True))
    date_last_updated = exported(Datetime(
        title=_("The date on which this subscription was last updated."),
        required=False, readonly=True))

    target = exported(Reference(
        schema=Interface, # IStructuralSubscriptionTarget
        required=True, readonly=True,
        title=_("The structure to which this subscription belongs.")))


class IStructuralSubscriptionTarget(Interface):
    """A Launchpad Structure allowing users to subscribe to it."""
    export_as_webservice_entry()

    # We don't really want to expose the level details yet. Only
    # BugNotificationLevel.COMMENTS is used at this time.
    @call_with(
        min_bug_notification_level=BugNotificationLevel.COMMENTS,
        min_blueprint_notification_level=BlueprintNotificationLevel.NOTHING)
    @operation_returns_collection_of(IStructuralSubscription)
    @export_read_operation()
    def getSubscriptions(min_bug_notification_level,
                         min_blueprint_notification_level):
        """Return all the subscriptions with the specified levels.

        :min_bug_notification_level: The lowest bug notification level
          for which subscriptions should be returned.
        :min_blueprint_notification_level: The lowest bleuprint
          notification level for which subscriptions should
          be returned.
        :return: A sequence of `IStructuralSubscription`.
        """

    parent_subscription_target = exported(Reference(
        schema=Interface, # IStructuralSubscriptionTarget
        required=True, readonly=True,
        title=_("The target's parent, or None if one doesn't exist.")))

    def addSubscription(subscriber, subscribed_by):
        """Add a subscription for this structure.

        This method is used to create a new `IStructuralSubscription`
        for the target, with no levels set.

        :subscriber: The IPerson who will be subscribed.
        :subscribed_by: The IPerson creating the subscription.
        :return: The new subscription.
        """

    @operation_parameters(
        subscriber=Reference(
            schema=IPerson, title=_('Person'), required=False))
    @call_with(subscribed_by=REQUEST_USER)
    @export_factory_operation(IStructuralSubscription, [])
    def addBugSubscription(subscriber, subscribed_by):
        """Add a bug subscription for this structure.

        This method is used to create a new `IStructuralSubscription`
        for the target with the bug notification level set to
        COMMENTS, the only level currently in use.

        :subscriber: The IPerson who will be subscribed.
        :subscribed_by: The IPerson creating the subscription.
        :return: The new bug subscription.
        """

<<<<<<< HEAD
    @operation_parameters(
        subscriber=Reference(
            schema=IPerson, title=_('Person'), required=False))
    @call_with(subscribed_by=REQUEST_USER)
    @export_write_operation()
    def removeBugSubscription(subscriber, subscribed_by):
=======
    def removeBugSubscription(subscriber, unsubscribed_by):
>>>>>>> 93e18237
        """Remove a subscription to bugs from this structure.

        If subscription levels for other applications are set,
        set the subscription's `bug_notification_level` to
        `NOTHING`, otherwise, destroy the subscription.

        :subscriber: The IPerson who will be subscribed.
        :unsubscribed_by: The IPerson removing the subscription.
        """

    @operation_parameters(person=Reference(schema=IPerson))
    @operation_returns_entry(IStructuralSubscription)
    @export_read_operation()
    def getSubscription(person):
        """Return the subscription for `person`, if it exists."""

    def getBugNotificationsRecipients(recipients=None, level=None):
        """Return the set of bug subscribers to this target.

        :param recipients: If recipients is not None, a rationale
            is added for each subscriber.
        :type recipients: `INotificationRecipientSet`
        'param level: If level is not None, only strucutral
            subscribers with a subscrition level greater or equal
            to the given value are returned.
        :type level: `BugNotificationLevel`
        :return: An `INotificationRecipientSet` instance containing
            the bug subscribers.
        """

    target_type_display = Attribute("The type of the target, for display.")


class IStructuralSubscriptionForm(Interface):
    """Schema for the structural subscription form."""
    subscribe_me = Bool(
        title=u"I want to receive these notifications by e-mail.",
        required=False)


class DeleteSubscriptionError(Exception):
    """Delete Subscription Error.

    Raised when an error occurred trying to delete a
    structural subscription."""

<<<<<<< HEAD
    webservice_error(400)


class UserCannotSubscribePerson(Exception):
    """User does not have permission to subscribe the person or team."""
    webservice_error(401)
=======

class UserCannotSubscribePerson(Exception):
    """User does not have permission to subscribe the person or team."""
>>>>>>> 93e18237
<|MERGE_RESOLUTION|>--- conflicted
+++ resolved
@@ -193,16 +193,12 @@
         :return: The new bug subscription.
         """
 
-<<<<<<< HEAD
     @operation_parameters(
         subscriber=Reference(
             schema=IPerson, title=_('Person'), required=False))
-    @call_with(subscribed_by=REQUEST_USER)
+    @call_with(unsubscribed_by=REQUEST_USER)
     @export_write_operation()
-    def removeBugSubscription(subscriber, subscribed_by):
-=======
     def removeBugSubscription(subscriber, unsubscribed_by):
->>>>>>> 93e18237
         """Remove a subscription to bugs from this structure.
 
         If subscription levels for other applications are set,
@@ -249,15 +245,9 @@
     Raised when an error occurred trying to delete a
     structural subscription."""
 
-<<<<<<< HEAD
     webservice_error(400)
 
 
 class UserCannotSubscribePerson(Exception):
     """User does not have permission to subscribe the person or team."""
-    webservice_error(401)
-=======
-
-class UserCannotSubscribePerson(Exception):
-    """User does not have permission to subscribe the person or team."""
->>>>>>> 93e18237
+    webservice_error(401)