--- conflicted
+++ resolved
@@ -10,13 +10,8 @@
 from zope.interface import Interface, Attribute
 
 from canonical.launchpad import _
-
-<<<<<<< HEAD
-from canonical.lp.dbschema import BuildStatus
-
-=======
+from canonical.launchpad.validators.version import valid_debian_version
 from canonical.launchpad.interfaces import BuildStatus
->>>>>>> b0d6644f
 
 class ISourcePackageRelease(Interface):
     """A source package release, e.g. apache-utils 2.0.48-3"""
