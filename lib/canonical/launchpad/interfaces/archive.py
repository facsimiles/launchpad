# Copyright 2006 Canonical Ltd.  All rights reserved.
# pylint: disable-msg=E0211,E0213

"""Archive interfaces."""

__metaclass__ = type

__all__ = [
    'ArchiveDependencyError',
    'ArchivePurpose',
    'IArchive',
    'IArchiveEditDependenciesForm',
    'IArchivePackageDeletionForm',
    'IArchiveEditDependenciesForm',
    'IArchiveSet',
    'IPPAActivateForm',
    ]

from zope.interface import Interface, Attribute
from zope.schema import Bool, Choice, Int, Text, TextLine

from canonical.launchpad import _
from canonical.launchpad.interfaces import IHasOwner
from canonical.lazr import DBEnumeratedType, DBItem


class ArchiveDependencyError(Exception):
    """Raised when an `IArchiveDependency` does not fit the context archive.

    A given dependency is considered inappropriate when:

     * It is the archive itself,
     * It is not a PPA,
     * It is already recorded.
    """


class IArchive(IHasOwner):
    """An Archive interface"""

    id = Attribute("The archive ID.")

    owner = Choice(
        title=_('Owner'), required=True, vocabulary='ValidOwner',
        description=_("""The PPA owner."""))

    description = Text(
        title=_("PPA contents description"), required=False,
        description=_("A short description of contents of this PPA."))

    enabled = Bool(
        title=_("Enabled"), required=False,
        description=_("Whether the PPA is enabled or not."))

    private = Bool(
        title=_("Private"), required=False,
        description=_("Whether the PPA is private to the owner or not."))

    authorized_size = Int(
        title=_("Authorized PPA size "), required=False,
        max=(20 * 1024),
        description=_("Maximum size, in MiB, allowed for this PPA."))

    whiteboard = Text(
        title=_("Whiteboard"), required=False,
        description=_("Administrator comments."))

    purpose = Int(
        title=_("Purpose of archive."), required=True, readonly=True,
        )

    distribution = Attribute(
        "The distribution that uses or is used by this archive.")

    dependencies = Attribute(
        "Archive dependencies recorded for this archive and ordered by owner "
        "displayname.")

    archive_url = Attribute("External archive URL.")

    title = Attribute("Archive Title.")

    series_with_sources = Attribute(
        "DistroSeries to which this archive has published sources")
    number_of_sources = Attribute(
        'The number of sources published in the context archive.')
    number_of_binaries = Attribute(
        'The number of binaries published in the context archive.')
    sources_size = Attribute(
        'The size of sources published in the context archive.')
    binaries_size = Attribute(
        'The size of binaries published in the context archive.')
    estimated_size = Attribute('Estimated archive size.')

    def getPubConfig():
        """Return an overridden Publisher Configuration instance.

        The original publisher configuration based on the distribution is
        modified according local context, it basically fixes the archive
        paths to cope with non-primary and PPA archives publication workflow.
        """

    def getPublishedSources(name=None, version=None, status=None,
                            distroseries=None, pocket=None,
                            exact_match=False):
        """All `ISourcePackagePublishingHistory` target to this archive.

        :param: name: source name filter (exact match or SQL LIKE controlled
                      by 'exact_match' argument).
        :param: version: source version filter (always exact match).
        :param: status: `PackagePublishingStatus` filter, can be a list.
        :param: distroseries: `IDistroSeries` filter.
        :param: pocket: `PackagePublishingPocket` filter.
        :param: exact_match: either or not filter source names by exact
                             matching.

        :return: SelectResults containing `ISourcePackagePublishingHistory`.
        """

    def getSourcesForDeletion(name=None):
        """All `ISourcePackagePublishingHistory` available for deletion.

        :param: name: optional source name filter (SQL LIKE)

        :return: SelectResults containing `ISourcePackagePublishingHistory`.
        """

    def getPublishedOnDiskBinaries(name=None, version=None, status=None,
                                   distroarchseries=None, exact_match=False):
        """Unique `IBinaryPackagePublishingHistory` target to this archive.

        In spite of getAllPublishedBinaries method, this method only returns
        distinct binary publications inside this Archive, i.e, it excludes
        architecture-independent publication for other architetures than the
        nominatedarchindep. In few words it represents the binary files
        published in the archive disk pool.

        :param: name: binary name filter (exact match or SQL LIKE controlled
                      by 'exact_match' argument).
        :param: version: binary version filter (always exact match).
        :param: status: `PackagePublishingStatus` filter, can be a list.
        :param: distroarchseries: `IDistroArchSeries` filter, can be a list.
        :param: pocket: `PackagePublishingPocket` filter.
        :param: exact_match: either or not filter source names by exact
                             matching.

        :return: SelectResults containing `IBinaryPackagePublishingHistory`.
        """

    def getAllPublishedBinaries(name=None, version=None, status=None,
                                distroarchseries=None, exact_match=False):
        """All `IBinaryPackagePublishingHistory` target to this archive.

        See getUniquePublishedBinaries for further information.

        :param: name: binary name filter (exact match or SQL LIKE controlled
                      by 'exact_match' argument).
        :param: version: binary version filter (always exact match).
        :param: status: `PackagePublishingStatus` filter, can be a list.
        :param: distroarchseries: `IDistroArchSeries` filter, can be a list.
        :param: pocket: `PackagePublishingPocket` filter.
        :param: exact_match: either or not filter source names by exact
                             matching.

        :return: SelectResults containing `IBinaryPackagePublishingHistory`.
        """

    def allowUpdatesToReleasePocket():
        """Return whether the archive allows publishing to the release pocket.

        If a distroseries is stable, normally release pocket publishings are
        not allowed.  However some archive types allow this.

        :return: True or False
        """

    def getArchiveDependency(dependency):
        """Return the `IArchiveDependency` object for the given dependency.

<<<<<<< HEAD
        :param dependency: is an `IArchive` object.
        :return: `IArchiveDependency` or None if a corresponding object
            could not be found.
=======
        'dependency' is an `IArchive` object.

        Return None if a corresponding object could not be found.
>>>>>>> 7d9420af
        """

    def removeArchiveDependency(dependency):
        """Remove the `IArchiveDependency` record for the given dependency.

<<<<<<< HEAD
        :param dependency: is an `IArchive` object.
=======
        'dependency' is an `IArchive` object.
>>>>>>> 7d9420af
        """

    def addArchiveDependency(dependency):
        """Record an archive dependency record for the context archive.

<<<<<<< HEAD
        Raises `ArchiveDependencyError` if given 'dependency' does not fit
        the context archive.

        :param dependency: is an `IArchive` object.
        :return: a `IArchiveDependency` object targeted to the context
            `IArchive` requiring 'dependency' `IArchive`.
=======
        'dependency' is an `IArchive` object.

        Raises AssertionError if given 'dependency' matches the one of the
        following conditions:

         * is the archive itself,
         * is not a PPA,
         * is already recorded.

        Return a `IArchiveDependency` object targeted to the context
        `IArchive` requiring 'dependency' `IArchive`.
>>>>>>> 7d9420af
        """


class IPPAActivateForm(Interface):
    """Schema used to activate PPAs."""

    description = Text(
        title=_("PPA contents description"), required=False,
        description=_(
        "A short description of this PPA. URLs are allowed and will "
        "be rendered as links."))

    accepted = Bool(
        title=_("I have read and accepted the PPA Terms of Service."),
        required=True, default=False)


class IArchivePackageDeletionForm(Interface):
    """Schema used to delete packages within a archive."""

    name_filter = TextLine(
        title=_("Package name"), required=False, default=None,
        description=_("Display packages only with name matching the given "
                      "filter."))

    deletion_comment = TextLine(
        title=_("Deletion comment"), required=False,
        description=_("The reason why the package is being deleted."))


class IArchiveEditDependenciesForm(Interface):
<<<<<<< HEAD
    """Schema used to edit dependencies settings within a archive."""
=======
    """Schema used to edit dependencies setings within a archive."""
>>>>>>> 7d9420af

    dependency_candidate = Choice(
        title=_('PPA Dependency'), required=False, vocabulary='PPA',
        description=_("Add a new PPA dependency."))


class IArchiveSet(Interface):
    """Interface for ArchiveSet"""

    title = Attribute('Title')

    def new(distribution=None, purpose=None, owner=None, description=None):
        """Create a new archive.

        If purpose is ArchivePurpose.PPA, owner must be set.
        """

    def ensure(owner, distribution, purpose, description):
        """Ensure the owner has a valid archive."""

    def get(archive_id):
        """Return the IArchive with the given archive_id."""

    def getPPAByDistributionAndOwnerName(distribution, name):
        """Return a single PPA the given (distribution, name) pair."""

    def getByDistroPurpose(distribution, purpose):
        """Return the IArchive with the given distribution and purpose."""

    def __iter__():
        """Iterates over existent archives, including the main_archives."""

class ArchivePurpose(DBEnumeratedType):
    """The purpose, or type, of an archive.

    A distribution can be associated with different archives and this
    schema item enumerates the different archive types and their purpose.
    For example, old distro releases may need to be obsoleted so their
    archive would be OBSOLETE_ARCHIVE.
    """

    PRIMARY = DBItem(1, """
        Primary Archive

        This is the primary Ubuntu archive.
        """)

    PPA = DBItem(2, """
        PPA Archive

        This is a Personal Package Archive.
        """)

    EMBARGOED = DBItem(3, """
        Embargoed Archive

        This is the archive for embargoed packages.
        """)

    PARTNER = DBItem(4, """
        Partner Archive

        This is the archive for partner packages.
        """)

    OBSOLETE = DBItem(5, """
        Obsolete Archive

        This is the archive for obsolete packages.
        """)
<|MERGE_RESOLUTION|>--- conflicted
+++ resolved
@@ -177,50 +177,26 @@
     def getArchiveDependency(dependency):
         """Return the `IArchiveDependency` object for the given dependency.
 
-<<<<<<< HEAD
         :param dependency: is an `IArchive` object.
         :return: `IArchiveDependency` or None if a corresponding object
             could not be found.
-=======
-        'dependency' is an `IArchive` object.
-
-        Return None if a corresponding object could not be found.
->>>>>>> 7d9420af
         """
 
     def removeArchiveDependency(dependency):
         """Remove the `IArchiveDependency` record for the given dependency.
 
-<<<<<<< HEAD
         :param dependency: is an `IArchive` object.
-=======
-        'dependency' is an `IArchive` object.
->>>>>>> 7d9420af
         """
 
     def addArchiveDependency(dependency):
         """Record an archive dependency record for the context archive.
 
-<<<<<<< HEAD
         Raises `ArchiveDependencyError` if given 'dependency' does not fit
         the context archive.
 
         :param dependency: is an `IArchive` object.
         :return: a `IArchiveDependency` object targeted to the context
             `IArchive` requiring 'dependency' `IArchive`.
-=======
-        'dependency' is an `IArchive` object.
-
-        Raises AssertionError if given 'dependency' matches the one of the
-        following conditions:
-
-         * is the archive itself,
-         * is not a PPA,
-         * is already recorded.
-
-        Return a `IArchiveDependency` object targeted to the context
-        `IArchive` requiring 'dependency' `IArchive`.
->>>>>>> 7d9420af
         """
 
 
@@ -252,11 +228,7 @@
 
 
 class IArchiveEditDependenciesForm(Interface):
-<<<<<<< HEAD
     """Schema used to edit dependencies settings within a archive."""
-=======
-    """Schema used to edit dependencies setings within a archive."""
->>>>>>> 7d9420af
 
     dependency_candidate = Choice(
         title=_('PPA Dependency'), required=False, vocabulary='PPA',
