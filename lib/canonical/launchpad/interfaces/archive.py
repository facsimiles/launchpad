--- conflicted
+++ resolved
@@ -898,7 +898,6 @@
     'lazr.webservice.exported')[
         'params']['from_archive'].schema = IArchive
 
-<<<<<<< HEAD
 from canonical.launchpad.interfaces.distroseries import IDistroSeries
 from canonical.launchpad.interfaces.publishing import (
     ISourcePackagePublishingHistory)
@@ -908,9 +907,8 @@
 IArchive['getPublishedSources'].queryTaggedValue(
     'lazr.webservice.exported')[
         'return_type'].value_type.schema = ISourcePackagePublishingHistory
-=======
+
 # This is patched here to avoid even more circular imports in
 # interfaces/person.py.
 from canonical.launchpad.interfaces.person import IPersonPublic
 IPersonPublic['archive'].schema = IArchive
->>>>>>> 4eb92a7a
