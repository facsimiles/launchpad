--- conflicted
+++ resolved
@@ -4,17 +4,11 @@
 
 __metaclass__ = type
 
-<<<<<<< HEAD
-__all__ = ["BugBranchStatus",
-           "IBugBranch",
-           "IBugBranchSet",]
-=======
 __all__ = [
     "BugBranchStatus",
     "IBugBranch",
     "IBugBranchSet",
     ]
->>>>>>> edd9b3ce
 
 from zope.interface import Interface
 from zope.schema import Choice, Int, Object, Text, TextLine
@@ -23,11 +17,7 @@
 from canonical.launchpad.fields import BugField
 from canonical.launchpad.interfaces import (
     IHasBug, IHasDateCreated, non_duplicate_branch)
-<<<<<<< HEAD
 
-=======
-from canonical.launchpad.interfaces.bugtask import IBugTask
->>>>>>> edd9b3ce
 from canonical.lazr import DBEnumeratedType, DBItem
 
 
