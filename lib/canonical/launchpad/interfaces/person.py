# Copyright 2004-2007 Canonical Ltd.  All rights reserved.
# pylint: disable-msg=E0211,E0213

"""Person interfaces."""

__metaclass__ = type

__all__ = [
    'IAdminPeopleMergeSchema',
    'IAdminTeamMergeSchema',
    'IHasStanding',
    'INewPerson',
    'INewPersonForm',
    'InvalidName',
    'IObjectReassignment',
    'IPerson',
    'IPersonChangePassword',
    'IPersonClaim',
    'IPersonSet',
    'IRequestPeopleMerge',
    'ITeam',
    'ITeamContactAddressForm',
    'ITeamCreation',
    'ITeamReassignment',
    'JoinNotAllowed',
    'NameAlreadyTaken',
    'PersonCreationRationale',
    'PersonVisibility',
    'PersonalStanding',
    'TeamContactMethod',
    'TeamMembershipRenewalPolicy',
    'TeamSubscriptionPolicy',
    ]


from zope.formlib.form import NoInputData
from zope.schema import Bool, Choice, Datetime, Int, Object, Text, TextLine
from zope.interface import Attribute, Interface
from zope.interface.exceptions import Invalid
from zope.interface.interface import invariant
from zope.component import getUtility

from canonical.lazr import DBEnumeratedType, DBItem, EnumeratedType, Item
from canonical.lazr.interface import copy_field
from canonical.lazr.rest.declarations import (
   call_with, collection_default_content, export_as_webservice_collection,
   export_as_webservice_entry, export_factory_operation,
   export_read_operation, export_write_operation, exported,
<<<<<<< HEAD
   operation_parameters, operation_returns, rename_parameters_as,
   REQUEST_USER, webservice_error)
=======
   operation_parameters, operation_returns_collection_of,
   rename_parameters_as, REQUEST_USER, webservice_error)
>>>>>>> 97c27403
from canonical.lazr.fields import CollectionField, Reference

from canonical.launchpad import _

from canonical.launchpad.fields import (
    BlacklistableContentNameField, IconImageUpload, LogoImageUpload,
    MugshotImageUpload, PasswordField, PublicPersonChoice, StrippedTextLine)
from canonical.launchpad.interfaces.account import AccountStatus, IAccount
from canonical.launchpad.interfaces.emailaddress import IEmailAddress
from canonical.launchpad.interfaces.irc import IIrcID
from canonical.launchpad.interfaces.jabber import IJabberID
from canonical.launchpad.interfaces.language import ILanguage
from canonical.launchpad.interfaces.launchpad import (
    IHasIcon, IHasLogo, IHasMugshot)
from canonical.launchpad.interfaces.location import (
    IHasLocation, IObjectWithLocation, ISetLocation)
from canonical.launchpad.interfaces.mailinglistsubscription import (
    MailingListAutoSubscribePolicy)
from canonical.launchpad.interfaces.mentoringoffer import IHasMentoringOffers
from canonical.launchpad.interfaces.questioncollection import (
    IQuestionCollection, QUESTION_STATUS_DEFAULT_SEARCH)
from canonical.launchpad.interfaces.specificationtarget import (
    IHasSpecifications)
from canonical.launchpad.interfaces.teammembership import (
    ITeamMembership, TeamMembershipStatus)
from canonical.launchpad.interfaces.validation import (
    validate_new_team_email, validate_new_person_email)
from canonical.launchpad.interfaces.wikiname import IWikiName
from canonical.launchpad.validators.email import email_validator
from canonical.launchpad.validators.name import name_validator


class PersonalStanding(DBEnumeratedType):
    """A person's standing.

    Standing is currently (just) used to determine whether a person's posts to
    a mailing list require first-post moderation or not.  Any person with good
    or excellent standing may post directly to the mailing list without
    moderation.  Any person with unknown or poor standing must have their
    first-posts moderated.
    """

    UNKNOWN = DBItem(0, """
        Unknown standing

        Nothing about this person's standing is known.
        """)

    POOR = DBItem(100, """
        Poor standing

        This person has poor standing.
        """)

    GOOD = DBItem(200, """
        Good standing

        This person has good standing and may post to a mailing list without
        being subject to first-post moderation rules.
        """)

    EXCELLENT = DBItem(300, """
        Excellent standing

        This person has excellent standing and may post to a mailing list
        without being subject to first-post moderation rules.
        """)


class PersonCreationRationale(DBEnumeratedType):
    """The rationale for the creation of a given person.

    Launchpad automatically creates user accounts under certain
    circumstances. The owners of these accounts may discover Launchpad
    at a later date and wonder why Launchpad knows about them, so we
    need to make it clear why a certain account was automatically created.
    """

    UNKNOWN = DBItem(1, """
        Unknown

        The reason for the creation of this person is unknown.
        """)

    BUGIMPORT = DBItem(2, """
        Existing user in another bugtracker from which we imported bugs.

        A bugzilla import or sf.net import, for instance. The bugtracker from
        which we were importing should be described in
        Person.creation_comment.
        """)

    SOURCEPACKAGEIMPORT = DBItem(3, """
        This person was mentioned in a source package we imported.

        When gina imports source packages, it has to create Person entries for
        the email addresses that are listed as maintainer and/or uploader of
        the package, in case they don't exist in Launchpad.
        """)

    POFILEIMPORT = DBItem(4, """
        This person was mentioned in a POFile imported into Rosetta.

        When importing POFiles into Rosetta, we need to give credit for the
        translations on that POFile to its last translator, which may not
        exist in Launchpad, so we'd need to create it.
        """)

    KEYRINGTRUSTANALYZER = DBItem(5, """
        Created by the keyring trust analyzer.

        The keyring trust analyzer is responsible for scanning GPG keys
        belonging to the strongly connected set and assign all email addresses
        registered on those keys to the people representing their owners in
        Launchpad. If any of these people doesn't exist, it creates them.
        """)

    FROMEMAILMESSAGE = DBItem(6, """
        Created when parsing an email message.

        Sometimes we parse email messages and want to associate them with the
        sender, which may not have a Launchpad account. In that case we need
        to create a Person entry to associate with the email.
        """)

    SOURCEPACKAGEUPLOAD = DBItem(7, """
        This person was mentioned in a source package uploaded.

        Some uploaded packages may be uploaded with a maintainer that is not
        registered in Launchpad, and in these cases, soyuz may decide to
        create the new Person instead of complaining.
        """)

    OWNER_CREATED_LAUNCHPAD = DBItem(8, """
        Created by the owner himself, coming from Launchpad.

        Somebody was navigating through Launchpad and at some point decided to
        create an account.
        """)

    OWNER_CREATED_SHIPIT = DBItem(9, """
        Created by the owner himself, coming from Shipit.

        Somebody went to one of the shipit sites to request Ubuntu CDs and was
        directed to Launchpad to create an account.
        """)

    OWNER_CREATED_UBUNTU_WIKI = DBItem(10, """
        Created by the owner himself, coming from the Ubuntu wiki.

        Somebody went to the Ubuntu wiki and was directed to Launchpad to
        create an account.
        """)

    USER_CREATED = DBItem(11, """
        Created by a user to represent a person which does not use Launchpad.

        A user wanted to reference a person which is not a Launchpad user, so
        he created this "placeholder" profile.
        """)

    OWNER_CREATED_UBUNTU_SHOP = DBItem(12, """
        Created by the owner himself, coming from the Ubuntu Shop.

        Somebody went to the Ubuntu Shop and was directed to Launchpad to
        create an account.
        """)

    OWNER_CREATED_UNKNOWN_TRUSTROOT = DBItem(13, """
        Created by the owner himself, coming from unknown OpenID consumer.

        Somebody went to an OpenID consumer we don't know about and was
        directed to Launchpad to create an account.
        """)

    OWNER_SUBMITTED_HARDWARE_TEST = DBItem(14, """
        Created by a submission to the hardware database.

        Somebody without a Launchpad account made a submission to the
        hardware database.
        """)

    BUGWATCH = DBItem(15, """
        Created by the updating of a bug watch.

        A watch was made against a remote bug that the user submitted or
        commented on.
        """)

class TeamMembershipRenewalPolicy(DBEnumeratedType):
    """TeamMembership Renewal Policy.

    How Team Memberships can be renewed on a given team.
    """

    NONE = DBItem(10, """
        invite them to apply for renewal

        Memberships can be renewed only by team administrators or by going
        through the normal workflow for joining the team.
        """)

    ONDEMAND = DBItem(20, """
        invite them to renew their own membership

        Memberships can be renewed by the members themselves a few days before
        it expires. After it expires the member has to go through the normal
        workflow for joining the team.
        """)

    AUTOMATIC = DBItem(30, """
        renew their membership automatically, also notifying the admins

        Memberships are automatically renewed when they expire and a note is
        sent to the member and to team admins.
        """)


class TeamSubscriptionPolicy(DBEnumeratedType):
    """Team Subscription Policies

    The policies that apply to a team and specify how new subscriptions must
    be handled. More information can be found in the TeamMembershipPolicies
    spec.
    """

    MODERATED = DBItem(1, """
        Moderated Team

        All subscriptions for this team are subject to approval by one of
        the team's administrators.
        """)

    OPEN = DBItem(2, """
        Open Team

        Any user can join and no approval is required.
        """)

    RESTRICTED = DBItem(3, """
        Restricted Team

        New members can only be added by one of the team's administrators.
        """)


class PersonVisibility(DBEnumeratedType):
    """The visibility level of person or team objects.

    Currently, only teams can have their visibility set to something
    besides PUBLIC.
    """

    PUBLIC = DBItem(1, """
        Public

        Everyone can view all the attributes of this person.
        """)

    PRIVATE_MEMBERSHIP = DBItem(20, """
        Private Membership

        Only launchpad admins and team members can view the
        membership list for this team.
        """)


class PersonNameField(BlacklistableContentNameField):
    """A Person's name, which is unique."""

    errormessage = _("%s is already in use by another person or team.")

    @property
    def _content_iface(self):
        """Return the interface this field belongs to."""
        return IPerson

    def _getByName(self, name):
        """Return a Person by looking up his name."""
        return getUtility(IPersonSet).getByName(name, ignore_merged=False)


class IPersonChangePassword(Interface):
    """The schema used by Person +changepassword form."""

    currentpassword = PasswordField(
        title=_('Current password'), required=True, readonly=False)

    password = PasswordField(
        title=_('New password'), required=True, readonly=False)


class IPersonClaim(Interface):
    """The schema used by IPerson's +claim form."""

    emailaddress = TextLine(title=_('Email address'), required=True)


class INewPerson(Interface):
    """The schema used by IPersonSet's +newperson form."""

    emailaddress = StrippedTextLine(
        title=_('Email address'), required=True,
        constraint=validate_new_person_email)
    displayname = StrippedTextLine(title=_('Display name'), required=True)
    creation_comment = Text(
        title=_('Creation reason'), required=True,
        description=_("The reason why you're creating this profile."))


# This has to be defined here to avoid circular import problems.
class IHasStanding(Interface):
    """An object that can have personal standing."""

    personal_standing = Choice(
        title=_('Personal standing'),
        required=True,
        vocabulary=PersonalStanding,
        description=_('The standing of a person for non-member mailing list '
                      'posting privileges.'))

    personal_standing_reason = Text(
        title=_('Reason for personal standing'),
        required=False,
        description=_("The reason the person's standing is what it is."))


class IPersonPublic(IHasSpecifications, IHasMentoringOffers,
                    IQuestionCollection, IHasLogo, IHasMugshot, IHasIcon,
                    IHasLocation, IObjectWithLocation):
    """Public attributes for a Person."""

    id = Int(title=_('ID'), required=True, readonly=True)
    account = Object(schema=IAccount)
    name = exported(
        PersonNameField(
            title=_('Name'), required=True, readonly=False,
            constraint=name_validator,
            description=_(
                "A short unique name, beginning with a lower-case "
                "letter or number, and containing only letters, "
                "numbers, dots, hyphens, or plus signs.")))
    displayname = exported(
        StrippedTextLine(
            title=_('Display Name'), required=True, readonly=False,
            description=_(
                "Your name as you would like it displayed throughout "
                "Launchpad. Most people use their full name here.")),
        exported_as='display_name')
    password = PasswordField(
        title=_('Password'), required=True, readonly=False)
    karma = exported(
        Int(title=_('Karma'), readonly=False,
            description=_('The cached total karma for this person.')))
    homepage_content = exported(
        Text(title=_("Homepage Content"), required=False,
             description=_(
                 "The content of your home page. Edit this and it will be "
                 "displayed for all the world to see.")))
    # NB at this stage we do not allow individual people to have their own
    # icon, only teams get that. People can however have a logo and mugshot
    # The icon is only used for teams; that's why we use /@@/team as the
    # default image resource.
    icon = IconImageUpload(
        title=_("Icon"), required=False,
        default_image_resource='/@@/team',
        description=_(
            "A small image of exactly 14x14 pixels and at most 5kb in size, "
            "that can be used to identify this team. The icon will be "
            "displayed whenever the team name is listed - for example "
            "in listings of bugs or on a person's membership table."))
    logo = LogoImageUpload(
        title=_("Logo"), required=False,
        default_image_resource='/@@/person-logo',
        description=_(
            "An image of exactly 64x64 pixels that will be displayed in "
            "the heading of all pages related to you. Traditionally this "
            "is a logo, a small picture or a personal mascot. It should be "
            "no bigger than 50kb in size."))
    mugshot = exported(MugshotImageUpload(
        title=_("Mugshot"), required=False,
        default_image_resource='/@@/person-mugshot',
        description=_(
            "A large image of exactly 192x192 pixels, that will be displayed "
            "on your home page in Launchpad. Traditionally this is a great "
            "big picture of your grinning face. Make the most of it! It "
            "should be no bigger than 100kb in size. ")))
    addressline1 = TextLine(
            title=_('Address'), required=True, readonly=False,
            description=_('Your address (Line 1)')
            )
    addressline2 = TextLine(
            title=_('Address'), required=False, readonly=False,
            description=_('Your address (Line 2)')
            )
    city = TextLine(
            title=_('City'), required=True, readonly=False,
            description=_('The City/Town/Village/etc to where the CDs should '
                          'be shipped.')
            )
    province = TextLine(
            title=_('Province'), required=True, readonly=False,
            description=_('The State/Province/etc to where the CDs should '
                          'be shipped.')
            )
    country = Choice(
            title=_('Country'), required=True, readonly=False,
            vocabulary='CountryName',
            description=_('The Country to where the CDs should be shipped.')
            )
    postcode = TextLine(
            title=_('Postcode'), required=True, readonly=False,
            description=_('The Postcode to where the CDs should be shipped.')
            )
    phone = TextLine(
            title=_('Phone'), required=True, readonly=False,
            description=_('[(+CountryCode) number] e.g. (+55) 16 33619445')
            )
    organization = TextLine(
            title=_('Organization'), required=False, readonly=False,
            description=_('The Organization requesting the CDs')
            )
    languages = exported(
        CollectionField(
            title=_('List of languages known by this person'),
            readonly=True, required=False,
            value_type=Reference(schema=ILanguage)))
    translatable_languages = Attribute(
        _('Languages this person knows, apart from English'))

    hide_email_addresses = exported(
        Bool(title=_("Hide my email addresses from other Launchpad users"),
             required=False, default=False))
    # This is not a date of birth, it is the date the person record was
    # created in this db
    datecreated = exported(
        Datetime(title=_('Date Created'), required=True, readonly=True),
        exported_as='date_created')
    creation_rationale = Choice(
        title=_("Rationale for this entry's creation"), required=False,
        readonly=True, values=PersonCreationRationale.items)
    creation_comment = TextLine(
        title=_("Comment for this entry's creation"),
        description=_(
            "This comment may be displayed verbatim in a web page, so it "
            "has to follow some structural constraints, that is, it must "
            "be of the form: 'when %(action_details)s' (e.g 'when the "
            "foo package was imported into Ubuntu Breezy'). The only "
            "exception to this is when we allow users to create Launchpad "
            "profiles through the /people/+newperson page."),
        required=False, readonly=True)
    # XXX Guilherme Salgado 2006-11-10:
    # We can't use a Choice field here because we don't have a vocabulary
    # which contains valid people but not teams, and we don't really need one
    # apart from here.
    registrant = Attribute('The user who created this profile.')
    # bounty relations
    ownedBounties = Attribute('Bounties issued by this person.')
    reviewerBounties = Attribute('Bounties reviewed by this person.')
    claimedBounties = Attribute('Bounties claimed by this person.')
    subscribedBounties = Attribute(
        'Bounties to which this person subscribes.')

    oauth_access_tokens = Attribute(_("Non-expired access tokens"))

    sshkeys = Attribute(_('List of SSH keys'))

    # XXX: salgado, 2008-06-19: This should probably be removed from here as
    # it's already defined in IHasLocation (from which IPerson extends).
    time_zone = exported(
        Choice(title=_('Time zone'), required=True, readonly=False,
               description=_('The time zone of where you live.'),
               vocabulary='TimezoneName'))

    openid_identifier = TextLine(
        title=_("Key used to generate opaque OpenID identities."),
        readonly=True, required=False)

    account_status = Choice(
        title=_("The status of this person's account"), required=False,
        readonly=True, vocabulary=AccountStatus)

    account_status_comment = Text(
        title=_("Why are you deactivating your account?"), required=False,
        readonly=True)

    # Properties of the Person object.
    karma_category_caches = Attribute(
        'The caches of karma scores, by karma category.')
    is_team = exported(
        Bool(title=_('Is this object a team?'), readonly=True))
    is_valid_person = Bool(
        title=_("This is an active user and not a team."), readonly=True)
    is_valid_person_or_team = exported(
        Bool(title=_("This is an active user or a team."), readonly=True),
        exported_as='is_valid')
    is_openid_enabled = Bool(
        title=_("This user can use Launchpad as an OpenID provider."),
        readonly=True)
    is_ubuntero = Bool(title=_("Ubuntero Flag"), readonly=True)
    activesignatures = Attribute("Retrieve own Active CoC Signatures.")
    inactivesignatures = Attribute("Retrieve own Inactive CoC Signatures.")
    signedcocs = Attribute("List of Signed Code Of Conduct")
    gpgkeys = Attribute("List of valid OpenPGP keys ordered by ID")
    pendinggpgkeys = Attribute("Set of fingerprints pending confirmation")
    inactivegpgkeys = Attribute(
        "List of inactive OpenPGP keys in LP Context, ordered by ID")
    ubuntuwiki = Attribute("The Ubuntu WikiName of this Person.")
    otherwikis = Attribute(
        "All WikiNames of this Person that are not the Ubuntu one.")
    allwikis = exported(
        CollectionField(title=_("All WikiNames of this Person."),
                        readonly=True, required=False,
                        value_type=Reference(schema=IWikiName)),
        exported_as='wiki_names')
    ircnicknames = exported(
        CollectionField(title=_("List of IRC nicknames of this Person."),
                        readonly=True, required=False,
                        value_type=Reference(schema=IIrcID)),
        exported_as='irc_nicknames')
    jabberids = exported(
        CollectionField(title=_("List of Jabber IDs of this Person."),
                        readonly=True, required=False,
                        value_type=Reference(schema=IJabberID)),
        exported_as='jabber_ids')
    branches = Attribute(
        "All branches related to this person. They might be registered, "
        "authored or subscribed by this person.")
    authored_branches = Attribute("The branches whose author is this person.")
    registered_branches = Attribute(
        "The branches whose owner is this person and which either have no"
        "author or an author different from this person.")
    subscribed_branches = Attribute(
        "Branches to which this person " "subscribes.")
    myactivememberships = exported(
        CollectionField(
            title=_("All `ITeamMembership`s for Teams this Person is an "
                    "active member of."),
            value_type=Reference(schema=ITeamMembership),
            readonly=True, required=False),
        exported_as='memberships_details')
    open_membership_invitations = exported(
        CollectionField(
            title=_('Open membership invitations.'),
            description=_("All TeamMemberships which represent an invitation "
                          "(to join a team) sent to this person."),
            readonly=True, required=False,
            value_type=Reference(schema=ITeamMembership)))
    teams_participated_in = exported(
        CollectionField(
            title=_('All teams in which this person is a participant.'),
            readonly=True, required=False,
            value_type=Reference(schema=Interface)),
        exported_as='participations')
    teams_indirectly_participated_in = exported(
        CollectionField(
            title=_('All teams in which this person is an indirect member.'),
            readonly=True, required=False,
            value_type=Reference(schema=Interface)),
        exported_as='indirect_participations')
    teams_with_icons = Attribute(
        "Iterable of all Teams that this person is active in that have "
        "icons")
    guessedemails = Attribute(
        "List of emails with status NEW. These email addresses probably "
        "came from a gina or POFileImporter run.")
    validatedemails = exported(
        CollectionField(
            title=_("Confirmed e-mails of this person."),
            description=_(
                "Confirmed e-mails are the ones in the VALIDATED state"),
            readonly=True, required=False,
            value_type=Reference(schema=IEmailAddress)),
        exported_as='confirmed_email_addresses')
    unvalidatedemails = Attribute(
        "Emails this person added in Launchpad but are not yet validated.")
    specifications = Attribute(
        "Any specifications related to this person, either because the are "
        "a subscriber, or an assignee, or a drafter, or the creator. "
        "Sorted newest-first.")
    approver_specs = Attribute(
        "Specifications this person is supposed to approve in due "
        "course, newest first.")
    assigned_specs = Attribute(
        "Specifications assigned to this person, sorted newest first.")
    assigned_specs_in_progress = Attribute(
        "Specifications assigned to this person whose implementation is "
        "started but not yet completed, sorted newest first.")
    drafted_specs = Attribute(
        "Specifications being drafted by this person, sorted newest first.")
    created_specs = Attribute(
        "Specifications created by this person, sorted newest first.")
    feedback_specs = Attribute(
        "Specifications on which this person has been asked to provide "
        "feedback, sorted newest first.")
    subscribed_specs = Attribute(
        "Specifications this person has subscribed to, sorted newest first.")
    team_mentorships = Attribute(
        "All the offers of mentoring which are relevant to this team.")
    teamowner = exported(
        PublicPersonChoice(
            title=_('Team Owner'), required=False, readonly=False,
            vocabulary='ValidTeamOwner'),
        exported_as='team_owner')
    teamownerID = Int(title=_("The Team Owner's ID or None"), required=False,
                      readonly=True)

    preferredemail = exported(
        Reference(title=_("Preferred email address"),
               description=_("The preferred email address for this person. "
                             "The one we'll use to communicate with them."),
               readonly=True, required=False, schema=IEmailAddress),
        exported_as='preferred_email_address')

    safe_email_or_blank = TextLine(
        title=_("Safe email for display"),
        description=_("The person's preferred email if they have"
                      "one and do not choose to hide it. Otherwise"
                      "the empty string."),
        readonly=True)

    verbose_bugnotifications = Bool(
        title=_("Include bug descriptions when sending me bug notifications"),
        required=False, default=True)

    mailing_list_auto_subscribe_policy = exported(
        Choice(title=_('Mailing List Auto-subscription Policy'),
               required=True,
               vocabulary=MailingListAutoSubscribePolicy,
               default=MailingListAutoSubscribePolicy.ON_REGISTRATION,
               description=_(
                   "This attribute determines whether a person is "
                   "automatically subscribed to a team's mailing list when "
                   "the person joins said team.")))

    merged = Int(
        title=_('Merged Into'), required=False, readonly=True,
        description=_(
            "When a Person is merged into another Person, this attribute "
            "is set on the Person referencing the destination Person. If "
            "this is set to None, then this Person has not been merged "
            "into another and is still valid"))

    translation_history = Attribute(
        "The set of POFileTranslator objects that represent work done "
        "by this translator.")

    translation_groups = Attribute(
        "The set of TranslationGroup objects this person is a member of.")

    # title is required for the Launchpad Page Layout main template
    title = Attribute('Person Page Title')

    is_trusted_on_shipit = Bool(
        title=_('Is this a trusted person on shipit?'))
    unique_displayname = TextLine(
        title=_('Return a string of the form $displayname ($name).'))
    browsername = Attribute(
        'Return a textual name suitable for display in a browser.')

    archive = Attribute(
        "The Archive owned by this person, his PPA.")

    entitlements = Attribute("List of Entitlements for this person or team.")

    structural_subscriptions = Attribute(
        "The structural subscriptions for this person.")

    visibility_consistency_warning = Attribute(
        "Warning that a private team may leak membership info.")

    translations_relicensing_agreement = Bool(
        title=_("Whether person agrees to relicense their translations"),
        readonly=False)

    sub_teams = exported(
        CollectionField(
            title=_("All subteams of this team."),
            description=_("""
                A subteam is any team that is a member (either directly or
                indirectly) of this team. As an example, let's say we have
                this hierarchy of teams:

                Rosetta Translators
                    Rosetta pt Translators
                        Rosetta pt_BR Translators

                In this case, both 'Rosetta pt Translators' and 'Rosetta pt_BR
                Translators' are subteams of the 'Rosetta Translators' team,
                and all members of both subteams are considered members of
                "Rosetta Translators".
                """),
            readonly=True, required=False,
            value_type=Reference(schema=Interface)))

    super_teams = exported(
        CollectionField(
            title=_("All superteams of this team."),
            description=_("""
                A superteam is any team that this team is a member of. For
                example, let's say we have this hierarchy of teams, and we are
                the "Rosetta pt_BR Translators":

                Rosetta Translators
                    Rosetta pt Translators
                        Rosetta pt_BR Translators

                In this case, we will return both 'Rosetta pt Translators' and
                'Rosetta Translators', because we are member of both of them.
                """),
            readonly=True, required=False,
            value_type=Reference(schema=Interface)))

    @invariant
    def personCannotHaveIcon(person):
        """Only Persons can have icons."""
        # XXX Guilherme Salgado 2007-05-28:
        # This invariant is busted! The person parameter provided to this
        # method will always be an instance of zope.formlib.form.FormData
        # containing only the values of the fields included in the POSTed
        # form. IOW, person.inTeam() will raise a NoInputData just like
        # person.teamowner would as it's not present in most of the
        # person-related forms.
        if person.icon is not None and not person.isTeam():
            raise Invalid('Only teams can have an icon.')

    def convertToTeam(team_owner):
        """Convert this person into a team owned by the given team_owner.

        Also adds the given team owner as an administrator of the team.

        Only Person entries whose account_status is NOACCOUNT and which are
        not teams can be converted into teams.
        """

    def getInvitedMemberships():
        """Return all TeamMemberships of this team with the INVITED status.

        The results are ordered using Person.sortingColumns.
        """

    def getInactiveMemberships():
        """Return all inactive TeamMemberships of this team.

        Inactive memberships are the ones with status EXPIRED or DEACTIVATED.

        The results are ordered using Person.sortingColumns.
        """

    def getProposedMemberships():
        """Return all TeamMemberships of this team with the PROPOSED status.

        The results are ordered using Person.sortingColumns.
        """

    def getBugSubscriberPackages():
        """Return the packages for which this person is a bug subscriber.

        Returns a list of IDistributionSourcePackage's, ordered alphabetically
        (A to Z) by name.
        """

    def setContactAddress(email):
        """Set the given email address as this team's contact address.

        This method must be used only for teams.

        If the team has a contact address its status will be changed to
        VALIDATED.

        If the given email is None the team is left without a contact address.
        """

    def setPreferredEmail(email):
        """Set the given email address as this person's preferred one.

        This method must be used only for people, not teams.
        """

    def getBranch(product_name, branch_name):
        """The branch associated to this person and product with this name.

        The product_name may be None.
        """

    @operation_parameters(team=copy_field(ITeamMembership['team']))
<<<<<<< HEAD
    @operation_returns(None) # Will be set to a collection of IPerson below.
=======
    @operation_returns_collection_of(Interface) # Really IPerson
>>>>>>> 97c27403
    @export_read_operation()
    def findPathToTeam(team):
        """Return the teams that cause this person to be a participant of the
        given team.

        If there is more than one path leading this person to the given team,
        only the one with the oldest teams is returned.

        This method must not be called if this person is not an indirect
        member of the given team.
        """

    def isTeam():
        """Deprecated.  Use IPerson.is_team instead.

        True if this Person is actually a Team, otherwise False.
        """

    # XXX BarryWarsaw 29-Nov-2007 I'd prefer for this to be an Object() with a
    # schema of IMailingList, but setting that up correctly causes a circular
    # import error with interfaces.mailinglists that is too difficult to
    # unfunge for this one attribute.
    mailing_list = Attribute(
        _("The team's mailing list, if it has one, otherwise None."))

    def getProjectsAndCategoriesContributedTo(limit=10):
        """Return a list of dicts with projects and the contributions made
        by this person on that project.

        The list is limited to the :limit: projects this person is most
        active.

        The dictionaries containing the following keys:
            - project:    The project, which is either an IProduct or an
                          IDistribution.
            - categories: A dictionary mapping KarmaCategory titles to
                          the icons which represent that category.
        """

    def getOwnedOrDrivenPillars():
        """Return Distribution, Project Groups and Projects that this person
        owns or drives.
        """

    def getOwnedProjects(match_name=None):
        """Projects owned by this person or teams to which she belongs.

        :param match_name: string optional project name to screen the results.
        """

    def getCommercialSubscriptionVouchers():
        """Return all commercial subscription vouchers.

        The vouchers are separated into two lists, unredeemed vouchers and
        redeemed vouchers.
        :return: tuple (unredeemed_vouchers, redeemed_vouchers)
        """

    def assignKarma(action_name, product=None, distribution=None,
                    sourcepackagename=None):
        """Assign karma for the action named <action_name> to this person.

        This karma will be associated with the given product or distribution.
        If a distribution is given, then product must be None and an optional
        sourcepackagename may also be given. If a product is given, then
        distribution and sourcepackagename must be None.
        """

    def latestKarma(quantity=25):
        """Return the latest karma actions for this person.

        Return no more than the number given as quantity.
        """

    def iterTopProjectsContributedTo(limit=10):
        """Iterate over the top projects contributed to.

        Iterate no more than the given limit.
        """

    @operation_parameters(team=copy_field(ITeamMembership['team']))
    @export_read_operation()
    def inTeam(team):
        """Return True if this person is a member or the owner of <team>.

        This method is meant to be called by objects which implement either
        IPerson or ITeam, and it will return True when you ask if a Person is
        a member of himself (i.e. person1.inTeam(person1)).

        <team> can be the id of a team, an SQLObject representing the
        ITeam, or the name of the team.
        """

    def clearInTeamCache():
        """Clears the person's inTeam cache.

        To be used when membership changes are enacted. Only meant to be
        used between TeamMembership and Person objects.
        """

    def lastShippedRequest():
        """Return this person's last shipped request, or None."""

    def pastShipItRequests():
        """Return the requests made by this person that can't be changed
        anymore.

        Any request that is cancelled, denied or sent for shipping can't be
        changed.
        """

    def shippedShipItRequestsOfCurrentSeries():
        """Return all requests made by this person that were sent to the
        shipping company already.

        This only includes requests for CDs of
        ShipItConstants.current_distroseries.
        """

    def currentShipItRequest():
        """Return this person's unshipped ShipIt request, if there's one.

        Return None otherwise.
        """

    def searchTasks(search_params, *args):
        """Search IBugTasks with the given search parameters.

        :search_params: a BugTaskSearchParams object
        :args: any number of BugTaskSearchParams objects

        If more than one BugTaskSearchParams is given, return the union of
        IBugTasks which match any of them.

        Return an iterable of matching results.
        """

    def getLatestMaintainedPackages():
        """Return `SourcePackageRelease`s maintained by this person.

        This method will only include the latest source package release
        for each source package name, distribution series combination.
        """

    def getLatestUploadedButNotMaintainedPackages():
        """Return `SourcePackageRelease`s created by this person but
        not maintained by him.

        This method will only include the latest source package release
        for each source package name, distribution series combination.
        """

    def getLatestUploadedPPAPackages():
        """Return `SourcePackageRelease`s uploaded by this person to any PPA.

        This method will only include the latest source package release
        for each source package name, distribution series combination.
        """

    def isUploader(distribution):
        """Return whether this person is an uploader for distribution.

        Returns True if this person is an uploader for distribution, or
        False otherwise.
        """

    def validateAndEnsurePreferredEmail(email):
        """Ensure this person has a preferred email.

        If this person doesn't have a preferred email, <email> will be set as
        this person's preferred one. Otherwise it'll be set as VALIDATED and
        this person will keep their old preferred email.

        This method is meant to be the only one to change the status of an
        email address, but as we all know the real world is far from ideal
        and we have to deal with this in one more place, which is the case
        when people explicitly want to change their preferred email address.
        On that case, though, all we have to do is use
        person.setPreferredEmail().
        """

    def hasParticipationEntryFor(team):
        """Return True when this person is a member of the given team.

        The person's membership may be direct or indirect.
        """

    def getAdministratedTeams():
        """Return the teams that this person/team is an administrator of.

        This includes teams for which the person is the owner, a direct
        member with admin privilege, or member of a team with such
        privileges.
        """

    def getTeamAdminsEmailAddresses():
        """Return a set containing the email addresses of all administrators
        of this team.
        """

    def getLatestApprovedMembershipsForPerson(limit=5):
        """Return the <limit> latest approved membrships for this person."""

    def addLanguage(language):
        """Add a language to this person's preferences.

        :language: An object providing ILanguage.

        If the given language is already present, and IntegrityError will be
        raised. This will be fixed soon; here's the discussion on this topic:
        https://launchpad.ubuntu.com/malone/bugs/1317.
        """

    def removeLanguage(language):
        """Remove a language from this person's preferences.

        :language: An object providing ILanguage.

        If the given language is not present, nothing  will happen.
        """

    def getDirectAnswerQuestionTargets():
        """Return a list of IQuestionTargets that a person is subscribed to.

        This will return IQuestionTargets that the person is registered as an
        answer contact because he subscribed himself.
        """

    def getTeamAnswerQuestionTargets():
        """Return a list of IQuestionTargets that are indirect subscriptions.

        This will return IQuestionTargets that the person or team is
        registered as an answer contact because of his membership in a team.
        """

    def searchQuestions(search_text=None,
                        status=QUESTION_STATUS_DEFAULT_SEARCH,
                        language=None, sort=None, participation=None,
                        needs_attention=None):
        """Search the person's questions.

        See IQuestionCollection for the description of the standard search
        parameters.

        :participation: A list of QuestionParticipation that defines the set
        of relationship to questions that will be searched. If None or an
        empty sequence, all relationships are considered.

        :needs_attention: If this flag is true, only questions needing
        attention from the person will be included. Questions needing
        attention are those owned by the person in the ANSWERED or NEEDSINFO
        state, as well as, those not owned by the person but on which the
        person requested for more information or gave an answer and that are
        back in the OPEN state.
        """

    def isBugContributor(user):
        """Is the person a contributer to bugs in Launchpad?

        Return True if the user has any bugs assigned to him, either
        directly or by team participation.

        :user: The user doing the search. Private bugs that this
        user doesn't have access to won't be included in the
        count.
        """

    def isBugContributorInTarget(user, target):
        """Is the person a contributor to bugs in `target`?

        Return True if the user has any bugs assigned to him in the
        context of a specific target, either directly or by team
        participation.

        :user: The user doing the search. Private bugs that this
        user doesn't have access to won't be included in the
        count.

        :target: An object providing `IBugTarget` to search within.
        """

    def autoSubscribeToMailingList(mailinglist, requester=None):
        """Subscribe this person to a mailing list.

        This method takes the user's mailing list auto-subscription
        setting into account, and it may or may not result in a list
        subscription.  It will only subscribe the user to the mailing
        list if all of the following conditions are met:

          * The mailing list is not None.
          * The mailing list is in an unusable state.
          * The user is not already subscribed.
          * The user has a preferred address set.
          * The user's auto-subscribe preference is ALWAYS, or
          * The user's auto-subscribe preference is ON_REGISTRATION,
            and the requester is either themself or None.

        This method will not raise exceptions if any of the above are
        not true.  If you want these problems to raise exceptions
        consider using `IMailinglist.subscribe()` directly.

        :param mailinglist: The list to subscribe to.  No action is
                taken if the list is None, or in an unusable state.

        :param requester: The person requesting the list subscription,
                if not the user himself.  The default assumes the user
                themself is making the request.

        :return: True if the user was subscribed, false if they weren't.
        """


class IPersonViewRestricted(Interface):
    """IPerson attributes that require launchpad.View permission."""

    active_member_count = Attribute(
        "The number of real people who are members of this team.")
    # activemembers.value_type.schema will be set to IPerson once
    # IPerson is defined.
    activemembers = exported(
        CollectionField(
            title=_("List of members with ADMIN or APPROVED status"),
            value_type=Reference(schema=Interface)),
        exported_as='members')
    adminmembers = exported(
        CollectionField(
            title=_("List of this team's admins."),
            value_type=Reference(schema=Interface)),
        exported_as='admins')
    all_member_count = Attribute(
        "The total number of real people who are members of this team, "
        "including subteams.")
    allmembers = exported(
        CollectionField(
            title=_("All participants of this team."),
            description=_(
                "List of all direct and indirect people and teams who, one "
                "way or another, are a part of this team. If you want a "
                "method to check if a given person is a member of a team, "
                "you should probably look at IPerson.inTeam()."),
            value_type=Reference(schema=Interface)),
        exported_as='participants')
    approvedmembers = Attribute("List of members with APPROVED status")
    deactivated_member_count = Attribute("Number of deactivated members")
    deactivatedmembers = Attribute("List of members with DEACTIVATED status")
    deactivatedmembers = exported(
        CollectionField(
            title=_(
                "All members whose membership is in the DEACTIVATED state"),
            value_type=Reference(schema=Interface)),
        exported_as='deactivated_members')
    expired_member_count = Attribute("Number of EXPIRED members.")
    expiredmembers = exported(
        CollectionField(
            title=_("All members whose membership is in the EXPIRED state"),
            value_type=Reference(schema=Interface)),
        exported_as='expired_members')
    inactivemembers = Attribute(
        "List of members with EXPIRED or DEACTIVATED status")
    inactive_member_count = Attribute("Number of inactive members")
    invited_members = exported(
        CollectionField(
            title=_("All members whose membership is in the INVITED state"),
            value_type=Reference(schema=Interface)))
    invited_member_count = Attribute("Number of members with INVITED status")
    member_memberships = exported(
        CollectionField(
            title=_("Active `ITeamMembership`s for this object's members."),
            description=_(
                "Active TeamMemberships are the ones with the ADMIN or "
                "APPROVED status.  The results are ordered using "
                "Person.sortingColumns."),
            readonly=True, required=False,
            value_type=Reference(schema=ITeamMembership)),
        exported_as='members_details')
    pendingmembers = Attribute(
        "List of members with INVITED or PROPOSED status")
    proposedmembers = exported(
        CollectionField(
            title=_("All members whose membership is in the PROPOSED state"),
            value_type=Reference(schema=Interface)),
        exported_as='proposed_members')
    proposed_member_count = Attribute("Number of PROPOSED members")

    mapped_participants = CollectionField(
        title=_("List of participants with coordinates."),
        value_type=Reference(schema=Interface))
    unmapped_participants = CollectionField(
        title=_("List of participants with no coordinates recorded."),
        value_type=Reference(schema=Interface))

    def getDirectAdministrators():
        """Return this team's administrators.

        This includes all direct members with admin rights and also
        the team owner. Note that some other persons/teams might have admin
        privilege by virtue of being a member of a team with admin rights.
        """

    @operation_parameters(status=copy_field(ITeamMembership['status']))
    @export_read_operation()
    def getMembersByStatus(status, orderby=None):
        """Return the people whose membership on this team match :status:.

        If no orderby is provided, Person.sortingColumns is used.
        """


class IPersonEditRestricted(Interface):
    """IPerson attributes that require launchpad.Edit permission."""

    @call_with(requester=REQUEST_USER)
    @operation_parameters(team=copy_field(ITeamMembership['team']))
    @export_write_operation()
    def join(team, requester=None, may_subscribe_to_list=True):
        """Join the given team if its subscriptionpolicy is not RESTRICTED.

        Join the given team according to the policies and defaults of that
        team:
        - If the team subscriptionpolicy is OPEN, the user is added as
          an APPROVED member with a NULL TeamMembership.reviewer.
        - If the team subscriptionpolicy is MODERATED, the user is added as
          a PROPOSED member and one of the team's administrators have to
          approve the membership.

        If may_subscribe_to_list is True, then also attempt to
        subscribe to the team's mailing list, depending on the list
        status and the person's auto-subscribe settings.

        :param requester: The person who requested the membership on
            behalf of a team or None when a person requests the
            membership for himself.

        :param may_subscribe_to_list: If True, also try subscribing to
            the team mailing list.
        """

    @operation_parameters(team=copy_field(ITeamMembership['team']))
    @export_write_operation()
    def leave(team):
        """Leave the given team.

        If there's a membership entry for this person on the given team and
        its status is either APPROVED or ADMIN, we change the status to
        DEACTIVATED and remove the relevant entries in teamparticipation.

        Teams cannot call this method because they're not allowed to
        login and thus can't 'leave' another team. Instead, they have their
        subscription deactivated (using the setMembershipData() method) by
        a team administrator.
        """

    def setMembershipData(person, status, reviewer, expires=None,
                          comment=None):
        """Set the attributes of the person's membership on this team.

        Set the status, dateexpires, reviewer and comment, where reviewer is
        the user responsible for this status change and comment is the comment
        left by the reviewer for the change.

        This method will ensure that we only allow the status transitions
        specified in the TeamMembership spec. It's also responsible for
        filling/cleaning the TeamParticipation table when the transition
        requires it.
        """

    @call_with(reviewer=REQUEST_USER)
    @operation_parameters(
        person=copy_field(ITeamMembership['person']),
        status=copy_field(ITeamMembership['status']),
        comment=Text(required=False))
    @export_write_operation()
    def addMember(person, reviewer, status=TeamMembershipStatus.APPROVED,
                  comment=None, force_team_add=False,
                  may_subscribe_to_list=True):
        """Add the given person as a member of this team.

        If the given person is already a member of this team we'll simply
        change its membership status. Otherwise a new TeamMembership is
        created with the given status.

        If the person is actually a team and force_team_add is False, the
        team will actually be invited to join this one. Otherwise the team
        is added as if it were a person.

        If the the person is not a team, and may_subscribe_to_list
        is True, then the person may be subscribed to the team's
        mailing list, depending on the list status and the person's
        auto-subscribe settings.

        The given status must be either Approved, Proposed or Admin.

        The reviewer is the user who made the given person a member of this
        team.
        """

    def deactivateAllMembers(comment, reviewer):
        """Deactivate all the members of this team."""

    @operation_parameters(
        team=copy_field(ITeamMembership['team']),
        comment=Text())
    @export_write_operation()
    def acceptInvitationToBeMemberOf(team, comment):
        """Accept an invitation to become a member of the given team.

        There must be a TeamMembership for this person and the given team with
        the INVITED status. The status of this TeamMembership will be changed
        to APPROVED.
        """

    @operation_parameters(
        team=copy_field(ITeamMembership['team']),
        comment=Text())
    @export_write_operation()
    def declineInvitationToBeMemberOf(team, comment):
        """Decline an invitation to become a member of the given team.

        There must be a TeamMembership for this person and the given team with
        the INVITED status. The status of this TeamMembership will be changed
        to INVITATION_DECLINED.
        """

    def renewTeamMembership(team):
        """Renew the TeamMembership for this person on the given team.

        The given team's renewal policy must be ONDEMAND and the membership
        must be active (APPROVED or ADMIN) and set to expire in less than
        DAYS_BEFORE_EXPIRATION_WARNING_IS_SENT days.
        """


class IPersonAdminWriteRestricted(Interface):
    """IPerson attributes that require launchpad.Admin permission to set."""

    visibility = exported(
        Choice(title=_("Visibility"),
               description=_(
                   "Public visibility is standard, and Private Membership"
                   " means that a team's members are hidden."),
               required=True, vocabulary=PersonVisibility,
               default=PersonVisibility.PUBLIC))


class IPerson(IPersonPublic, IPersonViewRestricted, IPersonEditRestricted,
              IPersonAdminWriteRestricted, IHasStanding, ISetLocation):
    """A Person."""
    export_as_webservice_entry()


class INewPersonForm(IPerson):
    """Interface used to create new Launchpad accounts.

    The only change with `IPerson` is a customised Password field.
    """

    password = PasswordField(
        title=_('Create password'), required=True, readonly=False)


class ITeamPublic(Interface):
    """Public attributes of a Team."""

    @invariant
    def defaultRenewalPeriodIsRequiredForSomeTeams(person):
        """Teams may specify a default renewal period.

        The team renewal period cannot be less than 1 day, and when the
        renewal policy is is 'On Demand' or 'Automatic', it cannot be None.
        """
        # The person arg is a zope.formlib.form.FormData instance.
        # Instead of checking 'not person.isTeam()' or 'person.teamowner',
        # we check for a field in the schema to identify this as a team.
        try:
            renewal_policy = person.renewal_policy
        except NoInputData:
            # This is not a team.
            return

        renewal_period = person.defaultrenewalperiod
        automatic, ondemand = [TeamMembershipRenewalPolicy.AUTOMATIC,
                               TeamMembershipRenewalPolicy.ONDEMAND]
        cannot_be_none = renewal_policy in [automatic, ondemand]
        if ((renewal_period is None and cannot_be_none)
            or (renewal_period is not None and renewal_period <= 0)):
            raise Invalid(
                'You must specify a default renewal period greater than 0.')

    teamdescription = exported(
        Text(title=_('Team Description'), required=False, readonly=False,
             description=_('Use plain text; URLs will be linkified')),
        exported_as='team_description')

    subscriptionpolicy = exported(
        Choice(title=_('Subscription policy'),
               vocabulary=TeamSubscriptionPolicy,
               default=TeamSubscriptionPolicy.MODERATED, required=True,
               description=_(
                   "'Moderated' means all subscriptions must be approved. "
                   "'Open' means any user can join without approval. "
                   "'Restricted' means new members can be added only by a "
                   "team administrator.")),
        exported_as='subscription_policy')

    renewal_policy = exported(
        Choice(title=_("When someone's membership is about to expire, "
                       "notify them and"),
               required=True, vocabulary=TeamMembershipRenewalPolicy,
               default=TeamMembershipRenewalPolicy.NONE))

    defaultmembershipperiod = exported(
        Int(title=_('Subscription period'), required=False,
            description=_(
                "Number of days a new subscription lasts before expiring. "
                "You can customize the length of an individual subscription "
                "when approving it. Leave this empty or set to 0 for "
                "subscriptions to never expire.")),
        exported_as='default_membership_period')

    defaultrenewalperiod = exported(
        Int(title=_('Renewal period'), required=False,
            description=_(
                "Number of days a subscription lasts after being renewed. "
                "You can customize the lengths of individual renewals, but "
                "this is what's used for auto-renewed and user-renewed "
                "memberships.")),
        exported_as='default_renewal_period')

    defaultexpirationdate = Attribute(
        "The date, according to team's default values, in which a newly "
        "approved membership will expire.")

    defaultrenewedexpirationdate = Attribute(
        "The date, according to team's default values, in "
        "which a just-renewed membership will expire.")


class ITeam(IPerson, ITeamPublic):
    """ITeam extends IPerson.

    The teamowner should never be None.
    """
    export_as_webservice_entry()

    # Logo, Mugshot and displayname are here so that they can have a
    # description on a Team which is different to the description they have on
    # a Person.
    logo = copy_field(
        IPerson['logo'], default_image_resource='/@@/team-logo',
        description=_(
            "An image of exactly 64x64 pixels that will be displayed in "
            "the heading of all pages related to the team. Traditionally "
            "this is a logo, a small picture or a personal mascot. It "
            "should be no bigger than 50kb in size."))

    mugshot = copy_field(
        IPerson['mugshot'], default_image_resource='/@@/team-mugshot',
        description=_(
            "A large image of exactly 192x192 pixels, that will be displayed "
            "on the team page in Launchpad. It "
            "should be no bigger than 100kb in size. "))

    displayname = copy_field(
        IPerson['displayname'],
        description=_(
            "This team's name as you would like it displayed throughout "
            "Launchpad."))


class IPersonSet(Interface):
    """The set of Persons."""
    export_as_webservice_collection(IPerson)

    title = Attribute('Title')

    def topPeople():
        """Return the top 5 people by Karma score in the Launchpad."""

    def createPersonAndEmail(
            email, rationale, comment=None, name=None, displayname=None,
            password=None, passwordEncrypted=False,
            hide_email_addresses=False, registrant=None):
        """Create and return an `IPerson` and `IEmailAddress`.

        The newly created EmailAddress will have a status of NEW and will be
        linked to the newly created Person.

        An Account is also created, but this will change in the future!

        If the given name is None, we generate a unique nickname from the
        email address given.

        :param email: The email address, as text.
        :param rationale: An item of `PersonCreationRationale` to be used as
            the person's creation_rationale.
        :param comment: A comment explaining why the person record was
            created (usually used by scripts which create them automatically).
            Must be of the following form: "when %(action_details)s"
            (e.g. "when the foo package was imported into Ubuntu Breezy").
        :param name: The person's name.
        :param displayname: The person's displayname.
        :param password: The person's password.
        :param passwordEncrypted: Whether or not the given password is
            encrypted.
        :param registrant: The user who created this person, if any.
        :param hide_email_addresses: Whether or not Launchpad should hide the
            person's email addresses from other users.
        :raises InvalidName: When the given name is not valid.
        :raises InvalidEmailAddress: When the given email is not valid.
        :raises NameAlreadyTaken: When the given name is already in use.
        :raises EmailAddressAlreadyTaken: When the given email is already in
            use.
        :raises NicknameGenerationError: When no name is provided and we can't
            generate a nickname from the given email address.
        """

    def ensurePerson(email, displayname, rationale, comment=None,
                     registrant=None):
        """Make sure that there is a person in the database with the given
        email address. If necessary, create the person, using the
        displayname given.

        The comment must be of the following form: "when %(action_details)s"
        (e.g. "when the foo package was imported into Ubuntu Breezy").

        XXX sabdfl 2005-06-14: this should be extended to be similar or
        identical to the other person creation argument lists, so we can
        call it and create a full person if needed. Email would remain the
        deciding factor, we would not try and guess if someone existed based
        on the displayname or other arguments.
        """

    @call_with(teamowner=REQUEST_USER)
    @rename_parameters_as(
        displayname='display_name', teamdescription='team_description',
        subscriptionpolicy='subscription_policy',
        defaultmembershipperiod='default_membership_period',
        defaultrenewalperiod='default_renewal_period')
    @operation_parameters(
        subscriptionpolicy=Choice(
            title=_('Subscription policy'), vocabulary=TeamSubscriptionPolicy,
            required=False, default=TeamSubscriptionPolicy.MODERATED))
    @export_factory_operation(
        ITeam, ['name', 'displayname', 'teamdescription',
                'defaultmembershipperiod', 'defaultrenewalperiod'])
    def newTeam(teamowner, name, displayname, teamdescription=None,
                subscriptionpolicy=TeamSubscriptionPolicy.MODERATED,
                defaultmembershipperiod=None, defaultrenewalperiod=None):
        """Create and return a new Team with given arguments."""

    def get(personid):
        """Return the person with the given id or None if it's not found."""

    @operation_parameters(
        email=TextLine(required=True, constraint=email_validator))
    @export_read_operation()
    def getByEmail(email):
        """Return the person with the given email address.

        Return None if there is no person with the given email address.
        """

    def getByName(name, ignore_merged=True):
        """Return the person with the given name, ignoring merged persons if
        ignore_merged is True.

        Return None if there is no person with the given name.
        """

    def getByOpenIdIdentifier(openid_identity):
        """Return the person with the given OpenID identifier, or None."""

    @export_read_operation()
    def getAllTeams(orderBy=None):
        """Return all Teams, ignoring the merged ones.

        <orderBy> can be either a string with the column name you want to sort
        or a list of column names as strings.
        If no orderBy is specified the results will be ordered using the
        default ordering specified in Person._defaultOrder.
        """

    def getPOFileContributors(pofile):
        """Return people that have contributed to the specified POFile."""

    def getPOFileContributorsByDistroSeries(distroseries, language):
        """Return people who translated strings in distroseries to language.

        The people that translated only IPOTemplate objects that are not
        current will not appear in the returned list.
        """

    @export_read_operation()
    def getAllPersons(orderBy=None):
        """Return all Persons, ignoring the merged ones.

        <orderBy> can be either a string with the column name you want to sort
        or a list of column names as strings.
        If no orderBy is specified the results will be ordered using the
        default ordering specified in Person._defaultOrder.
        """

    def updateStatistics(ztm):
        """Update statistics caches and commit."""

    def peopleCount():
        """Return the number of non-merged persons in the database as
           of the last statistics update.
        """

    def teamsCount():
        """Return the number of teams in the database as of the last
           statistics update.
        """

    @collection_default_content()
    @operation_parameters(
        text=TextLine(title=_("Search text"), default=u""))
    @export_read_operation()
    @operation_returns_collection_of(IPerson)
    def find(text="", orderBy=None):
        """Return all non-merged Persons and Teams whose name, displayname or
        email address match <text>.

        <orderBy> can be either a string with the column name you want to sort
        or a list of column names as strings.
        If no orderBy is specified the results will be ordered using the
        default ordering specified in Person._defaultOrder.

        While we don't have Full Text Indexes in the emailaddress table, we'll
        be trying to match the text only against the beginning of an email
        address.
        """

    @operation_parameters(
        text=TextLine(title=_("Search text"), default=u""))
    @export_read_operation()
    def findPerson(text="", orderBy=None, exclude_inactive_accounts=True,
                   must_have_email=False):
        """Return all non-merged Persons with at least one email address whose
        name, displayname or email address match <text>.

        If text is an empty string, all persons with at least one email
        address will be returned.

        <orderBy> can be either a string with the column name you want to sort
        or a list of column names as strings.
        If no orderBy is specified the results will be ordered using the
        default ordering specified in Person._defaultOrder.

        If exclude_inactive_accounts is True, any accounts whose
        account_status is any of INACTIVE_ACCOUNT_STATUSES will not be in the
        returned set.

        If must_have_email is True, only people with one or more email
        addresses are returned.

        While we don't have Full Text Indexes in the emailaddress table, we'll
        be trying to match the text only against the beginning of an email
        address.
        """

    @operation_parameters(
        text=TextLine(title=_("Search text"), default=u""))
    @export_read_operation()
    def findTeam(text="", orderBy=None):
        """Return all Teams whose name, displayname or email address
        match <text>.

        <orderBy> can be either a string with the column name you want to sort
        or a list of column names as strings.
        If no orderBy is specified the results will be ordered using the
        default ordering specified in Person._defaultOrder.

        While we don't have Full Text Indexes in the emailaddress table, we'll
        be trying to match the text only against the beginning of an email
        address.
        """

    def getUbunteros(orderBy=None):
        """Return a set of person with valid Ubuntero flag.

        <orderBy> can be either a string with the column name you want to sort
        or a list of column names as strings.
        If no orderBy is specified the results will be ordered using the
        default ordering specified in Person._defaultOrder.
        """

    def latest_teams(limit=5):
        """Return the latest teams registered, up to the limit specified."""

    def merge(from_person, to_person, deactivate_members=False, user=None):
        """Merge a person/team into another.

        The old person/team (from_person) will be left as an atavism.

        When merging two person entries, from_person can't have email
        addresses associated with.

        When merging teams, from_person must have no IMailingLists
        associated with and no active members. If it has active members,
        though, it's possible to have them deactivated before the merge by
        passing deactivate_members=True. In that case the user who's
        performing the merge must be provided as well.

        We are not yet game to delete the `from_person` entry from the
        database yet. We will let it roll for a while and see what cruft
        develops. -- StuartBishop 20050812
        """

    def getTranslatorsByLanguage(language):
        """Return the list of translators for the given language.

        :arg language: ILanguage object for which we want to get the
            translators.

        Return None if there is no translator.
        """

    def getValidPersons(self, persons):
        """Get all the Persons that are valid.

        This method is more effective than looking at
        Person.is_valid_person_or_team, since it avoids issuing one DB
        query per person. It queries the ValidPersonOrTeamCache table,
        issuing one query for all the person records. This makes the
        method useful for filling the ORM cache, so that checks to
        .is_valid_person won't issue any DB queries.

        XXX: This method exists mainly to fill the ORM cache for
             ValidPersonOrTeamCache. It would be better to add a column
             to the Person table. If we do that, this method can go
             away. Bug 221901. -- Bjorn Tillenius, 2008-04-25
        """

    def getPeopleWithBranches(product=None):
        """Return the people who have branches.

        :param product: If supplied, only people who have branches in the
            specified product are returned.
        """

    def getSubscribersForTargets(targets, recipients=None):
        """Return the set of subscribers for `targets`.

        :param targets: The sequence of targets for which to get the
                        subscribers.
        :param recipients: An optional instance of
                           `BugNotificationRecipients`.
                           If present, all found subscribers will be
                           added to it.
        """

    def updatePersonalStandings():
        """Update the personal standings of some people.

        Personal standing controls whether a person can post to a mailing list
        they are not a member of without moderation.  A person starts out with
        Unknown standing.  Once they have at least one message approved for
        three different lists, this method will bump their standing to Good.
        If a person's standing is already Good, or Poor or Excellent, no
        change to standing is made.
        """


class IRequestPeopleMerge(Interface):
    """This schema is used only because we want a very specific vocabulary."""

    dupeaccount = Choice(
        title=_('Duplicated Account'), required=True,
        vocabulary='PersonAccountToMerge',
        description=_("The duplicated account you found in Launchpad"))


class IAdminPeopleMergeSchema(Interface):
    """The schema used by the admin merge people page."""

    dupe_person = Choice(
        title=_('Duplicated Person'), required=True,
        vocabulary='PersonAccountToMerge',
        description=_("The duplicated person found in Launchpad."))

    target_person = Choice(
        title=_('Target Person'), required=True,
        vocabulary='PersonAccountToMerge',
        description=_("The person to be merged on."))


class IAdminTeamMergeSchema(Interface):
    """The schema used by the admin merge teams page."""

    dupe_person = Choice(
        title=_('Duplicated Team'), required=True, vocabulary='ValidTeam',
        description=_("The duplicated team found in Launchpad."))

    target_person = Choice(
        title=_('Target Team'), required=True, vocabulary='ValidTeam',
        description=_("The team to be merged on."))


class IObjectReassignment(Interface):
    """The schema used by the object reassignment page."""

    owner = PublicPersonChoice(title=_('Owner'), vocabulary='ValidOwner',
                               required=True)


class ITeamReassignment(Interface):
    """The schema used by the team reassignment page."""

    owner = PublicPersonChoice(
        title=_('Owner'), vocabulary='ValidTeamOwner', required=True)


class ITeamCreation(ITeam):
    """An interface to be used by the team creation form.

    We need this special interface so we can allow people to specify a contact
    email address for a team upon its creation.
    """

    contactemail = TextLine(
        title=_("Contact Email Address"), required=False, readonly=False,
        description=_(
            "This is the email address we'll send all notifications to this "
            "team. If no contact address is chosen, notifications directed "
            "to this team will be sent to all team members. After finishing "
            "the team creation, a new message will be sent to this address "
            "with instructions on how to finish its registration."),
        constraint=validate_new_team_email)


class TeamContactMethod(EnumeratedType):
    """The method used by Launchpad to contact a given team."""

    HOSTED_LIST = Item("""
        The Launchpad mailing list for this team

        Notifications directed to this team are sent to its Launchpad-hosted
        mailing list.
        """)

    NONE = Item("""
        Each member individually

        Notifications directed to this team will be sent to each of its
        members.
        """)

    EXTERNAL_ADDRESS = Item("""
        Another e-mail address

        Notifications directed to this team are sent to the contact address
        specified.
        """)


class ITeamContactAddressForm(Interface):

    contact_address = TextLine(
        title=_("Contact Email Address"), required=False, readonly=False)

    contact_method = Choice(
        title=_("How do people contact these team's members?"),
        required=True, vocabulary=TeamContactMethod)


class JoinNotAllowed(Exception):
    """User is not allowed to join a given team."""


class InvalidName(Exception):
    """The name given for a person is not valid."""


class NameAlreadyTaken(Exception):
    """The name given for a person is already in use by other person."""
    webservice_error(409)


# Fix value_type.schema of IPersonViewRestricted attributes.
for name in ['allmembers', 'activemembers', 'adminmembers', 'proposedmembers',
             'invited_members', 'deactivatedmembers', 'expiredmembers',
             'mapped_participants', 'unmapped_participants']:
    IPersonViewRestricted[name].value_type.schema = IPerson

IPersonPublic['sub_teams'].value_type.schema = ITeam
IPersonPublic['super_teams'].value_type.schema = ITeam
IPersonPublic['teams_participated_in'].value_type.schema = ITeam
IPersonPublic['teams_indirectly_participated_in'].value_type.schema = ITeam

# Fix schema of operation parameters. We need zope.deferredimport!
params_to_fix = [
    (IPersonPublic['findPathToTeam'], 'team'),
    (IPersonPublic['inTeam'], 'team'),
    (IPersonEditRestricted['join'], 'team'),
    (IPersonEditRestricted['leave'], 'team'),
    (IPersonEditRestricted['addMember'], 'person'),
    (IPersonEditRestricted['acceptInvitationToBeMemberOf'], 'team'),
    (IPersonEditRestricted['declineInvitationToBeMemberOf'], 'team'),
    ]
for method, name in params_to_fix:
    method.queryTaggedValue(
        'lazr.webservice.exported')['params'][name].schema = IPerson

# Fix schema of operation return values.
<<<<<<< HEAD
return_values_to_fix = [
    (IPersonPublic['findPathToTeam'],
     CollectionField(value_type=Object(schema=IPerson)),)]
for method, value in return_values_to_fix:
    method.queryTaggedValue(
        'lazr.webservice.exported')['return_type'] = value
=======
IPersonPublic['findPathToTeam'].queryTaggedValue(
    'lazr.webservice.exported')['return_type'].value_type.schema = IPerson
>>>>>>> 97c27403

# Fix schema of ITeamMembership fields.  Has to be done here because of
# circular dependencies.
for name in ['team', 'person', 'last_changed_by']:
    ITeamMembership[name].schema = IPerson

# Thank circular dependencies once again.
IIrcID['person'].schema = IPerson
IJabberID['person'].schema = IPerson
IWikiName['person'].schema = IPerson
IEmailAddress['person'].schema = IPerson<|MERGE_RESOLUTION|>--- conflicted
+++ resolved
@@ -46,13 +46,8 @@
    call_with, collection_default_content, export_as_webservice_collection,
    export_as_webservice_entry, export_factory_operation,
    export_read_operation, export_write_operation, exported,
-<<<<<<< HEAD
-   operation_parameters, operation_returns, rename_parameters_as,
-   REQUEST_USER, webservice_error)
-=======
    operation_parameters, operation_returns_collection_of,
    rename_parameters_as, REQUEST_USER, webservice_error)
->>>>>>> 97c27403
 from canonical.lazr.fields import CollectionField, Reference
 
 from canonical.launchpad import _
@@ -839,11 +834,7 @@
         """
 
     @operation_parameters(team=copy_field(ITeamMembership['team']))
-<<<<<<< HEAD
-    @operation_returns(None) # Will be set to a collection of IPerson below.
-=======
     @operation_returns_collection_of(Interface) # Really IPerson
->>>>>>> 97c27403
     @export_read_operation()
     def findPathToTeam(team):
         """Return the teams that cause this person to be a participant of the
@@ -1950,17 +1941,8 @@
         'lazr.webservice.exported')['params'][name].schema = IPerson
 
 # Fix schema of operation return values.
-<<<<<<< HEAD
-return_values_to_fix = [
-    (IPersonPublic['findPathToTeam'],
-     CollectionField(value_type=Object(schema=IPerson)),)]
-for method, value in return_values_to_fix:
-    method.queryTaggedValue(
-        'lazr.webservice.exported')['return_type'] = value
-=======
 IPersonPublic['findPathToTeam'].queryTaggedValue(
     'lazr.webservice.exported')['return_type'].value_type.schema = IPerson
->>>>>>> 97c27403
 
 # Fix schema of ITeamMembership fields.  Has to be done here because of
 # circular dependencies.
