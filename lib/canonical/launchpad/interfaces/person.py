--- conflicted
+++ resolved
@@ -1397,11 +1397,7 @@
 
 class IPersonSet(Interface):
     """The set of Persons."""
-<<<<<<< HEAD
-    export_collection(IPerson)
-=======
-    export_as_webservice_collection()
->>>>>>> 4e6137e2
+    export_as_webservice_collection(IPerson)
 
     title = Attribute('Title')
 
