# Copyright 2004-2007 Canonical Ltd.  All rights reserved.
# pylint: disable-msg=E0211,E0213

"""Person interfaces."""

__metaclass__ = type

__all__ = [
    'IAdminPeopleMergeSchema',
    'IAdminTeamMergeSchema',
    'IHasStanding',
    'INewPerson',
    'INewPersonForm',
    'InvalidName',
    'IObjectReassignment',
    'IPerson',
    'IPersonChangePassword',
    'IPersonClaim',
    'IPersonSet',
    'IRequestPeopleMerge',
    'ITeam',
    'ITeamContactAddressForm',
    'ITeamCreation',
    'ITeamReassignment',
    'JoinNotAllowed',
    'NameAlreadyTaken',
    'PersonCreationRationale',
    'PersonVisibility',
    'PersonalStanding',
    'TeamContactMethod',
    'TeamMembershipRenewalPolicy',
    'TeamSubscriptionPolicy',
    ]


from zope.formlib.form import NoInputData
from zope.schema import Bool, Choice, Datetime, Int, Text, TextLine
from zope.interface import Attribute, Interface
from zope.interface.exceptions import Invalid
from zope.interface.interface import invariant
from zope.component import getUtility

from canonical.lazr import DBEnumeratedType, DBItem, EnumeratedType, Item
from canonical.lazr.interface import copy_field
from canonical.lazr.rest.declarations import (
   call_with, collection_default_content, export_as_webservice_collection,
   export_as_webservice_entry, export_factory_operation,
   export_read_operation, export_write_operation, exported,
   operation_parameters, rename_parameters_as, REQUEST_USER, webservice_error)
from canonical.lazr.fields import CollectionField, Reference

from canonical.launchpad import _

from canonical.launchpad.fields import (
    BlacklistableContentNameField, IconImageUpload, LogoImageUpload,
    MugshotImageUpload, PasswordField, PublicPersonChoice, StrippedTextLine)
from canonical.launchpad.interfaces.account import AccountStatus, IAccount
from canonical.launchpad.interfaces.emailaddress import IEmailAddress
from canonical.launchpad.interfaces.irc import IIrcID
from canonical.launchpad.interfaces.jabber import IJabberID
from canonical.launchpad.interfaces.language import ILanguage
from canonical.launchpad.interfaces.launchpad import (
    IHasIcon, IHasLogo, IHasMugshot)
from canonical.launchpad.interfaces.mailinglistsubscription import (
    MailingListAutoSubscribePolicy)
from canonical.launchpad.interfaces.mentoringoffer import IHasMentoringOffers
from canonical.launchpad.interfaces.questioncollection import (
    IQuestionCollection, QUESTION_STATUS_DEFAULT_SEARCH)
from canonical.launchpad.interfaces.specificationtarget import (
    IHasSpecifications)
from canonical.launchpad.interfaces.teammembership import (
    ITeamMembership, TeamMembershipStatus)
from canonical.launchpad.interfaces.validation import (
    validate_new_team_email, validate_new_person_email)
from canonical.launchpad.interfaces.wikiname import IWikiName
from canonical.launchpad.validators.email import email_validator
from canonical.launchpad.validators.name import name_validator


class PersonalStanding(DBEnumeratedType):
    """A person's standing.

    Standing is currently (just) used to determine whether a person's posts to
    a mailing list require first-post moderation or not.  Any person with good
    or excellent standing may post directly to the mailing list without
    moderation.  Any person with unknown or poor standing must have their
    first-posts moderated.
    """

    UNKNOWN = DBItem(0, """
        Unknown standing

        Nothing about this person's standing is known.
        """)

    POOR = DBItem(100, """
        Poor standing

        This person has poor standing.
        """)

    GOOD = DBItem(200, """
        Good standing

        This person has good standing and may post to a mailing list without
        being subject to first-post moderation rules.
        """)

    EXCELLENT = DBItem(300, """
        Excellent standing

        This person has excellent standing and may post to a mailing list
        without being subject to first-post moderation rules.
        """)


class PersonCreationRationale(DBEnumeratedType):
    """The rationale for the creation of a given person.

    Launchpad automatically creates user accounts under certain
    circumstances. The owners of these accounts may discover Launchpad
    at a later date and wonder why Launchpad knows about them, so we
    need to make it clear why a certain account was automatically created.
    """

    UNKNOWN = DBItem(1, """
        Unknown

        The reason for the creation of this person is unknown.
        """)

    BUGIMPORT = DBItem(2, """
        Existing user in another bugtracker from which we imported bugs.

        A bugzilla import or sf.net import, for instance. The bugtracker from
        which we were importing should be described in
        Person.creation_comment.
        """)

    SOURCEPACKAGEIMPORT = DBItem(3, """
        This person was mentioned in a source package we imported.

        When gina imports source packages, it has to create Person entries for
        the email addresses that are listed as maintainer and/or uploader of
        the package, in case they don't exist in Launchpad.
        """)

    POFILEIMPORT = DBItem(4, """
        This person was mentioned in a POFile imported into Rosetta.

        When importing POFiles into Rosetta, we need to give credit for the
        translations on that POFile to its last translator, which may not
        exist in Launchpad, so we'd need to create it.
        """)

    KEYRINGTRUSTANALYZER = DBItem(5, """
        Created by the keyring trust analyzer.

        The keyring trust analyzer is responsible for scanning GPG keys
        belonging to the strongly connected set and assign all email addresses
        registered on those keys to the people representing their owners in
        Launchpad. If any of these people doesn't exist, it creates them.
        """)

    FROMEMAILMESSAGE = DBItem(6, """
        Created when parsing an email message.

        Sometimes we parse email messages and want to associate them with the
        sender, which may not have a Launchpad account. In that case we need
        to create a Person entry to associate with the email.
        """)

    SOURCEPACKAGEUPLOAD = DBItem(7, """
        This person was mentioned in a source package uploaded.

        Some uploaded packages may be uploaded with a maintainer that is not
        registered in Launchpad, and in these cases, soyuz may decide to
        create the new Person instead of complaining.
        """)

    OWNER_CREATED_LAUNCHPAD = DBItem(8, """
        Created by the owner himself, coming from Launchpad.

        Somebody was navigating through Launchpad and at some point decided to
        create an account.
        """)

    OWNER_CREATED_SHIPIT = DBItem(9, """
        Created by the owner himself, coming from Shipit.

        Somebody went to one of the shipit sites to request Ubuntu CDs and was
        directed to Launchpad to create an account.
        """)

    OWNER_CREATED_UBUNTU_WIKI = DBItem(10, """
        Created by the owner himself, coming from the Ubuntu wiki.

        Somebody went to the Ubuntu wiki and was directed to Launchpad to
        create an account.
        """)

    USER_CREATED = DBItem(11, """
        Created by a user to represent a person which does not use Launchpad.

        A user wanted to reference a person which is not a Launchpad user, so
        he created this "placeholder" profile.
        """)

    OWNER_CREATED_UBUNTU_SHOP = DBItem(12, """
        Created by the owner himself, coming from the Ubuntu Shop.

        Somebody went to the Ubuntu Shop and was directed to Launchpad to
        create an account.
        """)

    OWNER_CREATED_UNKNOWN_TRUSTROOT = DBItem(13, """
        Created by the owner himself, coming from unknown OpenID consumer.

        Somebody went to an OpenID consumer we don't know about and was
        directed to Launchpad to create an account.
        """)

    OWNER_SUBMITTED_HARDWARE_TEST = DBItem(14, """
        Created by a submission to the hardware database.

        Somebody without a Launchpad account made a submission to the
        hardware database.
        """)

    BUGWATCH = DBItem(15, """
        Created by the updating of a bug watch.

        A watch was made against a remote bug that the user submitted or
        commented on.
        """)

class TeamMembershipRenewalPolicy(DBEnumeratedType):
    """TeamMembership Renewal Policy.

    How Team Memberships can be renewed on a given team.
    """

    NONE = DBItem(10, """
        invite them to apply for renewal

        Memberships can be renewed only by team administrators or by going
        through the normal workflow for joining the team.
        """)

    ONDEMAND = DBItem(20, """
        invite them to renew their own membership

        Memberships can be renewed by the members themselves a few days before
        it expires. After it expires the member has to go through the normal
        workflow for joining the team.
        """)

    AUTOMATIC = DBItem(30, """
        renew their membership automatically, also notifying the admins

        Memberships are automatically renewed when they expire and a note is
        sent to the member and to team admins.
        """)


class TeamSubscriptionPolicy(DBEnumeratedType):
    """Team Subscription Policies

    The policies that apply to a team and specify how new subscriptions must
    be handled. More information can be found in the TeamMembershipPolicies
    spec.
    """

    MODERATED = DBItem(1, """
        Moderated Team

        All subscriptions for this team are subject to approval by one of
        the team's administrators.
        """)

    OPEN = DBItem(2, """
        Open Team

        Any user can join and no approval is required.
        """)

    RESTRICTED = DBItem(3, """
        Restricted Team

        New members can only be added by one of the team's administrators.
        """)


class PersonVisibility(DBEnumeratedType):
    """The visibility level of person or team objects.

    Currently, only teams can have their visibility set to something
    besides PUBLIC.
    """

    PUBLIC = DBItem(1, """
        Public

        Everyone can view all the attributes of this person.
        """)

    PRIVATE_MEMBERSHIP = DBItem(20, """
        Private Membership

        Only launchpad admins and team members can view the
        membership list for this team.
        """)


class PersonNameField(BlacklistableContentNameField):
    """A Person's name, which is unique."""

    errormessage = _("%s is already in use by another person or team.")

    @property
    def _content_iface(self):
        """Return the interface this field belongs to."""
        return IPerson

    def _getByName(self, name):
        """Return a Person by looking up his name."""
        return getUtility(IPersonSet).getByName(name, ignore_merged=False)


class IPersonChangePassword(Interface):
    """The schema used by Person +changepassword form."""

    currentpassword = PasswordField(
        title=_('Current password'), required=True, readonly=False)

    password = PasswordField(
        title=_('New password'), required=True, readonly=False)


class IPersonClaim(Interface):
    """The schema used by IPerson's +claim form."""

    emailaddress = TextLine(title=_('Email address'), required=True)


class INewPerson(Interface):
    """The schema used by IPersonSet's +newperson form."""

    emailaddress = StrippedTextLine(
        title=_('Email address'), required=True,
        constraint=validate_new_person_email)
    displayname = StrippedTextLine(title=_('Display name'), required=True)
    creation_comment = Text(
        title=_('Creation reason'), required=True,
        description=_("The reason why you're creating this profile."))


# This has to be defined here to avoid circular import problems.
class IHasStanding(Interface):
    """An object that can have personal standing."""

    personal_standing = Choice(
        title=_('Personal standing'),
        required=True,
        vocabulary=PersonalStanding,
        description=_('The standing of a person for non-member mailing list '
                      'posting privileges.'))

    personal_standing_reason = Text(
        title=_('Reason for personal standing'),
        required=False,
        description=_("The reason the person's standing is what it is."))


class IPersonPublic(IHasSpecifications, IHasMentoringOffers,
                    IQuestionCollection, IHasLogo, IHasMugshot, IHasIcon):
    """Public attributes for a Person."""

    id = Int(title=_('ID'), required=True, readonly=True)
    account = Object(schema=IAccount)
    name = exported(
        PersonNameField(
            title=_('Name'), required=True, readonly=False,
            constraint=name_validator,
            description=_(
                "A short unique name, beginning with a lower-case "
                "letter or number, and containing only letters, "
                "numbers, dots, hyphens, or plus signs.")))
    displayname = exported(
        StrippedTextLine(
            title=_('Display Name'), required=True, readonly=False,
            description=_(
                "Your name as you would like it displayed throughout "
                "Launchpad. Most people use their full name here.")),
        exported_as='display_name')
    password = PasswordField(
        title=_('Password'), required=True, readonly=False)
    karma = exported(
        Int(title=_('Karma'), readonly=False,
            description=_('The cached total karma for this person.')))
    homepage_content = exported(
        Text(title=_("Homepage Content"), required=False,
             description=_(
                 "The content of your home page. Edit this and it will be "
                 "displayed for all the world to see.")))
    # NB at this stage we do not allow individual people to have their own
    # icon, only teams get that. People can however have a logo and mugshot
    # The icon is only used for teams; that's why we use /@@/team as the
    # default image resource.
    icon = IconImageUpload(
        title=_("Icon"), required=False,
        default_image_resource='/@@/team',
        description=_(
            "A small image of exactly 14x14 pixels and at most 5kb in size, "
            "that can be used to identify this team. The icon will be "
            "displayed whenever the team name is listed - for example "
            "in listings of bugs or on a person's membership table."))
    logo = LogoImageUpload(
        title=_("Logo"), required=False,
        default_image_resource='/@@/person-logo',
        description=_(
            "An image of exactly 64x64 pixels that will be displayed in "
            "the heading of all pages related to you. Traditionally this "
            "is a logo, a small picture or a personal mascot. It should be "
            "no bigger than 50kb in size."))
    mugshot = exported(MugshotImageUpload(
        title=_("Mugshot"), required=False,
        default_image_resource='/@@/person-mugshot',
        description=_(
            "A large image of exactly 192x192 pixels, that will be displayed "
            "on your home page in Launchpad. Traditionally this is a great "
            "big picture of your grinning face. Make the most of it! It "
            "should be no bigger than 100kb in size. ")))
    addressline1 = TextLine(
            title=_('Address'), required=True, readonly=False,
            description=_('Your address (Line 1)')
            )
    addressline2 = TextLine(
            title=_('Address'), required=False, readonly=False,
            description=_('Your address (Line 2)')
            )
    city = TextLine(
            title=_('City'), required=True, readonly=False,
            description=_('The City/Town/Village/etc to where the CDs should '
                          'be shipped.')
            )
    province = TextLine(
            title=_('Province'), required=True, readonly=False,
            description=_('The State/Province/etc to where the CDs should '
                          'be shipped.')
            )
    country = Choice(
            title=_('Country'), required=True, readonly=False,
            vocabulary='CountryName',
            description=_('The Country to where the CDs should be shipped.')
            )
    postcode = TextLine(
            title=_('Postcode'), required=True, readonly=False,
            description=_('The Postcode to where the CDs should be shipped.')
            )
    phone = TextLine(
            title=_('Phone'), required=True, readonly=False,
            description=_('[(+CountryCode) number] e.g. (+55) 16 33619445')
            )
    organization = TextLine(
            title=_('Organization'), required=False, readonly=False,
            description=_('The Organization requesting the CDs')
            )
    languages = exported(
        CollectionField(
            title=_('List of languages known by this person'),
            readonly=True, required=False,
            value_type=Reference(schema=ILanguage)))
    translatable_languages = Attribute(
        _('Languages this person knows, apart from English'))

    hide_email_addresses = exported(
        Bool(title=_("Hide my email addresses from other Launchpad users"),
             required=False, default=False))
    # This is not a date of birth, it is the date the person record was
    # created in this db
    datecreated = exported(
        Datetime(title=_('Date Created'), required=True, readonly=True),
        exported_as='date_created')
    creation_rationale = Choice(
        title=_("Rationale for this entry's creation"), required=False,
        readonly=True, values=PersonCreationRationale.items)
    creation_comment = TextLine(
        title=_("Comment for this entry's creation"),
        description=_(
            "This comment may be displayed verbatim in a web page, so it "
            "has to follow some structural constraints, that is, it must "
            "be of the form: 'when %(action_details)s' (e.g 'when the "
            "foo package was imported into Ubuntu Breezy'). The only "
            "exception to this is when we allow users to create Launchpad "
            "profiles through the /people/+newperson page."),
        required=False, readonly=True)
    # XXX Guilherme Salgado 2006-11-10:
    # We can't use a Choice field here because we don't have a vocabulary
    # which contains valid people but not teams, and we don't really need one
    # apart from here.
    registrant = Attribute('The user who created this profile.')
    # bounty relations
    ownedBounties = Attribute('Bounties issued by this person.')
    reviewerBounties = Attribute('Bounties reviewed by this person.')
    claimedBounties = Attribute('Bounties claimed by this person.')
    subscribedBounties = Attribute(
        'Bounties to which this person subscribes.')

    oauth_access_tokens = Attribute(_("Non-expired access tokens"))

    sshkeys = Attribute(_('List of SSH keys'))

    timezone = exported(
        Choice(title=_('Timezone'), required=True, readonly=False,
               description=_('The timezone of where you live.'),
               vocabulary='TimezoneName'))

    openid_identifier = TextLine(
        title=_("Key used to generate opaque OpenID identities."),
        readonly=True, required=False)

    account_status = Choice(
        title=_("The status of this person's account"), required=False,
        readonly=True, vocabulary=AccountStatus)

    account_status_comment = Text(
        title=_("Why are you deactivating your account?"), required=False,
        readonly=True)

    # Properties of the Person object.
    karma_category_caches = Attribute(
        'The caches of karma scores, by karma category.')
    is_team = exported(
        Bool(title=_('Is this object a team?'), readonly=True))
    is_valid_person = Bool(
        title=_("This is an active user and not a team."), readonly=True)
    is_valid_person_or_team = exported(
        Bool(title=_("This is an active user or a team."), readonly=True),
        exported_as='is_valid')
    is_openid_enabled = Bool(
        title=_("This user can use Launchpad as an OpenID provider."),
        readonly=True)
    is_ubuntero = Bool(title=_("Ubuntero Flag"), readonly=True)
    activesignatures = Attribute("Retrieve own Active CoC Signatures.")
    inactivesignatures = Attribute("Retrieve own Inactive CoC Signatures.")
    signedcocs = Attribute("List of Signed Code Of Conduct")
    gpgkeys = Attribute("List of valid OpenPGP keys ordered by ID")
    pendinggpgkeys = Attribute("Set of fingerprints pending confirmation")
    inactivegpgkeys = Attribute(
        "List of inactive OpenPGP keys in LP Context, ordered by ID")
    ubuntuwiki = Attribute("The Ubuntu WikiName of this Person.")
    otherwikis = Attribute(
        "All WikiNames of this Person that are not the Ubuntu one.")
    allwikis = exported(
        CollectionField(title=_("All WikiNames of this Person."),
                        readonly=True, required=False,
                        value_type=Reference(schema=IWikiName)),
        exported_as='wiki_names')
    ircnicknames = exported(
        CollectionField(title=_("List of IRC nicknames of this Person."),
                        readonly=True, required=False,
                        value_type=Reference(schema=IIrcID)),
        exported_as='irc_nicknames')
    jabberids = exported(
        CollectionField(title=_("List of Jabber IDs of this Person."),
                        readonly=True, required=False,
                        value_type=Reference(schema=IJabberID)),
        exported_as='jabber_ids')
    branches = Attribute(
        "All branches related to this person. They might be registered, "
        "authored or subscribed by this person.")
    authored_branches = Attribute("The branches whose author is this person.")
    registered_branches = Attribute(
        "The branches whose owner is this person and which either have no"
        "author or an author different from this person.")
    subscribed_branches = Attribute(
        "Branches to which this person " "subscribes.")
    myactivememberships = exported(
        CollectionField(
            title=_("All `ITeamMembership`s for Teams this Person is an "
                    "active member of."),
            value_type=Reference(schema=ITeamMembership),
            readonly=True, required=False),
        exported_as='memberships_details')
    open_membership_invitations = exported(
        CollectionField(
            title=_('Open membership invitations.'),
            description=_("All TeamMemberships which represent an invitation "
                          "(to join a team) sent to this person."),
            readonly=True, required=False,
            value_type=Reference(schema=ITeamMembership)))
    teams_participated_in = exported(
        CollectionField(
            title=_('All teams in which this person is a participant.'),
            readonly=True, required=False,
            value_type=Reference(schema=Interface)),
        exported_as='participations')
    teams_indirectly_participated_in = exported(
        CollectionField(
            title=_('All teams in which this person is an indirect member.'),
            readonly=True, required=False,
            value_type=Reference(schema=Interface)),
        exported_as='indirect_participations')
    teams_with_icons = Attribute(
        "Iterable of all Teams that this person is active in that have "
        "icons")
    guessedemails = Attribute(
        "List of emails with status NEW. These email addresses probably "
        "came from a gina or POFileImporter run.")
    validatedemails = exported(
        CollectionField(
            title=_("Confirmed e-mails of this person."),
            description=_(
                "Confirmed e-mails are the ones in the VALIDATED state"),
            readonly=True, required=False,
            value_type=Reference(schema=IEmailAddress)),
        exported_as='confirmed_email_addresses')
    unvalidatedemails = Attribute(
        "Emails this person added in Launchpad but are not yet validated.")
    specifications = Attribute(
        "Any specifications related to this person, either because the are "
        "a subscriber, or an assignee, or a drafter, or the creator. "
        "Sorted newest-first.")
    approver_specs = Attribute(
        "Specifications this person is supposed to approve in due "
        "course, newest first.")
    assigned_specs = Attribute(
        "Specifications assigned to this person, sorted newest first.")
    assigned_specs_in_progress = Attribute(
        "Specifications assigned to this person whose implementation is "
        "started but not yet completed, sorted newest first.")
    drafted_specs = Attribute(
        "Specifications being drafted by this person, sorted newest first.")
    created_specs = Attribute(
        "Specifications created by this person, sorted newest first.")
    feedback_specs = Attribute(
        "Specifications on which this person has been asked to provide "
        "feedback, sorted newest first.")
    subscribed_specs = Attribute(
        "Specifications this person has subscribed to, sorted newest first.")
    team_mentorships = Attribute(
        "All the offers of mentoring which are relevant to this team.")
    teamowner = exported(
        PublicPersonChoice(
            title=_('Team Owner'), required=False, readonly=False,
            vocabulary='ValidTeamOwner'),
        exported_as='team_owner')
    teamownerID = Int(title=_("The Team Owner's ID or None"), required=False,
                      readonly=True)

    preferredemail = exported(
        Reference(title=_("Preferred email address"),
               description=_("The preferred email address for this person. "
                             "The one we'll use to communicate with them."),
               readonly=True, required=False, schema=IEmailAddress),
        exported_as='preferred_email_address')

    safe_email_or_blank = TextLine(
        title=_("Safe email for display"),
        description=_("The person's preferred email if they have"
                      "one and do not choose to hide it. Otherwise"
                      "the empty string."),
        readonly=True)

    verbose_bugnotifications = Bool(
        title=_("Include bug descriptions when sending me bug notifications"),
        required=False, default=True)

    mailing_list_auto_subscribe_policy = exported(
        Choice(title=_('Mailing List Auto-subscription Policy'),
               required=True,
               vocabulary=MailingListAutoSubscribePolicy,
               default=MailingListAutoSubscribePolicy.ON_REGISTRATION,
               description=_(
                   "This attribute determines whether a person is "
                   "automatically subscribed to a team's mailing list when "
                   "the person joins said team.")))

    merged = Int(
        title=_('Merged Into'), required=False, readonly=True,
        description=_(
            "When a Person is merged into another Person, this attribute "
            "is set on the Person referencing the destination Person. If "
            "this is set to None, then this Person has not been merged "
            "into another and is still valid"))

    translation_history = Attribute(
        "The set of POFileTranslator objects that represent work done "
        "by this translator.")

    translation_groups = Attribute(
        "The set of TranslationGroup objects this person is a member of.")

    # title is required for the Launchpad Page Layout main template
    title = Attribute('Person Page Title')

    is_trusted_on_shipit = Bool(
        title=_('Is this a trusted person on shipit?'))
    unique_displayname = TextLine(
        title=_('Return a string of the form $displayname ($name).'))
    browsername = Attribute(
        'Return a textual name suitable for display in a browser.')

    archive = Attribute(
        "The Archive owned by this person, his PPA.")

    entitlements = Attribute("List of Entitlements for this person or team.")

    structural_subscriptions = Attribute(
        "The structural subscriptions for this person.")

    visibility_consistency_warning = Attribute(
        "Warning that a private team may leak membership info.")

    translations_relicensing_agreement = Bool(
        title=_("Whether person agrees to relicense their translations"),
        readonly=False)

    sub_teams = exported(
        CollectionField(
            title=_("All subteams of this team."),
            description=_("""
                A subteam is any team that is a member (either directly or
                indirectly) of this team. As an example, let's say we have
                this hierarchy of teams:

                Rosetta Translators
                    Rosetta pt Translators
                        Rosetta pt_BR Translators

                In this case, both 'Rosetta pt Translators' and 'Rosetta pt_BR
                Translators' are subteams of the 'Rosetta Translators' team,
                and all members of both subteams are considered members of
                "Rosetta Translators".
                """),
            readonly=True, required=False,
            value_type=Reference(schema=Interface)))

    super_teams = exported(
        CollectionField(
            title=_("All superteams of this team."),
            description=_("""
                A superteam is any team that this team is a member of. For
                example, let's say we have this hierarchy of teams, and we are
                the "Rosetta pt_BR Translators":

                Rosetta Translators
                    Rosetta pt Translators
                        Rosetta pt_BR Translators

                In this case, we will return both 'Rosetta pt Translators' and
                'Rosetta Translators', because we are member of both of them.
                """),
            readonly=True, required=False,
            value_type=Reference(schema=Interface)))

    @invariant
    def personCannotHaveIcon(person):
        """Only Persons can have icons."""
        # XXX Guilherme Salgado 2007-05-28:
        # This invariant is busted! The person parameter provided to this
        # method will always be an instance of zope.formlib.form.FormData
        # containing only the values of the fields included in the POSTed
        # form. IOW, person.inTeam() will raise a NoInputData just like
        # person.teamowner would as it's not present in most of the
        # person-related forms.
        if person.icon is not None and not person.isTeam():
            raise Invalid('Only teams can have an icon.')

    def convertToTeam(team_owner):
        """Convert this person into a team owned by the given team_owner.

        Also adds the given team owner as an administrator of the team.

        Only Person entries whose account_status is NOACCOUNT and which are
        not teams can be converted into teams.
        """

    def getInvitedMemberships():
        """Return all TeamMemberships of this team with the INVITED status.

        The results are ordered using Person.sortingColumns.
        """

    def getInactiveMemberships():
        """Return all inactive TeamMemberships of this team.

        Inactive memberships are the ones with status EXPIRED or DEACTIVATED.

        The results are ordered using Person.sortingColumns.
        """

    def getProposedMemberships():
        """Return all TeamMemberships of this team with the PROPOSED status.

        The results are ordered using Person.sortingColumns.
        """

    def getBugSubscriberPackages():
        """Return the packages for which this person is a bug subscriber.

        Returns a list of IDistributionSourcePackage's, ordered alphabetically
        (A to Z) by name.
        """

    def setContactAddress(email):
        """Set the given email address as this team's contact address.

        This method must be used only for teams.

        If the team has a contact address its status will be changed to
        VALIDATED.

        If the given email is None the team is left without a contact address.
        """

    def setPreferredEmail(email):
        """Set the given email address as this person's preferred one.

        This method must be used only for people, not teams.
        """

    def getBranch(product_name, branch_name):
        """The branch associated to this person and product with this name.

        The product_name may be None.
        """

    @operation_parameters(team=copy_field(ITeamMembership['team']))
    @export_read_operation()
    def findPathToTeam(team):
        """Return the teams that cause this person to be a participant of the
        given team.

        If there is more than one path leading this person to the given team,
        only the one with the oldest teams is returned.

        This method must not be called if this person is not an indirect
        member of the given team.
        """

    def isTeam():
        """Deprecated.  Use IPerson.is_team instead.

        True if this Person is actually a Team, otherwise False.
        """

    # XXX BarryWarsaw 29-Nov-2007 I'd prefer for this to be an Object() with a
    # schema of IMailingList, but setting that up correctly causes a circular
    # import error with interfaces.mailinglists that is too difficult to
    # unfunge for this one attribute.
    mailing_list = Attribute(
        _("The team's mailing list, if it has one, otherwise None."))

    def getProjectsAndCategoriesContributedTo(limit=10):
        """Return a list of dicts with projects and the contributions made
        by this person on that project.

        The list is limited to the :limit: projects this person is most
        active.

        The dictionaries containing the following keys:
            - project:    The project, which is either an IProduct or an
                          IDistribution.
            - categories: A dictionary mapping KarmaCategory titles to
                          the icons which represent that category.
        """

    def getOwnedOrDrivenPillars():
        """Return Distribution, Project Groups and Projects that this person
        owns or drives.
        """

    def getOwnedProjects(match_name=None):
        """Projects owned by this person or teams to which she belongs.

        :param match_name: string optional project name to screen the results.
        """

    def assignKarma(action_name, product=None, distribution=None,
                    sourcepackagename=None):
        """Assign karma for the action named <action_name> to this person.

        This karma will be associated with the given product or distribution.
        If a distribution is given, then product must be None and an optional
        sourcepackagename may also be given. If a product is given, then
        distribution and sourcepackagename must be None.
        """

    def latestKarma(quantity=25):
        """Return the latest karma actions for this person.

        Return no more than the number given as quantity.
        """

    def iterTopProjectsContributedTo(limit=10):
        """Iterate over the top projects contributed to.

        Iterate no more than the given limit.
        """

    @operation_parameters(team=copy_field(ITeamMembership['team']))
    @export_read_operation()
    def inTeam(team):
        """Return True if this person is a member or the owner of <team>.

        This method is meant to be called by objects which implement either
        IPerson or ITeam, and it will return True when you ask if a Person is
        a member of himself (i.e. person1.inTeam(person1)).

        <team> can be the id of a team, an SQLObject representing the
        ITeam, or the name of the team.
        """

    def clearInTeamCache():
        """Clears the person's inTeam cache.

        To be used when membership changes are enacted. Only meant to be
        used between TeamMembership and Person objects.
        """

    def lastShippedRequest():
        """Return this person's last shipped request, or None."""

    def pastShipItRequests():
        """Return the requests made by this person that can't be changed
        anymore.

        Any request that is cancelled, denied or sent for shipping can't be
        changed.
        """

    def shippedShipItRequestsOfCurrentSeries():
        """Return all requests made by this person that were sent to the
        shipping company already.

        This only includes requests for CDs of
        ShipItConstants.current_distroseries.
        """

    def currentShipItRequest():
        """Return this person's unshipped ShipIt request, if there's one.

        Return None otherwise.
        """

    def searchTasks(search_params, *args):
        """Search IBugTasks with the given search parameters.

        :search_params: a BugTaskSearchParams object
        :args: any number of BugTaskSearchParams objects

        If more than one BugTaskSearchParams is given, return the union of
        IBugTasks which match any of them.

        Return an iterable of matching results.
        """

    def getLatestMaintainedPackages():
        """Return `SourcePackageRelease`s maintained by this person.

        This method will only include the latest source package release
        for each source package name, distribution series combination.
        """

    def getLatestUploadedButNotMaintainedPackages():
        """Return `SourcePackageRelease`s created by this person but
        not maintained by him.

        This method will only include the latest source package release
        for each source package name, distribution series combination.
        """

    def getLatestUploadedPPAPackages():
        """Return `SourcePackageRelease`s uploaded by this person to any PPA.

        This method will only include the latest source package release
        for each source package name, distribution series combination.
        """

    def isUploader(distribution):
        """Return whether this person is an uploader for distribution.

        Returns True if this person is an uploader for distribution, or
        False otherwise.
        """

    def validateAndEnsurePreferredEmail(email):
        """Ensure this person has a preferred email.

        If this person doesn't have a preferred email, <email> will be set as
        this person's preferred one. Otherwise it'll be set as VALIDATED and
        this person will keep their old preferred email.

        This method is meant to be the only one to change the status of an
        email address, but as we all know the real world is far from ideal
        and we have to deal with this in one more place, which is the case
        when people explicitly want to change their preferred email address.
        On that case, though, all we have to do is use
        person.setPreferredEmail().
        """

    def hasParticipationEntryFor(team):
        """Return True when this person is a member of the given team.

        The person's membership may be direct or indirect.
        """

    def getAdministratedTeams():
        """Return the teams that this person/team is an administrator of.

        This includes teams for which the person is the owner, a direct
        member with admin privilege, or member of a team with such
        privileges.
        """

    def getTeamAdminsEmailAddresses():
        """Return a set containing the email addresses of all administrators
        of this team.
        """

    def getLatestApprovedMembershipsForPerson(limit=5):
        """Return the <limit> latest approved membrships for this person."""

    def addLanguage(language):
        """Add a language to this person's preferences.

        :language: An object providing ILanguage.

        If the given language is already present, and IntegrityError will be
        raised. This will be fixed soon; here's the discussion on this topic:
        https://launchpad.ubuntu.com/malone/bugs/1317.
        """

    def removeLanguage(language):
        """Remove a language from this person's preferences.

        :language: An object providing ILanguage.

        If the given language is not present, nothing  will happen.
        """

    def getDirectAnswerQuestionTargets():
        """Return a list of IQuestionTargets that a person is subscribed to.

        This will return IQuestionTargets that the person is registered as an
        answer contact because he subscribed himself.
        """

    def getTeamAnswerQuestionTargets():
        """Return a list of IQuestionTargets that are indirect subscriptions.

        This will return IQuestionTargets that the person or team is
        registered as an answer contact because of his membership in a team.
        """

    def searchQuestions(search_text=None,
                        status=QUESTION_STATUS_DEFAULT_SEARCH,
                        language=None, sort=None, participation=None,
                        needs_attention=None):
        """Search the person's questions.

        See IQuestionCollection for the description of the standard search
        parameters.

        :participation: A list of QuestionParticipation that defines the set
        of relationship to questions that will be searched. If None or an
        empty sequence, all relationships are considered.

        :needs_attention: If this flag is true, only questions needing
        attention from the person will be included. Questions needing
        attention are those owned by the person in the ANSWERED or NEEDSINFO
        state, as well as, those not owned by the person but on which the
        person requested for more information or gave an answer and that are
        back in the OPEN state.
        """

    def isBugContributor(user):
        """Is the person a contributer to bugs in Launchpad?

        Return True if the user has any bugs assigned to him, either
        directly or by team participation.

        :user: The user doing the search. Private bugs that this
        user doesn't have access to won't be included in the
        count.
        """

    def isBugContributorInTarget(user, target):
        """Is the person a contributor to bugs in `target`?

        Return True if the user has any bugs assigned to him in the
        context of a specific target, either directly or by team
        participation.

        :user: The user doing the search. Private bugs that this
        user doesn't have access to won't be included in the
        count.

        :target: An object providing `IBugTarget` to search within.
        """

    def autoSubscribeToMailingList(mailinglist, requester=None):
        """Subscribe this person to a mailing list.

        This method takes the user's mailing list auto-subscription
        setting into account, and it may or may not result in a list
        subscription.  It will only subscribe the user to the mailing
        list if all of the following conditions are met:

          * The mailing list is not None.
          * The mailing list is in an unusable state.
          * The user is not already subscribed.
          * The user has a preferred address set.
          * The user's auto-subscribe preference is ALWAYS, or
          * The user's auto-subscribe preference is ON_REGISTRATION,
            and the requester is either themself or None.

        This method will not raise exceptions if any of the above are
        not true.  If you want these problems to raise exceptions
        consider using `IMailinglist.subscribe()` directly.

        :param mailinglist: The list to subscribe to.  No action is
                taken if the list is None, or in an unusable state.

        :param requester: The person requesting the list subscription,
                if not the user himself.  The default assumes the user
                themself is making the request.

        :return: True if the user was subscribed, false if they weren't.
        """


class IPersonViewRestricted(Interface):
    """IPerson attributes that require launchpad.View permission."""

    active_member_count = Attribute(
        "The number of real people who are members of this team.")
    # activemembers.value_type.schema will be set to IPerson once
    # IPerson is defined.
    activemembers = exported(
        CollectionField(
            title=_("List of members with ADMIN or APPROVED status"),
            value_type=Reference(schema=Interface)),
        exported_as='members')
    adminmembers = exported(
        CollectionField(
            title=_("List of this team's admins."),
            value_type=Reference(schema=Interface)),
        exported_as='admins')
    all_member_count = Attribute(
        "The total number of real people who are members of this team, "
        "including subteams.")
    allmembers = exported(
        CollectionField(
            title=_("All participants of this team."),
            description=_(
                "List of all direct and indirect people and teams who, one "
                "way or another, are a part of this team. If you want a "
                "method to check if a given person is a member of a team, "
                "you should probably look at IPerson.inTeam()."),
            value_type=Reference(schema=Interface)),
        exported_as='participants')
    approvedmembers = Attribute("List of members with APPROVED status")
    deactivated_member_count = Attribute("Number of deactivated members")
    deactivatedmembers = Attribute("List of members with DEACTIVATED status")
    deactivatedmembers = exported(
        CollectionField(
            title=_(
                "All members whose membership is in the DEACTIVATED state"),
            value_type=Reference(schema=Interface)),
        exported_as='deactivated_members')
    expired_member_count = Attribute("Number of EXPIRED members.")
    expiredmembers = exported(
        CollectionField(
            title=_("All members whose membership is in the EXPIRED state"),
            value_type=Reference(schema=Interface)),
        exported_as='expired_members')
    inactivemembers = Attribute(
        "List of members with EXPIRED or DEACTIVATED status")
    inactive_member_count = Attribute("Number of inactive members")
    invited_members = exported(
        CollectionField(
            title=_("All members whose membership is in the INVITED state"),
            value_type=Reference(schema=Interface)))
    invited_member_count = Attribute("Number of members with INVITED status")
    member_memberships = exported(
        CollectionField(
            title=_("Active `ITeamMembership`s for this object's members."),
            description=_(
                "Active TeamMemberships are the ones with the ADMIN or "
                "APPROVED status.  The results are ordered using "
                "Person.sortingColumns."),
            readonly=True, required=False,
            value_type=Reference(schema=ITeamMembership)),
        exported_as='members_details')
    pendingmembers = Attribute(
        "List of members with INVITED or PROPOSED status")
    proposedmembers = exported(
        CollectionField(
            title=_("All members whose membership is in the PROPOSED state"),
            value_type=Reference(schema=Interface)),
        exported_as='proposed_members')
    proposed_member_count = Attribute("Number of PROPOSED members")

    def getDirectAdministrators():
        """Return this team's administrators.

        This includes all direct members with admin rights and also
        the team owner. Note that some other persons/teams might have admin
        privilege by virtue of being a member of a team with admin rights.
        """

    @operation_parameters(status=copy_field(ITeamMembership['status']))
    @export_read_operation()
    def getMembersByStatus(status, orderby=None):
        """Return the people whose membership on this team match :status:.

        If no orderby is provided, Person.sortingColumns is used.
        """


class IPersonEditRestricted(Interface):
    """IPerson attributes that require launchpad.Edit permission."""

    @call_with(requester=REQUEST_USER)
    @operation_parameters(team=copy_field(ITeamMembership['team']))
    @export_write_operation()
    def join(team, requester=None, may_subscribe_to_list=True):
        """Join the given team if its subscriptionpolicy is not RESTRICTED.

        Join the given team according to the policies and defaults of that
        team:
        - If the team subscriptionpolicy is OPEN, the user is added as
          an APPROVED member with a NULL TeamMembership.reviewer.
        - If the team subscriptionpolicy is MODERATED, the user is added as
          a PROPOSED member and one of the team's administrators have to
          approve the membership.

        If may_subscribe_to_list is True, then also attempt to
        subscribe to the team's mailing list, depending on the list
        status and the person's auto-subscribe settings.

        :param requester: The person who requested the membership on
            behalf of a team or None when a person requests the
            membership for himself.

        :param may_subscribe_to_list: If True, also try subscribing to
            the team mailing list.
        """

    @operation_parameters(team=copy_field(ITeamMembership['team']))
    @export_write_operation()
    def leave(team):
        """Leave the given team.

        If there's a membership entry for this person on the given team and
        its status is either APPROVED or ADMIN, we change the status to
        DEACTIVATED and remove the relevant entries in teamparticipation.

        Teams cannot call this method because they're not allowed to
        login and thus can't 'leave' another team. Instead, they have their
        subscription deactivated (using the setMembershipData() method) by
        a team administrator.
        """

    def setMembershipData(person, status, reviewer, expires=None,
                          comment=None):
        """Set the attributes of the person's membership on this team.

        Set the status, dateexpires, reviewer and comment, where reviewer is
        the user responsible for this status change and comment is the comment
        left by the reviewer for the change.

        This method will ensure that we only allow the status transitions
        specified in the TeamMembership spec. It's also responsible for
        filling/cleaning the TeamParticipation table when the transition
        requires it.
        """

    @call_with(reviewer=REQUEST_USER)
    @operation_parameters(
        person=copy_field(ITeamMembership['person']),
        status=copy_field(ITeamMembership['status']),
        comment=Text(required=False))
    @export_write_operation()
    def addMember(person, reviewer, status=TeamMembershipStatus.APPROVED,
                  comment=None, force_team_add=False,
                  may_subscribe_to_list=True):
        """Add the given person as a member of this team.

        If the given person is already a member of this team we'll simply
        change its membership status. Otherwise a new TeamMembership is
        created with the given status.

        If the person is actually a team and force_team_add is False, the
        team will actually be invited to join this one. Otherwise the team
        is added as if it were a person.

        If the the person is not a team, and may_subscribe_to_list
        is True, then the person may be subscribed to the team's
        mailing list, depending on the list status and the person's
        auto-subscribe settings.

        The given status must be either Approved, Proposed or Admin.

        The reviewer is the user who made the given person a member of this
        team.
        """

    def deactivateAllMembers(comment, reviewer):
        """Deactivate all the members of this team."""

    @operation_parameters(
        team=copy_field(ITeamMembership['team']),
        comment=Text())
    @export_write_operation()
    def acceptInvitationToBeMemberOf(team, comment):
        """Accept an invitation to become a member of the given team.

        There must be a TeamMembership for this person and the given team with
        the INVITED status. The status of this TeamMembership will be changed
        to APPROVED.
        """

    @operation_parameters(
        team=copy_field(ITeamMembership['team']),
        comment=Text())
    @export_write_operation()
    def declineInvitationToBeMemberOf(team, comment):
        """Decline an invitation to become a member of the given team.

        There must be a TeamMembership for this person and the given team with
        the INVITED status. The status of this TeamMembership will be changed
        to INVITATION_DECLINED.
        """

    def renewTeamMembership(team):
        """Renew the TeamMembership for this person on the given team.

        The given team's renewal policy must be ONDEMAND and the membership
        must be active (APPROVED or ADMIN) and set to expire in less than
        DAYS_BEFORE_EXPIRATION_WARNING_IS_SENT days.
        """


class IPersonAdminWriteRestricted(Interface):
    """IPerson attributes that require launchpad.Admin permission to set."""

    visibility = exported(
        Choice(title=_("Visibility"),
               description=_(
                   "Public visibility is standard, and Private Membership"
                   " means that a team's members are hidden."),
               required=True, vocabulary=PersonVisibility,
               default=PersonVisibility.PUBLIC))


class IPerson(IPersonPublic, IPersonViewRestricted, IPersonEditRestricted,
              IPersonAdminWriteRestricted, IHasStanding):
    """A Person."""
    export_as_webservice_entry()


class INewPersonForm(IPerson):
    """Interface used to create new Launchpad accounts.

    The only change with `IPerson` is a customised Password field.
    """

    password = PasswordField(
        title=_('Create password'), required=True, readonly=False)


class ITeamPublic(Interface):
    """Public attributes of a Team."""

    @invariant
    def defaultRenewalPeriodIsRequiredForSomeTeams(person):
        """Teams may specify a default renewal period.

        The team renewal period cannot be less than 1 day, and when the
        renewal policy is is 'On Demand' or 'Automatic', it cannot be None.
        """
        # The person arg is a zope.formlib.form.FormData instance.
        # Instead of checking 'not person.isTeam()' or 'person.teamowner',
        # we check for a field in the schema to identify this as a team.
        try:
            renewal_policy = person.renewal_policy
        except NoInputData:
            # This is not a team.
            return

        renewal_period = person.defaultrenewalperiod
        automatic, ondemand = [TeamMembershipRenewalPolicy.AUTOMATIC,
                               TeamMembershipRenewalPolicy.ONDEMAND]
        cannot_be_none = renewal_policy in [automatic, ondemand]
        if ((renewal_period is None and cannot_be_none)
            or (renewal_period is not None and renewal_period <= 0)):
            raise Invalid(
                'You must specify a default renewal period greater than 0.')

    teamdescription = exported(
        Text(title=_('Team Description'), required=False, readonly=False,
             description=_('Use plain text; URLs will be linkified')),
        exported_as='team_description')

    subscriptionpolicy = exported(
        Choice(title=_('Subscription policy'),
               vocabulary=TeamSubscriptionPolicy,
               default=TeamSubscriptionPolicy.MODERATED, required=True,
               description=_(
                   "'Moderated' means all subscriptions must be approved. "
                   "'Open' means any user can join without approval. "
                   "'Restricted' means new members can be added only by a "
                   "team administrator.")),
        exported_as='subscription_policy')

    renewal_policy = exported(
        Choice(title=_("When someone's membership is about to expire, "
                       "notify them and"),
               required=True, vocabulary=TeamMembershipRenewalPolicy,
               default=TeamMembershipRenewalPolicy.NONE))

    defaultmembershipperiod = exported(
        Int(title=_('Subscription period'), required=False,
            description=_(
                "Number of days a new subscription lasts before expiring. "
                "You can customize the length of an individual subscription "
                "when approving it. Leave this empty or set to 0 for "
                "subscriptions to never expire.")),
        exported_as='default_membership_period')

    defaultrenewalperiod = exported(
        Int(title=_('Renewal period'), required=False,
            description=_(
                "Number of days a subscription lasts after being renewed. "
                "You can customize the lengths of individual renewals, but "
                "this is what's used for auto-renewed and user-renewed "
                "memberships.")),
        exported_as='default_renewal_period')

    defaultexpirationdate = Attribute(
        "The date, according to team's default values, in which a newly "
        "approved membership will expire.")

    defaultrenewedexpirationdate = Attribute(
        "The date, according to team's default values, in "
        "which a just-renewed membership will expire.")


class ITeam(IPerson, ITeamPublic):
    """ITeam extends IPerson.

    The teamowner should never be None.
    """
    export_as_webservice_entry()

    # Logo, Mugshot and displayname are here so that they can have a
    # description on a Team which is different to the description they have on
    # a Person.
    logo = copy_field(
        IPerson['logo'], default_image_resource='/@@/team-logo',
        description=_(
            "An image of exactly 64x64 pixels that will be displayed in "
            "the heading of all pages related to the team. Traditionally "
            "this is a logo, a small picture or a personal mascot. It "
            "should be no bigger than 50kb in size."))

    mugshot = copy_field(
        IPerson['mugshot'], default_image_resource='/@@/team-mugshot',
        description=_(
            "A large image of exactly 192x192 pixels, that will be displayed "
            "on the team page in Launchpad. It "
            "should be no bigger than 100kb in size. "))

    displayname = copy_field(
        IPerson['displayname'],
        description=_(
            "This team's name as you would like it displayed throughout "
            "Launchpad."))


class IPersonSet(Interface):
    """The set of Persons."""
    export_as_webservice_collection(IPerson)

    title = Attribute('Title')

    def topPeople():
        """Return the top 5 people by Karma score in the Launchpad."""

    def createPersonAndEmail(
            email, rationale, comment=None, name=None, displayname=None,
            password=None, passwordEncrypted=False,
            hide_email_addresses=False, registrant=None):
        """Create and return an `IPerson` and `IEmailAddress`.

        The newly created EmailAddress will have a status of NEW and will be
        linked to the newly created Person.

        An Account is also created, but this will change in the future!

        If the given name is None, we generate a unique nickname from the
        email address given.

        :param email: The email address, as text.
        :param rationale: An item of `PersonCreationRationale` to be used as
            the person's creation_rationale.
        :param comment: A comment explaining why the person record was
            created (usually used by scripts which create them automatically).
            Must be of the following form: "when %(action_details)s"
            (e.g. "when the foo package was imported into Ubuntu Breezy").
        :param name: The person's name.
        :param displayname: The person's displayname.
        :param password: The person's password.
        :param passwordEncrypted: Whether or not the given password is
            encrypted.
        :param registrant: The user who created this person, if any.
        :param hide_email_addresses: Whether or not Launchpad should hide the
            person's email addresses from other users.
        :raises InvalidName: When the given name is not valid.
        :raises InvalidEmailAddress: When the given email is not valid.
        :raises NameAlreadyTaken: When the given name is already in use.
        :raises EmailAddressAlreadyTaken: When the given email is already in
            use.
        :raises NicknameGenerationError: When no name is provided and we can't
            generate a nickname from the given email address.
        """

    def ensurePerson(email, displayname, rationale, comment=None,
                     registrant=None):
        """Make sure that there is a person in the database with the given
        email address. If necessary, create the person, using the
        displayname given.

        The comment must be of the following form: "when %(action_details)s"
        (e.g. "when the foo package was imported into Ubuntu Breezy").

        XXX sabdfl 2005-06-14: this should be extended to be similar or
        identical to the other person creation argument lists, so we can
        call it and create a full person if needed. Email would remain the
        deciding factor, we would not try and guess if someone existed based
        on the displayname or other arguments.
        """

    @call_with(teamowner=REQUEST_USER)
    @rename_parameters_as(
        displayname='display_name', teamdescription='team_description',
        subscriptionpolicy='subscription_policy',
        defaultmembershipperiod='default_membership_period',
        defaultrenewalperiod='default_renewal_period')
    @operation_parameters(
        subscriptionpolicy=Choice(
            title=_('Subscription policy'), vocabulary=TeamSubscriptionPolicy,
            required=False, default=TeamSubscriptionPolicy.MODERATED))
    @export_factory_operation(
        ITeam, ['name', 'displayname', 'teamdescription',
                'defaultmembershipperiod', 'defaultrenewalperiod'])
    def newTeam(teamowner, name, displayname, teamdescription=None,
                subscriptionpolicy=TeamSubscriptionPolicy.MODERATED,
                defaultmembershipperiod=None, defaultrenewalperiod=None):
        """Create and return a new Team with given arguments."""

    def get(personid):
        """Return the person with the given id or None if it's not found."""

    @operation_parameters(
        email=TextLine(required=True, constraint=email_validator))
    @export_read_operation()
    def getByEmail(email):
        """Return the person with the given email address.

        Return None if there is no person with the given email address.
        """

    def getByName(name, ignore_merged=True):
        """Return the person with the given name, ignoring merged persons if
        ignore_merged is True.

        Return None if there is no person with the given name.
        """

    def getByOpenIdIdentifier(openid_identity):
        """Return the person with the given OpenID identifier, or None."""

    @export_read_operation()
    def getAllTeams(orderBy=None):
        """Return all Teams, ignoring the merged ones.

        <orderBy> can be either a string with the column name you want to sort
        or a list of column names as strings.
        If no orderBy is specified the results will be ordered using the
        default ordering specified in Person._defaultOrder.
        """

    def getPOFileContributors(pofile):
        """Return people that have contributed to the specified POFile."""

    def getPOFileContributorsByDistroSeries(distroseries, language):
        """Return people who translated strings in distroseries to language.

        The people that translated only IPOTemplate objects that are not
        current will not appear in the returned list.
        """

    @export_read_operation()
    def getAllPersons(orderBy=None):
        """Return all Persons, ignoring the merged ones.

        <orderBy> can be either a string with the column name you want to sort
        or a list of column names as strings.
        If no orderBy is specified the results will be ordered using the
        default ordering specified in Person._defaultOrder.
        """

    def updateStatistics(ztm):
        """Update statistics caches and commit."""

    def peopleCount():
        """Return the number of non-merged persons in the database as
           of the last statistics update.
        """

    def teamsCount():
        """Return the number of teams in the database as of the last
           statistics update.
        """

    @collection_default_content()
    @operation_parameters(
        text=TextLine(title=_("Search text"), default=u""))
    @export_read_operation()
    def find(text="", orderBy=None):
        """Return all non-merged Persons and Teams whose name, displayname or
        email address match <text>.

        <orderBy> can be either a string with the column name you want to sort
        or a list of column names as strings.
        If no orderBy is specified the results will be ordered using the
        default ordering specified in Person._defaultOrder.

        While we don't have Full Text Indexes in the emailaddress table, we'll
        be trying to match the text only against the beginning of an email
        address.
        """

<<<<<<< HEAD
    def findPerson(text="", orderBy=None, exclude_inactive_accounts=True,
                   must_have_email=False):
=======
    @operation_parameters(
        text=TextLine(title=_("Search text"), default=u""))
    @export_read_operation()
    def findPerson(text="", orderBy=None, exclude_inactive_accounts=True):
>>>>>>> f10bc46f
        """Return all non-merged Persons with at least one email address whose
        name, displayname or email address match <text>.

        If text is an empty string, all persons with at least one email
        address will be returned.

        <orderBy> can be either a string with the column name you want to sort
        or a list of column names as strings.
        If no orderBy is specified the results will be ordered using the
        default ordering specified in Person._defaultOrder.

        If exclude_inactive_accounts is True, any accounts whose
        account_status is any of INACTIVE_ACCOUNT_STATUSES will not be in the
        returned set.

        If must_have_email is True, only people with one or more email
        addresses are returned.

        While we don't have Full Text Indexes in the emailaddress table, we'll
        be trying to match the text only against the beginning of an email
        address.
        """

    @operation_parameters(
        text=TextLine(title=_("Search text"), default=u""))
    @export_read_operation()
    def findTeam(text="", orderBy=None):
        """Return all Teams whose name, displayname or email address
        match <text>.

        <orderBy> can be either a string with the column name you want to sort
        or a list of column names as strings.
        If no orderBy is specified the results will be ordered using the
        default ordering specified in Person._defaultOrder.

        While we don't have Full Text Indexes in the emailaddress table, we'll
        be trying to match the text only against the beginning of an email
        address.
        """

    def getUbunteros(orderBy=None):
        """Return a set of person with valid Ubuntero flag.

        <orderBy> can be either a string with the column name you want to sort
        or a list of column names as strings.
        If no orderBy is specified the results will be ordered using the
        default ordering specified in Person._defaultOrder.
        """

    def latest_teams(limit=5):
        """Return the latest teams registered, up to the limit specified."""

    def merge(from_person, to_person, deactivate_members=False, user=None):
        """Merge a person/team into another.

        The old person/team (from_person) will be left as an atavism.

        When merging two person entries, from_person can't have email
        addresses associated with.

        When merging teams, from_person must have no IMailingLists
        associated with and no active members. If it has active members,
        though, it's possible to have them deactivated before the merge by
        passing deactivate_members=True. In that case the user who's
        performing the merge must be provided as well.

        We are not yet game to delete the `from_person` entry from the
        database yet. We will let it roll for a while and see what cruft
        develops. -- StuartBishop 20050812
        """

    def getTranslatorsByLanguage(language):
        """Return the list of translators for the given language.

        :arg language: ILanguage object for which we want to get the
            translators.

        Return None if there is no translator.
        """

    def getValidPersons(self, persons):
        """Get all the Persons that are valid.

        This method is more effective than looking at
        Person.is_valid_person_or_team, since it avoids issuing one DB
        query per person. It queries the ValidPersonOrTeamCache table,
        issuing one query for all the person records. This makes the
        method useful for filling the ORM cache, so that checks to
        .is_valid_person won't issue any DB queries.

        XXX: This method exists mainly to fill the ORM cache for
             ValidPersonOrTeamCache. It would be better to add a column
             to the Person table. If we do that, this method can go
             away. Bug 221901. -- Bjorn Tillenius, 2008-04-25
        """

    def getPeopleWithBranches(product=None):
        """Return the people who have branches.

        :param product: If supplied, only people who have branches in the
            specified product are returned.
        """

    def getSubscribersForTargets(targets, recipients=None):
        """Return the set of subscribers for `targets`.

        :param targets: The sequence of targets for which to get the
                        subscribers.
        :param recipients: An optional instance of
                           `BugNotificationRecipients`.
                           If present, all found subscribers will be
                           added to it.
        """

    def updatePersonalStandings():
        """Update the personal standings of some people.

        Personal standing controls whether a person can post to a mailing list
        they are not a member of without moderation.  A person starts out with
        Unknown standing.  Once they have at least one message approved for
        three different lists, this method will bump their standing to Good.
        If a person's standing is already Good, or Poor or Excellent, no
        change to standing is made.
        """


class IRequestPeopleMerge(Interface):
    """This schema is used only because we want a very specific vocabulary."""

    dupeaccount = Choice(
        title=_('Duplicated Account'), required=True,
        vocabulary='PersonAccountToMerge',
        description=_("The duplicated account you found in Launchpad"))


class IAdminPeopleMergeSchema(Interface):
    """The schema used by the admin merge people page."""

    dupe_person = Choice(
        title=_('Duplicated Person'), required=True,
        vocabulary='PersonAccountToMerge',
        description=_("The duplicated person found in Launchpad."))

    target_person = Choice(
        title=_('Target Person'), required=True,
        vocabulary='PersonAccountToMerge',
        description=_("The person to be merged on."))


class IAdminTeamMergeSchema(Interface):
    """The schema used by the admin merge teams page."""

    dupe_person = Choice(
        title=_('Duplicated Team'), required=True, vocabulary='ValidTeam',
        description=_("The duplicated team found in Launchpad."))

    target_person = Choice(
        title=_('Target Team'), required=True, vocabulary='ValidTeam',
        description=_("The team to be merged on."))


class IObjectReassignment(Interface):
    """The schema used by the object reassignment page."""

    owner = PublicPersonChoice(title=_('Owner'), vocabulary='ValidOwner',
                               required=True)


class ITeamReassignment(Interface):
    """The schema used by the team reassignment page."""

    owner = PublicPersonChoice(
        title=_('Owner'), vocabulary='ValidTeamOwner', required=True)


class ITeamCreation(ITeam):
    """An interface to be used by the team creation form.

    We need this special interface so we can allow people to specify a contact
    email address for a team upon its creation.
    """

    contactemail = TextLine(
        title=_("Contact Email Address"), required=False, readonly=False,
        description=_(
            "This is the email address we'll send all notifications to this "
            "team. If no contact address is chosen, notifications directed "
            "to this team will be sent to all team members. After finishing "
            "the team creation, a new message will be sent to this address "
            "with instructions on how to finish its registration."),
        constraint=validate_new_team_email)


class TeamContactMethod(EnumeratedType):
    """The method used by Launchpad to contact a given team."""

    HOSTED_LIST = Item("""
        The Launchpad mailing list for this team

        Notifications directed to this team are sent to its Launchpad-hosted
        mailing list.
        """)

    NONE = Item("""
        Each member individually

        Notifications directed to this team will be sent to each of its
        members.
        """)

    EXTERNAL_ADDRESS = Item("""
        Another e-mail address

        Notifications directed to this team are sent to the contact address
        specified.
        """)


class ITeamContactAddressForm(Interface):

    contact_address = TextLine(
        title=_("Contact Email Address"), required=False, readonly=False)

    contact_method = Choice(
        title=_("How do people contact these team's members?"),
        required=True, vocabulary=TeamContactMethod)


class JoinNotAllowed(Exception):
    """User is not allowed to join a given team."""


class InvalidName(Exception):
    """The name given for a person is not valid."""


class NameAlreadyTaken(Exception):
    """The name given for a person is already in use by other person."""
    webservice_error(409)


# Fix value_type.schema of IPersonViewRestricted attributes.
for name in ['allmembers', 'activemembers', 'adminmembers', 'proposedmembers',
             'invited_members', 'deactivatedmembers', 'expiredmembers']:
    IPersonViewRestricted[name].value_type.schema = IPerson

IPersonPublic['sub_teams'].value_type.schema = ITeam
IPersonPublic['super_teams'].value_type.schema = ITeam
IPersonPublic['teams_participated_in'].value_type.schema = ITeam
IPersonPublic['teams_indirectly_participated_in'].value_type.schema = ITeam

# Fix schema of operation parameters. We need zope.deferredimport!
params_to_fix = [
    (IPersonPublic['findPathToTeam'], 'team'),
    (IPersonPublic['inTeam'], 'team'),
    (IPersonEditRestricted['join'], 'team'),
    (IPersonEditRestricted['leave'], 'team'),
    (IPersonEditRestricted['addMember'], 'person'),
    (IPersonEditRestricted['acceptInvitationToBeMemberOf'], 'team'),
    (IPersonEditRestricted['declineInvitationToBeMemberOf'], 'team'),
    ]
for method, name in params_to_fix:
    method.queryTaggedValue(
        'lazr.webservice.exported')['params'][name].schema = IPerson

# Fix schema of ITeamMembership fields.  Has to be done here because of
# circular dependencies.
for name in ['team', 'person', 'last_changed_by']:
    ITeamMembership[name].schema = IPerson

# Thank circular dependencies once again.
IIrcID['person'].schema = IPerson
IJabberID['person'].schema = IPerson
IWikiName['person'].schema = IPerson
IEmailAddress['person'].schema = IPerson<|MERGE_RESOLUTION|>--- conflicted
+++ resolved
@@ -34,7 +34,7 @@
 
 
 from zope.formlib.form import NoInputData
-from zope.schema import Bool, Choice, Datetime, Int, Text, TextLine
+from zope.schema import Bool, Choice, Datetime, Int, Object, Text, TextLine
 from zope.interface import Attribute, Interface
 from zope.interface.exceptions import Invalid
 from zope.interface.interface import invariant
@@ -1646,15 +1646,11 @@
         address.
         """
 
-<<<<<<< HEAD
-    def findPerson(text="", orderBy=None, exclude_inactive_accounts=True,
-                   must_have_email=False):
-=======
     @operation_parameters(
         text=TextLine(title=_("Search text"), default=u""))
     @export_read_operation()
-    def findPerson(text="", orderBy=None, exclude_inactive_accounts=True):
->>>>>>> f10bc46f
+    def findPerson(text="", orderBy=None, exclude_inactive_accounts=True,
+                   must_have_email=False):
         """Return all non-merged Persons with at least one email address whose
         name, displayname or email address match <text>.
 
