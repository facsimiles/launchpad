--- conflicted
+++ resolved
@@ -332,17 +332,12 @@
             "this is set to None, then this Person has not been merged "
             "into another and is still valid"))
 
-<<<<<<< HEAD
     translation_history = Attribute(
         "The set of POFileTranslator objects that represent work done "
         "by this translator.")
 
     translation_groups = Attribute(
         "The set of TranslationGroup objects this person is a member of.")
-=======
-    touched_pofiles = Attribute(
-        "The set of pofiles which the person has worked on in some way.")
->>>>>>> 37c3be90
 
     # title is required for the Launchpad Page Layout main template
     title = Attribute('Person Page Title')
