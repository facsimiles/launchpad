--- conflicted
+++ resolved
@@ -298,8 +298,6 @@
         builder=None, buildlog=None):
         """Creates a new build object using the parameter values passed."""
 
-<<<<<<< HEAD
-=======
     def getBuildsBySourcePackageRelease(sourcepackagerelease_ids,
                                         buildstate=None):
         """Return all the Builds for the sourcepackagerelease_ids.
@@ -307,7 +305,6 @@
         Optionally filter on buildstate.
         """
 
->>>>>>> 6edfa9a8
 
 class IHasBuildRecords(Interface):
     """An Object that has build records"""
