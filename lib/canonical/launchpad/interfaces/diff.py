# Copyright 2008 Canonical Ltd.  All rights reserved.
# pylint: disable-msg=E0211,E0213

"""Interfaces including and related to IDiff."""

__metaclass__ = type

__all__ = [
    'IDiff',
    'IPreviewDiff',
    'IStaticDiff',
    'IStaticDiffSource',
    ]

<<<<<<< HEAD
from zope.schema import Bool, Object, Int, Text, TextLine
=======
from zope.schema import Bytes, Int, Text, TextLine
>>>>>>> cf202ac1
from zope.interface import Interface

from canonical.lazr.fields import Reference
from canonical.lazr.rest.declarations import (
    export_as_webservice_entry, exported)

from canonical.launchpad import _


class IDiff(Interface):
    """A diff that is stored in the Library."""

    text = Text(title=_('Textual contents of a diff.'), readonly=True)

    diff_text = exported(
        Bytes(title=_('Content of this diff'), required=True, readonly=True))

    diff_lines_count = exported(
        Int(title=_('The number of lines in this diff.'), readonly=True))

    diffstat = exported(
        Text(title=_('Statistics about this diff'), readonly=True))

    added_lines_count = exported(
        Int(title=_('The number of lines added in this diff.'),
            readonly=True))

    removed_lines_count = exported(
        Int(title=_('The number of lines removed in this diff.'),
            readonly=True))


class IStaticDiff(Interface):
    """A diff with a fixed value, i.e. between two revisions."""

    from_revision_id = exported(TextLine(readonly=True))

    to_revision_id = exported(TextLine(readonly=True))

    diff = exported(
        Reference(IDiff, title=_('The Diff object.'), readonly=True))

    def destroySelf():
        """Destroy this object."""


class IStaticDiffSource(Interface):
    """Component that can acquire StaticDiffs."""

    def acquire(from_revision_id, to_revision_id, repository):
        """Get or create a StaticDiff."""

    def acquireFromText(from_revision_id, to_revision_id, text):
        """Get or create a StaticDiff from a string.

        If a StaticDiff exists for this revision_id pair, the text is ignored.
        """


class IPreviewDiff(IDiff):
    """A diff generated to show actual diff between two branches.

    This diff will be used primarily for branch merge proposals where we are
    trying to determine the effective changes of landing the source branch on
    the target branch.
    """
<<<<<<< HEAD

    source_revision_id = TextLine(
        title=_('The tip revision id of the source branch used to generate '
                'the diff.'))

    target_revision_id = TextLine(
        title=_('The tip revision id of the target branch used to generate '
                'the diff.'))

    dependent_revision_id = TextLine(
        title=_('The tip revision id of the dependent branch used to '
                'generate the diff.'))

    diff = Object(title=_('The Diff object.'), schema=IDiff)

    conflicts = Text(
        title=_('The text describing any path or text conflicts.'))

    stale = Bool(
        readonly=True, description=_(
            'If the preview diff is stale, it is out of date when compared '
            'to the tip revisions of the source, target, and possibly '
            'dependent branches.'))
=======
    export_as_webservice_entry()

    source_revision_id = exported(
        TextLine(
            title=_('The tip revision id of the source branch used to '
                    'generate the diff.'),
            readonly=True))

    target_revision_id = exported(
        TextLine(
            title=_('The tip revision id of the target branch used to '
                    'generate the diff.'),
            readonly=True))

    dependent_revision_id = exported(
        TextLine(
            title=_('The tip revision id of the dependent branch used to '
                    'generate the diff.'),
            readonly=True))

    diff =  Reference(IDiff, title=_('The Diff object.'), readonly=True)

    conflicts = exported(
        Text(title=_(
                'The conflicts text describing any path or text conflicts.'),
             readonly=True))

    branch_merge_proposal = exported(
        Reference(
            Interface, readonly=True,
            title=_('The branch merge proposal that diff relates to.')))
>>>>>>> cf202ac1
<|MERGE_RESOLUTION|>--- conflicted
+++ resolved
@@ -12,11 +12,7 @@
     'IStaticDiffSource',
     ]
 
-<<<<<<< HEAD
-from zope.schema import Bool, Object, Int, Text, TextLine
-=======
-from zope.schema import Bytes, Int, Text, TextLine
->>>>>>> cf202ac1
+from zope.schema import Bool, Bytes, Int, Text, TextLine
 from zope.interface import Interface
 
 from canonical.lazr.fields import Reference
@@ -83,31 +79,6 @@
     trying to determine the effective changes of landing the source branch on
     the target branch.
     """
-<<<<<<< HEAD
-
-    source_revision_id = TextLine(
-        title=_('The tip revision id of the source branch used to generate '
-                'the diff.'))
-
-    target_revision_id = TextLine(
-        title=_('The tip revision id of the target branch used to generate '
-                'the diff.'))
-
-    dependent_revision_id = TextLine(
-        title=_('The tip revision id of the dependent branch used to '
-                'generate the diff.'))
-
-    diff = Object(title=_('The Diff object.'), schema=IDiff)
-
-    conflicts = Text(
-        title=_('The text describing any path or text conflicts.'))
-
-    stale = Bool(
-        readonly=True, description=_(
-            'If the preview diff is stale, it is out of date when compared '
-            'to the tip revisions of the source, target, and possibly '
-            'dependent branches.'))
-=======
     export_as_webservice_entry()
 
     source_revision_id = exported(
@@ -139,4 +110,9 @@
         Reference(
             Interface, readonly=True,
             title=_('The branch merge proposal that diff relates to.')))
->>>>>>> cf202ac1
+
+    stale = exported(
+        Bool(readonly=True, description=_(
+                'If the preview diff is stale, it is out of date when '
+                'compared to the tip revisions of the source, target, and '
+                'possibly dependent branches.')))