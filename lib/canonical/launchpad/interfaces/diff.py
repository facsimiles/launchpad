# Copyright 2008 Canonical Ltd.  All rights reserved.
# pylint: disable-msg=E0211,E0213

"""Interfaces including and related to IDiff."""

__metaclass__ = type

__all__ = [
    'IDiff',
    'IPreviewDiff',
    'IStaticDiff',
    'IStaticDiffSource',
    ]

from zope.schema import Object, Int, Text, TextLine
from zope.interface import Interface

from canonical.lazr.fields import Reference
from canonical.lazr.rest.declarations import (
    export_as_webservice_entry, exported)

from canonical.launchpad import _
from canonical.launchpad.interfaces.librarian import ILibraryFileAlias


class IDiff(Interface):
    """A diff that is stored in the Library."""

    text = exported(
        Text(title=_('Textual contents of a diff.'), readonly=True))

    diff_text = Object(
        title=_('Content of this diff'), required=True,
        schema=ILibraryFileAlias)

    diff_lines_count = exported(
        Int(title=_('The number of lines in this diff.'), readonly=True))

    diffstat = exported(
        Text(title=_('Statistics about this diff'), readonly=True))

    added_lines_count = exported(
        Int(title=_('The number of lines added in this diff.'),
            readonly=True))

    removed_lines_count = exported(
        Int(title=_('The number of lines removed in this diff.'),
            readonly=True))


class IStaticDiff(Interface):
    """A diff with a fixed value, i.e. between two revisions."""

    export_as_webservice_entry()

    from_revision_id = exported(TextLine(readonly=True))

    to_revision_id = exported(TextLine(readonly=True))

    diff = exported(
        Reference(IDiff, title=_('The Diff object.'), readonly=True))

    def destroySelf():
        """Destroy this object."""


class IStaticDiffSource(Interface):
    """Component that can acquire StaticDiffs."""

    def acquire(from_revision_id, to_revision_id, repository):
        """Get or create a StaticDiff."""

    def acquireFromText(from_revision_id, to_revision_id, text):
        """Get or create a StaticDiff from a string.

        If a StaticDiff exists for this revision_id pair, the text is ignored.
        """


class IPreviewDiff(IDiff):
    """A diff generated to show actual diff between two branches.

    This diff will be used primarily for branch merge proposals where we are
    trying to determine the effective changes of landing the source branch on
    the target branch.
    """
    export_as_webservice_entry()

<<<<<<< HEAD
    source_revision_id = exported(TextLine(readonly=True))

    target_revision_id = exported(TextLine(readonly=True))

    dependent_revision_id = exported(TextLine(readonly=True))
=======
    source_revision_id = TextLine(
        title=_('The tip revision id of the source branch used to generate '
                'the diff.'))

    target_revision_id = TextLine(
        title=_('The tip revision id of the target branch used to generate '
                'the diff.'))

    dependent_revision_id = TextLine(
        title=_('The tip revision id of the dependent branch used to '
                'generate the diff.'))
>>>>>>> 2cf5ff3e

    diff = exported(
        Reference(IDiff, title=_('The Diff object.'), readonly=True))

<<<<<<< HEAD
    conflicts = exported(Text(readonly=True))
=======
    conflicts = Text(
        title=_('The conflicts text describing any path or text conflicts.'))
>>>>>>> 2cf5ff3e
<|MERGE_RESOLUTION|>--- conflicted
+++ resolved
@@ -86,32 +86,28 @@
     """
     export_as_webservice_entry()
 
-<<<<<<< HEAD
-    source_revision_id = exported(TextLine(readonly=True))
+    source_revision_id = exported(
+        TextLine(
+            title=_('The tip revision id of the source branch used to '
+                    'generate the diff.'),
+            readonly=True))
 
-    target_revision_id = exported(TextLine(readonly=True))
+    target_revision_id = exported(
+        TextLine(
+            title=_('The tip revision id of the target branch used to '
+                    'generate the diff.'),
+            readonly=True))
 
-    dependent_revision_id = exported(TextLine(readonly=True))
-=======
-    source_revision_id = TextLine(
-        title=_('The tip revision id of the source branch used to generate '
-                'the diff.'))
-
-    target_revision_id = TextLine(
-        title=_('The tip revision id of the target branch used to generate '
-                'the diff.'))
-
-    dependent_revision_id = TextLine(
-        title=_('The tip revision id of the dependent branch used to '
-                'generate the diff.'))
->>>>>>> 2cf5ff3e
+    dependent_revision_id = exported(
+        TextLine(
+            title=_('The tip revision id of the dependent branch used to '
+                    'generate the diff.'),
+            readonly=True))
 
     diff = exported(
         Reference(IDiff, title=_('The Diff object.'), readonly=True))
 
-<<<<<<< HEAD
-    conflicts = exported(Text(readonly=True))
-=======
-    conflicts = Text(
-        title=_('The conflicts text describing any path or text conflicts.'))
->>>>>>> 2cf5ff3e
+    conflicts = exported(
+        Text(title=_(
+                'The conflicts text describing any path or text conflicts.'),
+             readonly=True))