# Copyright 2007 Canonical Ltd.  All rights reserved.

"""Interface for things that contains a collection of FAQs."""

__metaclass__ = type

__all__ = [
    'IFAQCollection',
    'ISearchFAQsForm',
    ]


from zope.interface import Interface
from zope.schema import TextLine

from canonical.launchpad import _


class IFAQCollection(Interface):
    """Interface provided by collection of FAQs.

    This interface allows for retrieving and searching for FAQs. The
    more specific `IFAQTarget` interface is used for objects that directly
    contain the FAQ.
    """

    def getFAQ(id):
        """Return the `IFAQ` in this collection with the requested id.

        :return: The `IFAQ` with the requested id or None if there is no
            document with that id.
        """

    def searchFAQs(search_text=None, owner=None, sort=None):
        """Return the FAQs in the collection that matches the search criteria.

        :param search_text: A string that is matched against the FAQ title,
            keywords and content. If None, the search_text is not included as
            a filter criteria.

        :param owner: A person that is matched against the owner of the FAQ.
            If None, owner is not included as a filter criteria.

<<<<<<< HEAD
        :param sort:  One value from the FAQSort enumeration. If None, a
            default value is used. When there is a search_text value, the
            default is to sort by RELEVANCY, otherwise results are sorted
            NEWEST_FIRST.
        """
=======
        :param sort:  One value from of FAQSort. If None, a default value
        is used. When there is a search_text value, the default is to sort by
        RELEVANCY, otherwise results are sorted NEWEST_FIRST.
        """


# The next schema is only used by browser/faqcollection.py and should really
# live there. See Bug #66950.
class ISearchFAQsForm(Interface):
    """Schema for the search FAQs form."""

    search_text = TextLine(title=_('Search text'), required=False)
>>>>>>> 9e9f04bb
<|MERGE_RESOLUTION|>--- conflicted
+++ resolved
@@ -41,16 +41,10 @@
         :param owner: A person that is matched against the owner of the FAQ.
             If None, owner is not included as a filter criteria.
 
-<<<<<<< HEAD
         :param sort:  One value from the FAQSort enumeration. If None, a
             default value is used. When there is a search_text value, the
             default is to sort by RELEVANCY, otherwise results are sorted
             NEWEST_FIRST.
-        """
-=======
-        :param sort:  One value from of FAQSort. If None, a default value
-        is used. When there is a search_text value, the default is to sort by
-        RELEVANCY, otherwise results are sorted NEWEST_FIRST.
         """
 
 
@@ -59,5 +53,4 @@
 class ISearchFAQsForm(Interface):
     """Schema for the search FAQs form."""
 
-    search_text = TextLine(title=_('Search text'), required=False)
->>>>>>> 9e9f04bb
+    search_text = TextLine(title=_('Search text'), required=False)