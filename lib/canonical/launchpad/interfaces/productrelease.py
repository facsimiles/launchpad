# Copyright 2004-2005 Canonical Ltd.  All rights reserved.

"""Product release interfaces."""

__metaclass__ = type

__all__ = [
    'IProductReleaseSet',
    'IProductRelease',
    'IProductReleaseFile',
    'IProductReleaseFileAddForm',
    ]

from zope.schema import Bytes, Choice, Datetime, Int, Object, Text, TextLine
from zope.interface import Interface, Attribute
from zope.component import getUtility

from canonical.launchpad import _
from canonical.lp.dbschema import UpstreamFileType
from canonical.launchpad.interfaces.librarian import ILibraryFileAlias
from canonical.launchpad.interfaces.productseries import IProductSeries
from canonical.launchpad.validators.version import sane_version
from canonical.launchpad.validators.productrelease import (
    productrelease_file_size_constraint)

from canonical.launchpad.fields import ContentNameField


class ProductReleaseVersionField(ContentNameField):

    errormessage = _(
        "%s is already in use by another version in this release series.")

    @property
    def _content_iface(self):
        return IProductRelease

    def _getByName(self, version):
        if IProductSeries.providedBy(self.context):
            productseries = self.context
        else:
            productseries = self.context.productseries
        releaseset = getUtility(IProductReleaseSet)
        return releaseset.getBySeriesAndVersion(productseries, version)


class IProductRelease(Interface):
    """A specific release (i.e. has a version) of a product. For example,
    Mozilla 1.7.2 or Apache 2.0.48."""
    id = Int(title=_('ID'), required=True, readonly=True)
    datereleased = Datetime(title=_('Date Released'), required=True,
        readonly=False, description=_('The date this release was '
        'published. Before release, this should have an estimated '
        'release date.'))
    version = ProductReleaseVersionField(title=_('Version'), required=True,
        readonly=True, constraint=sane_version, description=_(
        'The specific version number assigned to this release. Letters and '
        'numbers are acceptable, for releases like "1.2rc3".'))
    owner = Int(title=_('Owner'), required=True)
    productseries = Choice(title=_('Release Series'), required=True,
        vocabulary='FilteredProductSeries')
    codename = TextLine(title=_('Code name'), required=False,
        description=_('The release code-name. Famously, one Gnome release '
        'was code-named "that, and a pair of testicles", but you don\'t '
        'have to be as brave with your own release codenames.'))
    summary = Text(title=_("Summary"), required=False,
        description=_('A brief summary of the release highlights, to '
        'be shown at the top of the release page, and in listings.'))
    description = Text(title=_("Description"), required=False,
        description=_('A detailed description of the new features '
        '(though the changelog below might repeat some of this '
        'information). The description here will be shown on the project '
        'release home page.'))
    changelog = Text(title=_('Changelog'), required=False)
    datecreated = Datetime(title=_('Date Created'),
        description=_("The date this productrelease was created in "
        "Launchpad."), required=True, readonly=True)
    displayname = Attribute('Constructed displayname for a product release.')
    title = Attribute('Constructed title for a product release.')
    manifest = Attribute(_('Manifest Information.'))
    product = Attribute(_('The upstream project of this release.'))
    files = Attribute(_('Iterable of product release files.'))

<<<<<<< HEAD
    def addFileAlias(alias, file_type=UpstreamFileType.CODETARBALL,
=======
    def addFileAlias(alias, uploader,
                     file_type=UpstreamFileType.CODETARBALL,
>>>>>>> c1d97d0d
                     description=None):
        """Add a link between this product and a library file alias."""
    def deleteFileAlias(alias):
        """Delete the link between this product and a library file alias."""

    def getFileAliasByName(name):
        """Return the LibraryFileAlias by file name or None if not found."""

class IProductReleaseFile(Interface):

    productrelease = Choice(title=_('Project release'), required=True,
                            vocabulary='ProductRelease')
    libraryfile = Object(schema=ILibraryFileAlias, title=_("File"),
                         description=_("The attached file."),
                         required=True)
    filetype = Choice(title=_("Upstream file type"), required=True,
                      vocabulary='UpstreamFileType',
                      default=UpstreamFileType.CODETARBALL)

    description = Text(title=_("Description"), required=False,
        description=_('A detailed description of the file contents'))

<<<<<<< HEAD
class IProductReleaseFileAddForm(Interface):
    """Schema for adding ProductReleaseFiles to a project."""
    description = Text(title=_("Description"), required=True,
        description=_('A short description of the file contents'))

    filecontent = Bytes(
        title=u"File", required=True,
        constraint=productrelease_file_size_constraint)

    contenttype = Choice(title=_("File content type"), required=True,
                         vocabulary='UpstreamFileType',
                         default=UpstreamFileType.CODETARBALL)
=======
>>>>>>> c1d97d0d

class IProductReleaseSet(Interface):
    """Auxiliary class for ProductRelease handling."""

    def new(version, owner, productseries, codename=None, shortdesc=None,
            description=None, changelog=None):
        """Create a new ProductRelease"""

    def getBySeriesAndVersion(productseries, version, default=None):
        """Get a release by its version and productseries.

        If no release is found, default will be returned.
        """<|MERGE_RESOLUTION|>--- conflicted
+++ resolved
@@ -81,14 +81,11 @@
     product = Attribute(_('The upstream project of this release.'))
     files = Attribute(_('Iterable of product release files.'))
 
-<<<<<<< HEAD
-    def addFileAlias(alias, file_type=UpstreamFileType.CODETARBALL,
-=======
     def addFileAlias(alias, uploader,
                      file_type=UpstreamFileType.CODETARBALL,
->>>>>>> c1d97d0d
                      description=None):
         """Add a link between this product and a library file alias."""
+
     def deleteFileAlias(alias):
         """Delete the link between this product and a library file alias."""
 
@@ -109,7 +106,6 @@
     description = Text(title=_("Description"), required=False,
         description=_('A detailed description of the file contents'))
 
-<<<<<<< HEAD
 class IProductReleaseFileAddForm(Interface):
     """Schema for adding ProductReleaseFiles to a project."""
     description = Text(title=_("Description"), required=True,
@@ -122,8 +118,6 @@
     contenttype = Choice(title=_("File content type"), required=True,
                          vocabulary='UpstreamFileType',
                          default=UpstreamFileType.CODETARBALL)
-=======
->>>>>>> c1d97d0d
 
 class IProductReleaseSet(Interface):
     """Auxiliary class for ProductRelease handling."""
