# Copyright 2004-2005 Canonical Ltd.  All rights reserved.

"""Interfaces including and related to IProduct."""

__metaclass__ = type

__all__ = [
    'IProduct',
    'IProductSet',
    'IProductLaunchpadUsageForm',
    ]

from zope.schema import Bool, Choice, Int, Text, TextLine
from zope.interface import Interface, Attribute

from canonical.launchpad import _
from canonical.launchpad.fields import (
    Description, ProductBugTracker, Summary, Title, URIField)
from canonical.launchpad.interfaces import (
    IHasAppointedDriver, IHasOwner, IHasDrivers, IBugTarget,
    ISpecificationTarget, IHasSecurityContact, IKarmaContext,
    PillarNameField, IHasLogo, IHasMugshot, IHasIcon)
from canonical.launchpad.interfaces.sprint import IHasSprints
from canonical.launchpad.validators.name import name_validator
from canonical.launchpad.fields import (
    IconImageUpload, LogoImageUpload, MugshotImageUpload)


class ProductNameField(PillarNameField):

    @property
    def _content_iface(self):
        return IProduct


class IProduct(IHasAppointedDriver, IHasDrivers, IHasOwner, IBugTarget,
               ISpecificationTarget, IHasSecurityContact, IKarmaContext,
               IHasSprints, IHasLogo, IHasMugshot, IHasIcon):
    """A Product.

    The Launchpad Registry describes the open source world as Projects and
    Products. Each Project may be responsible for several Products.
    For example, the Mozilla Project has Firefox, Thunderbird and The
    Mozilla App Suite as Products, among others.
    """

    # XXX Mark Shuttleworth comments: lets get rid of ID's in interfaces
    # unless we really need them. BradB says he can remove the need for them
    # in SQLObject soon. 12/10/04
    id = Int(title=_('The Product ID'))

    project = Choice(
        title=_('Part of'),
        required=False,
        vocabulary='Project',
        description=_("""Super-project. In Launchpad, we can setup a
            special "project group" that is an overarching initiative that
            includes several related projects. For example, the
            Mozilla Project produces Firefox, Thunderbird and Gecko. This
            information is used to group those projects in a coherent way.
            If you make this project part of a group, the group preferences
            and decisions around bug tracking, translation and security
            policy will apply to this project."""))

    owner = Choice(
        title=_('Owner'),
        required=True,
        vocabulary='ValidOwner',
        description=_("""Product owner, it can either a valid Person or Team
            inside Launchpad context."""))

    bugcontact = Choice(
        title=_("Bug Contact"),
        description=_(
            "The person or team who will receive all bugmail for this "
            "project"),
        required=False, vocabulary='ValidPersonOrTeam')

    driver = Choice(
        title=_("Driver"),
        description=_(
            "This person or team will be able to set feature goals for "
            "and approve bug targeting or backporting for ANY major series "
            "in this project. You might want to leave this blank and just "
            "appoint a team for each specific series, rather than having "
            "one project team that does it all."),
        required=False, vocabulary='ValidPersonOrTeam')

    drivers = Attribute(
        "Presents the drivers of this project as a list. A list is "
        "required because there might be a project driver and also a "
        "driver appointed in the overarching project group.")

    name = ProductNameField(
        title=_('Name'),
        constraint=name_validator,
        description=_("""At least one lowercase letter or number, followed by
            letters, dots, hyphens or plusses.
            Keep this name short, as it is used in URLs."""))

    displayname = TextLine(
        title=_('Display Name'),
        description=_("""The name of the project as it would appear in a paragraph."""))

    title = Title(
        title=_('Title'),
        description=_("""The project title. Should be just a few words."""))

    summary = Summary(
        title=_('Summary'),
        description=_("""The summary should be a single short paragraph."""))

    description = Description(
        title=_('Description'),
        required=False,
        description=_("""Include information on how to get involved with
            development. Don't repeat anything from the Summary."""))

    datecreated = TextLine(
        title=_('Date Created'),
        description=_("""The date this project was created in Launchpad."""))

    homepageurl = URIField(
        title=_('Homepage URL'),
        required=False,
        allowed_schemes=['http', 'https', 'ftp'], allow_userinfo=False,
        description=_("""The project home page. Please include
            the http://"""))

    wikiurl = URIField(
        title=_('Wiki URL'),
        required=False,
        allowed_schemes=['http', 'https', 'ftp'], allow_userinfo=False,
        description=_("""The full URL of this project's wiki, if it has one.
            Please include the http://"""))

    screenshotsurl = URIField(
        title=_('Screenshots URL'),
        required=False,
        allowed_schemes=['http', 'https', 'ftp'], allow_userinfo=False,
        description=_("""The full URL for screenshots of this project,
            if available. Please include the http://"""))

    downloadurl = URIField(
        title=_('Download URL'),
        required=False,
        allowed_schemes=['http', 'https', 'ftp'], allow_userinfo=False,
        description=_("""The full URL where downloads for this project
            are located, if available. Please include the http://"""))

    programminglang = TextLine(
        title=_('Programming Language'),
        required=False,
        description=_("""A comma delimited list of programming
            languages used for this project."""))

    sourceforgeproject = TextLine(title=_('Sourceforge Project'),
        required=False,
        description=_("""The SourceForge project name for
            this project, if it is in sourceforge."""))

    freshmeatproject = TextLine(title=_('Freshmeat Project'),
        required=False, description=_("""The Freshmeat project name for
            this project, if it is in freshmeat."""))

    homepage_content = Text(
        title=_("Homepage Content"), required=False,
        description=_(
            "The content of this project's home page. Edit this and it will "
            "be displayed for all the world to see. It is NOT a wiki "
            "so you cannot undo changes."))

    icon = IconImageUpload(
        title=_("Icon"), required=False,
        default_image_resource='/@@/product',
        description=_(
            "A small image of exactly 14x14 pixels and at most 5kb in size, "
<<<<<<< HEAD
            "that can be used to identify this project in listings."))
=======
            "that can be used to identify this project. The icon will be "
            "displayed next to the project name everywhere in Launchpad that "
            "we refer to the project and link to it."))
>>>>>>> 2d02a519

    logo = LogoImageUpload(
        title=_("Logo"), required=False,
        default_image_resource='/@@/product-logo',
        description=_(
            "An image of exactly 64x64 pixels that will be displayed in "
            "the heading of all pages related to this project. It should be "
            "no bigger than 50kb in size."))

    mugshot = MugshotImageUpload(
        title=_("Brand"), required=False,
        default_image_resource='/@@/product-mugshot',
        description=_(
            "A large image of exactly 192x192 pixels, that will be displayed "
            "on this project's home page in Launchpad. It should be no "
            "bigger than 100kb in size. "))

    translationgroup = Choice(
        title = _("Translation group"),
        description = _("The translation group for this project. This group "
            "is made up of a set of translators for all the languages "
            "approved by the group manager. These translators then have "
            "permission to edit the groups translation files, based on the "
            "permission system selected below."),
        required=False,
        vocabulary='TranslationGroup')

    translationpermission = Choice(
        title=_("Translation Permission System"),
        description=_("The permissions this group requires for "
            "translators. If 'Open', then anybody can edit translations "
            "in any language. If 'Reviewed', then anybody can make "
            "suggestions but only the designated translators can edit "
            "or confirm translations. And if 'Closed' then only the "
            "designated translation group will be able to touch the "
            "translation files at all."),
        required=True,
        vocabulary='TranslationPermission')

    autoupdate = Bool(title=_('Automatic update'),
        description=_("""Whether or not this project's attributes are
        updated automatically."""))

    active = Bool(title=_('Active'), description=_("""Whether or not
        this project is considered active."""))

    reviewed = Bool(title=_('Reviewed'), description=_("""Whether or not
        this project has been reviewed."""))

    def getExternalBugTracker():
        """Return the external bug tracker used by this bug tracker.

        If the product uses Malone, return None.
        If the product doesn't have a bug tracker specified, return the
        project bug tracker instead.
        """

    bugtracker = Choice(title=_('Bug Tracker'), required=False,
        vocabulary='BugTracker',
        description=_(
            "The external bug tracker this project uses, if it is not "
            "Launchpad."))

    official_malone = Bool(title=_('Uses Malone Officially'),
        required=True, description=_('Check this box to indicate that '
        'this application officially uses Malone for bug tracking '
        'upstream. This will remove the caution presented when people '
        'file bugs on the project here in Launchpad.'
        ))

    official_rosetta = Bool(title=_('Uses Rosetta Officially'),
        required=True, description=_('Check this box to indicate that '
        'this application officially uses Rosetta for upstream '
        'translation. This will remove the caution presented when '
        'people contribute translations for the project in Launchpad.'))

    sourcepackages = Attribute(_("List of distribution release packages for "
        "this product"))

    distrosourcepackages = Attribute(_("List of distribution packages for "
        "this product"))

    serieslist = Attribute(_("""An iterator over the ProductSeries for this
        product"""))

    development_focus = Choice(
        title=_('Development focus'), required=True,
        vocabulary='FilteredProductSeries',
        description=_('The "trunk" series where development is focused'))

    name_with_project = Attribute(_("Returns the product name prefixed "
        "by the project name, if a project is associated with this "
        "product; otherwise, simply returns the product name."))

    releases = Attribute(_("""An iterator over the ProductReleases for this
        product."""))

    branches = Attribute(_("""An iterator over the Bazaar branches that are
    related to this product."""))

    milestones = Attribute(_(
        "The visible release milestones associated with this product, "
        "ordered by date expected."))
    all_milestones = Attribute(_(
        "All release milestones associated with this product, ordered by "
        "date expected."))

    bounties = Attribute(_("The bounties that are related to this product."))

    translatable_packages = Attribute(
        "A list of the source packages for this product that can be "
        "translated sorted by distrorelease.name and sourcepackage.name.")

    translatable_series = Attribute(
        "A list of the series of this product for which we have translation "
        "templates.")

    primary_translatable = Attribute(
        "The best guess we have for what new translators will want to "
        "translate for a given product: the latest series for which we have "
        "templates, and failing that, an Ubuntu package.")

    translationgroups = Attribute("The list of applicable translation "
        "groups for a product. There can be several: one from the product, "
        "and potentially one from the project, too.")

    aggregatetranslationpermission = Attribute("The translation permission "
        "that applies to translations in this product, based on the "
        "permissions that apply to the product as well as its project.")

    def getLatestBranches(quantity=5):
        """Latest <quantity> branches registered for this product."""

    def getPackage(distrorelease):
        """Return a package in that distrorelease for this product."""

    def getMilestone(name):
        """Return a milestone with the given name for this product, or
        None.
        """

    def newSeries(owner, name, summary, branch=None):
        """Creates a new ProductSeries for this product."""

    def getSeries(name):
        """Returns the series for this product that has the name given, or
        None."""

    def getRelease(version):
        """Returns the release for this product that has the version
        given."""

    def packagedInDistros():
        """Returns the distributions this product has been packaged in."""

    def ensureRelatedBounty(bounty):
        """Ensure that the bounty is linked to this product. Return None.
        """

    def newBranch(name, title, url, home_page, lifecycle_status, summary,
                  whiteboard):
        """Create a new Branch for this product."""


class IProductSet(Interface):
    """The collection of products."""

    title = Attribute("""The set of Products registered in the Launchpad""")

    people = Attribute("The PersonSet, placed here so we can easily render "
        "the list of latest teams to register on the /products/ page.")

    def __iter__():
        """Return an iterator over all the products."""

    def __getitem__(name):
        """Get a product by its name."""

    def get(productid):
        """Get a product by its id.

        If the product can't be found a NotFoundError will be
        raised.
        """

    def getByName(name, default=None, ignore_inactive=False):
        """Return the product with the given name, ignoring inactive products
        if ignore_inactive is True.

        Return the default value if there is no such product.
        """

    def getProductsWithBranches():
        """Return an iterator over all products that have branches."""

    def createProduct(owner, name, displayname, title, summary,
                      description, project=None, homepageurl=None,
                      screenshotsurl=None, wikiurl=None,
                      downloadurl=None, freshmeatproject=None,
                      sourceforgeproject=None, programminglang=None,
                      reviewed=False, mugshot=None, logo=None,
                      icon=None):
        """Create and Return a brand new Product."""

    def forReview():
        """Return an iterator over products that need to be reviewed."""

    def search(text=None, soyuz=None,
               rosetta=None, malone=None,
               bazaar=None):
        """Search through the Registry database for products that match the
        query terms. text is a piece of text in the title / summary /
        description fields of product. soyuz, bazaar, malone etc are
        hints as to whether the search should be limited to products
        that are active in those Launchpad applications."""

    def latest(quantity=5):
        """Return the latest products registered in the Launchpad."""

    def getTranslatables():
        """Return an iterator over products that have resources translatables.
        """

    def featuredTranslatables(maximumproducts=8):
        """Return an iterator over a sample of translatable products.

        maximum_products is a maximum number of products to be displayed
        on the front page (it will be less if there are no enough products).
        """

    def count_all():
        """Return a count of the total number of products registered in
        Launchpad."""

    def count_translatable():
        """Return a count of the number of products that have
        upstream-oriented translations configured in Rosetta."""

    def count_bounties():
        """Return a number of products that have bounties registered in the
        Launchpad for them."""

    def count_buggy():
        """Return the number of products that have bugs associated with them
        in Malone."""

    def count_featureful():
        """Return the number of products that have specs associated with
        them in Blueprint."""

    def count_reviewed():
        """return a count of the number of products in the Launchpad that
        are both active and reviewed."""



class IProductLaunchpadUsageForm(Interface):
    """Form for indicating whether Rosetta or Malone is used."""

    official_rosetta = IProduct['official_rosetta']
    bugtracker = ProductBugTracker(
        title=_('Bug Tracker'),
        description=_('Where are bugs primarily tracked?'),
        vocabulary="BugTracker")<|MERGE_RESOLUTION|>--- conflicted
+++ resolved
@@ -175,13 +175,9 @@
         default_image_resource='/@@/product',
         description=_(
             "A small image of exactly 14x14 pixels and at most 5kb in size, "
-<<<<<<< HEAD
-            "that can be used to identify this project in listings."))
-=======
             "that can be used to identify this project. The icon will be "
             "displayed next to the project name everywhere in Launchpad that "
             "we refer to the project and link to it."))
->>>>>>> 2d02a519
 
     logo = LogoImageUpload(
         title=_("Logo"), required=False,
