--- conflicted
+++ resolved
@@ -9,25 +9,18 @@
     'IBountySet',
     ]
 
-<<<<<<< HEAD
-=======
 
->>>>>>> 13291f59
 from zope.interface import Attribute
 
 from zope.schema import Datetime, Int, Choice, Text, TextLine, Float
 from zope.app.form.browser.interfaces import IAddFormCustomization
 
 from canonical.launchpad import _
-from canonical.launchpad.fields import Summary, Title 
-from canonical.launchpad.validators.name import name_validator 
+from canonical.launchpad.fields import Summary, Title
+from canonical.launchpad.validators.name import name_validator
 from canonical.launchpad.interfaces import IHasOwner, IMessageTarget
 from canonical.lp.dbschema import BountyDifficulty, BountyStatus
 
-<<<<<<< HEAD
-from canonical.launchpad import _
-=======
->>>>>>> 13291f59
 
 class IBounty(IHasOwner, IMessageTarget):
     """The core bounty description."""
