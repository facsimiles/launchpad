--- conflicted
+++ resolved
@@ -331,10 +331,9 @@
         source branch since it branched off the target branch.
         """
 
-<<<<<<< HEAD
     def nominateReviewer(reviewer, registrant):
         """Create a vote for the specified person."""
-=======
+
     def createMessage(owner, subject, content=None, vote=None, parent=None,
                       _date_created=None):
         """Create an ICodeReviewMessage associated with this merge proposal.
@@ -349,7 +348,6 @@
             for testing purposes, as it can break
             BranchMergeProposal.root_message.
         """
->>>>>>> c357c924
 
     def deleteProposal():
         """Delete the proposal to merge."""