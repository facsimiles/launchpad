--- conflicted
+++ resolved
@@ -180,11 +180,7 @@
         """
 
     def getCurrentTranslationMessageFromPOTMsgSet(potmsgset,
-<<<<<<< HEAD
                                                   ignore_obsolete=False):
-=======
-                                                 ignore_obsolete=False):
->>>>>>> 727e700e
         """Return mapping between potmsgset and `ITranslationMessage`.
 
         :param potmsgset: An `IPOTMsgSet`.
