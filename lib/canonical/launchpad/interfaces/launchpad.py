# Copyright 2004 Canonical Ltd.  All rights reserved.
"""Interfaces pertaining to the launchpad application.

Note that these are not interfaces to application content objects.
"""
__metaclass__ = type

from zope.interface import Interface, Attribute
import zope.exceptions
import zope.app.publication.interfaces
import zope.publisher.interfaces.browser
import zope.app.traversing.interfaces
from zope.schema import Int, Choice
from persistent import IPersistent

from canonical.launchpad import _
from canonical.launchpad.webapp.interfaces import ILaunchpadApplication

# XXX These import shims are actually necessary if we don't go over the
# entire codebase and fix where the import should come from.
#   -- kiko, 2007-02-08
from canonical.launchpad.webapp.interfaces import (
    NotFoundError, ILaunchpadRoot, ILaunchBag, IOpenLaunchBag, IBreadcrumb,
    IBasicLaunchpadRequest, IAfterTraverseEvent, AfterTraverseEvent,
    IBeforeTraverseEvent, BeforeTraverseEvent,
    )

__all__ = [
    'NotFoundError', 'ILaunchpadRoot', 'ILaunchBag', 'IOpenLaunchBag',
    'NameNotAvailable', 'UnexpectedFormData',
    'IMaloneApplication', 'IRosettaApplication', 'IRegistryApplication',
    'IBazaarApplication', 'IPasswordEncryptor', 'IReadZODBAnnotation',
    'IWriteZODBAnnotation', 'IZODBAnnotation',
    'IHasOwner', 'IHasDrivers', 'IHasAssignee', 'IHasProduct',
    'IHasProductAndAssignee', 'IAging', 'IHasDateCreated', 'IHasBug',
    'ICrowd', 'ILaunchpadCelebrities', 'IAuthApplication',
    'IPasswordChangeApp', 'IPasswordResets', 'IShipItApplication',
    'IAfterTraverseEvent', 'AfterTraverseEvent',
    'IBeforeTraverseEvent', 'BeforeTraverseEvent', 'IBreadcrumb',
<<<<<<< HEAD
    'IBasicLaunchpadRequest', 'IHasSecurityContact', 'IHasAppointedDriver'
=======
    'IBasicLaunchpadRequest', 'IHasSecurityContact',
    'IStructuralObjectPresentation',
>>>>>>> 813c644e
    ]


class NameNotAvailable(KeyError):
    """You're trying to set a name, but the name you chose is not available."""


class UnexpectedFormData(AssertionError):
    """Got form data that is not what is expected by a form handler."""


class ILaunchpadCelebrities(Interface):
    """Well known things.

    Celebrities are SQLBase instances that have a well known name.
    """
    admin = Attribute("The 'admins' team.")
    ubuntu = Attribute("The Ubuntu Distribution.")
    debian = Attribute("The Debian Distribution.")
    rosetta_expert = Attribute("The Rosetta Experts team.")
    vcs_imports = Attribute("The 'vcs-imports' team.")
    bazaar_expert = Attribute("The Bazaar Experts team.")
    debbugs = Attribute("The Debian Bug Tracker")
    sourceforge_tracker = Attribute("The SourceForge Bug Tracker")
    shipit_admin = Attribute("The ShipIt Administrators.")
    launchpad_developers = Attribute("The Launchpad development team.")
    ubuntu_bugzilla = Attribute("The Ubuntu Bugzilla.")
    bug_watch_updater = Attribute("The Bug Watch Updater.")
    bug_importer = Attribute("The bug importer.")
    landscape = Attribute("The Landscape project.")
    launchpad = Attribute("The Launchpad product.")
    support_tracker_janitor = Attribute("The Support Tracker Janitor.")
    team_membership_janitor = Attribute("The Team Membership Janitor.")


class ICrowd(Interface):

    def __contains__(person_or_team_or_anything):
        """Return True if the given person_or_team_or_anything is in the crowd.

        Note that a particular crowd can choose to answer 'True' to this
        question, if that is what it is supposed to do.  So, crowds that
        contain other crowds will want to allow the other crowds the
        opportunity to answer __contains__ before that crowd does.
        """

    def __add__(crowd):
        """Return a new ICrowd that is this crowd added to the given crowd.

        The returned crowd contains the person or teams in
        both this crowd and the given crowd.
        """


class IMaloneApplication(ILaunchpadApplication):
    """Application root for malone."""

    bug_count = Attribute("The number of bugs recorded in Malone")
    bugwatch_count = Attribute("The number of links to external bug trackers")
    bugextref_count = Attribute("The number of links to outside URL's")
    bugtask_count = Attribute("The number of bug tasks in Malone")
    bugtracker_count = Attribute("The number of bug trackers in Malone")
    top_bugtrackers = Attribute("The BugTrackers with the most watches.")
    latest_bugs = Attribute("The latest 5 bugs filed.")


class IRosettaApplication(ILaunchpadApplication):
    """Application root for rosetta."""

    statsdate = Attribute("""The date stats were last updated.""")

    def translatable_products():
        """Return a list of the translatable products."""

    def translatable_distroreleases():
        """Return a list of the distroreleases in launchpad for which
        translations can be done.
        """

    def translation_groups():
        """Return a list of the translation groups in the system."""

    def potemplate_count():
        """Return the number of potemplates in the system."""

    def pofile_count():
        """Return the number of pofiles in the system."""

    def pomsgid_count():
        """Return the number of msgs in the system."""

    def translator_count():
        """Return the number of people who have given translations."""

    def language_count():
        """Return the number of languages Rosetta can translate into."""


class IRegistryApplication(ILaunchpadApplication):
    """Registry application root."""


class IShipItApplication(ILaunchpadApplication):
    """ShipIt application root."""


class IBazaarApplication(ILaunchpadApplication):
    """Bazaar Application"""

    all = Attribute("The full set of branches in The Bazaar")

    def getMatchingBranches():
        """Return the set of branches that match the given queries."""


class IAuthApplication(Interface):
    """Interface for AuthApplication."""

    def __getitem__(name):
        """The __getitem__ method used to traverse the app."""

    def sendPasswordChangeEmail(longurlsegment, toaddress):
        """Send an Password change special link for a user."""

    def getPersonFromDatabase(emailaddr):
        """Returns the Person in the database who has the given email address.

        If there is no Person for that email address, returns None.
        """

    def newLongURL(person):
        """Creates a new long url for the given person.

        Returns the long url segment.
        """

class IPasswordResets(IPersistent):
    """Interface for PasswordResets"""

    lifetime = Attribute("Maximum time between request and reset password")

    def newURL(person):
        """Create a new URL and store person and creation time"""

    def getPerson(long_url):
        """Get the person object using the long_url if not expired"""


class IPasswordChangeApp(Interface):
    """Interface for PasswdChangeApp."""
    code = Attribute("The transaction code")


class IPasswordEncryptor(Interface):
    """An interface representing a password encryption scheme."""

    def encrypt(plaintext):
        """Return the encrypted value of plaintext."""

    def validate(plaintext, encrypted):
        """Return a true value if the encrypted value of 'plaintext' is
        equivalent to the value of 'encrypted'.  In general, if this
        method returns true, it can also be assumed that the value of
        self.encrypt(plaintext) will compare equal to 'encrypted'.
        """


class IReadZODBAnnotation(Interface):

    def __getitem__(namespace):
        """Get the annotation for the given dotted-name namespace."""

    def get(namespace, default=None):
        """Get the annotation for the given dotted-name namespace.

        If there is no such annotation, return the default value.
        """

    def __contains__(namespace):
        """Returns true if there is an annotation with the given namespace.

        Otherwise, returns false.
        """

    def __delitem__(namespace):
        """Removes annotation at the given namespace."""


class IWriteZODBAnnotation(Interface):

    def __setitem__(namespace, value):
        """Set a value as the annotation for the given namespace."""


class IZODBAnnotation(IReadZODBAnnotation, IWriteZODBAnnotation):
    pass


class IHasOwner(Interface):
    """An object that has an owner."""

    owner = Attribute("The object's owner, which is an IPerson.")


class IHasDrivers(Interface):
    """An object that has drivers.

    Drivers have permission to approve bugs and features for specific
    distribution releases and product series.
    """
    drivers = Attribute("A list of drivers")


class IHasAppointedDriver(Interface):
    """An object that has an appointed driver."""

    driver = Choice(
        title=_("Driver"), required=False, vocabulary='ValidPersonOrTeam')


class IHasAssignee(Interface):
    """An object that has an assignee."""

    assignee = Attribute("The object's assignee, which is an IPerson.")


class IHasProduct(Interface):
    """An object that has a product attribute that is an IProduct."""

    product = Attribute("The object's product")


class IHasBug(Interface):
    """An object linked to a bug, e.g., a bugtask or a bug branch."""

    bug = Int(title=_("Bug #"))


class IHasProductAndAssignee(IHasProduct, IHasAssignee):
    """An object that has a product attribute and an assigned attribute.
    See IHasProduct and IHasAssignee."""


class IHasSecurityContact(Interface):
    """An object that has a security contact."""

    security_contact = Choice(
        title=_("Security Contact"),
        description=_(
            "The person or team who handles security-related bug reports"),
        required=False, vocabulary='ValidPersonOrTeam')


class IAging(Interface):
    """Something that gets older as time passes."""

    def currentApproximateAge():
        """Return a human-readable string of how old this thing is.

        Values returned are things like '2 minutes', '3 hours', '1 month', etc.
        """


class IHasDateCreated(Interface):
    """Something created on a certain date."""

    datecreated = Attribute("The date on which I was created.")


class IStructuralObjectPresentation(Interface):
    """Adapter that defines how a structural object is presented in the UI."""

    def getIntroHeading():
        """Any heading introduction needed (e.g. "Ubuntu source package:")."""

    def getMainHeading():
        """can be None"""

    def listChildren(num):
        """List up to num children.  Return empty string for none of these"""

    def countChildren():
        """Return the total number of children."""

    def listAltChildren(num):
        """List up to num alternative children.  Return None if alt children are not supported"""

    def countAltChildren():
        """Return the total number of alt children.  Will be called only if listAltChildren returns something."""
<|MERGE_RESOLUTION|>--- conflicted
+++ resolved
@@ -37,12 +37,8 @@
     'IPasswordChangeApp', 'IPasswordResets', 'IShipItApplication',
     'IAfterTraverseEvent', 'AfterTraverseEvent',
     'IBeforeTraverseEvent', 'BeforeTraverseEvent', 'IBreadcrumb',
-<<<<<<< HEAD
     'IBasicLaunchpadRequest', 'IHasSecurityContact', 'IHasAppointedDriver'
-=======
-    'IBasicLaunchpadRequest', 'IHasSecurityContact',
     'IStructuralObjectPresentation',
->>>>>>> 813c644e
     ]
 
 
