# Copyright 2004-2005 Canonical Ltd.  All rights reserved.

from zope.interface import Interface, Attribute

__metaclass__ = type

__all__ = ['IPOMsgSet']
<<<<<<< HEAD
=======

>>>>>>> eb6bebce

class IPOMsgSet(Interface):

    sequence = Attribute("The ordering of this set within its file.")

    pofile = Attribute("The PO file this set is associated with.")

    publishedcomplete = Attribute("""Whether the translation was complete or
        not. in the PO file which is published. It is considered complete
        if all message IDs have a translation, or the full set of
        translations in the case of plural forms.""")

    iscomplete = Attribute("""Whether the translation is complete or not in
        the Rosetta db. It is considered complete if all message IDs
        have a translation, or the full set of translations in the case
        of plural forms.""")

    publishedfuzzy = Attribute("""Whether this set was marked as fuzzy in
        the PO file it came from.""")

    isfuzzy = Attribute("""Whether this set was marked as fuzzy in the PO file 
        it came from.""")

    isupdated = Attribute("""Whether or not this set includes any
        translations that are newer than those published in the po
        file.""")

    obsolete = Attribute("""Whether this set was marked as obsolete in the 
        PO file it came from.""")

    commenttext = Attribute("Text of translator comment from the PO file.")

    potmsgset = Attribute("The msgid set that is translating this set.")

    active_texts = Attribute(
        """Return an iterator over this set's active translation texts.
        Each text is for a different plural form, in order.""")

    published_texts = Attribute(
        """Return an iterator over this set's published translation
        texts. Each text string (or None) is for a different plural form,
        in order.""")

    pluralforms = Attribute(
        """The number of translations that have to point to this message set
        for it to be complete, in the case of a translation that includes
        plurals. This depends on the language and in some cases even the
        specific text being translated per po-file.""")

    def selection(pluralform):
        """Returns the POSelection for this po msgset and
        plural form or None if there is no selection."""

    def activeSubmission(pluralform):
        """Returns the published translation submission for this po
        msgset and plural form or None if there is no currently
        active submission."""

    def getPublishedSubmission(pluralform):
        """Return the published translation submission for this po
        msgset and plural form or None if there is no currently
        published submission."""

    def getSuggestedTexts(pluralform):
        """Return an iterator over any suggestions Rosetta might have for
        this plural form on the messageset. The suggestions would not
        include the current active and published texts, because those can be
        represented and accessed differently through this API."""

    def getWikiSubmissions(pluralform):
        """Return an iterator over all the submissions in any PO file for
        this pluralform in this language, for the same msgid."""

    def getSuggestedSubmissions(pluralfom):
        """Return an iterator over any submissions that have come in for
        this pomsgset and pluralform that were sent in since the last active
        one was submitted."""

    def getCurrentSubmissions(pluralform):
        """Return an iterator over each of the submissions out there that
        are currently published or active in any PO file for the same
        language and prime msgid.

        So, for example, this will include submissions that are current
        upstream, or in other distributions."""

    def updateTranslationSet(person, new_translations, fuzzy, published,
        ignore_errors=False, force_edition_rights=False):
        """Update a pomsgset using the set of translations provided.

        person is the author of the translations.
        new_translations is a dictionary of plural forms, with the integer
        plural form number as the key and the translation as the value.
        fuzzy is a flag that tells us if the translations are fuzzy or not.
        published indicates whether this update is coming from a published po
        file.
        ignore_errors is a flag that controlls if the translations should be
        stored even when an error is detected.
        force_edition_rights is a flag that 'forces' that this submition
        is handled as coming from an editor, no matter if it's really an
        editor or not

        If there is an error with the translations and ignore_errors is not
        True or it's not a fuzzy submit, raises gettextpo.error
        """<|MERGE_RESOLUTION|>--- conflicted
+++ resolved
@@ -5,10 +5,6 @@
 __metaclass__ = type
 
 __all__ = ['IPOMsgSet']
-<<<<<<< HEAD
-=======
-
->>>>>>> eb6bebce
 
 class IPOMsgSet(Interface):
 
