# Copyright 2004-2005 Canonical Ltd.  All rights reserved.

"""Product series interfaces."""

__metaclass__ = type

__all__ = [
    'IProductSeries',
    'IProductSeriesSource',
    'IProductSeriesSourceAdmin',
    'IProductSeriesSourceSet',
    ]


from zope.schema import  Choice, Datetime, Int, Text, TextLine
from zope.interface import Interface, Attribute
from zope.i18nmessageid import MessageIDFactory

from canonical.launchpad.interfaces import ISpecificationTarget

from canonical.launchpad.validators.name import name_validator

_ = MessageIDFactory('launchpad')

class IProductSeries(ISpecificationTarget):
    """A series of releases. For example '2.0' or '1.3' or 'dev'."""
    # XXX Mark Shuttleworth 14/10/04 would like to get rid of id in
    # interfaces, as soon as SQLobject allows using the object directly
    # instead of using object.id.
    id = Int(title=_('ID'))
    # field names
    product = Choice(title=_('Product'), required=True,
                     vocabulary='Product')
    name = TextLine(title=_('Name'), required=True, 
                    description=_("The name of the series is a short, "
                        "unique name that identifies it, being used in "
                        "URLs. It must be all lowercase, with no special "
                        "characters. For example, '2.0' or 'trunk'."),
                    constraint=name_validator)
    datecreated = Datetime(title=_('Date Registered'), required=True,
                           readonly=True)
    title = Attribute('Title')
    displayname = TextLine(title=_('Display Name'),
                           description=_("The 'display name' of the "
                               "Series is a short, capitalized name. It "
                               "should make sense as part of a paragraph "
                               "of text. For example, '2.0 (Stable)' or "
                               "'MAIN (development)' or '1.3 (Obsolete)'."),
                           required=True)
    summary = Text(title=_("Summary"), 
                   description=_('A single paragraph introduction or overview '
                                 'of this series. For example: "The 2.0 '
                                 'series of Apache represents the current '
                                 'stable series, and is recommended for all '
                                 'new deployments".'),
                   required=True)
    datecreated = TextLine(title=_('Date Created'), description=_("""The
        date this productseries was created in Launchpad."""))

    releases = Attribute("An iterator over the releases in this "
        "Series, sorted with latest release first.")
    potemplates = Attribute(
        _("Return an iterator over this productrelease's PO templates."))
    currentpotemplates = Attribute(
        _("Return an iterator over this productrelease's PO templates that "
          "have the 'iscurrent' flag set'."))
    packagings = Attribute("An iterator over the Packaging entries "
        "for this product series.")
    specifications = Attribute("The specifications targeted to this "
        "product series.")
    sourcepackages = Attribute(_("List of distribution packages for this "
        "product series"))

    def getRelease(version):
        """Get the release in this series that has the specified version.
        Return None is there is no such release.
        """

    def getPackage(distrorelease):
        """Return the SourcePackage for this productseries in the supplied
        distrorelease. This will use a Packaging record if one exists, but
        it will also work through the ancestry of the distrorelease to try
        to find a Packaging entry that may be relevant."""

    def setPackaging(distrorelease, sourcepackagename, owner):
        """Create or update a Packaging record for this product series,
        connecting it to the given distrorelease and source package name.
        """

    def getPackagingInDistribution(distribution):
        """Return all the Packaging entries for this product series for the
        given distribution. Note that this only returns EXPLICT packaging
        entries, it does not look at distro release ancestry in the same way
        that IProductSeries.getPackage() does.
        """

    def getPOTemplate(name):
        """Return the POTemplate with this name for the series."""


class IProductSeriesSource(Interface):
    # revision control items
    branch = Attribute("The Bazaar branch for this series. Note that there "
        "may be many branches associated with a given series, such as the "
        "branches of individual tarball releases. This branch is the real "
        "upstream code, mapped into Bazaar from CVS or SVN if upstream "
        "does not already use Bazaar.")
    importstatus = Attribute("The bazaar-import status of upstream "
        "revision control for this series. It can be NULL if we do not "
        "have any revision control data for this series, otherwise it "
        "will reflect our current status for importing and syncing the "
        "upstream code and publishing it as a Bazaar branch.")
    datelastsynced = Attribute("The date on which we last "
        "successfully synced the upstream RCS into the Bazaar branch "
        "in .branch.")
    syncinterval = Attribute("The time between sync attempts for this "
        "series. In some cases we might want to sync once a week, in "
        "others, several times per day.")
    rcstype = Int(title=_("Type of Revision"),
        description=_("The type of revision control used for "
        "the upstream branch of this series. Can be CVS, SVN, BK or "
        "Arch."))
    cvsroot = Text(title=_("The CVS server root at which the upstream "
        "code for this branch can be found."))
    cvsmodule = Text(title=_("The CVS module for this branch."))
    cvstarfileurl = Text(title=_("A URL where a tarball of the CVS "
        "repository can be found. This can sometimes be faster than "
        "trying to query the server for commit-by-commit data."))
    cvsbranch = Text(title=_("The branch of this module that represents "
        "the upstream branch for this series."))
    svnrepository = Text(title=_("The URL for the SVN branch where "
        "the upstream code for this series can be found."))
    # where are the tarballs released from this branch placed?
    releaseroot = Text(title=_("The URL of the root directory for releases "
        "made as part of this series."))
    releasefileglob = Text(title=_("A pattern-matching 'glob' expression "
        "that should match all the releases made as part of this series. "
        "For example, if release tarball filenames take the form "
        "'apache-2.0.35.tar.gz' then the glob would be "
        "'apache-2.0.*.tar.gz'."))
    releaseverstyle = Attribute("The version numbering style for this "
        "product series of releases.")
    # these fields tell us where to publish upstream as bazaar branch
    targetarcharchive = Text(title=_("The Arch archive into which we will "
        "publish this code as a Bazaar branch."))
    targetarchcategory = Text(title=_("The Arch category name to use for "
        "this upstream when we publish it as a Bazaar branch."))
    targetarchbranch = Text(title=_("The Arch branch name for this upstream "
        "code, used when we publish the code as a Bazaar branch."))
    targetarchversion = Text(title=_("The Arch version name to use when "
        "we publish this code as a Bazaar branch."))
    dateautotested = Attribute("The date this upstream passed automatic "
        "testing.")
    datestarted = Attribute("The timestamp when we started the latest "
        "sync attempt on this upstream RCS.")
    datefinished = Attribute("The timestamp when the latest sync attempt "
        "on this upstream RCS finished.")
    dateprocessapproved = Attribute("The date when we approved processing "
        "of this upstream source.")
    datesyncapproved = Attribute("The date when we approved syncing of "
        "this upstream source into a public Bazaar branch.")

    def syncCertified():
        """is the series source sync enabled?"""

    def autoSyncEnabled():
        """is the series source enabled for automatic syncronisation?"""

    def autoTestFailed():
        """has the series source failed automatic testing by roomba?"""
    
    def namesReviewed():
        """Return True if the product and project details have been reviewed
        and are still active."""


class IProductSeriesSourceAdmin(Interface):
    """Administrative interface to approve syncing on a Product Series
    upstream codebase, publishing it as Bazaar branch."""

    def certifyForSync():
        """enable this to sync"""

    def enableAutoSync():
        """enable this series RCS for automatic baz syncronisation"""


<<<<<<< HEAD
class IProductSeriesSet(Interface):
    """The set of all ProductSeries."""

    def get(series_id):
        """Get a ProductSeries by its database id."""


=======
>>>>>>> fe9390c8
class IProductSeriesSourceSet(Interface):
    """The set of ProductSeries with a view to source imports"""
    def search(ready=None, text=None, forimport=None, importstatus=None,
               start=None, length=None):
        """return a list of series matching the arguments, which are passed
        through to _querystr to generate the query."""

    def importcount(status=None):
        """Return the number of series that are in the process of being
        imported and published as baz branches. If status is None then all
        the statuses are included, otherwise the count reflects the number
        of branches with that importstatus."""
<|MERGE_RESOLUTION|>--- conflicted
+++ resolved
@@ -185,16 +185,6 @@
         """enable this series RCS for automatic baz syncronisation"""
 
 
-<<<<<<< HEAD
-class IProductSeriesSet(Interface):
-    """The set of all ProductSeries."""
-
-    def get(series_id):
-        """Get a ProductSeries by its database id."""
-
-
-=======
->>>>>>> fe9390c8
 class IProductSeriesSourceSet(Interface):
     """The set of ProductSeries with a view to source imports"""
     def search(ready=None, text=None, forimport=None, importstatus=None,
