--- conflicted
+++ resolved
@@ -145,39 +145,6 @@
     information about a user's branches, and to update their status.
     """
 
-<<<<<<< HEAD
-    def getBranchInformation(loginID, personName, productName, branchName):
-        """Return the database ID and permissions for a branch.
-
-        :param loginID: The login ID for the person asking for the branch
-            information. This is used for branch privacy checks.
-        :param personName: The owner of the branch.
-        :param productName: The product that the branch belongs to. '+junk' is
-            allowed.
-        :param branchName: The name of the branch.
-
-        :returns: (branch_id, permissions), where 'permissions' is 'w' if the
-            user represented by 'loginID' can write to the branch, and 'r' if
-            they cannot. If the branch doesn't exist or is not visible to the
-            person asking, return ('', '').
-        """
-        # XXX: JonathanLange 2008-08-05 spec=package-branches: Delete this
-        # method after the 2.1.12 rollout.
-
-    def getDefaultStackedOnBranch(login_id, product_name):
-        """Return the URL for the default stacked-on branch of a product.
-
-        :param login_id: The login ID for the person asking for the branch
-            information. This is used for branch privacy checks.
-        :param product_name: The name of a `Product`.
-        :return: An absolute path to a branch on Launchpad. If there is no
-            default stacked-on branch configured, return the empty string.
-        """
-        # XXX: JonathanLange 2008-08-05 spec=package-branches: Delete this
-        # method after the 2.1.12 rollout.
-
-=======
->>>>>>> 04dfed0a
     def createBranch(login_id, branch_path):
         """Register a new hosted branch in Launchpad.
 
