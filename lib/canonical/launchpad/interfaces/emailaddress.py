# Copyright 2006 Canonical Ltd.  All rights reserved.
# pylint: disable-msg=E0211,E0213

"""EmailAddress interfaces."""

__metaclass__ = type
__all__ = [
    'EmailAddressAlreadyTaken',
    'EmailAddressStatus',
    'IEmailAddress',
    'IEmailAddressSet',
    'InvalidEmailAddress']

<<<<<<< HEAD
from zope.schema import Choice, Int, Object, TextLine
from zope.interface import Interface, Attribute

=======
from zope.schema import Choice, Int, TextLine
from zope.interface import Interface

from canonical.lazr import DBEnumeratedType, DBItem
from canonical.lazr.rest.declarations import (
    export_as_webservice_entry, exported)
from canonical.lazr.rest.schema import Reference

>>>>>>> 32c6a6d8
from canonical.launchpad import _
from canonical.launchpad.interfaces.account import IAccount
from canonical.lazr import DBEnumeratedType, DBItem


class InvalidEmailAddress(Exception):
    """The email address is not valid."""


class EmailAddressAlreadyTaken(Exception):
    """The email address is already registered in Launchpad."""


class EmailAddressStatus(DBEnumeratedType):
    """Email Address Status

    Launchpad keeps track of email addresses associated with a person. They
    can be used to login to the system, or to associate an Arch changeset
    with a person, or to associate a bug system email message with a person,
    for example.
    """

    NEW = DBItem(1, """
        New Email Address

        This email address has had no validation associated with it. It
        has just been created in the system, either by a person claiming
        it as their own, or because we have stored an email message or
        arch changeset including that email address and have created
        a phantom person and email address to record it. WE SHOULD
        NEVER EMAIL A "NEW" EMAIL.
        """)

    VALIDATED = DBItem(2, """
        Validated Email Address

        We have proven that the person associated with this email address
        can read email sent to this email address, by sending a token
        to that address and getting the appropriate response from that
        person.
        """)

    OLD = DBItem(3, """
        Old Email Address

        The email address was validated for this person, but is now no
        longer accessible or in use by them. We should not use this email
        address to login that person, nor should we associate new incoming
        content from that email address with that person.
        """)

    PREFERRED = DBItem(4, """
        Preferred Email Address

        The email address was validated and is the person's choice for
        receiving notifications from Launchpad.
        """)


class IEmailAddress(Interface):
    """The object that stores the `IPerson`'s emails."""
    export_as_webservice_entry()

    id = Int(title=_('ID'), required=True, readonly=True)
    email = exported(
        TextLine(title=_('Email Address'), required=True, readonly=True))
    status = Choice(
        title=_('Email Address Status'), required=True, readonly=False,
        vocabulary=EmailAddressStatus)
<<<<<<< HEAD
    account = Object(title=_('Account'), schema=IAccount, required=False)
    accountID = Int(title=_('AccountID'), required=False, readonly=True)
    person = Int(title=_('Person'), required=False, readonly=False)
    personID = Int(title=_('PersonID'), required=False, readonly=True)
    statusname = Attribute("StatusName")
=======
    person = exported(
        Reference(title=_('Person'), required=True, readonly=True,
                  schema=Interface))
    personID = Int(title=_('PersonID'), required=True, readonly=True)
>>>>>>> 32c6a6d8

    def destroySelf():
        """Delete this email from the database."""

    def syncUpdate():
        """Write updates made on this object to the database.

        This should be used when you can't wait until the transaction is
        committed to have some updates actually written to the database.
        """


class IEmailAddressSet(Interface):
    """The set of EmailAddresses."""

    def new(email, person=None, status=EmailAddressStatus.NEW, account=None):
        """Create a new EmailAddress with the given email.
        
        The newly created EmailAddress will point to the person
        and/or account.

        The given status must be an item of EmailAddressStatus.

        :raises InvalidEmailAddress: If the email address is invalid.
        """

    def getByPerson(person):
        """Return all email addresses for the given person."""

    def getByEmail(email):
        """Return the EmailAddress object for the given email.

        Return None if there is no such email address.
        """
<|MERGE_RESOLUTION|>--- conflicted
+++ resolved
@@ -11,23 +11,15 @@
     'IEmailAddressSet',
     'InvalidEmailAddress']
 
-<<<<<<< HEAD
 from zope.schema import Choice, Int, Object, TextLine
-from zope.interface import Interface, Attribute
-
-=======
-from zope.schema import Choice, Int, TextLine
 from zope.interface import Interface
 
+from canonical.launchpad import _
+from canonical.launchpad.interfaces.account import IAccount
 from canonical.lazr import DBEnumeratedType, DBItem
 from canonical.lazr.rest.declarations import (
     export_as_webservice_entry, exported)
 from canonical.lazr.rest.schema import Reference
-
->>>>>>> 32c6a6d8
-from canonical.launchpad import _
-from canonical.launchpad.interfaces.account import IAccount
-from canonical.lazr import DBEnumeratedType, DBItem
 
 
 class InvalidEmailAddress(Exception):
@@ -94,18 +86,12 @@
     status = Choice(
         title=_('Email Address Status'), required=True, readonly=False,
         vocabulary=EmailAddressStatus)
-<<<<<<< HEAD
     account = Object(title=_('Account'), schema=IAccount, required=False)
     accountID = Int(title=_('AccountID'), required=False, readonly=True)
-    person = Int(title=_('Person'), required=False, readonly=False)
-    personID = Int(title=_('PersonID'), required=False, readonly=True)
-    statusname = Attribute("StatusName")
-=======
     person = exported(
         Reference(title=_('Person'), required=True, readonly=True,
                   schema=Interface))
     personID = Int(title=_('PersonID'), required=True, readonly=True)
->>>>>>> 32c6a6d8
 
     def destroySelf():
         """Delete this email from the database."""
