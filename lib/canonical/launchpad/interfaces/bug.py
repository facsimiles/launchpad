--- conflicted
+++ resolved
@@ -18,14 +18,11 @@
 from zope.schema import Bool, Choice, Datetime, Int, List, Text, TextLine
 
 from canonical.launchpad import _
-from canonical.launchpad.fields import (ContentNameField, Title, BugField)
+from canonical.launchpad.fields import ContentNameField, Title, BugField, Tag
 from canonical.launchpad.interfaces.launchpad import NotFoundError
 from canonical.launchpad.interfaces.messagetarget import IMessageTarget
 from canonical.launchpad.interfaces.validation import non_duplicate_bug
 from canonical.launchpad.validators.name import name_validator
-<<<<<<< HEAD
-from canonical.launchpad.fields import ContentNameField, Title, BugField, Tag
-=======
 
 
 class CreateBugParams:
@@ -87,7 +84,6 @@
         self.product = product
         self.distribution = distribution
         self.sourcepackagename = sourcepackagename
->>>>>>> 207ac9ab
 
 
 class BugNameField(ContentNameField):
