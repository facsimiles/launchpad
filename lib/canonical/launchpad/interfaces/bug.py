--- conflicted
+++ resolved
@@ -37,12 +37,8 @@
 
 from canonical.lazr.rest.declarations import (
     export_as_webservice_entry, exported)
-<<<<<<< HEAD
-from canonical.lazr.rest.schema import CollectionField, Reference
-=======
 from canonical.lazr.fields import CollectionField, Reference
 
->>>>>>> abcda710
 
 class CreateBugParams:
     """The parameters used to create a bug."""
@@ -163,12 +159,7 @@
              max_length=50000))
     ownerID = Int(title=_('Owner'), required=True, readonly=True)
     owner = exported(
-<<<<<<< HEAD
-        Reference(title=_("The owner's IPerson"),
-                  required=True, readonly=True, schema=IPerson))
-=======
         Reference(IPerson, title=_("The owner's IPerson")))
->>>>>>> abcda710
     duplicateof = exported(
         DuplicateBug(title=_('Duplicate Of'), required=False),
         exported_as='duplicate_of')
