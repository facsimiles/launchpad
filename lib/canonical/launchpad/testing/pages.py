# Copyright 2004-2008 Canonical Ltd.  All rights reserved.
"""Testing infrastructure for page tests."""
# Stop lint warning about not initializing TestCase parent on
# PageStoryTestCase, see the comment bellow.
# pylint: disable-msg=W0231

__metaclass__ = type

import os
import re
import simplejson
import unittest
import urllib

from BeautifulSoup import (
    BeautifulSoup, Comment, Declaration, NavigableString, PageElement,
    ProcessingInstruction, SoupStrainer, Tag)
from contrib.oauth import OAuthRequest, OAuthSignatureMethod_PLAINTEXT
<<<<<<< HEAD
from urllib import urlencode
from urlparse import urljoin
=======
from urlparse import urljoin, urlsplit
>>>>>>> d8e5e364

from zope.app.testing.functional import HTTPCaller, SimpleCookie
from zope.component import getUtility
from zope.proxy import ProxyBase
from zope.testbrowser.testing import Browser
from zope.testing import doctest

from canonical.launchpad.ftests import ANONYMOUS, login, logout
from canonical.launchpad.interfaces import IOAuthConsumerSet, OAUTH_REALM
from canonical.launchpad.testing import LaunchpadObjectFactory
from canonical.launchpad.testing.systemdocs import (
    LayeredDocFileSuite, SpecialOutputChecker, strip_prefix)
from canonical.launchpad.webapp import canonical_url
from canonical.launchpad.webapp.url import urlsplit
from canonical.testing import PageTestLayer


class UnstickyCookieHTTPCaller(HTTPCaller):
    """HTTPCaller subclass that do not carry cookies across requests.

    HTTPCaller propogates cookies between subsequent requests.
    This is a nice feature, except it triggers a bug in Launchpad where
    sending both Basic Auth and cookie credentials raises an exception
    (Bug 39881).
    """
    def __init__(self, *args, **kw):
        if kw.get('debug'):
            self._debug = True
            del kw['debug']
        else:
            self._debug = False
        HTTPCaller.__init__(self, *args, **kw)
    def __call__(self, *args, **kw):
        if self._debug:
            import pdb
            pdb.set_trace()
        try:
            return HTTPCaller.__call__(self, *args, **kw)
        finally:
            self.resetCookies()

    def resetCookies(self):
        self.cookies = SimpleCookie()


class WebServiceCaller:
    """A class for making calls to Launchpad web services."""

    def __init__(self, oauth_consumer_key=None, oauth_access_key=None,
                 handle_errors=True, *args, **kwargs):
        """Create a WebServiceCaller.
        :param oauth_consumer_key: The OAuth consumer key to use.
        :param oauth_access_key: The OAuth access key to use for the request.
        :param handle_errors: Should errors raise exception or be handled by
            the publisher. Default is to let the publisher handle them.

        Other parameters are passed to the HTTPCaller used to make the calls.
        """
        if oauth_consumer_key is not None and oauth_access_key is not None:
            login(ANONYMOUS)
            self.consumer = getUtility(IOAuthConsumerSet).getByKey(
                oauth_consumer_key)
            self.access_token = self.consumer.getAccessToken(
                oauth_access_key)
            logout()
        else:
            self.consumer = None
            self.access_token = None

        self.handle_errors = handle_errors

        # Set up a delegate to make the actual HTTP calls.
        self.http_caller = UnstickyCookieHTTPCaller(*args, **kwargs)

    def __call__(self, path_or_url, method='GET', data=None, headers=None):
        if path_or_url.startswith('http:'):
            scheme, netloc, path, query, fragment = urlsplit(path_or_url)
        else:
            path = path_or_url
        path = str(path)
        # Make an HTTP request.
        full_headers = {'Host' : 'api.launchpad.dev'}
        if self.consumer is not None and self.access_token is not None:
            full_url = 'http://api.launchpad.dev/' + path
            request = OAuthRequest.from_consumer_and_token(
                self.consumer, self.access_token, http_url = full_url,
                )
            request.sign_request(OAuthSignatureMethod_PLAINTEXT(),
                                 self.consumer, self.access_token)
            full_headers.update(request.to_header(OAUTH_REALM))
        if headers is not None:
            full_headers.update(headers)
        header_strings = ["%s: %s" % (header, str(value))
                          for header, value in full_headers.items()]
        request_string = "%s %s HTTP/1.1\n%s\n" % (method, path,
                                                   "\n".join(header_strings))
        if data:
            request_string += "\n" + data

        response = self.http_caller(
            request_string, handle_errors=self.handle_errors)
        return WebServiceResponseWrapper(response)

    def get(self, path, media_type='application/json', headers=None):
        """Make a GET request."""
        full_headers = {'Accept': media_type}
        if headers is not None:
            full_headers.update(headers)
        return self(path, 'GET', headers=full_headers)

    def head(self, path, headers=None):
        """Make a HEAD request."""
        return self(path, 'HEAD', headers=headers)

    def delete(self, path, headers=None):
        """Make a DELETE request."""
        return self(path, 'DELETE', headers=headers)

    def put(self, path, media_type, data, headers=None):
        """Make a PUT request."""
        return self._make_request_with_entity_body(
            path, 'PUT', media_type, data, headers)

    def post(self, path, media_type, data, headers=None):
        """Make a POST request."""
        return self._make_request_with_entity_body(
            path, 'POST', media_type, data, headers)

    def named_get(self, path_or_url, operation_name, headers=None, **kwargs):
        kwargs['ws.op'] = operation_name
        data = '&'.join(['%s=%s' % (key, urllib.quote(value))
                         for key, value in kwargs.items()])
        return self.get("%s?%s" % (path_or_url, data), data, headers)

    def named_post(self, path, operation_name, headers=None, **kwargs):
        kwargs['ws.op'] = operation_name
        data = urlencode(kwargs)
        return self.post(path, 'application/x-www-form-urlencoded', data,
                         headers)

    def patch(self, path, media_type, data, headers=None):
        """Make a PATCH request."""
        return self._make_request_with_entity_body(
            path, 'PATCH', media_type, data, headers)

    def _make_request_with_entity_body(self, path, method, media_type, data,
                                       headers):
        """A helper method for requests that include an entity-body.

        This means PUT, PATCH, and POST requests.
        """
        real_headers = {'Content-type' : media_type }
        if headers is not None:
            real_headers.update(headers)
        return self(path, method, data, real_headers)


class WebServiceResponseWrapper(ProxyBase):
    """A response from the web service with easy access to the JSON body."""

    def jsonBody(self):
        """Return the body of the web service request as a JSON document."""
        try:
            json = simplejson.loads(self.getBody())
            if isinstance(json, list):
                json = sorted(json)
            return json
        except ValueError:
            # Return a useful ValueError that displays the problematic
            # string, instead of one that just says the string wasn't
            # JSON.
            raise ValueError(self.getBody())


def extract_url_parameter(url, parameter):
    """Extract parameter and its value from a URL.

    Use this if your test needs to inspect a parameter value embedded in
    a URL, but doesn't really care what the rest of the URL looks like
    or how the parameters are ordered.
    """
    scheme, host, path, query, fragment = urlsplit(url)
    args = query.split('&')
    for arg in args:
        key, value = arg.split('=')
        if key == parameter:
            return arg
    return None


class DuplicateIdError(Exception):
    """Raised by find_tag_by_id if more than one element has the given id."""


def find_tag_by_id(content, id):
    """Find and return the tag with the given ID"""
    elements_with_id = [tag for tag in BeautifulSoup(
        content, parseOnlyThese=SoupStrainer(id=id))]
    if len(elements_with_id) == 0:
        return None
    elif len(elements_with_id) == 1:
        return elements_with_id[0]
    else:
        raise DuplicateIdError(
            'Found %d elements with id %r' % (len(elements_with_id), id))


def first_tag_by_class(content, class_):
    """Find and return the first tag matching the given class(es)"""
    return find_tags_by_class(content, class_, True)


def find_tags_by_class(content, class_, only_first=False):
    """Find and return one or more tags matching the given class(es)"""
    match_classes = set(class_.split())
    def class_matcher(value):
        if value is None:
            return False
        classes = set(value.split())
        return match_classes.issubset(classes)
    soup = BeautifulSoup(
        content, parseOnlyThese=SoupStrainer(attrs={'class': class_matcher}))
    if only_first:
        find = BeautifulSoup.find
    else:
        find = BeautifulSoup.findAll
    return find(soup, attrs={'class': class_matcher})


def find_portlet(content, name):
    """Find and return the portlet with the given title. Sequences of
    whitespace are considered equivalent to one space, and beginning and
    ending whitespace is also ignored, as are non-text elements such as
    images.
    """
    whitespace_re = re.compile('\s+')
    name = whitespace_re.sub(' ', name.strip())
    for portlet in find_tags_by_class(content, 'portlet'):
        if portlet.find('h2'):
            portlet_title = extract_text(portlet.find('h2'))
            if name == whitespace_re.sub(' ', portlet_title.strip()):
                return portlet
    return None


def find_main_content(content):
    """Return the main content of the page, excluding any portlets."""
    main_content = find_tag_by_id(content, 'maincontent')
    if main_content is None:
        # One-column pages don't use a <div id="maincontent">, so we
        # use the next best thing: <div id="container">.
        main_content = find_tag_by_id(content, 'container')
    return main_content


def get_feedback_messages(content):
    """Find and return the feedback messages of the page."""
    message_classes = ['message', 'informational message', 'error message',
                       'warning message']
    soup = BeautifulSoup(
        content,
        parseOnlyThese=SoupStrainer(['div', 'p'], {'class': message_classes}))
    return [extract_text(tag) for tag in soup]


def print_radio_button_field(content, name):
    """Find the input called field.name, and print a friendly representation.

    The resulting output will look something like:
    (*) A checked option
    ( ) An unchecked option
    """
    main = BeautifulSoup(content)
    buttons =  main.findAll(
        'input', {'name': 'field.%s' % name})
    for button in buttons:
        if button.parent.name == 'label':
            label = extract_text(button.parent)
        else:
            label = extract_text(
                main.find('label', attrs={'for': button['id']}))
        if button.get('checked', None):
            radio = '(*)'
        else:
            radio = '( )'
        print radio, label


IGNORED_ELEMENTS = [Comment, Declaration, ProcessingInstruction]
ELEMENTS_INTRODUCING_NEWLINE = [
    'p', 'h1', 'h2', 'h3', 'h4', 'h5', 'h6', 'ul', 'ol', 'pre', 'dl',
    'div', 'noscript', 'blockquote', 'form', 'hr', 'table', 'fieldset',
    'address', 'li', 'dt', 'dd', 'th', 'td', 'caption', 'br']


NEWLINES_RE = re.compile(u'\n+')
LEADING_AND_TRAILING_SPACES_RE = re.compile(
    u'(^[ \t]+)|([ \t]$)', re.MULTILINE)
TABS_AND_SPACES_RE = re.compile(u'[ \t]+')
NBSP_RE = re.compile(u'&nbsp;|&#160;')


def extract_link_from_tag(tag, base=None):
    """Return a link from <a> `tag`, optionally considered relative to `base`.

    A `tag` should contain a 'href' attribute, and `base` will commonly
    be extracted from browser.url.
    """
    if not isinstance(tag, PageElement):
        link = BeautifulSoup(tag)
    else:
        link = tag

    href = dict(link.attrs).get('href')
    if base is None:
        return href
    else:
        return urljoin(base, href)


def extract_text(content):
    """Return the text stripped of all tags.

    All runs of tabs and spaces are replaced by a single space and runs of
    newlines are replaced by a single newline. Leading and trailing white
    spaces are stripped.
    """
    if not isinstance(content, PageElement):
        soup = BeautifulSoup(content)
    else:
        soup = content

    result = []
    nodes = list(soup)
    while nodes:
        node = nodes.pop(0)
        if type(node) in IGNORED_ELEMENTS:
            continue
        elif isinstance(node, NavigableString):
            result.append(unicode(node))
        else:
            if isinstance(node, Tag):
                # If the node has the class "sortkey" then it is invisible.
                if node.get('class') == 'sortkey':
                    continue
                if node.name.lower() in ELEMENTS_INTRODUCING_NEWLINE:
                    result.append(u'\n')
            # Process this node's children next.
            nodes[0:0] = list(node)

    text = u''.join(result)
    text = NBSP_RE.sub(' ', text)
    text = TABS_AND_SPACES_RE.sub(' ', text)
    text = LEADING_AND_TRAILING_SPACES_RE.sub('', text)
    text = NEWLINES_RE.sub('\n', text)

    # Remove possible newlines at beginning and end.
    return text.strip()


# XXX cprov 2007-02-07: This function seems to be more specific to a
# particular product (soyuz) than the rest. Maybe it belongs to
# somewhere else.
def parse_relationship_section(content):
    """Parser package relationship section.

    See package-relationship-pages.txt and related.
    """
    soup = BeautifulSoup(content)
    section = soup.find('ul')
    whitespace_re = re.compile('\s+')
    if section is None:
        print 'EMPTY SECTION'
        return
    for li in section.findAll('li'):
        if li.a:
            link = li.a
            content = whitespace_re.sub(' ', link.string.strip())
            url = link['href']
            print 'LINK: "%s" -> %s' % (content, url)
        else:
            content = whitespace_re.sub(' ', li.string.strip())
            print 'TEXT: "%s"' % content


def print_tab_links(content):
    """Print tabs url or 'Unavailable' if there isn't one."""
    chooser = find_tag_by_id(content, 'applicationchooser')
    tabs = chooser.findAll('li')
    for tab in tabs:
        if 'current' in tab['class']:
            print '%s: %s' % (tab.a.string, tab.a['href'])
        else:
            print '%s: Unavailable' % (tab.string,)


def print_action_links(content):
    """Print action menu urls."""
    actions = find_portlet(content, 'Actions')
    if actions is None:
        print "No actions portlet"
        return
    entries = actions.findAll('li')
    for entry in entries:
        if entry.a:
            print '%s: %s' % (entry.a.string, entry.a['href'])
        elif entry.strong:
            print entry.strong.string


def print_navigation_links(content):
    """Print navigation menu urls."""
    navigation_links  = find_tag_by_id(content, 'navigation-tabs')
    if navigation_links is None:
        print "No navigation links"
        return
    title = navigation_links.find('label')
    if title is not None:
        print '= %s =' % title.string
    entries = navigation_links.findAll(['strong','a'])
    for entry in entries:
        try:
            print '%s: %s' % (entry.span.string, entry['href'])
        except KeyError:
            print entry.span.string


def print_portlet_links(content, name, base=None):
    """Print portlet urls.

    This function expects the browser.content as well as the h2 name of the
    portlet. base is optional. It will locate the portlet and print out the
    links. It will report if the portlet cannot be found and will also report
    if there are no links to be found. Unlike the other functions on this
    page, this looks for "a" instead of "li". Example usage:
    --------------
    >>> print_portlet_links(admin_browser.contents,'Milestone milestone3 for
        Ubuntu details')
    Ubuntu: /ubuntu
    Warty: /ubuntu/warty
    --------------
    """

    portlet_contents = find_portlet(content, name)
    if portlet_contents is None:
        print "No portlet found with name:", name
        return
    portlet_links = portlet_contents.findAll('a')
    if len(portlet_links) == 0:
        print "No links were found in the portlet."
        return
    for portlet_link in portlet_links:
        print '%s: %s' % (portlet_link.string,
            extract_link_from_tag(portlet_link, base))


def print_submit_buttons(content):
    """Print the submit button values found in the main content.

    Use this to check that the buttons on a page match your expectations.
    """
    buttons = find_main_content(content).findAll(
        'input', attrs={'class': 'button', 'type': 'submit'})
    if buttons is None:
        print "No buttons found"
    else:
        for button in buttons:
            print button['value']


def print_comments(page):
    """Print the comments on a BugTask index page."""
    main_content = find_main_content(page)
    for comment in main_content('div', 'boardCommentBody'):
        for li_tag in comment('li'):
            print "Attachment: %s" % li_tag.a.renderContents()
        print comment.div.renderContents()
        print "-"*40


def print_batch_header(soup):
    """Print the batch navigator header."""
    navigation = soup.find('td', {'class' : 'batch-navigation-index'})
    print extract_text(navigation).encode('ASCII', 'backslashreplace')


def print_self_link_of_entries(json_body):
    """Print the self_link attribute of each entry in the given JSON body."""
    links = sorted(entry['self_link'] for entry in json_body['entries'])
    for link in links:
        print link


def print_ppa_packages(contents):
    packages = find_tags_by_class(contents, 'ppa_package_row')
    for pkg in packages:
        print extract_text(pkg)
    empty_section = find_tag_by_id(contents, 'empty-result')
    if empty_section is not None:
        print extract_text(empty_section)


def print_navigation(contents):
    """Print the location, tabs, and page title of the page."""
    doc = find_tag_by_id(contents, 'document')
    breadcrumbs = doc.find(attrs={'id': 'menuroot'}).findAll('a')
    print "Location: %s" % " > ".join(
        extract_text(tag).encode('us-ascii', 'replace') for tag in breadcrumbs
        if tag.get('id') != 'homebreadcrumb')
    print "Structural title: %s" % extract_text(
        doc.find(id='structuralobject')).encode('us-ascii', 'replace')
    print 'Tabs:'
    for tab in doc.find(id='applicationchooser').findAll('li'):
        if tab.a:
            link = tab.a['href']
        else:
            link = 'Not active'
        print "* %s (%s)" % (extract_text(tab), link)
    main_heading = doc.h1
    if main_heading:
        main_heading = extract_text(main_heading).encode(
            'us-ascii', 'replace')
    else:
        main_heading = '(No main heading)'
    print "Main heading: %s" % main_heading


def setupBrowser(auth=None):
    """Create a testbrowser object for use in pagetests.

    :param auth: HTTP authentication string. None for the anonymous user, or a
        string of the form 'Basic email:password' for an authenticated user.
    :return: A `Browser` object.
    """
    # Set up our Browser objects with handleErrors set to False, since
    # that gives a tracebacks instead of unhelpful error messages.
    browser = Browser()
    browser.handleErrors = False
    if auth is not None:
        browser.addHeader("Authorization", auth)
    return browser


def safe_canonical_url(*args, **kwargs):
    """Generate a bytestring URL for an object"""
    return str(canonical_url(*args, **kwargs))


def setUpGlobs(test):
    # Our tests report being on a different port.
    test.globs['http'] = UnstickyCookieHTTPCaller(port=9000)
    test.globs['webservice'] = WebServiceCaller(
        'launchpad-library', 'salgado-change-anything', port=9000)
    test.globs['public_webservice'] = WebServiceCaller(
        'foobar123451432', 'salgado-read-nonprivate', port=9000)
    test.globs['user_webservice'] = WebServiceCaller(
        'launchpad-library', 'nopriv-read-nonprivate', port=9000)
    test.globs['setupBrowser'] = setupBrowser
    test.globs['browser'] = setupBrowser()
    test.globs['anon_browser'] = setupBrowser()
    test.globs['user_browser'] = setupBrowser(
        auth="Basic no-priv@canonical.com:test")
    test.globs['admin_browser'] = setupBrowser(
        auth="Basic foo.bar@canonical.com:test")

    test.globs['ANONYMOUS'] = ANONYMOUS
    # If a unicode URL is opened by the test browswer, later navigation
    # raises ValueError exceptions in /usr/lib/python2.4/Cookie.py
    test.globs['canonical_url'] = safe_canonical_url
    test.globs['factory'] = LaunchpadObjectFactory()
    test.globs['find_tag_by_id'] = find_tag_by_id
    test.globs['first_tag_by_class'] = first_tag_by_class
    test.globs['find_tags_by_class'] = find_tags_by_class
    test.globs['find_portlet'] = find_portlet
    test.globs['find_main_content'] = find_main_content
    test.globs['get_feedback_messages'] = get_feedback_messages
    test.globs['extract_link_from_tag'] = extract_link_from_tag
    test.globs['extract_text'] = extract_text
    test.globs['login'] = login
    test.globs['logout'] = logout
    test.globs['parse_relationship_section'] = parse_relationship_section
    test.globs['print_tab_links'] = print_tab_links
    test.globs['print_action_links'] = print_action_links
    test.globs['print_navigation'] = print_navigation
    test.globs['print_navigation_links'] = print_navigation_links
    test.globs['print_portlet_links'] = print_portlet_links
    test.globs['print_comments'] = print_comments
    test.globs['print_submit_buttons'] = print_submit_buttons
    test.globs['print_radio_button_field'] = print_radio_button_field
    test.globs['print_batch_header'] = print_batch_header
    test.globs['print_ppa_packages'] = print_ppa_packages
    test.globs['print_self_link_of_entries'] = print_self_link_of_entries


class PageStoryTestCase(unittest.TestCase):
    """A test case that represents a pagetest story

    This is achieved by holding a testsuite for the story, and
    delegating responsiblity for most methods to it.
    We want this to be a TestCase instance and not a TestSuite
    instance to be compatible with various test runners that
    filter tests - they generally ignore test suites and may
    select individual tests - but stories cannot be split up.
    """

    layer = PageTestLayer

    def __init__(self, name, storysuite):
        """Create a PageTest story from the given suite.

        :param name: an identifier for the story, such as the directory
            containing the tests.
        :param storysuite: a test suite containing the tests to be run
            as a story.
        """
        # we do not run the super __init__ because we are not using any of
        # the base classes functionality, and we'd just have to give it a
        # meaningless method.
        self._description = name
        self._suite = storysuite

    def countTestCases(self):
        return self._suite.countTestCases()

    def shortDescription(self):
        return "pagetest: %s" % self._description

    def id(self):
        return self.shortDescription()

    def __str__(self):
        return self.shortDescription()

    def __repr__(self):
        return "<%s name=%s>" % (self.__class__.__name__, self._description)

    def run(self, result=None):
        if result is None:
            result = self.defaultTestResult()
        PageTestLayer.startStory()
        try:
            # XXX RBC 20060117 we can hook in pre and post story actions
            # here much more tidily (and in self.debug too)
            # - probably via self.setUp and self.tearDown
            self._suite.run(result)
        finally:
            PageTestLayer.endStory()

    def debug(self):
        self._suite.debug()


# This function name doesn't follow our standard naming conventions,
# but does follow the convention of the other doctest related *Suite()
# functions.

def PageTestSuite(storydir, package=None, setUp=setUpGlobs):
    """Create a suite of page tests for files found in storydir.

    :param storydir: the directory containing the page tests.
    :param package: the package to resolve storydir relative to.  Defaults
        to the caller's package.

    The unnumbered page tests will be added to the suite individually,
    while the numbered tests will be run together as a story.
    """
    # we need to normalise the package name here, because it
    # involves checking the parent stack frame.  Otherwise the
    # files would be looked up relative to this module.
    package = doctest._normalize_module(package)
    abs_storydir = doctest._module_relative_path(package, storydir)
    stripped_storydir = strip_prefix(abs_storydir)

    filenames = set(filename
                    for filename in os.listdir(abs_storydir)
                    if filename.lower().endswith('.txt'))
    numberedfilenames = set(filename for filename in filenames
                            if len(filename) > 4
                            and filename[:2].isdigit()
                            and filename[2] == '-')
    unnumberedfilenames = filenames - numberedfilenames

    # A predictable order is important, even if it remains officially
    # undefined for un-numbered filenames.
    numberedfilenames = sorted(numberedfilenames)
    unnumberedfilenames = sorted(unnumberedfilenames)

    # Add unnumbered tests to the suite individually.
    checker = SpecialOutputChecker()
    suite = LayeredDocFileSuite(
        package=package, checker=checker, stdout_logging=False,
        layer=PageTestLayer, setUp=setUp,
        *[os.path.join(storydir, filename)
          for filename in unnumberedfilenames])

    # Add numbered tests to the suite as a single story.
    storysuite = LayeredDocFileSuite(
        package=package, checker=checker, stdout_logging=False,
        setUp=setUp,
        *[os.path.join(storydir, filename)
          for filename in numberedfilenames])
    suite.addTest(PageStoryTestCase(stripped_storydir, storysuite))

    return suite<|MERGE_RESOLUTION|>--- conflicted
+++ resolved
@@ -16,12 +16,8 @@
     BeautifulSoup, Comment, Declaration, NavigableString, PageElement,
     ProcessingInstruction, SoupStrainer, Tag)
 from contrib.oauth import OAuthRequest, OAuthSignatureMethod_PLAINTEXT
-<<<<<<< HEAD
 from urllib import urlencode
 from urlparse import urljoin
-=======
-from urlparse import urljoin, urlsplit
->>>>>>> d8e5e364
 
 from zope.app.testing.functional import HTTPCaller, SimpleCookie
 from zope.component import getUtility
