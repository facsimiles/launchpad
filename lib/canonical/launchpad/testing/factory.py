<<<<<<< HEAD
 # Copyright 2007-2008 Canonical Ltd.  All rights reserved.
=======
# Copyright 2007-2008 Canonical Ltd.  All rights reserved.
>>>>>>> 6a0f650f

"""Testing infrastructure for the Launchpad application.

This module should not have any actual tests.
"""

__metaclass__ = type
__all__ = [
    'LaunchpadObjectFactory',
    'time_counter',
    ]

from datetime import datetime, timedelta
import pytz

from zope.component import getUtility
from canonical.launchpad.interfaces import (
    BranchMergeProposalStatus,
    BranchSubscriptionNotificationLevel,
    BranchType,
    CodeImportResultStatus,
    CodeImportReviewStatus,
    CodeReviewNotificationLevel,
    CreateBugParams,
    EmailAddressStatus,
    IBranchSet,
    IBugSet,
    ICodeImportJobWorkflow,
    ICodeImportMachineSet,
    ICodeImportEventSet,
    ICodeImportResultSet,
    ICodeImportSet,
    ICountrySet,
    IPersonSet,
    IProductSet,
    IProjectSet,
    IRevisionSet,
    IShippingRequestSet,
    ISpecificationSet,
<<<<<<< HEAD
    ITranslationGroupSet,
=======
    IStandardShipItRequestSet,
>>>>>>> 6a0f650f
    License,
    PersonCreationRationale,
    RevisionControlSystems,
    ShipItFlavour,
    ShippingRequestStatus,
    SpecificationDefinitionStatus,
    TeamSubscriptionPolicy,
    UnknownBranchTypeError,
    )
from canonical.launchpad.ftests import syncUpdate


def time_counter(origin=None, delta=timedelta(seconds=5)):
    """A generator for yielding datetime values.

    Each time the generator yields a value, the origin is incremented
    by the delta.

    >>> now = time_counter(datetime(2007, 12, 1), timedelta(days=1))
    >>> now.next()
    datetime.datetime(2007, 12, 1, 0, 0)
    >>> now.next()
    datetime.datetime(2007, 12, 2, 0, 0)
    >>> now.next()
    datetime.datetime(2007, 12, 3, 0, 0)
    """
    if origin is None:
        origin = datetime.now(pytz.UTC)
    now = origin
    while True:
        yield now
        now += delta


# NOTE:
#
# The LaunchpadObjectFactory is driven purely by use.  The version here
# is by no means complete for Launchpad objects.  If you need to create
# anonymous objects for your tests then add methods to the factory.
#
class LaunchpadObjectFactory:
    """Factory methods for creating Launchpad objects.

    All the factory methods should be callable with no parameters.
    When this is done, the returned object should have unique references
    for any other required objects.
    """

    def __init__(self):
        # Initialise the unique identifier.
        self._integer = 0

    def getUniqueInteger(self):
        """Return an integer unique to this factory instance."""
        self._integer += 1
        return self._integer

    def getUniqueString(self, prefix=None):
        """Return a string unique to this factory instance.

        The string returned will always be a valid name that can be used in
        Launchpad URLs.

        :param prefix: Used as a prefix for the unique string. If unspecified,
            defaults to 'generic-string'.
        """
        if prefix is None:
            prefix = "generic-string"
        string = "%s%s" % (prefix, self.getUniqueInteger())
        return string.replace('_', '-').lower()

    def getUniqueURL(self):
        """Return a URL unique to this run of the test case."""
        return 'http://%s.example.com/%s' % (
            self.getUniqueString('domain'), self.getUniqueString('path'))

    def makePerson(self, email=None, name=None, password=None,
                   email_address_status=None, displayname=None):
        """Create and return a new, arbitrary Person.

        :param email: The email address for the new person.
        :param name: The name for the new person.
        :param password: The password for the person.
            This password can be used in setupBrowser in combination
            with the email address to create a browser for this new
            person.
        :param email_address_status: If specified, the status of the email
            address is set to the email_address_status.
        :param displayname: The display name to use for the person.
        """
        if email is None:
            email = "%s@example.com" % self.getUniqueString('email')
        if name is None:
            name = self.getUniqueString('person-name')
        if password is None:
            password = self.getUniqueString('password')
        else:
            # If a password was specified, validate the email address,
            # unless told otherwise.
            if email_address_status is None:
                email_address_status = EmailAddressStatus.VALIDATED
        # Set the password to test in order to allow people that have
        # been created this way can be logged in.
        person, email = getUtility(IPersonSet).createPersonAndEmail(
            email, rationale=PersonCreationRationale.UNKNOWN, name=name,
            password=password, displayname=displayname)
        # To make the person someone valid in Launchpad, validate the
        # email.
        if email_address_status == EmailAddressStatus.VALIDATED:
            person.validateAndEnsurePreferredEmail(email)
        elif email_address_status is not None:
            email.status = email_address_status
            email.syncUpdate()
        else:
            # Leave the email as NEW.
            pass
        return person

    def makeTeam(self, team_member, email=None, password=None,
                 displayname=None):
        team = self.makePerson(displayname=displayname, email=email,
                               password=password)
        team.teamowner = team_member
        team.subscriptionpolicy = TeamSubscriptionPolicy.OPEN
        team_member.join(team, team)
        return team

    def makeTranslationGroup(
        self, owner, name=None, title=None, summary=None):
        """Create a new, arbitrary `TranslationGroup`."""
        if name is None:
            name = self.getUniqueString("translationgroup")
        if title is None:
            title = self.getUniqueString("title")
        if summary is None:
            summary = self.getUniqueString("summary")
        return getUtility(ITranslationGroupSet).new(
            name, title, summary, owner)

    def makeProduct(self, name=None, project=None):
        """Create and return a new, arbitrary Product."""
        owner = self.makePerson()
        if name is None:
            name = self.getUniqueString('product-name')
        return getUtility(IProductSet).createProduct(
            owner, name,
            self.getUniqueString('displayname'),
            self.getUniqueString('title'),
            self.getUniqueString('summary'),
            self.getUniqueString('description'),
            licenses=[License.GPL], project=project)

    def makeProject(self, name=None):
        """Create and return a new, arbitrary Project."""
        owner = self.makePerson()
        if name is None:
            name = self.getUniqueString('project-name')
        return getUtility(IProjectSet).new(
            name,
            self.getUniqueString('displayname'),
            self.getUniqueString('title'),
            None,
            self.getUniqueString('summary'),
            self.getUniqueString('description'),
            owner)

    def makeBranch(self, branch_type=None, owner=None, name=None,
                   product=None, url=None, registrant=None,
                   explicit_junk=False,
                   **optional_branch_args):
        """Create and return a new, arbitrary Branch of the given type.

        Any parameters for IBranchSet.new can be specified to override the
        default ones.

        :param explicit_junk: If set to True, a product is not created
            if the product parameter is None.
        """
        if branch_type is None:
            branch_type = BranchType.HOSTED
        if owner is None:
            owner = self.makePerson()
        if registrant is None:
            registrant = owner
        if name is None:
            name = self.getUniqueString('branch')
        if product is None and not explicit_junk:
            product = self.makeProduct()

        if branch_type in (BranchType.HOSTED, BranchType.IMPORTED):
            url = None
        elif branch_type in (BranchType.MIRRORED, BranchType.REMOTE):
            if url is None:
                url = self.getUniqueURL()
        else:
            raise UnknownBranchTypeError(
                'Unrecognized branch type: %r' % (branch_type,))
        return getUtility(IBranchSet).new(
            branch_type, name, registrant, owner, product, url,
            **optional_branch_args)

    def makeBranchMergeProposal(self, target_branch=None, registrant=None,
                                set_state=None, dependent_branch=None):
        """Create a proposal to merge based on anonymous branches."""
        product = None
        if dependent_branch is not None:
            product = dependent_branch.product
        if target_branch is None:
            target_branch = self.makeBranch(product=product)
        product = target_branch.product
        if registrant is None:
            registrant = self.makePerson()
        source_branch = self.makeBranch(product=product)
        proposal = source_branch.addLandingTarget(
            registrant, target_branch, dependent_branch=dependent_branch)

        if (set_state is None or
            set_state == BranchMergeProposalStatus.WORK_IN_PROGRESS):
            # The initial state is work in progress, so do nothing.
            pass
        elif set_state == BranchMergeProposalStatus.NEEDS_REVIEW:
            proposal.requestReview()
        elif set_state == BranchMergeProposalStatus.CODE_APPROVED:
            proposal.approveBranch(
                proposal.target_branch.owner, 'some_revision')
        elif set_state == BranchMergeProposalStatus.REJECTED:
            proposal.rejectBranch(
                proposal.target_branch.owner, 'some_revision')
        elif set_state == BranchMergeProposalStatus.MERGED:
            proposal.markAsMerged()
        elif set_state == BranchMergeProposalStatus.MERGE_FAILED:
            proposal.mergeFailed(proposal.target_branch.owner)
        elif set_state == BranchMergeProposalStatus.QUEUED:
            proposal.commit_message = self.getUniqueString('commit message')
            proposal.enqueue(
                proposal.target_branch.owner, 'some_revision')
        elif set_state == BranchMergeProposalStatus.SUPERSEDED:
            proposal.resubmit(proposal.registrant)
        else:
            raise AssertionError('Unknown status: %s' % set_state)

        return proposal

    def makeBranchSubscription(self, branch_title=None,
                               person_displayname=None):
        """Create a BranchSubscription.

        :param branch_title: The title to use for the created Branch
        :param person_displayname: The displayname for the created Person
        """
        branch = self.makeBranch(title=branch_title)
        person = self.makePerson(displayname=person_displayname,
            email_address_status=EmailAddressStatus.VALIDATED)
        return branch.subscribe(person,
            BranchSubscriptionNotificationLevel.NOEMAIL, None,
            CodeReviewNotificationLevel.NOEMAIL)

    def makeRevisionsForBranch(self, branch, count=5, author=None,
                               date_generator=None):
        """Add `count` revisions to the revision history of `branch`.

        :param branch: The branch to add the revisions to.
        :param count: The number of revisions to add.
        :param author: A string for the author name.
        :param date_generator: A `time_counter` instance, defaults to starting
                               from 1-Jan-2007 if not set.
        """
        if date_generator is None:
            date_generator = time_counter(
                datetime(2007, 1, 1, tzinfo=pytz.UTC),
                delta=timedelta(days=1))
        sequence = branch.revision_count
        parent = branch.getTipRevision()
        if parent is None:
            parent_ids = []
        else:
            parent_ids = [parent.revision_id]

        revision_set = getUtility(IRevisionSet)
        if author is None:
            author = self.getUniqueString('author')
        for index in range(count):
            revision = revision_set.new(
                revision_id = self.getUniqueString('revision-id'),
                log_body=self.getUniqueString('log-body'),
                revision_date=date_generator.next(),
                revision_author=author,
                parent_ids=parent_ids,
                properties={})
            sequence += 1
            branch.createBranchRevision(sequence, revision)
            parent = revision
            parent_ids = [parent.revision_id]
        branch.updateScannedDetails(parent.revision_id, sequence)

    def makeBug(self, product=None):
        """Create and return a new, arbitrary Bug.

        The bug returned uses default values where possible. See
        `IBugSet.new` for more information.

        :param product: If the product is not set, one is created
            and this is used as the primary bug target.
        """
        if product is None:
            product = self.makeProduct()
        owner = self.makePerson()
        title = self.getUniqueString()
        create_bug_params = CreateBugParams(
            owner, title, comment=self.getUniqueString())
        create_bug_params.setBugTarget(product=product)
        return getUtility(IBugSet).createBug(create_bug_params)

    def makeSpecification(self, product=None):
        """Create and return a new, arbitrary Blueprint.

        :param product: The product to make the blueprint on.  If one is
            not specified, an arbitrary product is created.
        """
        if product is None:
            product = self.makeProduct()
        return getUtility(ISpecificationSet).new(
            name=self.getUniqueString('name'),
            title=self.getUniqueString('title'),
            specurl=None,
            summary=self.getUniqueString('summary'),
            definition_status=SpecificationDefinitionStatus.NEW,
            owner=self.makePerson(),
            product=product)

    def makeCodeImport(self, svn_branch_url=None, cvs_root=None,
                       cvs_module=None):
        """Create and return a new, arbitrary code import.

        The code import will be an import from a Subversion repository located
        at `url`, or an arbitrary unique url if the parameter is not supplied.
        """
        if svn_branch_url is cvs_root is cvs_module is None:
            svn_branch_url = self.getUniqueURL()

        product = self.makeProduct()
        branch_name = self.getUniqueString('name')
        # The registrant gets emailed, so needs a preferred email.
        registrant = self.makePerson(
            email_address_status=EmailAddressStatus.VALIDATED)

        code_import_set = getUtility(ICodeImportSet)
        if svn_branch_url is not None:
            return code_import_set.new(
                registrant, product, branch_name,
                rcs_type=RevisionControlSystems.SVN,
                svn_branch_url=svn_branch_url)
        else:
            return code_import_set.new(
                registrant, product, branch_name,
                rcs_type=RevisionControlSystems.CVS,
                cvs_root=cvs_root, cvs_module=cvs_module)

    def makeCodeImportEvent(self):
        """Create and return a CodeImportEvent."""
        code_import = self.makeCodeImport()
        person = self.makePerson()
        code_import_event_set = getUtility(ICodeImportEventSet)
        return code_import_event_set.newCreate(code_import, person)

    def makeCodeImportJob(self, code_import=None):
        """Create and return a new code import job for the given import.

        This implies setting the import's review_status to REVIEWED.
        """
        if code_import is None:
            code_import = self.makeCodeImport()
        code_import.updateFromData(
            {'review_status': CodeImportReviewStatus.REVIEWED},
            code_import.registrant)
        workflow = getUtility(ICodeImportJobWorkflow)
        return workflow.newJob(code_import)

    def makeCodeImportMachine(self, set_online=False, hostname=None):
        """Return a new CodeImportMachine.

        The machine will be in the OFFLINE state."""
        if hostname is None:
            hostname = self.getUniqueString('machine-')
        machine = getUtility(ICodeImportMachineSet).new(hostname)
        if set_online:
            machine.setOnline()
        return machine

    def makeCodeImportResult(self):
        """Create and return a new CodeImportResult."""
        code_import = self.makeCodeImport()
        machine = self.makeCodeImportMachine()
        requesting_user = self.makePerson()
        log_excerpt = self.getUniqueString()
        status = CodeImportResultStatus.FAILURE
        started = time_counter().next()
        return getUtility(ICodeImportResultSet).new(code_import, machine,
            requesting_user, log_excerpt, log_file=None, status=status,
            date_job_started=started)

    def makeSeries(self, user_branch=None, import_branch=None,
                   name=None, product=None):
        """Create a new, arbitrary ProductSeries.

        :param user_branch: If supplied, the branch to set as
            ProductSeries.user_branch.
        :param import_branch: If supplied, the branch to set as
            ProductSeries.import_branch.
        :param product: If supplied, the name of the series.
        :param product: If supplied, the series is created for this product.
            Otherwise, a new product is created.
        """
        if product is None:
            product = self.makeProduct()
        if name is None:
            name = self.getUniqueString()
        series = product.newSeries(
            product.owner, name, self.getUniqueString(), user_branch)
        series.import_branch = import_branch
        syncUpdate(series)
        return series

    def makeShipItRequest(self, flavour=ShipItFlavour.UBUNTU):
        """Create a `ShipItRequest` associated with a newly created person.

        The request's status will be approved and it will contain an arbitrary
        number of CDs of the given flavour.
        """
        brazil = getUtility(ICountrySet)['BR']
        city = 'Sao Carlos'
        addressline = 'Antonio Rodrigues Cajado 1506'
        name = 'Guilherme Salgado'
        phone = '+551635015218'
        person = self.makePerson()
        request = getUtility(IShippingRequestSet).new(
            person, name, brazil, city, addressline, phone)
        # We don't want to login() as the person used to create the request,
        # so we remove the security proxy for changing the status.
        from zope.security.proxy import removeSecurityProxy
        removeSecurityProxy(request).status = ShippingRequestStatus.APPROVED
        template = getUtility(IStandardShipItRequestSet).getByFlavour(
            flavour)[0]
        request.setQuantities({flavour: template.quantities})
        return request<|MERGE_RESOLUTION|>--- conflicted
+++ resolved
@@ -1,8 +1,4 @@
-<<<<<<< HEAD
- # Copyright 2007-2008 Canonical Ltd.  All rights reserved.
-=======
 # Copyright 2007-2008 Canonical Ltd.  All rights reserved.
->>>>>>> 6a0f650f
 
 """Testing infrastructure for the Launchpad application.
 
@@ -42,11 +38,8 @@
     IRevisionSet,
     IShippingRequestSet,
     ISpecificationSet,
-<<<<<<< HEAD
+    IStandardShipItRequestSet,
     ITranslationGroupSet,
-=======
-    IStandardShipItRequestSet,
->>>>>>> 6a0f650f
     License,
     PersonCreationRationale,
     RevisionControlSystems,
