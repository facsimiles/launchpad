# Copyright 2007-2008 Canonical Ltd.  All rights reserved.

"""Testing infrastructure for the Launchpad application.

This module should not have any actual tests.
"""

__metaclass__ = type
__all__ = [
    'LaunchpadObjectFactory',
    'time_counter',
    ]

from datetime import datetime, timedelta
from email.Utils import make_msgid, formatdate
from StringIO import StringIO

import pytz
from zope.component import getUtility
from canonical.codehosting.codeimport.worker import CodeImportSourceDetails
from canonical.librarian.interfaces import ILibrarianClient
from canonical.launchpad.interfaces import (
    BranchMergeProposalStatus,
    BranchSubscriptionNotificationLevel,
    BranchType,
    CodeImportMachineState,
    CodeImportResultStatus,
    CodeImportReviewStatus,
    CodeReviewNotificationLevel,
    CreateBugParams,
    EmailAddressStatus,
    IBranchSet,
    IBugSet,
    ICodeImportJobWorkflow,
    ICodeImportMachineSet,
    ICodeImportEventSet,
    ICodeImportResultSet,
    ICodeImportSet,
    ICountrySet,
    IEmailAddressSet,
    ILibraryFileAliasSet,
    IPersonSet,
    IProductSet,
    IProjectSet,
    IRevisionSet,
    IShippingRequestSet,
    ISpecificationSet,
    IStandardShipItRequestSet,
    ITranslationGroupSet,
    License,
    PersonCreationRationale,
    RevisionControlSystems,
    ShipItFlavour,
    ShippingRequestStatus,
    SpecificationDefinitionStatus,
    TeamSubscriptionPolicy,
    UnknownBranchTypeError,
    )
from canonical.launchpad.ftests import syncUpdate
from canonical.launchpad.database import Message, MessageChunk
from canonical.launchpad.mail.signedmessage import SignedMessage


def time_counter(origin=None, delta=timedelta(seconds=5)):
    """A generator for yielding datetime values.

    Each time the generator yields a value, the origin is incremented
    by the delta.

    >>> now = time_counter(datetime(2007, 12, 1), timedelta(days=1))
    >>> now.next()
    datetime.datetime(2007, 12, 1, 0, 0)
    >>> now.next()
    datetime.datetime(2007, 12, 2, 0, 0)
    >>> now.next()
    datetime.datetime(2007, 12, 3, 0, 0)
    """
    if origin is None:
        origin = datetime.now(pytz.UTC)
    now = origin
    while True:
        yield now
        now += delta


# NOTE:
#
# The LaunchpadObjectFactory is driven purely by use.  The version here
# is by no means complete for Launchpad objects.  If you need to create
# anonymous objects for your tests then add methods to the factory.
#
class LaunchpadObjectFactory:
    """Factory methods for creating Launchpad objects.

    All the factory methods should be callable with no parameters.
    When this is done, the returned object should have unique references
    for any other required objects.
    """

    def __init__(self):
        # Initialise the unique identifier.
        self._integer = 0

    def getUniqueEmailAddress(self):
        return "%s@example.com" % self.getUniqueString('email')

    def getUniqueInteger(self):
        """Return an integer unique to this factory instance."""
        self._integer += 1
        return self._integer

    def getUniqueString(self, prefix=None):
        """Return a string unique to this factory instance.

        The string returned will always be a valid name that can be used in
        Launchpad URLs.

        :param prefix: Used as a prefix for the unique string. If unspecified,
            defaults to 'generic-string'.
        """
        if prefix is None:
            prefix = "generic-string"
        string = "%s%s" % (prefix, self.getUniqueInteger())
        return string.replace('_', '-').lower()

    def getUniqueURL(self):
        """Return a URL unique to this run of the test case."""
        return 'http://%s.example.com/%s' % (
            self.getUniqueString('domain'), self.getUniqueString('path'))

    def makePerson(self, email=None, name=None, password=None,
                   email_address_status=None, displayname=None):
        """Create and return a new, arbitrary Person.

        :param email: The email address for the new person.
        :param name: The name for the new person.
        :param password: The password for the person.
            This password can be used in setupBrowser in combination
            with the email address to create a browser for this new
            person.
        :param email_address_status: If specified, the status of the email
            address is set to the email_address_status.
        :param displayname: The display name to use for the person.
        """
        if email is None:
            email = self.getUniqueEmailAddress()
        if name is None:
            name = self.getUniqueString('person-name')
        if password is None:
            password = self.getUniqueString('password')
<<<<<<< HEAD
        # By default, make the email address validated.
=======
        # By default, make the email address preferred.
>>>>>>> 2747e2b2
        if email_address_status is None:
            email_address_status = EmailAddressStatus.PREFERRED
        # Set the password to test in order to allow people that have
        # been created this way can be logged in.
        person, email = getUtility(IPersonSet).createPersonAndEmail(
            email, rationale=PersonCreationRationale.UNKNOWN, name=name,
            password=password, displayname=displayname)
        # Set the status on the email.
        email.status = email_address_status
        email.syncUpdate()
        return person

    def makeTeam(self, owner, displayname=None, email=None):
        """Create and return a new, arbitrary Team.

        The subscription policy of this new team will be OPEN.

        :param owner: The IPerson to use as the team's owner.
        :param displayname: The team's display name.  If not given we'll use
            the auto-generated name.
        :param email: The email address to use as the team's contact address.
        """
        name = self.getUniqueString('team-name')
        if displayname is None:
            displayname = name
        team = getUtility(IPersonSet).newTeam(
            owner, name, displayname,
            subscriptionpolicy=TeamSubscriptionPolicy.OPEN)
        if email is not None:
            team.setContactAddress(
                getUtility(IEmailAddressSet).new(email, team))
        return team

    def makeTranslationGroup(
        self, owner, name=None, title=None, summary=None):
        """Create a new, arbitrary `TranslationGroup`."""
        if name is None:
            name = self.getUniqueString("translationgroup")
        if title is None:
            title = self.getUniqueString("title")
        if summary is None:
            summary = self.getUniqueString("summary")
        return getUtility(ITranslationGroupSet).new(
            name, title, summary, owner)

    def makeProduct(self, name=None, project=None, displayname=None,
                    licenses=None):
        """Create and return a new, arbitrary Product."""
        owner = self.makePerson()
        if name is None:
            name = self.getUniqueString('product-name')
        if displayname is None:
            displayname = self.getUniqueString('displayname')
        if licenses is None:
            licenses = [License.GNU_GPL_V2]
        return getUtility(IProductSet).createProduct(
            owner,
            name,
            displayname,
            self.getUniqueString('title'),
            self.getUniqueString('summary'),
            self.getUniqueString('description'),
            licenses=licenses,
            project=project)

    def makeProject(self, name=None, displayname=None):
        """Create and return a new, arbitrary Project."""
        owner = self.makePerson()
        if name is None:
            name = self.getUniqueString('project-name')
        if displayname is None:
            displayname = self.getUniqueString('displayname')
        return getUtility(IProjectSet).new(
            name,
            displayname,
            self.getUniqueString('title'),
            None,
            self.getUniqueString('summary'),
            self.getUniqueString('description'),
            owner)

    def makeBranch(self, branch_type=None, owner=None, name=None,
                   product=None, url=None, registrant=None,
                   explicit_junk=False,
                   **optional_branch_args):
        """Create and return a new, arbitrary Branch of the given type.

        Any parameters for IBranchSet.new can be specified to override the
        default ones.

        :param explicit_junk: If set to True, a product is not created
            if the product parameter is None.
        """
        if branch_type is None:
            branch_type = BranchType.HOSTED
        if owner is None:
            owner = self.makePerson()
        if registrant is None:
            registrant = owner
        if name is None:
            name = self.getUniqueString('branch')
        if product is None and not explicit_junk:
            product = self.makeProduct()

        if branch_type in (BranchType.HOSTED, BranchType.IMPORTED):
            url = None
        elif branch_type in (BranchType.MIRRORED, BranchType.REMOTE):
            if url is None:
                url = self.getUniqueURL()
        else:
            raise UnknownBranchTypeError(
                'Unrecognized branch type: %r' % (branch_type,))
        return getUtility(IBranchSet).new(
            branch_type, name, registrant, owner, product, url,
            **optional_branch_args)

    def makeBranchMergeProposal(self, target_branch=None, registrant=None,
                                set_state=None, dependent_branch=None):
        """Create a proposal to merge based on anonymous branches."""
        product = None
        if dependent_branch is not None:
            product = dependent_branch.product
        if target_branch is None:
            target_branch = self.makeBranch(product=product)
        product = target_branch.product
        if registrant is None:
            registrant = self.makePerson()
        source_branch = self.makeBranch(product=product)
        proposal = source_branch.addLandingTarget(
            registrant, target_branch, dependent_branch=dependent_branch)

        if (set_state is None or
            set_state == BranchMergeProposalStatus.WORK_IN_PROGRESS):
            # The initial state is work in progress, so do nothing.
            pass
        elif set_state == BranchMergeProposalStatus.NEEDS_REVIEW:
            proposal.requestReview()
        elif set_state == BranchMergeProposalStatus.CODE_APPROVED:
            proposal.approveBranch(
                proposal.target_branch.owner, 'some_revision')
        elif set_state == BranchMergeProposalStatus.REJECTED:
            proposal.rejectBranch(
                proposal.target_branch.owner, 'some_revision')
        elif set_state == BranchMergeProposalStatus.MERGED:
            proposal.markAsMerged()
        elif set_state == BranchMergeProposalStatus.MERGE_FAILED:
            proposal.mergeFailed(proposal.target_branch.owner)
        elif set_state == BranchMergeProposalStatus.QUEUED:
            proposal.commit_message = self.getUniqueString('commit message')
            proposal.enqueue(
                proposal.target_branch.owner, 'some_revision')
        elif set_state == BranchMergeProposalStatus.SUPERSEDED:
            proposal.resubmit(proposal.registrant)
        else:
            raise AssertionError('Unknown status: %s' % set_state)

        return proposal

    def makeBranchSubscription(self, branch_title=None,
                               person_displayname=None):
        """Create a BranchSubscription.

        :param branch_title: The title to use for the created Branch
        :param person_displayname: The displayname for the created Person
        """
        branch = self.makeBranch(title=branch_title)
        person = self.makePerson(displayname=person_displayname)
        return branch.subscribe(person,
            BranchSubscriptionNotificationLevel.NOEMAIL, None,
            CodeReviewNotificationLevel.NOEMAIL)

    def makeRevisionsForBranch(self, branch, count=5, author=None,
                               date_generator=None):
        """Add `count` revisions to the revision history of `branch`.

        :param branch: The branch to add the revisions to.
        :param count: The number of revisions to add.
        :param author: A string for the author name.
        :param date_generator: A `time_counter` instance, defaults to starting
                               from 1-Jan-2007 if not set.
        """
        if date_generator is None:
            date_generator = time_counter(
                datetime(2007, 1, 1, tzinfo=pytz.UTC),
                delta=timedelta(days=1))
        sequence = branch.revision_count
        parent = branch.getTipRevision()
        if parent is None:
            parent_ids = []
        else:
            parent_ids = [parent.revision_id]

        revision_set = getUtility(IRevisionSet)
        if author is None:
            author = self.getUniqueString('author')
        for index in range(count):
            revision = revision_set.new(
                revision_id = self.getUniqueString('revision-id'),
                log_body=self.getUniqueString('log-body'),
                revision_date=date_generator.next(),
                revision_author=author,
                parent_ids=parent_ids,
                properties={})
            sequence += 1
            branch.createBranchRevision(sequence, revision)
            parent = revision
            parent_ids = [parent.revision_id]
        branch.updateScannedDetails(parent.revision_id, sequence)

    def makeBug(self, product=None):
        """Create and return a new, arbitrary Bug.

        The bug returned uses default values where possible. See
        `IBugSet.new` for more information.

        :param product: If the product is not set, one is created
            and this is used as the primary bug target.
        """
        if product is None:
            product = self.makeProduct()
        owner = self.makePerson()
        title = self.getUniqueString()
        create_bug_params = CreateBugParams(
            owner, title, comment=self.getUniqueString())
        create_bug_params.setBugTarget(product=product)
        return getUtility(IBugSet).createBug(create_bug_params)

    def makeSignedMessage(self, msgid=None, body=None, subject=None):
        mail = SignedMessage()
        mail['From'] = self.getUniqueEmailAddress()
        if subject is None:
            subject = self.getUniqueString('subject')
        mail['Subject'] = subject
        if msgid is None:
            msgid = make_msgid('launchpad')
        if body is None:
            body = self.getUniqueString('body')
        mail['Message-Id'] = msgid
        mail['Date'] = formatdate()
        mail.set_payload(body)
        mail.parsed_string = mail.as_string()
        return mail

    def makeSpecification(self, product=None):
        """Create and return a new, arbitrary Blueprint.

        :param product: The product to make the blueprint on.  If one is
            not specified, an arbitrary product is created.
        """
        if product is None:
            product = self.makeProduct()
        return getUtility(ISpecificationSet).new(
            name=self.getUniqueString('name'),
            title=self.getUniqueString('title'),
            specurl=None,
            summary=self.getUniqueString('summary'),
            definition_status=SpecificationDefinitionStatus.NEW,
            owner=self.makePerson(),
            product=product)

    def makeCodeImport(self, svn_branch_url=None, cvs_root=None,
                       cvs_module=None, product=None, branch_name=None):
        """Create and return a new, arbitrary code import.

        The code import will be an import from a Subversion repository located
        at `url`, or an arbitrary unique url if the parameter is not supplied.
        """
        if svn_branch_url is cvs_root is cvs_module is None:
            svn_branch_url = self.getUniqueURL()

        if product is None:
            product = self.makeProduct()
        if branch_name is None:
            branch_name = self.getUniqueString('name')
        # The registrant gets emailed, so needs a preferred email.
        registrant = self.makePerson()

        code_import_set = getUtility(ICodeImportSet)
        if svn_branch_url is not None:
            return code_import_set.new(
                registrant, product, branch_name,
                rcs_type=RevisionControlSystems.SVN,
                svn_branch_url=svn_branch_url)
        else:
            return code_import_set.new(
                registrant, product, branch_name,
                rcs_type=RevisionControlSystems.CVS,
                cvs_root=cvs_root, cvs_module=cvs_module)

    def makeCodeImportEvent(self):
        """Create and return a CodeImportEvent."""
        code_import = self.makeCodeImport()
        person = self.makePerson()
        code_import_event_set = getUtility(ICodeImportEventSet)
        return code_import_event_set.newCreate(code_import, person)

    def makeCodeImportJob(self, code_import=None):
        """Create and return a new code import job for the given import.

        This implies setting the import's review_status to REVIEWED.
        """
        if code_import is None:
            code_import = self.makeCodeImport()
        code_import.updateFromData(
            {'review_status': CodeImportReviewStatus.REVIEWED},
            code_import.registrant)
        workflow = getUtility(ICodeImportJobWorkflow)
        return workflow.newJob(code_import)

    def makeCodeImportMachine(self, set_online=False, hostname=None):
        """Return a new CodeImportMachine.

        The machine will be in the OFFLINE state."""
        if hostname is None:
            hostname = self.getUniqueString('machine-')
        if set_online:
            state = CodeImportMachineState.ONLINE
        else:
            state = CodeImportMachineState.OFFLINE
        machine = getUtility(ICodeImportMachineSet).new(hostname, state)
        return machine

    def makeCodeImportResult(self, code_import=None, result_status=None,
                             date_started=None, date_finished=None,
                             log_excerpt=None, log_alias=None, machine=None):
        """Create and return a new CodeImportResult."""
        if code_import is None:
            code_import = self.makeCodeImport()
        if machine is None:
            machine = self.makeCodeImportMachine()
        requesting_user = None
        if log_excerpt is None:
            log_excerpt = self.getUniqueString()
        if result_status is None:
            result_status = CodeImportResultStatus.FAILURE
        if date_finished is None:
            # If a date_started is specified, then base the finish time
            # on that.
            if date_started is None:
                date_finished = time_counter().next()
            else:
                date_finished = date_started + timedelta(hours=4)
        if date_started is None:
            date_started = date_finished - timedelta(hours=4)
        if log_alias is None:
            log_alias = self.makeLibraryFileAlias()
        return getUtility(ICodeImportResultSet).new(
            code_import, machine, requesting_user, log_excerpt, log_alias,
            result_status, date_started, date_finished)

    def makeCodeImportSourceDetails(self, branch_id=None, rcstype=None,
                                    svn_branch_url=None, cvs_root=None,
                                    cvs_module=None,
                                    source_product_series_id=0):
        # XXX: MichaelHudson 2008-05-19 bug=231819: The
        # source_product_series_id attribute is to do with the new system
        # looking in legacy locations for foreign trees and can be deleted
        # when the new system has been running for a while.
        if branch_id is None:
            branch_id = self.getUniqueInteger()
        if rcstype is None:
            rcstype = 'svn'
        if rcstype == 'svn':
            assert cvs_root is cvs_module is None
            if svn_branch_url is None:
                svn_branch_url = self.getUniqueURL()
        elif rcstype == 'cvs':
            assert svn_branch_url is None
            if cvs_root is None:
                cvs_root = self.getUniqueString()
            if cvs_module is None:
                cvs_module = self.getUniqueString()
        else:
            raise AssertionError("Unknown rcstype %r." % rcstype)
        return CodeImportSourceDetails(
            branch_id, rcstype, svn_branch_url, cvs_root, cvs_module,
            source_product_series_id)

    def makeCodeReviewComment(self, sender=None, subject=None, body=None,
                              vote=None, vote_tag=None, parent=None):
        if sender is None:
            sender = self.makePerson()
        if subject is None:
            subject = self.getUniqueString('subject')
        if body is None:
            body = self.getUniqueString('content')
        if parent:
            merge_proposal = parent.branch_merge_proposal
        else:
            merge_proposal = self.makeBranchMergeProposal(registrant=sender)
        return merge_proposal.createComment(
            sender, subject, body, vote, vote_tag, parent)

    def makeMessage(self, subject=None, content=None, parent=None,
                    owner=None):
        if subject is None:
            subject = self.getUniqueString()
        if content is None:
            content = self.getUniqueString()
        if owner is None:
            owner = self.makePerson()
        rfc822msgid = make_msgid("launchpad")
        message = Message(rfc822msgid=rfc822msgid, subject=subject,
            owner=owner, parent=parent)
        MessageChunk(message=message, sequence=1, content=content)
        return message

    def makeSeries(self, user_branch=None, import_branch=None,
                   name=None, product=None):
        """Create a new, arbitrary ProductSeries.

        :param user_branch: If supplied, the branch to set as
            ProductSeries.user_branch.
        :param import_branch: If supplied, the branch to set as
            ProductSeries.import_branch.
        :param product: If supplied, the name of the series.
        :param product: If supplied, the series is created for this product.
            Otherwise, a new product is created.
        """
        if product is None:
            product = self.makeProduct()
        if name is None:
            name = self.getUniqueString()
        series = product.newSeries(
            product.owner, name, self.getUniqueString(), user_branch)
        series.import_branch = import_branch
        syncUpdate(series)
        return series

    def makeShipItRequest(self, flavour=ShipItFlavour.UBUNTU):
        """Create a `ShipItRequest` associated with a newly created person.

        The request's status will be approved and it will contain an arbitrary
        number of CDs of the given flavour.
        """
        brazil = getUtility(ICountrySet)['BR']
        city = 'Sao Carlos'
        addressline = 'Antonio Rodrigues Cajado 1506'
        name = 'Guilherme Salgado'
        phone = '+551635015218'
        person = self.makePerson()
        request = getUtility(IShippingRequestSet).new(
            person, name, brazil, city, addressline, phone)
        # We don't want to login() as the person used to create the request,
        # so we remove the security proxy for changing the status.
        from zope.security.proxy import removeSecurityProxy
        removeSecurityProxy(request).status = ShippingRequestStatus.APPROVED
        template = getUtility(IStandardShipItRequestSet).getByFlavour(
            flavour)[0]
        request.setQuantities({flavour: template.quantities})
        return request

    def makeLibraryFileAlias(self, log_data=None):
        """Make a library file, and return the alias."""
        if log_data is None:
            log_data = self.getUniqueString()
        filename = self.getUniqueString('filename')
        log_alias_id = getUtility(ILibrarianClient).addFile(
            filename, len(log_data), StringIO(log_data), 'text/plain')
        return getUtility(ILibraryFileAliasSet)[log_alias_id]<|MERGE_RESOLUTION|>--- conflicted
+++ resolved
@@ -148,11 +148,7 @@
             name = self.getUniqueString('person-name')
         if password is None:
             password = self.getUniqueString('password')
-<<<<<<< HEAD
-        # By default, make the email address validated.
-=======
         # By default, make the email address preferred.
->>>>>>> 2747e2b2
         if email_address_status is None:
             email_address_status = EmailAddressStatus.PREFERRED
         # Set the password to test in order to allow people that have
