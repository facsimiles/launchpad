--- conflicted
+++ resolved
@@ -194,15 +194,6 @@
             branch_type, name, registrant, owner, product, url,
             **optional_branch_args)
 
-<<<<<<< HEAD
-    def makeProposalToMerge(self, target_branch=None):
-        """Create a proposal to merge based on anonymous branches."""
-        if target_branch is None:
-            target_branch = self.makeBranch()
-        source_branch = self.makeBranch(product=target_branch.product)
-        return source_branch.addLandingTarget(
-            self.makePerson(), target_branch)
-=======
     def makeBranchMergeProposal(self, target_branch=None, registrant=None,
                                 set_state=None, dependent_branch=None):
         """Create a proposal to merge based on anonymous branches."""
@@ -239,7 +230,6 @@
             raise AssertionError('Unknown status: %s' % set_state)
 
         return proposal
->>>>>>> a65a175d
 
     def makeRevisionsForBranch(self, branch, count=5, author=None,
                                date_generator=None):
