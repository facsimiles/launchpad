--- conflicted
+++ resolved
@@ -420,7 +420,49 @@
     2 ubuntu
 
 
-<<<<<<< HEAD
+== Search for BugTasks assigned to milestones ==
+
+BugTaskSet.search() can return bugtasks associated with milestones. 
+No BugTask is associated yet with firefox milestone 1.0.
+
+    >>> product_milestone = firefox.getMilestone('1.0')
+    >>> params = BugTaskSearchParams(milestone=product_milestone, user=None)
+    >>> milestone_tasks = bugtask_set.search(params)
+    >>> print milestone_tasks.count()
+    0
+
+Similary, no BugTasks are associated with the project firexfox belongs to.
+
+    >>> mozilla = firefox.project
+    >>> project_milestone = mozilla.getMilestone('1.0')
+    >>> params = BugTaskSearchParams(milestone=project_milestone, user=None)
+    >>> milestone_tasks = bugtask_set.search(params)
+    >>> print milestone_tasks.count()
+    0
+
+When a BugTask is associated with a milestone, it is returned in a search
+for bugs of this milestone.
+
+    >>> bugtask = firefox.searchTasks(BugTaskSearchParams(user=None))[0]
+    >>> print bugTaskInfo(bugtask)
+    2 1 Mozilla Firefox Firefox does not support SVG
+    >>> bugtask.milestone = product_milestone
+    >>> syncUpdate(bugtask)
+    >>> params = BugTaskSearchParams(milestone=product_milestone, user=None)
+    >>> milestone_tasks = bugtask_set.search(params)
+    >>> for bugtask in milestone_tasks:
+    ...     print bugTaskInfo(bugtask)
+    2 1 Mozilla Firefox Firefox does not support SVG
+
+This BugTask is also a BugTask of the milestone of the mozilla project.
+
+    >>> params = BugTaskSearchParams(milestone=project_milestone, user=None)
+    >>> milestone_tasks = bugtask_set.search(params)
+    >>> for bugtask in milestone_tasks:
+    ...     print bugTaskInfo(bugtask)
+    2 1 Mozilla Firefox Firefox does not support SVG
+
+
 == Bugs with commercial packages ==
 
 Bugs may also be targeted to commercial packages.  First turn "cdrkit" into
@@ -450,47 +492,3 @@
     >>> cdrkit_bugs = cdrkit.searchTasks(all_public)
     >>> cdrkit_bugs.count()
     1
-=======
-
-== Search for BugTasks assigned to milestones ==
-
-BugTaskSet.search() can return bugtasks associated with milestones. 
-No BugTask is associated yet with firefox milestone 1.0.
-
-    >>> product_milestone = firefox.getMilestone('1.0')
-    >>> params = BugTaskSearchParams(milestone=product_milestone, user=None)
-    >>> milestone_tasks = bugtask_set.search(params)
-    >>> print milestone_tasks.count()
-    0
-
-Similary, no BugTasks are associated with the project firexfox belongs to.
-
-    >>> mozilla = firefox.project
-    >>> project_milestone = mozilla.getMilestone('1.0')
-    >>> params = BugTaskSearchParams(milestone=project_milestone, user=None)
-    >>> milestone_tasks = bugtask_set.search(params)
-    >>> print milestone_tasks.count()
-    0
-
-When a BugTask is associated with a milestone, it is returned in a search
-for bugs of this milestone.
-
-    >>> bugtask = firefox.searchTasks(BugTaskSearchParams(user=None))[0]
-    >>> print bugTaskInfo(bugtask)
-    2 1 Mozilla Firefox Firefox does not support SVG
-    >>> bugtask.milestone = product_milestone
-    >>> syncUpdate(bugtask)
-    >>> params = BugTaskSearchParams(milestone=product_milestone, user=None)
-    >>> milestone_tasks = bugtask_set.search(params)
-    >>> for bugtask in milestone_tasks:
-    ...     print bugTaskInfo(bugtask)
-    2 1 Mozilla Firefox Firefox does not support SVG
-
-This BugTask is also a BugTask of the milestone of the mozilla project.
-
-    >>> params = BugTaskSearchParams(milestone=project_milestone, user=None)
-    >>> milestone_tasks = bugtask_set.search(params)
-    >>> for bugtask in milestone_tasks:
-    ...     print bugTaskInfo(bugtask)
-    2 1 Mozilla Firefox Firefox does not support SVG
->>>>>>> 5b1f0a25
