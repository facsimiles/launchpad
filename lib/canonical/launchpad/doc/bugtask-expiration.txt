--- conflicted
+++ resolved
@@ -178,16 +178,11 @@
     False
 
     # A bugtask that is not expirable because it has a milestone.
-<<<<<<< HEAD
-    >>> milestone_bugtask = create_old_bug('milestone', 61, ubuntu)
     >>> milestone = ubuntu.currentseries.newMilestone("0.1")
-    >>> Store.of(milestone_bugtask).flush()
-    >>> milestone_bugtask.milestone = milestone
-=======
+    >>> Store.of(milestone).flush()
     >>> milestone_bugtask = create_old_bug(
     ...     'milestone', 61, ubuntu,
-    ...     milestone=ubuntu.currentseries.newMilestone("0.1"))
->>>>>>> 5afc2189
+    ...     milestone=milestone)
     >>> milestone_bugtask.bug.permits_expiration
     True
     >>> milestone_bugtask.bug.can_expire
