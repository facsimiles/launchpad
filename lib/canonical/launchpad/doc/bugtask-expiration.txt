= Bugtask Expiration =

Old unattended Incomplete bugtasks clutter Malone's search results,
making the bug staff's job difficult. A script is run daily to
locate unattended Incomplete bugtasks that have not been updated in
<<<<<<< HEAD
2 months, and sets their status to INVALID. Only bugtasks for projects
that use Launchpad to track bugs and have enable_bug_expiration set to
True will be expired; this rule does not apply to Bugs imported from
upstream bug trackers. The preconditions are:
=======
2 months, and sets their status to Invalid. Only bugtasks for projects
that use Malone will be expired; this rule does not apply to Bugs
imported from upstream bug trackers. The preconditions are:
>>>>>>> 54384113

1. The bugtask belongs to a project with enable_bug_expiration is True.
2. The bugtask has the status Incomplete.
3. The last update of the bug is older than 60 days.
4. The bug is not a duplicate.
5. The bug has at least one message (a request for more information).
6. The bug does not have any other valid bugtasks.
7. The bugtask is not assigned to anyone.
8. The bugtask does not have a milestone.

Bugtasks cannot transition to Invalid automatically unless they meet
all the rules stated above.


== findExpirableBugTasks() Part 1 ==

BugTaskSet provides findExpirableBugTasks() to find bugtasks that
qualify for expiration. The bugtasks must must meet all the
preconditions stated in this tests introduction.

findExpirableBugTasks() requires a parameter for the minimum days old
(min_days_old) that the bugtask has been in the unattended Incomplete
status.

    >>> from canonical.launchpad.interfaces import (
    ...     BugTaskStatus, IBugTaskSet)
    >>> bugtaskset = getUtility(IBugTaskSet)

    >>> expirable_bugtasks = bugtaskset.findExpirableBugTasks()
    Traceback (most recent call last):
    ...
    TypeError: findExpirableBugTasks() takes exactly 2 arguments (1 given)

Looking back 9,999 days, findExpirableBugTasks() reports that there are
no expirable bugtasks in the sampledata.

    >>> expirable_bugtasks = bugtaskset.findExpirableBugTasks(9999)
    >>> len(expirable_bugtasks)
    0


== Setup ==

Let's make some bugtasks that qualify for expiration. A Jokosher
bugtask and a conjoined pair of ubuntu_hoary and ubuntu bugtasks
will suffice.

The test harness provides create_old_bug() and summarize_bugtask()
for creating old bugs and printing a summary of their state. It
also provides ubuntu, hoary, jokosher, and thunderbird for our test.

    # A expirable bugtask. It will be expired because its conjoined
    # master can be expired.
    >>> ubuntu_bugtask = create_old_bug('expirable_distro', 351, ubuntu)

    # An expirable bugtask, a distroseries. The ubuntu bugtask is its
    # conjoined slave.
    >>> hoary_bugtask = bugtaskset.createTask(
    ...     bug=ubuntu_bugtask.bug, owner=sample_person,
    ...     distroseries=ubuntu.currentseries)
    >>> ubuntu_bugtask.conjoined_master == hoary_bugtask
    True

    # A bugtask for a product that is expirable.
    >>> jokosher_bugtask = create_old_bug('jokosher', 61, jokosher)

Let's also make some bugs that almost qualify for expiration.

    # A bugtask whose status is not Incomplete is not expirable,
    # This one's status is New.
    >>> new_bugtask = bugtaskset.createTask(
    ...     bug=ubuntu_bugtask.bug, owner=sample_person,
    ...     product=thunderbird)
    >>> new_bugtask.status.title
    'New'

    # A bugtask that is not expirable because it is assigned.
    >>> assigned_bugtask = create_old_bug('assigned', 61, ubuntu)
    >>> assigned_bugtask.transitionToAssignee(sample_person)

    # A bugtask that is not expirable because its status is CONFIRMED.
    >>> confirmed_bugtask = create_old_bug(
    ...     'confirmed', 61, ubuntu, status=BugTaskStatus.CONFIRMED)

    # A bugtask that is not expirable because it is a duplicate.
    >>> duplicate_bugtask = create_old_bug('duplicate', 61, ubuntu)
    >>> duplicate_bugtask.bug.duplicateof = confirmed_bugtask.bug

    # A bugtask that is not expirable because it does not use Malone.
    >>> external_bugtask = create_old_bug('external', 61, thunderbird)
    >>> thunderbird.official_malone
    False

    # A bugtask that is not expirable because it has a milestone.
    >>> milestone_bugtask = create_old_bug('milestone', 61, ubuntu)
    >>> milestone_bugtask.milestone = ubuntu.currentseries.newMilestone("0.1")

    # A bugtask that is not expirable because it has no reply messages.
    >>> no_replies_bugtask = create_old_bug(
    ...     'no_replies', 61, ubuntu, with_message=False)

    # A bugtask that is not expirable because it less than the min_days_old.
    >>> recent_bugtask = create_old_bug('recent', 31, ubuntu)

    # A bugtask that is not expirable; while the product uses Launchpad to
    # track bugs, enable_bug_expiration is set to False
    >>> no_expiration_bugtask = create_old_bug('no_expire', 61, firefox)

The ubuntu, hoary, and jokosher bugs are the only ones that can be
expired. The other bugs do not meet one of the preconditions.

    >>> bugtasks = [ubuntu_bugtask, hoary_bugtask, jokosher_bugtask,
    ...     new_bugtask, assigned_bugtask, confirmed_bugtask,
    ...     duplicate_bugtask, external_bugtask, milestone_bugtask,
<<<<<<< HEAD
    ...     no_replys_bugtask, recent_bugtask, no_expiration_bugtask]
=======
    ...     no_replies_bugtask, recent_bugtask]
>>>>>>> 54384113

    >>> summarize_bugtasks(bugtasks)
    ROLE         EXPIRE  AGE  STATUS      ASSIGNED  DUP    MILE   REPLIES
    ubuntu       True    351  Incomplete  False     False  False  False
    hoary        True    351  Incomplete  False     False  False  False
    jokosher     True     61  Incomplete  False     False  False  False
    thunderbird  False   351  New         False     False  False  False
    assigned     True     61  Incomplete  True      False  False  False
    confirmed    True     61  Confirmed   False     False  False  False
    duplicate    True     61  Incomplete  False     True   False  False
    external     False    61  Incomplete  False     False  False  False
    milestone    True     61  Incomplete  False     False  True   False
    no_replies   True     61  Incomplete  False     False  False  True
    recent       True     31  Incomplete  False     False  False  False
    no_expire    False    61  Incomplete  False     False  False  False


== findExpirableBugTasks() Part 2 ==

The value of the min_days_old controls the bugtasks that are
returned. The oldest bug in this test is 351 days old, the youngest is
31 days old. There are no bugs older than 351 days.

    >>> expirable_bugtasks = bugtaskset.findExpirableBugTasks(351)
    >>> len(expirable_bugtasks)
    0

While there are bugtasks older than 350 days in the data, the hoary
bugtask does not display because its bug has other bugtasks that are
valid.

    >>> expirable_bugtasks = bugtaskset.findExpirableBugTasks(350)
    >>> len(expirable_bugtasks)
    0

    >>> summarize_bugtasks(hoary_bugtask.bug.bugtasks)
    ROLE         EXPIRE  AGE  STATUS      ASSIGNED  DUP    MILE   REPLIES
    thunderbird  False   351  New         False     False  False  False
    ubuntu       True    351  Incomplete  False     False  False  False
    hoary        True    351  Incomplete  False     False  False  False

If the valid bugtask becomes Invalid or Won't Fix, the hoary bugtask
will be expirable.

    >>> new_bugtask.transitionToStatus(BugTaskStatus.WONTFIX, sample_person)
    >>> summarize_bugtasks(hoary_bugtask.bug.bugtasks)
    ROLE         EXPIRE  AGE  STATUS      ASSIGNED  DUP    MILE   REPLIES
    thunderbird  False   351  Won't Fix   False     False  False  False
    ubuntu       True    351  Incomplete  False     False  False  False
    hoary        True    351  Incomplete  False     False  False  False

    # Sync the bugs and bugtasks defined above with their modified DB values.
    >>> for bugtask in bugtasks:
    ...     sync(bugtask)
    ...     sync(bugtask.bug)

    >>> expirable_bugtasks = bugtaskset.findExpirableBugTasks(350)
    >>> summarize_bugtasks(expirable_bugtasks)
    ROLE         EXPIRE  AGE  STATUS      ASSIGNED  DUP    MILE   REPLIES
    hoary        True    351  Incomplete  False     False  False  False

The ubuntu bugtask is never returned; it is a conjoined slave to the
hoary bugtask. Slave bugtasks cannot be directly expired, so they are
not returned by findExpirableBugTasks().

    >>> ubuntu_bugtask.status.title
    'Incomplete'
    >>> ubuntu_bugtask.conjoined_master == hoary_bugtask
    True

Reducing the age to 60 days old, both hoary and jokosher bugtasks
are returned.

    >>> expirable_bugtasks = bugtaskset.findExpirableBugTasks(60)
    >>> summarize_bugtasks(expirable_bugtasks)
    ROLE         EXPIRE  AGE  STATUS      ASSIGNED  DUP    MILE   REPLIES
    jokosher     True     61  Incomplete  False     False  False  False
    hoary        True    351  Incomplete  False     False  False  False


== The default expiration age ==

The expiration age is set using the
config.malone.days_before_expiration configuration variable. It
defaults to 60 days. The period is measured from the date_incomplete
field. We expire bugtasks that are Incomplete and unattended for 60
days or more.

    >>> from canonical.config import config
    >>> old_age_days = config.malone.days_before_expiration
    >>> old_age_days
    60


== Running the script ==

There are no Invalid Bugtasks in sampledata.

    >>> from canonical.launchpad.database import BugTask
    >>> BugTask.selectBy(status=BugTaskStatus.INVALID).count()
    0

    >>> # We want to check the hoary bugtask messages later.
    >>> starting_bug_messages_count = (hoary_bugtask.bug.messages.count())

The script 'expire-bugtasks.py' writes its report to stdout. It makes
its database changes as the user configured in
config.malone.expiration_dbuser.

    >>> config.malone.expiration_dbuser
    'bugnotification'

    # Commit the current transaction because the script will run in
    # another transaction, and thus it won't see the changes done on
    # this test unless we commit.
    >>> commit()

    >>> import subprocess
    >>> process = subprocess.Popen(
    ...     'cronscripts/expire-bugtasks.py', shell=True,
    ...     stdin=subprocess.PIPE, stdout=subprocess.PIPE,
    ...     stderr=subprocess.PIPE)
    >>> (out, err) = process.communicate()
    >>> print err
    INFO    creating lockfile
    INFO    Expiring unattended, INCOMPLETE bugtasks older than
            60 days for projects that use Malone.
    INFO    Found 2 bugtasks to expire.
    INFO    Expired 2 bugtasks.
    INFO    Finished expiration run.
    <BLANKLINE>
    >>> print out
    <BLANKLINE>
    >>> process.returncode
    0

    # Sync the bugs and bugtasks defined above with their modified DB values.
    >>> for bugtask in bugtasks:
    ...     sync(bugtask)
    ...     sync(bugtask.bug)


== After the script has run ==

There are three Invalid bugtasks. Jokosher, hoary and ubuntu were
expired by the expiration process. Although ubuntu was never returned
by findExpirableBugTasks(), it was expired because its master (hoary)
was expired. The remaining bugtasks are unchanged.

    >>> summarize_bugtasks(bugtasks)
    ROLE         EXPIRE  AGE  STATUS      ASSIGNED  DUP    MILE   REPLIES
    ubuntu       True      0  Invalid     False     False  False  False
    hoary        True      0  Invalid     False     False  False  False
    jokosher     True      0  Invalid     False     False  False  False
    thunderbird  False     0  Won't Fix   False     False  False  False
    assigned     True     61  Incomplete  True      False  False  False
    confirmed    True     61  Confirmed   False     False  False  False
    duplicate    True     61  Incomplete  False     True   False  False
    external     False    61  Incomplete  False     False  False  False
    milestone    True     61  Incomplete  False     False  True   False
    no_replies   True     61  Incomplete  False     False  False  True
    recent       True     31  Incomplete  False     False  False  False
    no_expire    False    61  Incomplete  False     False  False  False

Only the three test bugtasks were expired in the entire database.

    >>> invalid_bugtasks = BugTask.selectBy(status=BugTaskStatus.INVALID)
    >>> invalid_bugtasks.count()
    3
    >>> summarize_bugtasks(invalid_bugtasks)
    ROLE         EXPIRE  AGE  STATUS      ASSIGNED  DUP    MILE   REPLIES
    ubuntu       True      0  Invalid     False     False  False  False
    jokosher     True      0  Invalid     False     False  False  False
    hoary        True      0  Invalid     False     False  False  False

The bugtasks statusexplanation was updated to explain the change in
status.

    >>> print hoary_bugtask.statusexplanation
    [Expired for Ubuntu Hoary because there has been no activity for 60 days.]

The message explaining the reason for the expiration was posted by the
Launchpad Janitor celebrity. Only one message was created for when the
master and slave bugtasks were expired.

    >>> starting_bug_messages_count
    2
    >>> hoary_bugtask.bug.messages.count()
    3

    >>> message =  hoary_bugtask.bug.messages[-1]
    >>> print message.owner.name
    janitor

    >>> print message.text_contents
    [Expired for Ubuntu Hoary because there has been no activity for 60 days.]

The bug's activity log was updated too with the statusexplanation and
status changes.

    >>> for activity in hoary_bugtask.bug.activity:
    ...     print "%s %s %s %s" % (
    ...         activity.person.displayname,
    ...         activity.whatchanged, activity.oldvalue, activity.newvalue)
    Launchpad Janitor  None: status             Incomplete  Invalid
    Launchpad Janitor  None: statusexplanation  None        [Expired for...<|MERGE_RESOLUTION|>--- conflicted
+++ resolved
@@ -3,16 +3,10 @@
 Old unattended Incomplete bugtasks clutter Malone's search results,
 making the bug staff's job difficult. A script is run daily to
 locate unattended Incomplete bugtasks that have not been updated in
-<<<<<<< HEAD
-2 months, and sets their status to INVALID. Only bugtasks for projects
+2 months, and sets their status to Invalid. Only bugtasks for projects
 that use Launchpad to track bugs and have enable_bug_expiration set to
 True will be expired; this rule does not apply to Bugs imported from
 upstream bug trackers. The preconditions are:
-=======
-2 months, and sets their status to Invalid. Only bugtasks for projects
-that use Malone will be expired; this rule does not apply to Bugs
-imported from upstream bug trackers. The preconditions are:
->>>>>>> 54384113
 
 1. The bugtask belongs to a project with enable_bug_expiration is True.
 2. The bugtask has the status Incomplete.
@@ -127,11 +121,7 @@
     >>> bugtasks = [ubuntu_bugtask, hoary_bugtask, jokosher_bugtask,
     ...     new_bugtask, assigned_bugtask, confirmed_bugtask,
     ...     duplicate_bugtask, external_bugtask, milestone_bugtask,
-<<<<<<< HEAD
-    ...     no_replys_bugtask, recent_bugtask, no_expiration_bugtask]
-=======
-    ...     no_replies_bugtask, recent_bugtask]
->>>>>>> 54384113
+    ...     no_replies_bugtask, recent_bugtask, no_expiration_bugtask]
 
     >>> summarize_bugtasks(bugtasks)
     ROLE         EXPIRE  AGE  STATUS      ASSIGNED  DUP    MILE   REPLIES
