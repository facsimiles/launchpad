--- conflicted
+++ resolved
@@ -224,11 +224,7 @@
 
     >>> [uid] = retrieved_key.uids
     >>> print uid.name
-<<<<<<< HEAD
-    Launchpad PPA for Celso Providelo
-=======
     Launchpad PPA for Celso áéíóú Providelo
->>>>>>> 04dfed0a
 
 The secret key is securily stored in the designed configuration
 path. So only the IGPGHandler itself can access it.
