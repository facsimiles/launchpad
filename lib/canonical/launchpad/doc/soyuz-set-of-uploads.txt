--- conflicted
+++ resolved
@@ -363,7 +363,6 @@
   >>> assert spn_set.queryByName('bar-bin') is None
 
 
-<<<<<<< HEAD
 Check bahaviour of upload system for uploads to pocket BACKPORTS (see
 bug #34089 and #58144)
 
@@ -429,12 +428,8 @@
   >>> transaction.commit()
 
 
-Perform a staged (source-first) security upload, running the
-buildd-queuebuilder inbetween, to verify fix for bug 53437. To be
-=======
 Perform a staged (source-first) security upload, simulating a run of
 the buildd-queuebuilder inbetween, to verify fix for bug 53437. To be
->>>>>>> dc8d1a27
 allowed a security upload, we need to use a released distrorelease,
 eg ubuntu/warty.
 
