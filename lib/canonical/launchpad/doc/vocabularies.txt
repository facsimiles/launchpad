--- conflicted
+++ resolved
@@ -1659,16 +1659,10 @@
 
 First, we set up a product with three blueprints.
 
-<<<<<<< HEAD
-    >>> from canonical.lp.dbschema import SpecificationDefinitionStatus
+    >>> from canonical.launchpad.interfaces import (
+    ...     SpecificationDefinitionStatus)
     >>> evolution = product_set.getByName('evolution')
     >>> foobar_person = person_set.getByName('name16')
-=======
-    >>> from canonical.launchpad.interfaces import (
-    ...     SpecificationDefinitionStatus)
-    >>> evolution = getUtility(IProductSet).getByName('evolution')
-    >>> foobar_person = getUtility(IPersonSet).getByName('name16')
->>>>>>> 5490f19c
     >>> foobar_person.displayname
     u'Foo Bar'
     >>> specset = getUtility(ISpecificationSet)
