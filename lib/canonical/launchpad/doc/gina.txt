--- conflicted
+++ resolved
@@ -31,11 +31,6 @@
     >>> orig_bpr_count = BinaryPackageRelease.select().count()
     >>> orig_build_count = Build.select().count()
     >>> orig_sbpph_count = SBPPH.select().count()
-<<<<<<< HEAD
-
-    >>> from canonical.launchpad.interfaces import PackagePublishingPocket
-=======
->>>>>>> 8b284048
     >>> orig_sspph_main_count = SSPPH.selectBy(
     ...     componentID=1, pocket=PackagePublishingPocket.RELEASE).count()
 
@@ -48,11 +43,7 @@
     >>> celebs = getUtility(ILaunchpadCelebrities)
     >>> ubuntu = celebs.ubuntu
     >>> drs = getUtility(IDistroSeriesSet)
-<<<<<<< HEAD
     >>> hoary = ubuntu.getSeries("hoary")
-=======
-    >>> hoary = ubuntu["hoary"]
->>>>>>> 8b284048
     >>> breezy = drs.new(ubuntu, "breezy", "Breezy Badger", "My title",
     ...                  "My summary", "My description", "5.10",
     ...                  hoary, celebs.launchpad_developers)
@@ -327,14 +318,9 @@
     19
 
     >>> print SSPPH.selectBy(
-<<<<<<< HEAD
-    ...     componentID=1, pocket=PackagePublishingPocket.RELEASE
-    ...     ).count() - orig_sspph_main_count
-=======
     ...     componentID=1,
     ...     pocket=PackagePublishingPocket.RELEASE).count() - \
     ...     orig_sspph_main_count
->>>>>>> 8b284048
     19
 
 === Testing Binary Package Results ===
