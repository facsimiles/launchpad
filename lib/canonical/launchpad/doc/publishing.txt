SourcePackagePublishingHistory
^^^^^^^^^^^^^^^^^^^^^^^^^^^^^^

This class provides public access to publishing records via a SQL view.

 >>> from canonical.launchpad.database import SourcePackagePublishingHistory

Select a publishing record from the sampledata (pmount is a
interesting one):

 >>> spph = SourcePackagePublishingHistory.get(8)
 >>> spph.sourcepackagerelease.name, spph.distrorelease.name
 (u'pmount', u'hoary')

Verify if the object follows its interface contracts:

 >>> from zope.interface.verify import verifyObject
 >>> from canonical.launchpad.interfaces import (
 ...     ISourcePackageRelease, IDistroRelease,
 ...     ISourcePackagePublishingHistory,
 ...     ISourcePackage,
 ...     IDistributionSourcePackageRelease)

 >>> verifyObject(ISourcePackagePublishingHistory, spph)
 True

 XXX cprov 20060322: None of the attributes below pass verifyObject().
 So, they claim to implement some thing they don't really have. Most
 of the problems are related with bad interface inheritance.

 >>> IDistroRelease.providedBy(spph.distrorelease)
 True

 >>> ISourcePackageRelease.providedBy(spph.sourcepackagerelease)
 True

 >>> ISourcePackageRelease.providedBy(spph.supersededby)
 True

 >>> IDistributionSourcePackageRelease.providedBy(
 ...     spph.meta_sourcepackagerelease)
 True

 >>> IDistributionSourcePackageRelease.providedBy(spph.meta_supersededby)
 True

 >>> ISourcePackage.providedBy(spph.meta_sourcepackage)
 True


Check how the ISourcePackagePublishingHistory and IArchivePublisher objects
fit together. IArchivePublisher interface grants to a single
publication record the ability to publish its contents.

It results in a more granular way to perform actions in the package
archive, because instead of driven by the whole group of files that needs
to be published in the archive filesystem (old way), it will be driven
by a much smaller and similar set of files that are contained in a
single publication record.

See canonical/launchpad/tests/test_publishing.py for run-time times.

 >>> from canonical.launchpad.database import SourcePackagePublishingHistory
 >>> from canonical.launchpad.interfaces import (
 ...     IArchivePublisher, IArchiveSafePublisher,
 ...     ISourcePackageFilePublishing, IArchiveFilePublisher,
 ...     ISecureSourcePackagePublishingHistory)

Retrive any SourcePackagePublishingHistory entry.

<<<<<<< HEAD
 >>> spp = SourcePackagePublishing.get(10)
 >>> print spp.displayname
=======
 >>> spph = SourcePackagePublishingHistory.get(10)
 >>> print spph.displayname
>>>>>>> a15f6ae6
 alsa-utils 1.0.8-1ubuntu1 in warty

SourcePackagPublishingHistory implements both interfaces properly:

 >>> verifyObject(ISourcePackagePublishingHistory, spph)
 True
 >>> verifyObject(IArchivePublisher, spph)
 True

IArchivePublisher.files are the SourcePackageFilePublishing records
contained in this publication record. Each instance also implements
IArchiveFilePublishing.

 >>> any_pub_file = spph.files[-1]
 >>> ISourcePackageFilePublishing.providedBy(any_pub_file)
 True
 >>> verifyObject(IArchiveFilePublisher, any_pub_file)
 True

 >>> [pub_file.libraryfilealias.filename for pub_file in spph.files]
 [u'alsa-utils_1.0.8-1ubuntu1.dsc']


'secure_record' returns a ISecureSourcePackagePublishing instance
corresponding to this publication. This instance implements
IArchiveSafePublisher.

 >>> sspph = spph.secure_record
 >>> ISecureSourcePackagePublishingHistory.providedBy(sspph)
 True
 >>> verifyObject(IArchiveSafePublisher, sspph)
 True
 >>> sspph.embargo
 False

Symetric behaviour is offered for BinaryPackagePublishing,
BinaryPackageFile and ISecureBinaryPackagePublishingHistory

 >>> from canonical.launchpad.database import BinaryPackagePublishingHistory
 >>> from canonical.launchpad.interfaces import (
 ...     IBinaryPackagePublishingHistory, IBinaryPackageFilePublishing,
 ...     ISecureBinaryPackagePublishingHistory)

<<<<<<< HEAD
 >>> bpp = BinaryPackagePublishing.get(15)
 >>> print bpp.displayname
=======
 >>> bpph = BinaryPackagePublishingHistory.get(15)
 >>> print bpph.displayname
>>>>>>> a15f6ae6
 mozilla-firefox 0.9 in woody i386

 >>> IBinaryPackagePublishingHistory.providedBy(bpph)
 True
 >>> verifyObject(IArchivePublisher, bpph)
 True

 >>> sbpph = bpph.secure_record
 >>> ISecureBinaryPackagePublishingHistory.providedBy(sbpph)
 True
 >>> verifyObject(IArchiveSafePublisher, sbpph)
 True
 >>> sbpph.embargo
 False

 >>> any_file = bpph.files[-1]
 >>> IBinaryPackageFilePublishing.providedBy(any_file)
 True
 >>> verifyObject(IArchiveFilePublisher, any_file)
 True

<<<<<<< HEAD
 >>> [pub_file.libraryfilealias.filename for pub_file in bpp.files]
=======
 >>> [pub_file.libraryfilealias.filename for pub_file in bpph.files]
>>>>>>> a15f6ae6
 [u'mozilla-firefox_0.9_i386.deb']
<|MERGE_RESOLUTION|>--- conflicted
+++ resolved
@@ -68,13 +68,8 @@
 
 Retrive any SourcePackagePublishingHistory entry.
 
-<<<<<<< HEAD
- >>> spp = SourcePackagePublishing.get(10)
- >>> print spp.displayname
-=======
  >>> spph = SourcePackagePublishingHistory.get(10)
  >>> print spph.displayname
->>>>>>> a15f6ae6
  alsa-utils 1.0.8-1ubuntu1 in warty
 
 SourcePackagPublishingHistory implements both interfaces properly:
@@ -118,13 +113,8 @@
  ...     IBinaryPackagePublishingHistory, IBinaryPackageFilePublishing,
  ...     ISecureBinaryPackagePublishingHistory)
 
-<<<<<<< HEAD
- >>> bpp = BinaryPackagePublishing.get(15)
- >>> print bpp.displayname
-=======
  >>> bpph = BinaryPackagePublishingHistory.get(15)
  >>> print bpph.displayname
->>>>>>> a15f6ae6
  mozilla-firefox 0.9 in woody i386
 
  >>> IBinaryPackagePublishingHistory.providedBy(bpph)
@@ -146,9 +136,5 @@
  >>> verifyObject(IArchiveFilePublisher, any_file)
  True
 
-<<<<<<< HEAD
- >>> [pub_file.libraryfilealias.filename for pub_file in bpp.files]
-=======
  >>> [pub_file.libraryfilealias.filename for pub_file in bpph.files]
->>>>>>> a15f6ae6
  [u'mozilla-firefox_0.9_i386.deb']
