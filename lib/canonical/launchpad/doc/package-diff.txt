= Package Diff =

The 'package-diff' subsystem allows users to request a diff between
two SourcePackageReleases.

The diff can be requested by any user with permission to view both
packages and will be performed frequently by our infrastructure.


== Requesting a Diff ==

First we have to retrieve a SourcePackageRelease from the sampledata,
let's use 'pmount' sources.

    >>> from canonical.launchpad.interfaces import (
    ...     IDistributionSet, IPersonSet)

    >>> ubuntu = getUtility(IDistributionSet).getByName('ubuntu')
    >>> pmount = ubuntu.getSourcePackage('pmount')

    >>> pmount_from = pmount['0.1-2'].sourcepackagerelease
    >>> pmount_to = pmount['0.1-1'].sourcepackagerelease

A packageDiff can be created from the two packages by calling
requestDiffTo(). It takes two arguments: the user requesting the
packageDiff, and the sourcepackagerelease to that has the changes.

Requesting a diff from pmount_0.1-2 to pmount_0.1-1.

    >>> cprov = getUtility(IPersonSet).getByName('cprov')
    >>> package_diff = pmount_from.requestDiffTo(
    ...     requester=cprov, to_sourcepackagerelease=pmount_to)

Let's inspect the PackageDiff record created.

    >>> from canonical.launchpad.interfaces import IPackageDiff
    >>> from canonical.launchpad.webapp.testing import verifyObject

    >>> verifyObject(IPackageDiff, package_diff)
    True

Its main attributes are:

 * 'requester', which maps to a `IPerson`, the user who made the diff
   request.

    >>> from canonical.launchpad.interfaces import IPerson
    >>> verifyObject(IPerson, package_diff.requester)
    True

    >>> print package_diff.requester.displayname
    Celso Providelo

 * 'from_source', which maps to a `ISourcePackageRelease`, the base
   source used in the diff.

    >>> from canonical.launchpad.interfaces import ISourcePackageRelease
    >>> verifyObject(ISourcePackageRelease, package_diff.from_source)
    True

    >>> print package_diff.from_source.title
    pmount - 0.1-2

 * 'to_source', which maps to a `ISourcePackageRelease`, the result
   source used in the diff.

    >>> from canonical.launchpad.interfaces import ISourcePackageRelease
    >>> verifyObject(ISourcePackageRelease, package_diff.to_source)
    True

    >>> print package_diff.to_source.title
    pmount - 0.1-1

Since the PackageDiff was not yet performed, both, 'date_fulfilled'
and 'diff_content' attributes are empty.

    >>> print package_diff.date_fulfilled
    None

    >>> print package_diff.diff_content
    None

IPackageDiff offers a property that return the 'title' of the diff
request.

    >>> print package_diff.title
    Package diff from pmount - 0.1-2 to pmount - 0.1-1

An attempt to record an already recorded DiffRequest will result in an
error:

    >>> dup_diff = pmount_from.requestDiffTo(
    ...     requester=cprov, to_sourcepackagerelease=pmount_to)
    Traceback (most recent call last):
    ...
    PackageDiffAlreadyRequested: Package diff from pmount - 0.1-2 to
    pmount - 0.1-1 was already requested by Celso Providelo


== Diff request for source uploads ==

When a source package upload is processed, the upload-processor
already requests a package diff against the immediate ancestry.

Before starting let's enable the universe component in hoary in order
to be able to accept the NEW packages.

    >>> from canonical.launchpad.database.component import (
    ...     ComponentSelection)
    >>> from canonical.launchpad.interfaces import IComponentSet

    >>> hoary = ubuntu.getSeries('hoary')
    >>> universe = getUtility(IComponentSet)['universe']
    >>> selection = ComponentSelection(
    ...     distroseries=hoary, component=universe)

`FakePackager` (see fakepackager.txt) handles the packaging and upload
of a new source series for us. We can use this to avoid messing with
sampledata to create valid packages.

    >>> from canonical.launchpad.testing.fakepackager import FakePackager
    >>> login('foo.bar@canonical.com')
    >>> packager = FakePackager(
    ...     'biscuit', '1.0', 'foo.bar@canonical.com-passwordless.sec')

And setup the test_keys in order to build and upload signed packages.

    >>> from canonical.launchpad.ftests import import_public_test_keys
    >>> import_public_test_keys()

When the first version of 'biscuit' is uploaded, since there is no
suitable ancentry, no diff is requested.

    >>> packager.buildUpstream()
    >>> packager.buildSource(signed=False)
    >>> biscuit_one_pub = packager.uploadSourceVersion(
    ...     '1.0-1', policy='sync')

    >>> biscuit_one_pub.sourcepackagerelease.package_diffs.count()
    0

When 1.0-8 is uploaded and 1.0-1 is published, the upload-processor
requests a diff, since there is a suitable ancestry.

    >>> packager.buildVersion('1.0-8', changelog_text="cookies")
    >>> packager.buildSource(signed=False)
    >>> biscuit_eight_pub = packager.uploadSourceVersion(
    ...     '1.0-8', policy='sync')

    >>> [diff] = biscuit_eight_pub.sourcepackagerelease.package_diffs
    >>> print diff.title
    Package diff from biscuit - 1.0-8 to biscuit - 1.0-1

We will release ubuntu/hoary so we can upload to post-RELEASE pockets.

    >>> from canonical.launchpad.interfaces import DistroSeriesStatus
    >>> hoary.status = DistroSeriesStatus.CURRENT

We upload version '1.0-9' to hoary-updates and get the diff against
the last published version in the RELEASE pocket.

    >>> packager.buildVersion('1.0-9', changelog_text="cookies")
    >>> packager.buildSource(signed=False)
    >>> biscuit_nine_pub = packager.uploadSourceVersion(
    ...     '1.0-9', policy='sync', suite='hoary-updates')

    >>> [diff] = biscuit_nine_pub.sourcepackagerelease.package_diffs
    >>> print diff.title
    Package diff from biscuit - 1.0-9 to biscuit - 1.0-8

The subsequent version uploaded to hoary-updates will get a diff
against 1.0-9.

    >>> packager.buildVersion('1.0-10', changelog_text="cookies")
    >>> packager.buildSource(signed=False)
    >>> biscuit_ten_pub = packager.uploadSourceVersion(
    ...     '1.0-10', policy='sync', suite='hoary-updates')

    >>> [diff] = biscuit_ten_pub.sourcepackagerelease.package_diffs
    >>> print diff.title
    Package diff from biscuit - 1.0-10 to biscuit - 1.0-9

An upload to other pocket, in this case hoary-proposed, will get a diff
against the last version in the RELEASE pocket.

    >>> packager.buildVersion('1.0-11', changelog_text="cookies")
    >>> packager.buildSource(signed=False)
    >>> biscuit_eleven_pub = packager.uploadSourceVersion(
    ...     '1.0-11', policy='sync', suite='hoary-proposed')

    >>> [diff] = biscuit_eleven_pub.sourcepackagerelease.package_diffs
    >>> print diff.title
    Package diff from biscuit - 1.0-11 to biscuit - 1.0-8

For testing diffs in the PPA context we need to activate the PPA for
Foo Bar.

    >>> from canonical.launchpad.interfaces import (
    ...     ArchivePurpose, IArchiveSet, IPersonSet)
    >>> foobar = getUtility(IPersonSet).getByName('name16')
    >>> ppa = getUtility(IArchiveSet).new(
    ...     owner=foobar, distribution=ubuntu, purpose=ArchivePurpose.PPA)

We will upload version 1.0-2 to Foo Bar's PPA and since it was never
published in the PPA context it will get a diff against the last
version in the PRIMARY archive in the RELEASE pocket.

    >>> packager.buildVersion('1.0-2', changelog_text="unterzeichnet")
    >>> packager.buildSource()
    >>> biscuit_two_pub = packager.uploadSourceVersion(
    ...     '1.0-2', archive=foobar.archive)

    >>> [diff] = biscuit_two_pub.sourcepackagerelease.package_diffs
    >>> print diff.title
    Package diff from biscuit - 1.0-2 to biscuit - 1.0-8

A subsequent upload in the PPA context will get a diff against 1.0-2,
the version found in its context.

    >>> packager.buildVersion('1.0-3', changelog_text="unterzeichnet")
    >>> packager.buildSource()
    >>> biscuit_three_pub = packager.uploadSourceVersion(
    ...     '1.0-3', archive=foobar.archive)

    >>> [diff] = biscuit_three_pub.sourcepackagerelease.package_diffs
    >>> print diff.title
    Package diff from biscuit - 1.0-3 to biscuit - 1.0-2


== Performing a Diff ==

Now we will actually perform a package diff and look at the results.
<<<<<<< HEAD

In order for the uploaded files to be flushed to the librarian we need
to commit the transaction here.

    >>> import transaction
    >>> transaction.commit()

The auxilliary function below will facilitate the viewing of diff results.

    >>> from subprocess import Popen, PIPE
    >>> import tempfile

    >>> def get_diff_results(diff):
    ...     lfa = diff.diff_content
    ...     if lfa is None:
    ...         return None
    ...     lfa.open()
    ...     pdiff_content = lfa.read()
    ...     lfa.close()
    ...     fhandle, fname = tempfile.mkstemp()
    ...     fhandle = open(fname, 'w')
    ...     fhandle.write(pdiff_content)
    ...     fhandle.close()
    ...     fhandle = open(fname)
    ...     child = Popen(['gunzip'], stdin=fhandle, stdout=PIPE)
    ...     diffresult = child.stdout.read()
    ...     fhandle.close()
    ...     return diffresult

Let's obtain the diff that was created when package "biscuit - 1.0-8"
was uploaded.

=======

In order for the uploaded files to be flushed to the librarian we need
to commit the transaction here.

    >>> import transaction
    >>> transaction.commit()

The auxiliary function below will facilitate the viewing of diff results.

    >>> import os
    >>> import shutil
    >>> import subprocess
    >>> import tempfile

    >>> from canonical.librarian.utils import copy_and_close

    >>> def get_diff_results(diff):
    ...     lfa = diff.diff_content
    ...     if lfa is None:
    ...         return None
    ...     lfa.open()
    ...     jail = tempfile.mkdtemp()
    ...     local = os.path.abspath('')
    ...     jail = tempfile.mkdtemp()
    ...     fhandle = open(os.path.join(jail, "the.diff.gz"), 'w')
    ...     copy_and_close(lfa, fhandle)
    ...     os.chdir(jail)
    ...     p = subprocess.Popen(
    ...          ['gunzip', "the.diff.gz"], stdout=subprocess.PIPE)
    ...     p.communicate()
    ...     p = subprocess.Popen(
    ...          ['splitdiff', "-a", "-d", "-p1", "the.diff"],
    ...          stdout=subprocess.PIPE)
    ...     p.communicate()
    ...     diffs = [filename for filename in sorted(os.listdir('.'))
    ...              if filename != 'the.diff']
    ...     ordered_diff_contents = [open(diff).read() for diff in diffs]
    ...     os.chdir(local)
    ...     shutil.rmtree(jail)
    ...     return "".join(ordered_diff_contents)

Let's obtain the diff that was created when package "biscuit - 1.0-8"
was uploaded.

>>>>>>> 3435f795
    >>> [diff] = biscuit_eight_pub.sourcepackagerelease.package_diffs

Now we can run it.

    >>> diff.performDiff()

Since it stores the diff results in the librarian we need to commit the
transaction before we can access the file.

    >>> transaction.commit()

Now we can compare the package diff outcome to the debdiff output
(obtained manually on the shell) for the packages in question.

    >>> print get_diff_results(diff)
<<<<<<< HEAD
    diff -u biscuit-1.0/contents biscuit-1.0/contents
=======
>>>>>>> 3435f795
    --- biscuit-1.0/contents
    +++ biscuit-1.0/contents
    @@ -3 +2,0 @@
    -1.0-8
<<<<<<< HEAD
    diff -u biscuit-1.0/debian/changelog biscuit-1.0/debian/changelog
=======
>>>>>>> 3435f795
    --- biscuit-1.0/debian/changelog
    +++ biscuit-1.0/debian/changelog
    @@ -1,9 +1,3 @@
    -biscuit (1.0-8) hoary; urgency=low
    -
    -  * cookies
    -
<<<<<<< HEAD
    - -- Foo Bar <foo.bar@canonical.com>  ...
=======
    - -- Foo Bar <foo.bar@canonical.com> ...
>>>>>>> 3435f795
    -
     biscuit (1.0-1) hoary; urgency=low
    <BLANKLINE>
       * Initial Upstream package
    <BLANKLINE>
<<<<<<< HEAD
=======


== Dealing with all PackageDiff objects ==

The PackageDiffSet utility implements simple auxiliary methods to deal
directly with PackageDiffs objects.

Let's flush all the updates done.
>>>>>>> 3435f795

    >>> from canonical.database.sqlbase import flush_database_updates
    >>> flush_database_updates()

Those methods are useful when the callsites are not interested only in
PackageDiffs attached to specific SourcePackageReleases.

Using the utility it's possible to iterate over all PackageDiff
stored.

    >>> from canonical.launchpad.interfaces import IPackageDiffSet
    >>> packagediff_set = getUtility(IPackageDiffSet)

    >>> for diff in packagediff_set:
    ...     print diff.title, diff.date_fulfilled is not None
    Package diff from biscuit - 1.0-3 to biscuit - 1.0-2  False
    Package diff from biscuit - 1.0-2 to biscuit - 1.0-8  False
    Package diff from biscuit - 1.0-11 to biscuit - 1.0-8 False
    Package diff from biscuit - 1.0-10 to biscuit - 1.0-9 False
    Package diff from biscuit - 1.0-9 to biscuit - 1.0-8  False
    Package diff from biscuit - 1.0-8 to biscuit - 1.0-1  True
    Package diff from pmount - 0.1-2 to pmount - 0.1-1    False

Or only the PackageDiffs not yet fullfilled.

    >>> for diff in packagediff_set.getPendingDiffs():
    ...     print diff.title, diff.date_fulfilled is not None
    Package diff from pmount - 0.1-2 to pmount - 0.1-1    False
    Package diff from biscuit - 1.0-9 to biscuit - 1.0-8  False
    Package diff from biscuit - 1.0-10 to biscuit - 1.0-9 False
    Package diff from biscuit - 1.0-11 to biscuit - 1.0-8 False
    Package diff from biscuit - 1.0-2 to biscuit - 1.0-8  False
    Package diff from biscuit - 1.0-3 to biscuit - 1.0-2  False

getPendingDiffs() results can optionally be limited.

    >>> packagediff_set.getPendingDiffs().count()
    6

    >>> packagediff_set.getPendingDiffs(limit=2).count()
    2

A arbitrary PackageDiff object can be easily retrieved by database ID
if necessary.

    >>> [diff] = biscuit_eight_pub.sourcepackagerelease.package_diffs
    >>> candidate_diff = packagediff_set.get(diff.id)
    >>> candidate_diff == diff
    True
<|MERGE_RESOLUTION|>--- conflicted
+++ resolved
@@ -230,40 +230,6 @@
 == Performing a Diff ==
 
 Now we will actually perform a package diff and look at the results.
-<<<<<<< HEAD
-
-In order for the uploaded files to be flushed to the librarian we need
-to commit the transaction here.
-
-    >>> import transaction
-    >>> transaction.commit()
-
-The auxilliary function below will facilitate the viewing of diff results.
-
-    >>> from subprocess import Popen, PIPE
-    >>> import tempfile
-
-    >>> def get_diff_results(diff):
-    ...     lfa = diff.diff_content
-    ...     if lfa is None:
-    ...         return None
-    ...     lfa.open()
-    ...     pdiff_content = lfa.read()
-    ...     lfa.close()
-    ...     fhandle, fname = tempfile.mkstemp()
-    ...     fhandle = open(fname, 'w')
-    ...     fhandle.write(pdiff_content)
-    ...     fhandle.close()
-    ...     fhandle = open(fname)
-    ...     child = Popen(['gunzip'], stdin=fhandle, stdout=PIPE)
-    ...     diffresult = child.stdout.read()
-    ...     fhandle.close()
-    ...     return diffresult
-
-Let's obtain the diff that was created when package "biscuit - 1.0-8"
-was uploaded.
-
-=======
 
 In order for the uploaded files to be flushed to the librarian we need
 to commit the transaction here.
@@ -308,7 +274,6 @@
 Let's obtain the diff that was created when package "biscuit - 1.0-8"
 was uploaded.
 
->>>>>>> 3435f795
     >>> [diff] = biscuit_eight_pub.sourcepackagerelease.package_diffs
 
 Now we can run it.
@@ -324,18 +289,10 @@
 (obtained manually on the shell) for the packages in question.
 
     >>> print get_diff_results(diff)
-<<<<<<< HEAD
-    diff -u biscuit-1.0/contents biscuit-1.0/contents
-=======
->>>>>>> 3435f795
     --- biscuit-1.0/contents
     +++ biscuit-1.0/contents
     @@ -3 +2,0 @@
     -1.0-8
-<<<<<<< HEAD
-    diff -u biscuit-1.0/debian/changelog biscuit-1.0/debian/changelog
-=======
->>>>>>> 3435f795
     --- biscuit-1.0/debian/changelog
     +++ biscuit-1.0/debian/changelog
     @@ -1,9 +1,3 @@
@@ -343,18 +300,12 @@
     -
     -  * cookies
     -
-<<<<<<< HEAD
-    - -- Foo Bar <foo.bar@canonical.com>  ...
-=======
     - -- Foo Bar <foo.bar@canonical.com> ...
->>>>>>> 3435f795
     -
      biscuit (1.0-1) hoary; urgency=low
     <BLANKLINE>
        * Initial Upstream package
     <BLANKLINE>
-<<<<<<< HEAD
-=======
 
 
 == Dealing with all PackageDiff objects ==
@@ -363,7 +314,6 @@
 directly with PackageDiffs objects.
 
 Let's flush all the updates done.
->>>>>>> 3435f795
 
     >>> from canonical.database.sqlbase import flush_database_updates
     >>> flush_database_updates()
