= Distributions =

From the DerivationOverview spec
<https://launchpad.canonical.com/DerivationOverview>:

    A distribution of GNU/Linux comprises a set of packages, an installer,
    possibly a live-CD, some amount of metadata associated with the arrangement
    of those elements and also a lot of information on managing it.

In Launchpad, one distribution is mapped to one row in the Distribution table.
To retrieve a distribution, use the IDistributionSet utility. If you've already
used IPersonSet to retrieve a Person, or IBugTaskSet to retrieve a task, this
syntax should look familiar.

The IDistributionSet utility is accessed in the usual fashion:

    >>> from zope.component import getUtility
    >>> from canonical.launchpad.webapp.testing import verifyObject
    >>> from canonical.launchpad.interfaces import (
    ...     IDistribution, IDistributionSet, IHasTranslationImports,
    ...     PackagePublishingPocket, PackagePublishingStatus)
    >>> distroset = getUtility(IDistributionSet)

To retrieve a specific distribution, use IDistributionSet.get:

    >>> ubuntu = distroset.get(1)
    >>> print ubuntu.name
    ubuntu

Or, to grab one by name, use:

    >>> gentoo = distroset.getByName("gentoo")

Let's make sure a distribution object properly implements its interfaces.

    >>> IDistribution.providedBy(gentoo)
    True
    >>> verifyObject(IDistribution, gentoo)
    True
    >>> IHasTranslationImports.providedBy(gentoo)
    True
    >>> verifyObject(IHasTranslationImports, gentoo)
    True

Once you've got a distribution, you can retrieve a source package if you
have a SourcePackageName object for it.

    >>> from canonical.launchpad.database.sourcepackagename import (
    ...                                          SourcePackageName)
    >>> from canonical.launchpad.interfaces import (
    ...     IDistributionSourcePackage,
    ...     IDistributionSourcePackageRelease)

    >>> evo = SourcePackageName.byName("evolution")
    >>> evo_ubuntu = ubuntu.getSourcePackage(evo)
    >>> print evo_ubuntu.name
    evolution

    >>> IDistributionSourcePackage.providedBy(evo_ubuntu)
    True

    >>> from canonical.launchpad.database.sourcepackagerelease import (
    ...                                           SourcePackageRelease)
    >>> sourcepackagerelease = SourcePackageRelease.selectOneBy(
    ...     sourcepackagenameID=evo.id, version='1.0')
    >>> sourcepackagerelease.name
    u'evolution'

    >>> evo_ubuntu_rel = ubuntu.getSourcePackageRelease(
    ...                    sourcepackagerelease)
    >>> IDistributionSourcePackageRelease.providedBy(evo_ubuntu_rel)
    True

You can also get a release by name:

    >>> hoary = ubuntu.getSeries("hoary")
    >>> print hoary.name
    hoary

Or by version:

    >>> v504 = ubuntu.getSeries("5.04")
    >>> print v504.name
    hoary

You can list development distroseriess:

    >>> devdists = ubuntu.getDevelopmentSerieses()
    >>> for devdist in devdists:
    ...     print devdist.name
    hoary


== Guessing package names ==

IDistribution allows us to retrieve packages by name, returning a tuple
of Source/BinaryPackageName instances published within this
distribution:

    >>> from canonical.launchpad.interfaces import (
    ...     ISourcePackageName, IBinaryPackageName)
    >>> source_name, bin_name = ubuntu.guessPackageNames('pmount')
    >>> ISourcePackageName.providedBy(source_name)
    True
    >>> IBinaryPackageName.providedBy(bin_name)
    True
    >>> source_name.name, bin_name.name
    (u'pmount', u'pmount')

Prevents wrong usage by and assertion error:

    >>> name_tuple = ubuntu.guessPackageNames(ubuntu)
    Traceback (most recent call last):
    ...
    AssertionError: Expected string. Got: <Distribution ...>

Raises NotFoundError for following conditions:

    >>> name_tuple = ubuntu.guessPackageNames('@#$')
    Traceback (most recent call last):
    ...
    NotFoundError: 'Invalid package name: @#$'

    >>> name_tuple = ubuntu.guessPackageNames('zeca')
    Traceback (most recent call last):
    ...
    NotFoundError: 'Unknown package: zeca'

    >>> name_tuple = ubuntu.guessPackageNames('1234')
    Traceback (most recent call last):
    ...
    NotFoundError: 'Unknown package: 1234'

Packages only published in PPAs will not be found in the Ubuntu archive.
Here, 'at' is published in sabdfl's PPA only:

    >>> from canonical.launchpad.ftests.ppa import publishToPPA
    >>> ubuntutest = distroset.getByName("ubuntutest")
    >>> publishToPPA(
    ...     person_name='cprov',
    ...     sourcepackage_name='at', sourcepackage_version='0.00',
    ...     binarypackage_version='3.14156',
    ...     distribution_name='ubuntutest',
    ...     distroseries_name='hoary-test',
    ...     publishing_status=PackagePublishingStatus.PUBLISHED)
    >>> name_tuple = ubuntutest.guessPackageNames('at')
    Traceback (most recent call last):
    ...
    NotFoundError: u'Package at not published in ubuntutest'

It also raises NotFoundError on distributions with no series:

    >>> source_name, bin_name = gentoo.guessPackageNames('pmount')
    Traceback (most recent call last):
    ...
    NotFoundError: u"Gentoo has no series; 'pmount' was never published in it"

Even if we add a series to Gentoo, no packages have ever been published
in it, and therefore guessPackageNames will still fail:

    >>> from canonical.launchpad.interfaces import IDistroSeriesSet
    >>> from canonical.database.sqlbase import flush_database_updates
    >>> distroseriesset = getUtility(IDistroSeriesSet)
    >>> gentoo_two = distroseriesset.new(gentoo, 'gentoo-two', 'Gentoo Two',
    ...                                   'Gentoo Two Dot Oh', 'Gentoo 2', 'G2',
    ...                                   '2.0', None, gentoo.owner)
    >>> source_name, bin_name = gentoo.guessPackageNames('pmount')
    Traceback (most recent call last):
    ...
    NotFoundError: u'Package pmount not published in Gentoo'

It also works if we look for a package name which is the name of both
binary and source packages but for which only the source is published:

    >>> from canonical.launchpad.interfaces import ILaunchpadCelebrities
    >>> debian = getUtility(ILaunchpadCelebrities).debian
    >>> source_name, bin_name = debian.guessPackageNames('alsa-utils')
    >>> print bin_name
    None
    >>> source_name.name
    u'alsa-utils'

It's possible for a binary package to have the same name as a source
package, yet not be derived from that source package. In this case, we
want to prefer the source package with that name.

First, we need a function to help testing:

    >>> def print_guessed_names(package_name):
    ...     source, binary = ubuntu.guessPackageNames(package_name)
    ...     print "source: %r" % source.name
    ...     print "binary: %r" % getattr(binary, 'name', None)

Note that source packages can produces lots of differently named
binary packages so only return a match if it's got the same name as
the source package rather than returning an arbitrary binary package:

Both iceweasel and mozilla-firefox source packages produce
mozilla-firefox binary packages.

    >>> print_guessed_names('mozilla-firefox')
    source: u'mozilla-firefox'
    binary: u'mozilla-firefox'
    >>> print_guessed_names('iceweasel')
    source: u'iceweasel'
    binary: None

If we don't get a hit on the source package we search binary
packages. Because there is a many to one relationship from binary
packages to source packages we can always return a source package
name even if it differs:

    >>> print_guessed_names('linux-2.6.12')
    source: u'linux-source-2.6.15'
    binary: u'linux-2.6.12'


== Distribution Sorting ==

If you ask for all the distributions in the DistributionSet you should get
Ubuntu first and the rest alphabetically:

    >>> for item in distroset:
    ...     print item.name
    ubuntu
    kubuntu
    ubuntutest
    debian
    gentoo
    guadalinex
    redhat


=== Searching for DistributionSourcePackages ===

The distribution also allows you to look for source packages that match
a certain string through the magic of fti. For instance:

    >>> packages = ubuntu.searchSourcePackages("mozilla")
    >>> print len(packages)
    1

The search also matches on exact package names which fti doesn't like,
and even on substrings:

    >>> packages = ubuntu.searchSourcePackages("linux-source-2.6.15")
    >>> print len(packages)
    1
    >>> packages = ubuntu.searchSourcePackages("nux-sour")
    >>> print len(packages)
    1


=== Finding distroseriess and pockets from distribution names ===

A distribution knows what distroseriess it has. Those distroseriess have
pockets which have suffixes used by the archive publisher. Because we sometimes
need to talk about distroseriess such as ubuntu/hoary-security we need some
way to decompose that into the distroseries and the pocket. Distribution
can do that for us.

If we ask for a totally unknown distroseries, we raise NotFoundError
    >>> ubuntu.getDistroSeriesAndPocket('unknown')
    Traceback (most recent call last):
    ...
    NotFoundError: 'unknown'

If we ask for a plain distroseries, it should come back with the RELEASE
pocket as the pocket.
    >>> dr, pocket = ubuntu.getDistroSeriesAndPocket('hoary')
    >>> print dr.name
    hoary
    >>> print pocket.name
    RELEASE

If we ask for a security pocket in a known distroseries it should come out
on the other side.
    >>> dr, pocket = ubuntu.getDistroSeriesAndPocket('hoary-security')
    >>> print dr.name
    hoary
    >>> print pocket.name
    SECURITY

Find the backports pocket, too:
    >>> dr, pocket = ubuntu.getDistroSeriesAndPocket('hoary-backports')
    >>> print dr.name
    hoary
    >>> print pocket.name
    BACKPORTS

If we ask for a valid distroseries which doesn't have a given pocket it should
raise NotFoundError for us
    >>> ubuntu.getDistroSeriesAndPocket('hoary-bullshit')
    Traceback (most recent call last):
    ...
    NotFoundError: 'hoary-bullshit'


=== Upload related stuff ===

When uploading to a distribution we need to query its uploaders. Each
uploader record is in fact an ArchivePermission record that tells us
what component is uploadable to by what person or group of people.

   >>> from operator import attrgetter
   >>> for permission in sorted(
   ...     ubuntu.uploaders, key=attrgetter("id")):
<<<<<<< HEAD
   ...     assert permission.archive == ubuntu.main_archive
=======
   ...     assert not permission.archive.is_ppa
>>>>>>> 661327aa
   ...     print permission.component.name
   ...     print permission.person.displayname
   universe
   Ubuntu Team
   restricted
   Ubuntu Team
   main
   Ubuntu Team
   partner
   Canonical Partner Developers

When processing an upload we may want to find a file (E.g. if an
incomplete source is uploaded).

    >>> ubuntu.getFileByName('mozilla-firefox_0.9_i386.deb').getURL()
    'http://localhost:58000/40/mozilla-firefox_0.9_i386.deb'
    >>> ubuntu.getFileByName(
    ...     'mozilla-firefox_0.9_i386.deb', source=False).getURL()
    'http://localhost:58000/40/mozilla-firefox_0.9_i386.deb'
    >>> ubuntu.getFileByName('mozilla-firefox_0.9_i386.deb', binary=False)
    Traceback (most recent call last):
    ...
    NotFoundError: 'mozilla-firefox_0.9_i386.deb'
    >>> ubuntu.getFileByName('', source=False, binary=False)
    Traceback (most recent call last):
    ...
    AssertionError: searching in an explicitly empty space is pointless


=== Launchpad Usage ===

A distribution can specify if it uses Malone, Rosetta, or Answers
officially. Ubuntu uses all of them:

    >>> ubuntu = getUtility(ILaunchpadCelebrities).ubuntu
    >>> ubuntu.official_malone
    True
    >>> ubuntu.official_rosetta
    True
    >>> ubuntu.official_answers
    True
    >>> ubuntu.official_blueprints
    True


A distribution *cannot* specify that it uses codehosting. Currently there's
no way for a distribution to use codehosting.

    >>> ubuntu.official_codehosting
    False
    >>> ubuntu.official_codehosting = True
    Traceback (most recent call last):
    ForbiddenAttribute: ('official_codehosting', ...)

While Debian uses none:

    >>> debian.official_malone
    False
    >>> debian.official_rosetta
    False
    >>> debian.official_answers
    False
    >>> debian.official_codehosting
    False
    >>> debian.official_blueprints
    False

Gentoo only uses Malone

    >>> print gentoo.official_malone
    True
    >>> print gentoo.official_rosetta
    False
    >>> print gentoo.official_answers
    False

Non-admins cannot set these values

    >>> debian.official_blueprints = True
    Traceback (most recent call last):
    Unauthorized: (..., 'official_blueprints', 'launchpad.Admin')
    >>> debian.official_malone = True
    Traceback (most recent call last):
    Unauthorized: (..., 'official_malone', 'launchpad.Admin')
    >>> debian.official_rosetta = True
    Traceback (most recent call last):
    Unauthorized: (..., 'official_rosetta', 'launchpad.Admin')

    Launchpad admins should be able to set these fields

    >>> from canonical.launchpad.ftests import login
    >>> login('mark@hbd.com')
    >>> debian = getUtility(ILaunchpadCelebrities).debian
    >>> debian.official_blueprints = True
    >>> debian.official_blueprints
    True
    >>> debian.official_malone = True
    >>> debian.official_malone
    True
    >>> debian.official_rosetta = True
    >>> debian.official_rosetta
    True

=== Specification Listings ===

We should be able to get lists of specifications in different states
related to a distro.

Basically, we can filter by completeness, and by whether or not the spec is
informational.

 >>> kubuntu = distroset.getByName("kubuntu")

 >>> from canonical.launchpad.interfaces import SpecificationFilter

First, there should be one informational spec for kubuntu, but it is
complete so it will not show up unless we explicitly ask for complete specs:

 >>> filter = [SpecificationFilter.INFORMATIONAL]
 >>> kubuntu.specifications(filter=filter).count()
 0
 >>> filter = [SpecificationFilter.INFORMATIONAL,
 ...           SpecificationFilter.COMPLETE]
 >>> kubuntu.specifications(filter=filter).count()
 1


There are 2 completed specs for Kubuntu:

 >>> filter = [SpecificationFilter.COMPLETE]
 >>> for spec in kubuntu.specifications(filter=filter):
 ...    print spec.name, spec.is_complete
 thinclient-local-devices True
 usplash-on-hibernation True


And there are four incomplete specs:

 >>> filter = [SpecificationFilter.INCOMPLETE]
 >>> for spec in kubuntu.specifications(filter=filter):
 ...    print spec.name, spec.is_complete
 cluster-installation False
 revu False
 kde-desktopfile-langpacks False
 krunch-desktop-plan False


If we ask for all specs, we get them in the order of priority.

 >>> filter = [SpecificationFilter.ALL]
 >>> for spec in kubuntu.specifications(filter=filter):
 ...    print spec.priority.title, spec.name
 Essential cluster-installation
 High revu
 Medium thinclient-local-devices
 Low usplash-on-hibernation
 Undefined kde-desktopfile-langpacks
 Not krunch-desktop-plan


And if we ask just for specs, we get the incomplete ones.

 >>> for spec in kubuntu.specifications():
 ...     print spec.name, spec.is_complete
 cluster-installation False
 revu False
 kde-desktopfile-langpacks False
 krunch-desktop-plan False

We can filter for specifications that contain specific text:

 >>> for spec in kubuntu.specifications(filter=['package']):
 ...     print spec.name
 revu

We can get only valid specs (those that are not obsolete or superseded):

 >>> from canonical.launchpad.interfaces import SpecificationDefinitionStatus
 >>> from canonical.launchpad.ftests import login
 >>> login('mark@hbd.com')
 >>> for spec in kubuntu.specifications():
 ...     if spec.name in ['cluster-installation', 'revu']:
 ...         spec.definition_status = SpecificationDefinitionStatus.OBSOLETE
 ...     if spec.name in ['krunch-desktop-plan']:
 ...         spec.definition_status = SpecificationDefinitionStatus.SUPERSEDED
 ...     shim = spec.updateLifecycleStatus(spec.owner)
 >>> flush_database_updates()
 >>> for spec in kubuntu.valid_specifications:
 ...     print spec.name
 kde-desktopfile-langpacks


== Milestones ==

We can use IDistribution.milestones to get all milestones associated with any
series of a distribution.

    >>> from datetime import datetime
    >>> [milestone.name for milestone in debian.milestones]
    [u'3.1', u'3.1-rc1']

    >>> woody = debian['woody']
    >>> debian_milestone = woody.newMilestone(
    ...     name='woody-rc1', dateexpected=datetime(2028, 10, 1))

They're ordered by dateexpected.

    >>> [(milestone.name, milestone.dateexpected.strftime('%Y-%m-%d'))
    ...  for milestone in debian.milestones]
    [(u'3.1', '2056-05-16'), (u'3.1-rc1', '2056-02-16'), (u'woody-rc1', '2028-10-01')]

Only milestones which have visible=True are returned by the .milestones
property.

    >>> debian_milestone.visible = False
    >>> flush_database_updates()
    >>> [milestone.name for milestone in debian.milestones]
    [u'3.1', u'3.1-rc1']

To get all milestones of a given distro we have the .all_milestones property.

    >>> [milestone.name for milestone in debian.all_milestones]
    [u'3.1', u'3.1-rc1', u'woody-rc1']


== Handling Personal Package Archives ==

`IDistribution` provides a series of methods to lookup PPAs:

 * getAllPPAs
 * searchPPAs
 * getPendingAcceptancePPAs
 * getPendingPublicationPPAs

    >>> from canonical.launchpad.interfaces import IPersonSet
    >>> cprov = getUtility(IPersonSet).getByName('cprov')
    >>> no_priv = getUtility(IPersonSet).getByName('no-priv')
    >>> sabdfl = getUtility(IPersonSet).getByName('sabdfl')


=== Iteration over all PPAs  ===

getAllPPAs method provides all returns, as the suggests, all PPAs for
the distribution in question:

    >>> [archive.owner.name for archive in ubuntu.getAllPPAs()]
    [u'cprov', u'sabdfl', u'no-priv']

    >>> [archive.owner.name for archive in debian.getAllPPAs()]
    []


=== Searching PPAs ===

Via searchPPAs, the callsites are able to look for PPA given a string
matching Person.fti or PPA Archive.fti (description content) and also
restrict the result to active/inactive (whether the PPA contains or
not valid publications).

searchPPAs also considers the packages caches available for PPAs, for
further information see doc/package-cache.txt.

There is only one 'active' PPA:

    >>> cprov.archive.getPublishedSources().count()
    4
    >>> sabdfl.archive.getPublishedSources().count()
    1
    >>> no_priv.archive.getPublishedSources().count()
    0

    >>> result = ubuntu.searchPPAs()
    >>> [archive.owner.name for archive in result]
    [u'cprov', u'sabdfl']

PPAs can be reached passing a filter matching (via fti) its
description and its  'contents description' (see package-cache.txt).

    >>> for owner in [cprov, sabdfl, no_priv]:
    ...     print "%s: %s" % (owner.name, owner.archive.description)
    cprov: packages to help my friends.
    sabdfl: packages to help the humanity (you know, ubuntu)
    no-priv: I am not allowed to say, I have no privs.

    >>> result = ubuntu.searchPPAs(text='friend')
    >>> [archive.owner.name for archive in result]
    [u'cprov']

    >>> result = ubuntu.searchPPAs(text='oink')
    >>> [archive.owner.name for archive in result]
    []

    >>> result = ubuntu.searchPPAs(text='packages')
    >>> [archive.owner.name for archive in result]
    [u'cprov', u'sabdfl']

    >>> result = ubuntu.searchPPAs(text='help')
    >>> [archive.owner.name for archive in result]
    [u'cprov', u'sabdfl']

Including 'inactive' PPAs:

    >>> result = ubuntu.searchPPAs(show_inactive=True)
    >>> [archive.owner.name for archive in result]
    [u'cprov', u'no-priv', u'sabdfl']

    >>> result = ubuntu.searchPPAs(text='priv', show_inactive=True)
    >>> [archive.owner.name for archive in result]
    [u'no-priv']

    >>> result = ubuntu.searchPPAs(text='ubuntu', show_inactive=True)
    >>> [archive.owner.name for archive in result]
    [u'sabdfl']


== Retrieving only pending-acceptance PPAs ==

'getPendingAcceptancePPAs' lookup will only return PPA which have
Package Upload (queue) records in ACCEPTED state, it it used in
'process-accepted' in '--ppa' mode to avoid quering all PPAs:

Nothing is pending-acceptance in sampledata:

      >>> ubuntu.getPendingAcceptancePPAs().count()
      0

Create a NEW PackageUpload record for cprov PPA:

      >>> hoary = ubuntu['hoary']

      >>> queue = hoary.createQueueEntry(
      ...      pocket=PackagePublishingPocket.RELEASE, archive=cprov.archive,
      ...      changesfilename='foo', changesfilecontent='bar')
      >>> queue.status.name
      'NEW'

Records in NEW do not make cprov PPA pending-acceptance:

      >>> ubuntu.getPendingAcceptancePPAs().count()
      0

Neither in UNAPPROVED:

      >>> queue.setUnapproved()
      >>> from canonical.launchpad.ftests import syncUpdate
      >>> syncUpdate(queue)
      >>> queue.status.name
      'UNAPPROVED'

      >>> ubuntu.getPendingAcceptancePPAs().count()
      0

Only records in ACCEPTED does:

      >>> queue.setAccepted()
      >>> syncUpdate(queue)
      >>> queue.status.name
      'ACCEPTED'

      >>> pending_ppas = ubuntu.getPendingAcceptancePPAs()
      >>> [pending_ppa] = pending_ppas
      >>> pending_ppa.id == cprov.archive.id
      True

Records in DONE also do not trigger pending-acceptance state in PPAs:

      >>> queue.setDone()
      >>> syncUpdate(queue)
      >>> queue.status.name
      'DONE'

      >>> ubuntu.getPendingAcceptancePPAs().count()
      0


== Retrieving only pending-acceptance PPAs ==

'getPendingPublicationPPAs'lookup will only return PPA which have
PENDING publishing records, it's used in 'publish-distro' in '--ppa'
mode to avoiding querying all PPAs.

Nothing is pending-publication in sampledata:

      >>> ubuntu.getPendingPublicationPPAs().count()
      0

We can make Celso's PPA pending publication by copying a published
source to another location within the PPA.

      >>> cprov_src = cprov.archive.getPublishedSources()[0]

      >>> warty = ubuntu['warty']
      >>> pocket_release = PackagePublishingPocket.RELEASE
      >>> src_pub = cprov_src.copyTo(warty, pocket_release, cprov.archive)
      >>> print src_pub.status.name
      PENDING

      >>> [pending_ppa] = ubuntu.getPendingPublicationPPAs()
      >>> pending_ppa.id == cprov.archive.id
      True

Publishing the record will exclude Celso's PPA from
pending-publication state:

      >>> from canonical.launchpad.interfaces import PackagePublishingStatus
      >>> src_pub.secure_record.status = PackagePublishingStatus.PUBLISHED
      >>> syncUpdate(src_pub.secure_record)

      >>> ubuntu.getPendingPublicationPPAs().count()
      0

We can also make Celso's PPA pending publication by deleting a published
source.

      >>> src_pub = cprov_src.requestDeletion(cprov, 'go away !')
      >>> syncUpdate(src_pub)

      >>> [pending_ppa] = ubuntu.getPendingPublicationPPAs()
      >>> pending_ppa.id == cprov.archive.id
      True

      >>> from canonical.database.constants import UTC_NOW
      >>> src_pub.scheduleddeletiondate = UTC_NOW
      >>> syncUpdate(src_pub)
      >>> ubuntu.getPendingPublicationPPAs().count()
      0

Binary pending publications also moves PPA to the pending-publication
state:

      >>> cprov_bin = cprov.archive.getAllPublishedBinaries()[0]
      >>> bin_pub = cprov_bin.copyTo(warty, pocket_release, cprov.archive)
      >>> print bin_pub.status.name
      PENDING

      >>> [pending_ppa] = ubuntu.getPendingPublicationPPAs()
      >>> pending_ppa.id == cprov.archive.id
      True

Similarly to sources, publishing the binary will exclude Celso's PPA from
pending-publication state:

      >>> bin_pub.secure_record.status = PackagePublishingStatus.PUBLISHED
      >>> syncUpdate(bin_pub.secure_record)

      >>> ubuntu.getPendingPublicationPPAs().count()
      0

A binary deletion will also make Celso's PPA pending publication.

      >>> bin_pub = cprov_bin.requestDeletion(cprov, 'go away !')
      >>> syncUpdate(bin_pub)

      >>> [pending_ppa] = ubuntu.getPendingPublicationPPAs()
      >>> pending_ppa.id == cprov.archive.id
      True

      >>> from canonical.database.constants import UTC_NOW
      >>> bin_pub.scheduleddeletiondate = UTC_NOW
      >>> syncUpdate(bin_pub)
      >>> ubuntu.getPendingPublicationPPAs().count()
      0


== Distribution Archives ==

`IDistribution.all_distro_archives` returns all archives associated with
the distribution.  This list does not, therefore, include PPAs.

  >>> ubuntutest = getUtility(IDistributionSet)['ubuntutest']
  >>> for archive in ubuntutest.all_distro_archives:
  ...     print archive.purpose.title
  Primary Archive
  Partner Archive

`IDistribution.getArchiveByComponent` retrieves an IArchive given a component
name.  If the component is unknown, None is returned.

  >>> partner_archive = ubuntutest.getArchiveByComponent('partner')
  >>> partner_archive.description
  u'Partner archive'

  >>> other_archive = ubuntutest.getArchiveByComponent('dodgycomponent')
  >>> print other_archive
  None
<|MERGE_RESOLUTION|>--- conflicted
+++ resolved
@@ -305,11 +305,7 @@
    >>> from operator import attrgetter
    >>> for permission in sorted(
    ...     ubuntu.uploaders, key=attrgetter("id")):
-<<<<<<< HEAD
-   ...     assert permission.archive == ubuntu.main_archive
-=======
    ...     assert not permission.archive.is_ppa
->>>>>>> 661327aa
    ...     print permission.component.name
    ...     print permission.person.displayname
    universe
