= Support Requests Expiration =

It is not productive to have support requests lying around forever in
the support tracker. That's why we have a script which runs daily to
expire old tickets on which there was no activity for the past two
weeks.

The expiration period is set using the
config.tickettracker.days_before_expiration configuration variable. It
defaults to 15 days.

    >>> from canonical.config import config
    >>> config.tickettracker.days_before_expiration
    15

Only tickets in the OPEN or NEEDSINFO state are subject to expiration.

    # Sanity check in case somebody modifies the ticket sampledata and
    # forget to update this script.
    >>> from canonical.launchpad.database import Ticket
    >>> from canonical.lp.dbschema import TicketStatus
    >>> Ticket.select('status IN (%i,%i)' % (
    ...     TicketStatus.OPEN.value, TicketStatus.NEEDSINFO.value)).count()
<<<<<<< HEAD
    11
=======
    6
>>>>>>> 789091af

    # By default, all open and needs info ticket should expire. Make
    # sure that no new tickets were recently added and will make this
    # test fails in the future.
    >>> Ticket.select(
    ...     "datelastresponse >= current_timestamp - interval '15 days' OR "
    ...    "datelastquery >= current_timestamp - interval '15 days'").count()
    0

    # We need to massage sample data a little. Since all expiration
    # candidates in sample data would expire, do a little activity on
    # some of these.
    >>> from datetime import datetime, timedelta
    >>> from pytz import UTC
    >>> now = datetime.now(UTC)
    >>> two_weeks_ago = now - timedelta(days=14)
    >>> a_month_ago = now - timedelta(days=31)
    >>> from canonical.launchpad.interfaces import (
    ...     ILaunchBag, IPersonSet, ITicketSet)
    >>> login('no-priv@canonical.com')
    >>> no_priv = getUtility(ILaunchBag).user

    >>> ticketset = getUtility(ITicketSet)

    # A question was asked on that one a while ago.
    >>> old_needs_info_ticket = ticketset.get(1)
    >>> old_needs_info_ticket.requestInfo(
    ...         no_priv, 'What Java version is installed?',
    ...         datecreated=a_month_ago)
    <TicketMessage...>

    # This one got an update from its owner recently.
    >>> login('test@canonical.com')
    >>> recent_open_ticket = ticketset.get(2)
    >>> recent_open_ticket.giveInfo(
    ...     'SVG works better now, but is still broken')
    <TicketMessage...>

    # This one was put in the NEEDSINFO state recently.
    >>> recent_needsinfo_ticket = ticketset.get(4)
    >>> recent_needsinfo_ticket.requestInfo(
    ...     no_priv, 'What URL were you visiting?')
    <TicketMessage...>

    # Old open tickets.
    >>> old_open_ticket = ticketset.get(5)

    # Subscribe a team to that ticket, to make sure that DB permissions
    # are correct.
    >>> admin_team = getUtility(IPersonSet).getByName('admins')
    >>> old_open_ticket.subscribe(admin_team)
    <TicketSubscription...>

    # Commit the current transaction because the script will run in
    # another transaction and thus it won't see the changes done on this
    # test unless we commit.
    # XXX flacoste 20061003 bug 3989: Unecessary flush_database_updates
    # required.
    >>> from canonical.database.sqlbase import flush_database_updates
    >>> flush_database_updates()
    >>> import transaction
    >>> transaction.commit()

    # Run the script.
    >>> import subprocess
    >>> process = subprocess.Popen(
    ...     'cronscripts/expire-tickets.py', shell=True,
    ...     stdin=subprocess.PIPE, stdout=subprocess.PIPE,
    ...     stderr=subprocess.PIPE)
    >>> (out, err) = process.communicate()
    >>> print err
    INFO    creating lockfile
    INFO    Expiring OPEN and NEEDSINFO tickets without activity for the
            last 15 days.
<<<<<<< HEAD
    INFO    Found 9 tickets to expire.
    INFO    Expired 9 tickets.
=======
    INFO    Found 4 tickets to expire.
    INFO    Expired 4 tickets.
>>>>>>> 789091af
    INFO    Finished expiration run.
    <BLANKLINE>
    >>> print out
    <BLANKLINE>
    >>> process.returncode
    0

    # Now we flush the caches, so that the above defined objects gets
    # their content from the modified DB.
    >>> from canonical.database.sqlbase import flush_database_caches
    >>> flush_database_caches()

The status of the OPEN and NEEDSINFO tickets that had recent activity
wasn't modified by the script:

    >>> print recent_open_ticket.status.title
    Open
    >>> print recent_needsinfo_ticket.status.title
    Needs information

But the other ones status was changed to 'Expired':

    >>> print old_needs_info_ticket.status.title
    Expired
    >>> print old_open_ticket.status.title
    Expired

The message explaining the reason for the expiration was posted by the
Support Tracker Janitor celebrity:

    >>> expiration_message = old_needs_info_ticket.messages[-1]
    >>> print expiration_message.action.name
    EXPIRE
    >>> print expiration_message.new_status.title
    Expired
    >>> print expiration_message.owner.name
    support-tracker-janitor

    >>> print expiration_message.text_contents
    This support request was expired because it remained in the
    'Needs information' state without activity for the last 15 days.

<|MERGE_RESOLUTION|>--- conflicted
+++ resolved
@@ -21,11 +21,7 @@
     >>> from canonical.lp.dbschema import TicketStatus
     >>> Ticket.select('status IN (%i,%i)' % (
     ...     TicketStatus.OPEN.value, TicketStatus.NEEDSINFO.value)).count()
-<<<<<<< HEAD
-    11
-=======
-    6
->>>>>>> 789091af
+    8
 
     # By default, all open and needs info ticket should expire. Make
     # sure that no new tickets were recently added and will make this
@@ -100,13 +96,8 @@
     INFO    creating lockfile
     INFO    Expiring OPEN and NEEDSINFO tickets without activity for the
             last 15 days.
-<<<<<<< HEAD
-    INFO    Found 9 tickets to expire.
-    INFO    Expired 9 tickets.
-=======
-    INFO    Found 4 tickets to expire.
-    INFO    Expired 4 tickets.
->>>>>>> 789091af
+    INFO    Found 6 tickets to expire.
+    INFO    Expired 6 tickets.
     INFO    Finished expiration run.
     <BLANKLINE>
     >>> print out
