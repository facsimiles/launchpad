--- conflicted
+++ resolved
@@ -83,13 +83,8 @@
   >
   > The files you requested from Rosetta are ready for download
   > from the following location:
-<<<<<<< HEAD
-  > 
+  >
   >     http://localhost:58000/.../launchpad-pmount.tar.gz
-=======
-  >
-  >     http://localhost:58000/.../rosetta-pmount.tar.gz
->>>>>>> 82eb6a59
 
 The email contains a URL linking to where the exported file can be downloaded.
 
@@ -145,31 +140,9 @@
   >>> is_valid_mofile(urllib2.urlopen(url).read())
   True
 
-<<<<<<< HEAD
-=======
-Let's test the .mo compilation.
-
-  >>> from canonical.launchpad.components.poexport import MOCompiler
-  >>> compiler = MOCompiler()
-
-  >>> mofile = compiler.compile('''
-  ... msgid "foo"
-  ... msgstr "bar"
-  ... ''')
-  >>> is_valid_mofile(mofile)
-  True
-
-  >>> mofile = compiler.compile('''
-  ... blah
-  ... ''')
-  Traceback (most recent call last):
-  ...
-  MOCompilationError: ...
-
 
 == Cron script ==
 
->>>>>>> 82eb6a59
 Finally, the code should work when executed from the script. This is a good
 way that the user used by the script has the needed rights to use the
 database.
