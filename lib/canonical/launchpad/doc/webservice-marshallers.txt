--- conflicted
+++ resolved
@@ -64,21 +64,12 @@
     >>> print marshaller.marshall_from_json_data(None)
     None
 
-<<<<<<< HEAD
 
 == marshall_from_request() ===
 
 The marshall_from_request() method is used during operation invocation
 to transform a value submitted via the query string or form-encoded POST
 data into a value the will be accepted by the underlying schema field.
-=======
-The marshall_from_request() method is used during operation invocation
-to transform a value submitted via the query string or form-encoded POST
-data into a value that will be accepted by the underlying schema field.
-In the SimpleFieldMarshaller implementation, that's the same value as
-provided in the request, except that the empty string is converted to
-None.
->>>>>>> 605a3372
 
 SimpleFieldMarshaller tries first to parse the value as a JSON-encoded
 string, the resulting value is passed on to marshall_from_json_data().
@@ -214,11 +205,14 @@
 (This would 13 in octal notation.)
 
     >>> marshaller.marshall_from_request(u"015")
-    15
+    Traceback (most recent call last):
+      ...
+    ValueError: not an integer: u'015'
+
     >>> marshaller.marshall_from_request(u"0x04")
     Traceback (most recent call last):
       ...
-    ValueError: invalid literal for int() with base 10: '0x04'
+    ValueError: not an integer: u'0x04'
 
 
 === Float ===
