= Generic ExternalBugTracker Tests =

ExternalBugTracker instances are used to communicate with remote bug
trackers. This document tests those features that are common to all
ExternalBugTracker instances.

== Updating bug watches ==

All the ExternalBugTrackers know how to update the status of a bug
watch. The method that updates the bug watches is
BugWatchUpdater.updateBugWatches(), which expects an IExternalBugTracker
<<<<<<< HEAD
and the bug watches to update. Before updating the bug watches, the
initializeRemoteBugDB() method on the ExternalBugTracker is called. It
gets the information for the bug watches from the external bug tracker,
and it's called outside a DB transaction, since it doesn't need DB
access.

    >>> from canonical.launchpad.interfaces import BugTaskStatus
    >>> from canonical.launchpad.components.externalbugtracker import (
    ...     UnknownRemoteStatusError)
    >>> class FakeExternalBugTracker:
    ...     baseurl = 'http://example.com/'
    ...     batch_size = None
    ...     batch_query_threshold = 0
    ...     import_comments = False
    ...
    ...     def initializeRemoteBugDB(self, remote_bug_ids):
    ...         print "initializeRemoteBugDB() called"
    ...     def convertRemoteStatus(self, remote_status):
    ...         if remote_status == 'new':
    ...             return BugTaskStatus.NEW
    ...         else:
    ...             raise UnknownRemoteStatusError()
=======
and the bug watches to update.


=== Initializing ===

Before updating the bug watches, the initializeRemoteBugDB() method on
the ExternalBugTracker is called. It gets the information for the bug
watches from the external bug tracker, and it's called outside a DB
transaction, since it doesn't need DB access.

    >>> from canonical.launchpad.ftests.externalbugtracker import (
    ...     TestExternalBugTracker)
    >>> class InitializingExternalBugTracker(TestExternalBugTracker):
    ...
    ...     def initializeRemoteBugDB(self, remote_bug_ids):
    ...         print "initializeRemoteBugDB() called"
>>>>>>> 2c5145d2

    >>> class FakeTransaction:
    ...     """Transaction class to track transaction boundaries."""
    ...     def commit(self):
    ...         print "COMMIT"
    ...     def abort(self):
    ...         print "ABORT"
    ...     def begin(self):
    ...         print "BEGIN"

    >>> from canonical.launchpad.scripts.checkwatches import BugWatchUpdater
    >>> bug_watch_updater = BugWatchUpdater(FakeTransaction())
<<<<<<< HEAD
    >>> bug_watch_updater.updateBugWatches(FakeExternalBugTracker(), [])
=======
    >>> bug_watch_updater.updateBugWatches(
    ...     InitializingExternalBugTracker(), [])
>>>>>>> 2c5145d2
    COMMIT
    initializeRemoteBugDB() called
    BEGIN

<<<<<<< HEAD
=======

=== Checking the server DB time ===

Before initializeRemoteBugDB is called and we start importing
information from the remote bug tracker, we check what the bug tracker
thinks the current time is. Returning None means that we don't know what
the time is.

    >>> class TimeUnknownExternalBugTracker(InitializingExternalBugTracker):
    ...
    ...     def getCurrentDBTime(self):
    ...         print "getCurrentDBTime() called"
    ...         return None

    >>> bug_watch_updater.updateBugWatches(
    ...     TimeUnknownExternalBugTracker(), [])
    COMMIT
    getCurrentDBTime() called
    initializeRemoteBugDB() called
    BEGIN

If the difference between what we and the remote system think the time
is, an error is raised.

    >>> import pytz
    >>> from datetime import datetime, timedelta
    >>> utc_now = datetime.now(pytz.timezone('UTC'))
    >>> class PositiveTimeSkewExternalBugTracker(TestExternalBugTracker):
    ...
    ...     def getCurrentDBTime(self):
    ...         return utc_now + timedelta(minutes=20)

    >>> bug_watch_updater.updateBugWatches(
    ...     PositiveTimeSkewExternalBugTracker(), [], now=utc_now)
    Traceback (most recent call last):
    ...
    TooMuchTimeSkew: ...

    >>> class NegativeTimeSkewExternalBugTracker(TestExternalBugTracker):
    ...
    ...     def getCurrentDBTime(self):
    ...         return utc_now - timedelta(minutes=20)

    >>> bug_watch_updater.updateBugWatches(
    ...     NegativeTimeSkewExternalBugTracker(), [], now=utc_now)
    Traceback (most recent call last):
    ...
    TooMuchTimeSkew: ...

If it's only a little skewed, it won't raise an error.

    >>> class CorrectTimeExternalBugTracker(TestExternalBugTracker):
    ...
    ...     def getCurrentDBTime(self):
    ...         return utc_now + timedelta(minutes=1)
    >>> bug_watch_updater.updateBugWatches(
    ...     CorrectTimeExternalBugTracker(), [], now=utc_now)
    COMMIT
    BEGIN

If the timezone is known, the local time time should be returned, rather
than the UTC time.

    >>> class LocalTimeExternalBugTracker(TestExternalBugTracker):
    ...
    ...     def getCurrentDBTime(self):
    ...         local_time = utc_now.astimezone(pytz.timezone('US/Eastern'))
    ...         return local_time + timedelta(minutes=1)
    >>> bug_watch_updater.updateBugWatches(
    ...     LocalTimeExternalBugTracker(), [], now=utc_now)
    COMMIT
    BEGIN

If the remote server time is unknown, we will refuse to import any
comments from it. Bug watches will still be updated, but a warning is
logged saying that comments won't be imported.

    >>> from zope.interface import implements
    >>> from canonical.launchpad.interfaces import ISupportsCommentImport
    >>> class CommentImportExternalBugTracker(TimeUnknownExternalBugTracker):
    ...     implements(ISupportsCommentImport)
    ...     import_comments = True
    >>> bug_watch_updater.updateBugWatches(
    ...     CommentImportExternalBugTracker(), [], now=utc_now)
    COMMIT
    getCurrentDBTime() called
    initializeRemoteBugDB() called
    BEGIN
    WARNING:...:Comment importing supported, but server time can't be
                trusted. No comments will be imported.


=== Converting statuses ===

>>>>>>> 2c5145d2
Once it has retrieved the bugs from the remote server, BugWatchUpdater
attempts to convert their statuses into Launchpad BugTaskStatuses by
calling the convertRemoteStatus() method on the ExternalBugTracker via
its own _convertRemoteStatus() method.

ExternalBugTracker.convertRemoteStatus() will either return a
BugTaskStatus or will raise an UnknownRemoteStatusError.
<<<<<<< HEAD
=======

    >>> from canonical.launchpad.interfaces import BugTaskStatus
    >>> from canonical.launchpad.components.externalbugtracker import (
    ...     UnknownRemoteStatusError)
    >>> class StatusConvertingExternalBugTracker(TestExternalBugTracker):
    ...
    ...     def convertRemoteStatus(self, remote_status):
    ...         if remote_status == 'new':
    ...             return BugTaskStatus.NEW
    ...         else:
    ...             raise UnknownRemoteStatusError()

>>>>>>> 2c5145d2
BugWatchUpdater._convertRemoteStatus() will handle these errors and will
return BugTaskStatus.UNKNOWN when they occur. It will also log a
warning.

    >>> status = bug_watch_updater._convertRemoteStatus(
<<<<<<< HEAD
    ...     FakeExternalBugTracker(), 'new')
=======
    ...     StatusConvertingExternalBugTracker(), 'new')
>>>>>>> 2c5145d2
    >>> print status.title
    New

    >>> status = bug_watch_updater._convertRemoteStatus(
<<<<<<< HEAD
    ...     FakeExternalBugTracker(), 'spam')
=======
    ...     StatusConvertingExternalBugTracker(), 'spam')
>>>>>>> 2c5145d2
    WARNING...Unknown remote status 'spam'.
    >>> print status.title
    Unknown


== Configuration Options ==

All ExternalBugTrackers have a batch_query_threshold attribute which is
set by configuration options in launchpad.conf. This attribute is used
to decide whether or not bugs are exported from the remote server as a
batch (where possible) or individually.

The batch_query_threshold for a vanilla ExternalBugTracker should be the
same as that specified in launchpad.conf. We use a test version of
ExternalBugTracker here that doesn't actually do anything besides
fulfill the implementation requirements of IExternalBugTracker.

    >>> from canonical.config import config
    >>> from canonical.launchpad.ftests.externalbugtracker import (
    ...     TestExternalBugTracker)
    >>> tracker = TestExternalBugTracker('http://example.com/')
    >>> (tracker.batch_query_threshold ==
    ...     config.checkwatches.batch_query_threshold)
    True


== Error Handling ==

When an error occurs during the updating of bug watches it will be
recorded against the bug watches themselves so that it can be displayed
to users. We can test this by using a test version of
ExternalBugTracker.

    >>> import transaction
    >>> from canonical.launchpad.ftests.externalbugtracker import (
    ...     TestBrokenExternalBugTracker)
    >>> external_bugtracker = TestBrokenExternalBugTracker(
    ...     'http://example.com')
    >>> bug_watch_updater = BugWatchUpdater(transaction)

We'll create an example bug watch with which to test this. This will
be passed to external_bugtracker's updateBugWatches() method and should
have errors recorded against it. We log in as Sample Person to make
these changes since there's no particular need to use one Person over
another.

    >>> from canonical.launchpad.database import BugTracker
    >>> from canonical.launchpad.interfaces import (
    ...     BugTrackerType, IBugSet, IPersonSet)

    >>> sample_person = getUtility(IPersonSet).getByEmail(
    ...     'test@canonical.com')

    >>> example_bug_tracker = BugTracker(
    ...     name="example-bugs",
    ...     title="Example.com Bug Tracker",
    ...     bugtrackertype=BugTrackerType.BUGZILLA,
    ...     baseurl="http://bugs.example.com",
    ...     summary="Contains bugs for Example.com",
    ...     contactdetails="foo.bar@example.com",
    ...     owner=sample_person)

    >>> login('test@canonical.com')

    >>> example_bug = getUtility(IBugSet).get(10)
    >>> example_bugwatch = example_bug.addWatch(
    ...     example_bug_tracker, 1, sample_person)

    >>> from canonical.launchpad.components.externalbugtracker import (
    ...     BugNotFound, BugTrackerConnectError, InvalidBugId,
    ...     UnparseableBugData, UnparseableBugTrackerVersion)

TestBrokenExternalBugTracker allows us to force errors to occur, so we
can use it to check that bug watches' last_error_types are being set
correctly.

We start with those errors that may be raised by
ExternalBugTracker.initializeRemoteBugDB(). We supress exceptions
because the bug watch's last error field will contain the data we need
for this test.

The bug watch's lastchecked field will also be updated, since not doing
so would mean that error-prone bug watches would be checked every time
checkwatches ran instead of just once every 24 hours like any other bug
watch.

    >>> for error in [BugTrackerConnectError, UnparseableBugData,
    ...               UnparseableBugTrackerVersion, Exception]:
    ...     example_bugwatch.lastchecked = None
    ...     external_bugtracker.initialize_remote_bugdb_error = error
    ...     try:
    ...         bug_watch_updater.updateBugWatches(
    ...             external_bugtracker, [example_bugwatch])
    ...     except error:
    ...         pass
    ...     print "%s: %s" % (example_bugwatch.last_error_type.title,
    ...         example_bugwatch.lastchecked is not None)
    Connection Error: True
    Unparsable Bug: True
    Unparsable Bug Tracker Version: True
    Unknown: True

We can run the same test on getRemoteStatus(), which can raise different
errors. We temporarily silence the logging from this function because
we're not interested in it. Again, the watch's lastchecked field also be
updated. Errors in getRemoteStatus() will produce OOPS reports.

    >>> from canonical.launchpad.ftests.externalbugtracker import oops_hook
    >>> oops_hook.install()

    >>> from canonical.launchpad.scripts import log
    >>> loglevel = log._log.level
    >>> external_bugtracker.initialize_remote_bugdb_error = None
    >>> try:
    ...     log._log.setLevel(100)
    ...     for error in [BugNotFound, InvalidBugId, UnparseableBugData,
    ...                   Exception]:
    ...         example_bugwatch.lastchecked = None
    ...         external_bugtracker.get_remote_status_error = error
    ...         bug_watch_updater.updateBugWatches(
    ...             external_bugtracker, [example_bugwatch])
    ...         print "%s: %s (%s)" % (
    ...             example_bugwatch.last_error_type.title,
    ...             example_bugwatch.lastchecked is not None,
    ...             oops_hook.oops_info.oopsid)
    ... finally:
    ...     log._log.setLevel(loglevel)
    Bug Not Found: True (OOPS-...)
    Invalid Bug ID: True (OOPS-...)
    Unparsable Bug: True (OOPS-...)
    Unknown: True (OOPS-...)

    >>> oops_hook.uninstall()<|MERGE_RESOLUTION|>--- conflicted
+++ resolved
@@ -9,30 +9,6 @@
 All the ExternalBugTrackers know how to update the status of a bug
 watch. The method that updates the bug watches is
 BugWatchUpdater.updateBugWatches(), which expects an IExternalBugTracker
-<<<<<<< HEAD
-and the bug watches to update. Before updating the bug watches, the
-initializeRemoteBugDB() method on the ExternalBugTracker is called. It
-gets the information for the bug watches from the external bug tracker,
-and it's called outside a DB transaction, since it doesn't need DB
-access.
-
-    >>> from canonical.launchpad.interfaces import BugTaskStatus
-    >>> from canonical.launchpad.components.externalbugtracker import (
-    ...     UnknownRemoteStatusError)
-    >>> class FakeExternalBugTracker:
-    ...     baseurl = 'http://example.com/'
-    ...     batch_size = None
-    ...     batch_query_threshold = 0
-    ...     import_comments = False
-    ...
-    ...     def initializeRemoteBugDB(self, remote_bug_ids):
-    ...         print "initializeRemoteBugDB() called"
-    ...     def convertRemoteStatus(self, remote_status):
-    ...         if remote_status == 'new':
-    ...             return BugTaskStatus.NEW
-    ...         else:
-    ...             raise UnknownRemoteStatusError()
-=======
 and the bug watches to update.
 
 
@@ -49,7 +25,6 @@
     ...
     ...     def initializeRemoteBugDB(self, remote_bug_ids):
     ...         print "initializeRemoteBugDB() called"
->>>>>>> 2c5145d2
 
     >>> class FakeTransaction:
     ...     """Transaction class to track transaction boundaries."""
@@ -62,18 +37,12 @@
 
     >>> from canonical.launchpad.scripts.checkwatches import BugWatchUpdater
     >>> bug_watch_updater = BugWatchUpdater(FakeTransaction())
-<<<<<<< HEAD
-    >>> bug_watch_updater.updateBugWatches(FakeExternalBugTracker(), [])
-=======
     >>> bug_watch_updater.updateBugWatches(
     ...     InitializingExternalBugTracker(), [])
->>>>>>> 2c5145d2
     COMMIT
     initializeRemoteBugDB() called
     BEGIN
 
-<<<<<<< HEAD
-=======
 
 === Checking the server DB time ===
 
@@ -168,7 +137,6 @@
 
 === Converting statuses ===
 
->>>>>>> 2c5145d2
 Once it has retrieved the bugs from the remote server, BugWatchUpdater
 attempts to convert their statuses into Launchpad BugTaskStatuses by
 calling the convertRemoteStatus() method on the ExternalBugTracker via
@@ -176,8 +144,6 @@
 
 ExternalBugTracker.convertRemoteStatus() will either return a
 BugTaskStatus or will raise an UnknownRemoteStatusError.
-<<<<<<< HEAD
-=======
 
     >>> from canonical.launchpad.interfaces import BugTaskStatus
     >>> from canonical.launchpad.components.externalbugtracker import (
@@ -190,26 +156,17 @@
     ...         else:
     ...             raise UnknownRemoteStatusError()
 
->>>>>>> 2c5145d2
 BugWatchUpdater._convertRemoteStatus() will handle these errors and will
 return BugTaskStatus.UNKNOWN when they occur. It will also log a
 warning.
 
     >>> status = bug_watch_updater._convertRemoteStatus(
-<<<<<<< HEAD
-    ...     FakeExternalBugTracker(), 'new')
-=======
     ...     StatusConvertingExternalBugTracker(), 'new')
->>>>>>> 2c5145d2
     >>> print status.title
     New
 
     >>> status = bug_watch_updater._convertRemoteStatus(
-<<<<<<< HEAD
-    ...     FakeExternalBugTracker(), 'spam')
-=======
     ...     StatusConvertingExternalBugTracker(), 'spam')
->>>>>>> 2c5145d2
     WARNING...Unknown remote status 'spam'.
     >>> print status.title
     Unknown
