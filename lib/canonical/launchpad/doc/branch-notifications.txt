--- conflicted
+++ resolved
@@ -210,24 +210,15 @@
 
 Send the revision notifications.
 
-<<<<<<< HEAD
     >>> BranchMailer.forRevision(
-    ...     branch, 'no-reply@canonical.com', message, diff, None).sendAll()
-    >>> notifications = pop_notifications()
-    >>> len(notifications)
-    6
-    >>> print_to_and_body(notifications.pop(0))
-    To: =?utf-8?q?Carlos_Perell=C3=B3_Mar=C3=ADn?= <carlos@canonical.com>
-=======
-    >>> send_branch_revision_notifications(
-    ...     branch, 'no-reply@canonical.com', message, diff, None, revno=1234)
+    ...     branch, 1234, 'no-reply@canonical.com', message, diff,
+    ...     None).sendAll()
     >>> notifications = pop_notifications()
     >>> len(notifications)
     6
     >>> msg = notifications.pop(0)
     >>> print_to_and_body(msg)
-    To: carlos@canonical.com
->>>>>>> 911bc379
+    To: =?utf-8?q?Carlos_Perell=C3=B3_Mar=C3=ADn?= <carlos@canonical.com>
     Test message.
     <BLANKLINE>
     <BLANKLINE>
@@ -289,13 +280,9 @@
 And just to be sure, lets create one with 800 lines.
 
     >>> diff = '\n'.join([str(value) for value in xrange(800)])
-<<<<<<< HEAD
     >>> BranchMailer.forRevision(
-    ...     branch, 'no-reply@canonical.com', message, diff, None).sendAll()
-=======
-    >>> send_branch_revision_notifications(
-    ...     branch, 'no-reply@canonical.com', message, diff, None, 1234)
->>>>>>> 911bc379
+    ...     branch, 1234, 'no-reply@canonical.com', message, diff,
+    ...     None).sendAll()
     >>> notifications = pop_notifications()
     >>> len(notifications)
     6
