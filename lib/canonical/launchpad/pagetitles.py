# Copyright 2004-2005 Canonical Ltd.  All rights reserved.

"""This module is used by the Launchpad webapp to determine titles for pages.

https://launchpad.canonical.com/LaunchpadTitles

** IMPORTANT ** (Brad Bollenbach, 2006-07-20) This module should not be
put in webapp, because webapp is not domain-specific, and should not be
put in browser, because this would make webapp depend on browser. SteveA
has a plan to fix this overall soon.

This module contains string or unicode literals assigned to names, or
functions such as this one:

  def bug_index(context, view):
      return 'Bug %s: %s' % (context.id, context.title)

The names of string or unicode literals and functions are the names of
the page templates, but with hyphens changed to underscores.  So, the
function bug_index given about is for the page template bug-index.pt.

If the function needs to include details from the request, this is
available from view.request.  However, these functions should not access
view.request.  Instead, the view class should make a function or
attribute available that provides the required information.

If the function returns None, it means that the default page title for
the whole of Launchpad should be used.  This is defined in the variable
DEFAULT_LAUNCHPAD_TITLE.

There are shortcuts for some common substitutions at the top of this
module.

The strings and functions for page titles are arranged in alphabetical
order after the helpers.

"""
__metaclass__ = type

from zope.component import getUtility

from canonical.launchpad.interfaces import ILaunchBag, IMaloneApplication
from canonical.launchpad.webapp import smartquote
from canonical.launchpad.webapp.authorization import check_permission

DEFAULT_LAUNCHPAD_TITLE = 'Launchpad'

# Helpers.

class BugTaskPageTitle:
    def __call__(self, context, view):
        return smartquote('Bug #%d in %s: "%s"') % (
            context.bug.id, context.targetname, context.bug.title)


class SubstitutionHelper:
    def __init__(self, text):
        self.text = text

    def __call__(self, context, view):
        raise NotImplementedError


class ContextDisplayName(SubstitutionHelper):
    def __call__(self, context, view):
        return self.text % context.displayname


class ContextId(SubstitutionHelper):
    def __call__(self, context, view):
        return self.text % context.id


class ContextTitle(SubstitutionHelper):
    def __call__(self, context, view):
        return self.text % context.title


class ContextBrowsername(SubstitutionHelper):
    def __call__(self, context, view):
        return self.text % context.browsername


class LaunchbagBugID(SubstitutionHelper):
    def __call__(self, context, view):
        return self.text % getUtility(ILaunchBag).bug.id


class ContextBugId(SubstitutionHelper):
    """Helper to include the context's bug id in the title."""

    def __call__(self, context, view):
        return self.text % context.bug.id


# Functions and strings used as the titles of pages.

bazaar_all_branches = 'All branches in the Launchpad Bazaar'

bazaar_index = 'The Launchpad Bazaar'

bazaar_sync_review = 'Review upstream repositories for Launchpad Bazaar syncing'

def binarypackagerelease_index(context, view):
    return "%s binary package in Launchpad" % context.title

binarypackagenames_index = 'Binary package name set'

bounties_index = 'Bounties registered in Launchpad'

bounty_add = 'Register a bounty'

bounty_edit = ContextTitle(smartquote('Edit bounty "%s"'))

bounty_link = ContextTitle('Link a bounty to %s')

bounty_index = ContextTitle(smartquote('Bounty "%s" in Launchpad'))

bounty_subscription = ContextTitle(smartquote('Subscription to bounty "%s"'))

branch_edit = ContextDisplayName(smartquote('Change "%s" branch details'))
<<<<<<< HEAD

branch_edit_subscription = ContextDisplayName(smartquote(
    'Edit subscription to branch "%s"'))
=======
>>>>>>> 1ad3a029

def branch_index(context, view):
    if context.author:
        return smartquote('"%s" branch by %s in Launchpad') % (
            context.displayname, context.author.title)
    else:
        return smartquote('"%s" branch in Launchpad') % (context.displayname)

<<<<<<< HEAD
branch_subscription = ContextDisplayName(smartquote(
    'Subscription to branch "%s"'))
=======
branch_subscription = ContextDisplayName(smartquote('Subscription to branch "%s"'))
>>>>>>> 1ad3a029

branchtarget_branchlisting = ContextDisplayName('Details of Branches for %s')

bug_activity = ContextBugId('Bug #%s - Activity log')

bug_addsubscriber = LaunchbagBugID("Bug #%d - Add a subscriber")

def bug_attachment_edit(context, view):
    return smartquote('Bug #%d - Edit attachment "%s"') % (
        context.bug.id, context.title)

bug_branch_add = LaunchbagBugID('Bug #%d - Add branch')

bug_comment_add = LaunchbagBugID('Bug #%d - Add a comment or attachment')

bug_cve = LaunchbagBugID("Bug #%d - Add CVE reference")

bug_edit = ContextBugId('Bug #%d - Edit')

bug_edit_confirm = ContextBugId('Bug #%d - Edit confirmation')

bug_extref_add = LaunchbagBugID("Bug #%d - Add a web link")

def bug_extref_edit(context, view):
    return smartquote('Bug #%d - Edit web link "%s"') % (
        context.bug.id, context.title)

bug_mark_as_duplicate = ContextBugId('Bug #%d - Mark as duplicate')

def bug_nominate_for_release(context, view):
    return view.label

bug_removecve = LaunchbagBugID("Bug #%d - Remove CVE reference")

bug_secrecy = ContextBugId('Bug #%d - Set visibility')

bug_subscription = LaunchbagBugID('Bug #%d - Subscription options')

bug_watch_add = LaunchbagBugID('Bug #%d - Add external bug watch')

bugbranch_status = "Edit branch fix status"

def bugcomment_index(context, view):
    return "Bug #%d - Comment #%d" % (context.bug.id, view.comment.index)

buglinktarget_linkbug = 'Link to bug report'

buglinktarget_unlinkbugs = 'Remove links to bug reports'

buglisting_advanced = ContextTitle("Bugs in %s")

buglisting_default = ContextTitle("Bugs in %s")

def buglisting_embedded_advanced_search(context, view):
    return view.getSearchPageHeading()

def bugnomination_edit(context, view):
    return 'Manage nomination for bug #%d in %s' % (
        context.bug.id, context.target.bugtargetname)

def bugwatch_editform(context, view):
    return 'Bug #%d - Edit external bug watch (%s in %s)' % (
        context.bug.id, context.remotebug, context.bugtracker.title)

# bugpackageinfestations_index is a redirect

# bugproductinfestations_index is a redirect

def bugs_assigned(context, view):
    if view.user:
        return 'Bugs assigned to %s' % view.user.browsername
    else:
        return 'No-one to display bugs for'

bugtarget_advanced_search = ContextTitle("Search bugs in %s")

bugtarget_bugs = ContextTitle('Bugs in %s')

def bugtarget_filebug_advanced(context, view):
    if IMaloneApplication.providedBy(context):
        # We're generating a title for a top-level, contextless bug
        # filing page.
        return 'Report a bug'
    else:
        # We're generating a title for a contextual bug filing page.
        return 'Report a bug about %s' % context.title

bugtarget_filebug_search = bugtarget_filebug_advanced

bugtarget_filebug_submit_bug = bugtarget_filebug_advanced

bugtask_choose_affected_product = LaunchbagBugID('Bug #%d - Request a fix')

bugtask_edit = BugTaskPageTitle()

bugtask_index = BugTaskPageTitle()

bugtask_requestfix = LaunchbagBugID('Bug #%d - Request a fix')

bugtask_requestfix_upstream = LaunchbagBugID('Bug #%d - Request a fix')

bugtask_view = BugTaskPageTitle()

# bugtask_macros_buglisting contains only macros
# bugtasks_index is a redirect

bugtracker_edit = ContextTitle(
    smartquote('Change details for "%s" bug tracker'))

bugtracker_index = ContextTitle(smartquote('Bug tracker "%s"'))

bugtrackers_add = 'Register an external bug tracker'

bugtrackers_index = 'Bug trackers registered in Malone'

build_buildlog = ContextTitle('Build log for %s')

build_changes = ContextTitle('Changes in %s')

build_index = ContextTitle('Build details for %s')

build_retry = ContextTitle('Retry %s')

build_rescore = ContextTitle('Rescore %s')

builders_index = 'Launchpad build farm'

builder_edit = ContextTitle(smartquote('Edit build machine "%s"'))

builder_index = ContextTitle(smartquote('Build machine "%s"'))

builder_cancel = ContextTitle(smartquote('Cancel job for "%s"'))

builder_mode = ContextTitle(smartquote('Change mode for "%s"'))

builder_admin = ContextTitle(smartquote('Administer "%s" builder'))

builder_history = ContextTitle(smartquote('Build History for "%s"'))

calendar_index = ContextTitle('%s')

calendar_event_addform = ContextTitle('Add event to %s')

calendar_event_display = ContextTitle(smartquote('Event "%s"'))

calendar_event_editform = ContextTitle(smartquote('Change "%s" event details'))

calendar_subscribe = ContextTitle(smartquote('Subscribe to "%s"'))

calendar_subscriptions = 'Calendar subscriptions'

def calendar_view(context, view):
    return '%s - %s' % (context.calendar.title, view.datestring)
calendar_view_day = calendar_view
calendar_view_week = calendar_view
calendar_view_month = calendar_view
calendar_view_year = calendar_view

codeofconduct_admin = 'Administer Codes of Conduct'

codeofconduct_index = ContextTitle('%s')

codeofconduct_list = 'Ubuntu Codes of Conduct'

cveset_all = 'All CVE entries registered in Launchpad'

cveset_index = 'Launchpad CVE tracker'

cve_index = ContextDisplayName('%s')

cve_linkbug = ContextDisplayName('Link %s to a bug report')

cve_unlinkbugs = ContextDisplayName('Remove links between %s and bug reports')

debug_root_changelog = 'Launchpad changelog'

debug_root_index = 'Launchpad Debug Home Page'

default_editform = 'Default "Edit" Page'

distributionmirror_edit = ContextTitle('Edit mirror %s')

distributionmirror_index = ContextTitle('Mirror %s')

distributionmirror_mark_official = ContextTitle('Mark mirror %s as official')

distributionmirror_prober_logs = ContextTitle('%s mirror prober logs')

distribution_add = 'Register a new distribution'

distribution_allpackages = ContextTitle('All packages in %s')

distribution_bugcontact = ContextTitle('Change bug contact for %s')

distribution_change_mirror_admin = 'Change mirror administrator'

distribution_cvereport = ContextTitle('CVE reports for %s')

distribution_edit = ContextTitle('Edit %s')

distribution_members = ContextTitle('%s distribution members')

distribution_memberteam = ContextTitle(
    smartquote("Change %s's distribution team"))

distribution_mirrors = ContextTitle("Mirrors of %s")

distribution_newmirror = ContextTitle("Register a new mirror for %s")

distribution_translations = ContextDisplayName('Translating %s')

distribution_translators = ContextTitle(
    smartquote("Appoint %s's translation group"))

distribution_search = ContextDisplayName(smartquote("Search %s's packages"))

distribution_index = ContextTitle('%s in Launchpad')

distribution_builds = ContextTitle('%s builds')

distribution_uploadadmin = ContextTitle('Change Upload Manager for %s')

distributionsourcepackage_bugs = ContextTitle('Bugs in %s')

distributionsourcepackage_index = ContextTitle('%s')

distributionsourcepackage_manage_bugcontacts = ContextTitle('Bug contacts for %s')

distributionsourcepackagerelease_index = ContextTitle('%s')

distroarchrelease_admin = ContextTitle('Administer %s')

distroarchrelease_index = ContextTitle('%s in Launchpad')

distroarchrelease_builds = ContextTitle('%s builds')

distroarchrelease_search = ContextTitle(
    smartquote("Search %s's binary packages"))

distroarchreleasebinarypackage_index = ContextTitle('%s')

distroarchreleasebinarypackagerelease_index = ContextTitle('%s')

distrorelease_addport = ContextTitle('Add a port of %s')

distrorelease_bugs = ContextTitle('Bugs in %s')

distrorelease_cvereport = ContextDisplayName('CVE report for %s')

distrorelease_edit = ContextTitle('Edit details of %s')

def distrorelease_index(context, view):
    return '%s %s in Launchpad' % (context.distribution.title, context.version)

distrorelease_packaging = ContextDisplayName('Mapping packages to upstream '
    'for %s')

distrorelease_search = ContextDisplayName('Search packages in %s')

distrorelease_translations = ContextTitle('Translations of %s in Rosetta')

distrorelease_builds = ContextTitle('Builds for %s')

distrorelease_queue = ContextTitle('Queue for %s')

distroreleasebinarypackage_index = ContextTitle('%s')

distroreleaselanguage_index = ContextTitle('%s')

distroreleasesourcepackagerelease_index = ContextTitle('%s')

distros_index = 'Distributions registered in Launchpad'

errorservice_config = 'Configure error log'

errorservice_entry = 'Error log entry'

errorservice_index = 'Error log report'

errorservice_tbentry = 'Traceback entry'

faq = 'Launchpad Frequently Asked Questions'

people_adminrequestmerge = 'Merge Launchpad accounts'

people_mergerequest_sent = 'Merge request sent'

people_newperson = 'Create a new Launchpad profile'

people_newteam = 'Register a new team in Launchpad'

people_requestmerge_multiple = 'Merge Launchpad accounts'

people_requestmerge = 'Merge Launchpad accounts'

karmaaction_index = 'Karma actions'

karmaaction_edit = 'Edit karma action'

karmacontext_topcontributors = ContextTitle('Top %s Contributors')

# launchpad_debug doesn't need a title.

def launchpad_addform(context, view):
    # Returning None results in the default Launchpad page title being used.
    return getattr(view, 'page_title', None)

launchpad_editform = launchpad_addform

launchpad_feedback = 'Help improve Launchpad'

launchpad_forbidden = 'Forbidden'

launchpad_forgottenpassword = 'Need a new Launchpad password?'

launchpad_graphics = 'Overview of Launchpad graphics and icons'

template_form = 'XXX PLEASE DO NOT USE THIS TEMPLATE XXX'

# launchpad_css is a css file

# launchpad_js is standard javascript

# XXX: The general form is a fallback form; I'm not sure why it is
# needed, nor why it needs a pagetitle, but I can't debug this today.
#   -- kiko, 2005-09-29
launchpad_generalform = "Launchpad - General Form (Should Not Be Displayed)"

launchpad_legal = 'Launchpad legalese'

launchpad_login = 'Log in or register with Launchpad'

launchpad_log_out = 'Log out from Launchpad'

launchpad_notfound = 'Error: Page not found'

launchpad_onezerostatus = 'One-Zero Page Template Status'

launchpad_requestexpired = 'Error: Timeout'

launchpad_search = 'Search projects in Launchpad'

launchpad_unexpectedformdata = 'Error: Unexpected form data'

launchpad_librarianfailure = "Sorry, you can't do this right now"

# launchpad_widget_macros doesn't need a title.

logintoken_claimprofile = 'Claim Launchpad profile'

logintoken_index = 'Launchpad: redirect to the logintoken page'

logintoken_mergepeople = 'Merge Launchpad accounts'

logintoken_newaccount = 'Create a new Launchpad account'

logintoken_resetpassword = 'Forgotten your password?'

logintoken_validateemail = 'Confirm e-mail address'

logintoken_validategpg = 'Confirm OpenPGP key'

logintoken_validatesignonlygpg = 'Confirm sign-only OpenPGP key'

logintoken_validateteamemail = 'Confirm e-mail address'

# main_template has the code to insert one of these titles.

malone_about = 'About Malone'

malone_distros_index = 'Report a bug about a distribution'

malone_index = 'Malone: the Launchpad bug tracker'

malone_filebug = "Report a bug"

# malone_people_index is a redirect

# malone_template is a means to include the mainmaster template

# messagechunk_snippet is a fragment

# messages_index is a redirect

message_add = ContextBugId('Bug #%d - Add a comment')

milestone_add = ContextTitle('Add new milestone for %s')

milestone_index = ContextTitle('%s')

milestone_edit = ContextTitle('Edit %s')

notification_test = 'Notification test'

# object_pots is a fragment.

object_potemplatenames = ContextDisplayName('Template names for %s')

object_reassignment = ContextTitle('Reassign %s')

object_driver = ContextTitle('Appoint the driver for %s')

object_launchpadusage = ContextTitle('Launchpad usage by %s')

oops = 'Oops!'

def package_bugs(context, view):
    return 'Bugs in %s' % context.name

people_index = 'People and teams in Launchpad'

def people_list(context, view):
    return view.header

person_bounties = ContextDisplayName('Bounties for %s')

def person_branches(context, view):
    return view.page_title

person_branch_add = ContextDisplayName('Register a new branch for %s')

person_changepassword = 'Change your password'

person_claim = 'Claim account'

person_codesofconduct = ContextDisplayName(smartquote("%s's code of conduct signatures"))

person_edit = ContextDisplayName(smartquote("%s's details"))

person_editemails = ContextDisplayName(smartquote("%s's e-mail addresses"))

person_editlanguages = ContextDisplayName(
    smartquote("%s's preferred languages"))

person_editpgpkeys = ContextDisplayName(smartquote("%s's OpenPGP keys"))

person_edithomepage = ContextDisplayName(smartquote("%s's home page"))

person_editircnicknames = ContextDisplayName(smartquote("%s's IRC nicknames"))

person_editjabberids = ContextDisplayName(smartquote("%s's Jabber IDs"))

person_editsshkeys = ContextDisplayName(smartquote("%s's SSH keys"))

person_editwikinames = ContextDisplayName(smartquote("%s's wiki names"))

# person_foaf is an rdf file

person_images = ContextDisplayName(smartquote("%s's hackergotchi and emblem"))

person_index = ContextDisplayName('%s in Launchpad')

person_karma = ContextDisplayName(smartquote("%s's karma in Launchpad"))

person_packages = ContextDisplayName('Packages maintained by %s')

person_packagebugs = ContextDisplayName("%s's package bug reports")

person_packagebugs_overview = person_packagebugs

person_packagebugs_search = person_packagebugs

person_review = ContextDisplayName("Review %s")

person_specfeedback = ContextDisplayName('Feature feedback requests for %s')

person_specworkload = ContextDisplayName('Blueprint workload for %s')

person_translations = ContextDisplayName('Translations made by %s')

person_teamhierarchy = ContextDisplayName('Team hierarchy for %s')

pofile_edit = 'Rosetta: Edit PO file details'
# XXX mpt 20051209: This should be more context-sensitive

pofile_export = ContextTitle('%s file exports')

def pofile_index(context, view):
    return 'Rosetta: %s in %s' % (
        context.potemplate.title, context.language.englishname)

def pofile_translate(context, view):
    return 'Translating %s into %s with Rosetta' % (
        context.potemplate.displayname,
        context.language.englishname)

pofile_upload = ContextTitle('%s upload in Rosetta')

# portlet_* are portlets

poll_edit = ContextTitle(smartquote('Edit poll "%s"'))

poll_index = ContextTitle(smartquote('Poll: "%s"'))

poll_newoption = ContextTitle(smartquote('New option for poll "%s"'))

def poll_new(context, view):
    return 'Create a new Poll in team %s' % context.team.displayname

def polloption_edit(context, view):
    return 'Edit option: %s' % context.title

poll_options = ContextTitle(smartquote('Options for poll "%s"'))

poll_vote_condorcet = ContextTitle(smartquote('Vote in poll "%s"'))

poll_vote_simple = ContextTitle(smartquote('Vote in poll "%s"'))

def pomsgset_translate(context, view):
    return 'Translating %s into %s with Rosetta' % (
        context.pofile.potemplate.displayname,
        context.pofile.language.englishname)

# potemplate_chart is a fragment

potemplate_edit = ContextTitle(smartquote('Edit "%s" in Rosetta'))

potemplate_index = ContextTitle(smartquote('"%s" in Rosetta'))

potemplate_upload = ContextTitle(smartquote('"%s" upload in Rosetta'))

potemplate_export = ContextTitle(smartquote('Export translations of "%s"'))

potemplatename_add = 'Add a new template name to Rosetta'

potemplatename_edit = ContextTitle(smartquote('Edit "%s" in Rosetta'))

potemplatename_index = ContextTitle(smartquote('"%s" in Rosetta'))

potemplatenames_index = 'Template names in Launchpad'

product_add = 'Register a project in Launchpad'

product_admin = ContextTitle('Administer %s in Launchpad')

product_bugcontact = ContextTitle('Edit bug contact for %s')

product_bugs = ContextDisplayName('Bugs in %s')

product_branches = ContextDisplayName(
    smartquote("%s's Bazaar branches registered in Launchpad"))

product_distros = ContextDisplayName('%s packages: Comparison of distributions')

product_code_index = 'Projects with active branches'

product_cvereport = ContextTitle('CVE reports for %s')

product_edit = ContextTitle('%s in Launchpad')

product_index = ContextTitle('%s in Launchpad')

product_new = 'Register a project in Launchpad'

product_translators = ContextTitle('Set translation group for %s')

product_packages = ContextDisplayName('%s packages in Launchpad')

product_translations = ContextTitle('Translations of %s in Rosetta')

productrelease_add = ContextTitle('Register a new %s release in Launchpad')

productrelease_admin = ContextTitle('Administer %s in Launchpad')

productrelease_edit = ContextDisplayName('Edit details of %s in Launchpad')

productrelease_index = ContextDisplayName('%s in Launchpad')

products_index = 'Projects registered in Launchpad'

productseries_index = ContextTitle('Overview of %s')

productseries_packaging = ContextDisplayName('Packaging of %s in distributions')

productseries_source = 'Import a stable or development branch to Bazaar'

productseries_translations = ContextTitle('Translation templates for %s')

productseries_translations_upload = 'Request new translations upload'

productseries_ubuntupkg = 'Ubuntu source package'

project_add = 'Register a project with Launchpad'

project_index = ContextTitle('%s in Launchpad')

project_branches = ContextTitle('Bazaar branches for %s')

project_bugs = ContextTitle('Bugs in %s')

project_edit = ContextTitle('%s project details')

project_filebug_search = bugtarget_filebug_advanced

project_interest = 'Rosetta: Project not translatable'

project_rosetta_index = ContextTitle('Rosetta: %s')

project_specs = ContextTitle('Blueprints for %s')

project_translations = ContextTitle('Translatable projects for %s')

project_translators = ContextTitle('Set translation group for %s')

projects_index = 'Projects registered in Launchpad'

projects_request = 'Rosetta: Request a project'

projects_search = 'Search for projects in Launchpad'

rdf_index = "Launchpad RDF"

# redirect_up is a redirect

def reference_index(context, view):
    return 'Web links for bug %s' % context.bug.id

# references_index is a redirect

registry_about = 'About the Launchpad Registry'

registry_index = 'Project and group registration in Launchpad'

products_all = 'Upstream projects registered in Launchpad'

projects_all = 'Projects registered in Launchpad'

registry_review = 'Review Launchpad items'

related_bounties = ContextDisplayName('Bounties for %s')

remotebug_index = ContextTitle('%s')

root_index = 'Launchpad'

rosetta_about = 'About Rosetta'

rosetta_index = 'Rosetta'

product_branch_add = ContextDisplayName('Register a new %s branch')

def productseries_edit(context, view):
    return 'Change %s %s details' % (context.product.displayname, context.name)

productseries_new = ContextDisplayName('Register a new %s release series')

def question_add(context, view):
    return view.pagetitle

question_add_search = question_add

question_bug = ContextId('Link question #%s to a bug report')

question_change_status = ContextId('Change status of question #%s')

question_confirm_answer = ContextId('Confirm an answer to question #%s')

question_edit = ContextId('Edit question #%s details')

question_history = ContextId('History of question #%s')

def question_index(context, view):
    text = (
        smartquote('%s question #%d: "%s"') %
        (context.target.displayname, context.id, context.title))
    return text

question_linkbug = ContextId('Link question  #%s to a bug report')

def question_listing(context, view):
    return view.pagetitle

question_makebug = ContextId('Create bug report based on question #%s')

question_reject = ContextId('Reject question #%s')

question_subscription = ContextId('Subscription to question #%s')

question_unlinkbugs = ContextId('Remove bug links from question #%s')

questions_index = 'Launchpad Answer Tracker'

questiontarget_manage_answercontacts = ContextTitle("Answer contact for %s")

securitycontact_edit = ContextDisplayName("Edit %s security contact")

shipit_adminrequest = 'ShipIt admin request'

shipit_index = 'ShipIt'

shipit_index_new = 'ShipIt'

shipit_exports = 'ShipIt exports'

shipit_forbidden = 'Forbidden'

shipit_myrequest = "Your ShipIt order"

shipit_oops = 'Error: Oops'

shipit_reports = 'ShipIt reports'

shipit_requestcds = 'Your ShipIt Request'

shipitrequests_index = 'ShipIt requests'

shipitrequests_search = 'Search ShipIt requests'

shipitrequest_edit = 'Edit ShipIt request'

shipit_notfound = 'Error: Page not found'

signedcodeofconduct_index = ContextDisplayName('%s')

signedcodeofconduct_add = ContextTitle('Sign %s')

signedcodeofconduct_acknowledge = 'Acknowledge code of conduct signature'

signedcodeofconduct_activate = ContextDisplayName('Activating %s')

signedcodeofconduct_deactivate = ContextDisplayName('Deactivating %s')

sourcepackage_bugs = ContextDisplayName('Bugs in %s')

sourcepackage_builds = ContextTitle('Builds for %s')

sourcepackage_translate = ContextTitle('Help translate %s')

sourcepackage_changelog = 'Source package changelog'

sourcepackage_filebug = ContextTitle("Report a bug about %s")

sourcepackage_gethelp = ContextTitle('Help and support options for %s')

sourcepackage_packaging = ContextTitle('%s upstream links')

def sourcepackage_index(context, view):
    return '%s source packages' % context.distrorelease.title

sourcepackage_edit_packaging = ContextTitle('Define upstream link for %s')

sourcepackage_translate = ContextTitle('Help translate %s')

sourcepackage_translations = ContextTitle(
    'Rosetta translation templates for %s')

sourcepackagenames_index = 'Source package name set'

sourcepackagerelease_index = ContextTitle('Source package %s')

def sourcepackages(context, view):
    return '%s source packages' % context.distrorelease.title

sourcepackages_comingsoon = 'Coming soon'

sources_index = 'Bazaar: Upstream revision control imports to Bazaar'

sourcesource_index = 'Upstream source import'

specification_add = 'Register a blueprint in Launchpad'

specification_addsubscriber = 'Subscribe someone else to this blueprint'

specification_linkbug = ContextTitle(
  u'Link blueprint \N{left double quotation mark}%s'
  u'\N{right double quotation mark} to a bug report')

specification_unlinkbugs = 'Remove links to bug reports'

specification_retargeting = 'Attach blueprint to a different project or distribution'

specification_superseding = 'Mark blueprint as superseded by another'

specification_goaldecide = 'Approve or decline blueprint goal'

specification_dependency = 'Create a blueprint dependency'

specification_deptree = 'Complete dependency tree'

specification_milestone = 'Target feature to milestone'

specification_people = 'Change blueprint assignee, drafter, and reviewer'

specification_priority = 'Change blueprint priority'

specification_distrorelease = ('Target blueprint to a distribution release')

specification_productseries = 'Target blueprint to a series'

specification_removedep = 'Remove a dependency'

specification_givefeedback = 'Clear feedback requests'

specification_requestfeedback = 'Request feedback on this blueprint'

specification_edit = 'Edit blueprint details'

specification_linksprint = 'Put blueprint on sprint agenda'

specification_status = 'Edit blueprint status'

specification_index = ContextTitle(smartquote('Blueprint: "%s"'))

specification_subscription = 'Subscribe to blueprint'

specification_queue = 'Queue blueprint for review'

specification_linkbranch = 'Link branch to blueprint'

specifications_index = 'Launchpad Blueprints'

specificationbranch_status = 'Edit blueprint branch status'

specificationgoal_specs = ContextTitle('List goals for %s')

specificationgoal_setgoals = ContextTitle('Set goals for %s')

def specificationsubscription_edit(context, view):
    return "Subscription of %s" % context.person.browsername

specificationtarget_documentation = ContextTitle('Documentation for %s')

specificationtarget_index = ContextTitle('Blueprint listing for %s')

def specificationtarget_specs(context, view):
    return view.title

specificationtarget_roadmap = ContextTitle('Project plan for %s')

specificationtarget_assignments = ContextTitle('Blueprint assignments for %s')

specificationtarget_workload = ContextTitle('Blueprint workload in %s')

sprint_attend = ContextTitle('Register your attendance at %s')

sprint_edit = ContextTitle(smartquote('Edit "%s" details'))

sprint_index = ContextTitle('%s (sprint or meeting)')

sprint_new = 'Register a meeting or sprint in Launchpad'

sprint_register = 'Register someone to attend this meeting'

sprint_specs = ContextTitle('Blueprints for %s')

sprint_settopics = ContextTitle('Review topics proposed for discussion at %s')

sprint_workload = ContextTitle('Workload at %s')

sprints_index = 'Meetings and sprints registered in Launchpad'

sprintspecification_decide = 'Consider spec for sprint agenda'

sprintspecification_admin = 'Approve blueprint for sprint agenda'

standardshipitrequests_index = 'Standard ShipIt options'

standardshipitrequest_new = 'Create a new standard option'

standardshipitrequest_edit = 'Edit standard option'

team_addmember = ContextBrowsername('Add members to %s')

team_edit = 'Edit team information'

team_editemail = ContextDisplayName('%s contact e-mail address')

team_index = ContextBrowsername(smartquote('"%s" team in Launchpad'))

team_editproposed = ContextBrowsername('Proposed members of %s')

team_join = ContextBrowsername('Join %s')

team_leave = ContextBrowsername('Leave %s')

team_members = ContextBrowsername(smartquote('"%s" members'))

def teammembership_index(context, view):
    return smartquote("%s's membership status in %s") % (
        context.person.browsername, context.team.browsername)

team_newpoll = ContextTitle('New poll for team %s')

team_polls = ContextTitle('Polls for team %s')

template_auto_add = 'Launchpad Auto-Add Form'

template_auto_edit = 'Launchpad Auto-Edit Form'

template_edit = 'EXAMPLE EDIT TITLE'

template_index = '%EXAMPLE TITLE'

template_new = 'EXAMPLE NEW TITLE'

temporaryblobstorage_storeblob = 'Store a BLOB temporarily in Launchpad'

translationgroup_index = ContextTitle(smartquote('"%s" Rosetta translation group'))

translationgroup_appoint = ContextTitle(
    smartquote('Appoint a new translator to "%s"'))

translationgroups_index = 'Rosetta translation groups'

translationimportqueueentry_index = 'Translation import queue entry'

translationimportqueue_index = 'Translation import queue'

translationimportqueue_blocked = 'Translation import queue - Blocked'

unauthorized = 'Error: Not authorized'<|MERGE_RESOLUTION|>--- conflicted
+++ resolved
@@ -119,12 +119,9 @@
 bounty_subscription = ContextTitle(smartquote('Subscription to bounty "%s"'))
 
 branch_edit = ContextDisplayName(smartquote('Change "%s" branch details'))
-<<<<<<< HEAD
 
 branch_edit_subscription = ContextDisplayName(smartquote(
     'Edit subscription to branch "%s"'))
-=======
->>>>>>> 1ad3a029
 
 def branch_index(context, view):
     if context.author:
@@ -133,12 +130,8 @@
     else:
         return smartquote('"%s" branch in Launchpad') % (context.displayname)
 
-<<<<<<< HEAD
 branch_subscription = ContextDisplayName(smartquote(
     'Subscription to branch "%s"'))
-=======
-branch_subscription = ContextDisplayName(smartquote('Subscription to branch "%s"'))
->>>>>>> 1ad3a029
 
 branchtarget_branchlisting = ContextDisplayName('Details of Branches for %s')
 
