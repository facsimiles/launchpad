--- conflicted
+++ resolved
@@ -392,7 +392,7 @@
 
 distribution_uploadadmin = ContextTitle('Change Upload Manager for %s')
 
-distribution_ppa_list = ContextTitle('Personal Package Archive for %s')
+distribution_ppa_list = ContextTitle('%s Personal Package Archives')
 
 distributionsourcepackage_bugs = ContextTitle('Bugs in %s')
 
@@ -813,11 +813,6 @@
 
 potemplatenames_index = 'Template names in Launchpad'
 
-<<<<<<< HEAD
-=======
-ppa_list = ContextTitle('%s Personal Package Archives')
-
->>>>>>> 4eef31c4
 product_add = 'Register a project in Launchpad'
 
 product_admin = ContextTitle('Administer %s in Launchpad')
