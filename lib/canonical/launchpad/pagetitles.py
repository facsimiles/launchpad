# Copyright 2009 Canonical Ltd.  This software is licensed under the
# GNU Affero General Public License version 3 (see the file LICENSE).

"""*** PLEASE STOP ADDING TO THIS FILE ***

Use the page_title attribute of the view.

This module is used as a last resort by the Launchpad webapp to determine
titles for pages.

https://launchpad.canonical.com/LaunchpadTitles

** IMPORTANT ** (Brad Bollenbach, 2006-07-20) This module should not be
put in webapp, because webapp is not domain-specific, and should not be
put in browser, because this would make webapp depend on browser. SteveA
has a plan to fix this overall soon.

This module contains string or unicode literals assigned to names, or
functions such as this one:

  def bug_index(context, view):
      return 'Bug %s: %s' % (context.id, context.title)

The names of string or unicode literals and functions are the names of
the page templates, but with hyphens changed to underscores.  So, the
function bug_index given about is for the page template bug-index.pt.

If the function needs to include details from the request, this is
available from view.request.  However, these functions should not access
view.request.  Instead, the view class should make a function or
attribute available that provides the required information.

If the function returns None, it means that the default page title for
the whole of Launchpad should be used.  This is defined in the variable
DEFAULT_LAUNCHPAD_TITLE.

There are shortcuts for some common substitutions at the top of this
module.

The strings and functions for page titles are arranged in alphabetical
order after the helpers.

"""
__metaclass__ = type

from zope.component import getUtility

from canonical.launchpad.interfaces import (
    ILaunchBag, IMaloneApplication, IPerson, IStructuralObjectPresentation)
from canonical.lazr.utils import smartquote

DEFAULT_LAUNCHPAD_TITLE = 'Launchpad'

# Helpers.

class BugTaskPageTitle:
    """Return the page title for a BugTask."""
    def __call__(self, context, view):
        return smartquote('%s: "%s"') % (
            IStructuralObjectPresentation(context).getMainHeading(),
            context.bug.title)


class SubstitutionHelper:
    """An abstract class for substituting values into formatted strings."""
    def __init__(self, text):
        self.text = text

    def __call__(self, context, view):
        raise NotImplementedError


class ContextDisplayName(SubstitutionHelper):
    """Return the formatted string with context's displayname."""
    def __call__(self, context, view):
        return self.text % context.displayname


class ContextId(SubstitutionHelper):
    """Return the formatted string with context's id."""
    def __call__(self, context, view):
        return self.text % context.id


class ContextTitle(SubstitutionHelper):
    """Return the formatted string with context's title."""
    def __call__(self, context, view):
        return self.text % context.title

class ContextBrowsername(SubstitutionHelper):
    """Return the formatted string with context's browsername."""
    def __call__(self, context, view):
        return self.text % context.displayname


class LaunchbagBugID(SubstitutionHelper):
    """Return the formatted string with the bug's id from LaunchBag."""
    def __call__(self, context, view):
        return self.text % getUtility(ILaunchBag).bug.id


class ContextBugId(SubstitutionHelper):
    """Helper to include the context's bug id in the title."""

    def __call__(self, context, view):
        return self.text % context.bug.id


class ViewLabel:
    """Helper to use the view's label as the title."""
    def __call__(self, context, view):
        return view.label


# Functions and strings used as the titles of pages.

archive_admin = ContextDisplayName('Administer %s')

archive_activate = 'Activate Personal Package Archive'

archive_builds = ContextDisplayName('Builds for %s')

archive_copy_packages = ContextDisplayName('Copy packages from %s')

archive_delete_packages = ContextDisplayName('Delete packages from %s')

archive_edit = ContextDisplayName('Edit %s')

archive_edit_dependencies = ContextDisplayName('Edit dependencies for %s')

archive_index = ContextDisplayName('%s')

archive_subscriber_edit = ContextDisplayName('Edit %s')

archive_subscribers = ContextDisplayName('Manage access to %s')

bazaar_all_branches = 'All branches in the Launchpad Bazaar'

bazaar_index = 'Launchpad Code'

bazaar_sync_review = (
    'Review upstream repositories for Launchpad Bazaar syncing')

def binarypackagerelease_index(context, view):
    """Return the page title for context's binary packages."""
    return "%s binary package in Launchpad" % context.title

binarypackagenames_index = 'Binary package name set'

branch_bug_links = ContextDisplayName(smartquote('Bug links for %s'))

branch_index = ContextDisplayName(smartquote(
    '"%s" branch in Launchpad'))

def branch_merges(context, view):
    return 'Merges involving "%s" in Launchpad' % context.bzr_identity

branch_landing_candidates = ContextDisplayName(smartquote(
    'Landing candidates for "%s"'))

def branchmergeproposal_index(context, view):
    return 'Proposal to merge %s' % context.source_branch.bzr_identity

bug_activity = ContextBugId('Bug #%s - Activity log')

bug_addsubscriber = LaunchbagBugID("Bug #%d - Add a subscriber")

bug_branch_add = LaunchbagBugID('Bug #%d - Add branch')

bug_edit = ContextBugId('Bug #%d - Edit')

bug_edit_confirm = ContextBugId('Bug #%d - Edit confirmation')

bug_extref_add = LaunchbagBugID("Bug #%d - Add a web link")

def bug_extref_edit(context, view):
    """Return the page title for editing a bugs external web link."""
    return smartquote('Bug #%d - Edit web link "%s"') % (
        context.bug.id, context.title)

bug_mark_as_duplicate = ContextBugId('Bug #%d - Mark as duplicate')

bug_mark_as_affecting_user = ContextBugId(
    'Bug #%d - does this bug affect you?')

bug_nominate_for_series = ViewLabel()

bug_secrecy = ContextBugId('Bug #%d - Set visibility')

bug_subscription = LaunchbagBugID('Bug #%d - Subscription options')

bugbranch_delete = 'Delete bug branch link'

bugbranch_edit = "Edit branch fix status"

buglinktarget_linkbug = 'Link to bug report'

buglinktarget_unlinkbugs = 'Remove links to bug reports'

buglisting_advanced = ContextTitle("Bugs in %s")

buglisting_default = ContextTitle("Bugs in %s")

def buglisting_embedded_advanced_search(context, view):
    """Return the view's page heading."""
    return view.getSearchPageHeading()

def bugnomination_edit(context, view):
    """Return the title for the page to manage bug nominations."""
    return 'Manage nomination for bug #%d in %s' % (
        context.bug.id, context.target.bugtargetdisplayname)

def bugs_assigned(context, view):
    """Return the page title for the bugs assigned to the logged-in user."""
    if view.user:
        return 'Bugs assigned to %s' % view.user.displayname
    else:
        return 'No-one to display bugs for'

bugtarget_advanced_search = ContextTitle("Search bugs in %s")

bugtarget_bugs = ContextTitle('Bugs in %s')

def bugtarget_filebug_advanced(context, view):
    """Return the page title for reporting a bug."""
    if IMaloneApplication.providedBy(context):
        # We're generating a title for a top-level, contextless bug
        # filing page.
        return 'Report a bug'
    else:
        # We're generating a title for a contextual bug filing page.
        return 'Report a bug about %s' % context.title

bugtarget_filebug_search = bugtarget_filebug_advanced

bugtarget_filebug_submit_bug = bugtarget_filebug_advanced

bugtask_affects_new_product = LaunchbagBugID(
    'Bug #%d - Record as affecting another project')

bugtask_choose_affected_product = bugtask_affects_new_product

# This page is used for both projects/distros so we have to say 'software'
# rather than distro or project here.
bugtask_confirm_bugtracker_creation = LaunchbagBugID(
    'Bug #%d - Record as affecting another software')

bugtask_edit = BugTaskPageTitle()

bugtask_index = BugTaskPageTitle()

bugtask_requestfix = LaunchbagBugID(
    'Bug #%d - Record as affecting another distribution/package')

bugtask_requestfix_upstream = LaunchbagBugID('Bug #%d - Confirm project')

bugtask_view = BugTaskPageTitle()

# bugtask_macros_buglisting contains only macros
# bugtasks_index is a redirect

build_buildlog = ContextTitle('Build log for %s')

build_changes = ContextTitle('Changes in %s')

build_index = ContextTitle('%s')

build_retry = ContextTitle('Retry %s')

build_rescore = ContextTitle('Rescore %s')

builders_index = 'Launchpad build farm'

calendar_index = ContextTitle('%s')

calendar_event_addform = ContextTitle('Add event to %s')

calendar_event_display = ContextTitle(smartquote('Event "%s"'))

calendar_event_editform = ContextTitle(
    smartquote('Change "%s" event details'))

calendar_subscribe = ContextTitle(smartquote('Subscribe to "%s"'))

calendar_subscriptions = 'Calendar subscriptions'

def calendar_view(context, view):
    """Return calendar's page title with the date."""
    return '%s - %s' % (context.calendar.title, view.datestring)

calendar_view_day = calendar_view
calendar_view_week = calendar_view
calendar_view_month = calendar_view
calendar_view_year = calendar_view

canbementored_mentoringoffer = 'Offer to mentor this work'

canbementored_retractmentoring = 'Retract offer of mentorship'

code_in_branches = 'Projects with active branches'

def codeimport(context, view):
    """Return the view's title."""
    return view.title

codeimport_list = 'Code Imports'

codeimport_machines = ViewLabel()

def codeimport_machine_index(context, view):
    return smartquote('Code Import machine "%s"' % context.hostname)

codeimport_new = ViewLabel()

codeofconduct_admin = 'Administer Codes of Conduct'

codeofconduct_list = 'Ubuntu Codes of Conduct'

def contact_user(context, view):
    return view.specific_contact_title_text

cveset_all = 'All CVE entries registered in Launchpad'

cveset_index = 'Launchpad CVE tracker'

cve_index = ContextDisplayName('%s')

cve_linkbug = ContextDisplayName('Link %s to a bug report')

cve_unlinkbugs = ContextDisplayName('Remove links between %s and bug reports')

debug_root_index = 'Launchpad Debug Home Page'

default_editform = 'Default "Edit" Page'

distributionmirror_index = ContextTitle('Mirror %s')

distribution_archive_list = ContextTitle('%s Copy Archives')

distribution_upstream_bug_report = ContextTitle('Upstream Bug Report for %s')

distribution_cvereport = ContextTitle('CVE reports for %s')

distribution_members = ContextTitle('%s distribution members')

distribution_mirrors = ContextTitle("Mirrors of %s")

distribution_translations = ContextDisplayName('Translating %s')

distribution_translation_settings = ContextTitle(
    smartquote("Change %s's translation settings"))

distribution_search = ContextDisplayName(smartquote("Search %s's packages"))

distribution_index = ContextTitle('%s in Launchpad')

distribution_builds = ContextTitle('%s builds')

distributionsourcepackage_bugs = ContextTitle('Bugs in %s')

distributionsourcepackage_index = ContextTitle('%s')

distributionsourcepackage_publishinghistory = ContextTitle(
    'Publishing history of %s')

structural_subscriptions_manage = ContextTitle(
    'Bug subscriptions for %s')

distroarchseries_index = ContextTitle('%s in Launchpad')

distroarchseries_builds = ContextTitle('%s builds')

distroarchseries_search = ContextTitle(
    smartquote("Search %s's binary packages"))

distroarchseriesbinarypackage_index = ContextTitle('%s')

distroarchseriesbinarypackagerelease_index = ContextTitle('%s')

distroseries_bugs = ContextTitle('Bugs in %s')

distroseries_cvereport = ContextDisplayName('CVE report for %s')

def distroseries_language_packs(context, view):
    return view.page_title

distroseries_translations = ContextTitle('Translations of %s in Launchpad')

distroseries_queue = ContextTitle('Queue for %s')

distroseriessourcepackagerelease_index = ContextTitle('%s')

errorservice_config = 'Configure error log'

errorservice_entry = 'Error log entry'

errorservice_index = 'Error log report'

errorservice_tbentry = 'Traceback entry'

faq = 'Launchpad Frequently Asked Questions'

def faq_index(context, view):
    """Return the FAQ index page title."""
    return (
        smartquote('%s FAQ #%d: "%s"') %
        (context.target.displayname, context.id, context.title))

def faq_listing(context, view):
    """Return the FAQ lising page title."""
    return view.heading

def hasmentoringoffers_mentoring(context, view):
    """Return the mentoring title for the context."""
    if IPerson.providedBy(context):
        if context.teamowner is None:
            return 'Mentoring offered by %s' % context.title
        else:
            return ('Mentoring available for newcomers to %s'  %
                    context.displayname)
    else:
        return 'Mentoring available in %s' % context.displayname

hasannouncements_index = ContextDisplayName('%s news and announcements')

def hasspecifications_specs(context, view):
    """Return the secifications title for the context."""
    if IPerson.providedBy(context):
        return "Blueprints involving %s" % context.title
    else:
        return "Blueprints for %s" % context.title

hassprints_sprints = ContextTitle("Events related to %s")

hwdb_fingerprint_submissions = (
    "Hardware Database submissions for a fingerprint")

hwdb_submit_hardware_data = (
    'Submit New Data to the Launchpad Hardware Database')

language_index = ContextDisplayName("%s in Launchpad")

languageset_index = 'Languages in Launchpad'

# launchpad_debug doesn't need a title.

def launchpad_addform(context, view):
    """Return the page_title of the view, or None."""
    # Returning None results in the default Launchpad page title being used.
    return getattr(view, 'page_title', None)

launchpad_editform = launchpad_addform

launchpad_feedback = 'Help improve Launchpad'

launchpad_forbidden = 'Forbidden'

launchpad_forgottenpassword = 'Need a new Launchpad password?'

launchpad_graphics = 'Overview of Launchpad graphics and icons'

template_form = 'XXX PLEASE DO NOT USE THIS TEMPLATE XXX'

# launchpad_css is a css file

# launchpad_js is standard javascript

launchpad_legal = 'Launchpad legalese'

launchpad_login = 'Log in or register with Launchpad'

launchpad_onezerostatus = 'One-Zero Page Template Status'

def launchpad_search(context, view):
    """Return the page title corresponding to the user's search."""
    return view.page_title

launchpad_unexpectedformdata = 'Error: Unexpected form data'

launchpad_librarianfailure = "Sorry, you can't do this right now"

# launchpad_widget_macros doesn't need a title.

launchpadstatisticset_index = 'Launchpad statistics'

loginservice_email_sent = 'Launchpad Login Service - Email sent'

def loginservice_authorize(context, view):
    """Return the page title for authenticating to a system."""
    rpconfig = view.rpconfig
    if rpconfig is None:
        displayname = view.openid_request.trust_root
    else:
        displayname = rpconfig.displayname
    return 'Authenticate to %s' % displayname

loginservice_login = 'Launchpad Login Service'

logintoken_claimprofile = 'Claim Launchpad profile'

logintoken_claimteam = 'Claim Launchpad team'

# This page will always redirect the user to another page specific to the
# login token in question, except when the token has been consumed already, in
# which case the user will see the title.
logintoken_index = 'You have already done this'

logintoken_mergepeople = 'Merge Launchpad accounts'

logintoken_newaccount = 'Create a new Launchpad account'

logintoken_resetpassword = 'Forgotten your password?'

loginservice_standalone_login = loginservice_login

logintoken_validateemail = 'Confirm e-mail address'

logintoken_validategpg = 'Confirm OpenPGP key'

logintoken_validatesignonlygpg = 'Confirm sign-only OpenPGP key'

logintoken_validateteamemail = 'Confirm e-mail address'

# main_template has the code to insert one of these titles.

malone_about = 'About Launchpad Bugs'

malone_distros_index = 'Report a bug about a distribution'

malone_index = 'Launchpad Bugs'

# malone_people_index is a redirect

# malone_template is a means to include the mainmaster template

# marketing_about_template is used by the marketing pages

marketing_answers_about = "About Answers"

marketing_answers_faq = "FAQs about Answers"

marketing_blueprints_about = "About Blueprints"

marketing_blueprints_faq = "FAQs about Blueprints"

marketing_bugs_about = "About Bugs"

marketing_bugs_faq = "FAQs about Bugs"

marketing_code_about = "About Code"

marketing_code_faq = "FAQs about Code"

# marketing_faq_template is used by the marketing pages

marketing_home = "About Launchpad"

# marketing_main_template is used by the marketing pages

def marketing_tour(context, view):
    """Return the view's pagetitle."""
    return view.pagetitle

marketing_translations_faq = "FAQs about Translations"

mentoringofferset_success = "Successful mentorships over the past year."

# messagechunk_snippet is a fragment

# messages_index is a redirect

message_add = ContextBugId('Bug #%d - Add a comment')

milestone_add = ContextTitle('Add new milestone for %s')

milestone_edit = ContextTitle('Edit %s')

milestone_delete = ContextTitle('Delete %s')

announcement_add = 'Make an announcement'

announcement_delete = 'Permanently delete this announcement'

announcement_edit = 'Modify this announcement'

def announcement_index(context, view):
    return '%s announcement' % context.target.displayname

announcement_publish = 'Publish this announcement'

announcement_retarget = 'Move this announcement to a different project'

announcement_retract = 'Retract this announcement'

announcements_all = 'Announcements from all projects hosted in Launchpad'

notification_test = 'Notification test'

oauth_authorize = 'Authorize application to access Launchpad on your behalf'

def object_driver(context, view):
    """Return the page title to change the driver."""
    return view.page_title

# object_pots is a fragment.

object_translations = ContextDisplayName('Translation templates for %s')

object_templates = ContextDisplayName('Translation templates for %s')

oops = 'Oops!'

openid_account_change_password = 'Change your password'

def openid_account_edit(context, view):
    return smartquote("%s's details") % view.account.displayname

def openid_account_edit_emails(context, view):
    return smartquote("%s's e-mail addresses") % view.account.displayname

openid_default = 'OpenID Endpoint'

def openid_index(context, view):
    return 'Welcome %s' % view.account.displayname

def openid_invalid_identity(context, view):
    """Return the page title to the invalid identity page."""
    return 'Invalid OpenID identity %s' % view.openid_request.identity

openidrpconfig_add = 'Add an OpenID Relying Party Configuration'

openidrpconfig_edit = ContextDisplayName(
    'Edit Relying Party Configuration for %s')

openidrpconfigset_index = 'OpenID Relying Party Configurations'

def package_bugs(context, view):
    """Return the page title bug in a package."""
    return 'Bugs in %s' % context.name

people_adminrequestmerge = 'Merge Launchpad accounts'

def people_list(context, view):
    """Return the view's header."""
    return view.header

people_mergerequest_sent = 'Merge request sent'

people_requestmerge = 'Merge Launchpad accounts'

people_requestmerge_multiple = 'Merge Launchpad accounts'

person_archive_subscription = ContextDisplayName('%s')

person_archive_subscriptions = 'Private PPA access'

person_answer_contact_for = ContextDisplayName(
    'Projects for which %s is an answer contact')

person_changepassword = 'Change your password'

person_codesofconduct = ContextDisplayName(
    smartquote("%s's code of conduct signatures"))

person_edit = ContextDisplayName(smartquote("%s's details"))

person_editemails = ContextDisplayName(smartquote("%s's e-mail addresses"))

# person_foaf is an rdf file

person_hwdb_submissions = ContextDisplayName(
    "Hardware Database submissions by %s")

person_images = ContextDisplayName(smartquote("%s's hackergotchi and emblem"))

def person_index(context, view):
    """Return the page title to the person index page."""
    if context.is_valid_person_or_team:
        return '%s in Launchpad' % context.displayname
    else:
        return "%s does not use Launchpad" % context.displayname

person_karma = ContextDisplayName(smartquote("%s's karma in Launchpad"))

person_mentoringoffers = ContextTitle('Mentoring offered by %s')

def person_mergeproposals(context, view):
    """Return the view's heading."""
    return view.heading

person_packagebugs = ContextDisplayName("%s's package bug reports")

person_packagebugs_overview = person_packagebugs

person_packagebugs_search = person_packagebugs

<<<<<<< HEAD
person_review = ContextDisplayName("Review %s")
=======
person_participation = ContextTitle("Team participation by %s")
>>>>>>> 90e9ce3d

person_specfeedback = ContextDisplayName('Feature feedback requests for %s')

person_specworkload = ContextDisplayName('Blueprint workload for %s')

person_translations_to_review = ContextDisplayName(
    'Translations for review by %s')

<<<<<<< HEAD
pofile_index = ContextTitle(smartquote('Translation overview for "%s"'))

def pofile_translate(context, view):
    """Return the page to translate a template into a language."""
    return 'Translating %s into %s' % (
        context.potemplate.displayname, context.language.englishname)
=======
person_teamhierarchy = ContextDisplayName('Team hierarchy for %s')
>>>>>>> 90e9ce3d

# portlet_* are portlets

poll_edit = ContextTitle(smartquote('Edit poll "%s"'))

poll_index = ContextTitle(smartquote('Poll: "%s"'))

poll_newoption = ContextTitle(smartquote('New option for poll "%s"'))

def poll_new(context, view):
    """Return a page title to create a new poll."""
    return 'Create a new Poll in team %s' % context.team.displayname

def polloption_edit(context, view):
    """Return the page title to edit a poll's option."""
    return 'Edit option: %s' % context.title

poll_options = ContextTitle(smartquote('Options for poll "%s"'))

poll_vote_condorcet = ContextTitle(smartquote('Vote in poll "%s"'))

poll_vote_simple = ContextTitle(smartquote('Vote in poll "%s"'))

potemplate_index = ContextTitle(smartquote('Translation status for "%s"'))

product_admin = ContextTitle('Administer %s in Launchpad')

product_bugs = ContextDisplayName('Bugs in %s')

product_code_index = ContextDisplayName("Bazaar branches of %s")

product_cvereport = ContextTitle('CVE reports for %s')

product_edit = 'Change project details'
# We don't mention its name here, because that might be what you're changing.

product_edit_people = "Change the roles of people"

product_index = ContextTitle('%s in Launchpad')

def product_mergeproposals(context, view):
    """Return the view's heading."""
    return view.heading

product_new_guided = 'Before you register your project...'

product_purchase_subscription = ContextDisplayName(
    'Purchase Subscription for %s')

product_review_license = ContextTitle('Review %s')

product_timeline = ContextTitle('Timeline Diagram for %s')

product_translations = ContextTitle('Translations of %s in Launchpad')

productrelease_admin = ContextTitle('Administer %s in Launchpad')

productrelease_index = ContextDisplayName('%s in Launchpad')

productseries_translations = ContextTitle('Translations overview for %s')

productseries_translations_settings = 'Settings for translations'

project_index = ContextTitle('%s in Launchpad')

project_bugs = ContextTitle('Bugs in %s')

project_edit = 'Change project group details'
# We don't mention its name here, because that might be what you're changing.

project_filebug_search = bugtarget_filebug_advanced

project_interest = 'Launchpad Translations: Project group not translatable'

project_rosetta_index = ContextTitle('Launchpad Translations: %s')

project_specs = ContextTitle('Blueprints for %s')

project_translations = ContextTitle('Translatable projects for %s')

projects_request = 'Launchpad Translations: Request a project group'

projects_search = 'Search for project groups in Launchpad'

rdf_index = "Launchpad RDF"

# redirect_up is a redirect

def reference_index(context, view):
    """Return the page title for bug reference web links."""
    return 'Web links for bug %s' % context.bug.id

# references_index is a redirect

registry_about = 'About the Launchpad Registry'

registry_index = 'Project and group registration in Launchpad'

remotebug_index = ContextTitle('%s')

root_featuredprojects = 'Manage featured projects in Launchpad'

root_index = 'Launchpad'

rosetta_about = 'About Launchpad Translations'

rosetta_index = 'Launchpad Translations'

rosetta_products = 'Projects with Translations in Launchpad'

question_confirm_answer = ContextId('Confirm an answer to question #%s')

def question_listing(context, view):
    """Return the page title list questions."""
    return view.pagetitle

questions_index = 'Launchpad Answers'

series_bug_nominations = ContextDisplayName('Bugs nominated for %s')

shipit_adminrequest = 'ShipIt admin request'

shipit_exports = 'ShipIt exports'

shipit_forbidden = 'Forbidden'

shipit_index = 'ShipIt'

shipit_index_edubuntu = 'Getting Edubuntu'

shipit_index_ubuntu = 'Request an Ubuntu CD'

shipit_login = 'ShipIt'

shipit_login_error = 'ShipIt - Unsuccessful login'

shipit_myrequest = "Your ShipIt order"

shipit_oops = 'Error: Oops'

shipit_reports = 'ShipIt reports'

shipit_requestcds = 'Your ShipIt Request'

shipit_survey = 'ShipIt Survey'

shipitrequests_index = 'ShipIt requests'

shipitrequests_search = 'Search ShipIt requests'

shipitrequest_edit = 'Edit ShipIt request'

shipit_notfound = 'Error: Page not found'

signedcodeofconduct_index = ContextDisplayName('%s')

signedcodeofconduct_add = ContextTitle('Sign %s')

signedcodeofconduct_acknowledge = 'Acknowledge code of conduct signature'

signedcodeofconduct_activate = ContextDisplayName('Activating %s')

signedcodeofconduct_deactivate = ContextDisplayName('Deactivating %s')

sourcepackage_bugs = ContextDisplayName('Bugs in %s')

sourcepackage_builds = ContextTitle('Builds for %s')

sourcepackage_translate = ContextTitle('Help translate %s')

sourcepackage_changelog = 'Source package changelog'

sourcepackage_filebug = ContextTitle("Report a bug about %s")

sourcepackage_translate = ContextTitle('Help translate %s')

sourcepackagenames_index = 'Source package name set'

sourcepackagerelease_index = ContextTitle('Source package %s')

def sourcepackages(context, view):
    """Return the page title for a source package in a distroseries."""
    return '%s source packages' % context.distroseries.title

sources_index = 'Bazaar: Upstream revision control imports to Bazaar'

sources_list = 'Available code imports'

sourcesource_index = 'Upstream source import'

specification_add = 'Register a blueprint in Launchpad'

specification_addsubscriber = 'Subscribe someone else to this blueprint'

specification_linkbug = ContextTitle(
  u'Link blueprint \N{left double quotation mark}%s'
  u'\N{right double quotation mark} to a bug report')

specification_new = 'Register a proposal as a blueprint in Launchpad'

specification_unlinkbugs = 'Remove links to bug reports'

specification_retargeting = 'Attach blueprint to a different project'

specification_superseding = 'Mark blueprint as superseded by another'

specification_goaldecide = 'Approve or decline blueprint goal'

specification_dependency = 'Create a blueprint dependency'

specification_deptree = 'Complete dependency tree'

specification_distroseries = ('Target blueprint to a distribution release')

specification_productseries = 'Target blueprint to a series'

specification_removedep = 'Remove a dependency'

specification_givefeedback = 'Clear feedback requests'

specification_requestfeedback = 'Request feedback on this blueprint'

specification_edit = 'Edit blueprint details'

specification_linksprint = 'Put blueprint on sprint agenda'

specification_index = ContextTitle(smartquote('Blueprint: "%s"'))

specification_subscription = 'Subscribe to blueprint'

specification_queue = 'Queue blueprint for review'

specification_linkbranch = 'Link branch to blueprint'

specifications_index = 'Launchpad Blueprints'

specificationbranch_status = 'Edit blueprint branch status'

specificationgoal_specs = ContextTitle('List goals for %s')

specificationgoal_setgoals = ContextTitle('Set goals for %s')

def specificationsubscription_edit(context, view):
    """Return the page title for subscribing to a specification."""
    return "Subscription of %s" % context.person.displayname

specificationtarget_documentation = ContextTitle('Documentation for %s')

specificationtarget_index = ContextTitle('Blueprint listing for %s')

def specificationtarget_specs(context, view):
    """Return the page title for a specificationtarget."""
    return view.title

specificationtarget_assignments = ContextTitle('Blueprint assignments for %s')

specificationtarget_workload = ContextTitle('Blueprint workload in %s')

sprint_attend = ContextTitle('Register your attendance at %s')

sprint_edit = ContextTitle(smartquote('Edit "%s" details'))

sprint_index = ContextTitle('%s (sprint or meeting)')

sprint_new = 'Register a meeting or sprint in Launchpad'

sprint_register = 'Register someone to attend this meeting'

sprint_specs = ContextTitle('Blueprints for %s')

sprint_settopics = ContextTitle('Review topics proposed for discussion at %s')

sprint_workload = ContextTitle('Workload at %s')

sprintspecification_decide = 'Consider spec for sprint agenda'

sprintspecification_admin = 'Approve blueprint for sprint agenda'

standardshipitrequests_index = 'Standard ShipIt options'

standardshipitrequest_new = 'Create a new standard option'

standardshipitrequest_edit = 'Edit standard option'

team_index = ContextBrowsername('%s in Launchpad')

team_mailinglist = 'Configure mailing list'

team_mentoringoffers = ContextTitle('Mentoring available for newcomers to %s')

team_newpoll = ContextTitle('New poll for team %s')

team_polls = ContextTitle('Polls for team %s')

template_auto_add = 'Launchpad Auto-Add Form'

template_auto_edit = 'Launchpad Auto-Edit Form'

template_edit = 'EXAMPLE EDIT TITLE'

template_index = '%EXAMPLE TITLE'

template_new = 'EXAMPLE NEW TITLE'

temporaryblobstorage_storeblob = 'Store a BLOB temporarily in Launchpad'

token_authorized = 'Almost finished ...'

translationgroup_index = ContextTitle(
    smartquote('"%s" Launchpad translation group'))

translationgroup_appoint = ContextTitle(
    smartquote('Appoint a new translator to "%s"'))

translationgroup_edit = ContextTitle(smartquote(
    'Edit "%s" translation group details'))

translationgroup_reassignment = ContextTitle(smartquote(
    'Change the owner of "%s" translation group'))

translationgroups_index = 'Launchpad translation groups'

translationimportqueueentry_index = 'Translation import queue entry'

def translationmessage_translate(context, view):
    """Return the page to translate a template into a language per message."""
    return 'Translating %s into %s' % (
        context.pofile.potemplate.displayname,
        context.pofile.language.englishname)

unauthorized = 'Error: Not authorized'<|MERGE_RESOLUTION|>--- conflicted
+++ resolved
@@ -694,29 +694,12 @@
 
 person_packagebugs_search = person_packagebugs
 
-<<<<<<< HEAD
-person_review = ContextDisplayName("Review %s")
-=======
-person_participation = ContextTitle("Team participation by %s")
->>>>>>> 90e9ce3d
-
 person_specfeedback = ContextDisplayName('Feature feedback requests for %s')
 
 person_specworkload = ContextDisplayName('Blueprint workload for %s')
 
 person_translations_to_review = ContextDisplayName(
     'Translations for review by %s')
-
-<<<<<<< HEAD
-pofile_index = ContextTitle(smartquote('Translation overview for "%s"'))
-
-def pofile_translate(context, view):
-    """Return the page to translate a template into a language."""
-    return 'Translating %s into %s' % (
-        context.potemplate.displayname, context.language.englishname)
-=======
-person_teamhierarchy = ContextDisplayName('Team hierarchy for %s')
->>>>>>> 90e9ce3d
 
 # portlet_* are portlets
 
