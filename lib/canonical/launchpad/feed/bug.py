# Copyright 2007 Canonical Ltd.  All rights reserved.

"""Bug feed (syndication) views."""

__metaclass__ = type

__all__ = [
    'BugFeed',
    'BugTargetBugsFeed',
    'PersonBugsFeed',
    'SearchBugsFeed',
    ]

from zope.app.pagetemplate import ViewPageTemplateFile
from zope.component import getUtility
<<<<<<< HEAD
from zope.security.interfaces import Unauthorized
from canonical.lazr.feed import (
    FeedBase, FeedEntry, FeedPerson, FeedTypedData, MINUTES)
=======
from zope.interface import implements
from zope.security.interfaces import Unauthorized

>>>>>>> d62ed822
from canonical.launchpad.webapp import canonical_url
from canonical.launchpad.webapp.publisher import LaunchpadView
from canonical.launchpad.browser.bugtask import BugTaskView
from canonical.launchpad.browser import (
    BugsBugTaskSearchListingView, BugTargetView,
    PersonRelatedBugsView)
from canonical.launchpad.interfaces import (
    IBug, IBugTarget, IBugTaskSet, IMaloneApplication, IPerson)
from canonical.lazr.feed import (
    FeedBase, FeedEntry, FeedPerson, FeedTypedData, MINUTES)
from canonical.lazr.interfaces import IFeed

# XXX - bac 2-Oct-2007 - Bug 153785 - this value should be in a config file.
BUG_MAX_AGE = 30 * MINUTES


def get_unique_bug_tasks(items):
    """Given a list of BugTasks return a list with one BugTask per Bug.

    A Bug can have many BugTasks.  In order to avoid duplicate data, the list
    is trimmed to have only one representative BugTask per Bug.
    """
    ids = set()
    unique_items = []
    for item in items:
        if item.bug.id in ids:
            continue
        ids.add(item.bug.id)
        unique_items.append(item)
    return unique_items


class BugFeedContentView(LaunchpadView):
    """View for a bug feed contents."""

    def __init__(self, context, request, feed):
        super(BugFeedContentView, self).__init__(context, request)
        self.feed = feed

    @property
    def bug_comments_for_display(self):
        """Get the rendered bug comments.

        Using the existing templates and views, transform the comments for the
        bug into a representation to be used as the 'content' in the bug feed.
        """
        bug_task_view = BugTaskView(self.context.bugtasks[0], self.request)
        return bug_task_view.getBugCommentsForDisplay()

    def render(self):
        """Render the view."""
        return ViewPageTemplateFile('templates/bug.pt')(self)


class BugsFeedBase(FeedBase):
    """Abstract class for bug feeds."""

    implements(IFeed)

    max_age = BUG_MAX_AGE
    rootsite = "bugs"

    def initialize(self):
        """See `IFeed`."""
        super(BugsFeedBase, self).initialize()
        self._show_column = None

    @property
    def show_column(self):
        """Return a dictionary of columns to be displayed.

        The columns to be shown can be selected via the query string for
        customization.
        """
        if self._show_column is not None:
            return self._show_column
        self._show_column = dict(
            id = True,
            title = True,
            bugtargetdisplayname = True,
            importance = True,
            status = True)

        # If the feed is for an IBugTarget it doesn't make sense to display
        # the selected bug target name so it is unselected.
        if IBugTarget.providedBy(self.context):
            self._show_column['bugtargetdisplayname'] = False

        # The defaults can be overridden via the query.
        override = self.request.get('show_column')
        if override:
            for column in override.split(','):
                if column == '' or column == '-':
                    # No column name is specified so it is ignored.
                    continue
                elif column.startswith('-'):
                    # The column is turned off.
                    value = False
                    column = column[1:]
                else:
                    # The column is turned on.
                    value = True
                self._show_column[column] = value
        return self._show_column

    @property
    def url(self):
        """See `IFeed`."""
        return "%s/%s.%s" % (
            canonical_url(self.context), self.feedname, self.format)

    @property
    def logo(self):
        """See `IFeed`."""
        return "%s/@@/bug" % self.site_url

    def getPublicRawItems(self):
        """Private bugs are not to be shown in feeds.

        The list of bugs is screened to ensure no private bugs are returned.
        """
        return [bugtask
                for bugtask in self.getRawItems()
                if not bugtask.bug.private]

    def getItems(self):
        """See `IFeed`."""
        if self.items is None:
            items = self.getPublicRawItems()
            # Convert the items into their feed entry representation.
            self.items = [self.itemToFeedEntry(item) for item in items]
        return self.items

    def itemToFeedEntry(self, bugtask):
        """See `IFeed`."""
        bug = bugtask.bug
        title = FeedTypedData('[%s] %s' % (bug.id, bug.title))
        url = canonical_url(bugtask, rootsite=self.rootsite)
        content_view = BugFeedContentView(bug, self.request, self)
        entry = FeedEntry(title = title,
                          id_ = url,
                          link_alternate = url,
                          date_updated = bug.date_last_updated,
                          date_published = bugtask.datecreated,
                          authors = [FeedPerson(bug.owner, self.rootsite)],
                          content = FeedTypedData(content_view.render(),
                                                  content_type="xhtml"))
        return entry

    def renderHTML(self):
        """See `IFeed`."""
        return ViewPageTemplateFile('templates/bug-html.pt')(self)


class BugFeed(BugsFeedBase):
    """Bug feeds for single bug."""

    implements(IFeed)

    usedfor = IBug
    feedname = "bug"

    def initialize(self):
<<<<<<< HEAD
        """Initialize the feed."""
=======
        """See `IFeed`."""
>>>>>>> d62ed822
        super(BugFeed, self).initialize()
        if self.context.private:
            raise Unauthorized("Feeds do not serve private bugs")

    @property
    def title(self):
        """See `IFeed`."""
        return "Bug %s" % self.context.id

    def getRawItems(self):
        """Get the raw set of items for the feed."""
        bugtasks = list(self.context.bugtasks)
        # All of the bug tasks are for the same bug.
        return bugtasks[:1]


class BugTargetBugsFeed(BugsFeedBase):
    """Bug feeds for projects and products."""

    implements(IFeed)

    usedfor = IBugTarget
    feedname = "latest-bugs"

    def initialize(self):
        """See `IFeed`."""
        super(BugTargetBugsFeed, self).initialize()
        self.delegate_view = BugTargetView(self.context, self.request)
        self.delegate_view.initialize()

    @property
    def title(self):
        """See `IFeed`."""
        return "Bugs in %s" % self.context.displayname

    def getRawItems(self):
        """Get the raw set of items for the feed."""
        return self.delegate_view.latestBugTasks(quantity=self.quantity)


class PersonBugsFeed(BugsFeedBase):
    """Bug feeds for a person."""

    implements(IFeed)

    usedfor = IPerson
    feedname = "latest-bugs"

    def initialize(self):
        """See `IFeed`."""
        super(PersonBugsFeed, self).initialize()
        self.delegate_view = PersonRelatedBugsView(self.context, self.request)
        self.delegate_view.initialize()

    @property
    def title(self):
        """See `IFeed`."""
        return "Bugs for %s" % self.context.displayname

    def getRawItems(self):
        """Perform the search."""
        results =  self.delegate_view.search()
        items = results.getBugListingItems()
        return get_unique_bug_tasks(items)[:self.quantity]


class SearchBugsFeed(BugsFeedBase):
    """Bug feeds for a generic search.

    Searches are of the form produced by an advanced bug search, e.g.
    http://bugs.launchpad.dev/bugs/+bugs.atom?field.searchtext=&
        search=Search+Bug+Reports&field.scope=all&field.scope.target=
    """

    implements(IFeed)

    usedfor = IBugTaskSet
    feedname = "+bugs"

    def initialize(self):
        """See `IFeed`."""
        super(SearchBugsFeed, self).initialize()
        self.delegate_view = BugsBugTaskSearchListingView(self.context,
                                                          self.request)
        self.delegate_view.initialize()

    def getRawItems(self):
        """Perform the search."""
        search_context = getUtility(IMaloneApplication)
        results =  self.delegate_view.search(searchtext=None,
            context=search_context, extra_params=None)
        items = results.getBugListingItems()
        return get_unique_bug_tasks(items)[:self.quantity]

    @property
    def title(self):
        """See `IFeed`."""
        return "Bugs from custom search"

    @property
    def url(self):
        """See `IFeed`."""
        return "%s?%s" % (self.request.getURL(),
                          self.request.get('QUERY_STRING'))<|MERGE_RESOLUTION|>--- conflicted
+++ resolved
@@ -13,15 +13,9 @@
 
 from zope.app.pagetemplate import ViewPageTemplateFile
 from zope.component import getUtility
-<<<<<<< HEAD
-from zope.security.interfaces import Unauthorized
-from canonical.lazr.feed import (
-    FeedBase, FeedEntry, FeedPerson, FeedTypedData, MINUTES)
-=======
 from zope.interface import implements
 from zope.security.interfaces import Unauthorized
 
->>>>>>> d62ed822
 from canonical.launchpad.webapp import canonical_url
 from canonical.launchpad.webapp.publisher import LaunchpadView
 from canonical.launchpad.browser.bugtask import BugTaskView
@@ -185,11 +179,7 @@
     feedname = "bug"
 
     def initialize(self):
-<<<<<<< HEAD
-        """Initialize the feed."""
-=======
-        """See `IFeed`."""
->>>>>>> d62ed822
+        """See `IFeed`."""
         super(BugFeed, self).initialize()
         if self.context.private:
             raise Unauthorized("Feeds do not serve private bugs")
