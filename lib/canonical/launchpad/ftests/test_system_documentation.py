--- conflicted
+++ resolved
@@ -99,12 +99,11 @@
     LibrarianTestSetup().tearDown()
     LaunchpadZopelessTestSetup().tearDown()
 
-<<<<<<< HEAD
 def karmaUpdaterTearDown(test):
     # We can't detect db changes made by the subprocess
     LaunchpadTestSetup().force_dirty_database()
     tearDown(test)
-=======
+
 def branchStatusSetUp(test):
     sqlos.connection.connCache = {}
     LaunchpadZopelessTestSetup(dbuser='launchpad').setUp()
@@ -114,7 +113,6 @@
 def branchStatusTearDown(test):
     test._authserver.tearDown()
     LaunchpadZopelessTestSetup().tearDown()
->>>>>>> a45951b0
 
 
 # Files that have special needs can construct their own suite
@@ -167,29 +165,24 @@
     'support-tracker-emailinterface.txt': FunctionalDocFileSuite(
             'launchpad/doc/support-tracker-emailinterface.txt',
             setUp=supportTrackerSetUp, tearDown=supportTrackerTearDown),
-<<<<<<< HEAD
     'karmaupdater.txt': FunctionalDocFileSuite(
             'launchpad/doc/karmaupdater.txt',
             setUp=setUp, tearDown=karmaUpdaterTearDown,
             optionflags=default_optionflags,
             stdout_logging_level=logging.WARNING
             ),
-    'translationimportqueue.txt': FunctionalDocFileSuite(
-            'launchpad/doc/translationimportqueue.txt',
-            setUp=librarianSetUp, tearDown=librarianTearDown
-            )
-=======
     'branch-status-client.txt': FunctionalDocFileSuite(
             '../doc/branch-status-client.txt',
             setUp=branchStatusSetUp, tearDown=branchStatusTearDown),
     'translationimportqueue.txt': FunctionalDocFileSuite(
-            '../doc/translationimportqueue.txt',
-            setUp=librarianSetUp, tearDown=librarianTearDown),
->>>>>>> a45951b0
+            'launchpad/doc/translationimportqueue.txt',
+            setUp=librarianSetUp, tearDown=librarianTearDown
+            )
     }
 
 special['poexport.txt'].layer = ZopelessLayer
 special['support-tracker-emailinterface.txt'].layer = ZopelessLayer
+special['branch-status-client.txt'].layer = ZopelessLayer
 
 def test_suite():
     suite = unittest.TestSuite()
