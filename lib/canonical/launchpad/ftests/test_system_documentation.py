# Copyright 2004-2008 Canonical Ltd.  All rights reserved.
"""
Test the examples included in the system documentation in
lib/canonical/launchpad/doc.
"""
# pylint: disable-msg=C0103

import logging
import os
import unittest

from zope.component import getUtility
from zope.security.management import setSecurityPolicy

from canonical.authserver.tests.harness import AuthserverTacTestSetup
from canonical.config import config
from canonical.database.sqlbase import (
    commit, flush_database_updates, ISOLATION_LEVEL_READ_COMMITTED)
from canonical.launchpad.ftests import ANONYMOUS, login, logout
from canonical.launchpad.ftests import mailinglists_helper
from canonical.launchpad.interfaces import (
    CreateBugParams, IBugTaskSet, IDistributionSet, ILanguageSet,
    IPersonSet)
from canonical.launchpad.testing import browser
from canonical.launchpad.testing.systemdocs import (
    LayeredDocFileSuite, setUp, setGlobs, tearDown)
from canonical.launchpad.tests.mail_helpers import pop_notifications
from canonical.launchpad.webapp.authorization import LaunchpadSecurityPolicy
from canonical.launchpad.webapp.tests import test_notifications
from canonical.testing import (
    AppServerLayer, DatabaseLayer, FunctionalLayer, GoogleServiceLayer,
    LaunchpadFunctionalLayer, LaunchpadZopelessLayer)


here = os.path.dirname(os.path.realpath(__file__))

def lobotomize_stevea():
    """Set SteveA's email address' status to NEW.

    Call this method first in a test's setUp where needed. Tests
    using this function should be refactored to use the unaltered
    sample data and this function eventually removed.

    In the past, SteveA's account erroneously appeared in the old
    ValidPersonOrTeamCache materialized view. This materialized view
    has since been replaced and now SteveA is correctly listed as
    invalid in the sampledata. This fix broke some tests testing
    code that did not use the ValidPersonOrTeamCache to determine
    validity.
    """
    from canonical.launchpad.database import EmailAddress
    from canonical.launchpad.interfaces import EmailAddressStatus
    stevea_emailaddress = EmailAddress.byEmail(
            'steve.alexander@ubuntulinux.com')
    stevea_emailaddress.status = EmailAddressStatus.NEW
    commit()


def lobotomizeSteveASetUp(test):
    """Call lobotomize_stevea() and standard setUp"""
    lobotomize_stevea()
    setUp(test)


def checkwatchesSetUp(test):
    """Setup the check watches script tests."""
    setUp(test)
    LaunchpadZopelessLayer.switchDbUser(config.checkwatches.dbuser)

def poExportSetUp(test):
    """Setup the PO export script tests."""
    LaunchpadZopelessLayer.switchDbUser('poexport')
    setUp(test)

def poExportTearDown(test):
    """Tear down the PO export script tests."""
    # XXX sinzui 2007-11-14:
    # This function is not needed. The test should be switched to tearDown.
    tearDown(test)

def uploaderSetUp(test):
    """setup the package uploader script tests."""
    setUp(test)
    LaunchpadZopelessLayer.switchDbUser('uploader')

def uploaderTearDown(test):
    """Tear down the package uploader script tests."""
    # XXX sinzui 2007-11-14:
    # This function is not needed. The test should be switched to tearDown.
    tearDown(test)

def builddmasterSetUp(test):
    """Setup the connection for the build master tests."""
    test_dbuser = config.builddmaster.dbuser
    test.globs['test_dbuser'] = test_dbuser
    LaunchpadZopelessLayer.alterConnection(
        dbuser=test_dbuser, isolation=ISOLATION_LEVEL_READ_COMMITTED)
    setGlobs(test)

def branchscannerSetUp(test):
    """Setup the user for the branch scanner tests."""
    LaunchpadZopelessLayer.switchDbUser('branchscanner')
    setUp(test)

def branchscannerTearDown(test):
    """Tear down the branch scanner tests."""
    # XXX sinzui 2007-11-14:
    # This function is not needed. The test should be switched to tearDown.
    tearDown(test)


def peopleKarmaTearDown(test):
    """Restore the database after testing karma."""
    # We can't detect db changes made by the subprocess (yet).
    DatabaseLayer.force_dirty_database()
    tearDown(test)

def branchStatusSetUp(test):
    test._authserver = AuthserverTacTestSetup()
    test._authserver.setUp()

def branchStatusTearDown(test):
    test._authserver.tearDown()

def bugNotificationSendingSetUp(test):
    lobotomize_stevea()
    LaunchpadZopelessLayer.switchDbUser(config.malone.bugnotification_dbuser)
    setUp(test)

def bugNotificationSendingTearDown(test):
    tearDown(test)

def statisticianSetUp(test):
    setUp(test)
    LaunchpadZopelessLayer.switchDbUser(config.statistician.dbuser)

def statisticianTearDown(test):
    tearDown(test)

def distroseriesqueueSetUp(test):
    setUp(test)
    # The test requires that the umask be set to 022, and in fact this comment
    # was made in irc on 13-Apr-2007:
    #
    # (04:29:18 PM) kiko: barry, cprov says that the local umask is controlled
    # enough for us to rely on it
    #
    # Setting it here reproduces the environment that the doctest expects.
    # Save the old umask so we can reset it in the tearDown().
    test.old_umask = os.umask(022)

def distroseriesqueueTearDown(test):
    os.umask(test.old_umask)
    tearDown(test)

def uploadQueueSetUp(test):
    lobotomize_stevea()
    test_dbuser = config.uploadqueue.dbuser
    LaunchpadZopelessLayer.switchDbUser(test_dbuser)
    setUp(test)
    test.globs['test_dbuser'] = test_dbuser

def uploaderBugsSetUp(test):
    """Set up a test suite using the 'uploader' db user.

    Some aspects of the bug tracker are being used by the Soyuz uploader.
    In order to test that these functions work as expected from the uploader,
    we run them using the same db user used by the uploader.
    """
    lobotomize_stevea()
    test_dbuser = config.uploader.dbuser
    LaunchpadZopelessLayer.switchDbUser(test_dbuser)
    setUp(test)
    test.globs['test_dbuser'] = test_dbuser

def uploaderBugsTearDown(test):
    logout()

def uploadQueueTearDown(test):
    logout()

def noPrivSetUp(test):
    """Set up a test logged in as no-priv."""
    setUp(test)
    login('no-priv@canonical.com')

def _createUbuntuBugTaskLinkedToQuestion():
    """Get the id of an Ubuntu bugtask linked to a question.

    The Ubuntu team is set as the answer contact for Ubuntu, and no-priv
    is used as the submitter..
    """
    login('test@canonical.com')
    sample_person = getUtility(IPersonSet).getByEmail('test@canonical.com')
    ubuntu_team = getUtility(IPersonSet).getByName('ubuntu-team')
    ubuntu_team.addLanguage(getUtility(ILanguageSet)['en'])
    ubuntu = getUtility(IDistributionSet).getByName('ubuntu')
    ubuntu.addAnswerContact(ubuntu_team)
    ubuntu_question = ubuntu.newQuestion(
        sample_person, "Can't install Ubuntu",
        "I insert the install CD in the CD-ROM drive, but it won't boot.")
    no_priv = getUtility(IPersonSet).getByEmail('no-priv@canonical.com')
    params = CreateBugParams(
        owner=no_priv, title="Installer fails on a Mac PPC",
        comment=ubuntu_question.description)
    bug = ubuntu.createBug(params)
    ubuntu_question.linkBug(bug)
    [ubuntu_bugtask] = bug.bugtasks
    login(ANONYMOUS)
    # Remove the notifcations for the newly created question.
    notifications = pop_notifications()
    return ubuntu_bugtask.id

def bugLinkedToQuestionSetUp(test):
    """Setup the question and linked bug for testing."""
    def get_bugtask_linked_to_question():
        return getUtility(IBugTaskSet).get(bugtask_id)
    setUp(test)
    bugtask_id = _createUbuntuBugTaskLinkedToQuestion()
    test.globs['get_bugtask_linked_to_question'] = (
        get_bugtask_linked_to_question)
    # Log in here, since we don't want to set up an non-anonymous
    # interaction in the test.
    login('no-priv@canonical.com')


def bugtaskExpirationSetUp(test):
    """Setup globs for bug expiration."""
    setUp(test)
    test.globs['commit'] = commit
    login('test@canonical.com')


def uploaderBugLinkedToQuestionSetUp(test):
    LaunchpadZopelessLayer.switchDbUser('launchpad')
    bugLinkedToQuestionSetUp(test)
    LaunchpadZopelessLayer.commit()
    uploaderSetUp(test)
    login(ANONYMOUS)

def uploadQueueBugLinkedToQuestionSetUp(test):
    LaunchpadZopelessLayer.switchDbUser('launchpad')
    bugLinkedToQuestionSetUp(test)
    LaunchpadZopelessLayer.commit()
    uploadQueueSetUp(test)
    login(ANONYMOUS)

def manageChrootSetup(test):
    """Set up the manage-chroot.txt test."""
    setUp(test)
    LaunchpadZopelessLayer.switchDbUser("fiera")


# XXX BarryWarsaw 15-Aug-2007: See bug 132784 as a placeholder for improving
# the harness for the mailinglist-xmlrpc.txt tests, or improving things so
# that all this cruft isn't necessary.

def mailingListXMLRPCInternalSetUp(test):
    setUp(test)
    # Use the direct API view instance, not retrieved through the component
    # architecture.  Don't use ServerProxy.  We do this because it's easier to
    # debug because when things go horribly wrong, you see the errors on
    # stdout instead of in an OOPS report living in some log file somewhere.
    from canonical.launchpad.xmlrpc import MailingListAPIView
    class ImpedenceMatchingView(MailingListAPIView):
        @mailinglists_helper.fault_catcher
        def getPendingActions(self):
            return super(ImpedenceMatchingView, self).getPendingActions()
        @mailinglists_helper.fault_catcher
        def reportStatus(self, statuses):
            return super(ImpedenceMatchingView, self).reportStatus(statuses)
        @mailinglists_helper.fault_catcher
        def getMembershipInformation(self, teams):
            return super(
                ImpedenceMatchingView, self).getMembershipInformation(teams)
        @mailinglists_helper.fault_catcher
        def isLaunchpadMember(self, address):
            return super(ImpedenceMatchingView, self).isLaunchpadMember(
                address)
    # Expose in the doctest's globals, the view as the thing with the
    # IMailingListAPI interface.  Also expose the helper functions.
    mailinglist_api = ImpedenceMatchingView(context=None, request=None)
    test.globs['mailinglist_api'] = mailinglist_api
    # Expose different commit() functions to handle the 'external' case below
    # where there is more than one connection.  The 'internal' case here has
    # just one coneection so the flush is all we need.
    test.globs['commit'] = flush_database_updates


def mailingListXMLRPCExternalSetUp(test):
    setUp(test)
    # Use a real XMLRPC server proxy so that the same test is run through the
    # full security machinery.  This is more representative of the real-world,
    # but more difficult to debug.
    from canonical.functional import XMLRPCTestTransport
    from xmlrpclib import ServerProxy
    mailinglist_api = ServerProxy(
        'http://xmlrpc-private.launchpad.dev:8087/mailinglists/',
        transport=XMLRPCTestTransport())
    test.globs['mailinglist_api'] = mailinglist_api
    # See above; right now this is the same for both the internal and external
    # tests, but if we're able to resolve the big XXX above the
    # mailinglist-xmlrpc.txt-external declaration below, I suspect that these
    # two globals will end up being different functions.
    test.globs['mailinglist_api'] = mailinglist_api
    test.globs['commit'] = flush_database_updates


def zopelessLaunchpadSecuritySetUp(test):
    """Set up a LaunchpadZopelessLayer test to use LaunchpadSecurityPolicy.

    To be able to use LaunchpadZopelessLayer.switchDbUser in a test, we need
    to run in the Zopeless environment. The Zopeless environment normally runs
    using the PermissiveSecurityPolicy. If we want the test to cover
    functionality used in the webapp, it needs to use the
    LaunchpadSecurityPolicy.
    """
    setGlobs(test)
    test.old_security_policy = setSecurityPolicy(LaunchpadSecurityPolicy)


def zopelessLaunchpadSecurityTearDown(test):
    setSecurityPolicy(test.old_security_policy)


def hwdbDeviceTablesSetup(test):
    setUp(test)
    LaunchpadZopelessLayer.switchDbUser('hwdb-submission-processor')


# Files that have special needs can construct their own suite
special = {
    # No setup or teardown at all, since it is demonstrating these features.
    'old-testing.txt': LayeredDocFileSuite(
            '../doc/old-testing.txt', layer=FunctionalLayer
            ),

    'remove-upstream-translations-script.txt': LayeredDocFileSuite(
            '../doc/remove-upstream-translations-script.txt',
            setUp=setGlobs, stdout_logging=False, layer=None
            ),

    # And this test want minimal environment too.
    'package-relationship.txt': LayeredDocFileSuite(
            '../doc/package-relationship.txt',
            stdout_logging=False, layer=None
            ),

    # POExport stuff is Zopeless and connects as a different database user.
    # poexport-distroseries-(date-)tarball.txt is excluded, since they add
    # data to the database as well.
    'poexport-queue.txt': LayeredDocFileSuite(
            '../doc/poexport-queue.txt',
            setUp=setUp, tearDown=tearDown, layer=LaunchpadFunctionalLayer
            ),
    'librarian.txt': LayeredDocFileSuite(
            '../doc/librarian.txt',
            setUp=setUp, tearDown=tearDown, layer=LaunchpadFunctionalLayer
            ),
    'message.txt': LayeredDocFileSuite(
            '../doc/message.txt',
            setUp=setUp, tearDown=tearDown, layer=LaunchpadFunctionalLayer
            ),
    'cve-update.txt': LayeredDocFileSuite(
            '../doc/cve-update.txt',
            setUp=setUp, tearDown=tearDown, layer=LaunchpadFunctionalLayer
            ),
    'nascentupload.txt': LayeredDocFileSuite(
            '../doc/nascentupload.txt',
            setUp=uploaderSetUp, tearDown=uploaderTearDown,
            layer=LaunchpadZopelessLayer,
            ),
    'build-notification.txt': LayeredDocFileSuite(
            '../doc/build-notification.txt',
            setUp=builddmasterSetUp,
            layer=LaunchpadZopelessLayer,
            ),
    'buildd-slavescanner.txt': LayeredDocFileSuite(
            '../doc/buildd-slavescanner.txt',
            setUp=builddmasterSetUp,
            layer=LaunchpadZopelessLayer,
            stdout_logging_level=logging.WARNING
            ),
    'buildd-slave.txt': LayeredDocFileSuite(
            '../doc/buildd-slave.txt',
            setUp=setUp, tearDown=tearDown,
            layer=LaunchpadZopelessLayer,
            stdout_logging_level=logging.WARNING
            ),
    'buildd-scoring.txt': LayeredDocFileSuite(
            '../doc/buildd-scoring.txt',
            setUp=builddmasterSetUp,
            layer=LaunchpadZopelessLayer,
            ),
    'buildd-queuebuilder.txt': LayeredDocFileSuite(
            '../doc/buildd-queuebuilder.txt',
            setUp=builddmasterSetUp,
            layer=LaunchpadZopelessLayer,
            stdout_logging_level=logging.WARNING
            ),
    'close-account.txt': LayeredDocFileSuite(
            '../doc/close-account.txt', setUp=setUp, tearDown=tearDown,
            layer=LaunchpadZopelessLayer
            ),
    'revision.txt': LayeredDocFileSuite(
            '../doc/revision.txt',
            setUp=branchscannerSetUp, tearDown=branchscannerTearDown,
            layer=LaunchpadZopelessLayer
            ),
    'person-karma.txt': LayeredDocFileSuite(
            '../doc/person-karma.txt',
            setUp=setUp, tearDown=peopleKarmaTearDown,
            layer=LaunchpadFunctionalLayer,
            stdout_logging_level=logging.WARNING
            ),
    'bugnotificationrecipients.txt-uploader': LayeredDocFileSuite(
            '../doc/bugnotificationrecipients.txt',
            setUp=uploaderBugsSetUp,
            tearDown=uploaderBugsTearDown,
            layer=LaunchpadZopelessLayer
            ),
    'bugnotificationrecipients.txt-queued': LayeredDocFileSuite(
            '../doc/bugnotificationrecipients.txt',
            setUp=uploadQueueSetUp,
            tearDown=uploadQueueTearDown,
            layer=LaunchpadZopelessLayer
            ),
<<<<<<< HEAD
    'bugnotification-comment-syncing-team.txt': LayeredDocFileSuite(
            '../doc/bugnotification-comment-syncing-team.txt',
            layer=LaunchpadZopelessLayer, setUp=bugNotificationSendingSetUp,
            tearDown=bugNotificationSendingTearDown
=======
    'bugnotificationrecipients.txt': LayeredDocFileSuite(
            '../doc/bugnotificationrecipients.txt',
            setUp=lobotomizeSteveASetUp, tearDown=tearDown,
            layer=LaunchpadFunctionalLayer
            ),
    'bugnotification-threading.txt': LayeredDocFileSuite(
            '../doc/bugnotification-threading.txt',
            setUp=lobotomizeSteveASetUp, tearDown=tearDown,
            layer=LaunchpadFunctionalLayer
>>>>>>> e4b821af
            ),
    'bugnotification-sending.txt': LayeredDocFileSuite(
            '../doc/bugnotification-sending.txt',
            layer=LaunchpadZopelessLayer, setUp=bugNotificationSendingSetUp,
            tearDown=bugNotificationSendingTearDown
            ),
    'bugmail-headers.txt': LayeredDocFileSuite(
            '../doc/bugmail-headers.txt',
            layer=LaunchpadZopelessLayer,
            setUp=bugNotificationSendingSetUp,
            tearDown=bugNotificationSendingTearDown),
    'translationimportqueue.txt': LayeredDocFileSuite(
            '../doc/translationimportqueue.txt',
            setUp=setUp, tearDown=tearDown, layer=LaunchpadFunctionalLayer
            ),
    'pofile-pages.txt': LayeredDocFileSuite(
            '../doc/pofile-pages.txt',
            setUp=setUp, tearDown=tearDown, layer=LaunchpadFunctionalLayer
            ),
    'rosetta-karma.txt': LayeredDocFileSuite(
            '../doc/rosetta-karma.txt',
            setUp=setUp, tearDown=tearDown, layer=LaunchpadFunctionalLayer
            ),
    'launchpadform.txt': LayeredDocFileSuite(
            '../doc/launchpadform.txt',
            setUp=setUp, tearDown=tearDown,
            layer=LaunchpadFunctionalLayer
            ),
    'launchpadformharness.txt': LayeredDocFileSuite(
            '../doc/launchpadformharness.txt',
            setUp=setUp, tearDown=tearDown,
            layer=LaunchpadFunctionalLayer
            ),
    'bug-export.txt': LayeredDocFileSuite(
            '../doc/bug-export.txt',
            setUp=setUp, tearDown=tearDown,
            layer=LaunchpadZopelessLayer
            ),
    'uri.txt': LayeredDocFileSuite(
            '../doc/uri.txt',
            setUp=setUp, tearDown=tearDown,
            layer=FunctionalLayer
            ),
    'package-cache.txt': LayeredDocFileSuite(
            '../doc/package-cache.txt',
            setUp=statisticianSetUp, tearDown=statisticianTearDown,
            layer=LaunchpadZopelessLayer
            ),
    'distroarchseriesbinarypackage.txt': LayeredDocFileSuite(
            '../doc/distroarchseriesbinarypackage.txt',
            setUp=setUp, tearDown=tearDown,
            layer=LaunchpadZopelessLayer
            ),
    'script-monitoring.txt': LayeredDocFileSuite(
            '../doc/script-monitoring.txt',
            setUp=setUp, tearDown=tearDown,
            layer=LaunchpadZopelessLayer
            ),
    'distroseriesqueue-debian-installer.txt': LayeredDocFileSuite(
            '../doc/distroseriesqueue-debian-installer.txt',
            setUp=distroseriesqueueSetUp, tearDown=distroseriesqueueTearDown,
            layer=LaunchpadFunctionalLayer
            ),
    'bug-set-status.txt': LayeredDocFileSuite(
            '../doc/bug-set-status.txt',
            setUp=uploadQueueSetUp,
            tearDown=uploadQueueTearDown,
            layer=LaunchpadZopelessLayer
            ),
    'bug-set-status.txt-uploader': LayeredDocFileSuite(
            '../doc/bug-set-status.txt',
            setUp=uploaderBugsSetUp,
            tearDown=uploaderBugsTearDown,
            layer=LaunchpadZopelessLayer
            ),
    'closing-bugs-from-changelogs.txt': LayeredDocFileSuite(
            '../doc/closing-bugs-from-changelogs.txt',
            setUp=uploadQueueSetUp,
            tearDown=uploadQueueTearDown,
            layer=LaunchpadZopelessLayer
            ),
    'closing-bugs-from-changelogs.txt-uploader': LayeredDocFileSuite(
            '../doc/closing-bugs-from-changelogs.txt',
            setUp=uploaderBugsSetUp,
            tearDown=uploaderBugsTearDown,
            layer=LaunchpadZopelessLayer
            ),
    'bugtask-expiration.txt': LayeredDocFileSuite(
            '../doc/bugtask-expiration.txt',
            setUp=bugtaskExpirationSetUp,
            tearDown=tearDown,
            layer=LaunchpadZopelessLayer
            ),
    'bugmessage.txt': LayeredDocFileSuite(
            '../doc/bugmessage.txt',
            setUp=noPrivSetUp, tearDown=tearDown,
            layer=LaunchpadFunctionalLayer
            ),
    'bugmessage.txt-queued': LayeredDocFileSuite(
            '../doc/bugmessage.txt',
            setUp=uploadQueueSetUp,
            tearDown=uploadQueueTearDown,
            layer=LaunchpadZopelessLayer
            ),
    'bugmessage.txt-uploader': LayeredDocFileSuite(
            '../doc/bugmessage.txt',
            setUp=uploaderSetUp,
            tearDown=uploaderTearDown,
            layer=LaunchpadZopelessLayer
            ),
    'bugmessage.txt-checkwatches': LayeredDocFileSuite(
            '../doc/bugmessage.txt',
            setUp=checkwatchesSetUp,
            tearDown=uploaderTearDown,
            layer=LaunchpadZopelessLayer
            ),
    'bug-private-by-default.txt': LayeredDocFileSuite(
            '../doc/bug-private-by-default.txt',
            setUp=setUp,
            tearDown=tearDown,
            layer=LaunchpadZopelessLayer
            ),
    'answer-tracker-notifications-linked-bug.txt': LayeredDocFileSuite(
            '../doc/answer-tracker-notifications-linked-bug.txt',
            setUp=bugLinkedToQuestionSetUp, tearDown=tearDown,
            layer=LaunchpadFunctionalLayer
            ),
    'answer-tracker-notifications-linked-bug.txt-uploader':
            LayeredDocFileSuite(
                '../doc/answer-tracker-notifications-linked-bug.txt',
                setUp=uploaderBugLinkedToQuestionSetUp,
                tearDown=tearDown,
                layer=LaunchpadZopelessLayer
                ),
    'answer-tracker-notifications-linked-bug.txt-queued': LayeredDocFileSuite(
            '../doc/answer-tracker-notifications-linked-bug.txt',
            setUp=uploadQueueBugLinkedToQuestionSetUp,
            tearDown=tearDown,
            layer=LaunchpadZopelessLayer
            ),
    'mailinglist-xmlrpc.txt': LayeredDocFileSuite(
            '../doc/mailinglist-xmlrpc.txt',
            setUp=mailingListXMLRPCInternalSetUp,
            tearDown=tearDown,
            layer=LaunchpadFunctionalLayer
            ),
    'mailinglist-xmlrpc.txt-external': LayeredDocFileSuite(
            '../doc/mailinglist-xmlrpc.txt',
            setUp=mailingListXMLRPCExternalSetUp,
            tearDown=tearDown,
            layer=LaunchpadFunctionalLayer,
            ),
    'checkwatches-cli-switches.txt':
            LayeredDocFileSuite(
                '../doc/checkwatches-cli-switches.txt',
                setUp=checkwatchesSetUp,
                tearDown=tearDown,
                layer=LaunchpadZopelessLayer
                ),
    'externalbugtracker-bug-imports.txt':
            LayeredDocFileSuite(
                '../doc/externalbugtracker-bug-imports.txt',
                setUp=checkwatchesSetUp,
                tearDown=tearDown,
                layer=LaunchpadZopelessLayer
                ),
    'externalbugtracker-bugzilla.txt':
            LayeredDocFileSuite(
                '../doc/externalbugtracker-bugzilla.txt',
                setUp=checkwatchesSetUp,
                tearDown=tearDown,
                layer=LaunchpadZopelessLayer
                ),
    'externalbugtracker-bugzilla-lp-plugin.txt':
            LayeredDocFileSuite(
                '../doc/externalbugtracker-bugzilla-lp-plugin.txt',
                setUp=checkwatchesSetUp,
                tearDown=tearDown,
                layer=LaunchpadZopelessLayer
                ),
    'externalbugtracker-bugzilla-oddities.txt':
            LayeredDocFileSuite(
                '../doc/externalbugtracker-bugzilla-oddities.txt',
                setUp=checkwatchesSetUp,
                tearDown=tearDown,
                layer=LaunchpadZopelessLayer
                ),
    'externalbugtracker-checkwatches.txt':
            LayeredDocFileSuite(
                '../doc/externalbugtracker-checkwatches.txt',
                setUp=checkwatchesSetUp,
                tearDown=tearDown,
                layer=LaunchpadZopelessLayer
                ),
    'externalbugtracker-comment-imports.txt':
            LayeredDocFileSuite(
                '../doc/externalbugtracker-comment-imports.txt',
                setUp=checkwatchesSetUp,
                tearDown=tearDown,
                layer=LaunchpadZopelessLayer
                ),
    'externalbugtracker-comment-pushing.txt':
            LayeredDocFileSuite(
                '../doc/externalbugtracker-comment-pushing.txt',
                setUp=checkwatchesSetUp,
                tearDown=tearDown,
                layer=LaunchpadZopelessLayer
                ),
    'externalbugtracker-debbugs.txt':
            LayeredDocFileSuite(
                '../doc/externalbugtracker-debbugs.txt',
                setUp=checkwatchesSetUp,
                tearDown=tearDown,
                layer=LaunchpadZopelessLayer
                ),
    'externalbugtracker-emailaddress.txt':
            LayeredDocFileSuite(
                '../doc/externalbugtracker-emailaddress.txt',
                setUp=checkwatchesSetUp,
                tearDown=tearDown,
                layer=LaunchpadZopelessLayer
                ),
    'externalbugtracker-mantis-csv.txt':
            LayeredDocFileSuite(
                '../doc/externalbugtracker-mantis-csv.txt',
                setUp=checkwatchesSetUp,
                tearDown=tearDown,
                layer=LaunchpadZopelessLayer
                ),
    'externalbugtracker-mantis.txt':
            LayeredDocFileSuite(
                '../doc/externalbugtracker-mantis.txt',
                setUp=checkwatchesSetUp,
                tearDown=tearDown,
                layer=LaunchpadZopelessLayer
                ),
    'externalbugtracker-python.txt':
            LayeredDocFileSuite(
                '../doc/externalbugtracker-python.txt',
                setUp=checkwatchesSetUp,
                tearDown=tearDown,
                layer=LaunchpadZopelessLayer
                ),
    'externalbugtracker-roundup.txt':
            LayeredDocFileSuite(
                '../doc/externalbugtracker-roundup.txt',
                setUp=checkwatchesSetUp,
                tearDown=tearDown,
                layer=LaunchpadZopelessLayer
                ),
    'externalbugtracker-rt.txt':
            LayeredDocFileSuite(
                '../doc/externalbugtracker-rt.txt',
                setUp=checkwatchesSetUp,
                tearDown=tearDown,
                layer=LaunchpadZopelessLayer
                ),
    'externalbugtracker-sourceforge.txt':
            LayeredDocFileSuite(
                '../doc/externalbugtracker-sourceforge.txt',
                setUp=checkwatchesSetUp,
                tearDown=tearDown,
                layer=LaunchpadZopelessLayer
                ),
    'externalbugtracker-trac.txt':
            LayeredDocFileSuite(
                '../doc/externalbugtracker-trac.txt',
                setUp=checkwatchesSetUp,
                tearDown=tearDown,
                layer=LaunchpadZopelessLayer
                ),
    'externalbugtracker-trac-lp-plugin.txt':
            LayeredDocFileSuite(
                '../doc/externalbugtracker-trac-lp-plugin.txt',
                setUp=checkwatchesSetUp,
                tearDown=tearDown,
                layer=LaunchpadZopelessLayer
                ),
    'mailinglist-subscriptions-xmlrpc.txt': LayeredDocFileSuite(
            '../doc/mailinglist-subscriptions-xmlrpc.txt',
            setUp=mailingListXMLRPCInternalSetUp,
            tearDown=tearDown,
            layer=LaunchpadFunctionalLayer
            ),
    'mailinglist-subscriptions-xmlrpc.txt-external': LayeredDocFileSuite(
            '../doc/mailinglist-subscriptions-xmlrpc.txt',
            setUp=mailingListXMLRPCExternalSetUp,
            tearDown=tearDown,
            layer=LaunchpadFunctionalLayer,
            ),
    'message-holds-xmlrpc.txt': LayeredDocFileSuite(
            '../doc/message-holds-xmlrpc.txt',
            setUp=mailingListXMLRPCInternalSetUp,
            tearDown=tearDown,
            layer=LaunchpadFunctionalLayer
            ),
    'message-holds-xmlrpc.txt-external': LayeredDocFileSuite(
            '../doc/message-holds-xmlrpc.txt',
            setUp=mailingListXMLRPCExternalSetUp,
            tearDown=tearDown,
            layer=LaunchpadFunctionalLayer,
            ),
    'codeimport-machine.txt': LayeredDocFileSuite(
            '../doc/codeimport-machine.txt',
            setUp=zopelessLaunchpadSecuritySetUp,
            tearDown=zopelessLaunchpadSecurityTearDown,
            layer=LaunchpadZopelessLayer,
            ),
    # Also run the pillar.txt doctest under the Zopeless layer.
    # This exposed bug #149632.
    'pillar.txt-zopeless': LayeredDocFileSuite(
            '../doc/pillar.txt',
            setUp=setUp, tearDown=tearDown,
            #layer=ExperimentalLaunchpadZopelessLayer
            layer=LaunchpadZopelessLayer
            ),
    'openid-fetcher.txt': LayeredDocFileSuite(
            '../doc/openid-fetcher.txt',
            stdout_logging=False,
            layer=LaunchpadFunctionalLayer
            ),
    'branch-merge-proposals.txt': LayeredDocFileSuite(
            '../doc/branch-merge-proposals.txt',
            setUp=zopelessLaunchpadSecuritySetUp,
            tearDown=zopelessLaunchpadSecurityTearDown,
            layer=LaunchpadZopelessLayer,
            ),
    'soyuz-set-of-uploads.txt': LayeredDocFileSuite(
            '../doc/soyuz-set-of-uploads.txt',
            layer=LaunchpadZopelessLayer,
            ),
    'publishing.txt': LayeredDocFileSuite(
            '../doc/publishing.txt',
            setUp=setUp,
            layer=LaunchpadZopelessLayer,
            ),
    'sourcepackagerelease-build-lookup.txt': LayeredDocFileSuite(
            '../doc/sourcepackagerelease-build-lookup.txt',
            layer=LaunchpadZopelessLayer,
            ),
    'notification-text-escape.txt': LayeredDocFileSuite(
            '../doc/notification-text-escape.txt',
            setUp=test_notifications.setUp,
            tearDown=test_notifications.tearDown,
            stdout_logging=False, layer=None
            ),
    'translationmessage-destroy.txt': LayeredDocFileSuite(
            '../doc/translationmessage-destroy.txt',
            layer=LaunchpadZopelessLayer
            ),
    'translationsoverview.txt': LayeredDocFileSuite(
            '../doc/translationsoverview.txt',
            layer=LaunchpadZopelessLayer
            ),
    'manage-chroot.txt': LayeredDocFileSuite(
            '../doc/manage-chroot.txt',
            setUp=manageChrootSetup,
            layer=LaunchpadZopelessLayer,
            ),
    'build-estimated-dispatch-time.txt': LayeredDocFileSuite(
            '../doc/build-estimated-dispatch-time.txt',
            setUp=builddmasterSetUp,
            layer=LaunchpadZopelessLayer,
            ),
    'hwdb-device-tables.txt': LayeredDocFileSuite(
            '../doc/hwdb-device-tables.txt',
            setUp=hwdbDeviceTablesSetup, tearDown=tearDown,
            layer=LaunchpadZopelessLayer,
            ),
    'standing.txt': LayeredDocFileSuite(
            '../doc/standing.txt',
            layer=LaunchpadZopelessLayer,
            setUp=setUp, tearDown=tearDown,
            ),
    # This test is actually run twice to prove that the AppServerLayer
    # properly isolates the database between tests.
    'launchpadlib.txt': LayeredDocFileSuite(
        '../doc/launchpadlib.txt',
        layer=AppServerLayer,
        setUp=browser.setUp, tearDown=browser.tearDown,
        ),
    'launchpadlib2.txt': LayeredDocFileSuite(
        '../doc/launchpadlib.txt',
        layer=AppServerLayer,
        setUp=browser.setUp, tearDown=browser.tearDown,
        ),
    'google-service-stub.txt': LayeredDocFileSuite(
            '../doc/google-service-stub.txt',
            layer=GoogleServiceLayer,
            ),
    'karmacache.txt': LayeredDocFileSuite(
        '../doc/karmacache.txt',
        layer=LaunchpadZopelessLayer,
        setUp=setUp, tearDown=tearDown),
    }


class ProcessMailLayer(LaunchpadZopelessLayer):
    """Layer containing the tests running inside process-mail.py."""


    @classmethod
    def testSetUp(cls):
        """Fixture replicating the process-mail.py environment.

        This zopeless script uses the regular security policy and
        connects as a specific DB user.
        """
        cls._old_policy = setSecurityPolicy(LaunchpadSecurityPolicy)
        LaunchpadZopelessLayer.switchDbUser(config.processmail.dbuser)

    @classmethod
    def testTearDown(cls):
        """Tear down the test fixture."""
        setSecurityPolicy(cls._old_policy)

    doctests_without_logging = [
        'answer-tracker-emailinterface.txt',
        'bugs-emailinterface.txt',
        'bugs-email-affects-path.txt',
        'emailauthentication.txt',
        ]

    doctests_with_logging = [
        'incomingmail.txt',
        'spec-mail-exploder.txt'
        ]

    @classmethod
    def addTestsToSpecial(cls):
        """Adds all the tests related to process-mail.py to special"""
        for filename in cls.doctests_without_logging:
            special[filename] = cls.createLayeredDocFileSuite(filename)

        for filename in cls.doctests_with_logging:
            special[filename] = cls.createLayeredDocFileSuite(
                filename, stdout_logging=True)

        # Adds a copy of some bug doctests that will be run with
        # the processmail user.
        def bugSetStatusSetUp(test):
            setUp(test)
            test.globs['test_dbuser'] = config.processmail.dbuser

        special['bug-set-status.txt-processmail'] = LayeredDocFileSuite(
                '../doc/bug-set-status.txt',
                setUp=bugSetStatusSetUp, tearDown=tearDown,
                layer=cls,
                stdout_logging=False)

        def bugmessageSetUp(test):
            setUp(test)
            login('no-priv@canonical.com')

        special['bugmessage.txt-processmail'] = LayeredDocFileSuite(
                '../doc/bugmessage.txt',
                setUp=bugmessageSetUp, tearDown=tearDown,
                layer=cls,
                stdout_logging=False)

    @classmethod
    def createLayeredDocFileSuite(cls, filename, stdout_logging=False):
        """Helper to create a doctest using this layer."""
        return LayeredDocFileSuite(
            "../doc/%s" % filename,
            setUp=setUp, tearDown=tearDown,
            layer=cls,
            stdout_logging=stdout_logging,
            stdout_logging_level=logging.WARNING)


ProcessMailLayer.addTestsToSpecial()


def test_suite():
    suite = unittest.TestSuite()

    # Add special needs tests
    for key in sorted(special):
        special_suite = special[key]
        suite.addTest(special_suite)

    testsdir = os.path.abspath(
            os.path.normpath(os.path.join(here, '..', 'doc'))
            )

    # Add tests using default setup/teardown
    filenames = [filename
                 for filename in os.listdir(testsdir)
                 if filename.lower().endswith('.txt')
                    and filename not in special
                 ]
    # Sort the list to give a predictable order.  We do this because when
    # tests interfere with each other, the varying orderings that os.listdir
    # gives on different people's systems make reproducing and debugging
    # problems difficult.  Ideally the test harness would stop the tests from
    # being able to interfere with each other in the first place.
    #   -- Andrew Bennetts, 2005-03-01.
    filenames.sort()
    for filename in filenames:
        path = os.path.join('../doc/', filename)
        one_test = LayeredDocFileSuite(
            path, setUp=setUp, tearDown=tearDown,
            layer=LaunchpadFunctionalLayer,
            stdout_logging_level=logging.WARNING
            )
        suite.addTest(one_test)

    return suite


if __name__ == '__main__':
    unittest.main(test_suite())<|MERGE_RESOLUTION|>--- conflicted
+++ resolved
@@ -425,12 +425,11 @@
             tearDown=uploadQueueTearDown,
             layer=LaunchpadZopelessLayer
             ),
-<<<<<<< HEAD
     'bugnotification-comment-syncing-team.txt': LayeredDocFileSuite(
             '../doc/bugnotification-comment-syncing-team.txt',
             layer=LaunchpadZopelessLayer, setUp=bugNotificationSendingSetUp,
             tearDown=bugNotificationSendingTearDown
-=======
+            ),
     'bugnotificationrecipients.txt': LayeredDocFileSuite(
             '../doc/bugnotificationrecipients.txt',
             setUp=lobotomizeSteveASetUp, tearDown=tearDown,
@@ -440,7 +439,6 @@
             '../doc/bugnotification-threading.txt',
             setUp=lobotomizeSteveASetUp, tearDown=tearDown,
             layer=LaunchpadFunctionalLayer
->>>>>>> e4b821af
             ),
     'bugnotification-sending.txt': LayeredDocFileSuite(
             '../doc/bugnotification-sending.txt',
