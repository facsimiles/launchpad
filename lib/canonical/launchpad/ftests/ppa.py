--- conflicted
+++ resolved
@@ -9,7 +9,6 @@
 from canonical.database.constants import UTC_NOW
 
 from canonical.launchpad.database.publishing import (
-<<<<<<< HEAD
     SecureBinaryPackagePublishingHistory,
     SecureSourcePackagePublishingHistory)
 from canonical.launchpad.database.binarypackagerelease import (
@@ -22,97 +21,67 @@
     PackagePublishingPriority)
 
 
-def publishToTeamPPA(team_name=None,
-                     distribution_name=None, distroseries_name=None,
-                     sourcepackage_name=None, sourcepackage_version=None,
-                     team_member_name=None, binarypackage_version=None,
-                     publishing_status=None, arch=None):
-    """Publish a signed package in a team PPA.
-
-    It defaults to publishing mozilla-firefox 0.9 signed by name16 in
-    the ubuntu-team PPA for the ubuntutest distroseries.
-=======
-    SecureSourcePackagePublishingHistory)
-from canonical.launchpad.database.sourcepackagerelease import (
-    SourcePackageRelease)
-from canonical.launchpad.interfaces import (
-    IComponentSet,  IPersonSet, ISourcePackageNameSet, PackagePublishingStatus,
-    PackagePublishingPocket)
-
-
 def publishToTeamPPA(team_name=None, distroseries_name=None,
                      sourcepackage_name=None, sourcepackage_version=None,
-                     team_member_name=None):
+                     team_member_name=None, distribution_name=None,
+                     binarypackage_version=None, publishing_status=None,
+                     arch=None):
+
     """Publish a signed package in a team PPA.
 
     It defaults to publishing mozilla-firefox 0.9 signed by name16 in
     the ubuntu-team PPA for the 'hoary' distroseries.
->>>>>>> dfce5466
 
     The team PPA must already be created.
     """
     if team_name is None:
         team_name = "ubuntu-team"
-<<<<<<< HEAD
-    if distribution_name is None:
-        distribution_name = "ubuntutest"
-    if distroseries_name is None:
-        distroseries_name = "breezy-autotest"
-=======
     if team_member_name is None:
         team_member_name = "name16"
     team = getUtility(IPersonSet).getByName(team_name)
     _publishToPPA(team.archive, team_member_name, distroseries_name,
-                  sourcepackage_name, sourcepackage_version)
+                  sourcepackage_name, sourcepackage_version, distribution_name,
+                  binarypackage_version, publishing_status, arch)
 
 def publishToPPA(person_name, distroseries_name=None, sourcepackage_name=None,
-                 sourcepackage_version=None):
+                 sourcepackage_version=None, distribution_name=None,
+                 binarypackage_version=None, publishing_status=None,
+                 arch=None):
     person = getUtility(IPersonSet).getByName(person_name)
     _publishToPPA(person.archive, person_name, distroseries_name,
-                  sourcepackage_name, sourcepackage_version)
+                  sourcepackage_name, sourcepackage_version,
+                  distribution_name, binarypackage_version, publishing_status,
+                  arch)
 
-def _publishToPPA(archive, person_name, distroseries_name,
-                  sourcepackage_name, sourcepackage_version):
+def _publishToPPA(archive, person_name, distroseries_name, sourcepackage_name,
+                  sourcepackage_version, distribution_name,
+                  binarypackage_version, publishing_status, arch):
+    if distribution_name is None:
+        distribution = archive.distribution
+    else:
+        distribution = getUtility(IDistributionSet)[distribution_name]
     if distroseries_name is None:
         distroseries_name = "hoary"
->>>>>>> dfce5466
     if sourcepackage_name is None:
         sourcepackage_name = "mozilla-firefox"
     if sourcepackage_version is None:
         sourcepackage_version = "0.9"
-<<<<<<< HEAD
-    if team_member_name is None:
-        team_member_name = "name16"
     if publishing_status is None:
         publishing_status = PackagePublishingStatus.PENDING
-    if binarypackage_version is None:
-        binarypackage_version = "0.9"
     if arch is None:
         arch = "i386"
 
-    team = getUtility(IPersonSet).getByName(team_name)
-    distribution = getUtility(IDistributionSet)[distribution_name]
+    sourcepackagename = getUtility(ISourcePackageNameSet)[sourcepackage_name]
     distroseries = distribution[distroseries_name]
-    sourcepackagename = getUtility(ISourcePackageNameSet)[sourcepackage_name]
     sourcepackagerelease = SourcePackageRelease.selectOneBy(
             sourcepackagenameID=sourcepackagename.id,
             version=sourcepackage_version)
-    team_member = getUtility(IPersonSet).getByName(team_member_name)
 
-    if team_member.gpgkeys:
-        sourcepackagerelease.dscsigningkey = team_member.gpgkeys[0]
-=======
-
-    distroseries = archive.distribution[distroseries_name]
-    name = getUtility(ISourcePackageNameSet)[sourcepackage_name]
-    sourcepackagerelease = SourcePackageRelease.selectOneBy(
-            sourcepackagenameID=name.id, version=sourcepackage_version)
     person = getUtility(IPersonSet).getByName(person_name)
     if person.gpgkeys:
         # XXX: oy, what a hack. I need to test with cprov and he doesn't
         # have a signing key in the database. -- kiko, 2007-10-25
         sourcepackagerelease.dscsigningkey = person.gpgkeys[0]
->>>>>>> dfce5466
     main_component = getUtility(IComponentSet)['main']
     SecureSourcePackagePublishingHistory(
         distroseries=distroseries,
@@ -123,22 +92,25 @@
         datecreated=UTC_NOW,
         pocket=PackagePublishingPocket.RELEASE,
         embargo=False,
-        archive=team.archive)
-
-    binarypackagename = getUtility(IBinaryPackageNameSet)[sourcepackage_name]
-    binarypackagerelease = BinaryPackageRelease.selectOneBy(
-        binarypackagenameID=binarypackagename.id,
-        version=binarypackage_version)
-    distroarchseries = distroseries[arch]
-    SecureBinaryPackagePublishingHistory(
-        binarypackagerelease=binarypackagerelease,
-        distroarchseries=distroarchseries,
-        component=main_component,
-        section=sourcepackagerelease.section,
-        priority=PackagePublishingPriority.STANDARD,
-        status=publishing_status,
-        datecreated=UTC_NOW,
-        pocket=PackagePublishingPocket.RELEASE,
-        embargo=False,
         archive=archive)
 
+    # Only publish binaries if the callsite specified a version.
+    if binarypackage_version:
+        binarypackagename = getUtility(
+            IBinaryPackageNameSet)[sourcepackage_name]
+        binarypackagerelease = BinaryPackageRelease.selectOneBy(
+            binarypackagenameID=binarypackagename.id,
+            version=binarypackage_version)
+        distroarchseries = distroseries[arch]
+        SecureBinaryPackagePublishingHistory(
+            binarypackagerelease=binarypackagerelease,
+            distroarchseries=distroarchseries,
+            component=main_component,
+            section=sourcepackagerelease.section,
+            priority=PackagePublishingPriority.STANDARD,
+            status=publishing_status,
+            datecreated=UTC_NOW,
+            pocket=PackagePublishingPocket.RELEASE,
+            embargo=False,
+            archive=archive)
+
