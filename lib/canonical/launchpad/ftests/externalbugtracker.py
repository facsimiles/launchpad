# Copyright 2006 Canonical Ltd.  All rights reserved.
# pylint: disable-msg=W0231

"""Helper classes for testing ExternalSystem."""

__metaclass__ = type

import os
import re
import random
import time
import urlparse
import xmlrpclib

from cStringIO import StringIO
from datetime import datetime, timedelta
from httplib import HTTPMessage

from zope.component import getUtility

from canonical.config import config
from canonical.database.sqlbase import commit, ZopelessTransactionManager
from canonical.launchpad.components.externalbugtracker import (
    BugNotFound, BugTrackerConnectError, Bugzilla, DebBugs,
    ExternalBugTracker, Mantis, RequestTracker, Roundup, SourceForge,
    Trac, TracXMLRPCTransport)
from canonical.launchpad.components.externalbugtracker.bugzilla import (
    BugzillaXMLRPCTransport)
from canonical.launchpad.components.externalbugtracker.trac import (
    LP_PLUGIN_BUG_IDS_ONLY, LP_PLUGIN_FULL,
    LP_PLUGIN_METADATA_AND_COMMENTS, LP_PLUGIN_METADATA_ONLY)
from canonical.launchpad.ftests import login, logout
from canonical.launchpad.interfaces import (
    BugTaskImportance, BugTaskStatus, UNKNOWN_REMOTE_IMPORTANCE,
    UNKNOWN_REMOTE_STATUS)
from canonical.launchpad.database import BugTracker
from canonical.launchpad.interfaces import IBugTrackerSet, IPersonSet
from canonical.launchpad.interfaces.logintoken import ILoginTokenSet
from canonical.launchpad.scripts import debbugs
from canonical.launchpad.testing.systemdocs import ordered_dict_as_string
from canonical.launchpad.xmlrpc import ExternalBugTrackerTokenAPI
from canonical.testing.layers import LaunchpadZopelessLayer


def new_bugtracker(bugtracker_type, base_url='http://bugs.some.where'):
    """Create a new bug tracker using the 'launchpad db user.

    Before calling this function, the current transaction should be
    commited, since the current connection to the database will be
    closed. After returning from this function, a new connection using
    the checkwatches db user is created.
    """
    assert ZopelessTransactionManager._installed is not None, (
        "This function can only be used for Zopeless tests.")
    LaunchpadZopelessLayer.switchDbUser('launchpad')
    owner = getUtility(IPersonSet).getByEmail('no-priv@canonical.com')
    bugtracker_set = getUtility(IBugTrackerSet)
    index = 1
    name = '%s-checkwatches' % (bugtracker_type.name.lower(),)
    while bugtracker_set.getByName("%s-%d" % (name, index)) is not None:
        index += 1
    name += '-%d' % index
    bugtracker = BugTracker(
        name=name,
        title='%s *TESTING*' % (bugtracker_type.title,),
        bugtrackertype=bugtracker_type,
        baseurl=base_url,
        summary='-', contactdetails='-',
        owner=owner)
    commit()
    LaunchpadZopelessLayer.switchDbUser(config.checkwatches.dbuser)
    return getUtility(IBugTrackerSet).getByName(name)


def read_test_file(name):
    """Return the contents of the test file named :name:

    Test files are located in lib/canonical/launchpad/ftests/testfiles
    """
    file_path = os.path.join(os.path.dirname(__file__), 'testfiles', name)

    test_file = open(file_path, 'r')
    return test_file.read()


def print_bugwatches(bug_watches, convert_remote_status=None):
    """Print the bug watches for a BugTracker, ordered by remote bug id.

    :bug_watches: A set of BugWatches to print.

    :convert_remote_status: A convertRemoteStatus method from an
        ExternalBugTracker instance, which will convert a bug's remote
        status into a Launchpad BugTaskStatus. See
        `ExternalBugTracker.convertRemoteStatus()`.

    Bug watches will be printed in the form: Remote bug <id>:
    <remote_status>. If convert_remote_status is callable it will be
    used to convert the watches' remote statuses to Launchpad
    BugTaskStatuses and these will be output instead.
    """
    watches = dict((int(bug_watch.remotebug), bug_watch)
        for bug_watch in bug_watches)

    for remote_bug_id in sorted(watches.keys()):
        status = watches[remote_bug_id].remotestatus
        if callable(convert_remote_status):
            status = convert_remote_status(status)

        print 'Remote bug %d: %s' % (remote_bug_id, status)


def convert_python_status(status, resolution):
    """Convert a human readable status and resolution into a Python
    bugtracker status and resolution string.
    """
    status_map = {'open': 1, 'closed': 2, 'pending': 3}
    resolution_map = {
        'None': 'None',
        'accepted': 1,
        'duplicate': 2,
        'fixed': 3,
        'invalid': 4,
        'later': 5,
        'out-of-date': 6,
        'postponed': 7,
        'rejected': 8,
        'remind': 9,
        'wontfix': 10,
        'worksforme': 11
    }

    return "%s:%s" % (status_map[status], resolution_map[resolution])

def set_bugwatch_error_type(bug_watch, error_type):
    """Set the last_error_type field of a bug watch to a given error type."""
    login('test@canonical.com')
    bug_watch.remotestatus = None
    bug_watch.last_error_type = error_type
    bug_watch.updateStatus(UNKNOWN_REMOTE_STATUS, BugTaskStatus.UNKNOWN)
    logout()


class TestExternalBugTracker(ExternalBugTracker):
    """A test version of `ExternalBugTracker`.

    Implements all the methods required of an `IExternalBugTracker`
    implementation, though it doesn't actually do anything.
    """

    def __init__(self, baseurl='http://example.com/'):
        super(TestExternalBugTracker, self).__init__(baseurl)

    def convertRemoteStatus(self, remote_status):
        """Always return UNKNOWN_REMOTE_STATUS.

        This method exists to satisfy the implementation requirements of
        `IExternalBugTracker`.
        """
        return BugTaskStatus.UNKNOWN

    def getRemoteImportance(self, bug_id):
        """Stub implementation."""
        return UNKNOWN_REMOTE_IMPORTANCE

    def convertRemoteImportance(self, remote_importance):
        """Stub implementation."""
        return BugTaskImportance.UNKNOWN

    def getRemoteStatus(self, bug_id):
        """Stub implementation."""
        return UNKNOWN_REMOTE_STATUS


class TestBrokenExternalBugTracker(TestExternalBugTracker):
    """A test version of ExternalBugTracker, designed to break."""

    initialize_remote_bugdb_error = None
    get_remote_status_error = None

    def initializeRemoteBugDB(self, bug_ids):
        """Raise the error specified in initialize_remote_bugdb_error.

        If initialize_remote_bugdb_error is None, None will be returned.
        See `ExternalBugTracker`.
        """
        if self.initialize_remote_bugdb_error:
            # We have to special case BugTrackerConnectError as it takes
            # two non-optional arguments.
            if self.initialize_remote_bugdb_error is BugTrackerConnectError:
                raise self.initialize_remote_bugdb_error(
                    "http://example.com", "Testing")
            else:
                raise self.initialize_remote_bugdb_error("Testing")

    def getRemoteStatus(self, bug_id):
        """Raise the error specified in get_remote_status_error.

        If get_remote_status_error is None, None will be returned.
        See `ExternalBugTracker`.
        """
        if self.get_remote_status_error:
            raise self.get_remote_status_error("Testing")


class TestBugzilla(Bugzilla):
    """Bugzilla ExternalSystem for use in tests.

    It overrides _getPage and _postPage, so that access to a real Bugzilla
    instance isn't needed.
    """
    # We set the batch_query_threshold to zero so that only
    # getRemoteBugBatch() is used to retrieve bugs, since getRemoteBug()
    # calls getRemoteBugBatch() anyway.
    batch_query_threshold = 0
    trace_calls = False

    version_file = 'gnome_bugzilla_version.xml'
    buglist_file = 'gnome_buglist.xml'
    bug_item_file = 'gnome_bug_li_item.xml'

    buglist_page = 'buglist.cgi'
    bug_id_form_element = 'bug_id'

    def __init__(self, baseurl, version=None):
        Bugzilla.__init__(self, baseurl, version=version)
        self.bugzilla_bugs = self._getBugsToTest()

    def getExternalBugTrackerToUse(self):
        # Always return self here since we test this separately.
        return self

    def _getBugsToTest(self):
        """Return a dict with bugs in the form bug_id: (status, resolution)"""
        return {3224: ('RESOLVED', 'FIXED'),
                328430: ('UNCONFIRMED', '')}

    def _readBugItemFile(self):
        """Reads in the file for an individual bug item.

        This method exists really only to allow us to check that the
        file is being used. So what?
        """
        return read_test_file(self.bug_item_file)

    def _getPage(self, page):
        """GET a page.

        Only handles xml.cgi?id=1 so far.
        """
        if self.trace_calls:
            print "CALLED _getPage()"
        if page == 'xml.cgi?id=1':
            data = read_test_file(self.version_file)
            # Add some latin1 to test bug 61129
            return data % dict(non_ascii_latin1="\xe9")
        else:
            raise AssertionError('Unknown page: %s' % page)

    def _postPage(self, page, form):
        """POST to the specified page.

        :form: is a dict of form variables being POSTed.

        Only handles buglist.cgi so far.
        """
        if self.trace_calls:
            print "CALLED _postPage()"
        if page == self.buglist_page:
            buglist_xml = read_test_file(self.buglist_file)
            bug_ids = str(form[self.bug_id_form_element]).split(',')
            bug_li_items = []
            status_tag = None
            for bug_id in bug_ids:
                bug_id = int(bug_id)
                if bug_id not in self.bugzilla_bugs:
                    #Unknown bugs aren't included in the resulting xml.
                    continue
                bug_status, bug_resolution = self.bugzilla_bugs[int(bug_id)]
                bug_item = self._readBugItemFile() % {
                    'bug_id': bug_id,
                    'status': bug_status,
                    'resolution': bug_resolution,
                    }
                bug_li_items.append(bug_item)
            return buglist_xml % {
                'bug_li_items': '\n'.join(bug_li_items),
                'page': page
            }
        else:
            raise AssertionError('Unknown page: %s' % page)


class TestWeirdBugzilla(TestBugzilla):
    """Test support for a few corner cases in Bugzilla.

        - UTF8 data in the files being parsed.
        - bz:status instead of bz:bug_status
    """
    bug_item_file = 'weird_non_ascii_bug_li_item.xml'

    def _getBugsToTest(self):
        return {2000: ('ASSIGNED', ''),
                123543: ('RESOLVED', 'FIXED')}


class TestBrokenBugzilla(TestBugzilla):
    """Test parsing of a Bugzilla which returns broken XML."""
    bug_item_file = 'broken_bug_li_item.xml'

    def _getBugsToTest(self):
        return {42: ('ASSIGNED', ''),
                2000: ('RESOLVED', 'FIXED')}


class TestIssuezilla(TestBugzilla):
    """Test support for Issuezilla, with slightly modified XML."""
    version_file = 'issuezilla_version.xml'
    buglist_file = 'issuezilla_buglist.xml'
    bug_item_file = 'issuezilla_item.xml'

    buglist_page = 'xml.cgi'
    bug_id_form_element = 'id'

    def _getBugsToTest(self):
        return {2000: ('RESOLVED', 'FIXED'),
                123543: ('ASSIGNED', '')}


class TestOldBugzilla(TestBugzilla):
    """Test support for older Bugzilla versions."""
    version_file = 'ximian_bugzilla_version.xml'
    buglist_file = 'ximian_buglist.xml'
    bug_item_file = 'ximian_bug_item.xml'

    buglist_page = 'xml.cgi'
    bug_id_form_element = 'id'

    def _getBugsToTest(self):
        return {42: ('RESOLVED', 'FIXED'),
                123543: ('ASSIGNED', '')}


class FakeHTTPConnection:
    """A fake HTTP connection."""
    def putheader(self, header, value):
        print "%s: %s" % (header, value)


class TestBugzillaXMLRPCTransport(BugzillaXMLRPCTransport):
    """A test implementation of the Bugzilla XML-RPC interface."""

    local_datetime = None
    timezone = 'UTC'
    utc_offset = 0
    print_method_calls = False

    bugs = {
        1: {'alias': '',
            'assigned_to': 'test@canonical.com',
            'component': 'GPPSystems',
            'creation_time': datetime(2008, 6, 10, 16, 19, 53),
            'id': 1,
            'internals': {},
            'is_open': True,
            'last_change_time': datetime(2008, 6, 10, 16, 19, 53),
            'priority': 'P1',
            'product': 'HeartOfGold',
            'resolution': 'FIXED',
            'severity': 'normal',
            'status': 'RESOLVED',
            'summary': "That bloody robot still exists.",
            },
        2: {'alias': 'bug-two',
            'assigned_to': 'marvin@heartofgold.ship',
            'component': 'Crew',
            'creation_time': datetime(2008, 6, 11, 9, 23, 12),
            'id': 2,
            'internals': {},
            'is_open': True,
            'last_change_time': datetime(2008, 6, 11, 9, 24, 29),
            'priority': 'P1',
            'product': 'HeartOfGold',
            'resolution': '',
            'severity': 'high',
            'status': 'NEW',
            'summary': 'Collect unknown persons in docking bay 2.',
            },
        }

    # Map aliases onto bugs.
    bug_aliases = {
        'bug-two': 2,
        }

    # Comments are mapped to bug IDs.
<<<<<<< HEAD
=======
    comment_id_index = 4
    new_comment_time = datetime(2008, 6, 20, 11, 42, 42)
>>>>>>> 6edfa9a8
    bug_comments = {
        1: {
            1: {'author': 'trillian',
                'id': 1,
                'number': 1,
                'text': "I'd really appreciate it if Marvin would "
                        "enjoy life a bit.",
                'time': datetime(2008, 6, 16, 12, 44, 29),
                },
            2: {'author': 'marvin',
                'id': 3,
                'number': 2,
                'text': "Life? Don't talk to me about life.",
                'time': datetime(2008, 6, 16, 13, 22, 29),
                },
            },
        2: {
            1: {'author': 'trillian',
                'id': 2,
                'number': 1,
                'text': "Bring the passengers to the bridge please Marvin.",
                'time': datetime(2008, 6, 16, 13, 8, 8),
                },
             2: {'author': 'Ford Prefect <ford.prefect@h2g2.com>',
                'id': 4,
                'number': 2,
                'text': "I appear to have become a perfectly safe penguin.",
                'time': datetime(2008, 6, 17, 20, 28, 40),
                },
            },
        }

    # Map namespaces onto method names.
    methods = {
<<<<<<< HEAD
        'Bug': ['comments', 'get_bugs'],
        'Launchpad': ['time'],
        }
=======
        'Bug': ['add_comment', 'comments', 'get_bugs'],
        'Launchpad': ['login', 'time'],
        'Test': ['login_required']
        }

    # Methods that require authentication.
    auth_required_methods = [
        'add_comment',
        'login_required',
        ]

    expired_cookie = None

    def expireCookie(self, cookie):
        """Mark the cookie as expired."""
        self.expired_cookie = cookie
>>>>>>> 6edfa9a8

    def request(self, host, handler, request, verbose=None):
        """Call the corresponding XML-RPC method.

        The method name and arguments are extracted from `request`. The
        method on this class with the same name as the XML-RPC method is
        called, with the extracted arguments passed on to it.
        """
        args, method_name = xmlrpclib.loads(request)
        method_prefix, method_name = method_name.split('.')

        assert method_prefix in self.methods, (
            "All methods should be in one of the following namespaces: %s"
            % self.methods.keys())

        assert method_name in self.methods[method_prefix], (
            "No method '%s' in namespace '%s'." %
            (method_name, method_prefix))

<<<<<<< HEAD
        if self.print_method_calls:
            print "CALLED %s.%s(%s)" % (method_prefix, method_name, args[0])
=======
        # If the method requires authentication and we have no auth
        # cookie, throw a Fault.
        if (method_name in self.auth_required_methods and
            (self.auth_cookie is None or
             self.auth_cookie == self.expired_cookie)):
            raise xmlrpclib.Fault(410, 'Login Required')

        if self.print_method_calls:
            if len(args) > 0:
                arguments = ordered_dict_as_string(args[0])
            else:
                arguments = ''

            print "CALLED %s.%s(%s)" % (method_prefix, method_name, arguments)
>>>>>>> 6edfa9a8

        method = getattr(self, method_name)
        return method(*args)

    def time(self):
        """Return a dict of the local time, UTC time and the timezone."""
        local_datetime = self.local_datetime
        if local_datetime is None:
            local_datetime = datetime(2008, 5, 1, 1, 1, 1)

        # We return xmlrpc dateTimes rather than doubles since that's
        # what BugZilla will return.
        local_time = xmlrpclib.DateTime(local_datetime.timetuple())

        utc_date_time = local_datetime - timedelta(seconds=self.utc_offset)
        utc_time = xmlrpclib.DateTime(utc_date_time.timetuple())
        return {
            'local_time': local_time,
            'utc_time': utc_time,
            'tz_name': self.timezone,
            }

<<<<<<< HEAD
=======
    def login_required(self):
        # This method only exists to demonstrate login required methods.
        return "Wonderful, you've logged in! Aren't you a clever biped?"

    def _consumeLoginToken(self, token_text):
        """Try to consume a login token."""
        token = getUtility(ILoginTokenSet)[token_text]

        if token.tokentype.name != 'BUGTRACKER':
            raise AssertionError(
                'Invalid token type: %s' % token.tokentype.name)
        if token.date_consumed is not None:
            raise AssertionError("Token has already been consumed.")
        token.consume()

        if self.print_method_calls:
            print "Successfully validated the token."

    def _handleLoginToken(self, token_text):
        """A wrapper around _consumeLoginToken().

        We can override this method when we need to do things Zopelessly.
        """
        self._consumeLoginToken(token_text)

    def login(self, arguments):
        token_text = arguments['token']

        self._handleLoginToken(token_text)

        # Generate some random cookies to use.
        random_cookie_1 = str(random.random())
        random_cookie_2 = str(random.random())

        # Reset the headers so that we don't end up with long strings of
        # repeating cookies.
        self.last_response_headers = HTTPMessage(StringIO())

        self.last_response_headers.addheader(
            'set-cookie', 'Bugzilla_login=%s;' % random_cookie_1)
        self.last_response_headers.addheader(
            'set-cookie', 'Bugzilla_logincookie=%s;' % random_cookie_2)

        # We always return the same user ID.
        # This has to be listified because xmlrpclib tries to expand
        # sequences of length 1.
        return [{'user_id': 42}]

>>>>>>> 6edfa9a8
    def get_bugs(self, arguments):
        """Return a list of bug dicts for a given set of bug IDs."""
        bug_ids = arguments['ids']
        bugs_to_return = []
        bugs = dict(self.bugs)

        # We enforce permissiveness, since we'll always call this method
        # with permissive=True in the Real World.
        permissive = arguments.get('permissive', False)
        assert permissive, "get_bugs() must be called with permissive=True"

        for id in bug_ids:
            # If the ID is an int, look up the bug directly. We copy the
            # bug dict into a local variable so we can manipulate the
            # data in it.
            try:
                id = int(id)
                bug_dict = dict(self.bugs[int(id)])
            except ValueError:
                bug_dict = dict(self.bugs[self.bug_aliases[id]])

            # Update the DateTime fields of the bug dict so that they
            # look like ones that would be sent over XML-RPC.
            for time_field in ('creation_time', 'last_change_time'):
                datetime_value = bug_dict[time_field]
                timestamp = time.mktime(datetime_value.timetuple())
                xmlrpc_datetime = xmlrpclib.DateTime(timestamp)
                bug_dict[time_field] = xmlrpc_datetime

            bugs_to_return.append(bug_dict)

        # "Why are you returning a list here?" I hear you cry. Well,
        # dear reader, it's because xmlrpclib:1387 tries to expand
        # sequences of length 1. When you return a dict, that line
        # explodes in your face. Annoying? Insane? You bet.
        return [{'bugs': bugs_to_return}]

    def comments(self, arguments):
        """Return comments for a given set of bugs."""
        # We'll always pass bug IDs when we call comments().
        assert 'bug_ids' in arguments, (
            "Bug.comments() must always be called with a bug_ids parameter.")

        bug_ids = arguments['bug_ids']
        comment_ids = arguments.get('ids')
        fields_to_return = arguments.get('include')
        comments_by_bug_id = {}

        def copy_comment(comment):
            # Copy wanted fields.
            comment = dict(
                (key, value) for (key, value) in comment.iteritems()
                if fields_to_return is None or key in fields_to_return)
            # Replace the time field with an XML-RPC DateTime.
            if 'time' in comment:
                comment['time'] = xmlrpclib.DateTime(
                    comment['time'].timetuple())
            return comment

        for bug_id in bug_ids:
            comments_for_bug = self.bug_comments[bug_id].values()
            comments_by_bug_id[bug_id] = [
                copy_comment(comment) for comment in comments_for_bug
                if comment_ids is None or comment['id'] in comment_ids]

        # More xmlrpclib:1387 odd-knobbery avoidance.
        return [{'bugs': comments_by_bug_id}]

<<<<<<< HEAD
=======
    def add_comment(self, arguments):
        """Add a comment to a bug."""
        assert 'id' in arguments, (
            "Bug.add_comment() must always be called with an id parameter.")
        assert 'comment' in arguments, (
            "Bug.add_comment() must always be called with an comment "
            "parameter.")

        bug_id = arguments['id']
        comment = arguments['comment']

        # If the bug doesn't exist, raise a fault.
        if int(bug_id) not in self.bugs:
            raise xmlrpclib.Fault(101, "Bug #%s does not exist." % bug_id)

        # If we don't have comments for the bug already, create an empty
        # comment dict.
        if bug_id not in self.bug_comments:
            self.bug_comments[bug_id] = {}

        # Work out the number for the new comment on that bug.
        if len(self.bug_comments[bug_id]) == 0:
            comment_number = 1
        else:
            comment_numbers = sorted(self.bug_comments[bug_id].keys())
            latest_comment_number = comment_numbers[-1]
            comment_number = latest_comment_number + 1

        # Add the comment to the bug.
        comment_id = self.comment_id_index + 1
        comment_dict = {
            'author': 'launchpad',
            'id': comment_id,
            'number': comment_number,
            'time': self.new_comment_time,
            'text': comment,
            }
        self.bug_comments[bug_id][comment_number] = comment_dict

        self.comment_id_index = comment_id

        # We have to return a list here because xmlrpclib will try to
        # expand sequences of length 1. Trying to do that on a dict will
        # cause it to explode.
        return [{'comment_id': comment_id}]

>>>>>>> 6edfa9a8

class TestMantis(Mantis):
    """Mantis ExternalSystem for use in tests.

    It overrides _getPage and _postPage, so that access to a real
    Mantis instance isn't needed.
    """

    trace_calls = False

    def _getPage(self, page):
        if self.trace_calls:
            print "CALLED _getPage(%r)" % (page,)
        if page == "csv_export.php":
            return read_test_file('mantis_example_bug_export.csv')
        elif page.startswith('view.php?id='):
            bug_id = page.split('id=')[-1]
            return read_test_file('mantis--demo--bug-%s.html' % bug_id)
        else:
            return ''

    def _postPage(self, page, form):
        if self.trace_calls:
            print "CALLED _postPage(%r, ...)" % (page,)
        return ''

    def cleanCache(self):
        """Clean the csv_data cache."""
        # Remove the self._csv_data_cached_value if it exists.
        try:
            del self._csv_data_cached_value
        except AttributeError:
            pass


class TestTrac(Trac):
    """Trac ExternalBugTracker for testing purposes.

    It overrides urlopen, so that access to a real Trac instance isn't needed,
    and supportsSingleExports so that the tests don't fail due to the lack of
    a network connection. Also, it overrides the default batch_query_threshold
    for the sake of making test data sane.
    """

    # We remove the batch_size limit for the purposes of the tests so
    # that we can test batching and not batching correctly.
    batch_size = None
    batch_query_threshold = 10
    csv_export_file = None
    supports_single_exports = True
    trace_calls = False

    def getExternalBugTrackerToUse(self):
        return self

    def supportsSingleExports(self, bug_ids):
        """See `Trac`."""
        return self.supports_single_exports

    def urlopen(self, url):
        file_path = os.path.join(os.path.dirname(__file__), 'testfiles')

        if self.trace_calls:
            print "CALLED urlopen(%r)" % (url,)

        if self.csv_export_file is not None:
            csv_export_file = self.csv_export_file
        elif re.match('.*/ticket/[0-9]+\?format=csv$', url):
            csv_export_file = 'trac_example_single_ticket_export.csv'
        else:
            csv_export_file = 'trac_example_ticket_export.csv'

        return open(file_path + '/' + csv_export_file, 'r')


class MockTracRemoteBug:
    """A mockup of a remote Trac bug."""

    def __init__(self, id, last_modified=None, status=None, resolution=None,
        comments=None):
        self.id = id
        self.last_modified = last_modified
        self.status = status
        self.resolution = resolution

        if comments is not None:
            self.comments = comments
        else:
            self.comments = []

    def asDict(self):
        """Return the bug's metadata, but not its comments, as a dict."""
        return {
            'id': self.id,
            'status': self.status,
            'resolution': self.resolution,}


class TestInternalXMLRPCTransport:
    """Test XML-RPC Transport for the internal XML-RPC server.

    This transport executes all methods as the 'launchpad' db user, and
    then switches back to the 'checkwatches' user.
    """

    def request(self, host, handler, request, verbose=None):
        args, method_name = xmlrpclib.loads(request)
        method = getattr(self, method_name)
        LaunchpadZopelessLayer.switchDbUser('launchpad')
        result = method(*args)
        LaunchpadZopelessLayer.txn.commit()
        LaunchpadZopelessLayer.switchDbUser(config.checkwatches.dbuser)
        return result

    def newBugTrackerToken(self):
        token_api = ExternalBugTrackerTokenAPI(None, None)
        print "Using XML-RPC to generate token."
        return token_api.newBugTrackerToken()


def strip_trac_comment(comment):
    """Tidy up a comment dict and return it as the Trac LP Plugin would."""
    # bug_info() doesn't return comment users, so we delete them.
    if 'user' in comment:
        del comment['user']

    return comment


class TestTracXMLRPCTransport(TracXMLRPCTransport):
    """An XML-RPC transport to be used when testing Trac."""

    remote_bugs = {}
    seconds_since_epoch = None
    local_timezone = 'UTC'
    utc_offset = 0
    expired_cookie = None

    def expireCookie(self, cookie):
        """Mark the cookie as expired."""
        self.expired_cookie = cookie

    def request(self, host, handler, request, verbose=None):
        """Call the corresponding XML-RPC method.

        The method name and arguments are extracted from `request`. The
        method on this class with the same name as the XML-RPC method is
        called, with the extracted arguments passed on to it.
        """
        assert handler.endswith('/xmlrpc'), (
            'The Trac endpoint must end with /xmlrpc')
        args, method_name = xmlrpclib.loads(request)
        prefix = 'launchpad.'
        assert method_name.startswith(prefix), (
            'All methods should be in the launchpad namespace')
        if (self.auth_cookie is None or
            self.auth_cookie == self.expired_cookie):
            # All the Trac XML-RPC methods need authentication.
            raise xmlrpclib.ProtocolError(
                method_name, errcode=403, errmsg="Forbidden",
                headers=None)

        method_name = method_name[len(prefix):]
        method = getattr(self, method_name)
        return method(*args)

    def bugtracker_version(self):
        """Return the bug tracker version information."""
        return ['0.11.0', '1.0', False]

    def time_snapshot(self):
        """Return the current time."""
        if self.seconds_since_epoch is None:
            local_time = int(time.time())
        else:
            local_time = self.seconds_since_epoch
        utc_time = local_time - self.utc_offset
        return [self.local_timezone, local_time, utc_time]

    @property
    def utc_time(self):
        """Return the current UTC time for this bug tracker."""
        # This is here for the sake of not having to use
        # time_snapshot()[2] all the time, which is a bit opaque.
        return self.time_snapshot()[2]

    def bug_info(self, level, criteria=None):
        """Return info about a bug or set of bugs.

        :param level: The level of detail to return about the bugs
            requested. This can be one of:
            0: Return IDs only.
            1: Return Metadata only.
            2: Return Metadata + comment IDs.
            3: Return all data about each bug.

        :param criteria: The selection criteria by which bugs will be
            returned. Possible keys include:
            modified_since: An integer timestamp. If specified, only
                bugs modified since this timestamp will
                be returned.
            bugs: A list of bug IDs. If specified, only bugs whose IDs are in
                this list will be returned.

        Return a list of [ts, bugs] where ts is a utc timestamp as
        returned by `time_snapshot()` and bugs is a list of bug dicts.
        """
        # XXX 2008-04-12 gmb:
        #     This is only a partial implementation of this; it will
        #     grow over time as implement different methods that call
        #     this method. See bugs 203564, 158703 and 158705.

        # We sort the list of bugs for the sake of testing.
        bug_ids = sorted([bug_id for bug_id in self.remote_bugs.keys()])
        bugs_to_return = []
        missing_bugs = []

        for bug_id in bug_ids:
            bugs_to_return.append(self.remote_bugs[bug_id])

        if criteria is None:
            criteria = {}

        # If we have a modified_since timestamp, we return bugs modified
        # since that time.
        if 'modified_since' in criteria:
            # modified_since is an integer timestamp, so we convert it
            # to a datetime.
            modified_since = datetime.fromtimestamp(
                criteria['modified_since'])

            bugs_to_return = [
                bug for bug in bugs_to_return
                if bug.last_modified > modified_since]

        # If we have a list of bug IDs specified, we only return
        # those members of bugs_to_return that are in that
        # list.
        if 'bugs' in criteria:
            bugs_to_return = [
                bug for bug in bugs_to_return
                if bug.id in criteria['bugs']]

            # We make a separate list of bugs that don't exist so that
            # we can return them with a status of 'missing' later.
            missing_bugs = [
                bug_id for bug_id in criteria['bugs']
                if bug_id not in self.remote_bugs]

        # We only return what's required based on the level parameter.
        # For level 0, only IDs are returned.
        if level == LP_PLUGIN_BUG_IDS_ONLY:
            bugs_to_return = [{'id': bug.id} for bug in bugs_to_return]
        # For level 1, we return the bug's metadata, too.
        elif level == LP_PLUGIN_METADATA_ONLY:
            bugs_to_return = [bug.asDict() for bug in bugs_to_return]
        # At level 2, we also return comment IDs for each bug.
        elif level == LP_PLUGIN_METADATA_AND_COMMENTS:
            bugs_to_return = [
                dict(bug.asDict(), comments=[
                    comment['id'] for comment in bug.comments])
                for bug in bugs_to_return]
        # At level 3, we return the full comment dicts along with the
        # bug metadata. Tne comment dicts do not include the user field,
        # however.
        elif level == LP_PLUGIN_FULL:
            bugs_to_return = [
                dict(bug.asDict(),
                     comments=[strip_trac_comment(dict(comment))
                               for comment in bug.comments])
                for bug in bugs_to_return]

        # Tack the missing bugs onto the end of our list of bugs. These
        # will always be returned in the same way, no matter what the
        # value of the level argument.
        missing_bugs = [
            {'id': bug_id, 'status': 'missing'} for bug_id in missing_bugs]

        return [self.utc_time, bugs_to_return + missing_bugs]

    def get_comments(self, comments):
        """Return a list of comment dicts.

        :param comments: The IDs of the comments to return. Comments
            that don't exist will be returned with a type value of
            'missing'.
        """
        # It's a bit tedious having to loop through all the bugs and
        # their comments like this, but it's easier than creating a
        # horribly complex implementation for the sake of testing.
        comments_to_return = []

        for bug in self.remote_bugs.values():
            for comment in bug.comments:
                if comment['id'] in comments:
                    comments_to_return.append(comment)

        # For each of the missing ones, return a dict with a type of
        # 'missing'.
        comment_ids_to_return = sorted([
            comment['id'] for comment in comments_to_return])
        missing_comments = [
            {'id': comment_id, 'type': 'missing'}
            for comment_id in comments
            if comment_id not in comment_ids_to_return]

        return [self.utc_time, comments_to_return + missing_comments]

    def add_comment(self, bugid, comment):
        """Add a comment to a bug.

        :param bugid: The integer ID of the bug to which the comment
            should be added.
        :param comment: The comment to be added as a string.
        """
        # Calculate the comment ID from the bug's ID and the number of
        # comments against that bug.
        comments = self.remote_bugs[str(bugid)].comments
        comment_id = "%s-%s" % (bugid, len(comments) + 1)

        comment_dict = {
            'comment': comment,
            'id': comment_id,
            'time': self.utc_time,
            'type': 'comment',
            'user': 'launchpad',
            }

        comments.append(comment_dict)

        return [self.utc_time, comment_id]


class TestRoundup(Roundup):
    """Roundup ExternalBugTracker for testing purposes.

    It overrides urlopen, so that access to a real Roundup instance isn't
    needed.
    """

    # We remove the batch_size limit for the purposes of the tests so
    # that we can test batching and not batching correctly.
    batch_size = None
    trace_calls = False

    def urlopen(self, url):
        if self.trace_calls:
            print "CALLED urlopen(%r)" % (url,)

        file_path = os.path.join(os.path.dirname(__file__), 'testfiles')

        if self.isPython():
            return open(
                file_path + '/' + 'python_example_ticket_export.csv', 'r')
        else:
            return open(
                file_path + '/' + 'roundup_example_ticket_export.csv', 'r')


class TestRequestTracker(RequestTracker):
    """A Test-oriented `RequestTracker` implementation.

    Overrides _getPage() and _postPage() so that access to an RT
    instance is not needed.
    """
    trace_calls = False
    simulate_bad_response = False

    def urlopen(self, page, data=None):
        file_path = os.path.join(os.path.dirname(__file__), 'testfiles')
        path = urlparse.urlparse(page)[2].lstrip('/')
        if self.trace_calls:
            print "CALLED urlopen(%r)" % path

        if self.simulate_bad_response:
            return open(file_path + '/' + 'rt-sample-bug-bad.txt')

        if path == self.batch_url:
            return open(file_path + '/' + 'rt-sample-bug-batch.txt')
        else:
            # We extract the ticket ID from the url and use that to find
            # the test file we want.
            page_re = re.compile('REST/1.0/ticket/([0-9]+)/show')
            bug_id = page_re.match(path).groups()[0]

            return open(file_path + '/' + 'rt-sample-bug-%s.txt' % bug_id)


class TestSourceForge(SourceForge):
    """Test-oriented SourceForge ExternalBugTracker.

    Overrides _getPage() so that access to SourceForge itself is not
    required.
    """

    trace_calls = False

    def _getPage(self, page):
        if self.trace_calls:
            print "CALLED _getPage(%r)" % (page,)

        page_re = re.compile('support/tracker.php\?aid=([0-9]+)')
        bug_id = page_re.match(page).groups()[0]

        file_path = os.path.join(
            os.path.dirname(__file__), 'testfiles',
            'sourceforge-sample-bug-%s.html' % bug_id)
        return open(file_path, 'r').read()


class TestDebianBug(debbugs.Bug):
    """A debbugs bug that doesn't require the debbugs db."""

    def __init__(self, reporter_email='foo@example.com', package='evolution',
                 summary='Test Summary', description='Test description.',
                 status='open', severity=None, tags=None, id=None):
        if tags is None:
            tags = []
        self.originator = reporter_email
        self.package = package
        self.subject = summary
        self.description = description
        self.status = status
        self.severity = severity
        self.tags = tags
        self.id = id
        self._emails = []

    def __getattr__(self, name):
        # We redefine this method here to as to avoid some of the
        # behaviour of debbugs.Bug from raising spurious errors during
        # testing.
        return getattr(self, name, None)


class TestDebBugsDB:
    """A debbugs db object that doesn't require access to the debbugs db."""

    def __init__(self):
        self._data_path = os.path.join(os.path.dirname(__file__),
            'testfiles')
        self._data_file = 'debbugs-1-comment.txt'
        self.fail_on_load_log = False

    @property
    def data_file(self):
        return os.path.join(self._data_path, self._data_file)

    def load_log(self, bug):
        """Load the comments for a particular debian bug."""
        if self.fail_on_load_log:
            raise debbugs.LogParseFailed(
                'debbugs-log.pl exited with code 512')

        comment_data = open(self.data_file).read()
        bug._emails = []
        bug.comments = [comment.strip() for comment in
            comment_data.split('--\n')]


class TestDebBugs(DebBugs):
    """A Test-oriented Debbugs ExternalBugTracker.

    It allows you to pass in bugs to be used, instead of relying on an
    existing debbugs db.
    """
    sync_comments = False

    def __init__(self, baseurl, bugs):
        super(TestDebBugs, self).__init__(baseurl)
        self.bugs = bugs
        self.debbugs_db = TestDebBugsDB()

    def _findBug(self, bug_id):
        if bug_id not in self.bugs:
            raise BugNotFound(bug_id)

        bug = self.bugs[bug_id]
        self.debbugs_db.load_log(bug)
        return bug
<|MERGE_RESOLUTION|>--- conflicted
+++ resolved
@@ -393,11 +393,8 @@
         }
 
     # Comments are mapped to bug IDs.
-<<<<<<< HEAD
-=======
     comment_id_index = 4
     new_comment_time = datetime(2008, 6, 20, 11, 42, 42)
->>>>>>> 6edfa9a8
     bug_comments = {
         1: {
             1: {'author': 'trillian',
@@ -432,11 +429,6 @@
 
     # Map namespaces onto method names.
     methods = {
-<<<<<<< HEAD
-        'Bug': ['comments', 'get_bugs'],
-        'Launchpad': ['time'],
-        }
-=======
         'Bug': ['add_comment', 'comments', 'get_bugs'],
         'Launchpad': ['login', 'time'],
         'Test': ['login_required']
@@ -453,7 +445,6 @@
     def expireCookie(self, cookie):
         """Mark the cookie as expired."""
         self.expired_cookie = cookie
->>>>>>> 6edfa9a8
 
     def request(self, host, handler, request, verbose=None):
         """Call the corresponding XML-RPC method.
@@ -473,10 +464,6 @@
             "No method '%s' in namespace '%s'." %
             (method_name, method_prefix))
 
-<<<<<<< HEAD
-        if self.print_method_calls:
-            print "CALLED %s.%s(%s)" % (method_prefix, method_name, args[0])
-=======
         # If the method requires authentication and we have no auth
         # cookie, throw a Fault.
         if (method_name in self.auth_required_methods and
@@ -491,7 +478,6 @@
                 arguments = ''
 
             print "CALLED %s.%s(%s)" % (method_prefix, method_name, arguments)
->>>>>>> 6edfa9a8
 
         method = getattr(self, method_name)
         return method(*args)
@@ -514,8 +500,6 @@
             'tz_name': self.timezone,
             }
 
-<<<<<<< HEAD
-=======
     def login_required(self):
         # This method only exists to demonstrate login required methods.
         return "Wonderful, you've logged in! Aren't you a clever biped?"
@@ -564,7 +548,6 @@
         # sequences of length 1.
         return [{'user_id': 42}]
 
->>>>>>> 6edfa9a8
     def get_bugs(self, arguments):
         """Return a list of bug dicts for a given set of bug IDs."""
         bug_ids = arguments['ids']
@@ -633,8 +616,6 @@
         # More xmlrpclib:1387 odd-knobbery avoidance.
         return [{'bugs': comments_by_bug_id}]
 
-<<<<<<< HEAD
-=======
     def add_comment(self, arguments):
         """Add a comment to a bug."""
         assert 'id' in arguments, (
@@ -681,7 +662,6 @@
         # cause it to explode.
         return [{'comment_id': comment_id}]
 
->>>>>>> 6edfa9a8
 
 class TestMantis(Mantis):
     """Mantis ExternalSystem for use in tests.
