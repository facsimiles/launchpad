# Copyright 2006 Canonical Ltd.  All rights reserved.

"""Helper classes for testing ExternalSystem."""

__metaclass__ = type

import os
import re

from zope.component import getUtility

from canonical.config import config
from canonical.database.sqlbase import commit, ZopelessTransactionManager
from canonical.launchpad.components.externalbugtracker import (
<<<<<<< HEAD
    Bugzilla, BugTrackerConnectError, ExternalBugTracker, Mantis, Trac,
    Roundup, SourceForge)
from canonical.launchpad.ftests import login, logout
from canonical.launchpad.interfaces import (
    BugTaskStatus, UNKNOWN_REMOTE_STATUS)
=======
    BugNotFound, Bugzilla, DebBugs, Mantis, Roundup, SourceForge, Trac)
>>>>>>> 088b991a
from canonical.launchpad.database import BugTracker
from canonical.launchpad.interfaces import IBugTrackerSet, IPersonSet
from canonical.testing.layers import LaunchpadZopelessLayer


def new_bugtracker(bugtracker_type, base_url='http://bugs.some.where'):
    """Create a new bug tracker using the 'launchpad db user.

    Before calling this function, the current transaction should be
    commited, since the current connection to the database will be
    closed. After returning from this function, a new connection using
    the checkwatches db user is created.
    """
    assert ZopelessTransactionManager._installed is not None, (
        "This function can only be used for Zopeless tests.")
    LaunchpadZopelessLayer.switchDbUser('launchpad')
    owner = getUtility(IPersonSet).getByEmail('no-priv@canonical.com')
    bugtracker_set = getUtility(IBugTrackerSet)
    index = 1
    name = '%s-checkwatches' % (bugtracker_type.name.lower(),)
    while bugtracker_set.getByName("%s-%d" % (name, index)) is not None:
        index += 1
    name += '-%d' % index
    bugtracker = BugTracker(
        name=name,
        title='%s *TESTING*' % (bugtracker_type.title,),
        bugtrackertype=bugtracker_type,
        baseurl=base_url,
        summary='-', contactdetails='-',
        owner=owner)
    commit()
    LaunchpadZopelessLayer.switchDbUser(config.checkwatches.dbuser)
    return getUtility(IBugTrackerSet).getByName(name)

def read_test_file(name):
    """Return the contents of the test file named :name:

    Test files are located in lib/canonical/launchpad/ftests/testfiles
    """
    file_path = os.path.join(os.path.dirname(__file__), 'testfiles', name)

    test_file = open(file_path, 'r')
    return test_file.read()


def print_bugwatches(bug_watches, convert_remote_status=None):
    """Print the bug watches for a BugTracker, ordered by remote bug id.

    :bug_watches: A set of BugWatches to print.

    :convert_remote_status: A convertRemoteStatus method from an
        ExternalBugTracker instance, which will convert a bug's remote
        status into a Launchpad BugTaskStatus. See
        `ExternalBugTracker.convertRemoteStatus()`.

    Bug watches will be printed in the form: Remote bug <id>:
    <remote_status>. If convert_remote_status is callable it will be
    used to convert the watches' remote statuses to Launchpad
    BugTaskStatuses and these will be output instead.
    """
    watches = dict((int(bug_watch.remotebug), bug_watch)
        for bug_watch in bug_watches)

    for remote_bug_id in sorted(watches.keys()):
        status = watches[remote_bug_id].remotestatus
        if callable(convert_remote_status):
            status = convert_remote_status(status)

        print 'Remote bug %d: %s' % (remote_bug_id, status)

def convert_python_status(status, resolution):
    """Convert a human readable status and resolution into a Python
    bugtracker status and resolution string.
    """
    status_map = {'open': 1, 'closed': 2, 'pending': 3}
    resolution_map = {
        'None': 'None',
        'accepted': 1,
        'duplicate': 2,
        'fixed': 3,
        'invalid': 4,
        'later': 5,
        'out-of-date': 6,
        'postponed': 7,
        'rejected': 8,
        'remind': 9,
        'wontfix': 10,
        'worksforme': 11
    }

    return "%s:%s" % (status_map[status], resolution_map[resolution])

def set_bugwatch_error_type(bug_watch, error_type):
    """Set the lasterror field of a bug watch to a given error type."""
    login('test@canonical.com')
    bug_watch.remotestatus = None
    bug_watch.lasterror = error_type
    bug_watch.updateStatus(UNKNOWN_REMOTE_STATUS, BugTaskStatus.UNKNOWN)
    logout()

class TestBrokenExternalBugTracker(ExternalBugTracker):
    """A test version of ExternalBugTracker, designed to break."""

    def __init__(self, baseurl):
        self.baseurl = baseurl
        self.initialize_remote_bugdb_error = None
        self.get_remote_status_error = None

    def initializeRemoteBugDB(self, bug_ids):
        """Raise the error specified in initialize_remote_bugdb_error.

        If initialize_remote_bugdb_error is None, None will be returned.
        See `ExternalBugTracker`.
        """
        if self.initialize_remote_bugdb_error:
            # We have to special case BugTrackerConnectError as it takes
            # two non-optional arguments.
            if self.initialize_remote_bugdb_error is BugTrackerConnectError:
                raise self.initialize_remote_bugdb_error(
                    "http://example.com", "Testing")
            else:
                raise self.initialize_remote_bugdb_error("Testing")

    def getRemoteStatus(self, bug_id):
        """Raise the error specified in get_remote_status_error.

        If get_remote_status_error is None, None will be returned.
        See `ExternalBugTracker`.
        """
        if self.get_remote_status_error:
            raise self.get_remote_status_error("Testing")

    def convertRemoteStatus(self, status):
        """Return UNKNOWN_REMOTE_STATUS.

        This method exists to avoid tests from failing with
        AttributeErrors.
        """
        return UNKNOWN_REMOTE_STATUS


class TestBugzilla(Bugzilla):
    """Bugzilla ExternalSystem for use in tests.

    It overrides _getPage and _postPage, so that access to a real Bugzilla
    instance isn't needed.
    """
    # We set the batch_query_threshold to zero so that only
    # getRemoteBugBatch() is used to retrieve bugs, since getRemoteBug()
    # calls getRemoteBugBatch() anyway.
    batch_query_threshold = 0
    trace_calls = False

    version_file = 'gnome_bugzilla_version.xml'
    buglist_file = 'gnome_buglist.xml'
    bug_item_file = 'gnome_bug_li_item.xml'

    buglist_page = 'buglist.cgi'
    bug_id_form_element = 'bug_id'

    def __init__(self, baseurl, version=None):
        Bugzilla.__init__(self, baseurl, version=version)
        self.bugzilla_bugs = self._getBugsToTest()

    def _getBugsToTest(self):
        """Return a dict with bugs in the form bug_id: (status, resolution)"""
        return {3224: ('RESOLVED', 'FIXED'),
                328430: ('UNCONFIRMED', '')}

    def _readBugItemFile(self):
        """Reads in the file for an individual bug item.

        This method exists really only to allow us to check that the
        file is being used. So what?
        """
        return read_test_file(self.bug_item_file)

    def _getPage(self, page):
        """GET a page.

        Only handles xml.cgi?id=1 so far.
        """
        if self.trace_calls:
            print "CALLED _getPage()"
        if page == 'xml.cgi?id=1':
            data = read_test_file(self.version_file)
            # Add some latin1 to test bug 61129
            return data % dict(non_ascii_latin1="\xe9")
        else:
            raise AssertionError('Unknown page: %s' % page)

    def _postPage(self, page, form):
        """POST to the specified page.

        :form: is a dict of form variables being POSTed.

        Only handles buglist.cgi so far.
        """
        if self.trace_calls:
            print "CALLED _postPage()"
        if page == self.buglist_page:
            buglist_xml = read_test_file(self.buglist_file)
            bug_ids = str(form[self.bug_id_form_element]).split(',')
            bug_li_items = []
            status_tag = None
            for bug_id in bug_ids:
                bug_id = int(bug_id)
                if bug_id not in self.bugzilla_bugs:
                    #Unknown bugs aren't included in the resulting xml.
                    continue
                bug_status, bug_resolution = self.bugzilla_bugs[int(bug_id)]
                bug_item = self._readBugItemFile() % {
                    'bug_id': bug_id,
                    'status': bug_status,
                    'resolution': bug_resolution,
                    }
                bug_li_items.append(bug_item)
            return buglist_xml % {
                'bug_li_items': '\n'.join(bug_li_items),
                'page': page
            }
        else:
            raise AssertionError('Unknown page: %s' % page)


class TestWeirdBugzilla(TestBugzilla):
    """Test support for a few corner cases in Bugzilla.

        - UTF8 data in the files being parsed.
        - bz:status instead of bz:bug_status
    """
    bug_item_file = 'weird_non_ascii_bug_li_item.xml'

    def _getBugsToTest(self):
        return {2000: ('ASSIGNED', ''),
                123543: ('RESOLVED', 'FIXED')}


class TestBrokenBugzilla(TestBugzilla):
    """Test parsing of a Bugzilla which returns broken XML."""
    bug_item_file = 'broken_bug_li_item.xml'

    def _getBugsToTest(self):
        return {42: ('ASSIGNED', ''),
                2000: ('RESOLVED', 'FIXED')}


class TestIssuezilla(TestBugzilla):
    """Test support for Issuezilla, with slightly modified XML."""
    version_file = 'issuezilla_version.xml'
    buglist_file = 'issuezilla_buglist.xml'
    bug_item_file = 'issuezilla_item.xml'

    buglist_page = 'xml.cgi'
    bug_id_form_element = 'id'

    def _getBugsToTest(self):
        return {2000: ('RESOLVED', 'FIXED'),
                123543: ('ASSIGNED', '')}


class TestOldBugzilla(TestBugzilla):
    """Test support for older Bugzilla versions."""
    version_file = 'ximian_bugzilla_version.xml'
    buglist_file = 'ximian_buglist.xml'
    bug_item_file = 'ximian_bug_item.xml'

    buglist_page = 'xml.cgi'
    bug_id_form_element = 'id'

    def _getBugsToTest(self):
        return {42: ('RESOLVED', 'FIXED'),
                123543: ('ASSIGNED', '')}


class TestMantis(Mantis):
    """Mantis ExternalSystem for use in tests.

    It overrides _getPage and _postPage, so that access to a real
    Mantis instance isn't needed.
    """

    trace_calls = False

    def _getPage(self, page):
        if self.trace_calls:
            print "CALLED _getPage(%r)" % (page,)
        if page == "csv_export.php":
            return read_test_file('mantis_example_bug_export.csv')
        elif page.startswith('view.php?id='):
            bug_id = page.split('id=')[-1]
            return read_test_file('mantis--demo--bug-%s.html' % bug_id)
        else:
            return ''

    def _postPage(self, page, form):
        if self.trace_calls:
            print "CALLED _postPage(%r, ...)" % (page,)
        return ''

    def cleanCache(self):
        """Clean the csv_data cache."""
        if self.__dict__.has_key('_csv_data_cached_value'):
            del(self._csv_data_cached_value)

class TestTrac(Trac):
    """Trac ExternalBugTracker for testing purposes.

    It overrides urlopen, so that access to a real Trac instance isn't needed,
    and supportsSingleExports so that the tests don't fail due to the lack of
    a network connection. Also, it overrides the default batch_query_threshold
    for the sake of making test data sane.
    """

    batch_query_threshold = 10
    supports_single_exports = True
    trace_calls = False

    def supportsSingleExports(self, bug_ids):
        """See `Trac`."""
        return self.supports_single_exports

    def urlopen(self, url):
        file_path = os.path.join(os.path.dirname(__file__), 'testfiles')

        if self.trace_calls:
            print "CALLED urlopen(%r)" % (url,)

        return open(file_path + '/' + 'trac_example_ticket_export.csv', 'r')


class TestRoundup(Roundup):
    """Roundup ExternalBugTracker for testing purposes.

    It overrides urlopen, so that access to a real Roundup instance isn't
    needed.
    """

    trace_calls = False

    def urlopen(self, url):
        if self.trace_calls:
            print "CALLED urlopen(%r)" % (url,)

        file_path = os.path.join(os.path.dirname(__file__), 'testfiles')

        if self.isPython():
            return open(
                file_path + '/' + 'python_example_ticket_export.csv', 'r')
        else:
            return open(
                file_path + '/' + 'roundup_example_ticket_export.csv', 'r')


class TestSourceForge(SourceForge):
    """Test-oriented SourceForge ExternalBugTracker.

    Overrides _getPage() so that access to SourceForge itself is not
    required.
    """

    trace_calls = False

    def _getPage(self, page):
        if self.trace_calls:
            print "CALLED _getPage(%r)" % (page,)

        page_re = re.compile('support/tracker.php\?aid=([0-9]+)')
        bug_id = page_re.match(page).groups()[0]

        file_path = os.path.join(
            os.path.dirname(__file__), 'testfiles',
            'sourceforge-sample-bug-%s.html' % bug_id)
        return open(file_path, 'r')


class TestDebianBug:
    """A debbugs bug that doesn't require the debbugs db."""

    def __init__(self, reporter_email='foo@example.com', package='evolution',
                 summary='Test Summary', description='Test description.',
                 status='open', severity=None, tags =None):
        if tags is None:
            tags = []
        self.originator = reporter_email
        self.package = package
        self.subject = summary
        self.description = description
        self.status = status
        self.severity = severity
        self.tags = tags


class TestDebBugs(DebBugs):
    """A Test-oriented Debbugs ExternalBugTracker.

    It allows you to pass in bugs to be used, instead of relying on an
    existing debbugs db.
    """

    def __init__(self, bugtracker, bugs):
        DebBugs.__init__(self, bugtracker)
        self.bugs = bugs

    def _findBug(self, bug_id):
        if bug_id not in self.bugs:
            raise BugNotFound(bug_id)
        return self.bugs[bug_id]<|MERGE_RESOLUTION|>--- conflicted
+++ resolved
@@ -12,15 +12,11 @@
 from canonical.config import config
 from canonical.database.sqlbase import commit, ZopelessTransactionManager
 from canonical.launchpad.components.externalbugtracker import (
-<<<<<<< HEAD
-    Bugzilla, BugTrackerConnectError, ExternalBugTracker, Mantis, Trac,
-    Roundup, SourceForge)
+    Bugzilla, BugNotFound, BugTrackerConnectError, ExternalBugTracker,
+    DebBugs, Mantis, Trac, Roundup, SourceForge)
 from canonical.launchpad.ftests import login, logout
 from canonical.launchpad.interfaces import (
     BugTaskStatus, UNKNOWN_REMOTE_STATUS)
-=======
-    BugNotFound, Bugzilla, DebBugs, Mantis, Roundup, SourceForge, Trac)
->>>>>>> 088b991a
 from canonical.launchpad.database import BugTracker
 from canonical.launchpad.interfaces import IBugTrackerSet, IPersonSet
 from canonical.testing.layers import LaunchpadZopelessLayer
