--- conflicted
+++ resolved
@@ -76,12 +76,7 @@
         mock_request = MockRequest()
         mock_request.response = MockResponse()
         view = browser.BranchPullListing(None, mock_request)
-<<<<<<< HEAD
-        expected_ids = sorted([1, 2, 3, 4, 5, 6, 7, 8, 9, 10, 11, 12, 13, 14,
-                               15, 16, 17, 18, 19, 20, 21, 22, 23, 24, 25])
-=======
         expected_ids = range(1, 26)
->>>>>>> 70434178
         got_ids = sorted([branch.id for branch in view.get_branches_to_pull()])
         self.assertEqual(got_ids, expected_ids)
         # now check refresh logic: list any branch with either no last mirrored
@@ -102,23 +97,6 @@
         view = browser.BranchPullListing(None, mock_request)
         listing = view.render()
         self.assertEqual(listing[-1], '\n')
-<<<<<<< HEAD
-        expected = sorted([
-            u'1 http://bazaar.ubuntu.com/mozilla@arch.ubuntu.com/mozilla--MAIN--0',
-            u'2 http://bazaar.ubuntu.com/thunderbird@arch.ubuntu.com/thunderbird--MAIN--0',
-            u'3 http://bazaar.ubuntu.com/twisted@arch.ubuntu.com/twisted--trunk--0',
-            u'4 http://bazaar.ubuntu.com/bugzilla@arch.ubuntu.com/bugzila--MAIN--0',
-            u'5 http://bazaar.ubuntu.com/arch@arch.ubuntu.com/arch--devel--1.0',
-            u'6 http://bazaar.ubuntu.com/kiwi2@arch.ubuntu.com/kiwi2--MAIN--0',
-            u'7 http://bazaar.ubuntu.com/plone@arch.ubuntu.com/plone--trunk--0',
-            u'8 http://bazaar.ubuntu.com/gnome@arch.ubuntu.com/gnome--evolution--2.0',
-            u'9 http://bazaar.ubuntu.com/iso-codes@arch.ubuntu.com/iso-codes--iso-codes--0.35',
-            u'10 http://bazaar.ubuntu.com/mozilla@arch.ubuntu.com/mozilla--release--0.9.2',
-            u'11 http://bazaar.ubuntu.com/mozilla@arch.ubuntu.com/mozilla--release--0.9.1',
-            u'12 http://bazaar.ubuntu.com/mozilla@arch.ubuntu.com/mozilla--release--0.9',
-            u'13 http://bazaar.ubuntu.com/mozilla@arch.ubuntu.com/mozilla--release--0.8',
-            u'14 http://bazaar.ubuntu.com/gnome@arch.ubuntu.com/evolution--MAIN--0',
-=======
         expected = [
             u'1 http://bazaar.launchpad.net/mozilla@arch.ubuntu.com/mozilla--MAIN--0',
             u'2 http://bazaar.launchpad.net/thunderbird@arch.ubuntu.com/thunderbird--MAIN--0',
@@ -134,7 +112,6 @@
             u'12 http://bazaar.launchpad.net/mozilla@arch.ubuntu.com/mozilla--release--0.9',
             u'13 http://bazaar.launchpad.net/mozilla@arch.ubuntu.com/mozilla--release--0.8',
             u'14 http://escudero:8000/0000000e',
->>>>>>> 70434178
             u'15 http://example.com/gnome-terminal/main',
             u'16 http://example.com/gnome-terminal/2.6',
             u'17 http://example.com/gnome-terminal/2.4',
@@ -145,16 +122,9 @@
             u'22 http://not.launchpad.server.com/',
             u'23 http://whynot.launchpad.server.com/',
             u'24 http://users.example.com/gnome-terminal/launchpad',
-<<<<<<< HEAD
-            u'25 /srv/sm-ng/pushsftp-hosted/00/00/00/19'])
-            
-        self.assertEqual(sorted(listing.splitlines()), expected)
-        
-=======
             u'25 file:///srv/sm-ng/pushsftp-hosted/00/00/00/19']
         self.assertEqual(sorted(listing.splitlines()), sorted(expected))
 
->>>>>>> 70434178
     def test_branch_pull_mime_type(self):
         self.login()
         mock_request = MockRequest()
