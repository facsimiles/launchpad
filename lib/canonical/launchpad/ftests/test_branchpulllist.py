--- conflicted
+++ resolved
@@ -122,16 +122,11 @@
             u'22 http://not.launchpad.server.com/a-branch',
             u'23 http://whynot.launchpad.server.com/another-branch',
             u'24 http://users.example.com/gnome-terminal/launchpad',
-<<<<<<< HEAD
-            u'25 /tmp/sftp-test/branches/00/00/00/19']
-        self.assertEqual(sorted(listing.splitlines()), sorted(expected))
-=======
-            u'25 file:///srv/sm-ng/pushsftp-hosted/00/00/00/19'])
+            u'25 /tmp/sftp-test/branches/00/00/00/19'])
         result = sorted(listing.splitlines())
         self.assertEqual(result, expected, (
             'Difference in lists\n\n%s\n\n%s\n'
             % ('\n'.join(result), '\n'.join(expected))))
->>>>>>> 4fa65ed1
 
     def test_branch_pull_mime_type(self):
         self.login()
