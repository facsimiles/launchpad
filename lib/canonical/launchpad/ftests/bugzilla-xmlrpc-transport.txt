= TestBugzillaXMLRPCTransport =

The TestBugzillaXMLRPCTransport is an XML-RPC transport which simulates
a remote Bugzilla instance that implements both the Bugzilla XMLRPC API
and the additional Launchpad plugin API.

    >>> import xmlrpclib
    >>> from canonical.launchpad.ftests.externalbugtracker import (
    ...     TestBugzillaXMLRPCTransport)
    >>> bugzilla_transport = TestBugzillaXMLRPCTransport()
    >>> server = xmlrpclib.ServerProxy(
    ...     'http://example.com/', transport=bugzilla_transport)

The transport will only allow calls to methods in a predefined set of
namespaces.

    >>> server.spam.eggs()
    Traceback (most recent call last):
      ...
    AssertionError: All methods should be in one of the following
    namespaces: ...

Adding a new namespace to the transport's methods dict will make methods
in that namespace callable. Of course, if the method doesn't exist, an
error will be raised.

    >>> bugzilla_transport.methods['spam'] = ['eggs']
    >>> server.spam.eggs()
    Traceback (most recent call last):
      ...
    AttributeError: 'TestBugzillaXMLRPCTransport' object has no
    attribute 'eggs'

    >>> del bugzilla_transport.methods['spam']

If a namespace exists but there is no method registered under that
namespace with a given method name, an AssertionError will be raised.

    >>> 'unregistered_method' in bugzilla_transport.methods['Bug']
    False

    >>> server.Bug.unregistered_method()
    Traceback (most recent call last):
      ...
    AssertionError: No method 'unregistered_method' in namespace 'Bug'.


== Launchpad.time() ==

Launchpad.time() returns the current time on the remote server, the
remote server's timezone and what the remote server believes to be the
current UTC time.

    >>> time_dict = server.Launchpad.time()
    >>> for key in sorted(time_dict):
    ...     print "%s: %s" % (key, time_dict[key])
    local_time: 20080501T01:01:01
    tz_name: UTC
    utc_time: 20080501T01:01:01

We can set the local time value on the remote server to make testing
more useful.

    >>> import time
    >>> from datetime import datetime

    >>> remote_datetime = datetime(2008, 5, 15, 16, 19, 53)
    >>> bugzilla_transport.seconds_since_epoch = time.mktime(
    ...     remote_datetime.timetuple())
    >>> bugzilla_transport.timezone = "US/Central"
    >>> bugzilla_transport.utc_offset = -6*60*60

    >>> time_dict = server.Launchpad.time()
    >>> for key in sorted(time_dict):
    ...     print "%s: %s" % (key, time_dict[key])
    local_time: 20080515T16:19:53
    tz_name: US/Central
    utc_time: 20080515T22:19:53


<<<<<<< HEAD
== Bug.comments() ==

The Launchpad Bugzilla plugin defines a Bug.comments() method which
allows a remote system to get the comments for a given bug or set of
bugs. It takes a list of bug IDs and returns all the comments for those
bugs.

    >>> return_dict = server.Bug.comments({'bug_ids': [1, 2]})
    >>> bugs_dict = return_dict['bugs']
    >>> for key in sorted(bugs_dict).keys():
    ...     print "Bug %s:" % key
    ...     bug_dict = bugs_dict[key]
    ...     for comment_key in sorted(bug_dict.values()):
    ...         print "    %s: %s" % (comment_key, bug_dict[comment_key])
    ...     print
    Bug 1:
        author:
        id:
        number:
        text:
        time
    <BLANKLINE>
    Bug 2:
        author:
        id:
        number:
        text:
        time
=======
== Bug.get_bugs() ==

The common Bugzilla bug API offers a get_bugs() method which can be used
to retrieve bugs from a remote Bugzilla instance. It takes a list of bug
IDs to retrieve and returns a list of dicts containing those bugs' data.
As is standard with the Bugzilla XMLRPC API, arguments are enclosed in a
dict so that they are treated as key: value pairs.

    >>> return_value = server.Bug.get_bugs({'ids': [1]})
    >>> [bug_dict] = return_value['bugs']
    >>> for key in sorted(bug_dict.keys()):
    ...     print "%s: %s" % (key, bug_dict[key])
    alias: 
    assigned_to: test@canonical.com
    component: GPPSystems
    creation_time: 20080610T16:19:53
    id: 1
    internals:...
    is_open: True
    last_change_time: 20080610T16:19:53
    priority: P1
    product: HeartOfGold
    resolution: FIXED
    severity: normal
    status: RESOLVED
    summary: That bloody robot still exists.

If more than one ID is specified when get_bugs() is called, more than
one bug will be returned (assuming they all exist and are accessible).

    >>> return_value = server.Bug.get_bugs({'ids': [1, 2]})
    >>> bug_dicts = return_value['bugs']
    >>> for bug_dict in bug_dicts:
    ...     for key in sorted(bug_dict.keys()):
    ...         print "%s: %s" % (key, bug_dict[key])
    ...     print
    alias: 
    assigned_to: test@canonical.com
    component: GPPSystems
    creation_time: 20080610T16:19:53
    id: 1
    internals:...
    is_open: True
    last_change_time: 20080610T16:19:53
    priority: P1
    product: HeartOfGold
    resolution: FIXED
    severity: normal
    status: RESOLVED
    summary: That bloody robot still exists.
    <BLANKLINE>
    alias: bug-two
    assigned_to: marvin@heartofgold.ship
    component: Crew
    creation_time: 20080611T09:23:12
    id: 2
    internals:...
    is_open: True
    last_change_time: 20080611T09:24:29
    priority: P1
    product: HeartOfGold
    resolution:
    severity: high
    status: NEW
    summary: Collect unknown persons in docking bay 2.

Bug aliases can also be used to request remote bugs.

    >>> return_value = server.Bug.get_bugs({'ids': ['bug-two']})
    >>> [bug_dict] = return_value['bugs']
    >>> for key in sorted(bug_dict.keys()):
    ...     print "%s: %s" % (key, bug_dict[key])
    alias: bug-two
    assigned_to: marvin@heartofgold.ship
    component: Crew
    creation_time: 20080611T09:23:12
    id: 2
    internals:...
    is_open: True
    last_change_time: 20080611T09:24:29
    priority: P1
    product: HeartOfGold
    resolution: 
    severity: high
    status: NEW
    summary: Collect unknown persons in docking bay 2.

XXX 2008-06-13 gmb:
We don't yet know how the Bugzilla Launchpad API will handle invalid bug
IDs (the current method of handling them is extremely sub-optimal). We
need to implement such error handling here once we know its details.
>>>>>>> 94bc1c2d
<|MERGE_RESOLUTION|>--- conflicted
+++ resolved
@@ -78,7 +78,99 @@
     utc_time: 20080515T22:19:53
 
 
-<<<<<<< HEAD
+== Bug.get_bugs() ==
+
+The common Bugzilla bug API offers a get_bugs() method which can be used
+to retrieve bugs from a remote Bugzilla instance. It takes a list of bug
+IDs to retrieve and returns a list of dicts containing those bugs' data.
+As is standard with the Bugzilla XMLRPC API, arguments are enclosed in a
+dict so that they are treated as key: value pairs.
+
+    >>> return_value = server.Bug.get_bugs({'ids': [1]})
+    >>> [bug_dict] = return_value['bugs']
+    >>> for key in sorted(bug_dict.keys()):
+    ...     print "%s: %s" % (key, bug_dict[key])
+    alias: 
+    assigned_to: test@canonical.com
+    component: GPPSystems
+    creation_time: 20080610T16:19:53
+    id: 1
+    internals:...
+    is_open: True
+    last_change_time: 20080610T16:19:53
+    priority: P1
+    product: HeartOfGold
+    resolution: FIXED
+    severity: normal
+    status: RESOLVED
+    summary: That bloody robot still exists.
+
+If more than one ID is specified when get_bugs() is called, more than
+one bug will be returned (assuming they all exist and are accessible).
+
+    >>> return_value = server.Bug.get_bugs({'ids': [1, 2]})
+    >>> bug_dicts = return_value['bugs']
+    >>> for bug_dict in bug_dicts:
+    ...     for key in sorted(bug_dict.keys()):
+    ...         print "%s: %s" % (key, bug_dict[key])
+    ...     print
+    alias: 
+    assigned_to: test@canonical.com
+    component: GPPSystems
+    creation_time: 20080610T16:19:53
+    id: 1
+    internals:...
+    is_open: True
+    last_change_time: 20080610T16:19:53
+    priority: P1
+    product: HeartOfGold
+    resolution: FIXED
+    severity: normal
+    status: RESOLVED
+    summary: That bloody robot still exists.
+    <BLANKLINE>
+    alias: bug-two
+    assigned_to: marvin@heartofgold.ship
+    component: Crew
+    creation_time: 20080611T09:23:12
+    id: 2
+    internals:...
+    is_open: True
+    last_change_time: 20080611T09:24:29
+    priority: P1
+    product: HeartOfGold
+    resolution:
+    severity: high
+    status: NEW
+    summary: Collect unknown persons in docking bay 2.
+
+Bug aliases can also be used to request remote bugs.
+
+    >>> return_value = server.Bug.get_bugs({'ids': ['bug-two']})
+    >>> [bug_dict] = return_value['bugs']
+    >>> for key in sorted(bug_dict.keys()):
+    ...     print "%s: %s" % (key, bug_dict[key])
+    alias: bug-two
+    assigned_to: marvin@heartofgold.ship
+    component: Crew
+    creation_time: 20080611T09:23:12
+    id: 2
+    internals:...
+    is_open: True
+    last_change_time: 20080611T09:24:29
+    priority: P1
+    product: HeartOfGold
+    resolution: 
+    severity: high
+    status: NEW
+    summary: Collect unknown persons in docking bay 2.
+
+XXX 2008-06-13 gmb:
+We don't yet know how the Bugzilla Launchpad API will handle invalid bug
+IDs (the current method of handling them is extremely sub-optimal). We
+need to implement such error handling here once we know its details.
+
+
 == Bug.comments() ==
 
 The Launchpad Bugzilla plugin defines a Bug.comments() method which
@@ -106,97 +198,4 @@
         id:
         number:
         text:
-        time
-=======
-== Bug.get_bugs() ==
-
-The common Bugzilla bug API offers a get_bugs() method which can be used
-to retrieve bugs from a remote Bugzilla instance. It takes a list of bug
-IDs to retrieve and returns a list of dicts containing those bugs' data.
-As is standard with the Bugzilla XMLRPC API, arguments are enclosed in a
-dict so that they are treated as key: value pairs.
-
-    >>> return_value = server.Bug.get_bugs({'ids': [1]})
-    >>> [bug_dict] = return_value['bugs']
-    >>> for key in sorted(bug_dict.keys()):
-    ...     print "%s: %s" % (key, bug_dict[key])
-    alias: 
-    assigned_to: test@canonical.com
-    component: GPPSystems
-    creation_time: 20080610T16:19:53
-    id: 1
-    internals:...
-    is_open: True
-    last_change_time: 20080610T16:19:53
-    priority: P1
-    product: HeartOfGold
-    resolution: FIXED
-    severity: normal
-    status: RESOLVED
-    summary: That bloody robot still exists.
-
-If more than one ID is specified when get_bugs() is called, more than
-one bug will be returned (assuming they all exist and are accessible).
-
-    >>> return_value = server.Bug.get_bugs({'ids': [1, 2]})
-    >>> bug_dicts = return_value['bugs']
-    >>> for bug_dict in bug_dicts:
-    ...     for key in sorted(bug_dict.keys()):
-    ...         print "%s: %s" % (key, bug_dict[key])
-    ...     print
-    alias: 
-    assigned_to: test@canonical.com
-    component: GPPSystems
-    creation_time: 20080610T16:19:53
-    id: 1
-    internals:...
-    is_open: True
-    last_change_time: 20080610T16:19:53
-    priority: P1
-    product: HeartOfGold
-    resolution: FIXED
-    severity: normal
-    status: RESOLVED
-    summary: That bloody robot still exists.
-    <BLANKLINE>
-    alias: bug-two
-    assigned_to: marvin@heartofgold.ship
-    component: Crew
-    creation_time: 20080611T09:23:12
-    id: 2
-    internals:...
-    is_open: True
-    last_change_time: 20080611T09:24:29
-    priority: P1
-    product: HeartOfGold
-    resolution:
-    severity: high
-    status: NEW
-    summary: Collect unknown persons in docking bay 2.
-
-Bug aliases can also be used to request remote bugs.
-
-    >>> return_value = server.Bug.get_bugs({'ids': ['bug-two']})
-    >>> [bug_dict] = return_value['bugs']
-    >>> for key in sorted(bug_dict.keys()):
-    ...     print "%s: %s" % (key, bug_dict[key])
-    alias: bug-two
-    assigned_to: marvin@heartofgold.ship
-    component: Crew
-    creation_time: 20080611T09:23:12
-    id: 2
-    internals:...
-    is_open: True
-    last_change_time: 20080611T09:24:29
-    priority: P1
-    product: HeartOfGold
-    resolution: 
-    severity: high
-    status: NEW
-    summary: Collect unknown persons in docking bay 2.
-
-XXX 2008-06-13 gmb:
-We don't yet know how the Bugzilla Launchpad API will handle invalid bug
-IDs (the current method of handling them is extremely sub-optimal). We
-need to implement such error handling here once we know its details.
->>>>>>> 94bc1c2d
+        time