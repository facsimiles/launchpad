--- conflicted
+++ resolved
@@ -269,7 +269,6 @@
             print entry.strong.string
 
 
-<<<<<<< HEAD
 def print_submit_buttons(content):
     """Print the submit button values found in the main content.
 
@@ -284,8 +283,6 @@
             print button['value']
 
 
-=======
->>>>>>> b9259a86
 def print_comments(page):
     """Print the comments on a BugTask index page."""
     main_content = find_main_content(page)
@@ -341,12 +338,9 @@
     test.globs['print_tab_links'] = print_tab_links
     test.globs['print_action_links'] = print_action_links
     test.globs['print_comments'] = print_comments
-<<<<<<< HEAD
     test.globs['print_submit_buttons'] = print_submit_buttons
-=======
     test.globs['print_radio_button_field'] = print_radio_button_field
     test.globs['print_batch_header'] = print_batch_header
->>>>>>> b9259a86
 
 
 class PageStoryTestCase(unittest.TestCase):
