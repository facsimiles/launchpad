<configure xmlns="http://namespaces.zope.org/zope">

  <vocabulary
    name="Bounty"
    factory="canonical.launchpad.vocabularies.BountyVocabulary"
    />

  <vocabulary
    name="BountyDifficulty"
    factory="canonical.launchpad.vocabularies.BountyDifficultyVocabulary"
    />

  <vocabulary
    name="BountyStatus"
    factory="canonical.launchpad.vocabularies.BountyStatusVocabulary"
    />

  <vocabulary
    name="BranchLifecycleStatus"
    factory="canonical.launchpad.vocabularies.BranchLifecycleStatusVocabulary"
    />

  <vocabulary
    name="BranchLifecycleStatusFilter"
    factory="canonical.launchpad.vocabularies.BranchLifecycleStatusFilterVocabulary"
    />

  <vocabulary
    name="BranchReviewStatus"
    factory="canonical.launchpad.vocabularies.BranchReviewStatusVocabulary"
    />

  <vocabulary
<<<<<<< HEAD
    name="BranchSubscriptionDiffSize"
    factory="canonical.launchpad.vocabularies.BranchSubscriptionDiffSizeVocabulary"
    />

  <vocabulary
=======
>>>>>>> 4a38db60
    name="BranchSubscriptionNotificationLevel"
    factory="canonical.launchpad.vocabularies.BranchSubscriptionNotificationLevelVocabulary"
    />

  <vocabulary
    name="Bug"
    factory="canonical.launchpad.vocabularies.BugVocabulary"
    />

  <vocabulary
    name="BugAttachmentType"
    factory="canonical.launchpad.vocabularies.BugAttachmentTypeVocabulary"
    />

  <vocabulary
    name="BugBranchStatus"
    factory="canonical.launchpad.vocabularies.BugBranchStatusVocabulary"
    />

  <vocabulary
    name="BugNominatableReleases"
    factory="canonical.launchpad.vocabularies.BugNominatableReleasesVocabulary"
    />

  <vocabulary
    name="BugNominationStatus"
    factory="canonical.launchpad.vocabularies.BugNominationStatusVocabulary"
    />

  <vocabulary
    name="BugRef"
    factory="canonical.launchpad.vocabularies.BugRefVocabulary"
    />

  <vocabulary
    name="BugTaskStatus"
    factory="canonical.launchpad.vocabularies.BugTaskStatusVocabulary"
    />

  <vocabulary
    name="BugTaskImportance"
    factory="canonical.launchpad.vocabularies.BugTaskImportanceVocabulary"
    />

  <vocabulary
    name="BugTracker"
    factory="canonical.launchpad.vocabularies.BugTrackerVocabulary"
    />

  <vocabulary
    name="BugTrackerType"
    factory="canonical.launchpad.vocabularies.BugTrackerTypeVocabulary"
    />

  <vocabulary
    name="BugWatch"
    factory="canonical.launchpad.vocabularies.BugWatchVocabulary"
    />

  <vocabulary
      name="Component"
      factory="canonical.launchpad.vocabularies.ComponentVocabulary"
      />

  <vocabulary
      name="CountryName"
      factory="canonical.launchpad.vocabularies.CountryNameVocabulary"
      />

  <vocabulary
    name="CveStatus"
    factory="canonical.launchpad.vocabularies.CveStatusVocabulary"
    />

  <vocabulary
    name="Distribution"
    factory="canonical.launchpad.vocabularies.DistributionVocabulary"
    />

  <vocabulary
    name="DistributionUsingMalone"
    factory="canonical.launchpad.vocabularies.DistributionUsingMaloneVocabulary"
    />

  <vocabulary
    name="DistroRelease"
    factory="canonical.launchpad.vocabularies.DistroReleaseVocabulary"
    />

  <vocabulary
    name="DistributionReleaseStatus"
    factory="canonical.launchpad.vocabularies.DistributionReleaseStatusVocabulary"
    />

  <vocabulary
    name="FilteredDistroArchRelease"
    factory="canonical.launchpad.vocabularies.FilteredDistroArchReleaseVocabulary"
    />

  <vocabulary
    name="FilteredDistroRelease"
    factory="canonical.launchpad.vocabularies.FilteredDistroReleaseVocabulary"
    />

  <vocabulary
    name="FilteredProductSeries"
    factory="canonical.launchpad.vocabularies.FilteredProductSeriesVocabulary"
    />

  <vocabulary
    name="FutureSprint"
    factory="canonical.launchpad.vocabularies.FutureSprintVocabulary"
    />

  <vocabulary
    name="GPGKeyAlgorithm"
    factory="canonical.launchpad.vocabularies.GPGKeyAlgorithmVocabulary"
    />

  <vocabulary
    name="InfestationStatus"
    factory="canonical.launchpad.vocabularies.InfestationStatusVocabulary"
    />

  <vocabulary
    name="KarmaCategory"
    factory="canonical.launchpad.vocabularies.KarmaCategoryVocabulary"
    />

  <vocabulary
    name="Language"
    factory="canonical.launchpad.vocabularies.LanguageVocabulary"
    />

  <vocabulary
    name="Milestone"
    factory="canonical.launchpad.vocabularies.MilestoneVocabulary"
    />

  <vocabulary
    name="MirrorContent"
    factory="canonical.launchpad.vocabularies.MirrorContentVocabulary"
    />

  <vocabulary
    name="MirrorPulseType"
    factory="canonical.launchpad.vocabularies.MirrorPulseTypeVocabulary"
    />

  <vocabulary
    name="MirrorSpeed"
    factory="canonical.launchpad.vocabularies.MirrorSpeedVocabulary"
    />

  <vocabulary
    name="MirrorStatus"
    factory="canonical.launchpad.vocabularies.MirrorStatusVocabulary"
    />

  <vocabulary
    name="NonMergedPeopleAndTeams"
    factory="canonical.launchpad.vocabularies.NonMergedPeopleAndTeamsVocabulary"
    />

  <vocabulary
    name="PackagePublishingPocket"
    factory="canonical.launchpad.vocabularies.PackagePublishingPocketVocabulary"
    />

  <vocabulary
    name="PackageRelease"
    factory="canonical.launchpad.vocabularies.PackageReleaseVocabulary"
    />

  <vocabulary
    name="PackagingType"
    factory="canonical.launchpad.vocabularies.PackagingTypeVocabulary"
    />

  <vocabulary
    name="PersonAccountToMerge"
    factory="canonical.launchpad.vocabularies.PersonAccountToMergeVocabulary"
    />

  <vocabulary
    name="PersonActiveMembership"
    factory="canonical.launchpad.vocabularies.PersonActiveMembershipVocabulary"
    />

  <vocabulary
    name="PollAlgorithm"
    factory="canonical.launchpad.vocabularies.PollAlgorithmVocabulary"
    />

  <vocabulary
    name="PollSecrecy"
    factory="canonical.launchpad.vocabularies.PollSecrecyVocabulary"
    />

  <vocabulary
    name="POTemplateName"
    factory="canonical.launchpad.vocabularies.POTemplateNameVocabulary"
    />

  <vocabulary
    name="Product"
    factory="canonical.launchpad.vocabularies.ProductVocabulary"
    />

  <vocabulary
    name="Branch"
    factory="canonical.launchpad.vocabularies.BranchVocabulary"
    />

  <vocabulary
    name="ProductRelease"
    factory="canonical.launchpad.vocabularies.ProductReleaseVocabulary"
    />

  <vocabulary
    name="ProductSeries"
    factory="canonical.launchpad.vocabularies.ProductSeriesVocabulary"
    />

  <vocabulary
    name="Project"
    factory="canonical.launchpad.vocabularies.ProjectVocabulary"
    />

  <vocabulary
    name="ProjectProducts"
    factory="canonical.launchpad.vocabularies.project_products_vocabulary_factory"
    />

  <vocabulary
    name="RemoteBugTaskStatus"
    factory="canonical.launchpad.vocabularies.RemoteBugTaskStatusVocabulary"
    />

  <vocabulary
    name="RemoteBugTaskImportance"
    factory="canonical.launchpad.vocabularies.RemoteBugTaskImportanceVocabulary"
    />

  <vocabulary
    name="RevisionControlSystems"
    factory="canonical.launchpad.vocabularies.RevisionControlSystemsVocabulary"
    />

  <vocabulary
    name="ShipItFlavour"
    factory="canonical.launchpad.vocabularies.ShipItFlavourVocabulary"
    />

  <vocabulary
    name="Specification"
    factory="canonical.launchpad.vocabularies.SpecificationVocabulary"
    />

  <vocabulary
    name="SpecificationDependencies"
    factory="canonical.launchpad.vocabularies.SpecificationDependenciesVocabulary"
    />

  <vocabulary
    name="SpecificationDelivery"
    factory="canonical.launchpad.vocabularies.SpecificationDeliveryVocabulary"
    />

  <vocabulary
    name="SpecificationDepCandidates"
    factory="canonical.launchpad.vocabularies.SpecificationDepCandidatesVocabulary"
    />

  <vocabulary
    name="SpecificationPriority"
    factory="canonical.launchpad.vocabularies.SpecificationPriorityVocabulary"
    />

  <vocabulary
    name="SpecificationStatus"
    factory="canonical.launchpad.vocabularies.SpecificationStatusVocabulary"
    />

  <vocabulary
    name="SpecificationGoalStatus"
    factory="canonical.launchpad.vocabularies.SpecificationGoalStatusVocabulary"
    />

  <vocabulary
    name="Sprint"
    factory="canonical.launchpad.vocabularies.SprintVocabulary"
    />

  <vocabulary
    name="SprintSpecificationStatus"
    factory="canonical.launchpad.vocabularies.SprintSpecificationStatusVocabulary"
    />

  <vocabulary
    name="TeamSubscriptionPolicy"
    factory="canonical.launchpad.vocabularies.TeamSubscriptionPolicyVocabulary"
    />

  <vocabulary
    name="TicketAction"
    factory="canonical.launchpad.vocabularies.TicketActionVocabulary"
    />

  <vocabulary
    name="TicketPriority"
    factory="canonical.launchpad.vocabularies.TicketPriorityVocabulary"
    />

  <vocabulary
    name="TicketSort"
    factory="canonical.launchpad.vocabularies.TicketSortVocabulary"
    />

  <vocabulary
    name="TicketStatus"
    factory="canonical.launchpad.vocabularies.TicketStatusVocabulary"
    />

  <vocabulary
    name="TimezoneName"
    factory="canonical.launchpad.vocabularies.TimezoneNameVocabulary"
    />

  <vocabulary
    name="TranslationGroup"
    factory="canonical.launchpad.vocabularies.TranslationGroupVocabulary"
    />

  <vocabulary
    name="TranslationPermission"
    factory="canonical.launchpad.vocabularies.TranslationPermissionVocabulary"
    />

  <vocabulary
    name="UpstreamFileType"
    factory="canonical.launchpad.vocabularies.UpstreamFileTypeVocabulary"
    />

  <vocabulary
    name="ValidPersonOrTeam"
    factory="canonical.launchpad.vocabularies.ValidPersonOrTeamVocabulary"
    />

  <vocabulary
    name="ValidAssignee"
    factory="canonical.launchpad.vocabularies.ValidPersonOrTeamVocabulary"
    />

  <vocabulary
    name="ValidMaintainer"
    factory="canonical.launchpad.vocabularies.ValidPersonOrTeamVocabulary"
    />

  <vocabulary
    name="ValidOwner"
    factory="canonical.launchpad.vocabularies.ValidPersonOrTeamVocabulary"
    />

  <vocabulary
    name="ValidTeamMember"
    factory="canonical.launchpad.vocabularies.ValidTeamMemberVocabulary"
    />

  <vocabulary
    name="ValidTeamOwner"
    factory="canonical.launchpad.vocabularies.ValidTeamOwnerVocabulary"
    />

  <vocabulary
    name="Processor"
    factory="canonical.launchpad.vocabularies.ProcessorVocabulary"
    />

  <vocabulary
    name="ProcessorFamily"
    factory="canonical.launchpad.vocabularies.ProcessorFamilyVocabulary"
    />

  <vocabulary
    name="DistributionOrProduct"
    factory="canonical.launchpad.vocabularies.DistributionOrProductVocabulary"
    />

  <vocabulary
    name="DistributionOrProductOrProject"
    factory="canonical.launchpad.vocabularies.DistributionOrProductOrProjectVocabulary"
    />

</configure><|MERGE_RESOLUTION|>--- conflicted
+++ resolved
@@ -31,14 +31,11 @@
     />
 
   <vocabulary
-<<<<<<< HEAD
     name="BranchSubscriptionDiffSize"
     factory="canonical.launchpad.vocabularies.BranchSubscriptionDiffSizeVocabulary"
     />
 
   <vocabulary
-=======
->>>>>>> 4a38db60
     name="BranchSubscriptionNotificationLevel"
     factory="canonical.launchpad.vocabularies.BranchSubscriptionNotificationLevelVocabulary"
     />
