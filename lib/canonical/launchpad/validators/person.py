# Copyright 2004-2009 Canonical Ltd.  All rights reserved.

"""Validator for content class attributes.

Restricts the objects that private/private-membership teams
can be connect to.
"""

__metaclass__ = type
__all__ = [
<<<<<<< HEAD
    'validate_person',
=======
    'validate_person_not_private_membership',
>>>>>>> 1de997f7
    'validate_public_person',
    ]

from canonical.database.sqlbase import block_implicit_flushes
from canonical.launchpad.fields import (
<<<<<<< HEAD
    is_not_private_membership_person, is_valid_public_person)
=======
    is_private_membership, is_valid_public_person)
>>>>>>> 1de997f7


class PrivatePersonLinkageError(ValueError):
    """An attempt was made to link a private person/team to something."""


@block_implicit_flushes
def validate_public_person(obj, attr, value):
    """Validate that the person identified by value is public."""
    #import pdb; pdb.set_trace(); # DO NOT COMMIT
    if value is None:
        return None
    assert isinstance(value, (int, long)), (
        "Expected int for Person foreign key reference, got %r" % type(value))

    from canonical.launchpad.database.person import Person
    person = Person.get(value)
    if not is_valid_public_person(person):
        raise PrivatePersonLinkageError(
            "Cannot link person (name=%s, visibility=%s) to %s (name=%s)"
            % (person.name, person.visibility.name,
               obj, getattr(obj, 'name', None)))
    return value


@block_implicit_flushes
<<<<<<< HEAD
def validate_person(obj, attr, value):
    """Validate that the person (value) is not a private membership team.."""
    #import pdb; pdb.set_trace(); # DO NOT COMMIT
=======
def validate_person_not_private_membership(obj, attr, value):
    """Validate that the person (value) is not a private membership team."""
>>>>>>> 1de997f7
    if value is None:
        return None
    assert isinstance(value, (int, long)), (
        "Expected int for Person foreign key reference, got %r" % type(value))

    from canonical.launchpad.database.person import Person
    person = Person.get(value)
<<<<<<< HEAD
    if not is_not_private_membership_person(person):
=======
    if is_private_membership(person):
>>>>>>> 1de997f7
        raise PrivatePersonLinkageError(
            "Cannot link person (name=%s, visibility=%s) to %s (name=%s)"
            % (person.name, person.visibility.name,
               obj, getattr(obj, 'name', None)))
    return value<|MERGE_RESOLUTION|>--- conflicted
+++ resolved
@@ -8,21 +8,13 @@
 
 __metaclass__ = type
 __all__ = [
-<<<<<<< HEAD
-    'validate_person',
-=======
     'validate_person_not_private_membership',
->>>>>>> 1de997f7
     'validate_public_person',
     ]
 
 from canonical.database.sqlbase import block_implicit_flushes
 from canonical.launchpad.fields import (
-<<<<<<< HEAD
-    is_not_private_membership_person, is_valid_public_person)
-=======
     is_private_membership, is_valid_public_person)
->>>>>>> 1de997f7
 
 
 class PrivatePersonLinkageError(ValueError):
@@ -49,14 +41,8 @@
 
 
 @block_implicit_flushes
-<<<<<<< HEAD
-def validate_person(obj, attr, value):
-    """Validate that the person (value) is not a private membership team.."""
-    #import pdb; pdb.set_trace(); # DO NOT COMMIT
-=======
 def validate_person_not_private_membership(obj, attr, value):
     """Validate that the person (value) is not a private membership team."""
->>>>>>> 1de997f7
     if value is None:
         return None
     assert isinstance(value, (int, long)), (
@@ -64,11 +50,7 @@
 
     from canonical.launchpad.database.person import Person
     person = Person.get(value)
-<<<<<<< HEAD
-    if not is_not_private_membership_person(person):
-=======
     if is_private_membership(person):
->>>>>>> 1de997f7
         raise PrivatePersonLinkageError(
             "Cannot link person (name=%s, visibility=%s) to %s (name=%s)"
             % (person.name, person.visibility.name,
