--- conflicted
+++ resolved
@@ -266,14 +266,9 @@
 
                     new_remote_importance = remotesystem.getRemoteImportance(
                         bug_id)
-<<<<<<< HEAD
                     new_malone_importance = (
                         remotesystem.convertRemoteImportance(
                             new_remote_importance))
-=======
-                    new_malone_importance = remotesystem.convertRemoteImportance(
-                        new_remote_importance)
->>>>>>> 3392e806
                 except InvalidBugId:
                     error = BugWatchErrorType.INVALID_BUG_ID
                     remotesystem.warning(
@@ -317,14 +312,9 @@
                 # bug watches will get recorded.
                 self.txn.abort()
                 self.txn.begin()
-<<<<<<< HEAD
                 bug_watches_by_remote_bug = (
                     remotesystem._getBugWatchesByRemoteBug(
                         bug_watch_ids))
-=======
-                bug_watches_by_remote_bug = remotesystem._getBugWatchesByRemoteBug(
-                    bug_watch_ids)
->>>>>>> 3392e806
 
                 # We record errors against the bug watches and update
                 # their lastchecked dates so that we don't try to
@@ -339,4 +329,4 @@
                             (bug_id, bug_tracker_url, local_ids),
                     properties=[
                         ('bug_id', bug_id),
-                        ('local_ids', local_ids)])+                        ('local_ids', local_ids)])
