# Copyright 2007 Canonical Ltd.  All rights reserved.
"""FTPMaster utilities."""

__metaclass__ = type

__all__ = [
    'ArchiveOverrider',
    'ArchiveOverriderError',
    'ArchiveCruftChecker',
    'ArchiveCruftCheckerError',
    'ChrootManager',
    'ChrootManagerError',
    'LpQueryDistro',
    'ManageChrootScript',
    'ObsoleteDistroseries',
    'PackageRemover',
    'PubSourceChecker',
    'SyncSource',
    'SyncSourceError',
    ]

import apt_pkg
import commands
import md5
import os
import stat
import sys
import tempfile

from zope.component import getUtility

from canonical.archiveuploader.utils import re_extract_src_version
from canonical.launchpad.components.packagelocation import (
    PackageLocationError, build_package_location)
from canonical.launchpad.helpers import filenameToContentType
from canonical.launchpad.interfaces import (
    DistroSeriesStatus, IBinaryPackageNameSet, IBinaryPackageReleaseSet,
    IDistributionSet, ILaunchpadCelebrities, ILibraryFileAliasSet, IPersonSet,
    NotFoundError, PackagePublishingPocket, PackagePublishingPriority,
    PackagePublishingStatus, pocketsuffix)
from canonical.launchpad.scripts.base import (
    LaunchpadScript, LaunchpadScriptFailure)
from canonical.launchpad.scripts.ftpmasterbase import (
    SoyuzScript, SoyuzScriptError)
from canonical.librarian.interfaces import (
    ILibrarianClient, UploadFailed)
from canonical.librarian.utils import copy_and_close


class ArchiveOverriderError(Exception):
    """ArchiveOverrider specific exception.

    Mostly used to describe errors in the initialisation of this object.
    """


class ArchiveOverrider:
    """Perform overrides on published packages.

    Use self.initialize() method to validate passed parameters.
    It will raise ArchiveOverriderError exception if anything goes wrong.
    """
    distro = None
    distroseries = None
    pocket = None
    component = None
    section = None
    priority = None

    def __init__(self, log, distro_name=None, suite=None, component_name=None,
                 section_name=None, priority_name=None):
        """Locally store passed attributes."""
        self.distro_name = distro_name
        self.suite = suite
        self.component_name = component_name
        self.section_name = section_name
        self.priority_name = priority_name
        self.log = log

    def initialize(self):
        """Initialises and validates current attributes.

        Raises ArchiveOverriderError if failed.
        """
        if (not self.component_name and not self.section_name and
            not self.priority_name):
            raise ArchiveOverriderError(
                "Need either a component, section or priority to change.")

        try:
            self.distro = getUtility(IDistributionSet)[self.distro_name]
        except NotFoundError:
            raise ArchiveOverriderError(
                "Invalid distribution: '%s'" % self.distro_name)

        if not self.suite:
            self.distroseries = self.distro.currentseries
            self.pocket = PackagePublishingPocket.RELEASE
        else:
            try:
                self.distroseries, self.pocket = (
                    self.distro.getDistroSeriesAndPocket(self.suite))
            except NotFoundError:
                raise ArchiveOverriderError(
                    "Invalid suite: '%s'" % self.suite)

        if self.component_name:
            valid_components = dict(
                [(component.name, component)
                 for component in self.distroseries.upload_components])
            if self.component_name not in valid_components:
                raise ArchiveOverriderError(
                    "%s is not a valid component for %s/%s."
                    % (self.component_name, self.distro.name,
                       self.distroseries.name))
            self.component = valid_components[self.component_name]
            self.log.info("Override Component to: '%s'" % self.component.name)

        if self.section_name:
            valid_sections = dict(
                [(section.name, section)
                 for section in self.distroseries.sections])
            if self.section_name not in valid_sections:
                raise ArchiveOverriderError(
                    "%s is not a valid section for %s/%s."
                    % (self.section_name, self.distro.name,
                       self.distroseries.name))
            self.section = valid_sections[self.section_name]
            self.log.info("Override Section to: '%s'" % self.section.name)

        if self.priority_name:
            valid_priorities = dict(
                [(priority.name.lower(), priority)
                 for priority in PackagePublishingPriority.items])
            if self.priority_name not in valid_priorities:
                raise ArchiveOverriderError(
                    "%s is not a valid priority for %s/%s."
                    % (self.priority_name, self.distro.name,
                       self.distroseries.name))
            self.priority = valid_priorities[self.priority_name]
            self.log.info("Override Priority to: '%s'" % self.priority.name)

    def processSourceChange(self, package_name):
        """Perform changes in a given source package name.

        It changes only the current published package release.
        """
        sp = self.distroseries.getSourcePackage(package_name)

        if (not sp or not sp.currentrelease or
            not sp.currentrelease.current_published):
            self.log.error("'%s' source isn't published in %s"
                           % (package_name, self.distroseries.name))
            return

        override = sp.currentrelease.current_published.changeOverride(
            new_component=self.component, new_section=self.section)

        if override is None:
            self.log.info("'%s/%s/%s' remained the same"
                          % (sp.currentrelease.sourcepackagerelease.title,
                             sp.currentrelease.component.name,
                             sp.currentrelease.section.name))
        else:
            self.log.info("'%s/%s/%s' source overridden"
                          % (sp.currentrelease.sourcepackagerelease.title,
                             sp.currentrelease.component.name,
                             sp.currentrelease.section.name))

    def processBinaryChange(self, package_name):
        """Perform changes in a given binary package name

        It tries to change the current binary publication in all architectures.
        """
        # Check if the name is known.
        try:
            binarypackagename = getUtility(IBinaryPackageNameSet)[
                package_name]
        except NotFoundError:
            self.log.error("'%s' binary not found." % package_name)
            return

        for distroarchseries in self.distroseries.architectures:
            self._performBinaryOverride(distroarchseries, package_name)

    def processChildrenChange(self, package_name):
        """Perform changes on all binary packages generated by this source.

        Affects only the currently published release where the binary is
        directly related to the source version.
        """
        sp = self.distroseries.getSourcePackage(package_name)
        if not sp or not sp.currentrelease:
            self.log.error("'%s' source isn't published in %s"
                           % (package_name, self.distroseries.name))
            return
        if sp.currentrelease.binaries.count() == 0:
            self.log.warn("'%s' has no binaries published in %s"
                          % (package_name, self.distroseries.name))
            return

        # Process all binaries related to the current source package release.
        for bpr in sp.currentrelease.binaries:
            # Inspect binary architecturespecific flag and avoid unnecessary
            # iterations (on distroarchseries that obviously do not contain
            # any publication).
            if bpr.architecturespecific:
                archtag = bpr.build.distroarchseries.architecturetag
                architecture = self.distroseries[archtag]
                considered_archs = [architecture]
            else:
                considered_archs = self.distroseries.architectures
            # Perform overrides.
            for distroarchseries in considered_archs:
                self._performBinaryOverride(distroarchseries, bpr.name)

    def _performBinaryOverride(self, distroarchseries, binaryname):
        """Override the published binary version in the given context.

        Receive a binary name and a distroarchseries, warns and return if
        no published version could be found.
        """
        dasbp = distroarchseries.getBinaryPackage(binaryname)
        try:
            current = dasbp.current_published
        except NotFoundError:
            self.log.warn("'%s' binary isn't published in %s/%s"
                          % (binaryname, self.distroseries.name,
                             distroarchseries.architecturetag))
            return
        dasbpr = dasbp[current.binarypackagerelease.version]
        override = dasbpr.current_publishing_record.changeOverride(
            new_component=self.component,
            new_priority=self.priority,
            new_section=self.section)

        if override is None:
            self.log.info(
                "'%s/%s/%s/%s' remained the same"
                % (current.binarypackagerelease.title,
                   current.component.name,
                   current.section.name, current.priority.name))
        else:
            self.log.info(
                "'%s/%s/%s/%s' binary overridden in %s"
                % (override.binarypackagerelease.title,
                   current.component.name,
                   current.section.name, current.priority.name,
                   override.distroarchseries.displayname))


class ArchiveCruftCheckerError(Exception):
    """ArchiveCruftChecker specific exception.

    Mostly used to describe errors in the initialisation of this object.
    """

class ArchiveCruftChecker:
    """Perform overall checks to identify and remove obsolete records.

    Use initialize() method to validate passed parameters and build the
    infrastructure variables. It will raise ArchiveCruftCheckerError if
    something goes wrong.
    """

    # XXX cprov 2006-05-15: the default archive path should come
    # from the IDistroSeries.lucilleconfig. But since it's still
    # not optimal and we have real plans to migrate it from DB
    # text field to default XML config or a more suitable/reliable
    # method it's better to not add more obsolete code to handle it.
    def __init__(self, logger, distribution_name='ubuntu', suite=None,
                 archive_path='/srv/launchpad.net/ubuntu-archive'):
        """Store passed arguments.

        Also Initialize empty variables for storing preliminar results.
        """
        self.distribution_name = distribution_name
        self.suite = suite
        self.archive_path = archive_path
        self.logger = logger
        # initialize a group of variables to store temporary results
        # available versions of published sources
        self.source_versions = {}
        # available binaries produced by published sources
        self.source_binaries = {}
        # 'Not Build From Source' binaries
        self.nbs = {}
        # 'All superseded by Any' binaries
        self.asba = {}
        # published binary package names
        self.bin_pkgs = {}
        # Architecture specific binary packages
        self.arch_any = {}
        # proposed NBS (before clean up)
        self.dubious_nbs = {}
        # NBS after clean up
        self.real_nbs = {}
        # definitive NBS organized for clean up
        self.nbs_to_remove = []

    @property
    def architectures(self):
        return dict([(a.architecturetag, a)
                     for a in self.distroseries.architectures])
    @property
    def components(self):
        return dict([(c.name, c) for c in self.distroseries.components])

    @property
    def components_and_di(self):
        components_and_di = []
        for component in self.components:
            components_and_di.append(component)
            components_and_di.append('%s/debian-installer' % (component))
        return components_and_di

    @property
    def dist_archive(self):
        return os.path.join(self.archive_path, self.distro.name,
                            'dists', self.distroseries.name)

    def gunzipTagFileContent(self, filename):
        """Gunzip the contents of passed filename.

        Check filename presence, if not present in the filesystem,
        raises ArchiveCruftCheckerError. Use an tempfile.mkstemp()
        to store the uncompressed content. Invoke system available
        gunzip`, raises ArchiveCruftCheckError if it fails.

        This method doesn't close the file descriptor used and does not
        remove the temporary file from the filesystem, those actions
        are required in the callsite. (apt_pkg.ParseTagFile is lazy)

        Return a tuple containing:
         * temp file descriptor
         * temp filename
         * the contents parsed by apt_pkg.ParseTagFile()
        """
        if not os.path.exists(filename):
            raise ArchiveCruftCheckerError(
                "File does not exist: %s" % filename)
        unused_fd, temp_filename = tempfile.mkstemp()
        (result, output) = commands.getstatusoutput(
            "gunzip -c %s > %s" % (filename, temp_filename))
        if result != 0:
            raise ArchiveCruftCheckerError(
                "Gunzip invocation failed!\n%s" % output)

        temp_fd = open(temp_filename)
        # XXX cprov 2006-05-15: maybe we need some sort of data integrity
        # check at this point, and maybe keep the uncrompressed file
        # for debug purposes, let's see how it behaves in real conditions.
        parsed_contents = apt_pkg.ParseTagFile(temp_fd)

        return temp_fd, temp_filename, parsed_contents

    def processSources(self):
        """Process archive sources index.

        Build source_binaries, source_versions and bin_pkgs lists.
        """
        self.logger.debug("Considering Sources:")
        for component in self.components:
            filename = os.path.join(
                self.dist_archive, "%s/source/Sources.gz" % component)

            self.logger.debug("Processing %s" % filename)
            temp_fd, temp_filename, parsed_sources = (
                self.gunzipTagFileContent(filename))
            try:
                while parsed_sources.Step():
                    source = parsed_sources.Section.Find("Package")
                    source_version = parsed_sources.Section.Find("Version")
                    architecture = parsed_sources.Section.Find("Architecture")
                    binaries = parsed_sources.Section.Find("Binary")
                    for binary in [
                        item.strip() for item in binaries.split(',')]:
                        self.bin_pkgs.setdefault(binary, [])
                        self.bin_pkgs[binary].append(source)

                    self.source_binaries[source] = binaries
                    self.source_versions[source] = source_version
            finally:
                # close fd and remove temporary file used to store
                # uncompressed tag file content from the filesystem.
                temp_fd.close()
                os.unlink(temp_filename)

    def buildNBS(self):
        """Build the group of 'not build from source' binaries"""
        # Checks based on the Packages files
        self.logger.debug("Building not build from source list (NBS):")
        for component in self.components_and_di:
            for architecture in self.architectures:
                self.buildArchNBS(component, architecture)


    def buildArchNBS(self, component, architecture):
        """Build NBS per architecture.

        Store results in self.nbs, also build architecture specific
        binaries group (stored in self.arch_any)
        """
        filename = os.path.join(
            self.dist_archive,
            "%s/binary-%s/Packages.gz" % (component, architecture))

        self.logger.debug("Processing %s" % filename)
        temp_fd, temp_filename, parsed_packages = (
            self.gunzipTagFileContent(filename))
        try:
            while parsed_packages.Step():
                package = parsed_packages.Section.Find('Package')
                source = parsed_packages.Section.Find('Source', "")
                version = parsed_packages.Section.Find('Version')
                architecture = parsed_packages.Section.Find('Architecture')

                if source == "":
                    source = package

                if source.find("(") != -1:
                    m = re_extract_src_version.match(source)
                    source = m.group(1)
                    version = m.group(2)

                if not self.bin_pkgs.has_key(package):
                    self.nbs.setdefault(source, {})
                    self.nbs[source].setdefault(package, {})
                    self.nbs[source][package][version] = ""

                if architecture != "all":
                    self.arch_any.setdefault(package, "0")
                    if apt_pkg.VersionCompare(
                        version,self.arch_any[package]) < 1:
                        self.arch_any[package] = version
        finally:
            # close fd and remove temporary file used to store uncompressed
            # tag file content from the filesystem.
            temp_fd.close()
            os.unlink(temp_filename)


    def buildASBA(self):
        """Build the group of 'all superseded by any' binaries."""
        self.logger.debug("Building all superseded by any list (ASBA):")
        for component in self.components_and_di:
            for architecture in self.architectures:
                self.buildArchASBA(component, architecture)


    def buildArchASBA(self, component, architecture):
        """Build ASBA per architecture.

        Store the result in self.asba, require self.arch_any to be built
        previously.
        """
        filename = os.path.join(
            self.dist_archive,
            "%s/binary-%s/Packages.gz" % (component, architecture))

        temp_fd, temp_filename, parsed_packages = (
            self.gunzipTagFileContent(filename))

        try:
            while parsed_packages.Step():
                package = parsed_packages.Section.Find('Package')
                source = parsed_packages.Section.Find('Source', "")
                version = parsed_packages.Section.Find('Version')
                architecture = parsed_packages.Section.Find('Architecture')

                if source == "":
                    source = package

                if source.find("(") != -1:
                    m = re_extract_src_version.match(source)
                    source = m.group(1)
                    version = m.group(2)

                if architecture == "all":
                    if (self.arch_any.has_key(package) and
                        apt_pkg.VersionCompare(
                        version, self.arch_any[package]) > -1):
                        self.asba.setdefault(source, {})
                        self.asba[source].setdefault(package, {})
                        self.asba[source][package].setdefault(version, {})
                        self.asba[source][package][version][architecture] = ""
        finally:
            # close fd and remove temporary file used to store uncompressed
            # tag file content from the filesystem.
            temp_fd.close()
            os.unlink(temp_filename)

    def addNBS(self, nbs_d, source, version, package):
        """Add a new entry in given organized nbs_d list

        Ensure the package is still published in the suite before add.
        """
        bpr = getUtility(IBinaryPackageReleaseSet)
        result = bpr.getByNameInDistroSeries(
            self.distroseries, package)

        if len(list(result)) == 0:
            return

        nbs_d.setdefault(source, {})
        nbs_d[source].setdefault(version, {})
        nbs_d[source][version][package] = ""

    def refineNBS(self):
        """ Distinguish dubious from real NBS.

        They are 'dubious' if the version numbers match and 'real'
        if the versions don't match.
        It stores results in self.dubious_nbs and self.real_nbs.
        """
        for source in self.nbs.keys():
            for package in self.nbs[source].keys():
                versions = self.nbs[source][package].keys()
                versions.sort(apt_pkg.VersionCompare)
                latest_version = versions.pop()

                source_version = self.source_versions.get(source, "0")

                if apt_pkg.VersionCompare(latest_version,
                                          source_version) == 0:
                    self.addNBS(self.dubious_nbs, source, latest_version,
                                package)
                else:
                    self.addNBS(self.real_nbs, source, latest_version,
                                package)

    def outputNBS(self):
        """Properly display built NBS entries.

        Also organize the 'real' NBSs for removal in self.nbs_to_remove
        attribute.
        """
        output = "Not Built from Source\n"
        output += "---------------------\n\n"

        nbs_keys = self.real_nbs.keys()
        nbs_keys.sort()

        for source in nbs_keys:
            proposed_bin = self.source_binaries.get(
                source, "(source does not exist)")
            porposed_version = self.source_versions.get(source, "??")
            output += (" * %s_%s builds: %s\n"
                       % (source, porposed_version, proposed_bin))
            output += "\tbut no longer builds:\n"
            versions = self.real_nbs[source].keys()
            versions.sort(apt_pkg.VersionCompare)

            for version in versions:
                packages = self.real_nbs[source][version].keys()
                packages.sort()

                for pkg in packages:
                    self.nbs_to_remove.append(pkg)

                output += "        o %s: %s\n" % (
                    version, ", ".join(packages))

            output += "\n"

        if self.nbs_to_remove:
            self.logger.info(output)
        else:
            self.logger.debug("No NBS found")

    def initialize(self):
        """Initialise and build required lists of obsolete entries in archive.

        Check integrity of passed parameters and store organised data.
        The result list is the self.nbs_to_remove which should contain
        obsolete packages not currently able to be built from again.
        Another preliminary lists can be inspected in order to have better
        idea of what was computed.
        If anything goes wrong mid-process, it raises ArchiveCruftCheckError,
        otherwise a list of packages to be removes is printed.
        """
        if self.distribution_name is None:
            self.distro = getUtility(ILaunchpadCelebrities).ubuntu
        else:
            try:
                self.distro = getUtility(IDistributionSet)[
                    self.distribution_name]
            except NotFoundError:
                raise ArchiveCruftCheckerError(
                    "Invalid distribution: '%s'" % self.distribution_name)

        if not self.suite:
            self.distroseries = self.distro.currentseries
            self.pocket = PackagePublishingPocket.RELEASE
        else:
            try:
                self.distroseries, self.pocket = (
                    self.distro.getDistroSeriesAndPocket(self.suite))
            except NotFoundError:
                raise ArchiveCruftCheckerError(
                    "Invalid suite: '%s'" % self.suite)

        if not os.path.exists(self.archive_path):
            raise ArchiveCruftCheckerError(
                "Invalid archive path: '%s'" % self.archive_path)

        apt_pkg.init()
        self.processSources()
        self.buildNBS()
        self.buildASBA()
        self.refineNBS()
        self.outputNBS()

    def doRemovals(self):
        """Perform the removal of the obsolete packages found.

        It iterates over the previously build list (self.nbs_to_remove)
        and mark them as 'superseded' in the archive DB model. They will
        get removed later by the archive sanity check run each cycle
        of the cron.daily.
        """
        for package in self.nbs_to_remove:

            for distroarchseries in self.distroseries.architectures:
                binarypackagename = getUtility(IBinaryPackageNameSet)[package]
                dasbp = distroarchseries.getBinaryPackage(binarypackagename)
                dasbpr = dasbp.currentrelease
                try:
                    sbpph = dasbpr.current_publishing_record.supersede()
                    # We're blindly removing for all arches, if it's not there
                    # for some, that's fine ...
                except NotFoundError:
                    pass
                else:
                    version = sbpph.binarypackagerelease.version
                    self.logger.info ("Removed %s_%s from %s/%s ... "
                                      % (package, version,
                                         self.distroseries.name,
                                         distroarchseries.architecturetag))


class PubBinaryContent:
    """Binary publication container.

    Currently used for auxiliary storage in PubSourceChecker.
    """
    def __init__(self, name, version, arch, component, section, priority):
        self.name = name
        self.version = version
        self.arch = arch
        self.component = component
        self.section = section
        self.priority = priority
        self.messages = []

    def warn(self, message):
        """Append a warning in the message list."""
        self.messages.append('W: %s' % message)

    def error(self, message):
        """Append a error in the message list."""
        self.messages.append('E: %s' % message)

    def renderReport(self):
        """Render a report with the appended messages (self.messages).

        Return None if no message was found, otherwise return
        a properly formatted string, including

        <TAB>BinaryName_Version Arch Component/Section/Priority
        <TAB><TAB>MESSAGE
        """
        if not len(self.messages):
            return

        report = [('\t%s_%s %s %s/%s/%s'
                   % (self.name, self.version, self.arch,
                      self.component, self.section, self.priority))]

        for message in self.messages:
            report.append('\t\t%s' % message)

        return "\n".join(report)

class PubBinaryDetails:
    """Store the component, section and priority of binary packages and, for
    each binary package the most frequent component, section and priority.

    These are stored in the following attributes:

    - components: A dictionary mapping binary package names to other
      dictionaries mapping component names to binary packages published
      in this component.
    - sections: The same as components, but for sections.
    - priorities: The same as components, but for priorities.
    - correct_components: a dictionary mapping binary package name
      to the most frequent (considered the correct) component name.
    - correct_sections: same as correct_components, but for sections
    - correct_priorities: same as correct_components, but for priorities
    """
    def __init__(self):
        self.components = {}
        self.sections = {}
        self.priorities = {}
        self.correct_components = {}
        self.correct_sections = {}
        self.correct_priorities = {}

    def addBinaryDetails(self, bin):
        """Include a binary publication and update internal registers."""
        name_components = self.components.setdefault(bin.name, {})
        bin_component = name_components.setdefault(bin.component, [])
        bin_component.append(bin)

        name_sections = self.sections.setdefault(bin.name, {})
        bin_section = name_sections.setdefault(bin.section, [])
        bin_section.append(bin)

        name_priorities = self.priorities.setdefault(bin.name, {})
        bin_priority = name_priorities.setdefault(bin.priority, [])
        bin_priority.append(bin)

    def _getMostFrequentValue(self, data):
        """Return a dict of name and the most frequent value.

        Used for self.{components, sections, priorities}
        """
        results = {}

        for name, items in data.iteritems():
            highest = 0
            for item, occurrences in items.iteritems():
                if len(occurrences) > highest:
                    highest = len(occurrences)
                    results[name] = item

        return results

    def setCorrectValues(self):
        """Find out the correct values for the same binary name

        Consider correct the most frequent.
        """
        self.correct_components = self._getMostFrequentValue(self.components)
        self.correct_sections = self._getMostFrequentValue(self.sections)
        self.correct_priorities = self._getMostFrequentValue(self.priorities)


class PubSourceChecker:
    """Map and probe a Source/Binaries publication couple.

    Receive the source publication data and its binaries and perform
    a group of heuristic consistency checks.
    """
    def __init__(self, name, version, component, section, urgency):
        self.name = name
        self.version = version
        self.component = component
        self.section = section
        self.urgency = urgency
        self.binaries = []
        self.binaries_details = PubBinaryDetails()

    def addBinary(self, name, version, architecture, component, section,
                  priority):
        """Append the binary data to the current publication list."""
        bin = PubBinaryContent(
            name, version, architecture, component, section, priority)

        self.binaries.append(bin)

        self.binaries_details.addBinaryDetails(bin)

    def check(self):
        """Setup check environment and perform the required checks."""
        self.binaries_details.setCorrectValues()

        for bin in self.binaries:
            self._checkComponent(bin)
            self._checkSection(bin)
            self._checkPriority(bin)

    def _checkComponent(self, bin):
        """Check if the binary component matches the correct component.

        'correct' is the most frequent component in this binary package
        group
        """
        correct_component = self.binaries_details.correct_components[bin.name]
        if bin.component != correct_component:
            bin.warn('Component mismatch: %s != %s'
                     % (bin.component, correct_component))

    def _checkSection(self, bin):
        """Check if the binary section matches the correct section.

        'correct' is the most frequent section in this binary package
        group
        """
        correct_section = self.binaries_details.correct_sections[bin.name]
        if bin.section != correct_section:
            bin.warn('Section mismatch: %s != %s'
                     % (bin.section, correct_section))

    def _checkPriority(self, bin):
        """Check if the binary priority matches the correct priority.

        'correct' is the most frequent priority in this binary package
        group
        """
        correct_priority = self.binaries_details.correct_priorities[bin.name]
        if bin.priority != correct_priority:
            bin.warn('Priority mismatch: %s != %s'
                     % (bin.priority, correct_priority))

    def renderReport(self):
        """Render a formatted report for the publication group.

        Return None if no issue was annotated or an formatted string including:

          SourceName_Version Component/Section/Urgency | # bin
          <BINREPORTS>
        """
        report = []

        for bin in self.binaries:
            bin_report = bin.renderReport()
            if bin_report:
                report.append(bin_report)

        if not len(report):
            return

        result = [('%s_%s %s/%s/%s | %s bin'
                   % (self.name, self.version, self.component,
                      self.section, self.urgency, len(self.binaries)))]

        result.extend(report)

        return "\n".join(result)


class ChrootManagerError(Exception):
    """Any error generated during the ChrootManager procedures."""


class ChrootManager:
    """Chroot actions wrapper.

    The 'distroarchseries' argument is mandatory and 'filepath' is
    optional.

    'filepath' is required by some allowed actions as source or destination,

    ChrootManagerError will be raised if anything wrong occurred in this
    class, things like missing parameter or infrastructure pieces not in
    place.
    """

    allowed_actions = ['add', 'update', 'remove', 'get']

    def __init__(self, distroarchseries, filepath=None):
        self.distroarchseries = distroarchseries
        self.filepath = filepath
        self._messages = []

    def _upload(self):
        """Upload the self.filepath contents to Librarian.

        Return the respective ILibraryFileAlias instance.
        Raises ChrootManagerError if it could not be found.
        """
        try:
            fd = open(self.filepath)
        except IOError:
            raise ChrootManagerError('Could not open: %s' % self.filepath)

        flen = os.stat(self.filepath).st_size
        filename = os.path.basename(self.filepath)
        ftype = filenameToContentType(filename)

        try:
            alias_id  = getUtility(ILibrarianClient).addFile(
                filename, flen, fd, contentType=ftype)
        except UploadFailed, info:
            raise ChrootManagerError("Librarian upload failed: %s" % info)

        lfa = getUtility(ILibraryFileAliasSet)[alias_id]

        self._messages.append(
            "LibraryFileAlias: %d, %s bytes, %s"
            % (lfa.id, lfa.content.filesize, lfa.content.md5))

        return lfa

    def _getPocketChroot(self):
        """Retrive PocketChroot record.

        Return the respective IPocketChroot instance.
        Raises ChrootManagerError if it could not be found.
        """
        pocket_chroot = self.distroarchseries.getPocketChroot()
        if pocket_chroot is None:
            raise ChrootManagerError(
                'Could not find chroot for %s'
                % (self.distroarchseries.title))

        self._messages.append(
            "PocketChroot for '%s' (%d) retrieved."
            % (pocket_chroot.distroarchseries.title, pocket_chroot.id))

        return pocket_chroot

    def _update(self):
        """Base method for add and update action."""
        if self.filepath is None:
            raise ChrootManagerError('Missing local chroot file path.')
        alias = self._upload()
        return self.distroarchseries.addOrUpdateChroot(alias)

    def add(self):
        """Create a new PocketChroot record.

        Raises ChrootManagerError if self.filepath isn't set.
        Update of pre-existing PocketChroot record will be automatically
        handled.
        It's a bind to the self.update method.
        """
        pocket_chroot = self._update()
        self._messages.append(
            "PocketChroot for '%s' (%d) added."
            % (pocket_chroot.distroarchseries.title, pocket_chroot.id))

    def update(self):
        """Update a PocketChroot record.

        Raises ChrootManagerError if filepath isn't set
        Creation of non-existing PocketChroot records will be automatically
        handled.
        """
        pocket_chroot = self._update()
        self._messages.append(
            "PocketChroot for '%s' (%d) updated."
            % (pocket_chroot.distroarchseries.title, pocket_chroot.id))

    def remove(self):
        """Overwrite existing PocketChroot file to none.

        Raises ChrootManagerError if the chroot record isn't found.
        """
        pocket_chroot = self._getPocketChroot()
        self.distroarchseries.addOrUpdateChroot(None)
        self._messages.append(
            "PocketChroot for '%s' (%d) removed."
            % (pocket_chroot.distroarchseries.title, pocket_chroot.id))

    def get(self):
        """Download chroot file from Librarian and store."""
        pocket_chroot = self._getPocketChroot()

        if self.filepath is None:
            abs_filepath = os.path.abspath(pocket_chroot.chroot.filename)
            if os.path.exists(abs_filepath):
                raise ChrootManagerError(
                    'cannot overwrite %s' % abs_filepath)
            self._messages.append(
                "Writing to '%s'." % abs_filepath)
            local_file = open(pocket_chroot.chroot.filename, "w")
        else:
            abs_filepath = os.path.abspath(self.filepath)
            if os.path.exists(abs_filepath):
                raise ChrootManagerError(
                    'cannot overwrite %s' % abs_filepath)
            self._messages.append(
                "Writing to '%s'." % abs_filepath)
            local_file = open(abs_filepath, "w")

        if pocket_chroot.chroot is None:
            raise ChrootManagerError('Chroot was deleted.')

        pocket_chroot.chroot.open()
        copy_and_close(pocket_chroot.chroot, local_file)

class SyncSourceError(Exception):
    """Raised when an critical error occurs inside SyncSource.

    The entire procedure should be aborted in order to avoid unknown problems.
    """

class SyncSource:
    """Sync Source procedure helper class.

    It provides the backend for retrieving files from Librarian or the
    'sync source' location. Also provides a method to check the downloaded
    files integrity.
    'aptMD5Sum' is provided as a classmethod during the integration time.
    """

    def __init__(self, files, origin, debug, downloader):
        """Store local context.

        files: a dictionary where the keys are the filename and the
               value another dictionary with the file informations.
        origin: a dictionary similar to 'files' but where the values
                contain information for download files to be synchronized
        debug: a debug function, 'debug(message)'
        downloader: a callable that fetchs URLs, 'downloader(url, destination)'
        """
        self.files = files
        self.origin = origin
        self.debug = debug
        self.downloader = downloader

    @classmethod
    def generateMD5Sum(self, filename):
        file_handle = open(filename)
        md5sum = md5.md5(file_handle.read()).hexdigest()
        file_handle.close()
        return md5sum

    def fetchFileFromLibrarian(self, filename):
        """Fetch file from librarian.

        Store the contents in local path with the original filename.
        Return the fetched filename if it was present in Librarian or None
        if it wasn't.
        """
        # XXX cprov 2007-01-10 bug=78683: Looking for files within ubuntu
        # only. It doesn't affect the usual sync-source procedure. However
        # it needs to be revisited for derivation, we probably need
        # to pass the target distribution in order to make proper lookups.
        ubuntu = getUtility(IDistributionSet)['ubuntu']
        try:
            libraryfilealias = ubuntu.getFileByName(
                filename, source=True, binary=False)
        except NotFoundError:
            return None

        self.debug(
            "\t%s: already in distro - downloading from librarian" %
            filename)

        output_file = open(filename, 'w')
        libraryfilealias.open()
        copy_and_close(libraryfilealias, output_file)
        return filename

    def fetchLibrarianFiles(self):
        """Try to fetch files from Librarian.

        It raises SyncSourceError if anything else then an
        'orig.tar.gz' was found in Librarian.
        Return a boolean indicating whether or not the 'orig.tar.gz' is
        required in the upload.
        """
        orig_filename = None
        for filename in self.files.keys():
            if not self.fetchFileFromLibrarian(filename):
                continue
            # set the return code if an orig was, in fact,
            # fetched from Librarian
            if filename.endswith("orig.tar.gz"):
                orig_filename = filename
            else:
                raise SyncSourceError(
                    'Oops, only orig.tar.gz can be retrieved from librarian')

        return orig_filename

    def fetchSyncFiles(self):
        """Fetch files from the original sync source.

        Return DSC filename, which should always come via this path.
        """
        dsc_filename = None
        for filename in self.files.keys():
            if os.path.exists(filename):
                continue
            self.debug(
                "  - <%s: downloading from %s>" %
                (filename, self.origin["url"]))
            download_f = ("%s%s" % (self.origin["url"],
                                    self.files[filename]["remote filename"]))
            sys.stdout.flush()
            self.downloader(download_f, filename)
            # only set the dsc_filename if the DSC was really downloaded.
            # this loop usually includes the other files for the upload,
            # DIFF and ORIG.
            if filename.endswith(".dsc"):
                dsc_filename = filename

        return dsc_filename

    def checkDownloadedFiles(self):
        """Check md5sum and size match Source.

        If anything fails SyncSourceError will be raised.
        """
        for filename in self.files.keys():
            actual_md5sum = self.generateMD5Sum(filename)
            expected_md5sum = self.files[filename]["md5sum"]
            if actual_md5sum != expected_md5sum:
                raise SyncSourceError(
                    "%s: md5sum check failed (%s [actual] "
                    "vs. %s [expected])."
                    % (filename, actual_md5sum, expected_md5sum))

            actual_size = os.stat(filename)[stat.ST_SIZE]
            expected_size = int(self.files[filename]["size"])
            if actual_size != expected_size:
                raise SyncSourceError(
                    "%s: size mismatch (%s [actual] vs. %s [expected])."
                    % (filename, actual_size, expected_size))


class LpQueryDistro(LaunchpadScript):
    """Main class for scripts/ftpmaster-tools/lp-query-distro.py."""

    def __init__(self, *args, **kwargs):
        """Initialise dynamic 'usage' message and LaunchpadScript parent.

        Also initialise the list 'allowed_arguments'.
        """
        self.allowed_actions = [
            'current', 'development', 'supported', 'pending_suites', 'archs',
            'official_archs', 'nominated_arch_indep']
        self.usage = '%%prog <%s>' % ' | '.join(self.allowed_actions)
        LaunchpadScript.__init__(self, *args, **kwargs)

    def add_my_options(self):
        """Add 'distribution' and 'suite' context options."""
        self.parser.add_option(
            '-d', '--distribution', dest='distribution_name',
            default='ubuntu', help='Context distribution name.')
        self.parser.add_option(
            '-s', '--suite', dest='suite', default=None,
            help='Context suite name.')

    def main(self):
        """Main procedure, basically a runAction wrapper.

        Execute the given and allowed action using the default presenter
        (see self.runAction for further information).
        """
        self.runAction()

    def _buildLocation(self):
        """Build a PackageLocation object

        The location will correspond to the given 'distribution' and 'suite',
        Any PackageLocationError occurring at this point will be masked into
        LaunchpadScriptFailure.
        """
        try:
            self.location = build_package_location(
                distribution_name=self.options.distribution_name,
                suite=self.options.suite)
        except PackageLocationError, err:
            raise LaunchpadScriptFailure(err)

    def defaultPresenter(self, result):
        """Default result presenter.

        Directly prints result in the standard output (print).
        """
        print result

    def runAction(self, presenter=None):
        """Run a given initialised action (self.action_name).

        It accepts an optional 'presenter' which will be used to
        store/present the action result.

        Ensure at least one argument was passed, known as 'action'.
        Verify if the given 'action' is listed as an 'allowed_action'.
        Raise LaunchpadScriptFailure if those requirements were not
        accomplished.

        It builds context 'location' object (see self._buildLocation).

        It may raise LaunchpadScriptFailure is the 'action' is not properly
        supported by the current code (missing corresponding property).
        """
        if presenter is None:
            presenter = self.defaultPresenter

        if len(self.args) != 1:
            raise LaunchpadScriptFailure('<action> is required')

        [self.action_name] = self.args

        if self.action_name not in self.allowed_actions:
            raise LaunchpadScriptFailure(
                'Action "%s" is not supported' % self.action_name)

        self._buildLocation()

        try:
            action_result = getattr(self, 'get_' + self.action_name)
        except AttributeError:
            raise AssertionError(
                "No handler found for action '%s'" % self.action_name)

        presenter(action_result)

    def checkNoSuiteDefined(self):
        """Raises LaunchpadScriptError if a suite location was passed.

        It is re-used in action properties to avoid conflicting contexts,
        i.e, passing an arbitrary 'suite' and asking for the CURRENT suite
        in the context distribution.
        """
        if self.options.suite is not None:
            raise LaunchpadScriptFailure(
                "Action does not accept defined suite.")

    # XXX cprov 2007-04-20 bug=113563.: Should be implemented in
    # IDistribution.
    def getSeriesByStatus(self, status):
        """Query context distribution for a distroseries in a given status.

        I may raise LaunchpadScriptError if no suitable distroseries in a
        given status was found.
        """
        # XXX sabdfl 2007-05-27: Isn't this a bit risky, if there are
        # multiple series with the desired status?
        for series in self.location.distribution.serieses:
            if series.status == status:
                return series
        raise NotFoundError(
                "Could not find a %s distroseries in %s"
                % (status.name, self.location.distribution.name))

    @property
    def get_current(self):
        """Return the name of the CURRENT distroseries.

        It is restricted for the context distribution.

        It may raise LaunchpadScriptFailure if a suite was passed on the
        command-line or if not CURRENT distroseries was found.
        """
        self.checkNoSuiteDefined()
        try:
            series = self.getSeriesByStatus(DistroSeriesStatus.CURRENT)
        except NotFoundError, err:
            raise LaunchpadScriptFailure(err)

        return series.name

    @property
    def get_development(self):
        """Return the name of the DEVELOPMENT distroseries.

        It is restricted for the context distribution.

        It may raise `LaunchpadScriptFailure` if a suite was passed on the
        command-line.

        Return the first FROZEN distroseries found if there is no
        DEVELOPMENT one available.

        Raises `NotFoundError` if neither a CURRENT nor a FROZEN
        candidate could be found.
        """
        self.checkNoSuiteDefined()
        series = None
        wanted_status = (DistroSeriesStatus.DEVELOPMENT,
                         DistroSeriesStatus.FROZEN)
        for status in wanted_status:
            try:
                series = self.getSeriesByStatus(status)
            except NotFoundError:
                pass

        if series is None:
            raise LaunchpadScriptFailure(
                'There is no DEVELOPMENT distroseries for %s' %
                self.location.distribution.name)

        return series.name

    @property
    def get_supported(self):
        """Return the names of the distroseries currently supported.

        'supported' means not EXPERIMENTAL or OBSOLETE.

        It is restricted for the context distribution.

        It may raise `LaunchpadScriptFailure` if a suite was passed on the
        command-line or if there is not supported distroseries for the
        distribution given.

        Return a space-separated list of distroseries names.
        """
        self.checkNoSuiteDefined()
        supported_series = []
        unsupported_status = (DistroSeriesStatus.EXPERIMENTAL,
                              DistroSeriesStatus.OBSOLETE)
        for distroseries in self.location.distribution:
            if distroseries.status not in unsupported_status:
                supported_series.append(distroseries.name)

        if not supported_series:
            raise LaunchpadScriptFailure(
                'There is no supported distroseries for %s' %
                self.location.distribution.name)

        return " ".join(supported_series)

    @property
    def get_pending_suites(self):
        """Return the suite names containing PENDING publication.

        It check for sources and/or binary publications.
        """
        self.checkNoSuiteDefined()
        pending_suites = set()
        pending_sources = self.location.archive.getPublishedSources(
            status=PackagePublishingStatus.PENDING)
        for pub in pending_sources:
            pending_suites.add((pub.distroseries, pub.pocket))

        pending_binaries = self.location.archive.getAllPublishedBinaries(
            status=PackagePublishingStatus.PENDING)
        for pub in pending_binaries:
<<<<<<< HEAD
            pending_suites.add(
                (pub.distroarchseries.distroseries, pub.pocket))
=======
            pending_suites.add((
                pub.distroarchseries.distroseries, pub.pocket))
>>>>>>> fc4c606d

        return " ".join([distroseries.name + pocketsuffix[pocket]
                         for distroseries, pocket in pending_suites])

    @property
    def get_archs(self):
        """Return a space-separated list of architecture tags.

        It is restricted for the context distribution and suite.
        """
        architectures = self.location.distroseries.architectures
        return " ".join(arch.architecturetag for arch in architectures)

    @property
    def get_official_archs(self):
        """Return a space-separated list of official architecture tags.

        It is restricted to the context distribution and suite.
        """
        architectures = self.location.distroseries.architectures
        return " ".join(arch.architecturetag
                        for arch in architectures
                        if arch.official)

    @property
    def get_nominated_arch_indep(self):
        """Return the nominated arch indep architecture tag.

        It is restricted to the context distribution and suite.
        """
        series = self.location.distroseries
        return series.nominatedarchindep.architecturetag


class PackageRemover(SoyuzScript):
    """SoyuzScript implementation for published package removal.."""

    usage = '%prog -s warty mozilla-firefox'
    description = 'REMOVE a published package.'
    success_message = (
        "The archive will be updated in the next publishing cycle.")

    def add_my_options(self):
        """Adding local options."""
        # XXX cprov 20071025: we need a hook for loading SoyuzScript default
        # options automatically. This is ugly.
        SoyuzScript.add_my_options(self)

        # Mode options.
        self.parser.add_option("-b", "--binary", dest="binaryonly",
                               default=False, action="store_true",
                               help="Remove binaries only.")
        self.parser.add_option("-S", "--source-only", dest="sourceonly",
                               default=False, action="store_true",
                               help="Remove source only.")

        # Removal information options.
        self.parser.add_option("-u", "--user", dest="user",
                               help="Launchpad user name.")
        self.parser.add_option("-m", "--removal_comment",
                               dest="removal_comment",
                               help="Removal comment")

    def mainTask(self):
        """Execute the package removal task.

        Build location and target objects.

        Can raise SoyuzScriptError.
        """
        if len(self.args) != 1:
            raise SoyuzScriptError(
                "Exactly one non-option argument must be given, "
                "the packagename.")

        packagename = self.args[0]

        if self.options.user is None:
            raise SoyuzScriptError("Launchpad username must be given.")

        if self.options.removal_comment is None:
            raise SoyuzScriptError("Removal comment must be given.")

        removed_by = getUtility(IPersonSet).getByName(self.options.user)
        if removed_by is None:
            raise SoyuzScriptError(
                "Invalid launchpad usename: %s" % self.options.user)

        removables = []
        if self.options.binaryonly:
            removables.extend(self.findLatestPublishedBinaries(packagename))
        elif self.options.sourceonly:
            removables.append(self.findLatestPublishedSource(packagename))
        else:
            source_pub = self.findLatestPublishedSource(packagename)
            removables.append(source_pub)
            removables.extend(source_pub.getPublishedBinaries())

        self.logger.info("Removing candidates:")
        for removable in removables:
            self.logger.info('\t%s' % removable.displayname)

        self.logger.info("Removed-by: %s" % removed_by.displayname)
        self.logger.info("Comment: %s" % self.options.removal_comment)

        removals = []
        for removable in removables:
            removed = removable.requestDeletion(
                removed_by=removed_by,
                removal_comment=self.options.removal_comment)
            removals.append(removed)

        if len(removals) == 1:
            self.logger.info(
                "%s package successfully removed." % len(removals))
        elif len(removals) > 1:
            self.logger.info(
                "%s packages successfully removed." % len(removals))
        else:
            self.logger.info("No package removed (bug ?!?).")

        # Information returned mainly for the benefit of the test harness.
        return removals


class ObsoleteDistroseries(SoyuzScript):
    """`SoyuzScript` that obsoletes a distroseries."""

    usage = "%prog -d <distribution> -s <suite>"
    description = ("Make obsolete (schedule for removal) packages in an "
                  "obsolete distroseries.")

    def add_my_options(self):
        """Add -d, -s, dry-run and confirmation options."""
        SoyuzScript.add_distro_options(self)
        SoyuzScript.add_transaction_options(self)

    def mainTask(self):
        """Execute package obsolescence procedure.

        Modules using this class outside of its normal usage in the
        main script can call this method to start the copy.

        In this case the caller can override test_args on __init__
        to set the command line arguments.

        :raise SoyuzScriptError: If the distroseries is not provided or
            it is already obsolete.
        """
        assert self.location, (
            "location is not available, call SoyuzScript.setupLocation() "
            "before calling mainTask().")

        # Shortcut variable name to reduce long lines.
        distroseries = self.location.distroseries

        self._checkParameters(distroseries)

        self.logger.info("Obsoleting all packages for distroseries %s in "
                         "the %s distribution." % (
                            distroseries.name,
                            distroseries.distribution.name))

        sources = distroseries.getAllPublishedSources()
        binaries = distroseries.getAllPublishedBinaries()
        num_sources = sources.count()
        num_binaries = binaries.count()
        self.logger.info("There are %d sources and %d binaries." % (
            num_sources, num_binaries))

        if num_sources == 0 and num_binaries == 0:
            raise SoyuzScriptError("Nothing to do, no published packages.")

        self.logger.info("Obsoleting sources...")
        for package in sources:
            self.logger.debug("Obsoleting %s" % package.displayname)
            package.requestObsolescence()

        self.logger.info("Obsoleting binaries...")
        for package in binaries:
            self.logger.debug("Obsoleting %s" % package.displayname)
            package.requestObsolescence()

        # The obsoleted packages will be caught by death row processing
        # the next time it runs.  We skip the domination phase in the
        # publisher because it won't consider stable distroseries.

    def _checkParameters(self, distroseries):
        """Sanity check the supplied script parameters."""
        # Did the user provide a suite name? (distribution defaults
        # to 'ubuntu' which is fine.)
        if distroseries == distroseries.distribution.currentseries:
            # SoyuzScript defaults to the latest series.  Since this
            # will never get obsoleted it's safe to assume that the
            # user let this option default, so complain and exit.
            raise SoyuzScriptError(
                "Please specify a valid distroseries name with -s/--suite "
                "and which is not the most recent distroseries.")

        # Is the distroseries in an obsolete state?  Bail out now if not.
        if distroseries.status != DistroSeriesStatus.OBSOLETE:
            raise SoyuzScriptError(
                "%s is not at status OBSOLETE." % distroseries.name)


class ManageChrootScript(SoyuzScript):
    """`SoyuzScript` that manages chroot files."""

    usage = "%prog -d <distribution> -s <suite> -a <architecture> -f file"
    description = "Manage the chroot files used by the builders."
    success_message = "Success."

    def add_my_options(self):
        """Add script options."""
        SoyuzScript.add_distro_options(self)
        SoyuzScript.add_transaction_options(self)
        self.parser.add_option(
            '-a', '--architecture', dest='architecture', default=None,
            help='Architecture tag')
        self.parser.add_option(
            '-f', '--filepath', dest='filepath', default=None,
            help='Chroot file path')

    def mainTask(self):
        """Set up a ChrootManager object and invoke it."""
        if len(self.args) != 1:
            raise SoyuzScriptError(
                "manage-chroot.py <add|update|remove|get>")

        [action] = self.args

        distribution = self.location.distribution
        series = self.location.distroseries

        try:
            distroarchseries = series[self.options.architecture]
        except NotFoundError, info:
            raise SoyuzScriptError("Architecture not found: %s" % info)

        # We don't want to have to force the user to confirm transactions
        # for manage-chroot.py, so disable that feature of SoyuzScript.
        self.options.confirm_all = True

        self.logger.debug(
            "Initialising ChrootManager for '%s'" % (distroarchseries.title))
        chroot_manager = ChrootManager(
            distroarchseries, filepath=self.options.filepath)

        if action in chroot_manager.allowed_actions:
            chroot_action = getattr(chroot_manager, action)
        else:
            self.logger.error(
                "Allowed actions: %s" % chroot_manager.allowed_actions)
            raise SoyuzScriptError("Unknown action: %s" % action)

        try:
            chroot_action()
        except ChrootManagerError, info:
            raise SoyuzScriptError(info)
        else:
            # Collect extra debug messages from chroot_manager.
            for debug_message in chroot_manager._messages:
                self.logger.debug(debug_message)<|MERGE_RESOLUTION|>--- conflicted
+++ resolved
@@ -1325,13 +1325,8 @@
         pending_binaries = self.location.archive.getAllPublishedBinaries(
             status=PackagePublishingStatus.PENDING)
         for pub in pending_binaries:
-<<<<<<< HEAD
             pending_suites.add(
                 (pub.distroarchseries.distroseries, pub.pocket))
-=======
-            pending_suites.add((
-                pub.distroarchseries.distroseries, pub.pocket))
->>>>>>> fc4c606d
 
         return " ".join([distroseries.name + pocketsuffix[pocket]
                          for distroseries, pocket in pending_suites])
