--- conflicted
+++ resolved
@@ -16,17 +16,10 @@
 from zope.component import getUtility
 
 from canonical.launchpad.interfaces import (
-<<<<<<< HEAD
-    IDistributionSet, IPersonSet, NotFoundError, IComponentSet)
+    ArchivePurpose, IComponentSet, IDistributionSet, NotFoundError,
+    PackagePublishingPocket, PackagePublishingStatus)
 from canonical.launchpad.scripts.base import (
     LaunchpadScript, LaunchpadScriptFailure)
-from canonical.lp.dbschema import (
-    ArchivePurpose, PackagePublishingPocket, PackagePublishingStatus)
-=======
-    IDistributionSet, NotFoundError, IComponentSet, PackagePublishingPocket)
-from canonical.launchpad.scripts.base import (
-    LaunchpadScript, LaunchpadScriptFailure)
->>>>>>> d0db8b0d
 
 
 class PackageLocationError(Exception):
