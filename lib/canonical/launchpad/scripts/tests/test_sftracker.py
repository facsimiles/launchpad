# Copyright 2006 Canonical Ltd.  All rights reserved.

__metaclass__ = type

from cStringIO import StringIO
import datetime
import sys
import unittest

import pytz
from zope.component import getUtility
from canonical.launchpad.interfaces import (
<<<<<<< HEAD
    BugTaskStatus, IEmailAddressSet, ILaunchpadCelebrities, IPersonSet,
    IProductSet)
from canonical.launchpad.scripts import sftracker
from canonical.lp.dbschema import (
    BugTaskImportance, BugAttachmentType, PersonCreationRationale)
=======
    IEmailAddressSet, ILaunchpadCelebrities, IPersonSet, IProductSet,
    PersonCreationRationale)
from canonical.launchpad.scripts import sftracker
from canonical.lp.dbschema import (
    BugTaskImportance, BugTaskStatus, BugAttachmentType)
>>>>>>> a2a7473c

from canonical.testing import LaunchpadZopelessLayer

item_data = r"""
<item id="1278591">
    <assigned_to>Thomas Ries</assigned_to>
    <attachment file_id="147710">
      <content_disposition>attachment; filename=siproxd.patch</content_disposition>
      <content_length>1327</content_length>
      <content_type>application/octet-stream</content_type>
      <date>2005-09-01 02:35</date>
      <description>Patch to include Proxy-Authenticate in response</description>
      <etag>"jpd--1645707516.1327"</etag>
      <link>/tracker/download.php?group_id=60374&amp;atid=493974&amp;file_id=147710&amp;aid=1278591</link>
      <sender>nobody</sender>
      <title>siproxd.patch</title>
      <data encoding="base64">
LS0tIGF1dGguYy5vcmlnCTIwMDUtMDEtMDggMTE6MDU6MTIuMDAwMDAwMDAwICswMTAwCisrKyBh
dXRoLmMJMjAwNS0wOS0wMSAxMToyNjowOC4wMDAwMDAwMDAgKzAyMDAKQEAgLTkxLDcgKzkxLDcg
QEAKICAqCVNUU19TVUNDRVNTCiAgKglTVFNfRkFJTFVSRQogICovCi1pbnQgYXV0aF9pbmNsdWRl
X2F1dGhycShzaXBfdGlja2V0X3QgKnRpY2tldCkgeworaW50IGF1dGhfaW5jbHVkZV9hdXRocnEo
b3NpcF9tZXNzYWdlX3QgKnNpcG1zZykgewogICAgb3NpcF9wcm94eV9hdXRoZW50aWNhdGVfdCAq
cF9hdXRoOwogICAgY2hhciAqcmVhbG09TlVMTDsKIApAQCAtMTEyLDcgKzExMiw3IEBACg==
</data>
    </attachment>
    <attachment file_id="42">
      <content_disposition>attachment; filename=hello.txt</content_disposition>
      <content_length>12</content_length>
      <content_type>application/octet-stream; extra crap at end</content_type>
      <date>2005-10-01 08:14</date>
      <description>A non-patch attachment</description>
      <link>/tracker/download.php?group_id=60374&amp;atid=493974&amp;file_id=42&amp;aid=1278591</link>
      <sender>tries</sender>
      <title>hello.txt</title>
      <data encoding="base64">
SGVsbG8gV29ybGQK
</data>
    </attachment>
    <category>General</category>
    <closed_by>tries</closed_by>
    <comment>
      <date>2005-10-01 08:14</date>
      <description>Date: 2005-10-01 08:14
Sender: tries
Logged In: YES
user_id=438614

Thanks, &amp;amp; &amp;amp;quot;
I applied the included patch. Will be available in version
0.5.12 or use the "daily snapshot" where is is
included.

/Thomas</description>
      <sender>tries</sender>
      <sender_user_id>438614</sender_user_id>
    </comment><date_closed>2005-10-01 08:14</date_closed>
    <date_last_updated>2005-10-01 08:14</date_last_updated>
    <date_submitted>2005-09-01 02:35</date_submitted>
    <description>When siproxd is used with authentication (eg.
proxy_auth_pwfile defined) it does not set
'Proxy-Authenticate' header in 407 code response.
Looking into code we can see that funtion
'auth_include_authrq' is used against 'ticket' whereas
we send 'response' back to the client. Modyfying code
to use response instead ticket solves the problem (see
attached patch) Add a Comment:</description>
    <group>siproxd-0.5.x</group>
    <item_id>1278591</item_id>
    <last_updated_by>tries - Comment added</last_updated_by>
    <number_of_attachments>1</number_of_attachments>
    <number_of_comments>1</number_of_comments>
    <priority>5</priority>
    <resolution>Fixed</resolution>
    <status>Closed</status>
    <submitted_by>Nobody/Anonymous - nobody</submitted_by>
    <summary>Proxy-Authenticate header not included in response</summary>
    <title>Proxy-Authenticate header not included in response</title>
  </item>
"""
summary_data = r"""
<item id="1278591"><assigned_to>tries</assigned_to><description>Proxy-Authenticate header not included in response</description><link>/tracker/index.php?func=detail&amp;aid=1278591&amp;group_id=60374&amp;atid=493974</link><priority>5</priority><status>Closed</status><submitted_by>nobody</submitted_by><timestamp>* 2005-09-01 02:35</timestamp><tracker>493974</tracker></item>
"""

UTC = pytz.timezone('UTC')


class TrackerItemLoaderTestCase(unittest.TestCase):

    def test_parse_tracker_item(self):
        item_node = sftracker.ET.parse(StringIO(item_data)).getroot()
        summary_node = sftracker.ET.parse(StringIO(summary_data)).getroot()
        item = sftracker.TrackerItem(item_node, summary_node)

        self.assertEqual(item.url,
                         'http://sourceforge.net/tracker/index.php?'
                         'func=detail&aid=1278591&group_id=60374&atid=493974')
        self.assertEqual(item.item_id, '1278591')
        self.assertEqual(item.reporter, 'nobody')
        self.assertEqual(item.assignee, 'tries')
        self.assertEqual(item.datecreated,
                         datetime.datetime(2005, 9, 1, 9, 35, tzinfo=UTC))
        self.assertEqual(item.title,
                         'Proxy-Authenticate header not included in response')
        self.assertEqual(item.category, 'General')
        self.assertEqual(item.group, 'siproxd-0.5.x')
        self.assertEqual(item.priority, '5')
        self.assertEqual(item.status, 'Closed')
        self.assertEqual(item.resolution, 'Fixed')
        self.assertTrue(item.description.startswith(
            'When siproxd is used with authentication'))

        self.assertEqual(len(item.comments), 2)
        self.assertEqual(item.comments[0][0],
                         datetime.datetime(2005, 9, 1, 9, 35, tzinfo=UTC))
        self.assertEqual(item.comments[0][1], 'nobody')
        self.assertTrue(item.comments[0][2].startswith(
            'When siproxd is used with authentication'))
        self.assertEqual(item.comments[1][0],
                         datetime.datetime(2005, 10, 1, 15, 14, tzinfo=UTC))
        self.assertEqual(item.comments[1][1], 'tries')
        self.assertTrue(item.comments[1][2].startswith('Thanks, & &quot;'))

        self.assertEqual(len(item.attachments), 2)
        self.assertEqual(item.attachments[0].filename, 'siproxd.patch')
        self.assertEqual(item.attachments[0].title,
                         'Patch to include Proxy-Authenticate in response')
        self.assertEqual(item.attachments[0].sender, 'nobody')
        self.assertEqual(item.attachments[0].date,
                         datetime.datetime(2005, 9, 1, 9, 35, tzinfo=UTC))
        self.assertEqual(item.attachments[0].is_patch, True)
        self.assertTrue(item.attachments[0].data.startswith(
            '--- auth.c.orig\t2005-01-08 11:05:12.000000000 +0100\n'))

        self.assertEqual(item.attachments[1].filename, 'hello.txt')
        self.assertEqual(item.attachments[1].is_patch, False)
        self.assertEqual(item.attachments[1].content_type, 'text/plain')
        self.assertEqual(item.attachments[1].data, 'Hello World\n')

        self.assertEqual(item.lp_status, BugTaskStatus.FIXRELEASED)
        self.assertEqual(item.lp_importance, BugTaskImportance.MEDIUM)


class SanitiseNameTestCase(unittest.TestCase):

    def test_sanitise_name(self):
        self.assertEqual(sftracker.sanitise_name('foobar'), 'foobar')
        self.assertEqual(sftracker.sanitise_name('Python 2.4'), 'python-2.4')
        self.assertEqual(sftracker.sanitise_name('Core (C Code)'),
                         'core-c-code')
        self.assertEqual(sftracker.sanitise_name('python-2.4'), 'python-2.4')
        self.assertEqual(sftracker.sanitise_name('1.0'), '1.0')
        self.assertEqual(sftracker.sanitise_name('+42'), 'x+42')


class PersonMappingTestCase(unittest.TestCase):

    layer = LaunchpadZopelessLayer

    def test_create_person(self):
        # Test that person creation works
        person = getUtility(IPersonSet).getByEmail('foo@users.sourceforge.net')
        self.assertEqual(person, None)

        product = getUtility(IProductSet).getByName('netapplet')
        importer = sftracker.TrackerImporter(product)
        person = importer.get_person('foo')
        self.assertNotEqual(person, None)
        self.assertEqual(person.guessedemails.count(), 1)
        self.assertEqual(person.guessedemails[0].email,
                         'foo@users.sourceforge.net')
        self.assertEqual(person.creation_rationale,
                         PersonCreationRationale.BUGIMPORT)
        self.assertEqual(person.creation_comment,
            'when importing bugs for NetApplet from SourceForge.net')

    def test_find_existing_person(self):
        person = getUtility(IPersonSet).getByEmail('foo@users.sourceforge.net')
        self.assertEqual(person, None)
        person, email = getUtility(IPersonSet).createPersonAndEmail(
            email='foo@users.sourceforge.net',
            rationale=PersonCreationRationale.OWNER_CREATED_LAUNCHPAD)
        self.assertNotEqual(person, None)

        product = getUtility(IProductSet).getByName('netapplet')
        importer = sftracker.TrackerImporter(product)
        self.assertEqual(importer.get_person('foo'), person)

    def test_nobody_person(self):
        # Test that TrackerImporter.get_person() returns None where appropriate
        product = getUtility(IProductSet).getByName('netapplet')
        importer = sftracker.TrackerImporter(product)
        self.assertEqual(importer.get_person(None), None)
        self.assertEqual(importer.get_person(''), None)
        self.assertEqual(importer.get_person('nobody'), None)

    def test_verify_new_person(self):
        product = getUtility(IProductSet).getByName('netapplet')
        importer = sftracker.TrackerImporter(product, verify_users=True)
        person = importer.get_person('foo')
        self.assertNotEqual(person, None)
        self.assertNotEqual(person.preferredemail, None)
        self.assertEqual(person.preferredemail.email,
                         'foo@users.sourceforge.net')
        self.assertEqual(person.creation_rationale,
                         PersonCreationRationale.BUGIMPORT)
        self.assertEqual(person.creation_comment,
            'when importing bugs for NetApplet from SourceForge.net')

    def test_verify_existing_person(self):
        person = getUtility(IPersonSet).ensurePerson(
            'foo@users.sourceforge.net', None,
            PersonCreationRationale.OWNER_CREATED_LAUNCHPAD)
        self.assertEqual(person.preferredemail, None)

        product = getUtility(IProductSet).getByName('netapplet')
        importer = sftracker.TrackerImporter(product, verify_users=True)
        person = importer.get_person('foo')
        self.assertNotEqual(person.preferredemail, None)
        self.assertEqual(person.preferredemail.email,
                         'foo@users.sourceforge.net')

    def test_verify_doesnt_clobber_preferred_email(self):
        person = getUtility(IPersonSet).ensurePerson(
            'foo@users.sourceforge.net', None,
            PersonCreationRationale.OWNER_CREATED_LAUNCHPAD)
        email = getUtility(IEmailAddressSet).new('foo@example.com', person.id)
        person.setPreferredEmail(email)
        self.assertEqual(person.preferredemail.email, 'foo@example.com')

        product = getUtility(IProductSet).getByName('netapplet')
        importer = sftracker.TrackerImporter(product, verify_users=True)
        person = importer.get_person('foo')
        self.assertNotEqual(person.preferredemail, None)
        self.assertEqual(person.preferredemail.email, 'foo@example.com')


class TrackerItemImporterTestCase(unittest.TestCase):
    
    layer = LaunchpadZopelessLayer

    def test_import_item(self):
        item_node = sftracker.ET.parse(StringIO(item_data)).getroot()
        summary_node = sftracker.ET.parse(StringIO(summary_data)).getroot()
        item = sftracker.TrackerItem(item_node, summary_node)

        # import against some product.
        product = getUtility(IProductSet).getByName('netapplet')
        importer = sftracker.TrackerImporter(product)
        bug = importer.importTrackerItem(item)
        bugtask = bug.bugtasks[0]

        self.assertEqual(bug.name, 'sf1278591')
        # bugs submitted anonymously map to the bug importer
        self.assertEqual(bug.owner,
                         getUtility(ILaunchpadCelebrities).bug_importer)
        self.assertEqual(bug.title,
                         'Proxy-Authenticate header not included in response')
        self.assertEqual(bug.datecreated,
                         datetime.datetime(2005, 9, 1, 9, 35, tzinfo=UTC))
        self.assertEqual(bug.tags, ['general'])

        self.assertEqual(bugtask.product, product)
        self.assertNotEqual(bugtask.assignee, None)
        self.assertEqual(bugtask.assignee.guessedemails[0].email,
                         'tries@users.sourceforge.net')
        self.assertEqual(bugtask.importance, BugTaskImportance.MEDIUM)
        self.assertEqual(bugtask.status, BugTaskStatus.FIXRELEASED)
        self.assertNotEqual(bugtask.milestone, None)
        self.assertEqual(bugtask.milestone.name, 'siproxd-0.5.x')

        self.assertEqual(bug.messages.count(), 2)
        comment1, comment2 = bug.messages
        self.assertEqual(comment1.owner,
                         getUtility(ILaunchpadCelebrities).bug_importer)
        self.assertEqual(comment1.datecreated,
                         datetime.datetime(2005, 9, 1, 9, 35, tzinfo=UTC))
        self.assertTrue(comment1.text_contents.startswith(
            'When siproxd is used with authentication'))

        self.assertEqual(comment2.owner.guessedemails[0].email,
                         'tries@users.sourceforge.net')
        self.assertEqual(comment2.datecreated,
                         datetime.datetime(2005, 10, 1, 15, 14, tzinfo=UTC))
        self.assertTrue(comment2.text_contents.startswith('Thanks, & &quot;'))

        self.assertEqual(comment1.bugattachments.count(), 1)
        attachment = comment1.bugattachments[0]
        self.assertEqual(attachment.bug, bug)
        self.assertEqual(attachment.type, BugAttachmentType.PATCH)
        self.assertEqual(attachment.title,
                         'Patch to include Proxy-Authenticate in response')
        self.assertEqual(attachment.libraryfile.filename, 'siproxd.patch')
        self.assertEqual(attachment.libraryfile.mimetype, 'text/plain')

        self.assertEqual(comment2.bugattachments.count(), 1)
        attachment = comment2.bugattachments[0]
        self.assertEqual(attachment.bug, bug)
        self.assertEqual(attachment.type, BugAttachmentType.UNSPECIFIED)
        self.assertEqual(attachment.libraryfile.filename, 'hello.txt')
        self.assertEqual(attachment.libraryfile.mimetype, 'text/plain')

        self.assertEqual(bug.externalrefs.count(), 1)
        self.assertEqual(bug.externalrefs[0].url,
                         'http://sourceforge.net/tracker/index.php?'
                         'func=detail&aid=1278591&group_id=60374&atid=493974')
        self.assertEqual(bug.externalrefs[0].title, 'SF #1278591')

        self.assertEqual(bug.activity.count(), 1)
        self.assertEqual(bug.activity[0].person,
                         getUtility(ILaunchpadCelebrities).bug_importer)
        self.assertEqual(bug.activity[0].whatchanged, 'bug')
        self.assertEqual(bug.activity[0].message,
                         'Imported SF tracker item #1278591')

        
def test_suite():
    return unittest.TestLoader().loadTestsFromName(__name__)<|MERGE_RESOLUTION|>--- conflicted
+++ resolved
@@ -10,19 +10,10 @@
 import pytz
 from zope.component import getUtility
 from canonical.launchpad.interfaces import (
-<<<<<<< HEAD
-    BugTaskStatus, IEmailAddressSet, ILaunchpadCelebrities, IPersonSet,
-    IProductSet)
+    IEmailAddressSet, ILaunchpadCelebrities, IPersonSet, IProductSet,
+    BugTaskStatus, PersonCreationRationale)
 from canonical.launchpad.scripts import sftracker
-from canonical.lp.dbschema import (
-    BugTaskImportance, BugAttachmentType, PersonCreationRationale)
-=======
-    IEmailAddressSet, ILaunchpadCelebrities, IPersonSet, IProductSet,
-    PersonCreationRationale)
-from canonical.launchpad.scripts import sftracker
-from canonical.lp.dbschema import (
-    BugTaskImportance, BugTaskStatus, BugAttachmentType)
->>>>>>> a2a7473c
+from canonical.lp.dbschema import BugTaskImportance, BugAttachmentType
 
 from canonical.testing import LaunchpadZopelessLayer
 
