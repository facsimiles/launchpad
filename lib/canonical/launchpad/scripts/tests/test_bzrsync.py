#!/usr/bin/python2.4
# Copyright (c) 2005-2006 Canonical Ltd.
# Author: Gustavo Niemeyer <gustavo@niemeyer.net>
#         David Allouche <david@allouche.net>

import datetime
import shutil
import sys
import time
import unittest

from bzrlib.revision import NULL_REVISION
from bzrlib.uncommit import uncommit
from bzrlib.tests import TestCaseInTempDir, TestCaseWithTransport
import pytz
from zope.component import getUtility

from canonical.config import config
from canonical.launchpad.database import (
<<<<<<< HEAD
    Revision, BranchRevision, RevisionParent, RevisionAuthor)
=======
    BranchRevision, Revision, RevisionAuthor, RevisionParent)
>>>>>>> 995ed94d
from canonical.launchpad.interfaces import IBranchSet, IRevisionSet
from canonical.launchpad.scripts.bzrsync import BzrSync, RevisionModifiedError
from canonical.launchpad.scripts.importd.tests.helpers import (
    instrument_method, InstrumentedMethodObserver)
from canonical.launchpad.scripts.tests.webserver_helper import WebserverHelper
from canonical.testing import LaunchpadZopelessLayer


class BzrlibZopelessLayer(LaunchpadZopelessLayer):
    """Clean up the test directory created by TestCaseInTempDir tests."""

    @classmethod
    def setUp(cls):
        pass

    @classmethod
    def tearDown(cls):
        # Remove the test directory created by TestCaseInTempDir.
        # Copied from bzrlib.tests.TextTestRunner.run.
        test_root = TestCaseInTempDir.TEST_ROOT
        if test_root is not None:
            test_root = test_root.encode(sys.getfilesystemencoding())
            shutil.rmtree(test_root)


    @classmethod
    def testSetUp(cls):
        pass

    @classmethod
    def testTearDown(cls):
        pass


class BzrSyncTestCase(TestCaseWithTransport):
    """Common base for BzrSync test cases."""

<<<<<<< HEAD
    layer = LaunchpadZopelessLayer
=======
    layer = BzrlibZopelessLayer
>>>>>>> 995ed94d

    AUTHOR = "Revision Author <author@example.com>"
    LOG = "Log message"

    def setUp(self):
<<<<<<< HEAD
=======
        TestCaseWithTransport.setUp(self)
>>>>>>> 995ed94d
        LaunchpadZopelessLayer.switchDbUser(config.branchscanner.dbuser)
        self.webserver_helper = WebserverHelper()
        self.webserver_helper.setUp()
        self.txn = LaunchpadZopelessLayer.txn
        self.setUpBzrBranch()
        self.setUpDBBranch()
        self.setUpAuthor()
        self.bzrsync = None

    def tearDown(self):
<<<<<<< HEAD
=======
        if self.bzrsync is not None and self.bzrsync.db_branch is not None:
            self.bzrsync.close()
>>>>>>> 995ed94d
        self.webserver_helper.tearDown()
        TestCaseWithTransport.tearDown(self)

    def join(self, name):
        return self.webserver_helper.join(name)

    def url(self, name):
        return self.webserver_helper.get_remote_url(name)

    def setUpBzrBranch(self):
        relpath = "bzr_branch"
        self.bzr_branch_url = self.url(relpath)
        self.bzr_tree = self.make_branch_and_tree(relpath)
        self.bzr_branch = self.bzr_tree.branch

    def setUpDBBranch(self):
        self.txn.begin()
        arbitraryownerid = 1
        self.db_branch = getUtility(IBranchSet).new(
            name="test",
            owner=arbitraryownerid,
            product=None,
            url=self.bzr_branch_url,
            title="Test branch",
            summary="Branch for testing")
        self.txn.commit()

    def setUpAuthor(self):
        self.db_author = RevisionAuthor.selectOneBy(name=self.AUTHOR)
        if not self.db_author:
            self.txn.begin()
            self.db_author = RevisionAuthor(name=self.AUTHOR)
            self.txn.commit()

    def getCounts(self):
        return (Revision.select().count(),
                BranchRevision.select().count(),
                RevisionParent.select().count(),
                RevisionAuthor.select().count())

    def assertCounts(self, counts, new_revisions=0, new_numbers=0,
                     new_parents=0, new_authors=0):
        (old_revision_count,
         old_revisionnumber_count,
         old_revisionparent_count,
         old_revisionauthor_count) = counts
        (new_revision_count,
         new_revisionnumber_count,
         new_revisionparent_count,
         new_revisionauthor_count) = self.getCounts()
        revision_pair = (old_revision_count+new_revisions,
                         new_revision_count)
        revisionnumber_pair = (old_revisionnumber_count+new_numbers,
                               new_revisionnumber_count)
        revisionparent_pair = (old_revisionparent_count+new_parents,
                               new_revisionparent_count)
        revisionauthor_pair = (old_revisionauthor_count+new_authors,
                               new_revisionauthor_count)
        self.assertEqual(revision_pair[0], revision_pair[1],
                         "Wrong Revision count (should be %d, not %d)"
                         % revision_pair)
        self.assertEqual(revisionnumber_pair[0], revisionnumber_pair[1],
                         "Wrong BranchRevision count (should be %d, not %d)"
                         % revisionnumber_pair)
        self.assertEqual(revisionparent_pair[0], revisionparent_pair[1],
                         "Wrong RevisionParent count (should be %d, not %d)"
                         % revisionparent_pair)
        self.assertEqual(revisionauthor_pair[0], revisionauthor_pair[1],
                         "Wrong RevisionAuthor count (should be %d, not %d)"
                         % revisionauthor_pair)

    def makeBzrSync(self):
        """Create a BzrSync instance for the test branch.

        This method allow subclasses to instrument the BzrSync instance used in
        syncBranch.
        """
        self.bzrsync = BzrSync(self.txn, self.db_branch, self.bzr_branch_url)
        return self.bzrsync

    def syncBranch(self):
        """Run BzrSync on the test branch."""
        self.makeBzrSync().syncBranchAndClose()

    def syncAndCount(self, new_revisions=0, new_numbers=0,
                     new_parents=0, new_authors=0):
        """Run BzrSync and assert the number of rows added to each table."""
        counts = self.getCounts()
        self.syncBranch()
        self.assertCounts(
            counts, new_revisions=new_revisions, new_numbers=new_numbers,
            new_parents=new_parents, new_authors=new_authors)

    def commitRevision(self, message=None, committer=None,
                       extra_parents=None, rev_id=None,
                       timestamp=None, timezone=None):
        if message is None:
            message = self.LOG
        if committer is None:
            committer = self.AUTHOR
        if extra_parents is not None:
            self.bzr_tree.add_pending_merge(*extra_parents)
        self.bzr_tree.commit(
            message, committer=committer, rev_id=rev_id,
            timestamp=timestamp, timezone=timezone, allow_pointless=True)

    def uncommitRevision(self):
        branch = self.bzr_tree.branch
        uncommit(branch, tree=self.bzr_tree)

    def makeBranchWithMerge(self):
        """Branch from bzr_tree, commit to both branches, merge the new branch
        into bzr_tree, then commit.

        :return: A list of the revisions that have been committed, as returned
        by WorkingTree.commit().
        """
        # Make the base revision.
        self.bzr_tree.commit(
            u'common parent', committer=self.AUTHOR, rev_id='r1',
            allow_pointless=True)

        # Branch from the base revision.
        new_tree = self.make_branch_and_tree('bzr_branch_merged')
        new_tree.pull(self.bzr_branch)

        # Commit to both branches
        self.bzr_tree.commit(
            u'commit one', committer=self.AUTHOR, rev_id='r2',
            allow_pointless=True)
        new_tree.commit(
            u'commit two', committer=self.AUTHOR, rev_id='r1.1.1',
            allow_pointless=True)

        # Merge and commit.
        self.bzr_tree.merge_from_branch(new_tree.branch)
        self.bzr_tree.commit(
            u'merge', committer=self.AUTHOR, rev_id='r3',
            allow_pointless=True)

    def getBranchRevisions(self):
        """Get a set summarizing the BranchRevision rows in the database.

        :return: A set of tuples (sequence, revision-id) for all the
            BranchRevisions rows belonging to self.db_branch.
        """
        return set(
            (branch_revision.sequence, branch_revision.revision.revision_id)
            for branch_revision
            in BranchRevision.selectBy(branch=self.db_branch))


class TestBzrSync(BzrSyncTestCase):

    def makeBzrSync(self):
        self.bzrsync = BzrSync(self.txn, self.db_branch, self.bzr_branch_url)
        # Load the ancestry as the database knows of it.
        self.bzrsync.retrieveDatabaseAncestry()
        # And get the history and ancestry from the branch.
        self.bzrsync.retrieveBranchDetails()
        return self.bzrsync

    def test_empty_branch(self):
        # Importing an empty branch does nothing.
        self.syncAndCount()
        self.assertEqual(self.db_branch.revision_count, 0)

    def test_import_revision(self):
        # Importing a revision in history adds one revision and number.
        self.commitRevision()
        self.syncAndCount(new_revisions=1, new_numbers=1)
        self.assertEqual(self.db_branch.revision_count, 1)

    def test_import_uncommit(self):
        # Second import honours uncommit.
        self.commitRevision()
        self.syncAndCount(new_revisions=1, new_numbers=1)
        self.uncommitRevision()
        self.syncAndCount(new_numbers=-1)
        self.assertEqual(self.db_branch.revision_count, 0)

    def test_import_recommit(self):
        # Second import honours uncommit followed by commit.
        self.commitRevision('first')
        self.syncAndCount(new_revisions=1, new_numbers=1)
        self.assertEqual(self.db_branch.revision_count, 1)
        self.uncommitRevision()
        self.commitRevision('second')
        self.syncAndCount(new_revisions=1)
        self.assertEqual(self.db_branch.revision_count, 1)
        [revno] = self.db_branch.revision_history
        self.assertEqual(revno.revision.log_body, 'second')

    def test_import_revision_with_url(self):
        # Importing a revision passing the url parameter works.
        self.commitRevision()
        counts = self.getCounts()
        bzrsync = BzrSync(self.txn, self.db_branch, self.bzr_branch_url)
        bzrsync.syncBranchAndClose()
        self.assertCounts(counts, new_revisions=1, new_numbers=1)

    def test_new_author(self):
        # Importing a different committer adds it as an author.
        author = "Another Author <another@example.com>"
        self.commitRevision(committer=author)
        self.syncAndCount(new_revisions=1, new_numbers=1, new_authors=1)
        db_author = RevisionAuthor.selectOneBy(name=author)
        self.assertTrue(db_author)
        self.assertEquals(db_author.name, author)

    def test_new_parent(self):
        # Importing two revisions should import a new parent.
        self.commitRevision()
        self.commitRevision()
        self.syncAndCount(new_revisions=2, new_numbers=2, new_parents=1)

    def test_shorten_history(self):
        # Commit some revisions with two paths to the head revision.
        self.commitRevision()
        merge_rev_id = self.bzr_branch.last_revision()
        self.commitRevision()
        self.commitRevision(extra_parents=[merge_rev_id])
        self.syncAndCount(new_revisions=3, new_numbers=3, new_parents=3)
        self.assertEqual(self.db_branch.revision_count, 3)

        # Sync with the shorter history.
        counts = self.getCounts()
        bzrsync = BzrSync(self.txn, self.db_branch)
        def patchedRetrieveBranchDetails():
            unpatchedRetrieveBranchDetails()
            full_history = bzrsync.bzr_history
            bzrsync.bzr_history = (full_history[:-2] + full_history[-1:])
            bzrsync.bzr_ancestry.remove(full_history[-2])
        unpatchedRetrieveBranchDetails = bzrsync.retrieveBranchDetails
        bzrsync.retrieveBranchDetails = patchedRetrieveBranchDetails
        bzrsync.syncBranchAndClose()

        # The new history is one revision shorter.
        self.assertCounts(
            counts, new_revisions=0, new_numbers=-1,
            new_parents=0, new_authors=0)
        self.assertEqual(self.db_branch.revision_count, 2)

    def test_last_scanned_id_recorded(self):
        # test that the last scanned revision ID is recorded
        self.syncAndCount()
        self.assertEquals(NULL_REVISION, self.db_branch.last_scanned_id)
        self.commitRevision()
        self.syncAndCount(new_revisions=1, new_numbers=1)
        self.assertEquals(self.bzr_branch.last_revision(),
                          self.db_branch.last_scanned_id)

    def test_timestamp_parsing(self):
        # Test that the timezone selected does not affect the
        # timestamp recorded in the database.
        self.commitRevision(rev_id='rev-1',
                            timestamp=1000000000.0, timezone=0)
        self.commitRevision(rev_id='rev-2',
                            timestamp=1000000000.0, timezone=28800)
        self.syncAndCount(new_revisions=2, new_numbers=2, new_parents=1)
        rev_1 = Revision.selectOneBy(revision_id='rev-1')
        rev_2 = Revision.selectOneBy(revision_id='rev-2')
        UTC = pytz.timezone('UTC')
        dt = datetime.datetime.fromtimestamp(1000000000.0, UTC)
        self.assertEqual(rev_1.revision_date, dt)
        self.assertEqual(rev_2.revision_date, dt)

    def test_get_revisions_empty(self):
        # An empty branch should have no revisions.
        bzrsync = self.makeBzrSync()
        self.assertEqual([], list(bzrsync.getRevisions()))

    def test_get_revisions_linear(self):
        # If the branch has a linear ancestry, getRevisions() should yield each
        # revision along with a sequence number, starting at 1.
        self.commitRevision(rev_id=u'rev-1')
        bzrsync = self.makeBzrSync()
        self.assertEqual([(1, u'rev-1')], list(bzrsync.getRevisions()))

    def test_get_revisions_branched(self):
        # Confirm that these revisions are generated by getRevisions with None
        # as the sequence 'number'.
        self.makeBranchWithMerge()
        bzrsync = self.makeBzrSync()
        expected = set([(1, 'r1'), (2, 'r2'), (3, 'r3'), (None, 'r1.1.1')])
        self.assertEqual(expected, set(bzrsync.getRevisions()))

    def test_sync_with_merged_branches(self):
        # Confirm that when we syncHistory, all of the revisions are included
        # correctly in the BranchRevision table.
        self.makeBranchWithMerge()
        self.syncBranch()
        expected = set([(1, 'r1'), (2, 'r2'), (3, 'r3'), (None, 'r1.1.1')])
        self.assertEqual(self.getBranchRevisions(), expected)

    def test_sync_merged_to_merging(self):
        # When replacing a branch by another branch that merges it (for
        # example, as done by "bzr pull" on newer bzr releases), the database
        # must be updated appropriately.
        self.makeBranchWithMerge()
        # First, sync with the merged branch.
        self.bzr_branch_url = self.url('bzr_branch_merged')
        self.syncBranch()
        # Then sync with the merging branch.
        self.bzr_branch_url = self.url('bzr_branch')
        self.syncBranch()
        expected = set([(1, 'r1'), (2, 'r2'), (3, 'r3'), (None, 'r1.1.1')])
        self.assertEqual(self.getBranchRevisions(), expected)

    def test_sync_merging_to_merged(self):
        # When replacing a branch by one of the branches it merged, the
        # database must be updated appropriately.
        self.makeBranchWithMerge()
        # First, sync with the merging branch.
        self.bzr_branch_url = self.url('bzr_branch')
        self.syncBranch()
        # Then sync with the merged branch.
        self.bzr_branch_url = self.url('bzr_branch_merged')
        self.syncBranch()
        expected = set([(1, 'r1'), (2, 'r1.1.1')])
        self.assertEqual(self.getBranchRevisions(), expected)

    def test_retrieveBranchDetails(self):
        # retrieveBranchDetails should set last_revision, bzr_ancestry and
        # bzr_history on the BzrSync instance to match the information in the
        # Bazaar branch.
        self.makeBranchWithMerge()
        bzrsync = self.makeBzrSync()
        bzrsync.retrieveBranchDetails()
        self.assertEqual('r3', bzrsync.last_revision)
        expected_ancestry = set(['r1', 'r2', 'r1.1.1', 'r3'])
        self.assertEqual(expected_ancestry, bzrsync.bzr_ancestry)
        self.assertEqual(['r1', 'r2', 'r3'], bzrsync.bzr_history)

    def test_retrieveDatabaseAncestry(self):
        # retrieveDatabaseAncestry should set db_ancestry and db_history to
        # Launchpad's current understanding of the branch state.
        # db_branch_revision_map should map Bazaar revision_ids to
        # BranchRevision.ids.

        # Use the sampledata for this test, so we do not have to rely on
        # BzrSync to fill the database. That would cause a circular dependency,
        # as the test setup would depend on retrieveDatabaseAncestry.
        branch = getUtility(IBranchSet).getByUniqueName(
            '~name12/+junk/junk.contrib')
        self.db_branch = branch
        sampledata = list(
            BranchRevision.selectBy(branch=branch).orderBy('sequence'))
        expected_ancestry = set(branch_revision.revision.revision_id
            for branch_revision in sampledata)
        expected_history = [branch_revision.revision.revision_id
            for branch_revision in sampledata
            if branch_revision.sequence is not None]
        expected_mapping = dict(
            (branch_revision.revision.revision_id, branch_revision.id)
            for branch_revision in sampledata)

        bzrsync = self.makeBzrSync()
        bzrsync.retrieveDatabaseAncestry()
        self.assertEqual(expected_ancestry, set(bzrsync.db_ancestry))
        self.assertEqual(expected_history, list(bzrsync.db_history))
        self.assertEqual(expected_mapping, bzrsync.db_branch_revision_map)


class TestBzrSyncPerformance(BzrSyncTestCase):

    # TODO: Turn these into unit tests for planDatabaseChanges. To do this, we
    # need to change the BzrSync constructor to either delay the opening of the
    # bzr branch, so those unit-tests need not set up a dummy bzr branch.
    # -- DavidAllouche 2007-03-01

    def setUp(self):
        BzrSyncTestCase.setUp(self)
        self.clearCalls()

    def clearCalls(self):
        """Clear the record of instrumented method calls."""
        self.calls = {
            'syncRevisions': [],
            'insertBranchRevisions': [],
            'deleteBranchRevisions': []}

    def makeBzrSync(self):
        bzrsync = BzrSyncTestCase.makeBzrSync(self)
        def unary_method_called(name, args, kwargs):
            (single_arg,) = args
            self.assertEqual(kwargs, {})
            self.calls[name].append(single_arg)
        unary_observer = InstrumentedMethodObserver(called=unary_method_called)
        instrument_method(unary_observer, bzrsync, 'syncRevisions')
        instrument_method(unary_observer, bzrsync, 'deleteBranchRevisions')
        instrument_method(unary_observer, bzrsync, 'insertBranchRevisions')
        return bzrsync

    def test_no_change(self):
        # Nothing should be changed if we sync a branch that hasn't been
        # changed since the last sync
        self.makeBranchWithMerge()
        self.syncBranch()
        # Second scan has nothing to do.
        self.clearCalls()
        self.syncBranch()
        assert len(self.calls) == 3, \
               'update test for additional instrumentation'
        self.assertEqual(map(len, self.calls['syncRevisions']), [0])
        self.assertEqual(map(len, self.calls['deleteBranchRevisions']), [0])
        self.assertEqual(map(len, self.calls['insertBranchRevisions']), [0])

    def test_merged_to_merging(self):
        # When replacing a branch by another branch that merges it (for
        # example, as done by "bzr pull" on newer bzr releases), the database
        # must be updated appropriately.
        self.makeBranchWithMerge()
        # First, sync with the merged branch.
        self.bzr_branch_url = self.url('bzr_branch_merged')
        self.syncBranch()
        # Then sync with the merging branch.
        self.bzr_branch_url = self.url('bzr_branch')
        self.clearCalls()
        self.syncBranch()
        assert len(self.calls) == 3, \
               'update test for additional instrumentation'
        # Two revisions added to ancestry: r2 and r3.
        self.assertEqual(map(len, self.calls['syncRevisions']), [2])
        # One branch-revision deleted: r1.1.1, becoming a merged revision.
        self.assertEqual(map(len, self.calls['deleteBranchRevisions']), [1])
        # Three branch-revisions added: r2, r1.1.1, r3
        self.assertEqual(map(len, self.calls['insertBranchRevisions']), [3])

    def test_merging_to_merged(self):
        # When replacing a branch by one of the branches it merged, the
        # database must be updated appropriately.
        self.makeBranchWithMerge()
        # First, sync with the merging branch.
        self.bzr_branch_url = self.url('bzr_branch')
        self.syncBranch()
        # Then sync with the merged branch.
        self.bzr_branch_url = self.url('bzr_branch_merged')
        self.clearCalls()
        self.syncBranch()
        assert len(self.calls) == 3, \
               'update test for additional instrumentation'
        # No revision is added to the ancestry.
        self.assertEqual(map(len, self.calls['syncRevisions']), [0])
        # Three branch-revisions deleted: r2, r3 and r1.1.1.
        self.assertEqual(map(len, self.calls['deleteBranchRevisions']), [3])
        # One branch-revision added: r1.1.1 becoming an history revision.
        self.assertEqual(map(len, self.calls['insertBranchRevisions']), [1])

    def test_one_more_commit(self):
        # Scanning a branch which has already been scanned, and to which a
        # single simple commit was added, only do the minimal amount of work.
        self.commitRevision(rev_id='rev-1')
        # First scan checks the full ancestry, which is only one revision.
        self.syncBranch()
        # Add a single simple revision to the branch.
        self.commitRevision(rev_id='rev-2')
        # Second scan only checks the added revision.
        self.clearCalls()
        self.syncBranch()
        assert len(self.calls) == 3, \
               'update test for additional instrumentation'
        self.assertEqual(map(len, self.calls['syncRevisions']), [1])
        self.assertEqual(map(len, self.calls['deleteBranchRevisions']), [0])
        self.assertEqual(map(len, self.calls['insertBranchRevisions']), [1])


class TestBzrSyncModified(BzrSyncTestCase):

    def setUp(self):
        BzrSyncTestCase.setUp(self)
        self.bzrsync = BzrSync(self.txn, self.db_branch)

    def tearDown(self):
        self.bzrsync.close()
        BzrSyncTestCase.tearDown(self)

    def test_timestampToDatetime_with_negative_fractional(self):
        # timestampToDatetime should convert a negative, fractional timestamp
        # into a valid, sane datetime object.
        UTC = pytz.timezone('UTC')
        timestamp = -0.5
        date = self.bzrsync._timestampToDatetime(timestamp)
        self.assertEqual(
            date, datetime.datetime(1969, 12, 31, 23, 59, 59, 500000, UTC))

    def test_timestampToDatetime(self):
        # timestampTODatetime should convert a regular timestamp into a valid,
        # sane datetime object.
        UTC = pytz.timezone('UTC')
        timestamp = time.time()
        date = datetime.datetime.fromtimestamp(timestamp, tz=UTC)
        self.assertEqual(date, self.bzrsync._timestampToDatetime(timestamp))

    def test_ancient_revision(self):
        # Test that we can sync revisions with negative, fractional timestamps.

        # Make a negative, fractional timestamp and equivalent datetime
        UTC = pytz.timezone('UTC')
        old_timestamp = -0.5
        old_date = datetime.datetime(1969, 12, 31, 23, 59, 59, 500000, UTC)

        class FakeRevision:
            """A revision with a negative, fractional timestamp.
            """
            revision_id = 'rev42'
            parent_ids = ['rev1', 'rev2']
            committer = self.AUTHOR
            message = self.LOG
            timestamp = old_timestamp
            timezone = 0

        # sync the revision
        self.bzrsync.syncOneRevision(FakeRevision)

        # Find the revision we just synced and check that it has the correct
        # date.
        revision = getUtility(IRevisionSet).getByRevisionId(
            FakeRevision.revision_id)
        self.assertEqual(old_date, revision.revision_date)

    def test_revision_modified(self):
        # test that modifications to the list of parents get caught.
        class FakeRevision:
            revision_id = 'rev42'
            parent_ids = ['rev1', 'rev2']
            committer = self.AUTHOR
            message = self.LOG
            timestamp = 1000000000.0
            timezone = 0
        # synchronise the fake revision:
        counts = self.getCounts()
        self.bzrsync.syncOneRevision(FakeRevision)
        self.assertCounts(
            counts, new_revisions=1, new_numbers=0,
            new_parents=2, new_authors=0)

        # verify that synchronising the revision twice passes and does
        # not create a second revision object:
        counts = self.getCounts()
        self.bzrsync.syncOneRevision(FakeRevision)
        self.assertCounts(
            counts, new_revisions=0, new_numbers=0,
            new_parents=0, new_authors=0)

        # verify that adding a parent gets caught:
        FakeRevision.parent_ids.append('rev3')
        self.assertRaises(RevisionModifiedError,
                          self.bzrsync.syncOneRevision, FakeRevision)

        # verify that removing a parent gets caught:
        FakeRevision.parent_ids = ['rev1']
        self.assertRaises(RevisionModifiedError,
                          self.bzrsync.syncOneRevision, FakeRevision)

        # verify that reordering the parents gets caught:
        FakeRevision.parent_ids = ['rev2', 'rev1']
        self.assertRaises(RevisionModifiedError,
                          self.bzrsync.syncOneRevision, FakeRevision)


def test_suite():
    return unittest.TestLoader().loadTestsFromName(__name__)<|MERGE_RESOLUTION|>--- conflicted
+++ resolved
@@ -17,11 +17,7 @@
 
 from canonical.config import config
 from canonical.launchpad.database import (
-<<<<<<< HEAD
-    Revision, BranchRevision, RevisionParent, RevisionAuthor)
-=======
     BranchRevision, Revision, RevisionAuthor, RevisionParent)
->>>>>>> 995ed94d
 from canonical.launchpad.interfaces import IBranchSet, IRevisionSet
 from canonical.launchpad.scripts.bzrsync import BzrSync, RevisionModifiedError
 from canonical.launchpad.scripts.importd.tests.helpers import (
@@ -59,20 +55,13 @@
 class BzrSyncTestCase(TestCaseWithTransport):
     """Common base for BzrSync test cases."""
 
-<<<<<<< HEAD
-    layer = LaunchpadZopelessLayer
-=======
     layer = BzrlibZopelessLayer
->>>>>>> 995ed94d
 
     AUTHOR = "Revision Author <author@example.com>"
     LOG = "Log message"
 
     def setUp(self):
-<<<<<<< HEAD
-=======
         TestCaseWithTransport.setUp(self)
->>>>>>> 995ed94d
         LaunchpadZopelessLayer.switchDbUser(config.branchscanner.dbuser)
         self.webserver_helper = WebserverHelper()
         self.webserver_helper.setUp()
@@ -83,11 +72,8 @@
         self.bzrsync = None
 
     def tearDown(self):
-<<<<<<< HEAD
-=======
         if self.bzrsync is not None and self.bzrsync.db_branch is not None:
             self.bzrsync.close()
->>>>>>> 995ed94d
         self.webserver_helper.tearDown()
         TestCaseWithTransport.tearDown(self)
 
