#!/usr/bin/python
# Copyright 2004-2006 Canonical Ltd.  All rights reserved.

"""Import version control metadata from a Bazaar branch into the database."""

__metaclass__ = type

__all__ = [
    "BzrSync",
    ]

import logging
from datetime import datetime, timedelta
from StringIO import StringIO

import pytz
from zope.component import getUtility
from bzrlib.branch import Branch
from bzrlib.diff import show_diff_trees
from bzrlib.errors import NoSuchRevision
from bzrlib.log import log_formatter, show_log
from bzrlib.revision import NULL_REVISION

from canonical.config import config
from canonical.launchpad.interfaces import (
    ILaunchpadCelebrities, IBranchRevisionSet, IRevisionSet)
from canonical.launchpad.mailnotification import (
    send_branch_revision_notifications)

UTC = pytz.timezone('UTC')


class RevisionModifiedError(Exception):
    """An error indicating that a revision has been modified."""
    pass


class BzrSync:
    """Import version control metadata from a Bazaar branch into the database.

    If the contructor succeeds, a read-lock for the underlying bzrlib branch is
    held, and must be released by calling the `close` method.
    """
    def __init__(self, trans_manager, branch, branch_url=None, logger=None):
        self.trans_manager = trans_manager
        self._admin = getUtility(ILaunchpadCelebrities).admin
        self.email_from = config.noreply_from_address
        
        if logger is None:
            logger = logging.getLogger(self.__class__.__name__)
        self.logger = logger
        
        self.db_branch = branch
        if branch_url is None:
            branch_url = self.db_branch.url
        self.bzr_branch = Branch.open(branch_url)
        self.bzr_branch.lock_read()
        # We want to generate the email contents as close to the source
        # of the email as possible, but we don't want to send them until
        # the information has been committed.
        self.pending_emails = []

    def close(self):
        """Explicitly release resources."""
        # release the read lock on the bzrlib branch
        self.bzr_branch.unlock()
        # prevent further use of that object
        self.bzr_branch = None
        self.db_branch = None
        self.bzr_history = None

    def syncBranchAndClose(self):
        """Synchronize the database with a Bazaar branch and release resources.

        Convenience method that implements the proper idiom for the common case
        of calling `syncBranch` and `close`.
        """
        try:
            self.syncBranch()
        finally:
            self.close()

    def syncBranch(self):
        """Synchronize the database view of a branch with Bazaar data.

        Several tables must be updated:

        * Revision: there must be one Revision row for each revision in the
          branch ancestry. If the row for a revision that has just been added
          to the branch is already present, it must be checked for consistency.

        * BranchRevision: there must be one BrancheRevision row for each
          revision in the branch ancestry. If history revisions became merged
          revisions, the corresponding rows must be changed.

        * Branch: the branch-scanner status information must be updated when
          the sync is complete.
        """
        self.logger.info("Scanning branch: %s",self.db_branch.unique_name)
        self.logger.info("    from %s", self.bzr_branch.base)
        # Get the history and ancestry from the branch first, to fail early
        # if something is wrong with the branch.
        self.retrieveBranchDetails()
        # The BranchRevision, Revision and RevisionParent tables are only
        # written to by the branch-scanner, so they are not subject to
        # write-lock contention. Update them all in a single transaction to
        # improve the performance and allow garbage collection in the future.
        self.trans_manager.begin()
        self.retrieveDatabaseAncestry()
        (revisions_to_insert_or_check, branchrevisions_to_delete,
            branchrevisions_to_insert) = self.planDatabaseChanges()
        self.syncRevisions(revisions_to_insert_or_check)
        self.deleteBranchRevisions(branchrevisions_to_delete)
        self.insertBranchRevisions(branchrevisions_to_insert)
        self.trans_manager.commit()
        # Now that these changes have been committed, send the pending emails.
        self.sendRevisionNotificationEmails()
        # The Branch table is modified by other systems, including the web UI,
        # so we need to update it in a short transaction to avoid causing
        # timeouts in the webapp. This opens a small race window where the
        # revision data is updated in the database, but the Branch table has
        # not been updated. Since this has no ill-effect, and can only err on
        # the pessimistic side (tell the user the data has not yet been updated
        # although it has), the race is acceptable.
        self.trans_manager.begin()
        self.updateBranchStatus()
        self.trans_manager.commit()

    def retrieveDatabaseAncestry(self):
        """Efficiently retrieve ancestry from the database."""
        self.logger.info("Retrieving ancestry from database.")
        self.db_ancestry, self.db_history, self.db_branch_revision_map = (
            self.db_branch.getScannerData())
        # If db_history is empty, then this is the initial scan of the
        # branch.  We only want to send one email for the initial scan
        # of a branch, not one for each revision.
        self.initial_scan = not bool(self.db_history)


    def retrieveBranchDetails(self):
        """Retrieve ancestry from the the bzr branch on disk."""
        self.logger.info("Retrieving ancestry from bzrlib.")
        self.last_revision = self.bzr_branch.last_revision()
        # Make bzr_ancestry a set for consistency with db_ancestry.
        bzr_ancestry_ordered = (
            self.bzr_branch.repository.get_ancestry(self.last_revision))
        first_ancestor = bzr_ancestry_ordered.pop(0)
        assert first_ancestor is None, 'history horizons are not supported'
        self.bzr_ancestry = set(bzr_ancestry_ordered)
        self.bzr_history = self.bzr_branch.revision_history()

    def planDatabaseChanges(self):
        """Plan database changes to synchronize with bzrlib data.

        Use the data retrieved by `retrieveDatabaseAncestry` and
        `retrieveBranchDetails` to plan the changes to apply to the database.
        """
        self.logger.info("Planning changes.")
        bzr_ancestry = self.bzr_ancestry
        bzr_history = self.bzr_history
        db_ancestry = self.db_ancestry
        db_history = self.db_history
        db_branch_revision_map = self.db_branch_revision_map

        # Find the length of the common history.
        common_len = min(len(bzr_history), len(db_history))
        while common_len > 0:
            # The outer conditional improves efficiency. Without it, the
            # algorithm is O(history-size * change-size), which can be
            # excessive if a long branch is replaced by another long branch
            # with a distant (or no) common mainline parent. The inner
            # conditional is needed for correctness with branches where the
            # history does not follow the line of leftmost parents.
            if db_history[common_len - 1] == bzr_history[common_len - 1]:
                if db_history[:common_len] == bzr_history[:common_len]:
                    break
            common_len -= 1

        # Revisions added to the branch's ancestry.
        added_ancestry = bzr_ancestry.difference(db_ancestry)

        # Revision added or removed from the branch's history. These lists may
        # include revisions whose history position has merely changed.
        removed_history = db_history[common_len:]
        added_history = bzr_history[common_len:]

        # When the history is shortened, and email is sent that says this.
        # This will never happen for a newly scanned branch, so not checking
        # that here.
        number_removed = len(removed_history)
        if number_removed > 0:
            if number_removed == 1:
                contents = '1 revision was removed from the branch.'
            else:
                contents = ('%d revisions were removed from the branch.'
                            % number_removed)
            # No diff is associated with the removed email.
            self.pending_emails.append((contents, ''))

        # Merged (non-history) revisions in the database and the bzr branch.
        old_merged = db_ancestry.difference(db_history)
        new_merged = bzr_ancestry.difference(bzr_history)

        # Revisions added or removed from the set of merged revisions.
        removed_merged = old_merged.difference(new_merged)
        added_merged = new_merged.difference(old_merged)

        # We must delete BranchRevision rows for all revisions which where
        # removed from the ancestry or whose sequence value has changed.
        branchrevisions_to_delete = set(
            db_branch_revision_map[revid]
            for revid in removed_merged.union(removed_history))

        # We must insert BranchRevision rows for all revisions which were added
        # to the ancestry or whose sequence value has changed.
        branchrevisions_to_insert = list(
            self.getRevisions(added_merged.union(added_history)))

        # We must insert, or check for consistency, all revisions which were
        # added to the ancestry.
        revisions_to_insert_or_check = added_ancestry

        return (revisions_to_insert_or_check, branchrevisions_to_delete,
            branchrevisions_to_insert)

    def syncRevisions(self, revisions_to_insert_or_check):
        """Import all the revisions added to the ancestry of the branch."""
        self.logger.info("Inserting or checking %d revisions.",
            len(revisions_to_insert_or_check))
        # Add new revisions to the database.
        for revision_id in revisions_to_insert_or_check:
            # If the revision is a ghost, it won't appear in the repository.
            try:
                revision = self.bzr_branch.repository.get_revision(revision_id)
            except NoSuchRevision:
                self.logger.debug("%d of %d: %s is a ghost",
                                  self.curr, self.last, revision_id)
                continue
            self.syncOneRevision(revision)


    def syncOneRevision(self, bzr_revision):
        """Import the revision with the given revision_id.

        :param bzr_revision: the revision to import
        :type bzr_revision: bzrlib.revision.Revision
        """
        revision_id = bzr_revision.revision_id
        revision_set = getUtility(IRevisionSet)
        db_revision = revision_set.getByRevisionId(revision_id)
        if db_revision is not None:
            # Verify that the revision in the database matches the
            # revision from the branch.  Currently we just check that
            # the parent revision list matches.
            self.logger.debug("Checking revision: %s", revision_id)
            db_parents = db_revision.parents
            bzr_parents = bzr_revision.parent_ids

            seen_parents = set()
            for sequence, parent_id in enumerate(bzr_parents):
                if parent_id in seen_parents:
                    continue
                seen_parents.add(parent_id)
                matching_parents = [db_parent for db_parent in db_parents
                                    if db_parent.parent_id == parent_id]
                if len(matching_parents) == 0:
                    raise RevisionModifiedError(
                        'parent %s was added since last scan' % parent_id)
                elif len(matching_parents) > 1:
                    raise RevisionModifiedError(
                        'parent %s is listed multiple times in db' % parent_id)
                if matching_parents[0].sequence != sequence:
                    raise RevisionModifiedError(
                        'parent %s reordered (old index %d, new index %d)'
                        % (parent_id, matching_parents[0].sequence, sequence))
            if len(seen_parents) != len(db_parents):
                removed_parents = [db_parent.parent_id
                                   for db_parent in db_parents
                                   if db_parent.parent_id not in seen_parents]
                raise RevisionModifiedError(
                    'some parents removed since last scan: %s'
                    % (removed_parents,))
        else:
            # Revision not yet in the database. Load it.
            self.logger.debug("Inserting revision: %s", revision_id)
            revision_date = self._timestampToDatetime(bzr_revision.timestamp)
            db_revision = revision_set.new(
                revision_id=revision_id,
                log_body=bzr_revision.message,
                revision_date=revision_date,
                revision_author=bzr_revision.committer,
                owner=self._admin,
                parent_ids=bzr_revision.parent_ids,
                properties=bzr_revision.properties)

    def getRevisions(self, limit=None):
        """Generate revision IDs that make up the branch's ancestry.

        Generate a sequence of (sequence, revision-id) pairs to be inserted
        into the branchrevision table.

        :param limit: set of revision ids, only yield tuples whose revision-id
            is in this set. Defaults to the full ancestry of the branch.
        """
        if limit is None:
            limit = self.bzr_ancestry
        for (index, revision_id) in enumerate(self.bzr_history):
            if revision_id in limit:
                # sequence numbers start from 1
                yield index + 1, revision_id
        for revision_id in limit.difference(set(self.bzr_history)):
            yield None, revision_id

    def _timestampToDatetime(self, timestamp):
        """Convert the given timestamp to a datetime object.

        This works around a bug in Python that causes datetime.fromtimestamp
        to raise an exception if it is given a negative, fractional timestamp.

        :param timestamp: A timestamp from a bzrlib.revision.Revision
        :type timestamp: float

        :return: A datetime corresponding to the given timestamp.
        """
        # Work around Python bug #1646728.
        # See https://launchpad.net/bugs/81544.
        int_timestamp = int(timestamp)
        revision_date = datetime.fromtimestamp(int_timestamp, tz=UTC)
        revision_date += timedelta(seconds=timestamp - int_timestamp)
        return revision_date

    def deleteBranchRevisions(self, branchrevisions_to_delete):
        """Delete a batch of BranchRevision rows."""
        self.logger.info("Deleting %d branchrevision records.",
            len(branchrevisions_to_delete))
        branch_revision_set = getUtility(IBranchRevisionSet)
        for branchrevision in sorted(branchrevisions_to_delete):
            branch_revision_set.delete(branchrevision)

    def insertBranchRevisions(self, branchrevisions_to_insert):
        """Insert a batch of BranchRevision rows."""
        self.logger.info("Inserting %d branchrevision records.",
            len(branchrevisions_to_insert))
        revision_set = getUtility(IRevisionSet)
        for sequence, revision_id in branchrevisions_to_insert:
            db_revision = revision_set.getByRevisionId(revision_id)
            self.db_branch.createBranchRevision(sequence, db_revision)

            # Generate an email if the revision is in the revision_history
            # for the branch.  If the sequence is None then the revision
            # is just in the ancestry so no email is generated.
            if sequence is not None and not self.initial_scan:
                try:
                    revision = self.bzr_branch.repository.get_revision(
                        revision_id)
                except NoSuchRevision:
                    self.logger.debug("%d of %d: %s is a ghost",
                                      self.curr, self.last, revision_id)
                    continue
                self.pending_emails.append(
                    (self.getRevisionMessage(revision), self.getDiff(revision)))

    def updateBranchStatus(self):
        """Update the branch-scanner status in the database Branch table."""
        # Record that the branch has been updated.
        self.logger.info("Updating branch scanner status.")
        if len(self.bzr_history) > 0:
            last_revision = self.bzr_history[-1]
        else:
            last_revision = NULL_REVISION

        # FIXME: move that conditional logic down to updateScannedDetails.
        # -- DavidAllouche 2007-02-22
        revision_count = len(self.bzr_history)
        if ((last_revision != self.db_branch.last_scanned_id)
                or (revision_count != self.db_branch.revision_count)):
            self.db_branch.updateScannedDetails(last_revision, revision_count)

    def getDiff(self, bzr_revision):
        repo = self.bzr_branch.repository
        if bzr_revision.parent_ids:
            ids = (bzr_revision.revision_id, bzr_revision.parent_ids[0])
            tree_new, tree_old = repo.revision_trees(ids)
        else:
            # can't get both trees at once, so one at a time
            tree_new = repo.revision_tree(bzr_revision.revision_id)
            tree_old = repo.revision_tree(None)
<<<<<<< HEAD
            
        diff_content = StringIO()
        show_diff_trees(tree_old, tree_new, diff_content)
        return diff_content.getvalue()
=======

        diff_content = StringIO()
        show_diff_trees(tree_old, tree_new, diff_content)
        raw_diff = diff_content.getvalue()
        return raw_diff.decode('utf8', 'replace')
>>>>>>> 41f1e0fd

    def getRevisionMessage(self, bzr_revision):
        outf = StringIO()
        lf = log_formatter('long', to_file=outf)
        rev_id = bzr_revision.revision_id
        rev1 = rev2 = self.bzr_branch.revision_id_to_revno(rev_id)
        if rev1 == 0:
            rev1 = None
            rev2 = None

        show_log(self.bzr_branch,
                 lf,
                 start_revision=rev1,
                 end_revision=rev2,
                 verbose=True
                 )
        return outf.getvalue()

    def sendRevisionNotificationEmails(self):
        """Send out the pending emails.

        If this is the first scan of a branch, then we send out a simple
        notification email saying that the branch has been scanned.
        """
        # XXX: thumper 2007-03-28
        # The whole reason that this method exists is due to
        # emails being sent immediately in a zopeless environment.
        # When bug #29744 is fixed, this method will no longer be
        # necessary, and the emails should be sent at the source
        # instead of appending them to the pending_emails.
        # This method is enclosed in a transaction so emails will
        # continue to be sent out when the bug is closed without
        # immediately having to fix this method.
        self.trans_manager.begin()

        if self.initial_scan:
            assert len(self.pending_emails) == 0, (
                'Unexpected pending emails on new branch.')
            revision_count = len(self.bzr_history)
            if revision_count == 1:
                revisions = '1 revision'
            else:
                revisions = '%d revisions' % revision_count
            message = ('First scan of the branch detected %s'
                       ' in the revision history of the branch.' %
                       revisions)
            send_branch_revision_notifications(
                self.db_branch, self.email_from, message, '')
        else:
            for message, diff in self.pending_emails:
                send_branch_revision_notifications(
                    self.db_branch, self.email_from, message, diff)

        self.trans_manager.commit()<|MERGE_RESOLUTION|>--- conflicted
+++ resolved
@@ -385,18 +385,11 @@
             # can't get both trees at once, so one at a time
             tree_new = repo.revision_tree(bzr_revision.revision_id)
             tree_old = repo.revision_tree(None)
-<<<<<<< HEAD
-            
-        diff_content = StringIO()
-        show_diff_trees(tree_old, tree_new, diff_content)
-        return diff_content.getvalue()
-=======
 
         diff_content = StringIO()
         show_diff_trees(tree_old, tree_new, diff_content)
         raw_diff = diff_content.getvalue()
         return raw_diff.decode('utf8', 'replace')
->>>>>>> 41f1e0fd
 
     def getRevisionMessage(self, bzr_revision):
         outf = StringIO()
