#!/usr/bin/python
# Copyright 2004-2006 Canonical Ltd.  All rights reserved.

"""Import version control metadata from a Bazaar branch into the database."""

__metaclass__ = type

__all__ = [
    "BzrSync",
    ]

import sys
import os
import logging
from datetime import datetime, timedelta

import pytz
from zope.component import getUtility
from bzrlib.branch import Branch
from bzrlib.revision import NULL_REVISION
from bzrlib.errors import NoSuchRevision

from sqlobject import AND
from canonical.lp import initZopeless
from canonical.launchpad.scripts import execute_zcml_for_scripts
from canonical.launchpad.interfaces import (
    ILaunchpadCelebrities, IBranchSet, IRevisionSet)

UTC = pytz.timezone('UTC')


class RevisionModifiedError(Exception):
    """An error indicating that a revision has been modified."""
    pass


class BzrSync:
    """Import version control metadata from Bazaar2 branches into the database.

    If the contructor succeeds, a read-lock for the underlying bzrlib branch is
    held, and must be released by calling the `close` method.
    """

    def __init__(self, trans_manager, branch, branch_url=None, logger=None):
        self.trans_manager = trans_manager
        self._admin = getUtility(ILaunchpadCelebrities).admin
        if logger is None:
            logger = logging.getLogger(self.__class__.__name__)
        self.logger = logger
        self.db_branch = branch
        if branch_url is None:
            branch_url = self.db_branch.url
        self.bzr_branch = Branch.open(branch_url)
        self.bzr_branch.lock_read()
        try:
            self.bzr_history = self.bzr_branch.revision_history()
        except:
            self.bzr_branch.unlock()
            raise

    def close(self):
        """Explicitly release resources."""
        # release the read lock on the bzrlib branch
        self.bzr_branch.unlock()
        # prevent further use of that object
        self.bzr_branch = None
        self.db_branch = None
        self.bzr_history = None

    def syncHistoryAndClose(self):
        """Import all revisions in the branch and release resources.

        Convenience method that implements the proper try/finally idiom for the
        common case of calling `syncHistory` and immediately `close`.
        """
        try:
            self.syncHistory()
        finally:
            self.close()

    def syncHistory(self):
        """Import all revisions in the branch."""
        # Keep track if something was actually loaded in the database.
        did_something = False

        self.logger.info(
            "synchronizing ancestry for branch: %s", self.bzr_branch.base)

        # Synchronise Revision objects, but do not reprocess the ones which are
        # part of the previously recorded ancestry of the branch.
        self.trans_manager.begin()
        # XXX: DavidAllouche 2007-02-15
        # Use complete-revisions to get complete database ancestry.
        previous_ancestry = [
            revisionnumber.revision.revision_id
            for revisionnumber in self.db_branch.revision_history]
        self.trans_manager.abort()
        branch_tip = self.bzr_branch.last_revision()
        new_ancestry = set(self.bzr_branch.repository.get_ancestry(branch_tip))
        added_ancestry = new_ancestry.difference(previous_ancestry)
        for revision_id in added_ancestry:
            if revision_id is None:
                continue
            # If the revision is a ghost, it won't appear in the repository.
            try:
                revision = self.bzr_branch.repository.get_revision(revision_id)
            except NoSuchRevision:
                continue
            if self.syncRevision(revision):
                did_something = True

        # now synchronise the BranchRevision objects
        if self.syncBranchRevisions():
            did_something = True

        return did_something

    def syncRevision(self, bzr_revision):
        """Import the revision with the given revision_id.

        :param bzr_revision: the revision to import
        :type bzr_revision: bzrlib.revision.Revision
        """
        revision_id = bzr_revision.revision_id
        self.logger.debug("synchronizing revision: %s", revision_id)

        # If did_something is True, new information was found and
        # loaded into the database.
        did_something = False

        self.trans_manager.begin()

        db_revision = getUtility(IRevisionSet).getByRevisionId(revision_id)
        if db_revision is not None:
            # Verify that the revision in the database matches the
            # revision from the branch.  Currently we just check that
            # the parent revision list matches.
            db_parents = db_revision.parents
            bzr_parents = bzr_revision.parent_ids

            seen_parents = set()
            for sequence, parent_id in enumerate(bzr_parents):
                if parent_id in seen_parents:
                    continue
                seen_parents.add(parent_id)
                matching_parents = [db_parent for db_parent in db_parents
                                    if db_parent.parent_id == parent_id]
                if len(matching_parents) == 0:
                    raise RevisionModifiedError(
                        'parent %s was added since last scan' % parent_id)
                elif len(matching_parents) > 1:
                    raise RevisionModifiedError(
                        'parent %s is listed multiple times in db' % parent_id)
                if matching_parents[0].sequence != sequence:
                    raise RevisionModifiedError(
                        'parent %s reordered (old index %d, new index %d)'
                        % (parent_id, matching_parents[0].sequence, sequence))
            if len(seen_parents) != len(db_parents):
                removed_parents = [db_parent.parent_id
                                   for db_parent in db_parents
                                   if db_parent.parent_id not in seen_parents]
                raise RevisionModifiedError(
                    'some parents removed since last scan: %s'
                    % (removed_parents,))
        else:
            # Revision not yet in the database. Load it.
            db_revision = getUtility(IRevisionSet).new(
                revision_id=revision_id,
                log_body=bzr_revision.message,
                revision_date=self._timestampToDatetime(bzr_revision.timestamp),
                revision_author=bzr_revision.committer,
                owner=self._admin,
                parent_ids=bzr_revision.parent_ids)
            did_something = True

        if did_something:
            self.trans_manager.commit()
        else:
            self.trans_manager.abort()

        return did_something

    def _timestampToDatetime(self, timestamp):
        """Convert the given timestamp to a datetime object.

        This works around a bug in Python that causes datetime.fromtimestamp
        to raise an exception if it is given a negative, fractional timestamp.

        :param timestamp: A timestamp from a bzrlib.revision.Revision
        :type timestamp: float

        :return: A datetime corresponding to the given timestamp.
        """
        # Work around Python bug #1646728.
        # See https://launchpad.net/bugs/81544.
        int_timestamp = int(timestamp)
        revision_date = datetime.fromtimestamp(int_timestamp, tz=UTC)
        revision_date += timedelta(seconds=timestamp - int_timestamp)
        return revision_date

<<<<<<< HEAD
    def syncRevisionNumbers(self):
=======
    def syncBranchRevisions(self):
>>>>>>> 418bbaec
        """Synchronise the revision numbers for the branch."""
        self.logger.info(
            "synchronizing revision numbers for branch: %s",
            self.bzr_branch.base)

        did_something = False
        self.trans_manager.begin()
        # now synchronise the BranchRevision objects
        for (index, revision_id) in enumerate(self.bzr_history):
            # sequence numbers start from 1
            sequence = index + 1
            if self.syncBranchRevision(sequence, revision_id):
                did_something = True

        # finally truncate any further revision numbers (if they exist):
        if self.db_branch.truncateHistory(len(self.bzr_history) + 1):
            did_something = True

        # record that the branch has been updated.
        if len(self.bzr_history) > 0:
            last_revision = self.bzr_history[-1]
        else:
            last_revision = NULL_REVISION

        revision_count = len(self.bzr_history)
        if (last_revision != self.db_branch.last_scanned_id) or \
           (revision_count != self.db_branch.revision_count):
            self.db_branch.updateScannedDetails(last_revision, revision_count)
            did_something = True

        if did_something:
            self.trans_manager.commit()
        else:
            self.trans_manager.abort()

        return did_something

    def syncBranchRevision(self, sequence, revision_id):
        """Import the revision number with the given sequence and revision_id

        :param sequence: the sequence number for this revision number
        :type sequence: int
        :param revision_id: GUID of the revision
        :type revision_id: str
        """
        did_something = False

        self.trans_manager.begin()

        db_revision = getUtility(IRevisionSet).getByRevisionId(revision_id)
        db_revno = self.db_branch.getBranchRevision(sequence)

        # If the database revision history has diverged, so we
        # truncate the database history from this point on.  The
        # replacement revision numbers will be created in their place.
        if db_revno is not None and db_revno.revision != db_revision:
            if self.db_branch.truncateHistory(sequence):
                did_something = True
            db_revno = None

        if db_revno is None:
            db_revno = self.db_branch.createBranchRevision(
                sequence, db_revision)
            did_something = True

        if did_something:
            self.trans_manager.commit()
        else:
            self.trans_manager.abort()

        return did_something<|MERGE_RESOLUTION|>--- conflicted
+++ resolved
@@ -198,11 +198,7 @@
         revision_date += timedelta(seconds=timestamp - int_timestamp)
         return revision_date
 
-<<<<<<< HEAD
-    def syncRevisionNumbers(self):
-=======
     def syncBranchRevisions(self):
->>>>>>> 418bbaec
         """Synchronise the revision numbers for the branch."""
         self.logger.info(
             "synchronizing revision numbers for branch: %s",
