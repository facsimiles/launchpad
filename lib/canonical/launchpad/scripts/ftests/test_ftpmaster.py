--- conflicted
+++ resolved
@@ -240,17 +240,10 @@
         changer.processSourceChange('mozilla-firefox')
         self.assertEqual(
             self.log.read(),
-<<<<<<< HEAD
-            "INFO: Override Component to: 'main'\n"
-            "INFO: Override Section to: 'base'\n"
-            "INFO: Override Priority to: 'EXTRA'\n"
-            "INFO: 'mozilla-firefox - 0.9/main/base' source overridden")
-=======
-            "INFO Override Component to: 'main'\n"
-            "INFO Override Section to: 'base'\n"
-            "INFO Override Priority to: 'EXTRA'\n"
-            "INFO 'mozilla-firefox/main/base' source overridden")
->>>>>>> 9b90e8df
+            "INFO Override Component to: 'main'\n"
+            "INFO Override Section to: 'base'\n"
+            "INFO Override Priority to: 'EXTRA'\n"
+            "INFO 'mozilla-firefox - 0.9/main/base' source overridden")
 
     def test_processSourceChange_with_changed_archive(self):
         """Check processSourceChange method call with an archive change.
@@ -300,22 +293,13 @@
         changer.processBinaryChange('pmount')
         self.assertEqual(
             self.log.read(),
-<<<<<<< HEAD
-            "INFO: Override Component to: 'main'\n"
-            "INFO: Override Section to: 'base'\n"
-            "INFO: Override Priority to: 'EXTRA'\n"
-            "INFO: 'pmount-2:1.9-1/main/base/EXTRA' binary "
-                "overridden in hoary hppa\n"
-            "INFO: 'pmount-0.1-1/universe/editors/IMPORTANT' binary "
-                "overridden in hoary i386")
-=======
-            "INFO Override Component to: 'main'\n"
-            "INFO Override Section to: 'base'\n"
-            "INFO Override Priority to: 'EXTRA'\n"
-            "INFO 'pmount/main/base/EXTRA' binary overridden in hoary/hppa\n"
-            "INFO 'pmount/universe/editors/IMPORTANT' binary "
+            "INFO Override Component to: 'main'\n"
+            "INFO Override Section to: 'base'\n"
+            "INFO Override Priority to: 'EXTRA'\n"
+            "INFO 'pmount-2:1.9-1/main/base/EXTRA' binary "
+                "overridden in hoary/hppa\n"
+            "INFO 'pmount-0.1-1/universe/editors/IMPORTANT' binary "
                 "overridden in hoary/i386")
->>>>>>> 9b90e8df
 
     def test_processBinaryChange_with_changed_archive(self):
         """Check processBinaryChange method call with an archive change.
@@ -365,31 +349,17 @@
         changer.processChildrenChange('mozilla-firefox')
         self.assertEqual(
             self.log.read(),
-<<<<<<< HEAD
-            "INFO: Override Component to: 'main'\n"
-            "INFO: Override Section to: 'base'\n"
-            "INFO: Override Priority to: 'EXTRA'\n"
-            "INFO: 'mozilla-firefox-1.0/main/base/IMPORTANT' "
-                "binary overridden in warty i386\n"
-            "INFO: 'mozilla-firefox-0.9/main/base/EXTRA' "
-                "binary overridden in warty hppa\n"
-            "INFO: 'mozilla-firefox-data-0.9/main/base/EXTRA' "
-                "binary overridden in warty hppa\n"
-            "INFO: 'mozilla-firefox-data-0.9/main/base/EXTRA' "
-                "binary overridden in warty i386")
-=======
-            "INFO Override Component to: 'main'\n"
-            "INFO Override Section to: 'base'\n"
-            "INFO Override Priority to: 'EXTRA'\n"
-            "INFO 'mozilla-firefox/main/base/IMPORTANT' "
+            "INFO Override Component to: 'main'\n"
+            "INFO Override Section to: 'base'\n"
+            "INFO Override Priority to: 'EXTRA'\n"
+            "INFO 'mozilla-firefox-1.0/main/base/IMPORTANT' "
                 "binary overridden in warty/i386\n"
-            "INFO 'mozilla-firefox/main/base/EXTRA' "
+            "INFO 'mozilla-firefox-0.9/main/base/EXTRA' "
                 "binary overridden in warty/hppa\n"
-            "INFO 'mozilla-firefox-data/main/base/EXTRA' "
+            "INFO 'mozilla-firefox-data-0.9/main/base/EXTRA' "
                 "binary overridden in warty/hppa\n"
-            "INFO 'mozilla-firefox-data/main/base/EXTRA' "
+            "INFO 'mozilla-firefox-data-0.9/main/base/EXTRA' "
                 "binary overridden in warty/i386")
->>>>>>> 9b90e8df
 
     def test_processChildrenChange_error(self):
         """processChildrenChange warns the user about an unpublished source.
