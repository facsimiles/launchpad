--- conflicted
+++ resolved
@@ -18,11 +18,8 @@
     ArchivePurpose, BuildStatus, IArchiveSet, IBuildSet, IDistributionSet,
     PackagePublishingStatus)
 from canonical.launchpad.interfaces.archivearch import IArchiveArchSet
-<<<<<<< HEAD
-=======
 from canonical.launchpad.interfaces.packagecopyrequest import (
     IPackageCopyRequestSet, PackageCopyStatus)
->>>>>>> 04dfed0a
 from canonical.launchpad.scripts.ftpmaster import (
     PackageLocationError, SoyuzScriptError)
 from canonical.launchpad.scripts.populate_archive import ArchivePopulator
@@ -172,18 +169,12 @@
             def begin(self):
                 pass
 
-<<<<<<< HEAD
-        now = int(time.time())
-        if archive_name is None:
-            archive_name = "ra%s" % now
-=======
         if copy_archive_name is None:
             now = int(time.time())
             if archive_name is None:
                 archive_name = "ra%s" % now
         else:
             archive_name = copy_archive_name
->>>>>>> 04dfed0a
 
         distro_name = 'ubuntu'
         distro = getUtility(IDistributionSet).getByName(distro_name)
@@ -257,11 +248,7 @@
         extra_args = ['-a', 'x86']
         self.runScript(
             extra_args=extra_args,
-<<<<<<< HEAD
-            archive_name=invalid_archive_name,
-=======
             archive_name=invalid_name,
->>>>>>> 04dfed0a
             exception_type=SoyuzScriptError,
             exception_text=(
                 "Invalid destination archive name: '%s'" % invalid_name))
@@ -332,8 +319,6 @@
 
         self.assertTrue(len(build_spns) == 0)
 
-<<<<<<< HEAD
-=======
         # Also, make sure the package copy request status was updated.
         [pcr] = getUtility(
             IPackageCopyRequestSet).getByTargetArchive(copy_archive)
@@ -469,7 +454,6 @@
             exception_type=SoyuzScriptError,
             exception_text="Invalid origin archive name: '//'")
 
->>>>>>> 04dfed0a
     def testInvalidProcessorFamilyName(self):
         """Try copy archive population with an invalid processor family name.
 
@@ -481,8 +465,6 @@
             exception_type=SoyuzScriptError,
             exception_text="Invalid processor family: 'wintel'")
 
-<<<<<<< HEAD
-=======
     def testFamiliesForExistingArchives(self):
         """Try specifying processor family names for existing archive.
 
@@ -558,7 +540,6 @@
             exception_text=(
                 "error: archive 'hello-1' already exists for 'ubuntu'."))
 
->>>>>>> 04dfed0a
     def testMissingProcessorFamily(self):
         """Try copy archive population without a sngle processor family name.
 
@@ -568,11 +549,7 @@
             exception_type=SoyuzScriptError,
             exception_text="error: processor families not specified.")
 
-<<<<<<< HEAD
-    def testMultipleDistroArchSeriesSpecified(self):
-=======
     def testMultipleArchTags(self):
->>>>>>> 04dfed0a
         """Try copy archive population with multiple architecture tags.
 
         The user may specify a number of given architecture tags on the
@@ -622,13 +599,8 @@
         rset = getUtility(IArchiveArchSet).getByArchive(copy_archive)
         self.assertEqual(get_family_names(rset), [u'hppa', u'x86'])
 
-<<<<<<< HEAD
-
-    def _verifyClonedSourcePackages(self, copy_archive, series):
-=======
     def _verifyClonedSourcePackages(
         self, copy_archive, series, obsolete=None, new=None):
->>>>>>> 04dfed0a
         """Verify that the expected source packages have been cloned.
 
         The destination copy archive should be populated with the expected
