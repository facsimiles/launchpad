# Copyright 2006 Canonical Ltd.  All rights reserved.
"""distributionmirror-prober tests."""

__metaclass__ = type


import os
import httplib
from StringIO import StringIO
from unittest import TestCase, TestLoader

from twisted.internet import reactor, defer
from twisted.python.failure import Failure
from twisted.web import server

from sqlobject import SQLObjectNotFound

import canonical
from canonical.config import config
from canonical.lp import initZopeless
from canonical.lp.dbschema import PackagePublishingPocket
from canonical.launchpad.daemons.tachandler import TacTestSetup
from canonical.launchpad.database import DistributionMirror, DistroRelease
from canonical.launchpad.ftests.harness import LaunchpadZopelessTestCase
from canonical.tests.test_twisted import TwistedTestCase
from canonical.launchpad.scripts.distributionmirror_prober import (
    ProberFactory, MirrorProberCallbacks, BadResponseCode,
    MirrorCDImageProberCallbacks, ProberTimeout, RedirectAwareProberFactory,
    InfiniteLoopDetected, UnknownURLScheme, MAX_REDIRECTS,
    RedirectAwareProberProtocol)
from canonical.launchpad.scripts.ftests.distributionmirror_http_server import (
    DistributionMirrorTestHTTPServer)


class HTTPServerTestSetup(TacTestSetup):

    def setUpRoot(self):
        pass

    @property
    def root(self):
        return '/var/tmp'

    @property
    def tacfile(self):
        return os.path.abspath(os.path.join(
            os.path.dirname(canonical.__file__), os.pardir, os.pardir,
            'daemons/distributionmirror_http_server.tac'
            ))

    @property
    def pidfile(self):
        return os.path.join(self.root, 'distributionmirror_http_server.pid')

    @property
    def logfile(self):
        return os.path.join(self.root, 'distributionmirror_http_server.log')


class TestProberProtocol(TwistedTestCase):

    def setUp(self):
        self.urls = {'timeout': u'http://localhost:11375/timeout',
                     '200': u'http://localhost:11375/valid-mirror',
                     '500': u'http://localhost:11375/error',
                     '404': u'http://localhost:11375/invalid-mirror'}
        root = DistributionMirrorTestHTTPServer()
        site = server.Site(root)
        site.displayTracebacks = False
        self.port = reactor.listenTCP(11375, site)

    def tearDown(self):
        return self.port.stopListening()

    def _createProberAndProbe(self, url):
        prober = ProberFactory(url)
        return prober.probe()

    def test_probe_sets_up_timeout_call(self):
        prober = ProberFactory(self.urls['200'])
        self.failUnless(getattr(prober, 'timeoutCall', None) is None)
        deferred = prober.probe()
        self.failUnless(getattr(prober, 'timeoutCall', None) is not None)
        return deferred

    def test_redirectawareprober_follows_http_redirect(self):
        url = 'http://localhost:11375/redirect-to-valid-mirror'
        prober = RedirectAwareProberFactory(url)
        self.failUnless(prober.redirection_count == 0)
        self.failUnless(
            prober.url == 'http://localhost:11375/redirect-to-valid-mirror')
        deferred = prober.probe()
        def got_result(result):
            self.failUnless(prober.redirection_count == 1)
            self.failUnless(
                prober.url == 'http://localhost:11375/valid-mirror')
            self.failUnless(result == str(httplib.OK))
        return deferred.addCallback(got_result)

    def test_redirectawareprober_detects_infinite_loop(self):
        prober = RedirectAwareProberFactory(
            'http://localhost:11375/redirect-infinite-loop')
        deferred = prober.probe()
        return self.assertFailure(deferred, InfiniteLoopDetected)

    def test_redirectawareprober_fail_on_unknown_scheme(self):
        prober = RedirectAwareProberFactory(
            'http://localhost:11375/redirect-unknown-url-scheme')
        deferred = prober.probe()
        return self.assertFailure(deferred, UnknownURLScheme)

    def test_200(self):
        d = self._createProberAndProbe(self.urls['200'])
        def got_result(result):
            self.failUnless(
                result == str(httplib.OK),
                "Expected a '200' status but got '%s'" % result)
        return d.addCallback(got_result)

    def test_success_cancel_timeout_call(self):
        prober = ProberFactory(self.urls['200'])
        deferred = prober.probe()
        self.failUnless(prober.timeoutCall.active())
        def check_timeout_call(result):
            self.failIf(prober.timeoutCall.active())
        return deferred.addCallback(check_timeout_call)

    def test_failure_cancel_timeout_call(self):
        prober = ProberFactory(self.urls['500'])
        deferred = prober.probe()
        self.failUnless(prober.timeoutCall.active())
        def check_timeout_call(result):
            self.failIf(prober.timeoutCall.active())
        return deferred.addErrback(check_timeout_call)

    def test_notfound(self):
        d = self._createProberAndProbe(self.urls['404'])
        return self.assertFailure(d, BadResponseCode)

    def test_500(self):
        d = self._createProberAndProbe(self.urls['500'])
        return self.assertFailure(d, BadResponseCode)

    def test_timeout(self):
        d = self._createProberAndProbe(self.urls['timeout'])
        return self.assertFailure(d, ProberTimeout)


<<<<<<< HEAD
class TestMirrorCDImageProberCallbacks(LaunchpadZopelessTestCase):
    dbuser = config.distributionmirrorprober.dbuser
=======
class FakeTimeOutCall:
    resetCalled = False

    def reset(self, seconds):
        self.resetCalled = True


class FakeTransport:
    disconnecting = False

    def loseConnection(self):
        self.disconnecting = True

    def write(self, text):
        pass


class FakeFactory(RedirectAwareProberFactory):
    redirectedTo = None

    def redirect(self, url):
        self.redirectedTo = url


class TestRedirectAwareProberFactoryAndProtocol(TestCase):

    def test_redirect_resets_timeout(self):
        prober = RedirectAwareProberFactory('http://foo.bar')
        prober.timeoutCall = FakeTimeOutCall()
        prober.connect = lambda: None
        self.failIf(prober.timeoutCall.resetCalled)
        prober.redirect('http://localhost:11375/valid-mirror')
        self.failUnless(prober.timeoutCall.resetCalled)

    def _createFactoryAndStubConnectAndTimeoutCall(self):
        prober = RedirectAwareProberFactory('http://foo.bar')
        prober.timeoutCall = FakeTimeOutCall()
        prober.connectCalled = False
        def connect():
            prober.connectCalled = True
        prober.connect = connect
        return prober

    def test_noconnection_is_made_when_infiniteloop_detected(self):
        prober = self._createFactoryAndStubConnectAndTimeoutCall()
        prober.failed = lambda error: None
        prober.redirection_count = MAX_REDIRECTS
        prober.redirect('http://localhost:11375/valid-mirror')
        self.failIf(prober.connectCalled)

    def test_noconnection_is_made_when_url_scheme_is_not_http(self):
        prober = self._createFactoryAndStubConnectAndTimeoutCall()
        prober.failed = lambda error: None
        prober.redirect('ftp://localhost/valid-mirror')
        self.failIf(prober.connectCalled)

    def test_connection_is_made_on_successful_redirect(self):
        prober = self._createFactoryAndStubConnectAndTimeoutCall()
        prober.redirect('http://localhost:11375/valid-mirror')
        self.failUnless(prober.connectCalled)

    def test_connection_is_closed_on_redirect(self):
        protocol = RedirectAwareProberProtocol()
        protocol.factory = FakeFactory('http://foo.bar/')
        protocol.makeConnection(FakeTransport())
        protocol.dataReceived(
            "HTTP/1.1 301 Moved Permanently\r\n"
            "Location: http://foo.baz/\r\n"
            "Length: 0\r\n"
            "\r\n")
        self.assertEqual('http://foo.baz/', protocol.factory.redirectedTo)
        self.failUnless(protocol.transport.disconnecting)


class TestMirrorCDImageProberCallbacks(TestCase):
    layer = ZopelessLayer
>>>>>>> b64a9989

    def setUp(self):
        mirror = DistributionMirror.get(1)
        warty = DistroRelease.get(1)
        flavour = 'ubuntu'
        log_file = StringIO()
        self.callbacks = MirrorCDImageProberCallbacks(
            mirror, warty, flavour, log_file)

    def test_mirrorcdimagerelease_creation_and_deletion(self):
        callbacks = self.callbacks
        all_success = [(defer.SUCCESS, '200'), (defer.SUCCESS, '200')]
        mirror_cdimage_release = callbacks.ensureOrDeleteMirrorCDImageRelease(
             all_success)
        self.failUnless(
            mirror_cdimage_release is not None,
            "If the prober gets a list of 200 Okay statuses, a new "
            "MirrorCDImageRelease should be created.")

        not_all_success = [
            (defer.FAILURE, Failure(BadResponseCode(str(httplib.NOT_FOUND)))),
            (defer.SUCCESS, '200')]
        callbacks.ensureOrDeleteMirrorCDImageRelease(not_all_success)
        # If the prober gets at least one 404 status, we need to make sure
        # there's no MirrorCDImageRelease for that release and flavour.
        self.assertRaises(SQLObjectNotFound, mirror_cdimage_release.sync)

    def test_timeout_is_not_propagated(self):
        # Make sure that ensureOrDeleteMirrorCDImageRelease() does not 
        # propagate ProberTimeout
        failure = self.callbacks.ensureOrDeleteMirrorCDImageRelease(
            [(defer.FAILURE, Failure(ProberTimeout('http://localhost/', 5)))])
        # Twisted callbacks may raise or return a failure; that's why we check
        # the return value
        self.failIf(isinstance(failure, Failure))

    def test_badresponse_is_not_propagated(self):
        # Make sure that ensureOrDeleteMirrorCDImageRelease() does not 
        # propagate BadResponseCode failures.
        failure = self.callbacks.ensureOrDeleteMirrorCDImageRelease(
            [(defer.FAILURE,
              Failure(BadResponseCode(str(httplib.NOT_FOUND))))])
        # Twisted callbacks may raise or return a failure; that's why we check
        # the return value
        self.failIf(isinstance(failure, Failure))

    def test_anything_but_timeouts_and_badresponses_are_propagated(self):
        # Any failure that is not a ProberTimeout or a BadResponseCode
        # should be propagated.
        self.assertRaises(
            Failure, self.callbacks.ensureOrDeleteMirrorCDImageRelease,
            [(defer.FAILURE, Failure(ZeroDivisionError()))])


class TestMirrorProberCallbacks(LaunchpadZopelessTestCase):

    def setUp(self):
        mirror = DistributionMirror.get(1)
        warty = DistroRelease.get(1)
        pocket = PackagePublishingPocket.RELEASE
        component = warty.components[0]
        log_file = StringIO()
        url = 'foo'
        self.callbacks = MirrorProberCallbacks(
            mirror, warty, pocket, component, url, log_file)

    def test_failure_propagation(self):
        # Make sure that deleteMirrorRelease() does not propagate
        # ProberTimeout or BadResponseCode failures.
        try:
            self.callbacks.deleteMirrorRelease(
                Failure(ProberTimeout('http://localhost/', 5)))
        except Exception, e:
            self.fail("A timeout shouldn't be propagated. Got %s" % e)
        try:
            self.callbacks.deleteMirrorRelease(
                Failure(BadResponseCode(str(httplib.INTERNAL_SERVER_ERROR))))
        except Exception, e:
            self.fail("A bad response code shouldn't be propagated. Got %s" % e)

        # Make sure that deleteMirrorRelease() propagate any failure that is
        # not a ProberTimeout or BadResponseCode.
        d = defer.Deferred()
        d.addErrback(self.callbacks.deleteMirrorRelease)
        def got_result(result):
            self.fail(
                "Any failure that's not a timeout should be propagated.")
        ok = []
        def got_failure(failure):
            ok.append(1)
        d.addCallbacks(got_result, got_failure)
        d.errback(Failure(ZeroDivisionError()))
        self.assertEqual([1], ok)

    def test_mirrorrelease_creation_and_deletion(self):
        mirror_distro_release_source = self.callbacks.ensureMirrorRelease(
             str(httplib.OK))
        self.failUnless(
            mirror_distro_release_source is not None,
            "If the prober gets a 200 Okay status, a new "
            "MirrorDistroReleaseSource/MirrorDistroArchRelease should be "
            "created.")

        self.callbacks.deleteMirrorRelease(
            Failure(BadResponseCode(str(httplib.NOT_FOUND))))
        # If the prober gets a 404 status, we need to make sure there's no
        # MirrorDistroReleaseSource/MirrorDistroArchRelease referent to
        # that url
        self.assertRaises(
            SQLObjectNotFound, mirror_distro_release_source.sync)


def test_suite():
    return TestLoader().loadTestsFromName(__name__)<|MERGE_RESOLUTION|>--- conflicted
+++ resolved
@@ -146,10 +146,6 @@
         return self.assertFailure(d, ProberTimeout)
 
 
-<<<<<<< HEAD
-class TestMirrorCDImageProberCallbacks(LaunchpadZopelessTestCase):
-    dbuser = config.distributionmirrorprober.dbuser
-=======
 class FakeTimeOutCall:
     resetCalled = False
 
@@ -224,9 +220,8 @@
         self.failUnless(protocol.transport.disconnecting)
 
 
-class TestMirrorCDImageProberCallbacks(TestCase):
-    layer = ZopelessLayer
->>>>>>> b64a9989
+class TestMirrorCDImageProberCallbacks(LaunchpadZopelessTestCase):
+    dbuser = config.distributionmirrorprober.dbuser
 
     def setUp(self):
         mirror = DistributionMirror.get(1)
