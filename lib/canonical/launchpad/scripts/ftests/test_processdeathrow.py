# Copyright 2006 Canonical Ltd.  All rights reserved.

"""Functional tests for process-death-row.py script.

See lib/canonical/launchpad/doc/deathrow.txt for more detailed tests
of the module functionality; here we just aim to test that the script
processes its arguments and handles dry-run correctly.

"""

__metaclass__ = type

import datetime
import os
import pytz
import shutil
import subprocess
import sys
from tempfile import mkdtemp
from unittest import TestCase, TestLoader

from zope.component import getUtility
from zope.security.proxy import removeSecurityProxy
from canonical.config import config
from canonical.launchpad.database import SecureSourcePackagePublishingHistory
from canonical.launchpad.interfaces import IDistributionSet, IPersonSet
from canonical.lp.dbschema import PackagePublishingStatus
from canonical.testing import LaunchpadZopelessLayer


class TestProcessDeathRow(TestCase):
    """Test the process-death-row.py script works properly."""

    layer = LaunchpadZopelessLayer

    def runDeathRow(self, extra_args, distribution="ubuntutest"):
        """Run process-death-row.py, returning the result and output."""
        script = os.path.join(config.root, "scripts", "process-death-row.py")
        args = [sys.executable, script, "-v", "-d", distribution,
                "-p", self.primary_test_folder]
        args.extend(extra_args)
        process = subprocess.Popen(
            args, stdout=subprocess.PIPE, stderr=subprocess.PIPE)
        stdout, stderr = process.communicate()
        err_msg = ("process-deathrow returned %s:\n%s" %
                   (process.returncode, stderr))
        self.assertEqual(process.returncode, 0, err_msg)

        return (process.returncode, stdout, stderr)

    def setUp(self):
        """Set up for a test death row run."""
        self.setupPrimaryArchive()
        self.setupPPA()

        # Commit so script can see our publishing record changes.
        self.layer.txn.commit()

<<<<<<< HEAD
        # Set up the related publishing records so that death row processing
        # will want to delete the file. We do this by locating all publishing
        # records for our package in ubuntutest and mark them for REMOVAL.
=======
    def tearDown(self):
        """Clean up after ourselves."""
        self.tearDownPrimaryArchive()
        self.tearDownPPA()
        
    def setupPrimaryArchive(self):
        """Create pending removal publications in ubuntutest PRIMARY archive.

        Also places the respective content in disk, so it can be removed
        and verified.
        """
>>>>>>> 11102a1d
        ubuntutest = getUtility(IDistributionSet)["ubuntutest"]
        ut_alsautils = ubuntutest.getSourcePackage("alsa-utils")
        ut_alsautils_109a4 = ut_alsautils.getVersion("1.0.9a-4")
        primary_pubrecs = ut_alsautils_109a4.publishing_history
        self.primary_pubrec_ids = self.markPublishingForRemoval(
            primary_pubrecs)

        self.primary_test_folder = mkdtemp()
        package_folder = os.path.join(
            self.primary_test_folder, "main", "a", "alsa-utils")
        os.makedirs(package_folder)

        self.primary_package_path = os.path.join(
            package_folder, "alsa-utils_1.0.9a-4.dsc")

        self.writeContent(self.primary_package_path)

    def tearDownPrimaryArchive(self):
        shutil.rmtree(self.primary_test_folder)

    def setupPPA(self):
        """Create pending removal publications in cprov PPA.

        Firstly, transform the cprov & sabdfl PPAs in a ubuntutest PPA,
        since ubuntu publish configuration is broken in the sampledata.

        Also create one respective file in disk, so it can be removed and
        verified.
        """
        ubuntutest = getUtility(IDistributionSet)['ubuntutest']

        cprov = getUtility(IPersonSet).getByName('cprov')
        removeSecurityProxy(cprov.archive).distribution = ubuntutest
        ppa_pubrecs = cprov.archive.getPublishedSources('iceweasel')
        self.ppa_pubrec_ids = self.markPublishingForRemoval(ppa_pubrecs)

        sabdfl = getUtility(IPersonSet).getByName('sabdfl')
        removeSecurityProxy(sabdfl.archive).distribution = ubuntutest
        ppa_pubrecs = sabdfl.archive.getPublishedSources('iceweasel')
        self.ppa_pubrec_ids.extend(self.markPublishingForRemoval(ppa_pubrecs))

        # Fill one of the files in cprov PPA just to ensure that deathrow
        # will be able to remove it. The other files can remain missing
        # in order to test if deathrow can cope with not-found files.
        self.ppa_test_folder = os.path.join(
            config.personalpackagearchive.root, "cprov")
        package_folder = os.path.join(
            self.ppa_test_folder, "ubuntutest/pool/main/i/iceweasel")
        os.makedirs(package_folder)
        self.ppa_package_path = os.path.join(
            package_folder, "iceweasel-1.0.dsc")
        self.writeContent(self.ppa_package_path)

    def tearDownPPA(self):
        shutil.rmtree(self.ppa_test_folder)

    def writeContent(self, path, content="whatever"):
        f = open(path, "w")
        f.write("This is some test file contents")
        f.close()

    def markPublishingForRemoval(self, pubrecs):
        """Mark the given publishing record for removal."""
        pubrec_ids = []
        for pubrec in pubrecs:
            sspph = SecureSourcePackagePublishingHistory.get(pubrec.id)
            sspph.dateremoved = None
<<<<<<< HEAD
            sspph.scheduledremovaldate = datetime.datetime(1999, 1, 1)
            self.pubrec_ids.append(pubrec.id)

        # Commit so script can see our publishing record changes.
        self.layer.txn.commit()

    def tearDown(self):
        """Clean up after ourselves."""
        shutil.rmtree(self.test_folder)
=======
            sspph.scheduleddeletiondate = datetime.datetime(
                1999, 1, 1, tzinfo=pytz.timezone('UTC'))
            pubrec_ids.append(pubrec.id)
        return pubrec_ids

    def probePublishingStatus(self, pubrec_ids, status):
        """Check if all source publishing records match the given status."""
        for pubrec_id in pubrec_ids:
            sspph = SecureSourcePackagePublishingHistory.get(pubrec_id)
            self.assertEqual(
                sspph.status, status, "ID %s -> %s (expected %s)" % (
                sspph.id, sspph.status.title, status.title))
>>>>>>> 11102a1d

    def testDryRun(self):
        """Test we don't delete the file or change the db in dry run mode."""
        self.runDeathRow(["-n"])
<<<<<<< HEAD
        self.assertTrue(os.path.exists(self.package_path))
        for pubrec_id in self.pubrec_ids:
            sspph = SecureSourcePackagePublishingHistory.get(pubrec_id)
            self.assertEqual(
                sspph.status, PackagePublishingStatus.SUPERSEDED)
            self.assertTrue(sspph.dateremoved is None)
=======

        self.assertTrue(os.path.exists(self.primary_package_path))
        self.assertTrue(os.path.exists(self.ppa_package_path))

        self.probePublishingStatus(
            self.primary_pubrec_ids, PackagePublishingStatus.PENDINGREMOVAL)
        self.probePublishingStatus(
            self.ppa_pubrec_ids, PackagePublishingStatus.PENDINGREMOVAL)
>>>>>>> 11102a1d

    def testWetRun(self):
        """Test we do delete the file and change the db in wet run mode."""
        self.runDeathRow([])
<<<<<<< HEAD
        self.assertFalse(os.path.exists(self.package_path))
        for pubrec_id in self.pubrec_ids:
            sspph = SecureSourcePackagePublishingHistory.get(pubrec_id)
            self.assertEqual(
                sspph.status, PackagePublishingStatus.SUPERSEDED)
            self.assertTrue(sspph.dateremoved is not None)
=======

        self.assertFalse(os.path.exists(self.primary_package_path))
        self.assertTrue(os.path.exists(self.ppa_package_path))

        self.probePublishingStatus(
            self.primary_pubrec_ids, PackagePublishingStatus.REMOVED)
        self.probePublishingStatus(
            self.ppa_pubrec_ids, PackagePublishingStatus.PENDINGREMOVAL)

    def testPPARun(self):
        """Test we only work upon PPA."""
        self.runDeathRow(["--ppa"])

        self.assertTrue(os.path.exists(self.primary_package_path))
        self.assertFalse(os.path.exists(self.ppa_package_path))

        self.probePublishingStatus(
            self.primary_pubrec_ids, PackagePublishingStatus.PENDINGREMOVAL)
        self.probePublishingStatus(
            self.ppa_pubrec_ids, PackagePublishingStatus.REMOVED)


>>>>>>> 11102a1d

def test_suite():
    return TestLoader().loadTestsFromName(__name__)<|MERGE_RESOLUTION|>--- conflicted
+++ resolved
@@ -56,11 +56,6 @@
         # Commit so script can see our publishing record changes.
         self.layer.txn.commit()
 
-<<<<<<< HEAD
-        # Set up the related publishing records so that death row processing
-        # will want to delete the file. We do this by locating all publishing
-        # records for our package in ubuntutest and mark them for REMOVAL.
-=======
     def tearDown(self):
         """Clean up after ourselves."""
         self.tearDownPrimaryArchive()
@@ -72,7 +67,6 @@
         Also places the respective content in disk, so it can be removed
         and verified.
         """
->>>>>>> 11102a1d
         ubuntutest = getUtility(IDistributionSet)["ubuntutest"]
         ut_alsautils = ubuntutest.getSourcePackage("alsa-utils")
         ut_alsautils_109a4 = ut_alsautils.getVersion("1.0.9a-4")
@@ -139,18 +133,8 @@
         pubrec_ids = []
         for pubrec in pubrecs:
             sspph = SecureSourcePackagePublishingHistory.get(pubrec.id)
+            sspph.status = PackagePublishingStatus.SUPERSEDED
             sspph.dateremoved = None
-<<<<<<< HEAD
-            sspph.scheduledremovaldate = datetime.datetime(1999, 1, 1)
-            self.pubrec_ids.append(pubrec.id)
-
-        # Commit so script can see our publishing record changes.
-        self.layer.txn.commit()
-
-    def tearDown(self):
-        """Clean up after ourselves."""
-        shutil.rmtree(self.test_folder)
-=======
             sspph.scheduleddeletiondate = datetime.datetime(
                 1999, 1, 1, tzinfo=pytz.timezone('UTC'))
             pubrec_ids.append(pubrec.id)
@@ -163,48 +147,49 @@
             self.assertEqual(
                 sspph.status, status, "ID %s -> %s (expected %s)" % (
                 sspph.id, sspph.status.title, status.title))
->>>>>>> 11102a1d
+
+    def probeRemoved(self, pubrec_ids):
+        """Check if all source publishing records were removed."""
+        right_now = datetime.datetime.now(pytz.timezone('UTC'))
+        for pubrec_id in pubrec_ids:
+            sspph = SecureSourcePackagePublishingHistory.get(pubrec_id)
+            self.assertTrue(
+                sspph.dateremoved < right_now,
+                "ID %s -> not removed" % (sspph.id))
+
+    def probeNotRemoved(self, pubrec_ids):
+        """Check if all source publishing records were not removed."""
+        for pubrec_id in pubrec_ids:
+            sspph = SecureSourcePackagePublishingHistory.get(pubrec_id)
+            self.assertTrue(
+                sspph.dateremoved is None,
+                "ID %s -> removed" % (sspph.id))
 
     def testDryRun(self):
         """Test we don't delete the file or change the db in dry run mode."""
         self.runDeathRow(["-n"])
-<<<<<<< HEAD
-        self.assertTrue(os.path.exists(self.package_path))
-        for pubrec_id in self.pubrec_ids:
-            sspph = SecureSourcePackagePublishingHistory.get(pubrec_id)
-            self.assertEqual(
-                sspph.status, PackagePublishingStatus.SUPERSEDED)
-            self.assertTrue(sspph.dateremoved is None)
-=======
-
         self.assertTrue(os.path.exists(self.primary_package_path))
         self.assertTrue(os.path.exists(self.ppa_package_path))
 
         self.probePublishingStatus(
-            self.primary_pubrec_ids, PackagePublishingStatus.PENDINGREMOVAL)
-        self.probePublishingStatus(
-            self.ppa_pubrec_ids, PackagePublishingStatus.PENDINGREMOVAL)
->>>>>>> 11102a1d
+            self.primary_pubrec_ids, PackagePublishingStatus.SUPERSEDED)
+        self.probeNotRemoved(self.primary_pubrec_ids)
+        self.probePublishingStatus(
+            self.ppa_pubrec_ids, PackagePublishingStatus.SUPERSEDED)
+        self.probeNotRemoved(self.ppa_pubrec_ids)
 
     def testWetRun(self):
         """Test we do delete the file and change the db in wet run mode."""
         self.runDeathRow([])
-<<<<<<< HEAD
-        self.assertFalse(os.path.exists(self.package_path))
-        for pubrec_id in self.pubrec_ids:
-            sspph = SecureSourcePackagePublishingHistory.get(pubrec_id)
-            self.assertEqual(
-                sspph.status, PackagePublishingStatus.SUPERSEDED)
-            self.assertTrue(sspph.dateremoved is not None)
-=======
-
         self.assertFalse(os.path.exists(self.primary_package_path))
         self.assertTrue(os.path.exists(self.ppa_package_path))
 
         self.probePublishingStatus(
-            self.primary_pubrec_ids, PackagePublishingStatus.REMOVED)
-        self.probePublishingStatus(
-            self.ppa_pubrec_ids, PackagePublishingStatus.PENDINGREMOVAL)
+            self.primary_pubrec_ids, PackagePublishingStatus.SUPERSEDED)
+        self.probeRemoved(self.primary_pubrec_ids)
+        self.probePublishingStatus(
+            self.ppa_pubrec_ids, PackagePublishingStatus.SUPERSEDED)
+        self.probeNotRemoved(self.ppa_pubrec_ids)
 
     def testPPARun(self):
         """Test we only work upon PPA."""
@@ -214,12 +199,11 @@
         self.assertFalse(os.path.exists(self.ppa_package_path))
 
         self.probePublishingStatus(
-            self.primary_pubrec_ids, PackagePublishingStatus.PENDINGREMOVAL)
-        self.probePublishingStatus(
-            self.ppa_pubrec_ids, PackagePublishingStatus.REMOVED)
-
-
->>>>>>> 11102a1d
+            self.primary_pubrec_ids, PackagePublishingStatus.SUPERSEDED)
+        self.probeNotRemoved(self.primary_pubrec_ids)
+        self.probePublishingStatus(
+            self.ppa_pubrec_ids, PackagePublishingStatus.SUPERSEDED)
+        self.probeRemoved(self.ppa_pubrec_ids)
 
 def test_suite():
     return TestLoader().loadTestsFromName(__name__)