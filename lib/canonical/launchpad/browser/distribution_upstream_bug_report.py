--- conflicted
+++ resolved
@@ -88,17 +88,13 @@
 
     @property
     def row_class(self):
-<<<<<<< HEAD
         """Return the class to be used for the current table row.
 
         :returns: 'good' if all *_percentage properties are > 90;
             'bad' if any of the *_percentage properties are < 20;
             '' otherwise.
         """
-        percentages = [
-=======
         percentages = (
->>>>>>> 91c9cb37
             self.triaged_bugs_percentage,
             self.upstream_bugs_percentage,
             self.watched_bugs_percentage,
