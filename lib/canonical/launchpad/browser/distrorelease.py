--- conflicted
+++ resolved
@@ -141,13 +141,8 @@
     # has a search form.
 
     def answers(self):
-<<<<<<< HEAD
-        text = 'Ask question'
+        text = 'Ask a question'
         url = canonical_url(self.context.distribution) + '/+addquestion'
-=======
-        text = 'Ask a question'
-        url = canonical_url(self.context.distribution) + '/+addticket'
->>>>>>> d3160652
         return Link(url, text, icon='add')
 
     @enabled_with_permission('launchpad.Admin')
