--- conflicted
+++ resolved
@@ -3,11 +3,7 @@
 __metaclass__ = type
 
 __all__ = [
-<<<<<<< HEAD
-    'DistributionSourcePackageNavigation',
-=======
     'DistributionSourcePackageBreadcrumbBuilder',
->>>>>>> 8bace281
     'DistributionSourcePackageFacets',
     'DistributionSourcePackageNavigation',
     'DistributionSourcePackageOverviewMenu',
@@ -39,24 +35,6 @@
 from canonical.lazr.utils import smartquote
 
 
-<<<<<<< HEAD
-=======
-class DistributionSourcePackageSOP(StructuralObjectPresentation):
-
-    def getIntroHeading(self):
-        return self.context.distribution.title + ' source package:'
-
-    def getMainHeading(self):
-        return self.context.name
-
-    def listChildren(self, num):
-        # XXX mpt 2006-10-04: package releases, most recent first
-        return self.context.releases
-
-    def listAltChildren(self, num):
-        return None
-
-
 class DistributionSourcePackageBreadcrumbBuilder(BreadcrumbBuilder):
     """Builds a breadcrumb for an `IDistributionSourcePackage`."""
     @property
@@ -65,7 +43,6 @@
             self.context.sourcepackagename.name)
 
 
->>>>>>> 8bace281
 class DistributionSourcePackageFacets(QuestionTargetFacetMixin,
                                       StandardLaunchpadFacets):
 
