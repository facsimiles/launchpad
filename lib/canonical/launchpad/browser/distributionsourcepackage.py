# Copyright 2005 Canonical Ltd.  All rights reserved.

__metaclass__ = type

__all__ = [
    'DistributionSourcePackageFacets',
    'DistributionSourcePackageNavigation',
    'DistributionSourcePackageView',
    'DistributionSourcePackageBugsView',
    ]

from zope.component import getUtility

from canonical.launchpad.interfaces import (
    IDistributionSourcePackage, ILaunchBag, DuplicateBugContactError,
    DeleteBugContactError, IPersonSet)
from canonical.launchpad.browser.bugtask import (
    BugTargetTraversalMixin, AdvancedBugTaskSearchView)
from canonical.launchpad.webapp import (
    StandardLaunchpadFacets, Link, ApplicationMenu,
    GetitemNavigation, canonical_url, redirection)


class DistributionSourcePackageFacets(StandardLaunchpadFacets):

    usedfor = IDistributionSourcePackage
    enable_only = ['overview', 'bugs', 'support']

    def support(self):
        link = StandardLaunchpadFacets.support(self)
        link.enabled = True
        return link


class DistributionSourcePackageOverviewMenu(ApplicationMenu):

    usedfor = IDistributionSourcePackage
    facet = 'overview'
    links = ['reportbug', 'managebugcontacts']

    def reportbug(self):
        text = 'Report a Bug'
        return Link('+filebug', text, icon='add')

    def managebugcontacts(self):
        return Link('+subscribe', 'Bugmail Settings', icon='edit')


class DistributionSourcePackageBugsMenu(DistributionSourcePackageOverviewMenu):

    usedfor = IDistributionSourcePackage
    facet = 'bugs'
    links = ['reportbug', 'managebugcontacts']


class DistributionSourcePackageNavigation(GetitemNavigation,
    BugTargetTraversalMixin):

    usedfor = IDistributionSourcePackage

    redirection("+editbugcontact", "+subscribe")

    def breadcrumb(self):
        return self.context.sourcepackagename.name


class DistributionSourcePackageSupportMenu(ApplicationMenu):

    usedfor = IDistributionSourcePackage
    facet = 'support'
    links = ['addticket', 'gethelp']

    def gethelp(self):
        return Link('+gethelp', 'Help and Support Options', icon='info')

    def addticket(self):
        return Link('+addticket', 'Request Support', icon='add')


class DistributionSourcePackageBugsView(AdvancedBugTaskSearchView):
    """View class for the buglist for an IDistributionSourcePackage."""

    def _distributionContext(self):
        """Return the source package's distribution."""
        return self.context.distribution

    def showBatchedListing(self):
        """Is the listing batched?"""
        return False

    @property
    def task_columns(self):
        """Return the columns that should be displayed in the bug listing."""
        return ["assignedto", "id", "priority", "severity", "status", "title"]

    def hasSimpleMode(self):
        return True

    def shouldShowAdvancedSearchWidgets(self):
        """Return True if this view's advanced form should be shown."""
        if self.request.get('advanced') and not self.request.get('simple'):
            return True
        return False


class DistributionSourcePackageView:

    def __init__(self, context, request):
        self.context = context
        self.request = request

<<<<<<< HEAD
    def latest_bugtasks(self):
        return self.context.bugtasks(quantity=5)

=======
>>>>>>> 77fead84
    def latest_tickets(self):
        return self.context.tickets(quantity=5)


class DistributionSourcePackageBugContactsView:

    def __init__(self, context, request):
        self.context = context
        self.request = request

    def currentUserIsBugContact(self):
        user = getUtility(ILaunchBag).user

        return self.context.isBugContact(user)

    def processBugmailSettings(self):
        """Process the bugmail settings submitted by the user."""
        form = self.request.form
        pkg = self.context
        user = getUtility(ILaunchBag).user

        save_clicked = form.get("save")

        if save_clicked:
            # Save the changes for the user's personal bugmail preference.
            user_wants_pkg_bugmail = form.get("make_me_a_bugcontact")
            if user_wants_pkg_bugmail:
                try:
                    pkg.addBugContact(user)
                except DuplicateBugContactError:
                    # The user was already subscribed, so we can ignore this.
                    pass
                else:
                    # The user has been added as a bug contact, so tell them
                    # this.
                    self.request.response.addNotification(
                        "You have been successfully subscribed to all bugmail "
                        "for %s" % pkg.displayname)
            else:
                try:
                    pkg.removeBugContact(user)
                except DeleteBugContactError:
                    # The user wasn't subscribed to begin with, so ignore this.
                    pass
                else:
                    # The user has been removed as a bug contact, so tell them
                    # this.
                    self.request.response.addNotification(
                        "You have been removed as a bug contact for %s. You "
                        "will no longer automatically receive bugmail for this "
                        "package." % pkg.displayname)

            personset = getUtility(IPersonSet)

            unsubscribe_teams_values = form.get("bugmail_contact_team.visible", [])
            subscribe_teams_values = form.get("bugmail_contact_team.subscribe", [])
            if not isinstance(unsubscribe_teams_values, (list, tuple)):
                unsubscribe_teams_values = [unsubscribe_teams_values]
            if not isinstance(subscribe_teams_values, (list, tuple)):
                subscribe_teams_values = [subscribe_teams_values]

            # All teams the user saw checkboxes for.
            unsubscribe_teams = set(
                [personset.getByName(team_name) for team_name in
                 unsubscribe_teams_values])

            # All selected teams.
            subscribe_teams = set(
                [personset.getByName(team_name) for team_name in
                 subscribe_teams_values])

            for team in subscribe_teams:
                try:
                    pkg.addBugContact(team)
                except DuplicateBugContactError:
                    # The team is already subscribed, so we can ignore this.
                    pass
                else:
                    self.request.response.addNotification(
                        'The "%s" team was successfully subscribed to all bugmail '
                        'in %s' % (team.displayname, self.context.displayname))

                unsubscribe_teams.remove(team)

            for team in unsubscribe_teams:
                try:
                    pkg.removeBugContact(team)
                except DeleteBugContactError:
                    # This team was already not a package bug contact. We can
                    # safely ignore this error.
                    pass
                else:
                    self.request.response.addNotification(
                        'The "%s" team was successfully unsubscribed from all '
                        'bugmail in %s' % (
                            team.displayname, self.context.displayname))
        else:
            # The user seems to be coming into this page from elsewhere, so no
            # processing is required.
            return None

        self.request.response.redirect(canonical_url(pkg) + "/+bugs")<|MERGE_RESOLUTION|>--- conflicted
+++ resolved
@@ -109,12 +109,6 @@
         self.context = context
         self.request = request
 
-<<<<<<< HEAD
-    def latest_bugtasks(self):
-        return self.context.bugtasks(quantity=5)
-
-=======
->>>>>>> 77fead84
     def latest_tickets(self):
         return self.context.tickets(quantity=5)
 
