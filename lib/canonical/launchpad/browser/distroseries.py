<<<<<<< HEAD
# Copyright 2004-2008 Canonical Ltd.  All rights reserved.
=======
# Copyright 2004-2009 Canonical Ltd.  All rights reserved.
>>>>>>> 04dfed0a

"""View classes related to `IDistroSeries`."""

__metaclass__ = type

__all__ = [
    'DistroSeriesAddView',
    'DistroSeriesAdminView',
    'DistroSeriesBreadcrumbBuilder',
    'DistroSeriesEditView',
    'DistroSeriesFacets',
    'DistroSeriesFullLanguagePackRequestView',
    'DistroSeriesLanguagePackAdminView',
    'DistroSeriesPackageSearchView',
    'DistroSeriesNavigation',
    'DistroSeriesTranslationsAdminView',
    'DistroSeriesView',
    ]

from zope.lifecycleevent import ObjectCreatedEvent
from zope.app.form.browser.add import AddView
from zope.component import getUtility
from zope.event import notify
from zope.formlib import form
from zope.schema import Choice
from zope.schema.vocabulary import SimpleVocabulary, SimpleTerm

from canonical.cachedproperty import cachedproperty
from canonical.database.constants import UTC_NOW
from canonical.launchpad import _
from canonical.launchpad import helpers
from canonical.launchpad.browser.bugtask import BugTargetTraversalMixin
from canonical.launchpad.browser.build import BuildRecordsView
from canonical.launchpad.browser.packagesearch import PackageSearchViewBase
from canonical.launchpad.browser.queue import QueueItemsView
from canonical.launchpad.browser.translations import TranslationsMixin
from canonical.launchpad.interfaces.country import ICountry
from canonical.launchpad.interfaces.distroseries import (
    DistroSeriesStatus, IDistroSeries)
from canonical.launchpad.interfaces.distroserieslanguage import (
    IDistroSeriesLanguageSet)
from canonical.launchpad.interfaces.language import ILanguageSet
from canonical.launchpad.interfaces.launchpad import (
    ILaunchBag, ILaunchpadCelebrities, NotFoundError)
from canonical.launchpad.webapp import (
    StandardLaunchpadFacets, GetitemNavigation, action, custom_widget)
from canonical.launchpad.webapp.authorization import check_permission
from canonical.launchpad.webapp.breadcrumb import BreadcrumbBuilder
from canonical.launchpad.webapp.launchpadform import LaunchpadEditFormView
from canonical.launchpad.webapp.menu import (
    ApplicationMenu, Link, enabled_with_permission)
from canonical.launchpad.webapp.publisher import (
    canonical_url, stepthrough, stepto)
from canonical.widgets.itemswidgets import LaunchpadDropdownWidget


class DistroSeriesNavigation(GetitemNavigation, BugTargetTraversalMixin):

    usedfor = IDistroSeries

    @stepthrough('+lang')
    def traverse_lang(self, langcode):
        """Retrieve the DistroSeriesLanguage or a dummy if one it is None."""
        # We do not want users to see the 'en' potemplate because
        # we store the messages we want to translate as English.
        if langcode == 'en':
            raise NotFoundError(langcode)

        langset = getUtility(ILanguageSet)
        try:
            lang = langset[langcode]
        except IndexError:
            # Unknown language code.
            raise NotFoundError
        distroserieslang = self.context.getDistroSeriesLanguage(lang)

        if distroserieslang is None:
            # There is no IDistroSeriesLanguage yet for this IDistroSeries,
            # but we still need to list it as an available language, so we
            # generate a dummy one so users have a chance to get to it in the
            # navigation and start adding translations for it.
            distroserieslangset = getUtility(IDistroSeriesLanguageSet)
            distroserieslang = distroserieslangset.getDummy(
                self.context, lang)

        if not check_permission('launchpad.Admin', distroserieslang):
            self.context.checkTranslationsViewable()

        return distroserieslang

    @stepthrough('+source')
    def source(self, name):
        return self.context.getSourcePackage(name)

    # sabdfl 17/10/05 please keep this old location here for
    # LaunchpadIntegration on Breezy, unless you can figure out how to
    # redirect to the newer +source, defined above
    @stepthrough('+sources')
    def sources(self, name):
        return self.context.getSourcePackage(name)

    @stepthrough('+package')
    def package(self, name):
        return self.context.getBinaryPackage(name)

    @stepto('+latest-full-language-pack')
    def latest_full_language_pack(self):
        if self.context.last_full_language_pack_exported is None:
            return None
        else:
            return self.context.last_full_language_pack_exported.file

    @stepto('+latest-delta-language-pack')
    def redirect_latest_delta_language_pack(self):
        if self.context.last_delta_language_pack_exported is None:
            return None
        else:
            return self.context.last_delta_language_pack_exported.file


class DistroSeriesBreadcrumbBuilder(BreadcrumbBuilder):
    """Builds a breadcrumb for an `IDistroSeries`."""
    @property
    def text(self):
        return self.context.version


class DistroSeriesFacets(StandardLaunchpadFacets):

    usedfor = IDistroSeries
    enable_only = ['overview', 'bugs', 'specifications', 'translations']


class DistroSeriesOverviewMenu(ApplicationMenu):

    usedfor = IDistroSeries
    facet = 'overview'
    links = ['edit', 'reassign', 'driver', 'answers', 'packaging',
             'add_port', 'add_milestone', 'admin', 'builds', 'queue',
             'subscribe']

    @enabled_with_permission('launchpad.Admin')
    def edit(self):
        text = 'Change details'
        return Link('+edit', text, icon='edit')

    @enabled_with_permission('launchpad.Edit')
    def driver(self):
        text = 'Appoint driver'
        summary = 'Someone with permission to set goals for this series'
        return Link('+driver', text, summary, icon='edit')

    @enabled_with_permission('launchpad.Admin')
    def reassign(self):
        text = 'Change registrant'
        return Link('+reassign', text, icon='edit')

    @enabled_with_permission('launchpad.Edit')
    def add_milestone(self):
        text = 'Add milestone'
        summary = 'Register a new milestone for this series'
        return Link('+addmilestone', text, summary, icon='add')

    def packaging(self):
        text = 'Upstream links'
        return Link('+packaging', text, icon='info')

    # A search link isn't needed because the distro series overview
    # has a search form.

    def answers(self):
        text = 'Ask a question'
        url = canonical_url(self.context.distribution) + '/+addquestion'
        return Link(url, text, icon='add')

    @enabled_with_permission('launchpad.Admin')
    def add_port(self):
        text = 'Add architecture'
        return Link('+addport', text, icon='add')

    @enabled_with_permission('launchpad.Admin')
    def admin(self):
        text = 'Administer'
        return Link('+admin', text, icon='edit')

    def builds(self):
        text = 'Show builds'
        return Link('+builds', text, icon='info')

    def queue(self):
        text = 'Show uploads'
        return Link('+queue', text, icon='info')

    def subscribe(self):
        text = 'Subscribe to bug mail'
        return Link('+subscribe', text, icon='edit')


class DistroSeriesBugsMenu(ApplicationMenu):

    usedfor = IDistroSeries
    facet = 'bugs'
    links = (
        'cve',
        'nominations',
        'subscribe',
        )

    def cve(self):
        return Link('+cve', 'CVE reports', icon='cve')

    def nominations(self):
        return Link('+nominations', 'Review nominations', icon='bug')

    def subscribe(self):
        return Link('+subscribe', 'Subscribe to bug mail')


class DistroSeriesSpecificationsMenu(ApplicationMenu):

    usedfor = IDistroSeries
    facet = 'specifications'
    links = ['listall', 'table', 'setgoals', 'listdeclined', 'new']

    def listall(self):
        text = 'List all blueprints'
        return Link('+specs?show=all', text, icon='info')

    def listapproved(self):
        text = 'List approved blueprints'
        return Link('+specs?acceptance=accepted', text, icon='info')

    def listproposed(self):
        text = 'List proposed blueprints'
        return Link('+specs?acceptance=proposed', text, icon='info')

    def listdeclined(self):
        text = 'List declined blueprints'
        summary = 'Show the goals which have been declined'
        return Link('+specs?acceptance=declined', text, icon='info')

    def setgoals(self):
        text = 'Set series goals'
        summary = 'Approve or decline feature goals that have been proposed'
        return Link('+setgoals', text, icon='info')

    def table(self):
        text = 'Assignments'
        summary = 'Show the assignee, drafter and approver of these specs'
        return Link('+assignments', text, icon='info')

    def new(self):
        text = 'Register a blueprint'
        summary = 'Register a new blueprint for %s' % self.context.title
        return Link('+addspec', text, summary, icon='add')


class DistroSeriesTranslationsMenu(ApplicationMenu):

    usedfor = IDistroSeries
    facet = 'translations'
    links = [
        'admin', 'imports', 'language_packs', 'admin_language_packs',
        'full_language_pack_request']

    def imports(self):
        text = 'See import queue'
        return Link('+imports', text)

    @enabled_with_permission('launchpad.TranslationsAdmin')
    def admin(self):
        return Link('+admin', 'Administer translation options', icon='edit')

    def language_packs(self):
        return Link('+language-packs', 'See language packs')

    @enabled_with_permission('launchpad.TranslationsAdmin')
    def admin_language_packs(self):
        return Link(
            '+admin-language-packs', 'Administer language packs', icon='edit')

    @enabled_with_permission('launchpad.LanguagePacksAdmin')
    def full_language_pack_request(self):
        return Link(
            '+full-language-pack-request',
            'Request a full language pack export')


class DistroSeriesPackageSearchView(PackageSearchViewBase):
    """Customised PackageSearchView for DistroSeries"""

    def contextSpecificSearch(self):
        """See `AbstractPackageSearchView`."""
        return self.context.searchPackages(self.text)


class DistroSeriesView(BuildRecordsView, QueueItemsView, TranslationsMixin):

    def initialize(self):
        self.displayname = '%s %s' % (
            self.context.distribution.displayname,
            self.context.version)

        self.label = 'Language packs for %s' % self.displayname

    @cachedproperty
    def cached_packagings(self):
        # +packaging hits this many times, so avoid redoing the query
        # multiple times, in particular because it's gnarly.
        return list(self.context.packagings)

    @cachedproperty
    def unused_language_packs(self):
        unused_language_packs = helpers.shortlist(self.context.language_packs)

        if self.context.language_pack_base is not None:
            unused_language_packs.remove(self.context.language_pack_base)
        if self.context.language_pack_delta is not None:
            unused_language_packs.remove(self.context.language_pack_delta)
        if self.context.language_pack_proposed is not None:
            unused_language_packs.remove(self.context.language_pack_proposed)

        return unused_language_packs

    def requestDistroLangs(self):
        """Produce a set of DistroSeriesLanguage and
        DummyDistroSeriesLanguage objects for the languages the user
        currently is interested in (or which the users location and browser
        language prefs indicate might be interesting.
        """
        distroserieslangs = []
        for language in self.translatable_languages:
            distroserieslang = self.context.getDistroSeriesLanguageOrDummy(
                language)
            distroserieslangs.append(distroserieslang)
        return distroserieslangs

    def requestCountry(self):
        return ICountry(self.request, None)

    def browserLanguages(self):
        return helpers.browserLanguages(self.request)

    def checkTranslationsViewable(self):
        """Check that these translations are visible to the current user.

        Launchpad admins, Translations admins, and users with admin
        rights on the `DistroSeries` are always allowed.  For others
        this delegates to `IDistroSeries.checkTranslationsViewable`,
        which raises `TranslationUnavailable` if the translations are
        set to be hidden.

        :return: Returns normally if this series' translations are
            viewable to the current user.
        :raise TranslationUnavailable: if this series' translations are
            hidden and the user is not one of the limited caste that is
            allowed to access them.
        """
        if check_permission('launchpad.Admin', self.context):
            # Anyone with admin rights on this series passes.  This
            # includes Launchpad admins.
            return

        user = self.user
        experts = getUtility(ILaunchpadCelebrities).rosetta_experts
        if user is not None and user.inTeam(experts):
            # Translations admins also pass.
            return

        # Everyone else passes only if translations are viewable to the
        # public.
        self.context.checkTranslationsViewable()

    def distroserieslanguages(self):
        """Produces a list containing a DistroSeriesLanguage object for
        each language this distro has been translated into, and for each
        of the user's preferred languages. Where the series has no
        DistroSeriesLanguage for that language, we use a
        DummyDistroSeriesLanguage.
        """

        # find the existing DRLanguages
        distroserieslangs = list(self.context.distroserieslanguages)

        # make a set of the existing languages
        existing_languages = set([drl.language for drl in distroserieslangs])

        # find all the preferred languages which are not in the set of
        # existing languages, and add a dummydistroserieslanguage for each
        # of them
        distroserieslangset = getUtility(IDistroSeriesLanguageSet)
        for lang in self.translatable_languages:
            if lang not in existing_languages:
                distroserieslang = distroserieslangset.getDummy(
                    self.context, lang)
                distroserieslangs.append(distroserieslang)

        return sorted(distroserieslangs, key=lambda a: a.language.englishname)

    @cachedproperty
    def unlinked_translatables(self):
        """Return the sourcepackages that lack a link to a productseries."""
        return self.context.getUnlinkedTranslatableSourcePackages()

    def redirectToDistroFileBug(self):
        """Redirect to the distribution's filebug page.

        Filing a bug on a distribution series is not directly
        permitted; we redirect to the distribution's file
        """
        distro_url = canonical_url(self.context.distribution)
        return self.request.response.redirect(distro_url + "/+filebug")


class DistroSeriesEditView(LaunchpadEditFormView):
    """View class that lets you edit a DistroSeries object.

    It redirects to the main distroseries page after a successful edit.
    """
    schema = IDistroSeries
    field_names = ['displayname', 'title', 'summary', 'description']

    def initialize(self):
        """See `LaunchpadEditFormView`.

        Additionally set the 'label' attribute which will be used in the
        template.
        """
        LaunchpadEditFormView.initialize(self)
        self.label = 'Change %s details' % self.context.title

    @action("Change")
    def change_action(self, action, data):
        """Update the context and redirects to its overviw page."""
        self.updateContextFromData(data)
        self.request.response.addInfoNotification(
            'Your changes have been applied.')
        self.next_url = canonical_url(self.context)


class DistroSeriesAdminView(LaunchpadEditFormView):
    """View class for administering a DistroSeries object.

    It redirects to the main distroseries page after a successful edit.
    """
    schema = IDistroSeries
    field_names = ['name', 'version', 'changeslist']
    custom_widget('status', LaunchpadDropdownWidget)

    def initialize(self):
        """See `LaunchpadEditFormView`.

        Additionally set the 'label' attribute which will be used in the
        template.
        """
        LaunchpadEditFormView.initialize(self)
        self.label = 'Administer %s' % self.context.title

    def setUpFields(self):
        """Override `LaunchpadFormView`.

        In addition to setting schema fields, also initialize the
        'status' field. See `createStatusField` method.
        """
        LaunchpadEditFormView.setUpFields(self)
        self.form_fields = (
            self.form_fields + self.createStatusField())

    def createStatusField(self):
        """Create the 'status' field.

        Create the status vocabulary according the current distroseries
        status:
         * stable   -> CURRENT, SUPPORTED, OBSOLETE
         * unstable -> EXPERIMENTAL, DEVELOPMENT, FROZEN, FUTURE, CURRENT
        """
        stable_status = (
            DistroSeriesStatus.CURRENT,
            DistroSeriesStatus.SUPPORTED,
            DistroSeriesStatus.OBSOLETE,
            )

        if self.context.status not in stable_status:
            terms = [status for status in DistroSeriesStatus.items
                     if status not in stable_status]
            terms.append(DistroSeriesStatus.CURRENT)
        else:
            terms = stable_status

        status_vocabulary = SimpleVocabulary(
            [SimpleTerm(item, item.name, item.title) for item in terms])

        return form.Fields(
            Choice(__name__='status',
                   title=_('Status'),
                   vocabulary=status_vocabulary,
                   description=_("Select the the distroseries status."),
                   required=True))

    @action("Change")
    def change_action(self, action, data):
        """Update the context and redirects to its overviw page.

        Also, set 'datereleased' when a unstable distroseries is made
        CURRENT.
        """
        status = data.get('status')
        if (self.context.datereleased is None and
            status == DistroSeriesStatus.CURRENT):
            self.context.datereleased = UTC_NOW

        self.updateContextFromData(data)

        self.request.response.addInfoNotification(
            'Your changes have been applied.')
        self.next_url = canonical_url(self.context)


class DistroSeriesAddView(AddView):
    __used_for__ = IDistroSeries

    def __init__(self, context, request):
        self.context = context
        self.request = request
        self._nextURL = '.'
        AddView.__init__(self, context, request)

    def createAndAdd(self, data):
        """Create and add a new Distribution Series"""
        owner = getUtility(ILaunchBag).user

        assert owner is not None

        distroseries = self.context.newSeries(
            name = data['name'],
            displayname = data['displayname'],
            title = data['title'],
            summary = data['summary'],
            description = data['description'],
            version = data['version'],
            parent_series = data['parent_series'],
            owner = owner
            )
        notify(ObjectCreatedEvent(distroseries))
        self._nextURL = data['name']
        return distroseries

    def nextURL(self):
        return self._nextURL


class DistroSeriesTranslationsAdminView(LaunchpadEditFormView):
    schema = IDistroSeries

    field_names = ['hide_all_translations', 'defer_translation_imports']

    def initialize(self):
        LaunchpadEditFormView.initialize(self)
        self.label = 'Change translation options of %s' % self.context.title

    @action("Change")
    def change_action(self, action, data):
        self.updateContextFromData(data)
        self.request.response.addInfoNotification(
            'Your changes have been applied.')

        self.next_url = canonical_url(self.context)


class DistroSeriesLanguagePackAdminView(LaunchpadEditFormView):
    """Browser view to manage used language packs."""
    schema = IDistroSeries

    field_names = ['language_pack_base', 'language_pack_delta',
                   'language_pack_proposed']

    def initialize(self):
        LaunchpadEditFormView.initialize(self)
        self.label = 'Change language packs of %s' % self.context.title
        self.page_title = self.label

    @action("Change")
    def change_action(self, action, data):
        if ('language_pack_base' in data and
            data['language_pack_base'] != self.context.language_pack_base):
            # language_pack_base changed, the delta one must be invalidated.
            data['language_pack_delta'] = None

        self.updateContextFromData(data)
        self.request.response.addInfoNotification(
            'Your changes have been applied.')

        self.next_url = '%s/+language-packs' % canonical_url(self.context)


class DistroSeriesFullLanguagePackRequestView(LaunchpadEditFormView):
    """Browser view to store whether next export should be a full one."""
    schema = IDistroSeries

    field_names = ['language_pack_full_export_requested']

    def initialize(self):
        self.old_value = self.context.language_pack_full_export_requested
        LaunchpadEditFormView.initialize(self)
        self.label = 'Request a full language pack export of %s' % (
            self.context.title)
        self.page_title = self.label

    @action("Request")
    def request_action(self, action, data):
        self.updateContextFromData(data)
        if self.old_value != self.context.language_pack_full_export_requested:
            # There are changes.
            if self.context.language_pack_full_export_requested:
                self.request.response.addInfoNotification('''
Your request has been noted. Next language pack export will include all
available translations.
''')
            else:
                self.request.response.addInfoNotification('''
Your request has been noted. Next language pack export will be made relative
to the current base language pack.
''')
        else:
            self.request.response.addInfoNotification(
                "You didn't change anything.")

        self.next_url = '/'.join(
            [canonical_url(self.context), '+language-packs'])<|MERGE_RESOLUTION|>--- conflicted
+++ resolved
@@ -1,8 +1,4 @@
-<<<<<<< HEAD
-# Copyright 2004-2008 Canonical Ltd.  All rights reserved.
-=======
 # Copyright 2004-2009 Canonical Ltd.  All rights reserved.
->>>>>>> 04dfed0a
 
 """View classes related to `IDistroSeries`."""
 
