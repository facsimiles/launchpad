--- conflicted
+++ resolved
@@ -104,12 +104,8 @@
                 title=title, comment=comment, private=private,
                 security_related=security_related, owner=current_user)
 
-<<<<<<< HEAD
-        self.addedBug = context.createBug(params)
-        return self.addedBug
-=======
-            notify(SQLObjectCreatedEvent(bug))
->>>>>>> 97944a4b
+        bug = context.createBug(params)
+        notify(SQLObjectCreatedEvent(bug))
 
         # Give the user some feedback on the bug just opened.
         self.request.response.addNotification(self.notification)
