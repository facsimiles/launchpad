# Copyright 2004-2005 Canonical Ltd.  All rights reserved.

"""IBugTask-related browser views."""

__metaclass__ = type

__all__ = [
    'BugTargetTraversalMixin',
    'BugTaskNavigation',
    'BugTaskSetNavigation',
    'BugTaskContextMenu',
    'BugTaskEditView',
    'BugListingPortletView',
    'BugTaskSearchListingView',
    'BugTargetView',
    'BugTaskView',
    'BugTaskBackportView',
    'get_sortorder_from_request',
    'BugTargetTextView']

import urllib

from zope.event import notify
from zope.interface import providedBy
from zope.schema.vocabulary import getVocabularyRegistry
from zope.component import getUtility, getView
from zope.app.form import CustomWidgetFactory
from zope.app.form.utility import (
    setUpWidgets, setUpDisplayWidgets, getWidgetsData, applyWidgetsChanges)
from zope.app.form.interfaces import IInputWidget, WidgetsError
from zope.schema.interfaces import IList
from zope.security.proxy import isinstance as zope_isinstance

from canonical.config import config
from canonical.lp import dbschema
from canonical.launchpad.webapp import (
    canonical_url, GetitemNavigation, Navigation, stepthrough,
    redirection, LaunchpadView)
<<<<<<< HEAD
from canonical.lp.batching import TableBatchNavigator
=======
>>>>>>> 3e0640cb
from canonical.launchpad.interfaces import (
    ILaunchBag, IBugSet, IProduct, IDistribution, IDistroRelease, IBugTask,
    IBugTaskSet, IDistroReleaseSet, ISourcePackageNameSet, IBugTaskSearch,
    BugTaskSearchParams, IUpstreamBugTask, IDistroBugTask,
    IDistroReleaseBugTask, IPerson, INullBugTask, IBugAttachmentSet,
    IBugExternalRefSet, IBugWatchSet, NotFoundError, IDistributionSourcePackage,
    ISourcePackage, IPersonBugTaskSearch, UNRESOLVED_BUGTASK_STATUSES,
    valid_distrotask, valid_upstreamtask, BugDistroReleaseTargetDetails)
from canonical.launchpad.searchbuilder import any, NULL
from canonical.launchpad import helpers
from canonical.launchpad.event.sqlobjectevent import SQLObjectModifiedEvent
from canonical.launchpad.browser.bug import BugContextMenu
from canonical.launchpad.components.bugtask import NullBugTask
from canonical.launchpad.webapp.generalform import GeneralFormView
from canonical.launchpad.webapp.batching import TableBatchNavigator

def get_sortorder_from_request(request):
    """Get the sortorder from the request."""
    if request.get("orderby"):
        return request.get("orderby").split(",")
    else:
        # No sort ordering specified, so use a reasonable default.
        return ["-priority", "-severity"]


class BugTargetTraversalMixin:
    """Mix-in in class that provides .../+bug/NNN traversal."""

    redirection('+bug', '+bugs')

    @stepthrough('+bug')
    def traverse_bug(self, name):
        """Traverses +bug portions of URLs"""
        return self._get_task_for_context(name)

    def _get_task_for_context(self, name):
        """Return the IBugTask for this name in this context.

        If the bug has been reported, but not in this specific context, a
        NullBugTask will be returned.

        Raises NotFoundError if no bug with the given name is found.

        If the context type does provide IProduct, IDistribution,
        IDistroRelease, ISourcePackage or IDistributionSourcePackage
        a TypeError is raised.
        """
        context = self.context

        # Raises NotFoundError if no bug is found
        bug = getUtility(IBugSet).getByNameOrID(name)

        # Loop through this bug's tasks to try and find the appropriate task
        # for this context. We always want to return a task, whether or not
        # the user has the permission to see it so that, for example, an
        # anonymous user is presented with a login screen at the correct URL,
        # rather than making it look as though this task was "not found",
        # because it was filtered out by privacy-aware code.
        for bugtask in helpers.shortlist(bug.bugtasks):
            if bugtask.target == context:
                # Security proxy this object on the way out.
                return getUtility(IBugTaskSet).get(bugtask.id)

        # If we've come this far, it means that no actual task exists in this
        # context, so we'll return a null bug task. This makes it possible to,
        # for example, return a bug page for a context in which the bug hasn't
        # yet been reported.
        if IProduct.providedBy(context):
            null_bugtask = NullBugTask(bug=bug, product=context)
        elif IDistribution.providedBy(context):
            null_bugtask = NullBugTask(bug=bug, distribution=context)
        elif IDistributionSourcePackage.providedBy(context):
            null_bugtask = NullBugTask(
                bug=bug, distribution=context.distribution,
                sourcepackagename=context.sourcepackagename)
        elif IDistroRelease.providedBy(context):
            null_bugtask = NullBugTask(bug=bug, distrorelease=context)
        elif ISourcePackage.providedBy(context):
            null_bugtask = NullBugTask(
                bug=bug, distrorelease=context.distrorelease,
                sourcepackagename=context.sourcepackagename)
        else:
            raise TypeError(
                "Unknown context type for bug task: %s" % repr(context))

        return null_bugtask


class BugTaskNavigation(Navigation):

    usedfor = IBugTask

    def traverse(self, name):
        # Are we traversing to the view or edit status page of the
        # bugtask? If so, and the task actually exists, return the
        # appropriate page. If the task doesn't yet exist (i.e. it's a
        # NullBugTask), then return a 404. In other words, the URL:
        #
        #   /products/foo/+bug/1/+viewstatus
        #
        # will return the +viewstatus page if bug 1 has actually been
        # reported in "foo". If bug 1 has not yet been reported in "foo",
        # a 404 will be returned.
        if name in ("+viewstatus", "+editstatus"):
            if INullBugTask.providedBy(self.context):
                # The bug has not been reported in this context.
                return None
            else:
                # The bug has been reported in this context.
                return getView(self.context, name + "-page", self.request)

    @stepthrough('attachments')
    def traverse_attachments(self, name):
        if name.isdigit():
            return getUtility(IBugAttachmentSet)[name]

    @stepthrough('references')
    def traverse_references(self, name):
        if name.isdigit():
            return getUtility(IBugExternalRefSet)[name]

    @stepthrough('watches')
    def traverse_watches(self, name):
        if name.isdigit():
            return getUtility(IBugWatchSet)[name]

    redirection('watches', '..')
    redirection('references', '..')


class BugTaskSetNavigation(GetitemNavigation):

    usedfor = IBugTaskSet


class BugTaskContextMenu(BugContextMenu):
    usedfor = IBugTask


class BugTaskView(LaunchpadView):
    """View class for presenting information about an IBugTask."""

    def __init__(self, context, request):
        LaunchpadView.__init__(self, context, request)

        # Make sure we always have the current bugtask.
        if not IBugTask.providedBy(context):
            self.context = getUtility(ILaunchBag).bugtask
        else:
            self.context = context

        self.notices = []

    def handleSubscriptionRequest(self):
        """Subscribe or unsubscribe the user from the bug, if requested."""
        # establish if a subscription form was posted
        newsub = self.request.form.get('subscribe', None)
        if newsub and self.user and self.request.method == 'POST':
            if newsub == 'Subscribe':
                self.context.bug.subscribe(self.user)
                self.notices.append("You have been subscribed to this bug.")
            elif newsub == 'Unsubscribe':
                self.context.bug.unsubscribe(self.user)
                self.notices.append("You have been unsubscribed from this bug.")

    def reportBugInContext(self):
        form = self.request.form
        fake_task = self.context
        if form.get("reportbug"):
            # The user has requested that the bug be reported in this
            # context.
            if IUpstreamBugTask.providedBy(fake_task):
                # Create a real upstream task in this context.
                real_task = getUtility(IBugTaskSet).createTask(
                    bug=fake_task.bug, owner=getUtility(ILaunchBag).user,
                    product=fake_task.product)
            elif IDistroBugTask.providedBy(fake_task):
                # Create a real distro bug task in this context.
                real_task = getUtility(IBugTaskSet).createTask(
                    bug=fake_task.bug, owner=getUtility(ILaunchBag).user,
                    distribution=fake_task.distribution,
                    sourcepackagename=fake_task.sourcepackagename)
            elif IDistroReleaseBugTask.providedBy(fake_task):
                # Create a real distro release bug task in this context.
                real_task = getUtility(IBugTaskSet).createTask(
                    bug=fake_task.bug, owner=getUtility(ILaunchBag).user,
                    distrorelease=fake_task.distrorelease,
                    sourcepackagename=fake_task.sourcepackagename)
            else:
                raise TypeError(
                    "Unknown bug task type: %s" % repr(fake_task))

            self.context = real_task

            # Add an appropriate feedback message
            self.notices.append("Thank you for your bug report.")

    def isReportedInContext(self):
        """Is the bug reported in this context? Returns True or False.

        This is particularly useful for views that may render a
        NullBugTask.
        """
        return self.context.datecreated is not None

    def alsoReportedIn(self):
        """Return a list of IUpstreamBugTasks in which this bug is reported.

        If self.context is an IUpstreamBugTasks, it will be excluded
        from this list.
        """
        return [
            task for task in self.context.bug.bugtasks
            if task.id is not self.context.id]

    def isReleaseTargetableContext(self):
        """Is the context something that supports release targeting?

        Returns True or False.
        """
        return (
            IDistroBugTask.providedBy(self.context) or
            IDistroReleaseBugTask.providedBy(self.context))


class BugTaskBackportView:
    """View class for targeting bugs to IDistroReleases."""

    @property
    def release_target_details(self):
        """Return a list of BugDistroReleaseTargetDetails objects.

        Releases are filtered to only include distributions relevant
        to the context.distribution or .distrorelease (whichever is
        not None.)

        If the context does not provide IDistroBugTask or
        IDistroReleaseBugTask, a TypeError is raised.
        """
        # Ensure we have what we need.
        distribution = None
        context = self.context
        if IDistroBugTask.providedBy(context):
            distribution = context.distribution
        elif IDistroReleaseBugTask.providedBy(context):
            distribution = context.distrorelease.distribution
        else:
            raise TypeError(
                "retrieving related releases: need IDistroBugTask or "
                "IDistribution, found %s" % type(context))

        # First, let's gather the already-targeted
        # IDistroReleaseBugTasks relevant to this context.
        distro_release_tasks = {}
        for bugtask in context.bug.bugtasks:
            if not IDistroReleaseBugTask.providedBy(bugtask):
                continue

            release_targeted = bugtask.distrorelease
            if release_targeted.distribution == distribution:
                distro_release_tasks[release_targeted] = bugtask

        release_target_details = []
        sourcepackagename = bugtask.sourcepackagename
        for possible_target in distribution.releases:
            # Exclude the current release from this list, because it doesn't
            # make sense to "backport a fix" to the current release.
            if possible_target == distribution.currentrelease:
                continue

            if sourcepackagename is not None:
                sourcepackage = possible_target.getSourcePackage(
                    sourcepackagename)
            else:
                sourcepackage = None
            bug_distrorelease_target_details = BugDistroReleaseTargetDetails(
                release=possible_target, sourcepackage=sourcepackage)

            if possible_target in distro_release_tasks:
                # This release is already a target for this bugfix, so
                # let's grab some more data about this task.
                task = distro_release_tasks[possible_target]

                bug_distrorelease_target_details.istargeted = True
                bug_distrorelease_target_details.assignee = task.assignee
                bug_distrorelease_target_details.status = task.status

            release_target_details.append(bug_distrorelease_target_details)

        return release_target_details

    def createBackportTasks(self):
        """Create distrorelease-targeted tasks for this bug."""
        form = self.request.form

        if not form.get("savetargets"):
            # The form doesn't look like it was submitted; nothing to
            # do here.
            return

        targets = form.get("target")
        if not isinstance(targets, (list, tuple)):
            targets = [targets]

        bugtask = self.context
        bug = bugtask.bug

        # Grab the distribution, for use in looking up distro releases
        # by name later on.
        if IDistroBugTask.providedBy(bugtask):
            distribution = bugtask.distribution
        else:
            distribution = bugtask.distrorelease.distribution

        for target in targets:
            if target is None:
                # If the user didn't change anything a single target
                # with the value of None is submitted, so just skip. 
                continue
            # A target value looks like 'warty.mozilla-firefox'. If
            # there was no specific sourcepackage targeted, it would
            # look like 'warty.'. 
            if "." in target:
                # We need to ensure we split into two parts, because 
                # some packages names contains dots.
                releasename, spname = target.split(".", 1)
                spname = getUtility(ISourcePackageNameSet).queryByName(spname)
            else:
                releasename = target
                spname = None
            release = getUtility(IDistroReleaseSet).queryByName(
                distribution, releasename)

            if not release:
                raise ValueError(
                    "Failed to locate matching IDistroRelease: %s" %
                    releasename)

            user = getUtility(ILaunchBag).user
            assert user is not None, 'Not logged in'
            getUtility(IBugTaskSet).createTask(
                    bug=bug, owner=user, distrorelease=release,
                    sourcepackagename=spname)

        # Redirect the user back to the task form.
        self.request.response.redirect(canonical_url(bugtask))


class BugTaskEditView(GeneralFormView):
    """The view class used for the task +editstatus page."""
    def __init__(self, context, request):
        GeneralFormView.__init__(self, context, request)

        # A simple hack, which avoids the mind-bending Z3 form/widget
        # complexity, to provide the user a useful error message if they make a
        # change comment but don't change anything.
        self.comment_on_change_error = ""

    @property
    def initial_values(self):
        """See canonical.launchpad.webapp.generalform.GeneralFormView."""
        field_values = {}
        for name in self.fieldNames:
            field_values[name] = getattr(self.context, name)

        return field_values

    def _setUpWidgets(self):
        """Set up the bug task status edit widgets."""
        # Set up the milestone widget as an input widget only if the has
        # launchpad.Edit permissions on the distribution, for distro tasks, or
        # launchpad.Edit permissions on the product, for upstream tasks.
        milestone_context = (
            self.context.product or self.context.distribution or
            self.context.distrorelease.distribution)

        field_names = list(self.fieldNames)
        if (("milestone" in field_names) and not
            helpers.check_permission("launchpad.Edit", milestone_context)):
            # The user doesn't have permission to edit the milestone, so render
            # a read-only milestone widget.
            field_names.remove("milestone")
            setUpDisplayWidgets(self, self.schema, names=["milestone"])

        setUpWidgets(
            self, self.schema, IInputWidget, names=field_names,
            initial=self.initial_values)

    def validate(self, data):
        """See canonical.launchpad.webapp.generalform.GeneralFormView."""
        bugtask = self.context
        comment_on_change = self.request.form.get("comment_on_change")
        if comment_on_change:
            # There was a comment on this change, so make sure that a
            # change was actually made.
            changed = False
            for field_name in data:
                current_value = getattr(bugtask, field_name)
                if current_value != data[field_name]:
                    changed = True
                    break

            if not changed:
                self.comment_on_change_error = (
                    "You provided a change comment without changing anything.")
                # Pass the comment_on_change_error as a list here, because
                # WidgetsError expects a list of errors.
                raise WidgetsError([self.comment_on_change_error])
        distro = bugtask.distribution
        sourcename = bugtask.sourcepackagename
        product = bugtask.product
        if distro is not None and sourcename != data['sourcepackagename']:
            valid_distrotask(bugtask.bug, distro, data['sourcepackagename'])
        if product is not None and product != data['product']:
            valid_upstreamtask(bugtask.bug, data['product'])

        return data

    def process(self):
        """See canonical.launchpad.webapp.generalform.GeneralFormView."""
        bugtask = self.context
        # Save the field names we extract from the form in a separate list,
        # because we modify this list of names later if the bugtask is
        # reassigned to a different product.
        field_names = list(self.fieldNames)
        new_values = getWidgetsData(self, self.schema, field_names)

        bugtask_before_modification = helpers.Snapshot(
            bugtask, providing=providedBy(bugtask))

        # If the user is reassigning an upstream task to a different product,
        # we'll clear out the milestone value, to avoid violating DB constraints
        # that ensure an upstream task can't be assigned to a milestone on a
        # different product.
        milestone_cleared = None
        if (IUpstreamBugTask.providedBy(bugtask) and
            (bugtask.product != new_values.get("product")) and
             bugtask.milestone):
            milestone_cleared = bugtask.milestone
            bugtask.milestone = None
            # Remove the "milestone" field from the list of fields whose changes
            # we want to apply, because we don't want the form machinery to try
            # and set this value back to what it was!
            field_names.remove("milestone")

        changed = applyWidgetsChanges(
            self, self.schema, target=bugtask, names=field_names)

        if milestone_cleared:
            self.request.response.addWarningNotification(
                "The bug report for %s was removed from the %s milestone "
                "because it was reassigned to a new product" % (
                    bugtask.targetname, milestone_cleared.displayname))

        comment_on_change = self.request.form.get("comment_on_change")

        # The statusexplanation field is being display as a "Comment on most
        # recent change" field now, so set it to the current change comment if
        # there is one, otherwise clear it out.
        if comment_on_change:
            # Add the change comment as a comment on the bug.
            bugtask.bug.newMessage(
                owner=getUtility(ILaunchBag).user,
                subject=bugtask.bug.followup_subject(),
                content=comment_on_change,
                publish_create_event=False)

            bugtask.statusexplanation = comment_on_change
        else:
            bugtask.statusexplanation = ""

        if changed:
            notify(
                SQLObjectModifiedEvent(
                    object=bugtask,
                    object_before_modification=bugtask_before_modification,
                    edited_fields=field_names,
                    comment_on_change=comment_on_change))

        if (bugtask_before_modification.sourcepackagename !=
            bugtask.sourcepackagename):
            # The source package was changed, so tell the user that we've
            # subscribed the new bug contacts.
            self.request.response.addNotification(
                "The bug contacts for %s have been subscribed to this bug." % (
                    bugtask.targetname))

    def nextURL(self):
        """See canonical.launchpad.webapp.generalform.GeneralFormView."""
        return canonical_url(self.context)


class BugListingPortletView(LaunchpadView):
    """Portlet containing all available bug listings."""
    def getOpenBugsURL(self):
        """Return the URL for open bugs on this bug target."""
        return self.getSearchFilterURL(
            status=[status.title for status in UNRESOLVED_BUGTASK_STATUSES])

    def getBugsAssignedToMeURL(self):
        """Return the URL for bugs assigned to the current user on target."""
        if self.user:
            return self.getSearchFilterURL(assignee=self.user.name)
        else:
            return str(self.request.URL) + "/+login"

    def getBugsAssignedToMeCount(self):
        assert self.user, (
            "Counting 'bugs assigned to me' requires a logged-in user")

        search_params = BugTaskSearchParams(
            user=self.user, assignee=self.user,
            status=any(*UNRESOLVED_BUGTASK_STATUSES))

        return self.context.searchTasks(search_params).count()

    def getCriticalBugsURL(self):
        """Return the URL for critical bugs on this bug target."""
        return self.getSearchFilterURL(
            status=[status.title for status in UNRESOLVED_BUGTASK_STATUSES],
            severity=dbschema.BugTaskSeverity.CRITICAL.title)

    def getUnassignedBugsURL(self):
        """Return the URL for critical bugs on this bug target."""
        return self.getSearchFilterURL(
            status=[status.title for status in UNRESOLVED_BUGTASK_STATUSES],
            unassigned='on')

    def getUnconfirmedBugsURL(self):
        """Return the URL for unconfirmed bugs on this bug target."""
        return self.getSearchFilterURL(
            status=dbschema.BugTaskStatus.UNCONFIRMED.title)

    def getSearchFilterURL(self, **extra_params):
        """Return a URL with search parameters."""
        search_params = []
        if extra_params:
            for param_name, value in sorted(extra_params.items()):
                search_params.append(('field.' + param_name, value))

        query_string = urllib.urlencode(search_params, doseq=True)

        search_filter_url = str(self.request.URL) + "?search=Search"
        if query_string:
            search_filter_url += "&" + query_string

        return search_filter_url


def getInitialValuesFromSearchParams(search_params, form_schema):
    """Build a dictionary that can be given as initial values to
    setUpWidgets, based on the given search params.

    >>> initial = getInitialValuesFromSearchParams(
    ...     {'status': any(*UNRESOLVED_BUGTASK_STATUSES)}, IBugTaskSearch)
    >>> [status.name for status in initial['status']]
    ['UNCONFIRMED', 'CONFIRMED', 'INPROGRESS', 'NEEDSINFO']

    >>> initial = getInitialValuesFromSearchParams(
    ...     {'status': dbschema.BugTaskStatus.REJECTED}, IBugTaskSearch)
    >>> [status.name for status in initial['status']]
    ['REJECTED']

    >>> initial = getInitialValuesFromSearchParams(
    ...     {'severity': [dbschema.BugTaskSeverity.CRITICAL,
    ...                   dbschema.BugTaskSeverity.MAJOR]}, IBugTaskSearch)
    >>> [severity.name for severity in initial['severity']]
    ['CRITICAL', 'MAJOR']

    >>> getInitialValuesFromSearchParams(
    ...     {'assignee': NULL}, IBugTaskSearch)
    {'assignee': None}
    """
    initial = {}
    for key, value in search_params.items():
        if IList.providedBy(form_schema[key]):
            if isinstance(value, any):
                value = value.query_values
            elif isinstance(value, (list, tuple)):
                value = value
            else:
                value = [value]
        elif value == NULL:
            value = None
        else:
            # Should be safe to pass value as it is to setUpWidgets, no need
            # to worry
            pass

        initial[key] = value

    return initial


class BugTaskSearchListingView(LaunchpadView):
    """Base class for bug listings.

    Subclasses should define getExtraSearchParams() to filter the
    search.
    """
    @property
    def columns_to_show(self):
        """Returns a sequence of column names to be shown in the listing."""
        upstream_context = self._upstreamContext()
        distribution_context = self._distributionContext()
        distrorelease_context = self._distroReleaseContext()
        distrosourcepackage_context = self._distroSourcePackageContext()
        sourcepackage_context = self._sourcePackageContext()

        assert (
            upstream_context or distribution_context or
            distrorelease_context or distrosourcepackage_context or
            sourcepackage_context), (
            "Unrecognized context; don't know which report "
            "columns to show.")

        if (upstream_context or distrosourcepackage_context or
            sourcepackage_context):
            return ["id", "summary", "importance", "status"]
        elif distribution_context or distrorelease_context:
            return ["id", "summary", "packagename", "importance", "status"]

    def initialize(self):
        #XXX: The base class should have a simple schema containing only
        #     the search form. Sub classes, like
        #     AdvancedBugTaskSearchView should use a seperate schema if
        #     they need to. -- Bjorn Tillenius, 2005-09-29
        if self._personContext():
            self.schema = IPersonBugTaskSearch
        else:
            self.schema = IBugTaskSearch

        setUpWidgets(self, self.schema, IInputWidget)

    def showTableView(self):
        """Should the search results be displayed as a table?"""
        return False

    def showListView(self):
        """Should the search results be displayed as a list?"""
        return True

    def search(self, searchtext=None, context=None, extra_params=None):
        """Return an ITableBatchNavigator for the GET search criteria.

        If :searchtext: is None, the searchtext will be gotten from the
        request.

        :extra_params: is a dict that provides search params added to the search
        criteria taken from the request. Params in :extra_params: take
        precedence over request params.
        """
        data = {}
        data.update(
            getWidgetsData(
                self, self.schema,
                names=[
                    "searchtext", "status", "assignee", "severity",
                    "priority", "owner", "omit_dupes", "has_patch",
                    "milestone"]))

        if extra_params:
            data.update(extra_params)

        if data:
            searchtext = data.get("searchtext")
            if searchtext and searchtext.isdigit():
                try:
                    bug = getUtility(IBugSet).get(searchtext)
                except NotFoundError:
                    pass
                else:
                    self.request.response.redirect(canonical_url(bug))

            assignee_option = self.request.form.get("assignee_option")
            if assignee_option == "none":
                data['assignee'] = NULL

            has_patch = data.pop("has_patch", False)
            if has_patch:
                data["attachmenttype"] = dbschema.BugAttachmentType.PATCH
        else:
            if not self.request.form.get("search"):
                # The user came in at the default +bugs URL, so inject default
                # search parameters.
                data['status'] = UNRESOLVED_BUGTASK_STATUSES

        if data.get("omit_dupes") is None:
            # The "omit dupes" parameter wasn't provided, so default to omitting
            # dupes from reports, of course.
            data["omit_dupes"] = True

        # "Normalize" the form data into search arguments.
        form_values = {}
        for key, value in data.items():
            if zope_isinstance(value, (list, tuple)):
                form_values[key] = any(*value)
            else:
                form_values[key] = value

        # Base classes can provide an explicit search context.
        if not context:
            context = self.context

        search_params = BugTaskSearchParams(user=self.user, **form_values)
        search_params.orderby = get_sortorder_from_request(self.request)
        tasks = context.searchTasks(search_params)

        return TableBatchNavigator(tasks, self.request,
                    columns_to_show=self.columns_to_show,
                    size=config.malone.buglist_batch_size)

    def getWidgetValues(self, vocabulary_name, default_values=()):
        """Return data used to render a field's widget."""
        widget_values = []

        vocabulary_registry = getVocabularyRegistry()
        for term in vocabulary_registry.get(None, vocabulary_name):
            widget_values.append(
                dict(
                    value=term.token, title=term.title or term.token,
                    checked=term.value in default_values))

        return helpers.shortlist(widget_values, longest_expected=10)

    def getStatusWidgetValues(self):
        """Return data used to render the status checkboxes."""
        return self.getWidgetValues(
            vocabulary_name="BugTaskStatus",
            default_values=UNRESOLVED_BUGTASK_STATUSES)

    def getPriorityWidgetValues(self):
        """Return data used to render the priority checkboxes."""
        return self.getWidgetValues(vocabulary_name="BugTaskPriority")

    def getSeverityWidgetValues(self):
        """Return data used to render the severity checkboxes."""
        return self.getWidgetValues("BugTaskSeverity")

    def getMilestoneWidgetValues(self):
        """Return data used to render the milestone checkboxes."""
        return self.getWidgetValues("Milestone")

    def getAdvancedSearchPageHeading(self):
        """The header for the advanced search page."""
        return "Bugs in %s: Advanced Search" % self.context.displayname

    def getAdvancedSearchButtonLabel(self):
        """The Search button for the advanced search page."""
        return "Search bugs in %s" % self.context.displayname

    def getAdvancedSearchActionURL(self):
        """Return a URL to be used as the action for the advanced search."""
        return canonical_url(self.context) + "/+bugs"

    def shouldShowAssigneeWidget(self):
        """Should the assignee widget be shown on the advanced search page?"""
        return True

    def shouldShowReporterWidget(self):
        """Should the reporter widget be shown on the advanced search page?"""
        return True

    def shouldShowAdvancedSearchWidgets(self):
        """Return True if the advanced search widgets should be shown."""
        return False

    def shouldShowSearchWidgets(self):
        """Should the search widgets be displayed on this page?"""
        # XXX: It's probably a good idea to hide the search widgets if there's
        # only one batched page of results, but this will have to wait because
        # this patch is already big enough. -- Guilherme Salgado, 2005-11-05.
        return True

    def showBatchedListing(self):
        """Should the listing be batched?"""
        return True

    def assign_to_milestones(self):
        """Assign bug tasks to the given milestone."""
        if self.request.form.get("Assign to Milestone"):
            # Targeting one or more tasks to a milestone can be done only on
            # upstreams by the upstream owner, so let's sanity check this
            # mass-target request.
            assert self._upstreamContext(), (
                "Mass-targeting of bugtasks to milestones is currently only "
                "supported for products")
            assert (self.user is not None and
                    self.user.inTeam(self.context.owner)), \
                    ("You must be logged in to mass-assign bugs to milestones")

        form_params = getWidgetsData(self, self.schema)
        milestone_assignment = form_params.get('milestone_assignment')
        if milestone_assignment is not None:
            taskids = self.request.form.get('task')
            if taskids:
                if not isinstance(taskids, (list, tuple)):
                    taskids = [taskids]

                bugtaskset = getUtility(IBugTaskSet)
                tasks = [bugtaskset.get(taskid) for taskid in taskids]
                for task in tasks:
                    task.milestone = milestone_assignment

    def mass_edit_allowed(self):
        """Indicates whether the user can edit bugtasks directly on the page.

        At the moment the user can edit only product milestone
        assignments, if the user is an owner of the product.
        """
        return (
            self._upstreamContext() is not None and
            self.user is not None and self.user.inTeam(self.context.owner))

    @property
    def release_buglistings(self):
        """Return a buglisting for each release.

        The list is sorted newest release to oldest.

        The count only considers bugs that the user would actually be
        able to see in a listing.
        """
        distribution_context = self._distributionContext()
        distrorelease_context = self._distroReleaseContext()

        if distrorelease_context:
            distribution = distrorelease_context.distribution
        elif distribution_context:
            distribution = distribution_context
        else:
            raise AssertionError, ("release_bug_counts called with "
                                   "illegal context")

        releases = getUtility(IDistroReleaseSet).search(
            distribution=distribution, orderBy="-datereleased")

        release_buglistings = []
        for release in releases:
            release_buglistings.append(
                dict(
                    title=release.displayname,
                    url=canonical_url(release) + "/+bugs",
                    count=release.open_bugtasks.count()))

        return release_buglistings

    def getSortLink(self, colname):
        """Return a link that can be used to sort results by colname."""
        form = self.request.form
        sortlink = ""
        if form.get("search") is None:
            # There is no search criteria to preserve.
            sortlink = "%s?search=Search&orderby=%s" % (
                str(self.request.URL), colname)
            return sortlink

        # XXX: is it not possible to get the exact request supplied and
        # just sneak a "-" in front of the orderby argument, if it
        # exists? If so, the code below could be a lot simpler.
        #       -- kiko, 2005-08-23

        # There is search criteria to preserve.
        sortlink = str(self.request.URL) + "?"
        for fieldname in form:
            fieldvalue = form.get(fieldname)
            if isinstance(fieldvalue, (list, tuple)):
                fieldvalue = [value.encode("utf-8") for value in fieldvalue]
            else:
                fieldvalue = fieldvalue.encode("utf-8")

            if fieldname != "orderby":
                sortlink += "%s&" % urllib.urlencode(
                    {fieldname : fieldvalue}, doseq=True)

        sorted, ascending = self._getSortStatus(colname)
        if sorted and ascending:
            # If we are currently ascending, revert the direction
            colname = "-" + colname

        sortlink += "orderby=%s" % colname

        return sortlink

    def shouldShowTargetName(self):
        """Should the bug target name be displayed in the list of results?

        This is mainly useful for the listview.
        """
        # It doesn't make sense to show the target name when viewing product
        # bugs.
        if IProduct.providedBy(self.context):
            return False
        else:
            return True

    def getSortClass(self, colname):
        """Return a class appropriate for sorted columns"""
        sorted, ascending = self._getSortStatus(colname)
        if not sorted:
            return ""
        if ascending:
            return "sorted ascending"
        return "sorted descending"

    def _getSortStatus(self, colname):
        """Finds out if the list is sorted by the column specified.

        Returns a tuple (sorted, ascending), where sorted is true if the
        list is currently sorted by the column specified, and ascending
        is true if sorted in ascending order.
        """
        current_sort_column = self.request.form.get("orderby")
        if current_sort_column is None:
            return (False, False)

        ascending = True
        sorted = True
        if current_sort_column.startswith("-"):
            ascending = False
            current_sort_column = current_sort_column[1:]

        if current_sort_column != colname:
            sorted = False

        return (sorted, ascending)

    def _upstreamContext(self):
        """Is this page being viewed in an upstream context?

        Return the IProduct if yes, otherwise return None.
        """
        return IProduct(self.context, None)

    def _personContext(self):
        """Is this page being viewed in a person context?

        Return the IPerson if yes, otherwise return None.
        """
        return IPerson(self.context, None)

    def _distributionContext(self):
        """Is this page being viewed in a distribution context?

        Return the IDistribution if yes, otherwise return None.
        """
        return IDistribution(self.context, None)

    def _distroReleaseContext(self):
        """Is this page being viewed in a distrorelease context?

        Return the IDistroRelease if yes, otherwise return None.
        """
        return IDistroRelease(self.context, None)

    def _sourcePackageContext(self):
        """Is this page being viewed in a [distrorelease] sourcepackage context?

        Return the ISourcePackage if yes, otherwise return None.
        """
        return ISourcePackage(self.context, None)

    def _distroSourcePackageContext(self):
        """Is this page being viewed in a distribution sourcepackage context?

        Return the IDistributionSourcePackage if yes, otherwise return None.
        """
        return IDistributionSourcePackage(self.context, None)


class BugTargetView:
    """Used to grab bugs for a bug target; used by the latest bugs portlet"""
    def latestBugTasks(self, quantity=5):
        """Return <quantity> latest bugs reported against this target."""
        params = BugTaskSearchParams(orderby="-datecreated",
                                     user=getUtility(ILaunchBag).user)

        tasklist = self.context.searchTasks(params)
        return tasklist[:quantity]


class BugTargetTextView(LaunchpadView):
    """View for simple text page showing bugs filed against a bug target."""

    def render(self):
        self.request.response.setHeader('Content-type', 'text/plain')
        tasks = self.context.searchTasks(BugTaskSearchParams(self.user))

        # We use task.bugID rather than task.bug.id here as the latter
        # would require an extra query per task.
        return u''.join('%d\n' % task.bugID for task in tasks)
<|MERGE_RESOLUTION|>--- conflicted
+++ resolved
@@ -36,10 +36,6 @@
 from canonical.launchpad.webapp import (
     canonical_url, GetitemNavigation, Navigation, stepthrough,
     redirection, LaunchpadView)
-<<<<<<< HEAD
-from canonical.lp.batching import TableBatchNavigator
-=======
->>>>>>> 3e0640cb
 from canonical.launchpad.interfaces import (
     ILaunchBag, IBugSet, IProduct, IDistribution, IDistroRelease, IBugTask,
     IBugTaskSet, IDistroReleaseSet, ISourcePackageNameSet, IBugTaskSearch,
@@ -55,6 +51,7 @@
 from canonical.launchpad.components.bugtask import NullBugTask
 from canonical.launchpad.webapp.generalform import GeneralFormView
 from canonical.launchpad.webapp.batching import TableBatchNavigator
+
 
 def get_sortorder_from_request(request):
     """Get the sortorder from the request."""
