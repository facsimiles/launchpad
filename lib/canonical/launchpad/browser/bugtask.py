# Copyright 2004-2006 Canonical Ltd.  All rights reserved.

"""IBugTask-related browser views."""

__metaclass__ = type

__all__ = [
    'get_comments_for_bugtask',
    'BugTargetTraversalMixin',
    'BugTaskNavigation',
    'BugTaskSetNavigation',
    'BugTaskContextMenu',
    'BugTaskEditView',
    'BugTaskPortletView',
    'BugTaskStatusView',
    'BugTaskListingView',
    'BugListingPortletView',
    'BugTaskSearchListingView',
    'BugNominationsView',
    'NominationsReviewTableBatchNavigatorView',
    'BugTaskTableRowView',
    'BugTargetView',
    'BugTasksAndNominationsView',
    'BugTaskView',
    'get_sortorder_from_request',
    'get_buglisting_search_filter_url',
    'BugTargetTextView',
    'BugListingBatchNavigator',
    'BugsBugTaskSearchListingView',
    'BugTaskSOP',
    ]

import cgi
import re
import urllib
from operator import attrgetter

from zope.app.form import CustomWidgetFactory
from zope.app.form.browser.itemswidgets import RadioWidget
from zope.app.form.interfaces import (
    IInputWidget, IDisplayWidget, InputErrors, WidgetsError, ConversionError)
from zope.app.form.utility import (
    setUpWidget, setUpWidgets, setUpDisplayWidgets, getWidgetsData,
    applyWidgetsChanges)
from zope.component import getUtility, getMultiAdapter
from zope.event import notify
from zope.formlib import form
from zope.interface import implements, providedBy
from zope.schema import Choice
from zope.schema.interfaces import IList
from zope.schema.vocabulary import (
    getVocabularyRegistry, SimpleVocabulary, SimpleTerm)
from zope.security.proxy import isinstance as zope_isinstance

from canonical.config import config
from canonical.lp import dbschema, decorates
from canonical.launchpad import _
from canonical.cachedproperty import cachedproperty
from canonical.launchpad.webapp import (
    action, canonical_url, custom_widget, GetitemNavigation, LaunchpadFormView,
    LaunchpadView, Navigation, redirection, stepthrough)
from canonical.launchpad.webapp.uri import URI
from canonical.launchpad.interfaces import (
    IBug, IBugBranchSet, BugTaskSearchParams, IBugAttachmentSet,
    IBugExternalRefSet, IBugSet, IBugTask, IBugTaskSet, IBugTaskSearch,
    IDistribution, IDistributionSourcePackage,
    IDistroBugTask, IDistroSeries, IDistroSeriesBugTask,
    IFrontPageBugTaskSearch, ILaunchBag, INullBugTask, IPerson,
    IPersonBugTaskSearch, IProduct, IProject, ISourcePackage,
    IUpstreamBugTask, NotFoundError, RESOLVED_BUGTASK_STATUSES,
    UnexpectedFormData, UNRESOLVED_BUGTASK_STATUSES, valid_distrotask,
    valid_upstreamtask, IProductSeriesBugTask, IBugNominationSet,
    IProductSeries, INominationsReviewTableBatchNavigator)

from canonical.launchpad.searchbuilder import any, NULL

from canonical.launchpad import helpers

from canonical.launchpad.event.sqlobjectevent import SQLObjectModifiedEvent

from canonical.launchpad.browser.bug import BugContextMenu
from canonical.launchpad.browser.bugcomment import build_comments_from_chunks
from canonical.launchpad.browser.mentoringoffer import CanBeMentoredView
from canonical.launchpad.browser.launchpad import StructuralObjectPresentation

from canonical.launchpad.webapp.authorization import check_permission
from canonical.launchpad.webapp.batching import TableBatchNavigator
from canonical.launchpad.webapp.generalform import GeneralFormView
from canonical.launchpad.webapp.snapshot import Snapshot
from canonical.launchpad.webapp.tales import PersonFormatterAPI
from canonical.launchpad.webapp.vocabulary import vocab_factory

from canonical.lazr import EnumeratedType, Item
from canonical.lp.dbschema import BugTaskImportance, BugTaskStatus

from canonical.widgets.bug import BugTagsWidget
from canonical.widgets.bugtask import (
    AssigneeDisplayWidget, BugTaskBugWatchWidget,
    BugTaskSourcePackageNameWidget, DBItemDisplayWidget,
    NewLineToSpacesWidget, NominationReviewActionWidget)
from canonical.widgets.itemswidgets import LabeledMultiCheckBoxWidget
from canonical.widgets.project import ProjectScopeWidget


def unique_title(title):
    """Canonicalise a message title to help identify messages with new
    information in their titles.
    """
    if title is None:
        return None
    title = title.lower()
    if title.startswith('re:'):
        title = title[3:]
    return title.strip()


def get_comments_for_bugtask(bugtask, truncate=False):
    """Return BugComments related to a bugtask.

    This code builds a sorted list of BugComments in one shot,
    requiring only two database queries. It removes the titles
    for those comments which do not have a "new" subject line
    """
    chunks = bugtask.bug.getMessageChunks()
    comments = build_comments_from_chunks(chunks, bugtask, truncate=truncate)
    for attachment in bugtask.bug.attachments:
        message_id = attachment.message.id
        # All attachments are related to a message, so we can be
        # sure that the BugComment is already created.
        assert comments.has_key(message_id)
        comments[message_id].bugattachments.append(attachment)
    comments = sorted(comments.values(), key=attrgetter("index"))
    current_title = bugtask.bug.title
    for comment in comments:
        if not ((unique_title(comment.title) == \
                 unique_title(current_title)) or \
                (unique_title(comment.title) == \
                 unique_title(bugtask.bug.title))):
            # this comment has a new title, so make that the rolling focus
            current_title = comment.title
            comment.display_title = True
    return comments


def get_sortorder_from_request(request):
    """Get the sortorder from the request.

    >>> from zope.publisher.browser import TestRequest
    >>> get_sortorder_from_request(TestRequest(form={}))
    ['-importance']
    >>> get_sortorder_from_request(TestRequest(form={'orderby': '-status'}))
    ['-status']
    >>> get_sortorder_from_request(
    ...     TestRequest(form={'orderby': 'status,-severity,importance'}))
    ['status', 'importance']
    >>> get_sortorder_from_request(
    ...     TestRequest(form={'orderby': 'priority,-severity'}))
    ['-importance']
    """
    order_by_string = request.get("orderby", '')
    if order_by_string:
        if not zope_isinstance(order_by_string, list):
            order_by = order_by_string.split(',')
        else:
            order_by = order_by_string
    else:
        order_by = []
    # Remove old order_by values that people might have in bookmarks.
    for old_order_by_column in ['priority', 'severity']:
        if old_order_by_column in order_by:
            order_by.remove(old_order_by_column)
        if '-' + old_order_by_column in order_by:
            order_by.remove('-' + old_order_by_column)
    if order_by:
        return order_by
    else:
        # No sort ordering specified, so use a reasonable default.
        return ["-importance"]


OLD_BUGTASK_STATUS_MAP = {
    'Unconfirmed': 'New',
    'Needs Info': 'Incomplete',
    'Rejected': 'Invalid',
    }


def rewrite_old_bugtask_status_query_string(query_string):
    """Return a query string with old status names replaced with new.

    If an old status string has been used in the query, construct a
    corrected query string for the search, else return the original
    query string.
    """
    query_elements = cgi.parse_qsl(
        query_string, keep_blank_values=True, strict_parsing=False)
    query_elements_mapped = []

    for name, value in query_elements:
        if name == 'field.status:list':
            value = OLD_BUGTASK_STATUS_MAP.get(value, value)
        query_elements_mapped.append((name, value))

    if query_elements == query_elements_mapped:
        return query_string
    else:
        return urllib.urlencode(query_elements_mapped, doseq=True)


class BugTargetTraversalMixin:
    """Mix-in in class that provides .../+bug/NNN traversal."""

    redirection('+bug', '+bugs')

    @stepthrough('+bug')
    def traverse_bug(self, name):
        """Traverses +bug portions of URLs"""
        return self._get_task_for_context(name)

    def _get_task_for_context(self, name):
        """Return the IBugTask for this name in this context.

        If the bug has been reported, but not in this specific context, a
        NullBugTask will be returned.

        Raises NotFoundError if no bug with the given name is found.

        If the context type does provide IProduct, IDistribution,
        IDistroSeries, ISourcePackage or IDistributionSourcePackage
        a TypeError is raised.
        """
        context = self.context

        # Raises NotFoundError if no bug is found
        bug = getUtility(IBugSet).getByNameOrID(name)

        # Loop through this bug's tasks to try and find the appropriate task
        # for this context. We always want to return a task, whether or not
        # the user has the permission to see it so that, for example, an
        # anonymous user is presented with a login screen at the correct URL,
        # rather than making it look as though this task was "not found",
        # because it was filtered out by privacy-aware code.
        for bugtask in helpers.shortlist(bug.bugtasks):
            if bugtask.target == context:
                # Security proxy this object on the way out.
                return getUtility(IBugTaskSet).get(bugtask.id)

        # If we've come this far, it means that no actual task exists in this
        # context, so we'll return a null bug task. This makes it possible to,
        # for example, return a bug page for a context in which the bug hasn't
        # yet been reported.
        if IProduct.providedBy(context):
            null_bugtask = bug.getNullBugTask(product=context)
        elif IProductSeries.providedBy(context):
            null_bugtask = bug.getNullBugTask(productseries=context)
        elif IDistribution.providedBy(context):
            null_bugtask = bug.getNullBugTask(distribution=context)
        elif IDistributionSourcePackage.providedBy(context):
            null_bugtask = bug.getNullBugTask(
                distribution=context.distribution,
                sourcepackagename=context.sourcepackagename)
        elif IDistroSeries.providedBy(context):
            null_bugtask = bug.getNullBugTask(distroseries=context)
        elif ISourcePackage.providedBy(context):
            null_bugtask = bug.getNullBugTask(
                distroseries=context.distroseries,
                sourcepackagename=context.sourcepackagename)
        else:
            raise TypeError(
                "Unknown context type for bug task: %s" % repr(context))

        return null_bugtask


class BugTaskNavigation(Navigation):

    usedfor = IBugTask

    def traverse(self, name):
        # Are we traversing to the view or edit status page of the
        # bugtask? If so, and the task actually exists, return the
        # appropriate page. If the task doesn't yet exist (i.e. it's a
        # NullBugTask), then return a 404. In other words, the URL:
        #
        #   /products/foo/+bug/1/+viewstatus
        #
        # will return the +viewstatus page if bug 1 has actually been
        # reported in "foo". If bug 1 has not yet been reported in "foo",
        # a 404 will be returned.
        if name not in ("+viewstatus", "+editstatus"):
            # You're going in the wrong direction.
            return None
        if INullBugTask.providedBy(self.context):
            # The bug has not been reported in this context.
            return None
        # Yes! The bug has been reported in this context.
        return getMultiAdapter((self.context, self.request), name=name+"-page")

    @stepthrough('attachments')
    def traverse_attachments(self, name):
        if name.isdigit():
            return getUtility(IBugAttachmentSet)[name]

    @stepthrough('references')
    def traverse_references(self, name):
        if name.isdigit():
            return getUtility(IBugExternalRefSet)[name]

    @stepthrough('comments')
    def traverse_comments(self, name):
        if not name.isdigit():
            return None
        index = int(name)
        comments = get_comments_for_bugtask(self.context)
        # I couldn't find a way of using index to restrict the queries
        # in get_comments_for_bugtask in a way that wasn't horrible, and
        # it wouldn't really save us a lot in terms of database time, so
        # I have chosed to use this simple solution for now.
        #   -- kiko, 2006-07-11
        try:
            return comments[index]
        except IndexError:
            return None

    @stepthrough('nominations')
    def traverse_nominations(self, nomination_id):
        if not nomination_id.isdigit():
            return None
        return getUtility(IBugNominationSet).get(nomination_id)

    redirection('references', '..')


class BugTaskSetNavigation(GetitemNavigation):

    usedfor = IBugTaskSet


class BugTaskContextMenu(BugContextMenu):
    usedfor = IBugTask


class BugTaskView(LaunchpadView, CanBeMentoredView):
    """View class for presenting information about an IBugTask."""

    def __init__(self, context, request):
        LaunchpadView.__init__(self, context, request)

        self.notices = []

        # Make sure we always have the current bugtask.
        if not IBugTask.providedBy(context):
            self.context = getUtility(ILaunchBag).bugtask
        else:
            self.context = context

    def initialize(self):
        """Set up the needed widgets."""
        bug = self.context.bug
        # See render() for how this flag is used.
        self._redirecting_to_bug_list = False

        if self.user is None:
            return

        # Set up widgets in order to handle subscription requests.
        if (bug.isSubscribed(self.user) or bug.isSubscribedToDupes(self.user)):
            subscription_terms = [
                SimpleTerm(
                    self.user, self.user.name, 'Unsubscribe me from this bug')]
        else:
            subscription_terms = [
                SimpleTerm(
                    self.user, self.user.name, 'Subscribe me to this bug')]
        for team in self.user.teams_participated_in:
            if (bug.isSubscribed(team) or bug.isSubscribedToDupes(team)):
                subscription_terms.append(
                    SimpleTerm(
                        team, team.name,
                        'Unsubscribe <a href="%s">%s</a> from this bug' % (
                            canonical_url(team), cgi.escape(team.displayname))))
        subscription_vocabulary = SimpleVocabulary(subscription_terms)
        person_field = Choice(
            __name__='subscription',
            vocabulary=subscription_vocabulary, required=True)
        self.subscription_widget = CustomWidgetFactory(RadioWidget)
        setUpWidget(
            self, 'subscription', person_field, IInputWidget, value=self.user)

        self.handleSubscriptionRequest()

    def userIsSubscribed(self):
        """Is the user subscribed to this bug?"""
        return (
            self.context.bug.isSubscribed(self.user) or
            self.context.bug.isSubscribedToDupes(self.user))

    def shouldShowUnsubscribeFromDupesWarning(self):
        """Should we warn the user about unsubscribing and duplicates?

        The warning should tell the user that, when unsubscribing, they
        will also be unsubscribed from dupes of this bug.
        """
        if self.userIsSubscribed():
            return True

        bug = self.context.bug
        for team in self.user.teams_participated_in:
            if bug.isSubscribed(team) or bug.isSubscribedToDupes(team):
                return True

        return False

    def render(self):
        # Prevent normal rendering when redirecting to the bug list
        # after unsubscribing from a private bug, because rendering the
        # bug page would raise Unauthorized errors!
        if self._redirecting_to_bug_list:
            return u''
        else:
            return LaunchpadView.render(self)

    def handleSubscriptionRequest(self):
        """Subscribe or unsubscribe the user from the bug, if requested."""
        if not self._isSubscriptionRequest():
            return

        subscription_person = self.subscription_widget.getInputValue()

        # 'subscribe' appears in the request whether the request is to
        # subscribe or unsubscribe. Since "subscribe someone else" is
        # handled by a different view we can assume that 'subscribe' +
        # current user as a parameter means "subscribe the current
        # user", and any other kind of 'subscribe' request actually
        # means "unsubscribe". (Yes, this *is* very confusing!)
        if ('subscribe' in self.request.form and
            (subscription_person == self.user)):
            self._handleSubscribe()
        else:
            self._handleUnsubscribe(subscription_person)

    def _isSubscriptionRequest(self):
        # Figure out if this looks like a request to
        # subscribe/unsubscribe
        return (
            self.user and
            self.request.method == 'POST' and
            'cancel' not in self.request.form and
            self.subscription_widget.hasValidInput())

    def _handleSubscribe(self):
        # Handle a subscribe request.
        self.context.bug.subscribe(self.user)
        self.notices.append("You have been subscribed to this bug.")

    def _handleUnsubscribe(self, user):
        # Handle an unsubscribe request.
        if user == self.user:
            self._handleUnsubscribeCurrentUser()
        else:
            self._handleUnsubscribeOtherUser(user)

    def _handleUnsubscribeCurrentUser(self):
        # Handle unsubscribing the current user, which requires special-casing
        # when the bug is private. The user must be unsubscribed from all dupes
        # too, or they would keep getting mail about this bug!

        # ** Important ** We call unsubscribeFromDupes() before
        # unsubscribe(), because if the bug is private, the current user
        # will be prevented from calling methods on the main bug after
        # they unsubscribe from it!
        unsubed_dupes = self.context.bug.unsubscribeFromDupes(self.user)
        self.context.bug.unsubscribe(self.user)

        self.request.response.addNotification(
            self._getUnsubscribeNotification(self.user, unsubed_dupes))

        if not check_permission("launchpad.View", self.context.bug):
            # Redirect the user to the bug listing, because they can no
            # longer see a private bug from which they've unsubscribed.
            self.request.response.redirect(
                canonical_url(self.context.target) + "/+bugs")
            self._redirecting_to_bug_list = True

    def _handleUnsubscribeOtherUser(self, user):
        # Handle unsubscribing someone other than the current user.
        assert user != self.user, (
            "Expected a user other than the currently logged-in user.")

        # We'll also unsubscribe the other user from dupes of this bug,
        # otherwise they'll keep getting this bug's mail.
        self.context.bug.unsubscribe(user)
        unsubed_dupes = self.context.bug.unsubscribeFromDupes(user)
        self.request.response.addNotification(
            self._getUnsubscribeNotification(user, unsubed_dupes))

    def _getUnsubscribeNotification(self, user, unsubed_dupes):
        """Construct and return the unsubscribe-from-bug feedback message.

        :user: The IPerson or ITeam that was unsubscribed from the bug.
        :unsubed_dupes: The list of IBugs that are dupes from which the
                        user was unsubscribed.
        """
        current_bug = self.context.bug
        current_user = self.user
        unsubed_dupes_msg_fragment = self._getUnsubscribedDupesMsgFragment(
            unsubed_dupes)

        if user == current_user:
            # Consider that the current user may have been "locked out"
            # of a bug if they unsubscribed themselves from a private
            # bug!
            if check_permission("launchpad.View", current_bug):
                # The user still has permission to see this bug, so no
                # special-casing needed.
                return (
                    "You have been unsubscribed from this bug%s." %
                    unsubed_dupes_msg_fragment)
            else:
                return (
                    "You have been unsubscribed from bug %d%s. You no "
                    "longer have access to this private bug.") % (
                        current_bug.id, unsubed_dupes_msg_fragment)
        else:
            return "%s has been unsubscribed from this bug%s." % (
                cgi.escape(user.displayname), unsubed_dupes_msg_fragment)

    def _getUnsubscribedDupesMsgFragment(self, unsubed_dupes):
        """Return the duplicates fragment of the unsubscription notification.

        This piece lists the duplicates from which the user was
        unsubscribed.
        """
        if not unsubed_dupes:
            return ""

        dupe_links = []
        for unsubed_dupe in unsubed_dupes:
            dupe_links.append(
                '<a href="%s" title="%s">#%d</a>' % (
                canonical_url(unsubed_dupe), unsubed_dupe.title,
                unsubed_dupe.id))
        dupe_links_string = ", ".join(dupe_links)

        num_dupes = len(unsubed_dupes)
        if num_dupes > 1:
            plural_suffix = "s"
        else:
            plural_suffix = ""

        return (
            " and %(num_dupes)d duplicate%(plural_suffix)s "
            "(%(dupe_links_string)s)") % ({
                'num_dupes': num_dupes,
                'plural_suffix': plural_suffix,
                'dupe_links_string': dupe_links_string})

    def _nominateBug(self, series):
        """Nominate the bug for the series and redirect to the bug page."""
        self.context.bug.addNomination(self.user, series)
        self.request.response.addInfoNotification(
            'This bug has been nominated to be fixed in %(target)s.',
            target=series.bugtargetdisplayname)
        self.request.response.redirect(canonical_url(self.context))

    def reportBugInContext(self):
        form = self.request.form
        fake_task = self.context
        if form.get("reportbug"):
            if self.isReportedInContext():
                self.notices.append(
                    "The bug is already reported in this context.")
                return
            # The user has requested that the bug be reported in this
            # context.
            if IUpstreamBugTask.providedBy(fake_task):
                # Create a real upstream task in this context.
                real_task = getUtility(IBugTaskSet).createTask(
                    bug=fake_task.bug, owner=getUtility(ILaunchBag).user,
                    product=fake_task.product)
            elif IDistroBugTask.providedBy(fake_task):
                # Create a real distro bug task in this context.
                real_task = getUtility(IBugTaskSet).createTask(
                    bug=fake_task.bug, owner=getUtility(ILaunchBag).user,
                    distribution=fake_task.distribution,
                    sourcepackagename=fake_task.sourcepackagename)
            elif IDistroSeriesBugTask.providedBy(fake_task):
                self._nominateBug(fake_task.distroseries)
                return
            elif IProductSeriesBugTask.providedBy(fake_task):
                self._nominateBug(fake_task.productseries)
                return
            else:
                raise TypeError(
                    "Unknown bug task type: %s" % repr(fake_task))

            self.context = real_task

            # Add an appropriate feedback message
            self.notices.append("Thank you for your bug report.")

    def isReportedInContext(self):
        """Is the bug reported in this context? Returns True or False.

        It considers a nominated bug to be reported.

        This is particularly useful for views that may render a
        NullBugTask.
        """
        params = BugTaskSearchParams(user=self.user, bug=self.context.bug)
        matching_bugtasks = self.context.target.searchTasks(params)
        if self.context.productseries is not None:
            nomination_target = self.context.productseries
        elif self.context.distroseries is not None:
            nomination_target = self.context.distroseries
        else:
            nomination_target = None
        if nomination_target is not None:
            try:
                nomination = self.context.bug.getNominationFor(
                    nomination_target)
            except NotFoundError:
                nomination = None
        else:
            nomination = None

        return nomination is not None or matching_bugtasks.count() > 0

    def isSeriesTargetableContext(self):
        """Is the context something that supports Series targeting?

        Returns True or False.
        """
        return (
            IDistroBugTask.providedBy(self.context) or
            IDistroSeriesBugTask.providedBy(self.context))

    @cachedproperty
    def comments(self):
        comments = get_comments_for_bugtask(self.context, truncate=True)
        assert len(comments) > 0, "A bug should have at least one comment."
        return comments

    def getBugCommentsForDisplay(self):
        """Return all the bug comments together with their index."""
        # The first comment is generally identical to the description,
        # and we include a special link to it in the template if it
        # isn't.
        comments = self.comments[1:]

        visible_comments = []
        previous_comment = None
        for comment in comments:
            # Omit comments that are identical to their previous
            # comment, which were probably produced by
            # double-submissions or user errors, and which don't add
            # anything useful to the bug itself.
            if previous_comment and previous_comment.isIdenticalTo(comment):
                continue
            visible_comments.append(comment)
            previous_comment = comment

        return visible_comments

    def wasDescriptionModified(self):
        """Return a boolean indicating whether the description was modified"""
        return self.comments[0].text_contents != self.context.bug.description

    @cachedproperty
    def bug_branches(self):
        """Filter out the bug_branch links to non-visible private branches."""
        bug_branches = []
        for bug_branch in self.context.bug.bug_branches:
            if check_permission('launchpad.View', bug_branch.branch):
                bug_branches.append(bug_branch)
        return bug_branches


class BugTaskPortletView:
    def alsoReportedIn(self):
        """Return a list of IUpstreamBugTasks in which this bug is reported.

        If self.context is an IUpstreamBugTasks, it will be excluded
        from this list.
        """
        return [
            task for task in self.context.bug.bugtasks
            if task.id is not self.context.id]


class BugTaskEditView(GeneralFormView):
    """The view class used for the task +editstatus page."""

    _missing_value = object()

    def __init__(self, context, request):
        self.prefix = self._getPrefix(context)
        GeneralFormView.__init__(self, context, request)

    def _getPrefix(self, bugtask):
        """Return a prefix that can be used for this form.

        It's constructed by using the names of the bugtask's target, to
        ensure that it's unique within the context of a bug. This is
        needed in order to included multiple edit forms on the bug page,
        while still keeping the field ids unique.
        """
        parts = []
        if IUpstreamBugTask.providedBy(bugtask):
            parts.append(bugtask.product.name)
        elif IProductSeriesBugTask.providedBy(bugtask):
            parts.append(bugtask.productseries.name)
            parts.append(bugtask.productseries.product.name)
        elif IDistroBugTask.providedBy(bugtask):
            parts.append(bugtask.distribution.name)
            if bugtask.sourcepackagename is not None:
                parts.append(bugtask.sourcepackagename.name)
        elif IDistroSeriesBugTask.providedBy(bugtask):
            parts.append(bugtask.distroseries.distribution.name)
            parts.append(bugtask.distroseries.name)
            if bugtask.sourcepackagename is not None:
                parts.append(bugtask.sourcepackagename.name)
        else:
            raise AssertionError("Unknown IBugTask: %r" % bugtask)
        return '_'.join(parts)

    def _setUpWidgets(self):
        """Set up a combination of display and edit widgets.

        Set up the widgets depending on if it's a remote bug task, where
        only the bug watch should be editable, or if it's a normal
        bug task, where everything should be editable except for the bug
        watch.
        """
        editable_field_names = self._getEditableFieldNames()
        read_only_field_names = self._getReadOnlyFieldNames()

        if 'status' in editable_field_names:
            # Display different options depending on the logged-in
            # user by creating a vocab at request time.
            if self.user is None:
                status_noshow = list(BugTaskStatus.items)
            else:
                status_noshow = [BugTaskStatus.UNKNOWN]
                status_noshow.extend(
                    status for status in BugTaskStatus.items
                    if not self.context.canTransitionToStatus(
                        status, self.user))
            if self.context.status in status_noshow:
                # The user has to be able to see the current value.
                status_noshow.remove(self.context.status)
            status_vocab_factory = vocab_factory(
                BugTaskStatus, noshow=status_noshow)
            status_field = Choice(
                __name__='status',
                title=self.schema['status'].title,
                vocabulary=status_vocab_factory(self.context))
            setUpWidget(self, 'status', status_field, IInputWidget,
                        value=self.context.status)

        if self.context.target_uses_malone:
            self.bugwatch_widget = None
        else:
            self.bugwatch_widget = CustomWidgetFactory(BugTaskBugWatchWidget)
            if self.context.bugwatch is not None:
                self.assignee_widget = CustomWidgetFactory(
                    AssigneeDisplayWidget)

        if 'sourcepackagename' in editable_field_names:
            self.sourcepackagename_widget = CustomWidgetFactory(
                BugTaskSourcePackageNameWidget)
        for db_item_field in ['status', 'importance']:
            if db_item_field in read_only_field_names:
                display_widget = CustomWidgetFactory(DBItemDisplayWidget)
                setattr(self, '%s_widget' % db_item_field, display_widget)
        setUpWidgets(
            self, self.schema, IInputWidget, names=editable_field_names,
            initial=self.initial_values, prefix=self.prefix)
        setUpDisplayWidgets(
            self, self.schema, names=read_only_field_names, prefix=self.prefix)

        self.fieldNames = editable_field_names

    def _getEditableFieldNames(self):
        """Return the names of fields the user has perms to edit."""
        if self.context.target_uses_malone:
            # Don't edit self.fieldNames directly, because it's shared by all
            # BugTaskEditView instances.
            editable_field_names = list(self.fieldNames)
            editable_field_names.remove('bugwatch')

            # XXX, Brad Bollenbach, 2006-09-29: Permission checking
            # doesn't belong here! See https://launchpad.net/bugs/63000
            if not self.userCanEditMilestone():
                editable_field_names.remove("milestone")

            if not self.userCanEditImportance():
                editable_field_names.remove("importance")
        else:
            editable_field_names = ['bugwatch']
            if not IUpstreamBugTask.providedBy(self.context):
                #XXX: Should be possible to edit the product as well,
                #     but that's harder due to complications with bug
                #     watches. The new product might use Launchpad
                #     officially, thus we need to handle that case.
                #     Let's deal with that later.
                #     -- Bjorn Tillenius, 2006-03-01
                editable_field_names += ['sourcepackagename']
            if self.context.bugwatch is None:
                editable_field_names += ['status', 'assignee']
                if self.userCanEditImportance():
                    editable_field_names += ["importance"]

        return editable_field_names

    def _getReadOnlyFieldNames(self):
        """Return the names of fields that will be rendered read only."""
        if self.context.target_uses_malone:
            read_only_field_names = []

            if not self.userCanEditMilestone():
                read_only_field_names.append("milestone")

            if not self.userCanEditImportance():
                read_only_field_names.append("importance")
        else:
            editable_field_names = self._getEditableFieldNames()
            read_only_field_names = [
                field_name for field_name in self.fieldNames
                if field_name not in editable_field_names]

        return read_only_field_names

    def getErrorMessage(self):
        if not self.errors:
            return ""
        text = ("There %s with the information you entered. "
                "Please fix %s and try again.")
        count = len(self.errors)
        if count == 1:
            return text % ("is a problem", "it")
        return text % ("are %d problems" % count, "them")

    def userCanEditMilestone(self):
        """Can the user edit the Milestone field?

        If yes, return True, otherwise return False.
        """
        product_or_distro = self._getProductOrDistro()

        return (
            ("milestone" in self.fieldNames) and (
                (product_or_distro.bugcontact and
                 self.user and
                 self.user.inTeam(product_or_distro.bugcontact)) or
                check_permission("launchpad.Edit", product_or_distro)))

    def userCanEditImportance(self):
        """Can the user edit the Importance field?

        If yes, return True, otherwise return False.
        """
        product_or_distro = self._getProductOrDistro()

        return (
            ("importance" in self.fieldNames) and (
                (product_or_distro.bugcontact and
                 self.user and
                 self.user.inTeam(product_or_distro.bugcontact)) or
                check_permission("launchpad.Edit", product_or_distro)))

    def _getProductOrDistro(self):
        """Return the product or distribution relevant to the context."""
        bugtask = self.context
        if IUpstreamBugTask.providedBy(bugtask):
            return bugtask.product
        elif IProductSeriesBugTask.providedBy(bugtask):
            return bugtask.productseries.product
        elif IDistroBugTask.providedBy(bugtask):
            return bugtask.distribution
        else:
            return bugtask.distroseries.distribution

    @property
    def initial_values(self):
        """See canonical.launchpad.webapp.generalform.GeneralFormView."""
        field_values = {}
        for name in self.fieldNames:
            field_values[name] = getattr(self.context, name)

        return field_values

    def validate(self, data):
        """See canonical.launchpad.webapp.generalform.GeneralFormView."""
        bugtask = self.context
        if bugtask.distroseries is not None:
            distro = bugtask.distroseries.distribution
        else:
            distro = bugtask.distribution
        sourcename = bugtask.sourcepackagename
        product = bugtask.product
        # XXX: this set of try/except blocks is to ensure that the
        # widget gets the correct error message assigned to it. It's
        # rather unfortunate that this is done this way but we need to
        # convert over to a LaunchpadFormView to fix this the right way.
        # It would also fix, incidentally, the fact that this hook is
        # only called after all widget errors are solved (which causes
        # the errors here to be hidden until widget errors are solved).
        #   -- kiko, 2007-03-26
        if distro is not None and sourcename != data['sourcepackagename']:
            try:
                valid_distrotask(bugtask.bug, distro, data['sourcepackagename'])
            except WidgetsError, errors:
                self.sourcepackagename_widget._error = ConversionError(str(errors.args[0]))
                raise errors
        if (product is not None and
            'product' in data and product != data['product']):
            try:
                valid_upstreamtask(bugtask.bug, data['product'])
            except WidgetsError, errors:
                self.product_widget._error = ConversionError(str(errors.args[0]))
                raise errors

        return data

    def process(self):
        """See canonical.launchpad.webapp.generalform.GeneralFormView."""
        bugtask = self.context

        if self.request.form.get('subscribe', False):
            bugtask.bug.subscribe(self.user)
            self.request.response.addNotification(
                "You have been subscribed to this bug.")

        # Save the field names we extract from the form in a separate
        # list, because we modify this list of names later if the
        # bugtask is reassigned to a different product.
        field_names = list(self.fieldNames)
        new_values = getWidgetsData(self, self.schema, field_names)

        bugtask_before_modification = Snapshot(
            bugtask, providing=providedBy(bugtask))

        # If the user is reassigning an upstream task to a different
        # product, we'll clear out the milestone value, to avoid
        # violating DB constraints that ensure an upstream task can't
        # be assigned to a milestone on a different product.
        milestone_cleared = None
        milestone_ignored = False
        if (IUpstreamBugTask.providedBy(bugtask) and
            (bugtask.product != new_values.get("product")) and
            'milestone' in field_names):
            # We *clear* the milestone value if one was already set. We *ignore*
            # the milestone value if it was currently None, and the user tried
            # to set a milestone value while also changing the product. This
            # allows us to provide slightly clearer feedback messages.
            if bugtask.milestone:
                milestone_cleared = bugtask.milestone
            else:
                if self.milestone_widget.getInputValue() is not None:
                    milestone_ignored = True

            bugtask.milestone = None
            # Remove the "milestone" field from the list of fields
            # whose changes we want to apply, because we don't want
            # the form machinery to try and set this value back to
            # what it was!
            field_names.remove("milestone")

        # We special case setting assignee and status, because there's
        # a workflow associated with changes to these fields.
        field_names_to_apply = list(field_names)
        if "assignee" in field_names_to_apply:
            field_names_to_apply.remove("assignee")
        if "status" in field_names_to_apply:
            field_names_to_apply.remove("status")

        changed = applyWidgetsChanges(
            self, self.schema, target=bugtask,
            names=field_names_to_apply)

        new_status = new_values.pop("status", self._missing_value)
        new_assignee = new_values.pop("assignee", self._missing_value)
        # Set the "changed" flag properly, just in case status and/or assignee
        # happen to be the only values that changed. We explicitly verify that
        # we got a new status and/or assignee, because our test suite doesn't
        # always pass all form values.
        if ((new_status is not self._missing_value) and
            (bugtask.status != new_status)):
            changed = True
            bugtask.transitionToStatus(new_status, self.user)

        if ((new_assignee is not self._missing_value) and
            (bugtask.assignee != new_assignee)):
            changed = True
            bugtask.transitionToAssignee(new_assignee)

        if bugtask_before_modification.bugwatch != bugtask.bugwatch:
            if bugtask.bugwatch is None:
                # Reset the status and importance to the default values,
                # since Unknown isn't selectable in the UI.
                bugtask.transitionToStatus(
                    IBugTask['status'].default, self.user)
                bugtask.importance = IBugTask['importance'].default
            else:
                #XXX: Reset the bug task's status information. The right
                #     thing would be to convert the bug watch's status to a
                #     Launchpad status, but it's not trivial to do at the
                #     moment. I will fix this later.
                #     -- Bjorn Tillenius, 2006-03-01
                bugtask.transitionToStatus(
                    BugTaskStatus.UNKNOWN, self.user)
                bugtask.importance = BugTaskImportance.UNKNOWN
                bugtask.transitionToAssignee(None)

        if milestone_cleared:
            self.request.response.addWarningNotification(
                "The %s milestone setting has been removed because "
                "you reassigned the bug to %s." % (
                    milestone_cleared.displayname,
                    bugtask.bugtargetdisplayname))
        elif milestone_ignored:
            self.request.response.addWarningNotification(
                "The milestone setting was ignored because "
                "you reassigned the bug to %s." % bugtask.bugtargetdisplayname)

        comment_on_change = self.request.form.get(
            "%s.comment_on_change" % self.prefix)

        # The statusexplanation field is being display as a "Comment on most
        # recent change" field now, so set it to the current change comment if
        # there is one, otherwise clear it out.
        if comment_on_change:
            # Add the change comment as a comment on the bug.
            bugtask.bug.newMessage(
                owner=getUtility(ILaunchBag).user,
                subject=bugtask.bug.followup_subject(),
                content=comment_on_change)

            bugtask.statusexplanation = comment_on_change
        else:
            bugtask.statusexplanation = ""

        if changed:
            notify(
                SQLObjectModifiedEvent(
                    object=bugtask,
                    object_before_modification=bugtask_before_modification,
                    edited_fields=field_names))

        if bugtask.sourcepackagename is not None:
            real_package_name = bugtask.sourcepackagename.name
            entered_package_name = self.request.form.get(
                self.sourcepackagename_widget.name)
            if real_package_name != entered_package_name:
                # The user entered a binary package name which got
                # mapped to a source package.
                self.request.response.addNotification(
                    "'%(entered_package)s' is a binary package. This bug has"
                    " been assigned to its source package '%(real_package)s'"
                    " instead.",
                    entered_package=entered_package_name,
                    real_package=real_package_name)

        if (bugtask_before_modification.sourcepackagename !=
            bugtask.sourcepackagename):
            # The source package was changed, so tell the user that we've
            # subscribed the new bug contacts.
            self.request.response.addNotification(
                "The bug contacts for %s have been subscribed to this bug." % (
                    bugtask.bugtargetdisplayname))

    def nextURL(self):
        """See canonical.launchpad.webapp.generalform.GeneralFormView."""
        return canonical_url(self.context)


class BugTaskStatusView(LaunchpadView):
    """Viewing the status of a bug task."""

    def initialize(self):
        """Set up the appropriate widgets.

        Different widgets are shown depending on if it's a remote bug
        task or not.
        """
        field_names = [
            'status', 'importance', 'assignee', 'statusexplanation']
        if not self.context.target_uses_malone:
            field_names += ['bugwatch']
            self.milestone_widget = None
        else:
            field_names += ['milestone']
            self.bugwatch_widget = None

        if IUpstreamBugTask.providedBy(self.context):
            self.label = 'Project fix request'
        else:
            field_names += ['sourcepackagename']
            self.label = 'Source package fix request'

        self.assignee_widget = CustomWidgetFactory(AssigneeDisplayWidget)
        self.status_widget = CustomWidgetFactory(DBItemDisplayWidget)
        self.importance_widget = CustomWidgetFactory(DBItemDisplayWidget)

        setUpWidgets(self, IBugTask, IDisplayWidget, names=field_names)


class BugTaskListingView(LaunchpadView):
    """A view designed for displaying bug tasks in lists."""
    # Note that this right now is only used in tests and to render
    # status in the CVEReportView. It may be a candidate for refactoring
    # or removal.
    @property
    def status(self):
        """Return an HTML representation of the bugtask status and assignee."""
        bugtask = self.context

        if INullBugTask.providedBy(bugtask):
            return u"Not reported in %s" % bugtask.targetname

        assignee = bugtask.assignee
        status = bugtask.status
        status_title = status.title.capitalize()

        if not assignee:
            return status_title + ' (unassigned)'

        assignee_html = PersonFormatterAPI(assignee).link('+assignedbugs')

        if status in (dbschema.BugTaskStatus.INVALID,
                      dbschema.BugTaskStatus.FIXCOMMITTED):
            return '%s by %s' % (status_title, assignee_html)
        else:
            return '%s, assigned to %s' % (status_title, assignee_html)

    @property
    def status_elsewhere(self):
        """Return human-readable representation of the status of this bug
        in other contexts for which it's reported.
        """
        bugtask = self.context
        related_tasks = bugtask.related_tasks
        if not related_tasks:
            return "not filed elsewhere"

        fixes_found = len(
            [task for task in related_tasks
             if task.status in (BugTaskStatus.FIXCOMMITTED,
                                BugTaskStatus.FIXRELEASED)])
        if fixes_found:
            return "fixed in %d of %d places" % (
                fixes_found, len(bugtask.bug.bugtasks))
        elif len(related_tasks) == 1:
            return "filed in 1 other place"
        else:
            return "filed in %d other places" % len(related_tasks)

    def render(self):
        """Make rendering this template-less view not crash."""
        return u""


class BugListingPortletView(LaunchpadView):
    """Portlet containing all available bug listings."""
    def getOpenBugsURL(self):
        """Return the URL for open bugs on this bug target."""
        return get_buglisting_search_filter_url(
            self.request.URL,
            status=[status.title for status in UNRESOLVED_BUGTASK_STATUSES])

    def getBugsAssignedToMeURL(self):
        """Return the URL for bugs assigned to the current user on target."""
        if self.user:
            return get_buglisting_search_filter_url(
                self.request.URL, assignee=self.user.name)
        else:
            return str(self.request.URL) + "/+login"

    def getBugsAssignedToMeCount(self):
        assert self.user, (
            "Counting 'bugs assigned to me' requires a logged-in user")

        search_params = BugTaskSearchParams(
            user=self.user, assignee=self.user,
            status=any(*UNRESOLVED_BUGTASK_STATUSES),
            omit_dupes=True)

        return self.context.searchTasks(search_params).count()

    def getCriticalBugsURL(self):
        """Return the URL for critical bugs on this bug target."""
        return get_buglisting_search_filter_url(
            self.request.URL,
            status=[status.title for status in UNRESOLVED_BUGTASK_STATUSES],
            importance=dbschema.BugTaskImportance.CRITICAL.title)

    def getUnassignedBugsURL(self):
        """Return the URL for critical bugs on this bug target."""
        unresolved_tasks_query_string = get_buglisting_search_filter_url(
            self.request.URL,
            status=[status.title for status in UNRESOLVED_BUGTASK_STATUSES])

        return unresolved_tasks_query_string + "&assignee_option=none"

    def getNewBugsURL(self):
        """Return the URL for new bugs on this bug target."""
        return get_buglisting_search_filter_url(
            self.request.URL, status=dbschema.BugTaskStatus.NEW.title)

    def getAllBugsEverReportedURL(self):
        all_statuses = UNRESOLVED_BUGTASK_STATUSES + RESOLVED_BUGTASK_STATUSES
        all_status_query_string = get_buglisting_search_filter_url(
            self.request.URL, status=[status.title for status in all_statuses])

        # Add the bit that simulates the "omit dupes" checkbox being unchecked.
        return all_status_query_string + "&field.omit_dupes.used="


def get_buglisting_search_filter_url(
        url, assignee=None, importance=None, status=None):
    """Return the given URL with the search parameters specified."""
    search_params = []

    if assignee:
        search_params.append(('field.assignee', assignee))
    if importance:
        search_params.append(('field.importance', importance))
    if status:
        search_params.append(('field.status', status))

    query_string = urllib.urlencode(search_params, doseq=True)

    search_filter_url = str(url) + "?search=Search"
    if query_string:
        search_filter_url += "&" + query_string

    return search_filter_url


def getInitialValuesFromSearchParams(search_params, form_schema):
    """Build a dictionary that can be given as initial values to
    setUpWidgets, based on the given search params.

    >>> initial = getInitialValuesFromSearchParams(
    ...     {'status': any(*UNRESOLVED_BUGTASK_STATUSES)}, IBugTaskSearch)
    >>> [status.name for status in initial['status']]
    ['NEW', 'INCOMPLETE', 'CONFIRMED', 'TRIAGED', 'INPROGRESS', 'FIXCOMMITTED']

    >>> initial = getInitialValuesFromSearchParams(
    ...     {'status': dbschema.BugTaskStatus.INVALID}, IBugTaskSearch)
    >>> [status.name for status in initial['status']]
    ['INVALID']

    >>> initial = getInitialValuesFromSearchParams(
    ...     {'importance': [dbschema.BugTaskImportance.CRITICAL,
    ...                   dbschema.BugTaskImportance.HIGH]}, IBugTaskSearch)
    >>> [importance.name for importance in initial['importance']]
    ['CRITICAL', 'HIGH']

    >>> getInitialValuesFromSearchParams(
    ...     {'assignee': NULL}, IBugTaskSearch)
    {'assignee': None}
    """
    initial = {}
    for key, value in search_params.items():
        if IList.providedBy(form_schema[key]):
            if isinstance(value, any):
                value = value.query_values
            elif isinstance(value, (list, tuple)):
                value = value
            else:
                value = [value]
        elif value == NULL:
            value = None
        else:
            # Should be safe to pass value as it is to setUpWidgets, no need
            # to worry
            pass

        initial[key] = value

    return initial


class BugTaskListingItem:
    """A decorated bug task.

    Some attributes that we want to display are too convoluted or expensive
    to get on the fly for each bug task in the listing.  These items are
    prefetched by the view and decorate the bug task.
    """
    decorates(IBugTask, 'bugtask')

    def __init__(self, bugtask, bugbranches):
        self.bugtask = bugtask
        self.bugbranches = bugbranches
        self.review_action_widget = None


class BugListingBatchNavigator(TableBatchNavigator):
    """A specialised batch navigator to load smartly extra bug information."""

    def __init__(self, tasks, request, columns_to_show, size):
        TableBatchNavigator.__init__(
            self, tasks, request, columns_to_show=columns_to_show, size=size)
        # Now load the bug-branch links for this batch
        bugbranches = getUtility(IBugBranchSet).getBugBranchesForBugTasks(
            self.currentBatch())
        # Create a map from the bug id to the branches.
        self.bug_id_mapping = {}
        for bugbranch in bugbranches:
            if check_permission('launchpad.View', bugbranch.branch):
                self.bug_id_mapping.setdefault(
                    bugbranch.bug.id, []).append(bugbranch)

    def _getListingItem(self, bugtask):
        """Return a decorated bugtask for the bug listing."""
        return BugTaskListingItem(
            bugtask, self.bug_id_mapping.get(bugtask.bug.id, None))

    def getBugListingItems(self):
        """Return a decorated list of visible bug tasks."""
        return [self._getListingItem(bugtask) for bugtask in self.batch]


class NominatedBugReviewAction(EnumeratedType):
    """Enumeration for nomination review actions"""

    ACCEPT = Item("""
        Accept

        Accept the bug nomination.
        """)

    DECLINE = Item("""
        Decline

        Decline the bug nomination.
        """)

    NO_CHANGE = Item("""
        No change

        Do not change the status of the bug nomination.
        """)


class NominatedBugListingBatchNavigator(BugListingBatchNavigator):
    """Batch navigator for nominated bugtasks. """

    implements(INominationsReviewTableBatchNavigator)

    def __init__(self, tasks, request, columns_to_show, size,
                 nomination_target, user):
        BugListingBatchNavigator.__init__(self, tasks, request, columns_to_show, size)
        self.nomination_target = nomination_target
        self.user = user

    def _getListingItem(self, bugtask):
        """See BugListingBatchNavigator."""
        bugtask_listing_item = BugListingBatchNavigator._getListingItem(
            self, bugtask)
        bug_nomination = bugtask_listing_item.bug.getNominationFor(
            self.nomination_target)
        if self.user is None or not bug_nomination.canApprove(self.user):
            return bugtask_listing_item

        review_action_field = Choice(
            __name__='review_action_%d' % (bug_nomination.id,),
            vocabulary=NominatedBugReviewAction,
            title=u'Review action', required=True)

        # This is so setUpWidget expects a view, and so
        # view.request. We're not passing a view but we still want it
        # to work.
        bugtask_listing_item.request = self.request

        bugtask_listing_item.review_action_widget = CustomWidgetFactory(
            NominationReviewActionWidget)
        setUpWidget(
            bugtask_listing_item, 'review_action', review_action_field, IInputWidget,
            value=NominatedBugReviewAction.NO_CHANGE, context=bug_nomination)

        return bugtask_listing_item


class BugTaskSearchListingView(LaunchpadFormView):
<<<<<<< HEAD
    """Base class for bug listings."""

    # These widgets are customised so as to keep the presentation of this view
    # and its descendants consistent after refactoring to use
    # LaunchpadFormView as a parent.
=======
    """Base class for bug listings.

    Subclasses should define getExtraSearchParams() to filter the
    search.
    """

>>>>>>> a8312ace
    custom_widget('searchtext', NewLineToSpacesWidget)
    custom_widget('status_upstream', LabeledMultiCheckBoxWidget)
    custom_widget('tag', BugTagsWidget)
    custom_widget('component', LabeledMultiCheckBoxWidget)

    @property
    def schema(self):
        if self._personContext():
            return IPersonBugTaskSearch
        else:
            return IBugTaskSearch

    def initialize(self):
        # Look for old status names and redirect to a new location if
        # found.
        query_string = self.request.get('QUERY_STRING')
        if query_string:
            query_string_rewritten = (
                rewrite_old_bugtask_status_query_string(query_string))
            if query_string_rewritten != query_string:
                redirect_uri = URI(self.request.getURL()).replace(
                    query=query_string_rewritten)
                self.request.response.redirect(str(redirect_uri), status=301)
                return

        self._migrateOldUpstreamStatus()
        LaunchpadFormView.initialize(self)

        # We call self._validate() here because LaunchpadFormView only
        # validates the form if an action is submitted but, because this form
        # can be called through a query string, we don't want to require an
<<<<<<< HEAD
        # action. We pass an empty dict to _validate() because all the data
        # needing validation is already available internally to self.
=======
        # action.
>>>>>>> a8312ace
        self._validate(None, {})

    @property
    def columns_to_show(self):
        """Returns a sequence of column names to be shown in the listing."""
        upstream_context = self._upstreamContext()
        productseries_context = self._productSeriesContext()
        project_context = self._projectContext()
        distribution_context = self._distributionContext()
        distroseries_context = self._distroSeriesContext()
        distrosourcepackage_context = self._distroSourcePackageContext()
        sourcepackage_context = self._sourcePackageContext()

        if (upstream_context or productseries_context or
            distrosourcepackage_context or sourcepackage_context):
            return ["id", "summary", "importance", "status"]
        elif distribution_context or distroseries_context:
            return ["id", "summary", "packagename", "importance", "status"]
        elif project_context:
            return ["id", "summary", "productname", "importance", "status"]
        else:
            raise AssertionError(
                "Unrecognized context; don't know which report "
                "columns to show.")

    def validate_search_params(self):
        """Validate the params passed for the search.

        An UnexpectedFormData exception is raised if the user submitted a URL
        that could not have been created from the UI itself.
        """
        # The only way the user should get these field values incorrect is
        # through a stale bookmark or a hand-hacked URL.
        for field_name in ("status", "importance", "milestone", "component",
                           "status_upstream"):
            if self.getWidgetError(field_name):
                raise UnexpectedFormData(
                    "Unexpected value for field '%s'. Perhaps your bookmarks "
                    "are out of date or you changed the URL by hand?" %
                    field_name)

        orderby = get_sortorder_from_request(self.request)
        bugset = getUtility(IBugTaskSet)
        for orderby_col in orderby:
            if orderby_col.startswith("-"):
                orderby_col = orderby_col[1:]

            try:
                bugset.getOrderByColumnDBName(orderby_col)
            except KeyError:
                raise UnexpectedFormData(
                    "Unknown sort column '%s'" % orderby_col)

    def validate(self, data):
        """Validates the form."""
        self.validateVocabulariesAdvancedForm()
        self.validate_search_params()

    def _migrateOldUpstreamStatus(self):
        """Converts old upstream status value parameters to new ones.

        Before Launchpad version 1.1.6 (build 4412), the upstream parameter
        in the request was a single string value, coming from a set of
        radio buttons. From that version on, the user can select multiple
        values in the web UI. In order to keep old bookmarks working,
        convert the old string parameter into a list.
        """
        old_upstream_status_values_to_new_values = {
            'only_resolved_upstream': 'resolved_upstream'}

        status_upstream = self.request.get('field.status_upstream')
        if status_upstream in old_upstream_status_values_to_new_values.keys():
            self.request.form['field.status_upstream'] = [
                old_upstream_status_values_to_new_values[status_upstream]]
        elif status_upstream == '':
            del self.request.form['field.status_upstream']
        else:
            # The value of status_upstream is either correct, so nothing to
            # do, or it has some other error, which is handled in
            # LaunchpadFormView's own validation.
            pass

    def _getDefaultSearchParams(self):
        """Return a BugTaskSearchParams instance with default values.

        By default, a search includes any bug that is unresolved and not
        a duplicate of another bug.
        """
        search_params = BugTaskSearchParams(
            user=self.user, status=any(*UNRESOLVED_BUGTASK_STATUSES),
            omit_dupes=True)
        search_params.orderby = get_sortorder_from_request(self.request)
        return search_params

    def buildSearchParams(self, searchtext=None, extra_params=None):
        """Build the BugTaskSearchParams object for the given arguments and
        values specified by the user on this form's widgets.
        """
<<<<<<< HEAD
        # Calling _validate populates the data dictionary as a side-effect
        # of validation.
=======
>>>>>>> a8312ace
        data = {}
        self._validate(None, data)

        if extra_params:
            data.update(extra_params)

        if data:
            searchtext = data.get("searchtext")
            if searchtext and searchtext.isdigit():
                try:
                    bug = getUtility(IBugSet).get(searchtext)
                except NotFoundError:
                    pass
                else:
                    self.request.response.redirect(canonical_url(bug))

            assignee_option = self.request.form.get("assignee_option")
            if assignee_option == "none":
                data['assignee'] = NULL

            has_patch = data.pop("has_patch", False)
            if has_patch:
                data["attachmenttype"] = dbschema.BugAttachmentType.PATCH

            # Filter appropriately if the user wants to restrict the
            # search to only bugs with no package information.
            has_no_package = data.pop("has_no_package", False)
            if has_no_package:
                data["sourcepackagename"] = NULL

        self._buildUpstreamStatusParams(data)

        # "Normalize" the form data into search arguments.
        form_values = {}
        for key, value in data.items():
            if zope_isinstance(value, (list, tuple)):
                if len(value) > 0:
                    form_values[key] = any(*value)
            else:
                form_values[key] = value

        search_params = self._getDefaultSearchParams()
        for name, value in form_values.items():
            setattr(search_params, name, value)
        return search_params

    def _buildUpstreamStatusParams(self, data):
        """ Convert the status_upstream value to parameters we can
        send to BugTaskSet.search().
        """
        if 'status_upstream' in data:
            status_upstream = data['status_upstream']
            if 'pending_bugwatch' in status_upstream:
                data['pending_bugwatch_elsewhere'] = True
            if 'resolved_upstream' in status_upstream:
                data['resolved_upstream'] = True
            if 'open_upstream' in status_upstream:
                data['open_upstream'] = True
            if 'hide_upstream' in status_upstream:
                data['has_no_upstream_bugtask'] = True
            del data['status_upstream']

    def _getBatchNavigator(self, tasks):
        """Return the batch navigator to be used to batch the bugtasks."""
        return BugListingBatchNavigator(
            tasks, self.request, columns_to_show=self.columns_to_show,
            size=config.malone.buglist_batch_size)

    def search(self, searchtext=None, context=None, extra_params=None):
        """Return an ITableBatchNavigator for the GET search criteria.

        If :searchtext: is None, the searchtext will be gotten from the
        request.

        :extra_params: is a dict that provides search params added to the
        search criteria taken from the request. Params in :extra_params: take
        precedence over request params.
        """
        # Base classes can provide an explicit search context.
        if not context:
            context = self.context

        search_params = self.buildSearchParams(
            searchtext=searchtext, extra_params=extra_params)
        tasks = context.searchTasks(search_params)
        return self._getBatchNavigator(tasks)

    def getWidgetValues(self, vocabulary_name, default_values=()):
        """Return data used to render a field's widget."""
        widget_values = []

        vocabulary_registry = getVocabularyRegistry()
        for term in vocabulary_registry.get(self.context, vocabulary_name):
            widget_values.append(
                dict(
                    value=term.token, title=term.title or term.token,
                    checked=term.value in default_values))

        return helpers.shortlist(widget_values, longest_expected=10)

    def getStatusWidgetValues(self):
        """Return data used to render the status checkboxes."""
        return self.getWidgetValues(
            vocabulary_name="BugTaskStatus",
            default_values=UNRESOLVED_BUGTASK_STATUSES)

    def getImportanceWidgetValues(self):
        """Return data used to render the Importance checkboxes."""
        return self.getWidgetValues("BugTaskImportance")

    def getMilestoneWidgetValues(self):
        """Return data used to render the milestone checkboxes."""
        return self.getWidgetValues("Milestone")

    def getAdvancedSearchPageHeading(self):
        """The header for the advanced search page."""
        return "Bugs in %s: Advanced search" % self.context.displayname

    def getSimpleSearchURL(self):
        """Return a URL that can be used as an href to the simple search."""
        return canonical_url(self.context) + "/+bugs"

    def shouldShowAssigneeWidget(self):
        """Should the assignee widget be shown on the advanced search page?"""
        return True

    def shouldShowComponentWidget(self):
        """Should the component widget be shown on the advanced search page?"""
        context = self.context
        return (
            (IDistribution.providedBy(context) and
             context.currentseries is not None) or
            IDistroSeries.providedBy(context) or
            ISourcePackage.providedBy(context))

    def shouldShowNoPackageWidget(self):
        """Should the widget to filter on bugs with no package be shown?

        The widget will be shown only on a distribution or
        distroseries's advanced search page.
        """
        return (IDistribution.providedBy(self.context) or
                IDistroSeries.providedBy(self.context))

    def shouldShowReporterWidget(self):
        """Should the reporter widget be shown on the advanced search page?"""
        return True

    def shouldShowReleaseCriticalPortlet(self):
        """Should the page include a portlet showing release-critical bugs
        for different series.
        """
        return (
            IDistribution.providedBy(self.context) and self.context.serieses or
            IDistroSeries.providedBy(self.context) or
            IProduct.providedBy(self.context) and self.context.serieses or
            IProductSeries.providedBy(self.context))

    def shouldShowUpstreamStatusBox(self):
        """Should the upstream status filtering widgets be shown?"""
        return not (
            IProduct.providedBy(self.context) or
            IProject.providedBy(self.context))

    def getSortLink(self, colname):
        """Return a link that can be used to sort results by colname."""
        form = self.request.form
        sortlink = ""
        if form.get("search") is None:
            # There is no search criteria to preserve.
            sortlink = "%s?search=Search&orderby=%s" % (
                str(self.request.URL), colname)
            return sortlink

        # XXX: is it not possible to get the exact request supplied and
        # just sneak a "-" in front of the orderby argument, if it
        # exists? If so, the code below could be a lot simpler.
        #       -- kiko, 2005-08-23

        # There is search criteria to preserve.
        sortlink = str(self.request.URL) + "?"
        for fieldname in form:
            fieldvalue = form.get(fieldname)
            if isinstance(fieldvalue, (list, tuple)):
                fieldvalue = [value.encode("utf-8") for value in fieldvalue]
            else:
                fieldvalue = fieldvalue.encode("utf-8")

            if fieldname != "orderby":
                sortlink += "%s&" % urllib.urlencode(
                    {fieldname : fieldvalue}, doseq=True)

        sorted, ascending = self._getSortStatus(colname)
        if sorted and ascending:
            # If we are currently ascending, revert the direction
            colname = "-" + colname

        sortlink += "orderby=%s" % colname

        return sortlink

    def getSortedColumnCSSClass(self, colname):
        """Return a class appropriate for sorted columns"""
        sorted, ascending = self._getSortStatus(colname)
        if not sorted:
            return ""
        if ascending:
            return "sorted ascending"
        return "sorted descending"

    def _getSortStatus(self, colname):
        """Finds out if the list is sorted by the column specified.

        Returns a tuple (sorted, ascending), where sorted is true if the
        list is currently sorted by the column specified, and ascending
        is true if sorted in ascending order.
        """
        current_sort_column = self.request.form.get("orderby")
        if current_sort_column is None:
            return (False, False)

        ascending = True
        sorted = True
        if current_sort_column.startswith("-"):
            ascending = False
            current_sort_column = current_sort_column[1:]

        if current_sort_column != colname:
            sorted = False

        return (sorted, ascending)

    def shouldShowTargetName(self):
        """Should the bug target name be displayed in the list of results?

        This is mainly useful for the listview.
        """
        # It doesn't make sense to show the target name when viewing product
        # bugs.
        if IProduct.providedBy(self.context):
            return False
        else:
            return True

    def shouldShowAdvancedForm(self):
        if (self.request.form.get('advanced')
            or self.form_has_errors):
            return True
        else:
            return False

    @property
    def form_has_errors(self):
        return len(self.errors) > 0

    def validateVocabulariesAdvancedForm(self):
        """Provides a meaningful message for vocabulary validation errors."""
        error_message = _(
<<<<<<< HEAD
            "There's no person with the name or email address '%s'.")

        for name in ('assignee', 'bug_reporter', 'bug_contact'):
=======
            "There's no person with the name or email address '%s'")

        for name in ('assignee', 'bug_reporter', 'bug_contact', 
                     'bug_commenter'):
>>>>>>> a8312ace
            if self.getWidgetError(name):
                self.setFieldError(
                    name, error_message %
                        cgi.escape(self.request.get('field.%s' % name)))

    def _upstreamContext(self):
        """Is this page being viewed in an upstream context?

        Return the IProduct if yes, otherwise return None.
        """
        return IProduct(self.context, None)

    def _productSeriesContext(self):
        """Is this page being viewed in a product series context?

        Return the IProductSeries if yes, otherwise return None.
        """
        return IProductSeries(self.context, None)

    def _projectContext(self):
        """Is this page being viewed in a project context?

        Return the IProject if yes, otherwise return None.
        """
        return IProject(self.context, None)

    def _personContext(self):
        """Is this page being viewed in a person context?

        Return the IPerson if yes, otherwise return None.
        """
        return IPerson(self.context, None)

    def _distributionContext(self):
        """Is this page being viewed in a distribution context?

        Return the IDistribution if yes, otherwise return None.
        """
        return IDistribution(self.context, None)

    def _distroSeriesContext(self):
        """Is this page being viewed in a distroseries context?

        Return the IDistroSeries if yes, otherwise return None.
        """
        return IDistroSeries(self.context, None)

    def _sourcePackageContext(self):
        """Is this page being viewed in a [distroseries] sourcepackage context?

        Return the ISourcePackage if yes, otherwise return None.
        """
        return ISourcePackage(self.context, None)

    def _distroSourcePackageContext(self):
        """Is this page being viewed in a distribution sourcepackage context?

        Return the IDistributionSourcePackage if yes, otherwise return None.
        """
        return IDistributionSourcePackage(self.context, None)

    def getBugsFixedElsewhereInfo(self):
        """Return a dict with count and URL of bugs fixed elsewhere."""
        params = self._getDefaultSearchParams()
        params.resolved_upstream = True
        fixed_elsewhere = self.context.searchTasks(params)
        search_url = (
            "%s/+bugs?field.status_upstream=resolved_upstream" % 
                canonical_url(self.context))
        return dict(count=fixed_elsewhere.count(), url=search_url)

    def getOpenCVEBugsInfo(self):
        """Return a dict with count and URL of open bugs linked to CVEs."""
        params = self._getDefaultSearchParams()
        params.has_cve = True
        open_cve_bugs = self.context.searchTasks(params)
        search_url = (
            "%s/+bugs?field.has_cve=on" % canonical_url(self.context))
        return dict(count=open_cve_bugs.count(), url=search_url)


class BugNominationsView(BugTaskSearchListingView):
    """View for accepting/declining bug nominations."""

    def _getBatchNavigator(self, tasks):
        """See BugTaskSearchListingView."""
        batch_navigator = NominatedBugListingBatchNavigator(
            tasks, self.request, columns_to_show=self.columns_to_show,
            size=config.malone.buglist_batch_size,
            nomination_target=self.context, user=self.user)
        return batch_navigator

    def search(self):
        """Return all the nominated tasks for this series."""
        if IDistroSeries.providedBy(self.context):
            main_context = self.context.distribution
        elif IProductSeries.providedBy(self.context):
            main_context = self.context.product
        else:
            raise AssertionError(
                'Unknown nomination target: %r' % self.context)
        return BugTaskSearchListingView.search(
            self, context=main_context,
            extra_params=dict(nominated_for=self.context))


class NominationsReviewTableBatchNavigatorView(LaunchpadFormView):
    """View for displaying a list of nominated bugs."""

    def canApproveNominations(self, action=None):
        """Whether the user can approve any of the shown nominations."""
        return len(list(self.widgets)) > 0

    def setUpFields(self):
        """See LaunchpadFormView."""
        # We set up the widgets ourselves.
        self.form_fields = []

    def setUpWidgets(self):
        """See LaunchpadFormView."""
        widgets_list = [
            (True, bug_listing_item.review_action_widget)
            for bug_listing_item in self.context.getBugListingItems()
            if bug_listing_item.review_action_widget is not None]
        self.widgets = form.Widgets(widgets_list, len(self.prefix)+1)

    @action('Save changes', name='submit',
            condition=canApproveNominations)
    def submit_action(self, action, data):
        """Accept/Decline bug nominations."""
        accepted = declined = 0

        for name, review_action in data.items():
            if review_action == NominatedBugReviewAction.NO_CHANGE:
                continue
            field = self.widgets[name].context
            bug_nomination = field.context
            if review_action == NominatedBugReviewAction.ACCEPT:
                bug_nomination.approve(self.user)
                accepted += 1
            elif review_action == NominatedBugReviewAction.DECLINE:
                bug_nomination.decline(self.user)
                declined += 1
            else:
                raise AssertionError(
                    'Unknown NominatedBugReviewAction: %r' % (
                        review_action,))

        if accepted > 0:
            self.request.response.addInfoNotification(
                '%d nomination(s) accepted' % accepted)
        if declined > 0:
            self.request.response.addInfoNotification(
                '%d nomination(s) declined' % declined)

        self.next_url = self.request.getURL()
        query_string = self.request.get('QUERY_STRING')
        if query_string:
            self.next_url += '?%s' % query_string


class BugTargetView(LaunchpadView):
    """Used to grab bugs for a bug target; used by the latest bugs portlet"""

    def latestBugTasks(self, quantity=5):
        """Return <quantity> latest bugs reported against this target."""
        params = BugTaskSearchParams(orderby="-datecreated",
                                     omit_dupes=True,
                                     user=getUtility(ILaunchBag).user)

        tasklist = self.context.searchTasks(params)
        return tasklist[:quantity]

    def getMostRecentlyUpdatedBugTasks(self, limit=5):
        """Return the most recently updated bugtasks for this target."""
        params = BugTaskSearchParams(
            orderby="-date_last_updated", omit_dupes=True, user=self.user)
        return self.context.searchTasks(params)[:limit]



class BugTargetTextView(LaunchpadView):
    """View for simple text page showing bugs filed against a bug target."""

    def render(self):
        self.request.response.setHeader('Content-type', 'text/plain')
        tasks = self.context.searchTasks(BugTaskSearchParams(self.user))

        # We use task.bugID rather than task.bug.id here as the latter
        # would require an extra query per task.
        return u''.join('%d\n' % task.bugID for task in tasks)


def _by_targetname(bugtask):
    """Normalize the bugtask.targetname, for sorting."""
    return re.sub(r"\W", "", bugtask.bugtargetdisplayname)

class BugTasksAndNominationsView(LaunchpadView):
    """Browser class for rendering the bugtasks and nominations table."""

    def __init__(self, context, request):
        """Ensure we always have a bug context."""
        LaunchpadView.__init__(self, IBug(context), request)

    def getBugTasksAndNominations(self):
        """Return the IBugTasks and IBugNominations associated with this bug.

        Returns a list, sorted by targetname, with upstream tasks sorted
        before distribution tasks, and nominations sorted after
        tasks. Approved nominations are not included in the returned
        results.
        """
        bug = self.context
        bugtasks = helpers.shortlist(bug.bugtasks)

        upstream_tasks = [
            bugtask for bugtask in bugtasks
            if bugtask.product or bugtask.productseries]

        distro_tasks = [
            bugtask for bugtask in bugtasks
            if bugtask.distribution or bugtask.distroseries]

        upstream_tasks.sort(key=_by_targetname)
        distro_tasks.sort(key=_by_targetname)

        all_bugtasks = upstream_tasks + distro_tasks

        # Insert bug nominations in between the appropriate tasks.
        bugtasks_and_nominations = []
        for bugtask in all_bugtasks:
            bugtasks_and_nominations.append(bugtask)

            target = bugtask.product or bugtask.distribution
            if not target:
                continue

            bugtasks_and_nominations += [
                nomination for nomination in bug.getNominations(target)
                if (nomination.status !=
                    dbschema.BugNominationStatus.APPROVED)
                ]

        return bugtasks_and_nominations

    def currentBugTask(self):
        """Return the current IBugTask.

        'current' is determined by simply looking in the ILaunchBag utility.
        """
        return getUtility(ILaunchBag).bugtask


class BugTaskTableRowView(LaunchpadView):
    """Browser class for rendering a bugtask row on the bug page."""

    def canSeeTaskDetails(self):
        """Whether someone can see a task's status details.

        This returns true if this is not a conjoined task, and if the bug is
        not a duplicate. It is independent of whether they can *change* the
        status; you need to expand the details to see any milestone set.
        """
        return (self.context.conjoined_master is None and
                self.context.bug.duplicateof is None)

    def getTaskRowCSSClass(self):
        """The appropriate CSS class for the row in the Affects table.

        Currently this consists solely of highlighting the current context.
        """
        bugtask = self.context
        if bugtask == getUtility(ILaunchBag).bugtask:
            return 'highlight'
        else:
            return None

    def shouldIndentTask(self):
        """Should this task be indented in the task listing on the bug page?

        Returns True or False.
        """
        bugtask = self.context
        return (IDistroSeriesBugTask.providedBy(bugtask) or
                IProductSeriesBugTask.providedBy(bugtask))

    def taskLink(self):
        """Return the proper link to the bugtask whether it's editable."""
        user = getUtility(ILaunchBag).user
        bugtask = self.context
        if check_permission('launchpad.Edit', user):
            return canonical_url(bugtask) + "/+editstatus"
        else:
            return canonical_url(bugtask) + "/+viewstatus"

    def _getSeriesTargetNameHelper(self, bugtask):
        """Return the short name of bugtask's targeted series."""
        if IDistroSeriesBugTask.providedBy(bugtask):
            return bugtask.distroseries.name.capitalize()
        elif IProductSeriesBugTask.providedBy(bugtask):
            return bugtask.productseries.name.capitalize()
        else:
            assert (
                "Expected IDistroSeriesBugTask or IProductSeriesBugTask. "
                "Got: %r" % bugtask)

    def getSeriesTargetName(self):
        """Get the series to which this task is targeted."""
        return self._getSeriesTargetNameHelper(self.context)

    def getConjoinedMasterName(self):
        """Get the conjoined master's name for displaying."""
        return self._getSeriesTargetNameHelper(self.context.conjoined_master)

    @property
    def bugtask_icon(self):
        """Which icon should be shown for the task, if any?"""
        if IDistroBugTask.providedBy(self.context):
            if self.context.sourcepackagename:
                return "/@@/package-source"
            else:
                return "/@@/distribution"
        elif IUpstreamBugTask.providedBy(self.context):
            return "/@@/product"
        else:
            return None


class BugsBugTaskSearchListingView(BugTaskSearchListingView):
    """Search all bug reports."""

    columns_to_show = ["id", "summary", "targetname", "importance", "status"]
    schema = IFrontPageBugTaskSearch
    custom_widget('scope', ProjectScopeWidget)

    def initialize(self):
        BugTaskSearchListingView.initialize(self)
        if not self._isRedirected():
            self._redirectToSearchContext()

    def _redirectToSearchContext(self):
        """Check wether a target was given and redirect to it.

        All the URL parameters will be passed on to the target's +bugs
        page.

        If the target widget contains errors, redirect to the front page
        which will handle the error.
        """
        try:
            search_target = self.widgets['scope'].getInputValue()
        except InputErrors:
            query_string = self.request['QUERY_STRING']
            bugs_url = "%s?%s" % (canonical_url(self.context), query_string)
            self.request.response.redirect(bugs_url)
        else:
            if search_target is not None:
                query_string = self.request['QUERY_STRING']
                search_url = "%s/+bugs?%s" % (
                    canonical_url(search_target), query_string)
                self.request.response.redirect(search_url)

    def getSearchPageHeading(self):
        return "Search all bug reports"


class BugTaskSOP(StructuralObjectPresentation):

    def getIntroHeading(self):
        return None

    def getMainHeading(self):
        bugtask = self.context
        if INullBugTask.providedBy(bugtask):
            return 'Bug #%s is not in %s' % (
                bugtask.bug.id, bugtask.bugtargetdisplayname)
        else:
            return 'Bug #%s in %s' % (
                bugtask.bug.id, bugtask.bugtargetdisplayname)

    def listChildren(self, num):
        return []

    def listAltChildren(self, num):
        return None
<|MERGE_RESOLUTION|>--- conflicted
+++ resolved
@@ -1386,20 +1386,11 @@
 
 
 class BugTaskSearchListingView(LaunchpadFormView):
-<<<<<<< HEAD
     """Base class for bug listings."""
 
     # These widgets are customised so as to keep the presentation of this view
     # and its descendants consistent after refactoring to use
     # LaunchpadFormView as a parent.
-=======
-    """Base class for bug listings.
-
-    Subclasses should define getExtraSearchParams() to filter the
-    search.
-    """
-
->>>>>>> a8312ace
     custom_widget('searchtext', NewLineToSpacesWidget)
     custom_widget('status_upstream', LabeledMultiCheckBoxWidget)
     custom_widget('tag', BugTagsWidget)
@@ -1431,12 +1422,8 @@
         # We call self._validate() here because LaunchpadFormView only
         # validates the form if an action is submitted but, because this form
         # can be called through a query string, we don't want to require an
-<<<<<<< HEAD
         # action. We pass an empty dict to _validate() because all the data
         # needing validation is already available internally to self.
-=======
-        # action.
->>>>>>> a8312ace
         self._validate(None, {})
 
     @property
@@ -1535,11 +1522,8 @@
         """Build the BugTaskSearchParams object for the given arguments and
         values specified by the user on this form's widgets.
         """
-<<<<<<< HEAD
         # Calling _validate populates the data dictionary as a side-effect
         # of validation.
-=======
->>>>>>> a8312ace
         data = {}
         self._validate(None, data)
 
@@ -1798,16 +1782,9 @@
     def validateVocabulariesAdvancedForm(self):
         """Provides a meaningful message for vocabulary validation errors."""
         error_message = _(
-<<<<<<< HEAD
             "There's no person with the name or email address '%s'.")
 
         for name in ('assignee', 'bug_reporter', 'bug_contact'):
-=======
-            "There's no person with the name or email address '%s'")
-
-        for name in ('assignee', 'bug_reporter', 'bug_contact', 
-                     'bug_commenter'):
->>>>>>> a8312ace
             if self.getWidgetError(name):
                 self.setFieldError(
                     name, error_message %
