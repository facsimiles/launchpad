# Copyright 2004-2006 Canonical Ltd.  All rights reserved.

"""IBugTask-related browser views."""

__metaclass__ = type

__all__ = [
    'assignee_renderer',
    'BugListingBatchNavigator',
    'BugListingPortletView',
    'BugNominationsView',
    'BugTargetTraversalMixin',
    'BugTargetView',
    'BugTaskContextMenu',
    'BugTaskCreateQuestionView',
    'BugTaskEditView',
    'BugTaskExpirableListingView',
    'BugTaskListingItem',
    'BugTaskListingView',
    'BugTaskNavigation',
    'BugTaskPortletView',
    'BugTaskPrivacyAdapter',
    'BugTaskRemoveQuestionView',
    'BugTaskSOP',
    'BugTaskSearchListingView',
    'BugTaskSetNavigation',
    'BugTaskStatusView',
    'BugTaskTableRowView',
    'BugTaskTextView',
    'BugTaskView',
    'BugTasksAndNominationsView',
    'BugsBugTaskSearchListingView',
    'NominationsReviewTableBatchNavigatorView',
    'TextualBugTaskSearchListingView',
    'get_buglisting_search_filter_url',
    'get_comments_for_bugtask',
    'get_sortorder_from_request',
    'get_visible_comments',
    ]

from datetime import datetime, timedelta
import cgi
import pytz
import re
from simplejson import dumps
import urllib
from operator import attrgetter, itemgetter

from zope import component
from zope.app.form import CustomWidgetFactory
from zope.app.form.browser.itemswidgets import RadioWidget
from zope.app.form.interfaces import (
    IInputWidget, IDisplayWidget, InputErrors, WidgetsError)
from zope.app.form.utility import setUpWidget, setUpWidgets
from zope.app.pagetemplate import ViewPageTemplateFile
from zope.component import getUtility, getMultiAdapter
from zope.event import notify
from zope import formlib
from zope.interface import implementer, implements, providedBy
from zope.schema import Choice
from zope.schema.interfaces import IContextSourceBinder, IList

from zope.schema.vocabulary import (
    getVocabularyRegistry, SimpleVocabulary, SimpleTerm)
from zope.security.proxy import (
    isinstance as zope_isinstance, removeSecurityProxy)
from lazr.delegates import delegates
from lazr.enum import EnumeratedType, Item

from lazr.lifecycle.event import ObjectModifiedEvent
from lazr.lifecycle.snapshot import Snapshot
from lazr.restful.interfaces import (
    IFieldHTMLRenderer, IReferenceChoice, IWebServiceClientRequest)

from canonical.config import config
from canonical.database.sqlbase import cursor
from canonical.launchpad import _
from canonical.cachedproperty import cachedproperty
from canonical.launchpad.fields import ParticipatingPersonChoice
from canonical.launchpad.mailnotification import get_unified_diff
from canonical.launchpad.validators import LaunchpadValidationError
from canonical.launchpad.webapp import (
    action, custom_widget, canonical_url, GetitemNavigation,
    LaunchpadEditFormView, LaunchpadFormView, LaunchpadView, Navigation,
    redirection, stepthrough)
from lazr.uri import URI
from canonical.launchpad.interfaces.bugattachment import (
    BugAttachmentType, IBugAttachmentSet)
from canonical.launchpad.interfaces.bugactivity import IBugActivity
from canonical.launchpad.interfaces.bugnomination import (
    BugNominationStatus, IBugNominationSet)
from canonical.launchpad.interfaces.bug import IBug, IBugSet
from canonical.launchpad.interfaces.bugtask import (
    BugTagsSearchCombinator, BugTaskImportance, BugTaskSearchParams,
    BugTaskStatus, BugTaskStatusSearchDisplay, IBugTask, IBugTaskSearch,
    IBugTaskSet, ICreateQuestionFromBugTaskForm, IDistroBugTask,
    IDistroSeriesBugTask, IFrontPageBugTaskSearch,
    INominationsReviewTableBatchNavigator, INullBugTask, IPersonBugTaskSearch,
    IProductSeriesBugTask, IRemoveQuestionFromBugTaskForm, IUpstreamBugTask,
    IUpstreamProductBugTaskSearch, RESOLVED_BUGTASK_STATUSES,
    UNRESOLVED_BUGTASK_STATUSES)
from canonical.launchpad.interfaces.bugtracker import BugTrackerType
from canonical.launchpad.interfaces.cve import ICveSet
from lp.registry.interfaces.distribution import IDistribution
from lp.registry.interfaces.distributionsourcepackage import (
    IDistributionSourcePackage)
from lp.registry.interfaces.distroseries import IDistroSeries
from canonical.launchpad.interfaces.launchpad import ILaunchpadCelebrities
from lp.registry.interfaces.person import IPerson, IPersonSet
from lp.registry.interfaces.product import IProduct
from lp.registry.interfaces.productseries import IProductSeries
from lp.registry.interfaces.project import IProject
from lp.registry.interfaces.sourcepackage import ISourcePackage
from canonical.launchpad.interfaces.validation import (
    valid_upstreamtask, validate_distrotask)
from canonical.launchpad.webapp.interfaces import (
    ILaunchBag, NotFoundError, UnexpectedFormData)

from canonical.launchpad.searchbuilder import all, any, NULL

from canonical.launchpad import helpers

from canonical.launchpad.browser.bug import BugContextMenu, BugTextView
from canonical.launchpad.browser.bugcomment import build_comments_from_chunks
from canonical.launchpad.browser.feeds import (
    BugTargetLatestBugsFeedLink, FeedsMixin, PersonLatestBugsFeedLink)
from lp.registry.browser.mentoringoffer import CanBeMentoredView
from canonical.launchpad.browser.launchpad import StructuralObjectPresentation

from canonical.launchpad.webapp.authorization import check_permission
from canonical.launchpad.webapp.batching import TableBatchNavigator
from canonical.launchpad.webapp.menu import structured
from canonical.launchpad.webapp.tales import PersonFormatterAPI
from canonical.launchpad.webapp.vocabulary import vocab_factory

from canonical.lazr.interfaces import IObjectPrivacy
from lazr.restful.interfaces import IJSONRequestCache

from canonical.widgets.bug import BugTagsWidget
from canonical.widgets.bugtask import (
    AssigneeDisplayWidget, BugTaskAssigneeWidget, BugTaskBugWatchWidget,
    BugTaskSourcePackageNameWidget, DBItemDisplayWidget,
    NewLineToSpacesWidget, NominationReviewActionWidget)
from canonical.widgets.itemswidgets import LabeledMultiCheckBoxWidget
from canonical.widgets.lazrjs import (
<<<<<<< HEAD
    vocabulary_to_choice_edit_items, TextLineEditorWidget)
=======
    InlineEditPickerWidget, TextLineEditorWidget)
>>>>>>> d59e8b94
from canonical.widgets.project import ProjectScopeWidget

from lp.registry.vocabularies import MilestoneVocabulary


@component.adapter(IBugTask, IReferenceChoice, IWebServiceClientRequest)
@implementer(IFieldHTMLRenderer)
def assignee_renderer(context, field, request):
    """Render a bugtask assignee as a link."""
    def render(value):
        return PersonFormatterAPI(context.assignee).link('+assignedbugs')
    return render

def unique_title(title):
    """Canonicalise a message title to help identify messages with new
    information in their titles.
    """
    if title is None:
        return None
    title = title.lower()
    if title.startswith('re:'):
        title = title[3:]
    return title.strip()

def get_comments_for_bugtask(bugtask, truncate=False):
    """Return BugComments related to a bugtask.

    This code builds a sorted list of BugComments in one shot,
    requiring only two database queries. It removes the titles
    for those comments which do not have a "new" subject line
    """
    chunks = bugtask.bug.getMessageChunks()
    comments = build_comments_from_chunks(chunks, bugtask, truncate=truncate)
    for attachment in bugtask.bug.attachments:
        message_id = attachment.message.id
        # All attachments are related to a message, so we can be
        # sure that the BugComment is already created.
        assert comments.has_key(message_id), message_id
        comments[message_id].bugattachments.append(attachment)
    comments = sorted(comments.values(), key=attrgetter("index"))
    current_title = bugtask.bug.title
    for comment in comments:
        if not ((unique_title(comment.title) == \
                 unique_title(current_title)) or \
                (unique_title(comment.title) == \
                 unique_title(bugtask.bug.title))):
            # this comment has a new title, so make that the rolling focus
            current_title = comment.title
            comment.display_title = True
    return comments


def get_visible_comments(comments):
    """Return comments, filtering out empty or duplicated ones."""
    visible_comments = []
    previous_comment = None
    for comment in comments:
        # Omit comments that are identical to their previous
        # comment, which were probably produced by
        # double-submissions or user errors, and which don't add
        # anything useful to the bug itself.
        # Also omit comments with no body text or attachments to display.
        if (comment.isEmpty() or
            previous_comment and
            previous_comment.isIdenticalTo(comment)):
            continue

        visible_comments.append(comment)
        previous_comment = comment

    # These two lines are here to fill the ValidPersonOrTeamCache cache,
    # so that checking owner.is_valid_person, when rendering the link,
    # won't issue a DB query.
    commenters = set(comment.owner for comment in visible_comments)
    getUtility(IPersonSet).getValidPersons(commenters)

    return visible_comments


def get_sortorder_from_request(request):
    """Get the sortorder from the request.

    >>> from zope.publisher.browser import TestRequest
    >>> get_sortorder_from_request(TestRequest(form={}))
    ['-importance']
    >>> get_sortorder_from_request(TestRequest(form={'orderby': '-status'}))
    ['-status']
    >>> get_sortorder_from_request(
    ...     TestRequest(form={'orderby': 'status,-severity,importance'}))
    ['status', 'importance']
    >>> get_sortorder_from_request(
    ...     TestRequest(form={'orderby': 'priority,-severity'}))
    ['-importance']
    """
    order_by_string = request.get("orderby", '')
    if order_by_string:
        if not zope_isinstance(order_by_string, list):
            order_by = order_by_string.split(',')
        else:
            order_by = order_by_string
    else:
        order_by = []
    # Remove old order_by values that people might have in bookmarks.
    for old_order_by_column in ['priority', 'severity']:
        if old_order_by_column in order_by:
            order_by.remove(old_order_by_column)
        if '-' + old_order_by_column in order_by:
            order_by.remove('-' + old_order_by_column)
    if order_by:
        return order_by
    else:
        # No sort ordering specified, so use a reasonable default.
        return ["-importance"]


OLD_BUGTASK_STATUS_MAP = {
    'Unconfirmed': 'New',
    'Needs Info': 'Incomplete',
    'Rejected': 'Invalid',
    }


def rewrite_old_bugtask_status_query_string(query_string):
    """Return a query string with old status names replaced with new.

    If an old status string has been used in the query, construct a
    corrected query string for the search, else return the original
    query string.
    """
    query_elements = cgi.parse_qsl(
        query_string, keep_blank_values=True, strict_parsing=False)
    query_elements_mapped = []

    for name, value in query_elements:
        if name == 'field.status:list':
            value = OLD_BUGTASK_STATUS_MAP.get(value, value)
        query_elements_mapped.append((name, value))

    if query_elements == query_elements_mapped:
        return query_string
    else:
        return urllib.urlencode(query_elements_mapped, doseq=True)


def target_has_expirable_bugs_listing(target):
    """Return True or False if the target has the expirable-bugs listing.

    The target must be a Distribution, DistroSeries, Product, or
    ProductSeries, and the pillar must have enabled bug expiration.
    """
    if IDistribution.providedBy(target) or IProduct.providedBy(target):
        return target.enable_bug_expiration
    elif IProductSeries.providedBy(target):
        return target.product.enable_bug_expiration
    elif IDistroSeries.providedBy(target):
        return target.distribution.enable_bug_expiration
    else:
        # This context is not a supported bugtarget.
        return False


class BugTargetTraversalMixin:
    """Mix-in in class that provides .../+bug/NNN traversal."""

    redirection('+bug', '+bugs')

    @stepthrough('+bug')
    def traverse_bug(self, name):
        """Traverses +bug portions of URLs"""
        return self._get_task_for_context(name)

    def _get_task_for_context(self, name):
        """Return the IBugTask for this name in this context.

        If the bug has been reported, but not in this specific context, a
        NullBugTask will be returned.

        Raises NotFoundError if no bug with the given name is found.

        If the context type does provide IProduct, IDistribution,
        IDistroSeries, ISourcePackage or IDistributionSourcePackage
        a TypeError is raised.
        """
        context = self.context

        # Raises NotFoundError if no bug is found
        bug = getUtility(IBugSet).getByNameOrID(name)

        # Loop through this bug's tasks to try and find the appropriate task
        # for this context. We always want to return a task, whether or not
        # the user has the permission to see it so that, for example, an
        # anonymous user is presented with a login screen at the correct URL,
        # rather than making it look as though this task was "not found",
        # because it was filtered out by privacy-aware code.
        for bugtask in list(bug.bugtasks):
            if bugtask.target == context:
                # Security proxy this object on the way out.
                return getUtility(IBugTaskSet).get(bugtask.id)

        # If we've come this far, it means that no actual task exists in this
        # context, so we'll return a null bug task. This makes it possible to,
        # for example, return a bug page for a context in which the bug hasn't
        # yet been reported.
        if IProduct.providedBy(context):
            null_bugtask = bug.getNullBugTask(product=context)
        elif IProductSeries.providedBy(context):
            null_bugtask = bug.getNullBugTask(productseries=context)
        elif IDistribution.providedBy(context):
            null_bugtask = bug.getNullBugTask(distribution=context)
        elif IDistributionSourcePackage.providedBy(context):
            null_bugtask = bug.getNullBugTask(
                distribution=context.distribution,
                sourcepackagename=context.sourcepackagename)
        elif IDistroSeries.providedBy(context):
            null_bugtask = bug.getNullBugTask(distroseries=context)
        elif ISourcePackage.providedBy(context):
            null_bugtask = bug.getNullBugTask(
                distroseries=context.distroseries,
                sourcepackagename=context.sourcepackagename)
        else:
            raise TypeError(
                "Unknown context type for bug task: %s" % repr(context))

        return null_bugtask


class BugTaskNavigation(Navigation):
    """Navigation for the `IBugTask`."""
    usedfor = IBugTask

    def traverse(self, name):
        """Traverse the `IBugTask`."""
        # Are we traversing to the view or edit status page of the
        # bugtask? If so, and the task actually exists, return the
        # appropriate page. If the task doesn't yet exist (i.e. it's a
        # NullBugTask), then return a 404. In other words, the URL:
        #
        #   /products/foo/+bug/1/+viewstatus
        #
        # will return the +viewstatus page if bug 1 has actually been
        # reported in "foo". If bug 1 has not yet been reported in "foo",
        # a 404 will be returned.
        if name not in ("+viewstatus", "+editstatus"):
            # You're going in the wrong direction.
            return None
        if INullBugTask.providedBy(self.context):
            # The bug has not been reported in this context.
            return None
        # Yes! The bug has been reported in this context.
        return getMultiAdapter((self.context, self.request),
            name=(name + "-page"))

    @stepthrough('attachments')
    def traverse_attachments(self, name):
        """traverse to an attachment by id."""
        if name.isdigit():
            attachment = getUtility(IBugAttachmentSet)[name]
            if attachment is not None and attachment.bug == self.context.bug:
                return redirection(canonical_url(attachment), status=301)

    @stepthrough('+attachment')
    def traverse_attachment(self, name):
        """traverse to an attachment by id."""
        if name.isdigit():
            attachment = getUtility(IBugAttachmentSet)[name]
            if attachment is not None and attachment.bug == self.context.bug:
                return attachment

    @stepthrough('comments')
    def traverse_comments(self, name):
        """Traverse to a comment by id."""
        if not name.isdigit():
            return None
        index = int(name)
        comments = get_comments_for_bugtask(self.context)
        # I couldn't find a way of using index to restrict the queries
        # in get_comments_for_bugtask in a way that wasn't horrible, and
        # it wouldn't really save us a lot in terms of database time, so
        # I have chosed to use this simple solution for now.
        #   -- kiko, 2006-07-11
        try:
            return comments[index]
        except IndexError:
            return None

    @stepthrough('nominations')
    def traverse_nominations(self, nomination_id):
        """Traverse to a nomination by id."""
        if not nomination_id.isdigit():
            return None
        return getUtility(IBugNominationSet).get(nomination_id)

    redirection('references', '..')


class BugTaskSetNavigation(GetitemNavigation):
    """Navigation for the `IbugTaskSet`."""
    usedfor = IBugTaskSet


class BugTaskContextMenu(BugContextMenu):
    """Context menu of actions that can be performed upon an `IBugTask`."""
    usedfor = IBugTask


class BugTaskTextView(LaunchpadView):
    """View for a simple text page displaying information about a bug task."""

    def render(self):
        """Return a text representation of the parent bug."""
        view = BugTextView(self.context.bug, self.request)
        view.initialize()
        return view.render()


class BugTaskView(LaunchpadView, CanBeMentoredView, FeedsMixin):
    """View class for presenting information about an `IBugTask`."""

    def __init__(self, context, request):
        LaunchpadView.__init__(self, context, request)

        self.notices = []

        # Make sure we always have the current bugtask.
        if not IBugTask.providedBy(context):
            self.context = getUtility(ILaunchBag).bugtask
        else:
            self.context = context

        self.expand_reply_box = False

    def initialize(self):
        """Set up the needed widgets."""
        bug = self.context.bug
        IJSONRequestCache(self.request).objects['bug'] = bug

        # See render() for how this flag is used.
        self._redirecting_to_bug_list = False

        # If the bug is not reported in this context, redirect
        # to the default bug task.
        if not self.isReportedInContext():
            self.request.response.redirect(
                canonical_url(self.context.bug.default_bugtask))

        self.bug_title_edit_widget = TextLineEditorWidget(
            bug, 'title', canonical_url(self.context, view_name='+edit'),
            id="bug-title", title="Edit this summary")

        if self.user is None:
            return

        # Set up widgets in order to handle subscription requests.
        if bug.isSubscribed(self.user) or bug.isSubscribedToDupes(self.user):
            subscription_terms = [
                SimpleTerm(
                    self.user, self.user.name,
                    'Unsubscribe me from this bug')]
        else:
            subscription_terms = [
                SimpleTerm(
                    self.user, self.user.name, 'Subscribe me to this bug')]
        for team in self.user.teams_participated_in:
            if (bug.isSubscribed(team) or bug.isSubscribedToDupes(team)):
                subscription_terms.append(
                    SimpleTerm(
                        team, team.name,
                        'Unsubscribe <a href="%s">%s</a> from this bug' % (
                            canonical_url(team),
                            cgi.escape(team.displayname))))
        subscription_vocabulary = SimpleVocabulary(subscription_terms)
        person_field = Choice(
            __name__='subscription',
            vocabulary=subscription_vocabulary, required=True)
        self.subscription_widget = CustomWidgetFactory(RadioWidget)
        setUpWidget(
            self, 'subscription', person_field, IInputWidget, value=self.user)

        self.handleSubscriptionRequest()

    def userIsSubscribed(self):
        """Is the user subscribed to this bug?"""
        return (
            self.context.bug.isSubscribed(self.user) or
            self.context.bug.isSubscribedToDupes(self.user))

    def shouldShowUnsubscribeFromDupesWarning(self):
        """Should we warn the user about unsubscribing and duplicates?

        The warning should tell the user that, when unsubscribing, they
        will also be unsubscribed from dupes of this bug.
        """
        if self.userIsSubscribed():
            return True

        bug = self.context.bug
        for team in self.user.teams_participated_in:
            if bug.isSubscribed(team) or bug.isSubscribedToDupes(team):
                return True

        return False

    def render(self):
        """Render the bug list if the user has permission to see the bug."""
        # Prevent normal rendering when redirecting to the bug list
        # after unsubscribing from a private bug, because rendering the
        # bug page would raise Unauthorized errors!
        if self._redirecting_to_bug_list:
            return u''
        else:
            return LaunchpadView.render(self)

    def handleSubscriptionRequest(self):
        """Subscribe or unsubscribe the user from the bug, if requested."""
        if not self._isSubscriptionRequest():
            return

        subscription_person = self.subscription_widget.getInputValue()

        # 'subscribe' appears in the request whether the request is to
        # subscribe or unsubscribe. Since "subscribe someone else" is
        # handled by a different view we can assume that 'subscribe' +
        # current user as a parameter means "subscribe the current
        # user", and any other kind of 'subscribe' request actually
        # means "unsubscribe". (Yes, this *is* very confusing!)
        if ('subscribe' in self.request.form and
            (subscription_person == self.user)):
            self._handleSubscribe()
        else:
            self._handleUnsubscribe(subscription_person)

    def _isSubscriptionRequest(self):
        """Return True if the form contains subscribe/unsubscribe input."""
        return (
            self.user and
            self.request.method == 'POST' and
            'cancel' not in self.request.form and
            self.subscription_widget.hasValidInput())

    def _handleSubscribe(self):
        """Handle a subscribe request."""
        self.context.bug.subscribe(self.user, self.user)
        self.notices.append("You have been subscribed to this bug.")

    def _handleUnsubscribe(self, user):
        """Handle an unsubscribe request."""
        if user == self.user:
            self._handleUnsubscribeCurrentUser()
        else:
            self._handleUnsubscribeOtherUser(user)

    def _handleUnsubscribeCurrentUser(self):
        """Handle the special cases for unsubscribing the current user.

        when the bug is private. The user must be unsubscribed from all dupes
        too, or they would keep getting mail about this bug!
        """

        # ** Important ** We call unsubscribeFromDupes() before
        # unsubscribe(), because if the bug is private, the current user
        # will be prevented from calling methods on the main bug after
        # they unsubscribe from it!
        unsubed_dupes = self.context.bug.unsubscribeFromDupes(self.user)
        self.context.bug.unsubscribe(self.user, self.user)

        self.request.response.addNotification(
            structured(
                self._getUnsubscribeNotification(self.user, unsubed_dupes)))

        # Because the unsubscribe above may change what the security policy
        # says about the bug, we need to clear its cache.
        self.request.clearSecurityPolicyCache()

        if not check_permission("launchpad.View", self.context.bug):
            # Redirect the user to the bug listing, because they can no
            # longer see a private bug from which they've unsubscribed.
            self.request.response.redirect(
                canonical_url(self.context.target) + "/+bugs")
            self._redirecting_to_bug_list = True

    def _handleUnsubscribeOtherUser(self, user):
        """Handle unsubscribing someone other than the current user."""
        assert user != self.user, (
            "Expected a user other than the currently logged-in user.")

        # We'll also unsubscribe the other user from dupes of this bug,
        # otherwise they'll keep getting this bug's mail.
        self.context.bug.unsubscribe(user, self.user)
        unsubed_dupes = self.context.bug.unsubscribeFromDupes(user)
        self.request.response.addNotification(
            structured(
                self._getUnsubscribeNotification(user, unsubed_dupes)))

    def _getUnsubscribeNotification(self, user, unsubed_dupes):
        """Construct and return the unsubscribe-from-bug feedback message.

        :user: The IPerson or ITeam that was unsubscribed from the bug.
        :unsubed_dupes: The list of IBugs that are dupes from which the
                        user was unsubscribed.
        """
        current_bug = self.context.bug
        current_user = self.user
        unsubed_dupes_msg_fragment = self._getUnsubscribedDupesMsgFragment(
            unsubed_dupes)

        if user == current_user:
            # Consider that the current user may have been "locked out"
            # of a bug if they unsubscribed themselves from a private
            # bug!
            if check_permission("launchpad.View", current_bug):
                # The user still has permission to see this bug, so no
                # special-casing needed.
                return (
                    "You have been unsubscribed from this bug%s." %
                    unsubed_dupes_msg_fragment)
            else:
                return (
                    "You have been unsubscribed from bug %d%s. You no "
                    "longer have access to this private bug.") % (
                        current_bug.id, unsubed_dupes_msg_fragment)
        else:
            return "%s has been unsubscribed from this bug%s." % (
                cgi.escape(user.displayname), unsubed_dupes_msg_fragment)

    def _getUnsubscribedDupesMsgFragment(self, unsubed_dupes):
        """Return the duplicates fragment of the unsubscription notification.

        This piece lists the duplicates from which the user was
        unsubscribed.
        """
        if not unsubed_dupes:
            return ""

        dupe_links = []
        for unsubed_dupe in unsubed_dupes:
            dupe_links.append(
                '<a href="%s" title="%s">#%d</a>' % (
                canonical_url(unsubed_dupe), unsubed_dupe.title,
                unsubed_dupe.id))
        dupe_links_string = ", ".join(dupe_links)

        num_dupes = len(unsubed_dupes)
        if num_dupes > 1:
            plural_suffix = "s"
        else:
            plural_suffix = ""

        return (
            " and %(num_dupes)d duplicate%(plural_suffix)s "
            "(%(dupe_links_string)s)") % ({
                'num_dupes': num_dupes,
                'plural_suffix': plural_suffix,
                'dupe_links_string': dupe_links_string})

    def _nominateBug(self, series):
        """Nominate the bug for the series and redirect to the bug page."""
        self.context.bug.addNomination(self.user, series)
        self.request.response.addInfoNotification(
            'This bug has been nominated to be fixed in %s.' %
                series.bugtargetdisplayname)
        self.request.response.redirect(canonical_url(self.context))

    def reportBugInContext(self):
        """Report the bug affects the current context."""
        fake_task = self.context
        if self.request.form.get("reportbug"):
            if self.isReportedInContext():
                self.notices.append(
                    "The bug is already reported in this context.")
                return
            # The user has requested that the bug be reported in this
            # context.
            if IUpstreamBugTask.providedBy(fake_task):
                # Create a real upstream task in this context.
                real_task = fake_task.bug.addTask(
                    getUtility(ILaunchBag).user, fake_task.product)
            elif IDistroBugTask.providedBy(fake_task):
                # Create a real distro bug task in this context.
                real_task = fake_task.bug.addTask(
                    getUtility(ILaunchBag).user, fake_task.target)
            elif IDistroSeriesBugTask.providedBy(fake_task):
                self._nominateBug(fake_task.distroseries)
                return
            elif IProductSeriesBugTask.providedBy(fake_task):
                self._nominateBug(fake_task.productseries)
                return
            else:
                raise TypeError(
                    "Unknown bug task type: %s" % repr(fake_task))

            self.context = real_task

            # Add an appropriate feedback message
            self.notices.append("Thank you for your bug report.")

    def isReportedInContext(self):
        """Is the bug reported in this context? Returns True or False.

        It considers a nominated bug to be reported.

        This is particularly useful for views that may render a
        NullBugTask.
        """
        params = BugTaskSearchParams(user=self.user, bug=self.context.bug)
        matching_bugtasks = self.context.target.searchTasks(params)
        if self.context.productseries is not None:
            nomination_target = self.context.productseries
        elif self.context.distroseries is not None:
            nomination_target = self.context.distroseries
        else:
            nomination_target = None
        if nomination_target is not None:
            try:
                nomination = self.context.bug.getNominationFor(
                    nomination_target)
            except NotFoundError:
                nomination = None
        else:
            nomination = None

        return nomination is not None or matching_bugtasks.count() > 0

    def isSeriesTargetableContext(self):
        """Is the context something that supports Series targeting?

        Returns True or False.
        """
        return (
            IDistroBugTask.providedBy(self.context) or
            IDistroSeriesBugTask.providedBy(self.context))

    @cachedproperty
    def comments(self):
        """Return the bugtask's comments."""
        comments = get_comments_for_bugtask(self.context, truncate=True)
        # We show the text of the first comment as the bug description,
        # or via the special link "View original description", but we want
        # to display attachments filed together with the bug in the
        # comment list.
        comments[0].text_for_display = ''
        assert len(comments) > 0, "A bug should have at least one comment."
        return comments

    @cachedproperty
    def activity_by_date(self):
        """Return a list of `BugActivityItem`s for the current bug.

        The `BugActivityItem`s will be grouped by the date on which they
        occurred.
        """
        activity_by_date = {}
        bugtask_change_re = (
            '[a-z0-9][a-z0-9\+\.\-]+( \([A-Za-z0-9\s]+\))?: '
            '(assignee|importance|milestone|status)')
        interesting_changes = [
             'description',
             'security vulnerability',
             'summary',
             'tags',
             'visibility',
             bugtask_change_re,
             ]

        # Turn the interesting_changes list into a regex so that we can
        # do complex matches.
        interesting_changes_expression = "|".join(interesting_changes)
        interesting_changes_regex = re.compile(
            "^(%s)$" % interesting_changes_expression)

        for activity in self.context.bug.activity:
            # If we're not interested in the change, skip it.
            if interesting_changes_regex.match(activity.whatchanged) is None:
                continue

            activity = BugActivityItem(activity)
            if activity.datechanged not in activity_by_date:
                activity_by_date[activity.datechanged] = {
                    activity.target: [activity]}
            else:
                activity_dict = activity_by_date[activity.datechanged]
                if activity.target in activity_dict:
                    activity_dict[activity.target].append(activity)
                else:
                    activity_dict[activity.target] = [activity]

        # Sort all the lists to ensure that changes are written out in
        # alphabetical order.
        for date, activity_by_target in activity_by_date.items():
            # We convert each {target: activty_list} mapping into a list
            # of {target, activity_list} dicts for the sake of making
            # them usable in templates.
            activity_by_date[date] = [{
                'target': target,
                'activity': sorted(
                    activity_list, key=attrgetter('attribute')),
                }
                for target, activity_list in activity_by_target.items()]

        return activity_by_date

    @cachedproperty
    def activity_and_comments(self):
        # Add the activity to the activity_and_comments list. For each
        # activity dict we use the person responsible for the first
        # activity item as the owner of the list of activities.
        activity_by_date = [
            {'activity': activity_dict, 'date': date,
             'person': activity_dict[0]['activity'][0].person}
            for date, activity_dict in self.activity_by_date.items()]

        activity_and_comments = []
        for comment in self.visible_comments_for_display:
            # Check to see if there are any activities for this
            # comment's datecreated.
            activity_for_comment = []

            # Loop over a copy of activity_by_date to ensure that we
            # don't break the looping by removing things from the list
            # over which we're iterating.
            for activity_dict in list(activity_by_date):
                if activity_dict['date'] == comment.datecreated:
                    activity_for_comment.extend(activity_dict['activity'])

                    # Remove the activity from the list of activity by date;
                    # we don't need it there any more.
                    activity_by_date.remove(activity_dict)

            activity_for_comment.sort(key=itemgetter('target'))
            comment.activity = activity_for_comment

            activity_and_comments.append({
                'comment': comment,
                'date': comment.datecreated,
                })

        activity_and_comments.extend(activity_by_date)
        activity_and_comments.sort(key=itemgetter('date'))
        return activity_and_comments

    @cachedproperty
    def visible_comments(self):
        """All visible comments.

        See `get_visible_comments` for the definition of a "visible"
        comment.
        """
        return get_visible_comments(self.comments)

    @cachedproperty
    def visible_comments_for_display(self):
        """The list of visible comments to be rendered.

        This considers truncating the comment list if there are tons
        of comments, but also obeys any explicitly requested ways to
        display comments (currently only "all" is recognised).
        """
        show_all = (self.request.form_ng.getOne('comments') == 'all')
        max_comments = config.malone.comments_list_max_length
        if show_all or len(self.visible_comments) <= max_comments:
            return self.visible_comments
        else:
            truncate_to = config.malone.comments_list_truncate_to
            return self.visible_comments[:truncate_to]

    @property
    def visible_comments_truncated_for_display(self):
        """Wether the visible comment list truncated for display."""
        return (len(self.visible_comments) >
                len(self.visible_comments_for_display))

    def wasDescriptionModified(self):
        """Return a boolean indicating whether the description was modified"""
        return self.comments[0].text_contents != self.context.bug.description

    @cachedproperty
    def bug_branches(self):
        """Filter out the bug_branch links to non-visible private branches."""
        bug_branches = []
        for bug_branch in self.context.bug.bug_branches:
            if check_permission('launchpad.View', bug_branch.branch):
                bug_branches.append(bug_branch)
        return bug_branches

    @property
    def days_to_expiration(self):
        """Return the number of days before the bug is expired, or None."""
        if not self.context.bug.can_expire:
            return None

        expire_after = timedelta(days=config.malone.days_before_expiration)
        expiration_date = self.context.bug.date_last_updated + expire_after
        remaining_time = expiration_date - datetime.now(pytz.timezone('UTC'))
        return remaining_time.days

    @property
    def expiration_message(self):
        """Return a message indicating the time to expiration for the bug.

        If the expiration date of the bug has already passed, the
        message returned will indicate this. This deals with situations
        where a bug is due to be marked invalid but has not yet been
        dealt with by the bug expiration script.

        If the bug is not due to be expired None will be returned.
        """
        if not self.context.bug.can_expire:
            return None

        days_to_expiration = self.days_to_expiration
        if days_to_expiration <= 0:
            # We should always display a positive number to the user,
            # whether we're talking about the past or the future.
            days_to_expiration = -days_to_expiration
            message = ("This bug report was marked for expiration %i days "
                "ago.")
        else:
            message = ("This bug report will be marked for expiration in %i "
                "days if no further activity occurs.")

        return message % days_to_expiration

    @property
    def official_tags(self):
        """The list of official tags for this bug."""
        target_official_tags = self.context.target.official_bug_tags
        return [tag for tag in self.context.bug.tags
                if tag in target_official_tags]

    @property
    def unofficial_tags(self):
        """The list of unofficial tags for this bug."""
        target_official_tags = self.context.target.official_bug_tags
        return [tag for tag in self.context.bug.tags
                if tag not in target_official_tags]

    @property
    def available_official_tags_js(self):
        """Return the list of available official tags for the bug as JSON.

        The list comprises of the official tags for all targets for which the
        bug has a task. It is returned as Javascript snippet, to be ambedded in
        the bug page.
        """
        available_tags = set()
        for task in self.context.bug.bugtasks:
            available_tags.update(task.target.official_bug_tags)
        return 'var available_official_tags = %s;' % dumps(list(sorted(
            available_tags)))

    @property
    def user_is_admin(self):
        """Is the user a Launchpad admin?"""
        return check_permission('launchpad.Admin', self.context)


class BugTaskPortletView:
    """A portlet for displaying a bug's bugtasks."""

    def alsoReportedIn(self):
        """Return a list of IUpstreamBugTasks in which this bug is reported.

        If self.context is an IUpstreamBugTasks, it will be excluded
        from this list.
        """
        return [
            task for task in self.context.bug.bugtasks
            if task.id is not self.context.id]


class BugTaskEditView(LaunchpadEditFormView):
    """The view class used for the task +editstatus page."""

    schema = IBugTask
    milestone_source = None
    user_is_subscribed = None
    edit_form = ViewPageTemplateFile('../templates/bugtask-edit-form.pt')

    # The field names that we use by default. This list will be mutated
    # depending on the current context and the permissions of the user viewing
    # the form.
    default_field_names = ['assignee', 'bugwatch', 'importance', 'milestone',
                           'product', 'sourcepackagename', 'status',
                           'statusexplanation']
    custom_widget('sourcepackagename', BugTaskSourcePackageNameWidget)
    custom_widget('bugwatch', BugTaskBugWatchWidget)
    custom_widget('assignee', BugTaskAssigneeWidget)

    def initialize(self):
        super(BugTaskEditView, self).initialize()
        # Initialize user_is_subscribed, if it hasn't already been set.
        if self.user_is_subscribed is None:
            self.user_is_subscribed = self.context.bug.isSubscribed(self.user)


    @cachedproperty
    def field_names(self):
        """Return the field names that can be edited by the user."""
        field_names = set(self.default_field_names)

        # The fields that we present to the users change based upon the
        # current context and the user's permissions, so we update field_names
        # with any fields that may need to be added.
        field_names.update(self.editable_field_names)

        # To help with caching, return an immutable object.
        return frozenset(field_names)

    @cachedproperty
    def editable_field_names(self):
        """Return the names of fields the user has permission to edit."""
        if self.context.target_uses_malone:
            # Don't edit self.field_names directly, because it's shared by all
            # BugTaskEditView instances.
            editable_field_names = set(self.default_field_names)
            editable_field_names.discard('bugwatch')

            # XXX: Brad Bollenbach 2006-09-29 bug=63000: Permission checking
            # doesn't belong here!
            if ('milestone' in editable_field_names and
                not self.userCanEditMilestone()):
                editable_field_names.remove("milestone")

            if ('importance' in editable_field_names and
                not self.userCanEditImportance()):
                editable_field_names.remove("importance")
        else:
            editable_field_names = set(('bugwatch',))
            if not IUpstreamBugTask.providedBy(self.context):
                #XXX: Bjorn Tillenius 2006-03-01:
                #     Should be possible to edit the product as well,
                #     but that's harder due to complications with bug
                #     watches. The new product might use Launchpad
                #     officially, thus we need to handle that case.
                #     Let's deal with that later.
                editable_field_names.add('sourcepackagename')
            if self.context.bugwatch is None:
                editable_field_names.update(('status', 'assignee'))
                if ('importance' in self.default_field_names
                    and self.userCanEditImportance()):
                    editable_field_names.add('importance')
            else:
                bugtracker = self.context.bugwatch.bugtracker
                if bugtracker.bugtrackertype == BugTrackerType.EMAILADDRESS:
                    editable_field_names.add('status')
                    if ('importance' in self.default_field_names
                        and self.userCanEditImportance()):
                        editable_field_names.add('importance')

        # To help with caching, return an immutable object.
        return frozenset(editable_field_names)

    @property
    def is_question(self):
        """Return True or False if this bug was converted into a question.

        Bugtasks cannot be edited if the bug was converted into a question.
        """
        return self.context.bug.getQuestionCreatedFromBug() is not None

    @property
    def next_url(self):
        """See `LaunchpadFormView`."""
        return canonical_url(self.context)

    @property
    def initial_values(self):
        """See `LaunchpadFormView.`"""
        field_values = {}
        for name in self.field_names:
            field_values[name] = getattr(self.context, name)

        return field_values

    @property
    def prefix(self):
        """Return a prefix that can be used for this form.

        The prefix is constructed using the name of the bugtask's target so as
        to ensure that it's unique within the context of a bug. This is needed
        in order to included multiple edit forms on the bug page, while still
        keeping the field ids unique.
        """
        parts = []
        if IUpstreamBugTask.providedBy(self.context):
            parts.append(self.context.product.name)

        elif IProductSeriesBugTask.providedBy(self.context):
            parts.append(self.context.productseries.name)
            parts.append(self.context.productseries.product.name)

        elif IDistroBugTask.providedBy(self.context):
            parts.append(self.context.distribution.name)
            if self.context.sourcepackagename is not None:
                parts.append(self.context.sourcepackagename.name)

        elif IDistroSeriesBugTask.providedBy(self.context):
            parts.append(self.context.distroseries.distribution.name)
            parts.append(self.context.distroseries.name)

            if self.context.sourcepackagename is not None:
                parts.append(self.context.sourcepackagename.name)

        else:
            raise AssertionError("Unknown IBugTask: %r" % self.context)
        return '_'.join(parts)

    def setUpFields(self):
        """Sets up the fields for the bug task edit form.

        See `LaunchpadFormView`.
        """
        super(BugTaskEditView, self).setUpFields()
        read_only_field_names = self._getReadOnlyFieldNames()

        # The status field is a special case because we alter the vocabulary
        # it uses based on the permissions of the user viewing form.
        if 'status' in self.editable_field_names:
            if self.user is None:
                status_noshow = list(BugTaskStatus.items)
            else:
                status_noshow = [BugTaskStatus.UNKNOWN]
                status_noshow.extend(
                    status for status in BugTaskStatus.items
                    if not self.context.canTransitionToStatus(
                        status, self.user))

            if self.context.status in status_noshow:
                # The user has to be able to see the current value.
                status_noshow.remove(self.context.status)

            status_vocab_factory = vocab_factory(
                BugTaskStatus, noshow=status_noshow)
            status_field = Choice(
                __name__='status',
                title=self.schema['status'].title,
                vocabulary=status_vocab_factory(self.context))

            self.form_fields = self.form_fields.omit('status')
            self.form_fields += formlib.form.Fields(status_field)

        # If we have a milestone vocabulary already, create a new field
        # to use it, instead of creating a new one.
        if self.milestone_source is not None:
            milestone_source = self.milestone_source
            milestone_field = Choice(
                __name__='milestone',
                title=self.schema['milestone'].title,
                source=milestone_source, required=False)
            self.form_fields = self.form_fields.omit('milestone')
            self.form_fields += formlib.form.Fields(milestone_field)

        for field in read_only_field_names:
            self.form_fields[field].for_display = True

        # In cases where the status or importance fields are read only we give
        # them a custom widget so that they are rendered correctly.
        for field in ['status', 'importance']:
            if field in read_only_field_names:
                self.form_fields[field].custom_widget = CustomWidgetFactory(
                    DBItemDisplayWidget)

        if 'importance' not in read_only_field_names:
            # Users shouldn't be able to set a bugtask's importance to
            # `UNKOWN`, only bug watches do that.
            importance_vocab_items = [
                item for item in BugTaskImportance.items.items
                if item != BugTaskImportance.UNKNOWN]
            self.form_fields = self.form_fields.omit('importance')
            self.form_fields += formlib.form.Fields(
                Choice(__name__='importance',
                       title=_('Importance'),
                       values=importance_vocab_items,
                       default=BugTaskImportance.UNDECIDED))

        if self.context.target_uses_malone:
            self.form_fields = self.form_fields.omit('bugwatch')

        elif (self.context.bugwatch is not None and
            self.form_fields.get('assignee', False)):
            self.form_fields['assignee'].custom_widget = CustomWidgetFactory(
                AssigneeDisplayWidget)

        if (self.context.bugwatch is None and
            self.form_fields.get('assignee', False)):
            # Make the assignee field editable
            self.form_fields = self.form_fields.omit('assignee')
            self.form_fields += formlib.form.Fields(ParticipatingPersonChoice(
                __name__='assignee', title=_('Assigned to'), required=False,
                vocabulary='ValidAssignee', readonly=False))
            self.form_fields['assignee'].custom_widget = CustomWidgetFactory(
                BugTaskAssigneeWidget)

    def _getReadOnlyFieldNames(self):
        """Return the names of fields that will be rendered read only."""
        if self.context.target_uses_malone:
            read_only_field_names = []

            if not self.userCanEditMilestone():
                read_only_field_names.append("milestone")

            if not self.userCanEditImportance():
                read_only_field_names.append("importance")
        else:
            editable_field_names = self.editable_field_names
            read_only_field_names = [
                field_name for field_name in self.field_names
                if field_name not in editable_field_names]

        return read_only_field_names

    def userCanEditMilestone(self):
        """Can the user edit the Milestone field?

        If yes, return True, otherwise return False.
        """
        return self.context.userCanEditMilestone(self.user)

    def userCanEditImportance(self):
        """Can the user edit the Importance field?

        If yes, return True, otherwise return False.
        """
        return self.context.userCanEditImportance(self.user)

    def _getProductOrDistro(self):
        """Return the product or distribution relevant to the context."""
        bugtask = self.context
        if IUpstreamBugTask.providedBy(bugtask):
            return bugtask.product
        elif IProductSeriesBugTask.providedBy(bugtask):
            return bugtask.productseries.product
        elif IDistroBugTask.providedBy(bugtask):
            return bugtask.distribution
        else:
            return bugtask.distroseries.distribution

    def validate(self, data):
        """See `LaunchpadFormView`."""
        bugtask = self.context
        if bugtask.distroseries is not None:
            distro = bugtask.distroseries.distribution
        else:
            distro = bugtask.distribution
        sourcename = bugtask.sourcepackagename
        old_product = bugtask.product

        if distro is not None and sourcename != data.get('sourcepackagename'):
            try:
                validate_distrotask(
                    bugtask.bug, distro, data.get('sourcepackagename'))
            except LaunchpadValidationError, error:
                self.setFieldError('sourcepackagename', str(error))

        new_product = data.get('product')
        if (old_product is None or old_product == new_product or
            not bugtask.pillar.official_malone):
            # Either the product wasn't changed, we're dealing with a #
            # distro task, or the bugtask's product doesn't use Launchpad,
            # which means the product can't be changed.
            return

        if new_product is None:
            self.setFieldError('product', 'Enter a project name')
        else:
            try:
                valid_upstreamtask(bugtask.bug, new_product)
            except WidgetsError, errors:
                self.setFieldError('product', errors.args[0])

    def updateContextFromData(self, data, context=None):
        """Updates the context object using the submitted form data.

        This method overrides that of LaunchpadEditFormView because of the
        fairly involved thread of logic behind updating some BugTask
        attributes, in particular the status, assignee and bugwatch fields.
        """
        if context is None:
            context = self.context
        bugtask = context

        if self.request.form.get('subscribe', False):
            bugtask.bug.subscribe(self.user, self.user)
            self.request.response.addNotification(
                "You have been subscribed to this bug.")

        # Save the field names we extract from the form in a separate
        # list, because we modify this list of names later if the
        # bugtask is reassigned to a different product.
        field_names = data.keys()
        new_values = data.copy()
        data_to_apply = data.copy()

        bugtask_before_modification = Snapshot(
            bugtask, providing=providedBy(bugtask))

        # If the user is reassigning an upstream task to a different
        # product, we'll clear out the milestone value, to avoid
        # violating DB constraints that ensure an upstream task can't
        # be assigned to a milestone on a different product.
        milestone_cleared = None
        milestone_ignored = False
        if (IUpstreamBugTask.providedBy(bugtask) and
            (bugtask.product != new_values.get("product")) and
            'milestone' in field_names):
            # We clear the milestone value if one was already set. We ignore
            # the milestone value if it was currently None, and the user tried
            # to set a milestone value while also changing the product. This
            # allows us to provide slightly clearer feedback messages.
            if bugtask.milestone:
                milestone_cleared = bugtask.milestone
            elif new_values.get('milestone') is not None:
                milestone_ignored = True

            bugtask.milestone = None
            # Remove the "milestone" field from the list of fields
            # whose changes we want to apply, because we don't want
            # the form machinery to try and set this value back to
            # what it was!
            del data_to_apply["milestone"]

        # We special case setting assignee and status, because there's
        # a workflow associated with changes to these fields.
        if "assignee" in data_to_apply:
            del data_to_apply["assignee"]
        if "status" in data_to_apply:
            del data_to_apply["status"]

        # We grab the comment_on_change field before we update bugtask so as
        # to avoid problems accessing the field if the user has changed the
        # product of the BugTask.
        comment_on_change = self.request.form.get(
            "%s.comment_on_change" % self.prefix)

        changed = formlib.form.applyChanges(
            bugtask, self.form_fields, data_to_apply, self.adapters)

        # Now that we've updated the bugtask we can add messages about
        # milestone changes, if there were any.
        if milestone_cleared:
            self.request.response.addWarningNotification(
                "The %s milestone setting has been removed because "
                "you reassigned the bug to %s." % (
                    milestone_cleared.displayname,
                    bugtask.bugtargetdisplayname))
        elif milestone_ignored:
            self.request.response.addWarningNotification(
                "The milestone setting was ignored because "
                "you reassigned the bug to %s." %
                bugtask.bugtargetdisplayname)

        if comment_on_change:
            bugtask.bug.newMessage(
                owner=getUtility(ILaunchBag).user,
                subject=bugtask.bug.followup_subject(),
                content=comment_on_change)

        # Set the "changed" flag properly, just in case status and/or assignee
        # happen to be the only values that changed. We explicitly verify that
        # we got a new status and/or assignee, because the form is not always
        # guaranteed to pass all the values. For example: bugtasks linked to a
        # bug watch don't allow editting the form, and the value is missing
        # from the form.
        missing = object()
        new_status = new_values.pop("status", missing)
        new_assignee = new_values.pop("assignee", missing)
        if new_status is not missing and bugtask.status != new_status:
            changed = True
            bugtask.transitionToStatus(new_status, self.user)

        if new_assignee is not missing and bugtask.assignee != new_assignee:
            if new_assignee is not None and new_assignee != self.user:
                is_contributor = new_assignee.isBugContributorInTarget(
                    user=self.user, target=bugtask.pillar)
                if not is_contributor:
                    # If we have a new assignee who isn't a bug
                    # contributor in this pillar, we display a warning
                    # to the user, in case they made a mistake.
                    self.request.response.addWarningNotification(
                        structured(
                        """<a href="%s">%s</a>
                        did not previously have any assigned bugs in
                        <a href="%s">%s</a>.
                        <br /><br />
                        If this bug was assigned by mistake,
                        you may <a href="%s/+editstatus"
                        >change the assignment</a>.""" % (
                        canonical_url(new_assignee),
                        new_assignee.displayname,
                        canonical_url(bugtask.pillar),
                        bugtask.pillar.title,
                        canonical_url(bugtask))))
            changed = True
            bugtask.transitionToAssignee(new_assignee)

        if bugtask_before_modification.bugwatch != bugtask.bugwatch:
            bug_importer = getUtility(ILaunchpadCelebrities).bug_importer
            if bugtask.bugwatch is None:
                # Reset the status and importance to the default values,
                # since Unknown isn't selectable in the UI.
                bugtask.transitionToStatus(
                    IBugTask['status'].default, bug_importer)
                bugtask.transitionToImportance(
                    IBugTask['importance'].default, bug_importer)
            else:
                #XXX: Bjorn Tillenius 2006-03-01:
                #     Reset the bug task's status information. The right
                #     thing would be to convert the bug watch's status to a
                #     Launchpad status, but it's not trivial to do at the
                #     moment. I will fix this later.
                bugtask.transitionToStatus(
                    BugTaskStatus.UNKNOWN, bug_importer)
                bugtask.transitionToImportance(
                    BugTaskImportance.UNKNOWN,  bug_importer)
                bugtask.transitionToAssignee(None)

        if changed:
            # We only set the statusexplanation field to the value of the
            # change comment if the BugTask has actually been changed in some
            # way. Otherwise, we just leave it as a comment on the bug.
            if comment_on_change:
                bugtask.statusexplanation = comment_on_change
            else:
                bugtask.statusexplanation = ""

            notify(
                ObjectModifiedEvent(
                    object=bugtask,
                    object_before_modification=bugtask_before_modification,
                    edited_fields=field_names))

        if bugtask.sourcepackagename is not None:
            real_package_name = bugtask.sourcepackagename.name

            # We get entered_package_name directly from the form here, since
            # validating the sourcepackagename field mutates its value in to
            # the one already in real_package_name, which makes our comparison
            # of the two below useless.
            entered_package_name = self.request.form.get(
                self.widgets['sourcepackagename'].name)

            if real_package_name != entered_package_name:
                # The user entered a binary package name which got
                # mapped to a source package.
                self.request.response.addNotification(
                    "'%(entered_package)s' is a binary package. This bug has"
                    " been assigned to its source package '%(real_package)s'"
                    " instead." %
                    {'entered_package': entered_package_name,
                     'real_package': real_package_name})

        if (bugtask_before_modification.sourcepackagename !=
            bugtask.sourcepackagename):
            # The source package was changed, so tell the user that we've
            # subscribed the new bug supervisors.
            self.request.response.addNotification(
                "The bug supervisor for %s has been subscribed to this bug."
                 % (bugtask.bugtargetdisplayname))

    @action('Save Changes', name='save')
    def save_action(self, action, data):
        """Update the bugtask with the form data."""
        self.updateContextFromData(data)


class BugTaskStatusView(LaunchpadView):
    """Viewing the status of a bug task."""

    def initialize(self):
        """Set up the appropriate widgets.

        Different widgets are shown depending on if it's a remote bug
        task or not.
        """
        field_names = [
            'status', 'importance', 'assignee', 'statusexplanation']
        if not self.context.target_uses_malone:
            field_names += ['bugwatch']
            self.milestone_widget = None
        else:
            field_names += ['milestone']
            self.bugwatch_widget = None

        if not IUpstreamBugTask.providedBy(self.context):
            field_names += ['sourcepackagename']

        self.assignee_widget = CustomWidgetFactory(AssigneeDisplayWidget)
        self.status_widget = CustomWidgetFactory(DBItemDisplayWidget)
        self.importance_widget = CustomWidgetFactory(DBItemDisplayWidget)

        setUpWidgets(self, IBugTask, IDisplayWidget, names=field_names)


class BugTaskListingView(LaunchpadView):
    """A view designed for displaying bug tasks in lists."""
    # Note that this right now is only used in tests and to render
    # status in the CVEReportView. It may be a candidate for refactoring
    # or removal.
    @property
    def status(self):
        """Return an HTML representation of the bugtask status.

        The assignee is included.
        """
        bugtask = self.context

        if INullBugTask.providedBy(bugtask):
            return u"Not reported in %s" % bugtask.bugtargetname

        assignee = bugtask.assignee
        status = bugtask.status
        status_title = status.title.capitalize()

        if not assignee:
            return status_title + ' (unassigned)'

        assignee_html = PersonFormatterAPI(assignee).link('+assignedbugs')

        if status in (BugTaskStatus.INVALID,
                      BugTaskStatus.FIXCOMMITTED):
            return '%s by %s' % (status_title, assignee_html)
        else:
            return '%s, assigned to %s' % (status_title, assignee_html)

    @property
    def status_elsewhere(self):
        """Return human-readable representation of the status of this bug
        in other contexts for which it's reported.
        """
        bugtask = self.context
        related_tasks = bugtask.related_tasks
        if not related_tasks:
            return "not filed elsewhere"

        fixes_found = len(
            [task for task in related_tasks
             if task.status in (BugTaskStatus.FIXCOMMITTED,
                                BugTaskStatus.FIXRELEASED)])
        if fixes_found:
            return "fixed in %d of %d places" % (
                fixes_found, len(bugtask.bug.bugtasks))
        elif len(related_tasks) == 1:
            return "filed in 1 other place"
        else:
            return "filed in %d other places" % len(related_tasks)

    def render(self):
        """Make rendering this template-less view not crash."""
        return u""


class BugListingPortletView(LaunchpadView):
    """Portlet containing all available bug listings."""
    def getOpenBugsURL(self):
        """Return the URL for open bugs on this bug target."""
        return get_buglisting_search_filter_url(
            status=[status.title for status in UNRESOLVED_BUGTASK_STATUSES])

    def getBugsAssignedToMeURL(self):
        """Return the URL for bugs assigned to the current user on target."""
        if self.user:
            return get_buglisting_search_filter_url(assignee=self.user.name)
        else:
            return str(self.request.URL) + "/+login"

    def getBugsAssignedToMeCount(self):
        """Return the count of bugs assinged to the logged-in user."""
        assert self.user, (
            "Counting 'bugs assigned to me' requires a logged-in user")

        search_params = BugTaskSearchParams(
            user=self.user, assignee=self.user,
            status=any(*UNRESOLVED_BUGTASK_STATUSES),
            omit_dupes=True)

        return self.context.searchTasks(search_params).count()

    def getCriticalBugsURL(self):
        """Return the URL for critical bugs on this bug target."""
        return get_buglisting_search_filter_url(
            status=[status.title for status in UNRESOLVED_BUGTASK_STATUSES],
            importance=BugTaskImportance.CRITICAL.title)

    def getUnassignedBugsURL(self):
        """Return the URL for critical bugs on this bug target."""
        unresolved_tasks_query_string = get_buglisting_search_filter_url(
            status=[status.title for status in UNRESOLVED_BUGTASK_STATUSES])

        return unresolved_tasks_query_string + "&assignee_option=none"

    def getNewBugsURL(self):
        """Return the URL for new bugs on this bug target."""
        return get_buglisting_search_filter_url(
            status=BugTaskStatus.NEW.title)

    def getAllBugsEverReportedURL(self):
        """Return the URL to list all bugs reported."""
        all_statuses = UNRESOLVED_BUGTASK_STATUSES + RESOLVED_BUGTASK_STATUSES
        all_status_query_string = get_buglisting_search_filter_url(
            status=[status.title for status in all_statuses])

        # Add the bit that simulates the "omit dupes" checkbox
        # being unchecked.
        return all_status_query_string + "&field.omit_dupes.used="


def get_buglisting_search_filter_url(
        assignee=None, importance=None, status=None, status_upstream=None):
    """Return the given URL with the search parameters specified."""
    search_params = []

    if assignee is not None:
        search_params.append(('field.assignee', assignee))
    if importance is not None:
        search_params.append(('field.importance', importance))
    if status is not None:
        search_params.append(('field.status', status))
    if status_upstream is not None:
        search_params.append(('field.status_upstream', status_upstream))

    query_string = urllib.urlencode(search_params, doseq=True)

    search_filter_url = "+bugs?search=Search"
    if query_string != '':
        search_filter_url += "&" + query_string

    return search_filter_url


def getInitialValuesFromSearchParams(search_params, form_schema):
    """Build a dictionary that can be given as initial values to
    setUpWidgets, based on the given search params.

    >>> initial = getInitialValuesFromSearchParams(
    ...     {'status': any(*UNRESOLVED_BUGTASK_STATUSES)}, IBugTaskSearch)
    >>> [status.name for status in initial['status']]
    ['NEW', 'INCOMPLETE', 'CONFIRMED', 'TRIAGED', 'INPROGRESS', 'FIXCOMMITTED']

    >>> initial = getInitialValuesFromSearchParams(
    ...     {'status': BugTaskStatus.INVALID}, IBugTaskSearch)
    >>> [status.name for status in initial['status']]
    ['INVALID']

    >>> initial = getInitialValuesFromSearchParams(
    ...     {'importance': [BugTaskImportance.CRITICAL,
    ...                   BugTaskImportance.HIGH]}, IBugTaskSearch)
    >>> [importance.name for importance in initial['importance']]
    ['CRITICAL', 'HIGH']

    >>> getInitialValuesFromSearchParams(
    ...     {'assignee': NULL}, IBugTaskSearch)
    {'assignee': None}
    """
    initial = {}
    for key, value in search_params.items():
        if IList.providedBy(form_schema[key]):
            if isinstance(value, any):
                value = value.query_values
            elif isinstance(value, (list, tuple)):
                value = value
            else:
                value = [value]
        elif value == NULL:
            value = None
        else:
            # Should be safe to pass value as it is to setUpWidgets, no need
            # to worry
            pass

        initial[key] = value

    return initial


class BugTaskListingItem:
    """A decorated bug task.

    Some attributes that we want to display are too convoluted or expensive
    to get on the fly for each bug task in the listing.  These items are
    prefetched by the view and decorate the bug task.
    """
    delegates(IBugTask, 'bugtask')

    def __init__(self, bugtask, has_mentoring_offer, has_bug_branch,
                 has_specification):
        self.bugtask = bugtask
        self.review_action_widget = None
        self.has_mentoring_offer = has_mentoring_offer
        self.has_bug_branch = has_bug_branch
        self.has_specification = has_specification


class BugListingBatchNavigator(TableBatchNavigator):
    """A specialised batch navigator to load smartly extra bug information."""

    def __init__(self, tasks, request, columns_to_show, size):
        TableBatchNavigator.__init__(
            self, tasks, request, columns_to_show=columns_to_show, size=size)

    @cachedproperty
    def bug_badge_properties(self):
        return getUtility(IBugTaskSet).getBugTaskBadgeProperties(
            self.currentBatch())

    def _getListingItem(self, bugtask):
        """Return a decorated bugtask for the bug listing."""
        badge_property = self.bug_badge_properties[bugtask]
        return BugTaskListingItem(
            bugtask,
            badge_property['has_mentoring_offer'],
            badge_property['has_branch'],
            badge_property['has_specification'])

    def getBugListingItems(self):
        """Return a decorated list of visible bug tasks."""
        return [self._getListingItem(bugtask) for bugtask in self.batch]


class NominatedBugReviewAction(EnumeratedType):
    """Enumeration for nomination review actions"""

    ACCEPT = Item("""
        Accept

        Accept the bug nomination.
        """)

    DECLINE = Item("""
        Decline

        Decline the bug nomination.
        """)

    NO_CHANGE = Item("""
        No change

        Do not change the status of the bug nomination.
        """)


class NominatedBugListingBatchNavigator(BugListingBatchNavigator):
    """Batch navigator for nominated bugtasks. """

    implements(INominationsReviewTableBatchNavigator)

    def __init__(self, tasks, request, columns_to_show, size,
                 nomination_target, user):
        BugListingBatchNavigator.__init__(
            self, tasks, request, columns_to_show, size)
        self.nomination_target = nomination_target
        self.user = user

    def _getListingItem(self, bugtask):
        """See BugListingBatchNavigator."""
        bugtask_listing_item = BugListingBatchNavigator._getListingItem(
            self, bugtask)
        bug_nomination = bugtask_listing_item.bug.getNominationFor(
            self.nomination_target)
        if self.user is None or not bug_nomination.canApprove(self.user):
            return bugtask_listing_item

        review_action_field = Choice(
            __name__='review_action_%d' % (bug_nomination.id,),
            vocabulary=NominatedBugReviewAction,
            title=u'Review action', required=True)

        # This is so setUpWidget expects a view, and so
        # view.request. We're not passing a view but we still want it
        # to work.
        bugtask_listing_item.request = self.request

        bugtask_listing_item.review_action_widget = CustomWidgetFactory(
            NominationReviewActionWidget)
        setUpWidget(
            bugtask_listing_item, 'review_action',
            review_action_field, IInputWidget,
            value=NominatedBugReviewAction.NO_CHANGE, context=bug_nomination)

        return bugtask_listing_item


class BugTaskSearchListingView(LaunchpadFormView, FeedsMixin):
    """View that renders a list of bugs for a given set of search criteria."""

    # Only include <link> tags for bug feeds when using this view.
    feed_types = (
        BugTargetLatestBugsFeedLink,
        PersonLatestBugsFeedLink,
        )

    # These widgets are customised so as to keep the presentation of this view
    # and its descendants consistent after refactoring to use
    # LaunchpadFormView as a parent.
    custom_widget('searchtext', NewLineToSpacesWidget)
    custom_widget('status_upstream', LabeledMultiCheckBoxWidget)
    custom_widget('tag', BugTagsWidget)
    custom_widget('tags_combinator', RadioWidget)
    custom_widget('component', LabeledMultiCheckBoxWidget)

    @property
    def schema(self):
        """Return the schema that defines the form."""
        if self._personContext():
            return IPersonBugTaskSearch
        elif self.isUpstreamProduct:
            return IUpstreamProductBugTaskSearch
        else:
            return IBugTaskSearch

    @property
    def feed_links(self):
        """Prevent conflicts between the page and the atom feed.

        The latest-bugs atom feed matches the default output of this
        view, but it does not match this view's bug listing when
        any search parameters are passed in.
        """
        if self.request.get('QUERY_STRING', '') == '':
            # There is no query in this request, so it's okay for this page to
            # have its feed links.
            return super(BugTaskSearchListingView, self).feed_links
        else:
            # The query changes the results so that they would not match the
            # feed.  In this case, suppress the feed links.
            return []

    def initialize(self):
        """Initialize the view with the request.

        Look for old status names and redirect to a new location if found.
        """
        query_string = self.request.get('QUERY_STRING')
        if query_string:
            query_string_rewritten = (
                rewrite_old_bugtask_status_query_string(query_string))
            if query_string_rewritten != query_string:
                redirect_uri = URI(self.request.getURL()).replace(
                    query=query_string_rewritten)
                self.request.response.redirect(str(redirect_uri), status=301)
                return

        self._migrateOldUpstreamStatus()
        LaunchpadFormView.initialize(self)

        # We call self._validate() here because LaunchpadFormView only
        # validates the form if an action is submitted but, because this form
        # can be called through a query string, we don't want to require an
        # action. We pass an empty dict to _validate() because all the data
        # needing validation is already available internally to self.
        self._validate(None, {})

    @property
    def columns_to_show(self):
        """Returns a sequence of column names to be shown in the listing."""
        upstream_context = self._upstreamContext()
        productseries_context = self._productSeriesContext()
        project_context = self._projectContext()
        distribution_context = self._distributionContext()
        distroseries_context = self._distroSeriesContext()
        distrosourcepackage_context = self._distroSourcePackageContext()
        sourcepackage_context = self._sourcePackageContext()

        if (upstream_context or productseries_context or
            distrosourcepackage_context or sourcepackage_context):
            return ["id", "summary", "importance", "status"]
        elif distribution_context or distroseries_context:
            return ["id", "summary", "packagename", "importance", "status"]
        elif project_context:
            return ["id", "summary", "productname", "importance", "status"]
        else:
            raise AssertionError(
                "Unrecognized context; don't know which report "
                "columns to show.")

    def validate_search_params(self):
        """Validate the params passed for the search.

        An UnexpectedFormData exception is raised if the user submitted a URL
        that could not have been created from the UI itself.
        """
        # The only way the user should get these field values incorrect is
        # through a stale bookmark or a hand-hacked URL.
        for field_name in ("status", "importance", "milestone", "component",
                           "status_upstream"):
            if self.getFieldError(field_name):
                raise UnexpectedFormData(
                    "Unexpected value for field '%s'. Perhaps your bookmarks "
                    "are out of date or you changed the URL by hand?" %
                    field_name)

        orderby = get_sortorder_from_request(self.request)
        bugset = getUtility(IBugTaskSet)
        for orderby_col in orderby:
            if orderby_col.startswith("-"):
                orderby_col = orderby_col[1:]

            try:
                bugset.getOrderByColumnDBName(orderby_col)
            except KeyError:
                raise UnexpectedFormData(
                    "Unknown sort column '%s'" % orderby_col)

    def setUpWidgets(self):
        """Customize the onKeyPress event of the assignee chooser."""
        LaunchpadFormView.setUpWidgets(self)

        self.widgets["assignee"].onKeyPress = (
            "selectWidget('assignee_option', event)")

    def validate(self, data):
        """Validates the form."""
        self.validateVocabulariesAdvancedForm()
        self.validate_search_params()

    def _migrateOldUpstreamStatus(self):
        """Converts old upstream status value parameters to new ones.

        Before Launchpad version 1.1.6 (build 4412), the upstream parameter
        in the request was a single string value, coming from a set of
        radio buttons. From that version on, the user can select multiple
        values in the web UI. In order to keep old bookmarks working,
        convert the old string parameter into a list.
        """
        old_upstream_status_values_to_new_values = {
            'only_resolved_upstream': 'resolved_upstream'}

        status_upstream = self.request.get('field.status_upstream')
        if status_upstream in old_upstream_status_values_to_new_values.keys():
            self.request.form['field.status_upstream'] = [
                old_upstream_status_values_to_new_values[status_upstream]]
        elif status_upstream == '':
            del self.request.form['field.status_upstream']
        else:
            # The value of status_upstream is either correct, so nothing to
            # do, or it has some other error, which is handled in
            # LaunchpadFormView's own validation.
            pass

    def _getDefaultSearchParams(self):
        """Return a BugTaskSearchParams instance with default values.

        By default, a search includes any bug that is unresolved and not
        a duplicate of another bug.
        """
        search_params = BugTaskSearchParams(
            user=self.user, status=any(*UNRESOLVED_BUGTASK_STATUSES),
            omit_dupes=True)
        search_params.orderby = get_sortorder_from_request(self.request)
        return search_params

    def buildSearchParams(self, searchtext=None, extra_params=None):
        """Build the BugTaskSearchParams object for the given arguments and
        values specified by the user on this form's widgets.
        """
        # Calling _validate populates the data dictionary as a side-effect
        # of validation.
        data = {}
        self._validate(None, data)

        if extra_params:
            data.update(extra_params)

        if data:
            searchtext = data.get("searchtext")
            if searchtext and searchtext.isdigit():
                try:
                    bug = getUtility(IBugSet).get(searchtext)
                except NotFoundError:
                    pass
                else:
                    self.request.response.redirect(canonical_url(bug))

            assignee_option = self.request.form.get("assignee_option")
            if assignee_option == "none":
                data['assignee'] = NULL

            has_patch = data.pop("has_patch", False)
            if has_patch:
                data["attachmenttype"] = BugAttachmentType.PATCH

            # Filter appropriately if the user wants to restrict the
            # search to only bugs with no package information.
            has_no_package = data.pop("has_no_package", False)
            if has_no_package:
                data["sourcepackagename"] = NULL

        self._buildUpstreamStatusParams(data)

        # "Normalize" the form data into search arguments.
        form_values = {}
        for key, value in data.items():
            if key in ('tag'):
                # Skip tag-related parameters, they
                # are handled later on.
                continue
            if zope_isinstance(value, (list, tuple)):
                if len(value) > 0:
                    form_values[key] = any(*value)
            else:
                form_values[key] = value

        if 'tag' in data:
            # Tags require special handling, since they can be used
            # to search either inclusively or exclusively.
            # We take a look at the `tags_combinator` field, and wrap
            # the tag list in the appropriate search directive (either
            # `any` or `all`). If no value is supplied, we assume `any`,
            # in order to remain compatible with old saved search URLs.
            tags = data['tag']
            tags_combinator_all = (
                'tags_combinator' in data and
                data['tags_combinator'] == BugTagsSearchCombinator.ALL)
            if zope_isinstance(tags, (list, tuple)) and len(tags) > 0:
                if tags_combinator_all:
                    form_values['tag'] = all(*tags)
                else:
                    form_values['tag'] = any(*tags)
            else:
                form_values['tag'] = tags

        search_params = self._getDefaultSearchParams()
        for name, value in form_values.items():
            setattr(search_params, name, value)
        return search_params

    def _buildUpstreamStatusParams(self, data):
        """ Convert the status_upstream value to parameters we can
        send to BugTaskSet.search().
        """
        if 'status_upstream' in data:
            status_upstream = data['status_upstream']
            if 'pending_bugwatch' in status_upstream:
                data['pending_bugwatch_elsewhere'] = True
            if 'resolved_upstream' in status_upstream:
                data['resolved_upstream'] = True
            if 'open_upstream' in status_upstream:
                data['open_upstream'] = True
            if 'hide_upstream' in status_upstream:
                data['has_no_upstream_bugtask'] = True
            del data['status_upstream']

    def _getBatchNavigator(self, tasks):
        """Return the batch navigator to be used to batch the bugtasks."""
        return BugListingBatchNavigator(
            tasks, self.request, columns_to_show=self.columns_to_show,
            size=config.malone.buglist_batch_size)

    def buildBugTaskSearchParams(self, searchtext=None, extra_params=None):
        """Build the parameters to submit to the `searchTasks` method.

        Use the data submitted in the form to populate a dictionary
        which, when expanded (using **params notation) can serve as the
        input for searchTasks().
        """

        # We force the view to populate the data dictionary by calling
        # _validate here.
        data = {}
        self._validate(None, data)

        searchtext = data.get("searchtext")
        if searchtext and searchtext.isdigit():
            try:
                bug = getUtility(IBugSet).get(searchtext)
            except NotFoundError:
                pass
            else:
                self.request.response.redirect(canonical_url(bug))

        if extra_params:
            data.update(extra_params)

        params = {}

        # A mapping of parameters that appear in the destination
        # with a different name, or are being dropped altogether.
        param_names_map = {
            'searchtext': 'search_text',
            'omit_dupes': 'omit_duplicates',
            'subscriber': 'bug_subscriber',
            'tag': 'tags',
            # The correct value is being retrieved
            # using get_sortorder_from_request()
            'orderby': None,
            }

        for key, value in data.items():
            if key in param_names_map:
                param_name = param_names_map[key]
                if param_name is not None:
                    params[param_name] = value
            else:
                params[key] = value

        assignee_option = self.request.form.get("assignee_option")
        if assignee_option == "none":
            params['assignee'] = NULL

        params['order_by'] = get_sortorder_from_request(self.request)

        return params

    def search(self, searchtext=None, context=None, extra_params=None):
        """Return an `ITableBatchNavigator` for the GET search criteria.

        :param searchtext: Text that must occur in the bug report. If
            searchtext is None, the search text will be gotten from the
            request.

        :param extra_params: A dict that provides search params added to
            the search criteria taken from the request. Params in
            `extra_params` take precedence over request params.
        """
        unbatchedTasks = self.searchUnbatched(
            searchtext, context, extra_params)
        return self._getBatchNavigator(unbatchedTasks)

    def searchUnbatched(self, searchtext=None, context=None,
                        extra_params=None):
        """Return a `SelectResults` object for the GET search criteria.

        :param searchtext: Text that must occur in the bug report. If
            searchtext is None, the search text will be gotten from the
            request.

        :param extra_params: A dict that provides search params added to
            the search criteria taken from the request. Params in
            `extra_params` take precedence over request params.
        """
        # Base classes can provide an explicit search context.
        if not context:
            context = self.context

        search_params = self.buildSearchParams(
            searchtext=searchtext, extra_params=extra_params)
        search_params.user = self.user
        tasks = context.searchTasks(search_params)
        return tasks

    def getWidgetValues(
        self, vocabulary_name=None, vocabulary=None, default_values=()):
        """Return data used to render a field's widget.

        Either `vocabulary_name` or `vocabulary` must be supplied."""
        widget_values = []

        if vocabulary is None:
            assert vocabulary_name is not None, 'No vocabulary specified.'
            vocabulary_registry = getVocabularyRegistry()
            vocabulary = vocabulary_registry.get(
                self.context, vocabulary_name)
        for term in vocabulary:
            widget_values.append(
                dict(
                    value=term.token, title=term.title or term.token,
                    checked=term.value in default_values))

        return helpers.shortlist(widget_values, longest_expected=10)

    def getStatusWidgetValues(self):
        """Return data used to render the status checkboxes."""
        return self.getWidgetValues(
            vocabulary=BugTaskStatusSearchDisplay,
            default_values=UNRESOLVED_BUGTASK_STATUSES)

    def getImportanceWidgetValues(self):
        """Return data used to render the Importance checkboxes."""
        return self.getWidgetValues(vocabulary=BugTaskImportance)

    def getMilestoneWidgetValues(self):
        """Return data used to render the milestone checkboxes."""
        return self.getWidgetValues("Milestone")

    def getAdvancedSearchPageHeading(self):
        """The header for the advanced search page."""
        return "Bugs in %s: Advanced search" % self.context.displayname

    def getSimpleSearchURL(self):
        """Return a URL that can be used as an href to the simple search."""
        return canonical_url(self.context) + "/+bugs"

    def shouldShowAssigneeWidget(self):
        """Should the assignee widget be shown on the advanced search page?"""
        return True

    def shouldShowCommenterWidget(self):
        """Show the commenter widget on the advanced search page?"""
        return True

    def shouldShowComponentWidget(self):
        """Show the component widget on the advanced search page?"""
        context = self.context
        return (
            (IDistribution.providedBy(context) and
             context.currentseries is not None) or
            IDistroSeries.providedBy(context) or
            ISourcePackage.providedBy(context))

    def shouldShowSupervisorWidget(self):
        """
        Should the bug supervisor widget be shown on the advanced search page?
        """
        return True

    def shouldShowNoPackageWidget(self):
        """Should the widget to filter on bugs with no package be shown?

        The widget will be shown only on a distribution or
        distroseries's advanced search page.
        """
        return (IDistribution.providedBy(self.context) or
                IDistroSeries.providedBy(self.context))

    def shouldShowReporterWidget(self):
        """Should the reporter widget be shown on the advanced search page?"""
        return True

    def shouldShowTagsCombinatorWidget(self):
        """Should the tags combinator widget show on the search page?"""
        return True

    def shouldShowReleaseCriticalPortlet(self):
        """Should the page include a portlet showing release-critical bugs
        for different series.
        """
        return (
            IDistribution.providedBy(self.context) and self.context.serieses
            or IDistroSeries.providedBy(self.context)
            or IProduct.providedBy(self.context) and self.context.serieses
            or IProductSeries.providedBy(self.context))

    def shouldShowSubscriberWidget(self):
        """Show the subscriber widget on the advanced search page?"""
        return True

    def shouldShowUpstreamStatusBox(self):
        """Should the upstream status filtering widgets be shown?"""
        return self.isUpstreamProduct or not (
            IProduct.providedBy(self.context) or
            IProject.providedBy(self.context))

    def getSortLink(self, colname):
        """Return a link that can be used to sort results by colname."""
        form = self.request.form
        sortlink = ""
        if form.get("search") is None:
            # There is no search criteria to preserve.
            sortlink = "%s?search=Search&orderby=%s" % (
                str(self.request.URL), colname)
            return sortlink

        # XXX: kiko 2005-08-23:
        # Is it not possible to get the exact request supplied and
        # just sneak a "-" in front of the orderby argument, if it
        # exists? If so, the code below could be a lot simpler.

        # There is search criteria to preserve.
        sortlink = str(self.request.URL) + "?"
        for fieldname in form:
            fieldvalue = form.get(fieldname)
            if isinstance(fieldvalue, (list, tuple)):
                fieldvalue = [value.encode("utf-8") for value in fieldvalue]
            else:
                fieldvalue = fieldvalue.encode("utf-8")

            if fieldname != "orderby":
                sortlink += "%s&" % urllib.urlencode(
                    {fieldname : fieldvalue}, doseq=True)

        sorted, ascending = self._getSortStatus(colname)
        if sorted and ascending:
            # If we are currently ascending, revert the direction
            colname = "-" + colname

        sortlink += "orderby=%s" % colname

        return sortlink

    def getSortedColumnCSSClass(self, colname):
        """Return a class appropriate for sorted columns"""
        sorted, ascending = self._getSortStatus(colname)
        if not sorted:
            return ""
        if ascending:
            return "sorted ascending"
        return "sorted descending"

    def _getSortStatus(self, colname):
        """Finds out if the list is sorted by the column specified.

        Returns a tuple (sorted, ascending), where sorted is true if the
        list is currently sorted by the column specified, and ascending
        is true if sorted in ascending order.
        """
        current_sort_column = self.request.form.get("orderby")
        if current_sort_column is None:
            return (False, False)

        ascending = True
        sorted = True
        if current_sort_column.startswith("-"):
            ascending = False
            current_sort_column = current_sort_column[1:]

        if current_sort_column != colname:
            sorted = False

        return (sorted, ascending)

    def shouldShowTargetName(self):
        """Should the bug target name be displayed in the list of results?

        This is mainly useful for the listview.
        """
        # It doesn't make sense to show the target name when viewing product
        # bugs.
        if IProduct.providedBy(self.context):
            return False
        else:
            return True

    def shouldShowAdvancedForm(self):
        """Return True if the advanced form should be shown, or False."""
        if (self.request.form.get('advanced')
            or self.form_has_errors):
            return True
        else:
            return False

    @property
    def form_has_errors(self):
        """Return True of the form has errors, otherwise False."""
        return len(self.errors) > 0

    def validateVocabulariesAdvancedForm(self):
        """Provides a meaningful message for vocabulary validation errors."""
        error_message = _(
            "There's no person with the name or email address '%s'.")

        for name in ('assignee', 'bug_reporter', 'bug_supervisor',
                     'bug_commenter', 'subscriber'):
            if self.getFieldError(name):
                self.setFieldError(
                    name, error_message %
                        self.request.get('field.%s' % name))

    @property
    def isUpstreamProduct(self):
        """Is the context a Product that does not use Malone?"""
        return (
            IProduct.providedBy(self.context)
            and not self.context.official_malone)

    def _upstreamContext(self):
        """Is this page being viewed in an upstream context?

        Return the IProduct if yes, otherwise return None.
        """
        return IProduct(self.context, None)

    def _productSeriesContext(self):
        """Is this page being viewed in a product series context?

        Return the IProductSeries if yes, otherwise return None.
        """
        return IProductSeries(self.context, None)

    def _projectContext(self):
        """Is this page being viewed in a project context?

        Return the IProject if yes, otherwise return None.
        """
        return IProject(self.context, None)

    def _personContext(self):
        """Is this page being viewed in a person context?

        Return the IPerson if yes, otherwise return None.
        """
        return IPerson(self.context, None)

    def _distributionContext(self):
        """Is this page being viewed in a distribution context?

        Return the IDistribution if yes, otherwise return None.
        """
        return IDistribution(self.context, None)

    def _distroSeriesContext(self):
        """Is this page being viewed in a distroseries context?

        Return the IDistroSeries if yes, otherwise return None.
        """
        return IDistroSeries(self.context, None)

    def _sourcePackageContext(self):
        """Is this view in a [distroseries] sourcepackage context?

        Return the ISourcePackage if yes, otherwise return None.
        """
        return ISourcePackage(self.context, None)

    def _distroSourcePackageContext(self):
        """Is this page being viewed in a distribution sourcepackage context?

        Return the IDistributionSourcePackage if yes, otherwise return None.
        """
        return IDistributionSourcePackage(self.context, None)

    def _bugOrBugs(self, count):
        """Return 'bug' if the count is 1, otherwise return 'bugs'.

        zope.i18n does not support for ngettext-like functionality.
        """
        if count == 1:
            return 'bug'
        else:
            return 'bugs'

    @property
    def bugs_fixed_elsewhere_info(self):
        """Return a dict with count and URL of bugs fixed elsewhere.

        The available keys are:
        * 'count' - The number of bugs.
        * 'url' - The URL of the search.
        * 'label' - Either 'bug' or 'bugs' depending on the count.
        """
        params = self._getDefaultSearchParams()
        params.resolved_upstream = True
        fixed_elsewhere = self.context.searchTasks(params)
        count = fixed_elsewhere.count()
        label = self._bugOrBugs(count)
        search_url = (
            "%s/+bugs?field.status_upstream=resolved_upstream" %
                canonical_url(self.context))
        return dict(count=count, url=search_url, label=label)

    @property
    def open_cve_bugs_info(self):
        """Return a dict with count and URL of open bugs linked to CVEs.

        The available keys are:
        * 'count' - The number of bugs.
        * 'url' - The URL of the search.
        * 'label' - Either 'bug' or 'bugs' depending on the count.
        """
        params = self._getDefaultSearchParams()
        params.has_cve = True
        open_cve_bugs = self.context.searchTasks(params)
        count = open_cve_bugs.count()
        label = self._bugOrBugs(count)
        search_url = (
            "%s/+bugs?field.has_cve=on" % canonical_url(self.context))
        return dict(count=count, url=search_url, label=label)

    @property
    def pending_bugwatches_info(self):
        """Return a dict with count and URL of bugs that need a bugwatch.

        None is returned if the context is not an upstream product.

        The available keys are:
        * 'count' - The number of bugs.
        * 'url' - The URL of the search.
        * 'label' - Either 'bug' or 'bugs' depending on the count.
        """
        if not self.isUpstreamProduct:
            return None
        params = self._getDefaultSearchParams()
        params.pending_bugwatch_elsewhere = True
        pending_bugwatch_elsewhere = self.context.searchTasks(params)
        count = pending_bugwatch_elsewhere.count()
        label = self._bugOrBugs(count)
        search_url = (
            "%s/+bugs?field.status_upstream=pending_bugwatch" %
            canonical_url(self.context))
        return dict(count=count, url=search_url, label=label)

    @property
    def expirable_bugs_info(self):
        """Return a dict with count and url of bugs that can expire, or None.

        If the bugtarget is not a supported implementation, or its pillar
        does not have enable_bug_expiration set to True, None is returned.
        The bugtarget may be an `IDistribution`, `IDistroSeries`, `IProduct`,
        or `IProductSeries`.

        The available keys are:
        * 'count' - The number of bugs.
        * 'url' - The URL of the search, or None.
        * 'label' - Either 'bug' or 'bugs' depending on the count.
        """
        if not target_has_expirable_bugs_listing(self.context):
            return None
        bugtaskset = getUtility(IBugTaskSet)
        expirable_bugtasks = bugtaskset.findExpirableBugTasks(
            0, user=self.user, target=self.context)
        count = expirable_bugtasks.count()
        label = self._bugOrBugs(count)
        url = "%s/+expirable-bugs" % canonical_url(self.context)
        return dict(count=count, url=url, label=label)


class BugNominationsView(BugTaskSearchListingView):
    """View for accepting/declining bug nominations."""

    def _getBatchNavigator(self, tasks):
        """See BugTaskSearchListingView."""
        batch_navigator = NominatedBugListingBatchNavigator(
            tasks, self.request, columns_to_show=self.columns_to_show,
            size=config.malone.buglist_batch_size,
            nomination_target=self.context, user=self.user)
        return batch_navigator

    def search(self):
        """Return all the nominated tasks for this series."""
        if IDistroSeries.providedBy(self.context):
            main_context = self.context.distribution
        elif IProductSeries.providedBy(self.context):
            main_context = self.context.product
        else:
            raise AssertionError(
                'Unknown nomination target: %r' % self.context)
        return BugTaskSearchListingView.search(
            self, context=main_context,
            extra_params=dict(nominated_for=self.context))


class NominationsReviewTableBatchNavigatorView(LaunchpadFormView):
    """View for displaying a list of nominated bugs."""

    def canApproveNominations(self, action=None):
        """Whether the user can approve any of the shown nominations."""
        return len(list(self.widgets)) > 0

    def setUpFields(self):
        """See LaunchpadFormView."""
        # We set up the widgets ourselves.
        self.form_fields = []

    def setUpWidgets(self):
        """See LaunchpadFormView."""
        widgets_list = [
            (True, bug_listing_item.review_action_widget)
            for bug_listing_item in self.context.getBugListingItems()
            if bug_listing_item.review_action_widget is not None]
        self.widgets = formlib.form.Widgets(widgets_list, len(self.prefix)+1)

    @action('Save changes', name='submit',
            condition=canApproveNominations)
    def submit_action(self, action, data):
        """Accept/Decline bug nominations."""
        accepted = declined = 0

        for name, review_action in data.items():
            if review_action == NominatedBugReviewAction.NO_CHANGE:
                continue
            field = self.widgets[name].context
            bug_nomination = field.context
            if review_action == NominatedBugReviewAction.ACCEPT:
                bug_nomination.approve(self.user)
                accepted += 1
            elif review_action == NominatedBugReviewAction.DECLINE:
                bug_nomination.decline(self.user)
                declined += 1
            else:
                raise AssertionError(
                    'Unknown NominatedBugReviewAction: %r' % (
                        review_action,))

        if accepted > 0:
            self.request.response.addInfoNotification(
                '%d nomination(s) accepted' % accepted)
        if declined > 0:
            self.request.response.addInfoNotification(
                '%d nomination(s) declined' % declined)

        self.next_url = self.request.getURL()
        query_string = self.request.get('QUERY_STRING')
        if query_string:
            self.next_url += '?%s' % query_string


class BugTargetView(LaunchpadView):
    """Used to grab bugs for a bug target; used by the latest bugs portlet"""

    def latestBugTasks(self, quantity=5):
        """Return <quantity> latest bugs reported against this target."""
        params = BugTaskSearchParams(orderby="-datecreated",
                                     omit_dupes=True,
                                     user=getUtility(ILaunchBag).user)

        tasklist = self.context.searchTasks(params)
        return tasklist[:quantity]

    def getMostRecentlyUpdatedBugTasks(self, limit=5):
        """Return the most recently updated bugtasks for this target."""
        params = BugTaskSearchParams(
            orderby="-date_last_updated", omit_dupes=True, user=self.user)
        return list(self.context.searchTasks(params)[:limit])


class TextualBugTaskSearchListingView(BugTaskSearchListingView):
    """View that renders a list of bug IDs for a given set of search criteria.
    """

    def render(self):
        """Render the BugTarget for text display."""
        self.request.response.setHeader(
            'Content-type', 'text/plain')

        # This uses the BugTaskSet internal API instead of using the
        # standard searchTasks() because the latter can retrieve a lot
        # of bugs and we don't want to load all of that data in memory.
        # Retrieving only the bug numbers is much more efficient.
        search_params = self.buildSearchParams()

        # XXX flacoste 2008/04/24 This should be moved to a
        # BugTaskSearchParams.setTarget().
        if IDistroSeries.providedBy(self.context):
            search_params.setDistroSeries(self.context)
        elif IDistribution.providedBy(self.context):
            search_params.setDistribution(self.context)
        elif IProductSeries.providedBy(self.context):
            search_params.setProductSeries(self.context)
        elif IProduct.providedBy(self.context):
            search_params.setProduct(self.context)
        elif IProject.providedBy(self.context):
            search_params.setProject(self.context)
        elif (ISourcePackage.providedBy(self.context) or
              IDistributionSourcePackage.providedBy(self.context)):
            search_params.setSourcePackage(self.context)
        else:
            raise AssertionError('Uknown context type: %s' % self.context)

        # XXX flacoste 2008/04/25 bug=221947 This should be moved to an
        # IBugTaskSet.findBugIds(search_params) method.
        # buildQuery() is part of the internal API.
        taskset = removeSecurityProxy(getUtility(IBugTaskSet))
        query, clauseTables, orderBy = taskset.buildQuery(search_params)

        # Convert list of SQLObject order by spec into SQL.
        order_by_clause = []
        for field in orderBy:
            if field[0] == '-':
                field = "%s DESC" % field[1:]
            order_by_clause.append(field)

        sql = 'SELECT BugTask.bug FROM %s WHERE %s ORDER BY %s' % (
            ', '.join(clauseTables), query, ', '.join(order_by_clause))

        cur = cursor()
        cur.execute(sql)
        return u"".join("%d\n" % row[0] for row in cur.fetchall())


def _by_targetname(bugtask):
    """Normalize the bugtask.targetname, for sorting."""
    return re.sub(r"\W", "", bugtask.bugtargetdisplayname)


class CachedMilestoneSourceFactory:
    """A factory for milestone vocabularies.

    When rendering a page with many bug tasks, this factory is useful,
    in order to avoid the number of db queries issues. For each bug task
    target, we cache the milestone vocabulary, so we don't have to
    create a new one for each target.
    """

    implements(IContextSourceBinder)

    def __init__(self):
        self.vocabularies = {}

    def __call__(self, context):
        target = MilestoneVocabulary.getMilestoneTarget(context)
        milestone_vocabulary = self.vocabularies.get(target)
        if milestone_vocabulary is None:
            milestone_vocabulary = MilestoneVocabulary(context)
            self.vocabularies[target] = milestone_vocabulary
        return milestone_vocabulary


class BugTasksAndNominationsView(LaunchpadView):
    """Browser class for rendering the bugtasks and nominations table."""

    target_releases = None

    def __init__(self, context, request):
        """Ensure we always have a bug context."""
        LaunchpadView.__init__(self, IBug(context), request)

    def initialize(self):
        """Cache the list of bugtasks and set up the release mapping."""
        # Cache some values, so that we don't have to recalculate them
        # for each bug task.
        self.bugtasks = list(self.context.bugtasks)
        self.cached_milestone_source = CachedMilestoneSourceFactory()
        self.user_is_subscribed = self.context.isSubscribed(self.user)
        distro_packages = {}
        for bugtask in self.bugtasks:
            target = bugtask.target
            if IDistributionSourcePackage.providedBy(target):
                distro_packages.setdefault(target.distribution, [])
                distro_packages[target.distribution].append(
                    target.sourcepackagename)
            if ISourcePackage.providedBy(target):
                distro_packages.setdefault(target.distroseries, [])
                distro_packages[target.distroseries].append(
                    target.sourcepackagename)
        # Set up a mapping from a target to its current release, using
        # only a few DB queries. It would be easier to use the packages'
        # currentrelease attributes, but that causes many DB queries to
        # be issued.
        self.target_releases = {}
        for distro_or_series, package_names in distro_packages.items():
            releases = distro_or_series.getCurrentSourceReleases(
                package_names)
            self.target_releases.update(releases)

    def getTargetLinkTitle(self, target):
        """Return text to put as the title for the link to the target."""
        if not (IDistributionSourcePackage.providedBy(target) or
                ISourcePackage.providedBy(target)):
            return None
        current_release = self.target_releases.get(target)
        if current_release is None:
            return "No current release for this source package in %s" % (
                target.distribution.displayname)
        uploader = current_release.creator
        maintainer = current_release.maintainer
        return (
            "Latest release: %(version)s, uploaded to %(component)s"
            " on %(date_uploaded)s by %(uploader)s,"
            " maintained by %(maintainer)s" % dict(
                version=current_release.version,
                component=current_release.component.name,
                date_uploaded=current_release.dateuploaded,
                uploader=uploader.unique_displayname,
                maintainer=maintainer.unique_displayname,
                ))

    def _getTableRowView(self, context, is_converted_to_question,
                         is_conjoined_slave):
        """Get the view for the context, and initialize it.

        The view's is_conjoined_slave and is_converted_to_question
        attributes are set, as well as the edit view.
        """
        view = getMultiAdapter(
            (context, self.request),
            name='+bugtasks-and-nominations-table-row')
        view.is_converted_to_question = is_converted_to_question
        view.is_conjoined_slave = is_conjoined_slave
        if IBugTask.providedBy(context):
            view.target_link_title = self.getTargetLinkTitle(context.target)

        view.edit_view = getMultiAdapter(
            (context, self.request), name='+edit-form')
        view.edit_view.milestone_source = self.cached_milestone_source
        view.edit_view.user_is_subscribed = self.user_is_subscribed
        return view

    def getBugTaskAndNominationViews(self):
        """Return the IBugTasks and IBugNominations views for this bug.

        Returns a list of views, sorted by the context's targetname,
        with upstream tasks sorted before distribution tasks, and
        nominations sorted after tasks. Approved nominations are not
        included in the returned results.
        """
        bug = self.context
        bugtasks = self.bugtasks

        upstream_tasks = [
            bugtask for bugtask in bugtasks
            if bugtask.product or bugtask.productseries]

        distro_tasks = [
            bugtask for bugtask in bugtasks
            if bugtask.distribution or bugtask.distroseries]

        upstream_tasks.sort(key=_by_targetname)
        distro_tasks.sort(key=_by_targetname)

        all_bugtasks = upstream_tasks + distro_tasks

        # Cache whether the bug was converted to a question, since
        # bug.getQuestionCreatedFromBug issues a db query each time it
        # is called.
        is_converted_to_question = bug.getQuestionCreatedFromBug() is not None
        # Insert bug nominations in between the appropriate tasks.
        bugtask_and_nomination_views = []
        # Having getNominations() get the list of bug nominations each
        # time it gets called in the for loop is expensive. Get the
        # nominations here, so we can pass it to getNominations() later
        # on.
        nominations = list(bug.getNominations())

        # Build a cache we can pass on to getConjoinedMaster(), so that
        # it doesn't have to iterate over all the bug tasks in each loop
        # iteration.
        bugtasks_by_package = bug.getBugTasksByPackageName(all_bugtasks)

        for bugtask in all_bugtasks:
            conjoined_master = bugtask.getConjoinedMaster(
                bugtasks, bugtasks_by_package)
            view = self._getTableRowView(
                bugtask, is_converted_to_question,
                conjoined_master is not None)
            bugtask_and_nomination_views.append(view)
            target = bugtask.product or bugtask.distribution
            if not target:
                continue

            target_nominations = bug.getNominations(
                target, nominations=nominations)
            bugtask_and_nomination_views.extend(
                self._getTableRowView(
                    nomination, is_converted_to_question, False)
                for nomination in target_nominations
                if nomination.status != BugNominationStatus.APPROVED
                )

        # Fill the ValidPersonOrTeamCache cache (using getValidPersons()),
        # so that checking person.is_valid_person, when rendering the
        # link, won't issue a DB query.
        assignees = set(
            bugtask.assignee for bugtask in all_bugtasks
            if bugtask.assignee is not None)
        reporters = set(
            bugtask.owner for bugtask in all_bugtasks)
        getUtility(IPersonSet).getValidPersons(assignees.union(reporters))

        return bugtask_and_nomination_views

    @property
    def current_bugtask(self):
        """Return the current `IBugTask`.

        'current' is determined by simply looking in the ILaunchBag utility.
        """
        return getUtility(ILaunchBag).bugtask

    def displayAlsoAffectsLinks(self):
        """Return True if the Also Affects links should be displayed."""
        # Hide the links when the bug is viewed in a CVE context
        return self.request.getNearest(ICveSet) == (None, None)

    @property
    def current_user_affected_status(self):
        """Is the current user marked as affected by this bug?"""
        return self.context.isUserAffected(self.user)

    @property
    def affects_form_value(self):
        """The value to use in the inline me too form."""
        affected = self.context.isUserAffected(self.user)
        if affected is None or affected == False:
            return 'YES'
        else:
            return 'NO'


class BugTaskTableRowView(LaunchpadView):
    """Browser class for rendering a bugtask row on the bug page."""

    is_conjoined_slave = None
    is_converted_to_question = None
    target_link_title = None

    def canSeeTaskDetails(self):
        """Whether someone can see a task's status details.

        Return True if this is not a conjoined task, and the bug is
        not a duplicate, and a question was not made from this report.
        It is independent of whether they can *change* the status; you
        need to expand the details to see any milestone set.
        """
        assert self.is_conjoined_slave is not None, (
            'is_conjoined_slave should be set before rendering the page.')
        assert self.is_converted_to_question is not None, (
            'is_converted_to_question should be set before rendering the'
            ' page.')
        return (self.displayEditForm() and
                not self.is_conjoined_slave and
                self.context.bug.duplicateof is None and
                not self.is_converted_to_question)

    def getTaskRowCSSClass(self):
        """The appropriate CSS class for the row in the Affects table.

        Currently this consists solely of highlighting the current context.
        """
        bugtask = self.context
        if bugtask == getUtility(ILaunchBag).bugtask:
            return 'highlight'
        else:
            return None

    def shouldIndentTask(self):
        """Should this task be indented in the task listing on the bug page?

        Returns True or False.
        """
        bugtask = self.context
        return (IDistroSeriesBugTask.providedBy(bugtask) or
                IProductSeriesBugTask.providedBy(bugtask))

    def taskLink(self):
        """Return the proper link to the bugtask whether it's editable."""
        user = getUtility(ILaunchBag).user
        bugtask = self.context
        if check_permission('launchpad.Edit', user):
            return canonical_url(bugtask) + "/+editstatus"
        else:
            return canonical_url(bugtask) + "/+viewstatus"

    def _getSeriesTargetNameHelper(self, bugtask):
        """Return the short name of bugtask's targeted series."""
        if IDistroSeriesBugTask.providedBy(bugtask):
            return bugtask.distroseries.name.capitalize()
        elif IProductSeriesBugTask.providedBy(bugtask):
            return bugtask.productseries.name.capitalize()
        else:
            assert (
                "Expected IDistroSeriesBugTask or IProductSeriesBugTask. "
                "Got: %r" % bugtask)

    def getSeriesTargetName(self):
        """Get the series to which this task is targeted."""
        return self._getSeriesTargetNameHelper(self.context)

    def getConjoinedMasterName(self):
        """Get the conjoined master's name for displaying."""
        return self._getSeriesTargetNameHelper(self.context.conjoined_master)

    @property
    def bugtask_icon(self):
        """Which icon should be shown for the task, if any?"""
        if IDistroBugTask.providedBy(self.context):
            if self.context.sourcepackagename:
                return "/@@/package-source"
            else:
                return "/@@/distribution"
        elif IUpstreamBugTask.providedBy(self.context):
            return "/@@/product"
        else:
            return None

    def displayEditForm(self):
        """Return true if the BugTask edit form should be shown."""
        # Hide the edit form when the bug is viewed in a CVE context
        return self.request.getNearest(ICveSet) == (None, None)

    @property
<<<<<<< HEAD
    def status_widget_items(self):
        """The available status items as JSON."""
        if self.user is not None:
            status_vocab_factory = vocab_factory(
                BugTaskStatus, noshow=[BugTaskStatus.UNKNOWN])

            disabled_items = [status for status in BugTaskStatus.items
                if not self.context.canTransitionToStatus(status, self.user)]

            items = vocabulary_to_choice_edit_items(
                status_vocab_factory(self.context),
                css_class_prefix='status',
                disabled_items=disabled_items)
        else:
            items = []

        return items
=======
    def bugtask_canonical_url(self):
        """Return the canonical url for the bugtask."""
        return canonical_url(self.context)

    @property
    def assignee_picker_widget(self):
        assignee_content_id = 'assignee-content-box-%s' % self.context.id
        null_display_value = 'Nobody'
        if self.context.assignee is None:
            assignee_html = null_display_value
        else:
            assignee_html = PersonFormatterAPI(self.context.assignee).link(
                '+assignedbugs')

        return InlineEditPickerWidget(
            context=self.context,
            request=self.request,
            interface_attribute=IBugTask['assignee'],
            default_html=assignee_html,
            id=assignee_content_id,
            header='Change assignee',
            step_title='Search for people or teams',
            remove_button_text='Remove Assignee',
            null_display_value=null_display_value)
>>>>>>> d59e8b94


class BugsBugTaskSearchListingView(BugTaskSearchListingView):
    """Search all bug reports."""

    columns_to_show = ["id", "summary", "bugtargetdisplayname",
                       "importance", "status"]
    schema = IFrontPageBugTaskSearch
    custom_widget('scope', ProjectScopeWidget)

    def initialize(self):
        """Initialize the view for the request."""
        BugTaskSearchListingView.initialize(self)
        if not self._isRedirected():
            self._redirectToSearchContext()

    def _redirectToSearchContext(self):
        """Check wether a target was given and redirect to it.

        All the URL parameters will be passed on to the target's +bugs
        page.

        If the target widget contains errors, redirect to the front page
        which will handle the error.
        """
        try:
            search_target = self.widgets['scope'].getInputValue()
        except InputErrors:
            query_string = self.request['QUERY_STRING']
            bugs_url = "%s?%s" % (canonical_url(self.context), query_string)
            self.request.response.redirect(bugs_url)
        else:
            if search_target is not None:
                query_string = self.request['QUERY_STRING']
                search_url = "%s/+bugs?%s" % (
                    canonical_url(search_target), query_string)
                self.request.response.redirect(search_url)

    def getSearchPageHeading(self):
        """Return the heading to search all Bugs."""
        return "Search all bug reports"


class BugTaskPrivacyAdapter:
    """Provides `IObjectPrivacy` for `IBugTask`."""

    implements(IObjectPrivacy)

    def __init__(self, context):
        self.context = context

    @property
    def is_private(self):
        """Return True if the bug is private, otherwise False."""
        return self.context.bug.private


# XXX mars 2008-08-25 bug=261188
# This whole class hierarchy should be replaced with something more
# specific, ie. a class that generates BugTask page titles.
class BugTaskSOP(StructuralObjectPresentation):
    """Provides the structural heading for `IBugTask`."""

    def getIntroHeading(self):
        """Return None."""
        return None

    def getMainHeading(self):
        """Return the heading using the BugTask."""
        bugtask = self.context
        if INullBugTask.providedBy(bugtask):
            return 'Bug #%s is not in %s' % (
                bugtask.bug.id, bugtask.bugtargetdisplayname)
        else:
            return 'Bug #%s in %s' % (
                bugtask.bug.id, bugtask.bugtargetdisplayname)

    def listChildren(self, num):
        """Return an empty list."""
        return []

    def listAltChildren(self, num):
        """Return None."""
        return None


class BugTaskCreateQuestionView(LaunchpadFormView):
    """View for creating a question from a bug."""
    schema = ICreateQuestionFromBugTaskForm

    def setUpFields(self):
        """See `LaunchpadFormView`."""
        LaunchpadFormView.setUpFields(self)
        if not self.can_be_a_question:
            self.form_fields = self.form_fields.omit('comment')

    @property
    def next_url(self):
        """See `LaunchpadFormView`."""
        return canonical_url(self.context)

    @property
    def can_be_a_question(self):
        """Return True if this bug can become a question, otherwise False."""
        return self.context.bug.canBeAQuestion()

    @action('Convert this Bug into a Question', name='create')
    def create_action(self, action, data):
        """Create a question from this bug and set this bug to Invalid.

        The bugtask's status will be set to Invalid. The question
        will be linked to this bug.

        A question will not be created if a question was previously created,
        the pillar does not use Launchpad to track bugs, or there is more
        than one valid bugtask.
        """
        if not self.context.bug.canBeAQuestion():
            self.request.response.addNotification(
                'This bug could not be converted into a question.')
            return

        comment = data.get('comment', None)
        self.context.bug.convertToQuestion(self.user, comment=comment)


class BugTaskRemoveQuestionView(LaunchpadFormView):
    """View for creating a question from a bug."""
    schema = IRemoveQuestionFromBugTaskForm

    def setUpFields(self):
        """See `LaunchpadFormView`."""
        LaunchpadFormView.setUpFields(self)
        if not self.has_question:
            self.form_fields = self.form_fields.omit('comment')

    @property
    def next_url(self):
        """See `LaunchpadFormView`."""
        return canonical_url(self.context)

    @property
    def has_question(self):
        """Return True if a question was created from this bug, or False."""
        return self.context.bug.getQuestionCreatedFromBug() is not None

    @action('Convert Back to Bug', name='remove')
    def remove_action(self, action, data):
        """Remove a question from this bug.

        The question will be unlinked from the bug. The question is not
        altered in any other way; it belongs to the question workflow.
        The bug's bugtasks are editable, though none are changed. Bug
        supervisors are responsible for updating the bugtasks.
        """
        question = self.context.bug.getQuestionCreatedFromBug()
        if question is None:
            self.request.response.addNotification(
                'This bug does not have a question to remove')
            return

        owner_is_subscribed = question.isSubscribed(self.context.bug.owner)
        question.unlinkBug(self.context.bug)
        # The question.owner was implicitly unsubscribed when the bug
        # was unlinked. We resubscribe the owner if he was subscribed.
        if owner_is_subscribed is True:
            self.context.bug.subscribe(question.owner, self.user)
        self.request.response.addNotification(
            structured(
                'Removed Question #%s: <a href="%s">%s<a>.',
                str(question.id),
                canonical_url(question),
                question.title))

        comment = data.get('comment', None)
        if comment is not None:
            self.context.bug.newMessage(
                owner=getUtility(ILaunchBag).user,
                subject=self.context.bug.followup_subject(),
                content=comment)


class BugTaskExpirableListingView(LaunchpadView):
    """View for listing Incomplete bugs that can expire."""
    @property
    def can_show_expirable_bugs(self):
        """Return True or False if expirable bug listing can be shown."""
        return target_has_expirable_bugs_listing(self.context)

    @property
    def inactive_expiration_age(self):
        """Return the number of days an bug must be inactive to expire."""
        return config.malone.days_before_expiration

    @property
    def columns_to_show(self):
        """Show the columns that summarise expirable bugs."""
        if (IDistribution.providedBy(self.context)
            or IDistroSeries.providedBy(self.context)):
            return ['id', 'summary', 'packagename', 'date_last_updated']
        else:
            return ['id', 'summary', 'date_last_updated']

    @property
    def search(self):
        """Return an `ITableBatchNavigator` for the expirable bugtasks."""
        bugtaskset = getUtility(IBugTaskSet)
        bugtasks = bugtaskset.findExpirableBugTasks(
            0, user=self.user, target=self.context)
        return BugListingBatchNavigator(
            bugtasks, self.request, columns_to_show=self.columns_to_show,
            size=config.malone.buglist_batch_size)


class BugActivityItem:
    """A decorated BugActivity."""
    delegates(IBugActivity, 'activity')

    # The regular expression we use for matching bug task changes.
    bugtask_change_re = re.compile(
        '(?P<target>[a-z0-9][a-z0-9\+\.\-]+( \([A-Za-z0-9\s]+\))?): '
        '(?P<attribute>assignee|importance|milestone|status)')

    def __init__(self, activity):
        self.activity = activity

    @property
    def target(self):
        """Return the target of this BugActivityItem.

        `target` is determined based on the `whatchanged` string of the
        original BugAcitivity.

        :return: The target name of the item if `whatchanged` is of the
        form <target_name>: <attribute>. Otherwise, return None.
        """
        match = self.bugtask_change_re.match(self.whatchanged)
        if match is None:
            return None
        else:
            return match.groupdict()['target']

    @property
    def attribute(self):
        """Return the attribute changed in this BugActivityItem.

        `attribute` is determined based on the `whatchanged` string of the
        original BugAcitivity.

        :return: The attribute name of the item if `whatchanged` is of
            the form <target_name>: <attribute>. Otherwise, return the
            original `whatchanged` string.
        """
        match = self.bugtask_change_re.match(self.whatchanged)
        if match is None:
            return self.whatchanged
        else:
            return match.groupdict()['attribute']

    @property
    def change_summary(self):
        """Return a formatted summary of the change."""
        return self.attribute

    @property
    def _formatted_tags_change(self):
        """Return a tags change as lists of added and removed tags."""
        assert self.whatchanged == 'tags', (
            "Can't return a formatted tags change for a change in %s."
            % self.whatchanged)

        # Turn the strings of newvalue and oldvalue into sets so we
        # can work out the differences.
        if self.newvalue != '':
            new_tags = set(re.split('\s+', self.newvalue))
        else:
            new_tags = set()

        if self.oldvalue != '':
            old_tags = set(re.split('\s+', self.oldvalue))
        else:
            old_tags = set()

        added_tags = sorted(new_tags.difference(old_tags))
        removed_tags = sorted(old_tags.difference(new_tags))

        return_string = ''
        if len(added_tags) > 0:
            return_string = "added: %s\n" % ' '.join(added_tags)
        if len(removed_tags) > 0:
            return_string = (
                return_string + "removed: %s" % ' '.join(removed_tags))

        # Trim any leading or trailing \ns and then convert the to
        # <br />s so they're displayed correctly.
        return return_string.strip('\n')

    @property
    def change_details(self):
        """Return a detailed description of the change."""
        # Our default return dict. We may mutate this depending on
        # what's changed.
        return_dict = {
            'old_value': self.oldvalue,
            'new_value': self.newvalue,
            }
        if self.attribute == 'summary':
            # We display summary changes as a unified diff, replacing
            # \ns with <br />s so that the lines are separated properly.
            diff = cgi.escape(
                get_unified_diff(self.oldvalue, self.newvalue, 72), True)
            return diff.replace("\n", "<br />")

        elif self.attribute == 'description':
            # Description changes can be quite long, so we just return
            # 'updated' rather than returning the whole new description
            # or a diff.
            return 'updated'

        elif self.attribute == 'tags':
            # We special-case tags because we can work out what's been
            # added and what's been removed.
            return self._formatted_tags_change.replace('\n', '<br />')

        elif self.attribute == 'assignee':
            for key in return_dict:
                if return_dict[key] is None:
                    return_dict[key] = 'nobody'

        elif self.attribute == 'milestone':
            for key in return_dict:
                if return_dict[key] is None:
                    return_dict[key] = 'none'

        else:
            # Our default state is to just return oldvalue and newvalue.
            # Since we don't necessarily know what they are, we escape
            # them.
            for key in return_dict:
                return_dict[key] = cgi.escape(return_dict[key])

        return "%(old_value)s &#8594; %(new_value)s" % return_dict<|MERGE_RESOLUTION|>--- conflicted
+++ resolved
@@ -143,11 +143,8 @@
     NewLineToSpacesWidget, NominationReviewActionWidget)
 from canonical.widgets.itemswidgets import LabeledMultiCheckBoxWidget
 from canonical.widgets.lazrjs import (
-<<<<<<< HEAD
-    vocabulary_to_choice_edit_items, TextLineEditorWidget)
-=======
-    InlineEditPickerWidget, TextLineEditorWidget)
->>>>>>> d59e8b94
+    InlineEditPickerWidget, vocabulary_to_choice_edit_items,
+    TextLineEditorWidget)
 from canonical.widgets.project import ProjectScopeWidget
 
 from lp.registry.vocabularies import MilestoneVocabulary
@@ -3005,7 +3002,6 @@
         return self.request.getNearest(ICveSet) == (None, None)
 
     @property
-<<<<<<< HEAD
     def status_widget_items(self):
         """The available status items as JSON."""
         if self.user is not None:
@@ -3019,11 +3015,7 @@
                 status_vocab_factory(self.context),
                 css_class_prefix='status',
                 disabled_items=disabled_items)
-        else:
-            items = []
-
-        return items
-=======
+
     def bugtask_canonical_url(self):
         """Return the canonical url for the bugtask."""
         return canonical_url(self.context)
@@ -3048,7 +3040,6 @@
             step_title='Search for people or teams',
             remove_button_text='Remove Assignee',
             null_display_value=null_display_value)
->>>>>>> d59e8b94
 
 
 class BugsBugTaskSearchListingView(BugTaskSearchListingView):
