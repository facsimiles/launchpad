--- conflicted
+++ resolved
@@ -62,13 +62,8 @@
 from canonical.launchpad.webapp.uri import URI
 from canonical.launchpad.interfaces import (
     IBugBranchSet, BugTaskSearchParams, IBugAttachmentSet,
-<<<<<<< HEAD
     IBugExternalRefSet, IBugSet, IBugTask, IBugTaskSet,
     IBugTaskSearch, IDistribution, IDistributionSourcePackage, IBug,
-=======
-    IBugExternalRefSet, IBugSet, IBugTask, IBugTaskSet, IBugTaskSearch,
-    IDistribution, IDistributionSourcePackage, IBug,
->>>>>>> 91585e44
     IDistroBugTask, IDistroSeries, IDistroSeriesBugTask,
     IFrontPageBugTaskSearch, ILaunchBag, INullBugTask, IPerson,
     IPersonBugTaskSearch, IProduct, IProject, ISourcePackage,
