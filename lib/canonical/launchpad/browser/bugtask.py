--- conflicted
+++ resolved
@@ -12,16 +12,6 @@
     'BugTaskEditView',
     'BugListingPortletView',
     'BugTaskSearchListingView',
-<<<<<<< HEAD
-    'AssignedBugTasksView',
-    'OpenBugTasksView',
-    'CriticalBugTasksView',
-    'UntriagedBugTasksView',
-    'UnassignedBugTasksView',
-    'AllBugTasksView',
-    'AdvancedBugTaskSearchView',
-=======
->>>>>>> 896dae12
     'BugTargetView',
     'BugTaskView',
     'BugTaskBackportView',
@@ -49,15 +39,6 @@
 from canonical.lp.z3batching import Batch
 from canonical.lp.batching import TableBatchNavigator
 from canonical.launchpad.interfaces import (
-<<<<<<< HEAD
-    ILaunchBag, IDistroBugTaskSearch, IUpstreamBugTaskSearch, IBugSet,
-    IProduct, IDistribution, IDistroRelease, IBugTask, IBugTaskSet,
-    IDistroReleaseSet, ISourcePackageNameSet, IBugTaskSearch, BugTaskSearchParams,
-    IUpstreamBugTask, IDistroBugTask, IDistroReleaseBugTask, IPerson,
-    INullBugTask, IBugAttachmentSet, IBugExternalRefSet, IBugWatchSet,
-    NotFoundError, IDistributionSourcePackage, ISourcePackage,
-    IPersonBugTaskSearch, UNRESOLVED_BUGTASK_STATUSES, valid_distrotask)
-=======
     ILaunchBag, IBugSet, IProduct, IDistribution, IDistroRelease, IBugTask,
     IBugTaskSet, IDistroReleaseSet, ISourcePackageNameSet, IBugTaskSearch,
     BugTaskSearchParams, IUpstreamBugTask, IDistroBugTask,
@@ -65,7 +46,6 @@
     IBugExternalRefSet, IBugWatchSet, NotFoundError, IDistributionSourcePackage,
     ISourcePackage, IPersonBugTaskSearch, UNRESOLVED_BUGTASK_STATUSES,
     valid_distrotask, valid_upstreamtask)
->>>>>>> 896dae12
 from canonical.launchpad.searchbuilder import any, NULL
 from canonical.launchpad import helpers
 from canonical.launchpad.event.sqlobjectevent import SQLObjectModifiedEvent
@@ -472,16 +452,11 @@
                 raise WidgetsError([self.comment_on_change_error])
         distro = bugtask.distribution
         sourcename = bugtask.sourcepackagename
-<<<<<<< HEAD
-        if distro is not None and sourcename != data['sourcepackagename']:
-            valid_distrotask(bugtask.bug, distro, data['sourcepackagename'])
-=======
         product = bugtask.product
         if distro is not None and sourcename != data['sourcepackagename']:
             valid_distrotask(bugtask.bug, distro, data['sourcepackagename'])
         if product is not None and product != data['product']:
             valid_upstreamtask(bugtask.bug, data['product'])
->>>>>>> 896dae12
 
         return data
 
@@ -600,23 +575,6 @@
         return self.getSearchFilterURL(
             status=dbschema.BugTaskStatus.UNCONFIRMED.title)
 
-<<<<<<< HEAD
-    @property
-    def buglistings(self):
-        request = self.request
-        context = self.context
-        require_login = self.user is None
-        return [
-            BugListing(context, 'All open bugs', '+bugs-open', request),
-            BugListing(
-                context, 'Assigned to me', '+bugs-assigned-to', request,
-                require_login=require_login),
-            BugListing(context, 'Critical', '+bugs-critical', request),
-            BugListing(context, 'Untriaged', '+bugs-untriaged', request),
-            BugListing(context, 'Unassigned', '+bugs-unassigned', request),
-            BugListing(context, 'All bugs ever reported', '+bugs-all', request),
-            ]
-=======
     def getSearchFilterURL(self, **extra_params):
         """Return a URL with search parameters."""
         search_params = []
@@ -631,7 +589,6 @@
             search_filter_url += "&" + query_string
 
         return search_filter_url
->>>>>>> 896dae12
 
 
 def getInitialValuesFromSearchParams(search_params, form_schema):
@@ -712,20 +669,8 @@
         #     the search form. Sub classes, like
         #     AdvancedBugTaskSearchView should use a seperate schema if
         #     they need to. -- Bjorn Tillenius, 2005-09-29
-<<<<<<< HEAD
-        if self._upstreamContext():
-            self.search_form_schema = IUpstreamBugTaskSearch
-        elif (self._distributionContext()
-              or self._distroReleaseContext()
-              or self._sourcePackageContext()
-              or self._distroSourcePackageContext()):
-            self.search_form_schema = IDistroBugTaskSearch
-        elif self._personContext():
-            self.search_form_schema = IPersonBugTaskSearch
-=======
         if self._personContext():
             self.schema = IPersonBugTaskSearch
->>>>>>> 896dae12
         else:
             self.schema = IBugTaskSearch
 
@@ -1062,7 +1007,6 @@
 
     def _sourcePackageContext(self):
         """Is this page being viewed in a [distrorelease] sourcepackage context?
-<<<<<<< HEAD
 
         Return the ISourcePackage if yes, otherwise return None.
         """
@@ -1074,23 +1018,6 @@
         Return the IDistributionSourcePackage if yes, otherwise return None.
         """
         return IDistributionSourcePackage(self.context, None)
-=======
->>>>>>> 896dae12
-
-        Return the ISourcePackage if yes, otherwise return None.
-        """
-        return ISourcePackage(self.context, None)
-
-    def _distroSourcePackageContext(self):
-        """Is this page being viewed in a distribution sourcepackage context?
-
-        Return the IDistributionSourcePackage if yes, otherwise return None.
-        """
-<<<<<<< HEAD
-        return False
-=======
-        return IDistributionSourcePackage(self.context, None)
->>>>>>> 896dae12
 
 
 class BugTargetView:
