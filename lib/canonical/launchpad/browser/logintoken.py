--- conflicted
+++ resolved
@@ -38,12 +38,8 @@
     IPersonSet, IEmailAddressSet, ILoginTokenSet, IPerson, ILoginToken,
     IGPGKeySet, IGPGHandler, GPGVerificationError, GPGKeyNotFoundError,
     ShipItConstants, UBUNTU_WIKI_URL, UnexpectedFormData,
-<<<<<<< HEAD
-    IGPGKeyValidationForm, IOpenIDRPConfigSet)
-=======
-    IGPGKeyValidationForm, EmailAddressStatus, GPGKeyAlgorithm,
-    LoginTokenType, PersonCreationRationale)
->>>>>>> 9f97b004
+    IGPGKeyValidationForm, IOpenIDRPConfigSet, EmailAddressStatus,
+    GPGKeyAlgorithm, LoginTokenType, PersonCreationRationale)
 
 UTC = pytz.timezone('UTC')
 
