--- conflicted
+++ resolved
@@ -826,12 +826,8 @@
         # security proxy here.
         from zope.security.proxy import removeSecurityProxy
         email = emailset.getByEmail(self.context.email)
-<<<<<<< HEAD
-        email.person = requester
+        removeSecurityProxy(email).person = requester.id
         email.account = requester.account
-=======
-        removeSecurityProxy(email).person = requester.id
->>>>>>> 32c6a6d8
         requester.validateAndEnsurePreferredEmail(email)
 
         # Need to flush all changes we made, so subsequent queries we make
