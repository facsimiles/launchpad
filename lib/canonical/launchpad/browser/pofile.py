--- conflicted
+++ resolved
@@ -123,61 +123,6 @@
         text = 'Download'
         return Link('+export', text, icon='download')
 
-<<<<<<< HEAD
-=======
-    def viewtemplate(self):
-        text = 'View template'
-        return Link('../', text, icon='languages')
-
-
-class BaseExportView(LaunchpadView):
-    """Base class for PO export views."""
-
-    def initialize(self):
-        self.request_set = getUtility(IPOExportRequestSet)
-        self.processForm()
-
-    def processForm(self):
-        """Override in subclass."""
-        raise NotImplementedError
-
-    def nextURL(self):
-        self.request.response.addInfoNotification(_(
-            "Your request has been received. Expect to receive an email "
-            "shortly."))
-        self.request.response.redirect(canonical_url(self.context))
-
-    def validateFileFormat(self, format_name):
-        try:
-            return RosettaFileFormat.items[format_name]
-        except KeyError:
-            self.request.response.addErrorNotification(_(
-                'Please select a valid format for download.'))
-            return
-
-    def formats(self):
-        """Return a list of formats available for translation exports."""
-
-        class BrowserFormat:
-            def __init__(self, title, value):
-                self.title = title
-                self.value = value
-                self.is_default = False
-                if value == RosettaFileFormat.PO.name:
-                    # Right now, PO format is the default format with exports.
-                    # Once we add more formats support, the default will
-                    # depend on the kind of resource.
-                    self.is_default = True
-
-        formats = [
-            RosettaFileFormat.PO,
-            RosettaFileFormat.MO,
-        ]
-
-        for format in formats:
-            yield BrowserFormat(format.title, format.name)
-
->>>>>>> ae514888
 
 class POFileView(LaunchpadView):
     """A basic view for a POFile"""
