--- conflicted
+++ resolved
@@ -111,14 +111,9 @@
     usedfor = IDistribution
     facet = 'overview'
     links = ['search', 'allpkgs', 'milestone_add', 'members', 'edit',
-<<<<<<< HEAD
-             'editbugcontact', 'securitycontact', 'reassign', 'addrelease',
+             'securitycontact', 'reassign', 'addrelease',
              'builds', 'officialmirrors', 'allmirrors', 'newmirror',
              'launchpad_usage']
-=======
-             'reassign', 'addrelease', 'builds',
-             'officialmirrors', 'allmirrors', 'newmirror', 'launchpad_usage']
->>>>>>> f8580785
 
     @enabled_with_permission('launchpad.Edit')
     def edit(self):
@@ -126,19 +121,11 @@
         return Link('+edit', text, icon='edit')
 
     @enabled_with_permission('launchpad.Edit')
-<<<<<<< HEAD
-    def editbugcontact(self):
-        text = 'Change Bug Contact'
-        return Link('+editbugcontact', text, icon='edit')
-
-    @enabled_with_permission('launchpad.Edit')
     def securitycontact(self):
         text = 'Change Security Contact'
         return Link('+securitycontact', text, icon='edit')
 
     @enabled_with_permission('launchpad.Edit')
-=======
->>>>>>> f8580785
     def reassign(self):
         text = 'Change Admin'
         return Link('+reassign', text, icon='edit')
