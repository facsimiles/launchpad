# Copyright 2004-2005 Canonical Ltd.  All rights reserved.

"""View support classes for the bazaar application."""

__metaclass__ = type

__all__ = [
    'BazaarApplicationView',
    'BazaarApplicationNavigation',
    'BazaarProductView',
    ]

from datetime import datetime
import operator

from zope.component import getUtility

from canonical.cachedproperty import cachedproperty
from canonical.lp import decorates

from canonical.launchpad.interfaces import (
    IBazaarApplication, IBranchSet, ILaunchpadCelebrities,
    IProduct, IProductSet, IProductSeriesSet)
from canonical.lp.dbschema import ImportStatus
from canonical.launchpad.helpers import shortlist
from canonical.launchpad.webapp import (
    ApplicationMenu, canonical_url, enabled_with_permission,
    LaunchpadView, Link, Navigation, stepto)
from canonical.launchpad.webapp.batching import BatchNavigator
import canonical.launchpad.layers


class BazaarBranchesMenu(ApplicationMenu):
    usedfor = IBazaarApplication
    facet = 'branches'
    links = ['importer']

    @enabled_with_permission('launchpad.Admin')
    def importer(self):
        target = 'series/'
        text = 'Branch importer'
        summary = 'Manage CVS and SVN Trunk Imports'
        return Link(target, text, summary, icon='branch')


class BazaarApplicationView(LaunchpadView):

    @cachedproperty
    def series_set(self):
        return getUtility(IProductSeriesSet)

    def branch_count(self):
        return getUtility(IBranchSet).count()

    def product_count(self):
        return getUtility(IProductSet).getProductsWithBranches().count()

    def branches_with_bugs_count(self):
        return getUtility(IBranchSet).countBranchesWithAssociatedBugs()

    def import_count(self):
        return self.series_set.importcount()

    def testing_count(self):
        return self.series_set.importcount(ImportStatus.TESTING.value)

    def autotested_count(self):
        return self.series_set.importcount(ImportStatus.AUTOTESTED.value)

    def testfailed_count(self):
        return self.series_set.importcount(ImportStatus.TESTFAILED.value)

    def processing_count(self):
        return self.series_set.importcount(ImportStatus.PROCESSING.value)

    def syncing_count(self):
        return self.series_set.importcount(ImportStatus.SYNCING.value)

    def stopped_count(self):
        return self.series_set.importcount(ImportStatus.STOPPED.value)

    @cachedproperty
    def recently_changed_branches(self):
        """Return the five most recently changed branches."""
        return list(getUtility(IBranchSet).getRecentlyChangedBranches(
            5, visible_by_user=self.user))

    @cachedproperty
    def recently_imported_branches(self):
        """Return the five most recently imported branches."""
        return list(getUtility(IBranchSet).getRecentlyImportedBranches(
            5, visible_by_user=self.user))

    @cachedproperty
    def recently_registered_branches(self):
        """Return the five most recently registered branches."""
        return list(getUtility(IBranchSet).getRecentlyRegisteredBranches(
            5, visible_by_user=self.user))

    @cachedproperty
    def short_product_tag_cloud(self):
        """Show a preview of the product tag cloud."""
        return BazaarProductView().products(num_products=120)


class BazaarApplicationNavigation(Navigation):

    usedfor = IBazaarApplication

    newlayer = canonical.launchpad.layers.CodeLayer

    @stepto('series')
    def series(self):
        return getUtility(IProductSeriesSet)


class ProductInfo:

    decorates(IProduct, 'product')

    def __init__(self, product, num_branches, branch_size, elapsed, important):
        self.product = product
        self.num_branches = num_branches
        self.branch_size = branch_size
        self.elapsed_since_commit = elapsed
        self.important = important

    @property
    def branch_class(self):
        return "cloud-size-%s" % self.branch_size

    @property
    def time_darkness(self):
        if self.elapsed_since_commit is None:
            return "light"
        if self.elapsed_since_commit.days < 7:
            return "dark"
        if self.elapsed_since_commit.days < 31:
            return "medium"
        return "light"

    @property
    def branch_highlight(self):
        """Return 'highlight' or 'shade'."""
        if self.important:
            return 'highlight'
        else:
            return 'shade'

    @property
    def html_class(self):
        return "%s cloud-%s-%s" % (
            self.branch_class, self.branch_highlight, self.time_darkness)

    @property
    def html_title(self):
        if self.num_branches == 1:
            size = "1 branch"
        else:
            size = "%d branches" % self.num_branches
        if self.elapsed_since_commit is None:
            commit = "no commits yet"
        elif self.elapsed_since_commit.days == 0:
            commit = "last commit less than a day old"
        elif self.elapsed_since_commit.days == 1:
            commit = "last commit one day old"
        else:
            commit = "last commit %d days old" % self.elapsed_since_commit.days
        return "%s, %s" % (size, commit)


class BazaarProductView:
    """Browser class for products gettable with Bazaar."""

    def products(self, num_products=None):
        # XXX: TimPenhey 2007-02-26
        # sabdfl really wants a page that has all the products with code
        # on it.  I feel that at some stage it will just look too cumbersome,
        # and we'll want to optimise the view somehow, either by taking
        # a random sample of the products with code, or some other method
        # of reducing the full set of products.
        # As far as query efficiency goes, constructing 1k products is
        # sub-second, and the query to get the branch count and last commit
        # time runs in approximately 50ms on a vacuumed branch table.
<<<<<<< HEAD
        products = shortlist(getUtility(IProductSet).getProductsWithBranches(
            num_products), 1500, hardlimit=2000)

        branch_set = getUtility(IBranchSet)
        branch_summaries = branch_set.getActiveUserBranchSummaryForProducts(
=======
        product_set = getUtility(IProductSet)
        products = shortlist(product_set.getProductsWithBranches(),
                             2000, hardlimit=3000)
        # Any product that has a defined user branch for the development
        # product series is shown in another colour.  Given the above
        # query, all the products will be in the cache anyway.
        user_branch_products = set(
            [product.id for product in
             product_set.getProductsWithUserDevelopmentBranches()])

        branchset = getUtility(IBranchSet)
        branch_summaries = branchset.getActiveUserBranchSummaryForProducts(
>>>>>>> 495af3d3
            products)
        # Choose appropriate branch counts so we have an evenish distribution.
        counts = sorted([
            summary['branch_count'] for summary in branch_summaries.values()])
        # Lowest half are small.
        small_count = counts[len(counts)/2]
        # Top 20% are big.
        large_count = counts[-(len(counts)/5)]

        items = []
        now = datetime.today()
        for product in products:
            summary = branch_summaries.get(product)
            if not summary:
                # If the only branches for the product were import branches
                # or merged or abandoned branches, then there will not be
                # a summary returned for that product, and we are not interested
                # in showing them in our cloud.
                continue
            last_commit = summary['last_commit']
            if last_commit is None:
                elapsed = None
            else:
                elapsed = now - last_commit

            num_branches = summary['branch_count']
            if num_branches <= small_count:
                branch_size = 'small'
            elif num_branches > large_count:
                branch_size = 'large'
            else:
                branch_size = 'medium'

<<<<<<< HEAD
=======
            important = product.id in user_branch_products

>>>>>>> 495af3d3
            items.append(ProductInfo(
                product, num_branches, branch_size, elapsed, important))

<<<<<<< HEAD
        return items
=======
        return items
>>>>>>> 495af3d3
<|MERGE_RESOLUTION|>--- conflicted
+++ resolved
@@ -182,16 +182,10 @@
         # As far as query efficiency goes, constructing 1k products is
         # sub-second, and the query to get the branch count and last commit
         # time runs in approximately 50ms on a vacuumed branch table.
-<<<<<<< HEAD
-        products = shortlist(getUtility(IProductSet).getProductsWithBranches(
-            num_products), 1500, hardlimit=2000)
-
-        branch_set = getUtility(IBranchSet)
-        branch_summaries = branch_set.getActiveUserBranchSummaryForProducts(
-=======
         product_set = getUtility(IProductSet)
-        products = shortlist(product_set.getProductsWithBranches(),
+        products = shortlist(product_set.getProductsWithBranches(num_products),
                              2000, hardlimit=3000)
+
         # Any product that has a defined user branch for the development
         # product series is shown in another colour.  Given the above
         # query, all the products will be in the cache anyway.
@@ -199,9 +193,8 @@
             [product.id for product in
              product_set.getProductsWithUserDevelopmentBranches()])
 
-        branchset = getUtility(IBranchSet)
-        branch_summaries = branchset.getActiveUserBranchSummaryForProducts(
->>>>>>> 495af3d3
+        branch_set = getUtility(IBranchSet)
+        branch_summaries = branch_set.getActiveUserBranchSummaryForProducts(
             products)
         # Choose appropriate branch counts so we have an evenish distribution.
         counts = sorted([
@@ -235,16 +228,9 @@
             else:
                 branch_size = 'medium'
 
-<<<<<<< HEAD
-=======
             important = product.id in user_branch_products
 
->>>>>>> 495af3d3
             items.append(ProductInfo(
                 product, num_branches, branch_size, elapsed, important))
 
-<<<<<<< HEAD
-        return items
-=======
-        return items
->>>>>>> 495af3d3
+        return items