# Copyright 2008 Canonical Ltd.  All rights reserved.

"""Unit tests for Launchpad-specific widgets."""

__metaclass__ = type

import unittest

from zope.app.form.interfaces import ConversionError
from zope.app.testing import ztapi
from zope.component import getUtility
from zope.interface import implements
from zope.schema import Choice

from canonical.launchpad import _
from canonical.launchpad.browser.widgets import (
    BranchPopupWidget, NoProductError)
from canonical.launchpad.ftests import ANONYMOUS, login, logout
from canonical.launchpad.interfaces import BranchType, IBranchSet
from canonical.launchpad.testing import LaunchpadObjectFactory
from canonical.launchpad.vocabularies import (
    BranchRestrictedOnProductVocabulary, BranchVocabulary)
from canonical.testing import LaunchpadFunctionalLayer
from canonical.launchpad.webapp.interfaces import ILaunchBag
from canonical.launchpad.webapp.servers import LaunchpadTestRequest
from canonical.launchpad.webapp.uri import URI


class DummyLaunchBag:
    """Dummy LaunchBag that we can easily control in our tests."""

    implements(ILaunchBag)

    def __init__(self, user=None, product=None):
        self.user = user
        self.product = product


class TestBranchPopupWidget(unittest.TestCase):
    """Tests for the branch popup widget."""

    layer = LaunchpadFunctionalLayer

    def assertIs(self, first, second):
        """Assert `first` is `second`."""
        self.assertTrue(first is second, "%r is not %r" % (first, second))

    def installLaunchBag(self, user=None, product=None):
        bag = DummyLaunchBag(user, product)
        ztapi.provideUtility(ILaunchBag, bag)
        return bag

    def makeBranchPopup(self, vocabulary=None):
        # Pick a random, semi-appropriate context.
        context = self.factory.makeProduct()
        if vocabulary is None:
            vocabulary = BranchVocabulary(context)
        request = self.makeRequest()
        return BranchPopupWidget(
            self.makeField(context, vocabulary), vocabulary, request)

    def makeField(self, context, vocabulary):
        field = Choice(
            title=_('Branch'), vocabulary=vocabulary, required=False,
            description=_("The Bazaar branch."))
        field.context = context
        return field

    def makeRequest(self):
        return LaunchpadTestRequest()

    def setUp(self):
        login(ANONYMOUS)
        self._original_launch_bag = getUtility(ILaunchBag)
        self.factory = LaunchpadObjectFactory()
        self.launch_bag = self.installLaunchBag(
            user=self.factory.makePerson(),
            product=self.factory.makeProduct())
        self.popup = self.makeBranchPopup()

    def tearDown(self):
        ztapi.provideUtility(ILaunchBag, self._original_launch_bag)
        logout()

    def test_getProduct(self):
        """getProduct() returns the product in the LaunchBag."""
        self.assertEqual(self.launch_bag.product, self.popup.getProduct())

    def test_getPerson(self):
        """getPerson() returns the logged-in user."""
        self.assertEqual(self.launch_bag.user, self.popup.getPerson())

    def test_getBranchNameFromURL(self):
        """getBranchNameFromURL() gets a branch name from a url.

        In general, the name is the last path segment of the URL.
        """
        url = self.factory.getUniqueURL()
        name = self.popup.getBranchNameFromURL(url)
        self.assertEqual(URI(url).path.split('/')[-1], name)

<<<<<<< HEAD
    def test_makeBranch(self):
        """makeBranch(url) creates a mirrored branch at `url`.
=======
    def test_makeBranchFromURL(self):
        """makeBranchFromURL(url) creates a mirrored branch at `url`.
>>>>>>> 04dfed0a

        The owner and registrant are the currently logged-in user, as given by
        getPerson(), and the product is the product in the LaunchBag.
        """
        url = self.factory.getUniqueURL()
        expected_name = self.popup.getBranchNameFromURL(url)
        branch = self.popup.makeBranchFromURL(url)
        self.assertEqual(BranchType.MIRRORED, branch.branch_type)
        self.assertEqual(url, branch.url)
        self.assertEqual(self.popup.getPerson(), branch.owner)
        self.assertEqual(self.popup.getPerson(), branch.registrant)
        self.assertEqual(self.popup.getProduct(), branch.product)
        self.assertEqual(expected_name, branch.name)

    def test_makeBranch_used(self):
        # makeBranch makes up the branch name if the inferred one is already
        # used.
        url = self.factory.getUniqueURL()
        expected_name = self.popup.getBranchNameFromURL(url)
<<<<<<< HEAD
        self.factory.makeBranch(
=======
        self.factory.makeProductBranch(
>>>>>>> 04dfed0a
            name=expected_name, product=self.popup.getProduct(),
            owner=self.popup.getPerson())
        branch = self.popup.makeBranchFromURL(url)
        self.assertEqual(expected_name + '-1', branch.name)

    def test_makeBranchRequestsMirror(self):
        """makeBranch requests a mirror on the branch it creates."""
        url = self.factory.getUniqueURL()
        branch = self.popup.makeBranchFromURL(url)
        self.assertNotEqual('None', str(branch.next_mirror_time))

    def test_makeBranchNoProduct(self):
        """makeBranchFromURL(url) returns None if there's no product.

        Not all contexts for branch registration have products. In particular,
        a bug can be on a source package. When we link a branch to that bug,
        there's no clear product to choose, so we don't choose any.
        """
        self.installLaunchBag(product=None, user=self.factory.makePerson())
        url = self.factory.getUniqueURL()
        self.assertRaises(NoProductError, self.popup.makeBranchFromURL, url)

    def test_makeBranchTrailingSlash(self):
        """makeBranch creates a mirrored branch even if the URL ends with /.
        """
        uri = URI(self.factory.getUniqueURL())
        expected_name = self.popup.getBranchNameFromURL(
            str(uri.ensureNoSlash()))
        branch = self.popup.makeBranchFromURL(str(uri.ensureSlash()))
        self.assertEqual(str(uri.ensureNoSlash()), branch.url)
        self.assertEqual(expected_name, branch.name)

    def test_toFieldValueFallsBackToMakingBranch(self):
        """_toFieldValue falls back to making a branch if it's given a URL."""
        url = self.factory.getUniqueURL()
        # Check that there's no branch with this URL.
        self.assertIs(None, getUtility(IBranchSet).getByUrl(url))

        branch = self.popup._toFieldValue(url)
        self.assertEqual(url, branch.url)

    def test_toFieldValueFetchesTheExistingBranch(self):
        """_toFieldValue returns the existing branch that has that URL."""
        expected_branch = self.factory.makeAnyBranch(
            branch_type=BranchType.MIRRORED)
        branch = self.popup._toFieldValue(expected_branch.url)
        self.assertEqual(expected_branch, branch)

    def test_toFieldValueNonURL(self):
        """When the input isn't a URL, fall back to the original error."""
        empty_search = 'doesntexist'
        self.assertRaises(
            ConversionError, self.popup._toFieldValue, empty_search)

    def test_toFieldValueNoProduct(self):
        """When there's no product, fall back to the original error."""
        self.installLaunchBag(product=None, user=self.factory.makePerson())
        self.assertRaises(
            ConversionError, self.popup._toFieldValue,
            self.factory.getUniqueURL())

    def test_toFieldBadURL(self):
        """When the input is a bad URL, fall back to the original error.

        There are many valid URLs that are inappropriate for a mirrored
        branch. We don't want to register a mirrored branch when someone
        enters such a URL.
        """
        bad_url = 'svn://svn.example.com/repo/trunk'
        self.assertRaises(ConversionError, self.popup._toFieldValue, bad_url)

    def test_branchInRestrictedProduct(self):
        # There are two reasons for a URL not being in the vocabulary. One
        # reason is that it's there's no registered branch with that URL. The
        # other is that the vocabulary on this form is restricted to one
        # product, and there *is* a branch with that URL, but it's registered
        # on a different product.

        # Make a popup restricted to a particular product.
        vocab = BranchRestrictedOnProductVocabulary(self.launch_bag.product)
        self.assertEqual(vocab.product, self.launch_bag.product)
        popup = self.makeBranchPopup(vocab)

        # Make a branch on a different product.
        branch = self.factory.makeProductBranch(
            branch_type=BranchType.MIRRORED)
        self.assertNotEqual(self.launch_bag.product, branch.product)

        # Trying to make a branch with that URL will fail.
        self.assertRaises(ConversionError, popup._toFieldValue, branch.url)

    # XXX: JonathanLange 2008-04-17 bug=219019: Not sure how to test what
    # happens when this widget has a good value but other fields have bad
    # values. The correct behavior is to *not* create the branch.


def test_suite():
    return unittest.TestLoader().loadTestsFromName(__name__)<|MERGE_RESOLUTION|>--- conflicted
+++ resolved
@@ -99,13 +99,8 @@
         name = self.popup.getBranchNameFromURL(url)
         self.assertEqual(URI(url).path.split('/')[-1], name)
 
-<<<<<<< HEAD
-    def test_makeBranch(self):
-        """makeBranch(url) creates a mirrored branch at `url`.
-=======
     def test_makeBranchFromURL(self):
         """makeBranchFromURL(url) creates a mirrored branch at `url`.
->>>>>>> 04dfed0a
 
         The owner and registrant are the currently logged-in user, as given by
         getPerson(), and the product is the product in the LaunchBag.
@@ -125,11 +120,7 @@
         # used.
         url = self.factory.getUniqueURL()
         expected_name = self.popup.getBranchNameFromURL(url)
-<<<<<<< HEAD
-        self.factory.makeBranch(
-=======
         self.factory.makeProductBranch(
->>>>>>> 04dfed0a
             name=expected_name, product=self.popup.getProduct(),
             owner=self.popup.getPerson())
         branch = self.popup.makeBranchFromURL(url)
