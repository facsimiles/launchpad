--- conflicted
+++ resolved
@@ -22,14 +22,7 @@
     'MenuBox',
     'NavigationMenuTabs',
     'OneZeroTemplateStatus',
-<<<<<<< HEAD
-    'IcingFolder',
-    'ContribIcingFolder',
-    'UbuntuIcingFolder',
-    'StructuralHeaderPresentationView',
-=======
     'SoftTimeoutView',
->>>>>>> 6edfa9a8
     'StructuralHeaderPresentation',
     'StructuralHeaderPresentationView',
     'StructuralObjectPresentation',
@@ -752,8 +745,6 @@
         os.path.dirname(os.path.realpath(__file__)), '../icing/')
 
 
-<<<<<<< HEAD
-=======
 class LaunchpadImageFolder(ExportedImageFolder):
     """Export the Launchpad images - supporting retrieval without extension.
     """
@@ -762,7 +753,6 @@
         os.path.dirname(os.path.realpath(__file__)), '../images/')
 
 
->>>>>>> 6edfa9a8
 class ContribIcingFolder(ExportedFolder):
     """Export the contrib icing."""
 
