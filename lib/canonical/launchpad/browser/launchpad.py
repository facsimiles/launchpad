# Copyright 2004-2007 Canonical Ltd.  All rights reserved.
"""Browser code for the launchpad application."""

__metaclass__ = type
__all__ = [
    'AppFrontPageSearchView',
    'Breadcrumbs',
    'Link',
    'LoginStatus',
    'MaintenanceMessage',
    'MenuBox',
    'MaloneContextMenu',
    'LaunchpadRootNavigation',
    'MaloneApplicationNavigation',
    'SoftTimeoutView',
    'OneZeroTemplateStatus',
    'IcingFolder',
    'StructuralHeaderPresentationView',
    'StructuralHeaderPresentation',
    'StructuralObjectPresentation',
    'ApplicationButtons',
    'DefaultShortLink',
    'BrowserWindowDimensions',
    ]

import cgi
import urllib
import os
import re
import time
from datetime import timedelta, datetime

from zope.app.datetimeutils import parseDatetimetz, tzinfo, DateTimeError
from zope.component import getUtility
from zope.interface import implements
from zope.publisher.interfaces.xmlrpc import IXMLRPCRequest
from zope.security.interfaces import Unauthorized
from zope.app.traversing.interfaces import ITraversable

from BeautifulSoup import BeautifulStoneSoup, Comment

import canonical.launchpad.layers
from canonical.config import config
from canonical.lazr import ExportedFolder
from canonical.launchpad.helpers import intOrZero
from canonical.launchpad.interfaces import (
    IAnnouncementSet,
    IAppFrontPageSearchForm,
    IBazaarApplication,
    IBinaryPackageNameSet,
    IBountySet,
    IBugSet,
    IBugTrackerSet,
    IBuilderSet,
    ICodeImportSet,
    ICodeOfConductSet,
    ICveSet,
    IDistributionSet,
    IHWDBApplication,
    IKarmaActionSet,
    ILanguageSet,
    ILaunchBag,
    ILaunchpadCelebrities,
    ILaunchpadRoot,
    ILaunchpadStatisticSet,
    ILoginTokenSet,
    IMaloneApplication,
    IMentoringOfferSet,
    IPersonSet,
    IPillarNameSet,
    IProductSet,
    IProjectSet,
    IQuestionSet,
    IRegistryApplication,
    IRosettaApplication,
    ISourcePackageNameSet,
    ISpecificationSet,
    ISprintSet,
    IStructuralObjectPresentation,
    IStructuralHeaderPresentation,
    ITranslationGroupSet,
    ITranslationImportQueue,
    )
from canonical.launchpad.webapp import (
    StandardLaunchpadFacets, ContextMenu, Link,
    LaunchpadView, LaunchpadFormView, Navigation, stepto, canonical_name,
    canonical_url, custom_widget)
from canonical.launchpad.webapp.interfaces import POSTToNonCanonicalURL
from canonical.launchpad.webapp.publisher import RedirectionView
from canonical.launchpad.webapp.authorization import check_permission
from canonical.launchpad.webapp.uri import URI
from canonical.launchpad.webapp.vhosts import allvhosts
from canonical.widgets.project import ProjectScopeWidget


# XXX SteveAlexander 2005-09-22: this is imported here because there is no
#     general timedelta to duration format adapter available.  This should
#     be factored out into a generally available adapter for both this
#     code and for TALES namespace code to use.
#     Same for MenuAPI.
from canonical.launchpad.webapp.tales import DurationFormatterAPI, MenuAPI


class MaloneApplicationNavigation(Navigation):

    usedfor = IMaloneApplication

    newlayer = canonical.launchpad.layers.BugsLayer

    @stepto('bugs')
    def bugs(self):
        return getUtility(IBugSet)

    @stepto('bugtrackers')
    def bugtrackers(self):
        return getUtility(IBugTrackerSet)

    @stepto('cve')
    def cve(self):
        return getUtility(ICveSet)

    @stepto('distros')
    def distros(self):
        return getUtility(IDistributionSet)

    @stepto('projects')
    def projects(self):
        return getUtility(IProductSet)

    @stepto('products')
    def products(self):
        return self.redirectSubTree(
            canonical_url(getUtility(IProductSet)), status=301)

    def traverse(self, name):
        # Make /bugs/$bug.id, /bugs/$bug.name /malone/$bug.name and
        # /malone/$bug.id Just Work
        bug = getUtility(IBugSet).getByNameOrID(name)
        if not check_permission("launchpad.View", bug):
            raise Unauthorized("Bug %s is private" % name)
        return bug



class MenuBox(LaunchpadView):
    """View class that helps its template render the actions menu box.

    Nothing at all is rendered if there are no contextmenu items and also
    no applicationmenu items.

    If there is at least one item, the template is rendered.
    """

    usedfor = dict  # Really a TALES CONTEXTS object.

    def initialize(self):
        menuapi = MenuAPI(self.context)
<<<<<<< HEAD
        # We are only interested on enabled links in non development mode.
        self.contextmenuitems = [
            link for link in menuapi.context() if (link.enabled or
                                                   config.devmode)]
=======
        context_menu_links = menuapi.context
        self.contextmenuitems = [
            link for link in context_menu_links.values() if link.enabled]
>>>>>>> d5c1fac9
        self.applicationmenuitems = [
            link for link in menuapi.application() if (link.enabled or
                                                       config.devmode)]

    def render(self):
        if not self.contextmenuitems and not self.applicationmenuitems:
            return ''
        else:
            return self.template()


class Link(LaunchpadView):
    """View class that helps its template render a menu link.

    The link is not rendered if it's not enabled and we are not in development
    mode.
    """

    def render(self):
        """Render the menu link if it's enabled or we're in dev mode."""
        if self.context.enabled or config.devmode:
            return self.template()
        else:
            return ''


class Breadcrumbs(LaunchpadView):
    """Page fragment to display the breadcrumbs text."""

    def render(self):
        """Render the breadcrumbs text.

        The breadcrumbs are taken from the request.breadcrumbs list.
        For each breadcrumb, breadcrumb.text is cgi escaped.
        """
        crumbs = list(self.request.breadcrumbs)

        L = []
        firsttext = 'Home'
        firsturl = allvhosts.configs['mainsite'].rooturl

        L.append(
            '<li lpm:mid="root" class="item">'
            '<a href="%s" class="breadcrumb container" id="homebreadcrumb">'
            '<em><span>%s</span></em></a></li>'
            % (firsturl, cgi.escape(firsttext)))

        if crumbs:

            for crumb in crumbs:
                if crumb.has_menu:
                    menudata = ' lpm:mid="%s/+menudata"' % crumb.url
                    cssclass = 'breadcrumb container'
                else:
                    menudata = ''
                    cssclass = 'breadcrumb'
                L.append('<li class="item"%s>'
                         '<a href="%s" class="%s"><em>%s</em></a>'
                         '</li>'
                         % (menudata, crumb.url, cssclass,
                            cgi.escape(crumb.text)))

        return u'\n'.join(L)


class MaintenanceMessage:
    """Display a maintenance message if the control file is present and
    it contains a valid iso format time.

    The maintenance message shows the approximate time before launchpad will
    be taken offline for maintenance.

    The control file is +maintenancetime.txt in the launchpad root.

    If there is no maintenance message, an empty string is returned.

    If the maintenance time is too far in the future, then an empty string
    is returned.

    If the maintenance time is in the past, then the maintenance message says
    that Launchpad will go offline "very very soon".

    If the text in the maintenance message is poorly formatted, then an
    empty string is returned, and a warning should be logged.
    """

    timelefttext = None

    notmuchtime = timedelta(seconds=30)
    toomuchtime = timedelta(seconds=1800)  # 30 minutes

    def __call__(self):
        if os.path.exists('+maintenancetime.txt'):
            message = file('+maintenancetime.txt').read()
            try:
                maintenancetime = parseDatetimetz(message)
            except DateTimeError:
                # XXX SteveAlexander 2005-09-22: log a warning here.
                return ''
            nowtz = datetime.utcnow().replace(tzinfo=tzinfo(0))
            timeleft = maintenancetime - nowtz
            if timeleft > self.toomuchtime:
                return ''
            elif timeleft < self.notmuchtime:
                self.timelefttext = 'very very soon'
            else:
                self.timelefttext = 'in %s' % (
                    DurationFormatterAPI(timeleft).approximateduration())
            return self.index()
        return ''


class LaunchpadRootFacets(StandardLaunchpadFacets):

    usedfor = ILaunchpadRoot

    enable_only = ['overview', 'bugs', 'answers', 'specifications',
                   'translations', 'branches']

    def overview(self):
        target = ''
        text = 'Overview'
        return Link(target, text)

    def translations(self):
        target = ''
        text = 'Translations'
        return Link(target, text)

    def bugs(self):
        target = ''
        text = 'Bugs'
        return Link(target, text)

    def answers(self):
        target = ''
        text = 'Answers'
        summary = 'Launchpad Answer Tracker'
        return Link(target, text, summary)

    def specifications(self):
        target = ''
        text = 'Blueprints'
        summary = 'Launchpad feature specification tracker.'
        return Link(target, text, summary)

    def bounties(self):
        target = 'bounties'
        text = 'Bounties'
        summary = 'The Launchpad Universal Bounty Tracker'
        return Link(target, text, summary)

    def branches(self):
        target = ''
        text = 'Code'
        summary = 'The Code Bazaar'
        return Link(target, text, summary)


class MaloneContextMenu(ContextMenu):
    # XXX mpt 2006-03-27: No longer visible on Bugs front page.
    usedfor = IMaloneApplication
    links = ['cvetracker']

    def cvetracker(self):
        text = 'CVE tracker'
        return Link('cve/', text, icon='cve')


class LoginStatus:

    def __init__(self, context, request):
        self.context = context
        self.request = request
        self.user = getUtility(ILaunchBag).user

    @property
    def login_shown(self):
        return (self.user is None and
                '+login' not in self.request['PATH_INFO'])

    @property
    def logged_in(self):
        return self.user is not None

    @property
    def login_url(self):
        query_string = self.request.get('QUERY_STRING', '')

        # If we have a query string, remove some things we don't want, and
        # keep it around.
        if query_string:
            query_dict = cgi.parse_qs(query_string, keep_blank_values=True)
            query_dict.pop('loggingout', None)
            query_string = urllib.urlencode(
                sorted(query_dict.items()), doseq=True)
            # If we still have a query_string after things we don't want
            # have been removed, add it onto the url.
            if query_string:
                query_string = '?' + query_string

        # The approach we're taking is to combine the application url with
        # the path_info, taking out path steps that are to do with virtual
        # hosting.  This is not exactly correct, as the application url
        # can have other path steps in it.  We're not using the feature of
        # having other path steps in the application url, so this will work
        # for us, assuming we don't need that in the future.

        # The application_url is typically like 'http://thing:port'. No
        # trailing slash.
        application_url = self.request.getApplicationURL()

        # We're going to use PATH_INFO to remove any spurious '+index' at the
        # end of the URL.  But, PATH_INFO will contain virtual hosting
        # configuration, if there is any.
        path_info = self.request['PATH_INFO']

        # Remove any virtual hosting segments.
        path_steps = []
        in_virtual_hosting_section = False
        for step in path_info.split('/'):
            if step.startswith('++vh++'):
                in_virtual_hosting_section = True
                continue
            if step == '++':
                in_virtual_hosting_section = False
                continue
            if not in_virtual_hosting_section:
                path_steps.append(step)
        path = '/'.join(path_steps)

        # Make the URL stop at the end of path_info so that we don't get
        # spurious '+index' at the end.
        full_url = '%s%s' % (application_url, path)
        if full_url.endswith('/'):
            full_url = full_url[:-1]
        logout_url_end = '/+logout'
        if full_url.endswith(logout_url_end):
            full_url = full_url[:-len(logout_url_end)]
        return '%s/+login%s' % (full_url, query_string)


class LaunchpadRootNavigation(Navigation):

    usedfor = ILaunchpadRoot

    @stepto('support')
    def redirect_support(self):
        """Redirect /support to Answers root site."""
        target_url= canonical_url(
            getUtility(ILaunchpadRoot), rootsite='answers')
        return self.redirectSubTree(target_url + 'questions', status=301)

    @stepto('legal')
    def redirect_legal(self):
        """Redirect /legal to help.launchpad.net/Legal site."""
        return self.redirectSubTree(
            'https://help.launchpad.net/Legal', status=301)

    @stepto('faq')
    def redirect_faq(self):
        """Redirect /faq to help.launchpad.net/FAQ site."""
        return self.redirectSubTree(
            'https://help.launchpad.net/FAQ', status=301)

    @stepto('feedback')
    def redirect_feedback(self):
        """Redirect /feedback to help.launchpad.net/Feedback site."""
        return self.redirectSubTree(
            'https://help.launchpad.net/Feedback', status=301)

    stepto_utilities = {
        '+announcements': IAnnouncementSet,
        'binarypackagenames': IBinaryPackageNameSet,
        'bounties': IBountySet,
        'bugs': IMaloneApplication,
        '+builds': IBuilderSet,
        '+code': IBazaarApplication,
        '+code-imports': ICodeImportSet,
        'codeofconduct': ICodeOfConductSet,
        'distros': IDistributionSet,
        '+hwdb': IHWDBApplication,
        'karmaaction': IKarmaActionSet,
        '+imports': ITranslationImportQueue,
        '+languages': ILanguageSet,
        '+mentoring': IMentoringOfferSet,
        'people': IPersonSet,
        'projects': IProductSet,
        'projectgroups': IProjectSet,
        'registry': IRegistryApplication,
        'sourcepackagenames': ISourcePackageNameSet,
        'specs': ISpecificationSet,
        'sprints': ISprintSet,
        '+statistics': ILaunchpadStatisticSet,
        'token': ILoginTokenSet,
        '+groups': ITranslationGroupSet,
        'translations': IRosettaApplication,
        'questions': IQuestionSet,
        # These three have been renamed, and no redirects done, as the old
        # urls now point to the product pages.
        #'bazaar': IBazaarApplication,
        #'malone': IMaloneApplication,
        #'rosetta': IRosettaApplication,
        }

    @stepto('products')
    def products(self):
        return self.redirectSubTree(
            canonical_url(getUtility(IProductSet)), status=301)

    def traverse(self, name):
        if name in self.stepto_utilities:
            return getUtility(self.stepto_utilities[name])

        # Allow traversal to ~foo for People
        if name.startswith('~'):
            # account for common typing mistakes
            if canonical_name(name) != name:
                if self.request.method == 'POST':
                    raise POSTToNonCanonicalURL
                return self.redirectSubTree(
                    canonical_url(self.context) + canonical_name(name),
                    status=301)
            else:
                person = getUtility(IPersonSet).getByName(name[1:])
                return person

        # Dapper and Edgy shipped with https://launchpad.net/bazaar hard coded
        # into the Bazaar Launchpad plugin (part of Bazaar core). So in theory
        # we need to support this URL until 2011 (although I suspect the API
        # will break much sooner than that) or updates sent to
        # {dapper,edgy}-updates. Probably all irrelevant, as I suspect the
        # number of people using the plugin in edgy and dapper is 0.
        if name == 'bazaar' and IXMLRPCRequest.providedBy(self.request):
            return getUtility(IBazaarApplication)

        # account for common typing mistakes
        if canonical_name(name) != name:
            if self.request.method == 'POST':
                raise POSTToNonCanonicalURL
            return self.redirectSubTree(
                canonical_url(self.context) + canonical_name(name),
                status=301)

        admins = getUtility(ILaunchpadCelebrities).admin
        user = getUtility(ILaunchBag).user
        ignore_inactive = True
        if user and user.inTeam(admins):
            # Admins should be able to access deactivated projects too
            ignore_inactive = False
        pillar = getUtility(IPillarNameSet).getByName(
            name, ignore_inactive=ignore_inactive)
        return pillar

    def _getBetaRedirectionView(self):
        # If the inhibit_beta_redirect cookie is set, don't redirect:
        if self.request.cookies.get('inhibit_beta_redirect', '0') == '1':
            return None

        # If we are looking at the front page, don't redirect:
        if self.request['PATH_INFO'] == '/':
            return None

        # If no redirection host is set, don't redirect.
        mainsite_host = config.launchpad.vhosts.mainsite.hostname
        redirection_host = config.launchpad.beta_testers_redirection_host
        if redirection_host is None:
            return None
        # If the hostname for our URL isn't under the main site
        # (e.g. shipit.ubuntu.com), don't redirect.
        uri = URI(self.request.getURL())
        if not uri.host.endswith(mainsite_host):
            return None

        # Only redirect if the user is a member of beta testers team,
        # don't redirect.
        user = getUtility(ILaunchBag).user
        if user is None or not user.inTeam(
            getUtility(ILaunchpadCelebrities).launchpad_beta_testers):
            return None

        # Alter the host name to point at the redirection target:
        new_host = uri.host[:-len(mainsite_host)] + redirection_host
        uri = uri.replace(host=new_host)
        # Complete the URL from the environment:
        uri = uri.replace(path=self.request['PATH_INFO'])
        query_string = self.request.get('QUERY_STRING')
        if query_string:
            uri = uri.replace(query=query_string)

        # Empty the traversal stack, since we're redirecting.
        self.request.setTraversalStack([])

        # And perform a temporary redirect.
        return RedirectionView(str(uri), self.request, status=303)

    def publishTraverse(self, request, name):
        beta_redirection_view = self._getBetaRedirectionView()
        if beta_redirection_view is not None:
            return beta_redirection_view
        return Navigation.publishTraverse(self, request, name)


class SoftTimeoutView(LaunchpadView):

    def __call__(self):
        """Generate a soft timeout by sleeping enough time."""
        start_time = time.time()
        celebrities = getUtility(ILaunchpadCelebrities)
        if (self.user is None or
            not self.user.inTeam(celebrities.launchpad_developers)):
            raise Unauthorized

        self.request.response.setHeader('content-type', 'text/plain')
        soft_timeout = intOrZero(config.launchpad.soft_request_timeout)
        if soft_timeout == 0:
            return 'No soft timeout threshold is set.'

        time.sleep(soft_timeout/1000.0)
        time_to_generate_page = (time.time() - start_time) * 1000
        # In case we didn't sleep enogh time, sleep a while longer to
        # pass the soft timeout threshold.
        while time_to_generate_page < soft_timeout:
            time.sleep(0.1)
            time_to_generate_page = (time.time() - start_time) * 1000
        return (
            'Soft timeout threshold is set to %s ms. This page took'
            ' %s ms to render.' % (soft_timeout, time_to_generate_page))


class ObjectForTemplate:

    def __init__(self, **kw):
        for name, value in kw.items():
            setattr(self, name, value)


class OneZeroTemplateStatus(LaunchpadView):
    """A list showing how ready each template is for one-zero."""

    here = os.path.dirname(os.path.realpath(__file__))

    templatesdir = os.path.abspath(
            os.path.normpath(os.path.join(here, '..', 'templates'))
            )

    excluded_templates = set(['launchpad-onezerostatus.pt'])

    class PageStatus(ObjectForTemplate):
        filename = None
        status = None
        comment = ''
        helptext = ''

    valid_status_values = set(['new', 'todo', 'inprogress', 'done'])

    onezero_re = re.compile(r'\W*1-0\W+(\w+)\W+(.*)', re.DOTALL)

    def listExcludedTemplates(self):
        return sorted(self.excluded_templates)

    def initialize(self):
        self.pages = []
        self.portlets = []
        excluded = []
        filenames = [filename
                     for filename in os.listdir(self.templatesdir)
                     if filename.lower().endswith('.pt')
                        and filename not in self.excluded_templates
                     ]
        filenames.sort()
        for filename in filenames:
            data = open(os.path.join(self.templatesdir, filename)).read()
            soup = BeautifulStoneSoup(data)

            is_portlet = 'portlet' in filename

            if is_portlet:
                output_category = self.portlets
            else:
                output_category = self.pages

            num_one_zero_comments = 0
            html_comments = soup.findAll(text=lambda text:isinstance(text, Comment))
            for html_comment in html_comments:
                matchobj = self.onezero_re.match(html_comment)
                if matchobj:
                    num_one_zero_comments += 1
                    status, comment = matchobj.groups()
                    if status not in self.valid_status_values:
                        status = 'error'
                        comment = 'status not one of %s' % ', '.join(sorted(self.valid_status_values))

            if num_one_zero_comments == 0:
                is_page = soup.html is not None
                if is_page or is_portlet:
                    status = 'new'
                    comment = ''
                else:
                    excluded.append(filename)
                    continue
            elif num_one_zero_comments > 1:
                status = "error"
                comment = "There were %s one-zero comments in the document." % num_one_zero_comments

            xmlcomment = cgi.escape(comment)
            xmlcomment = xmlcomment.replace('\n', '<br />')

            helptextsoup = soup.find(attrs={'metal:fill-slot':'help'})
            if helptextsoup:
                #helptext = ''.join(unicode(t) for t in helptextsoup.findAll(recursive=False))
                helptext = unicode(helptextsoup)
            else:
                helptext = ''
            output_category.append(self.PageStatus(
                filename=filename,
                status=status,
                comment=xmlcomment,
                helptext=helptext))

        self.excluded_from_run = sorted(excluded)


class IcingFolder(ExportedFolder):
    """Export the Launchpad icing."""

    folder = os.path.join(
        os.path.dirname(os.path.realpath(__file__)), '../icing/')


class StructuralHeaderPresentationView(LaunchpadView):

    def initialize(self):
        self.headerpresentation = IStructuralHeaderPresentation(self.context)

    def getIntroHeading(self):
        return self.headerpresentation.getIntroHeading()

    def getMainHeading(self):
        return self.headerpresentation.getMainHeading()


class StructuralHeaderPresentation:
    """Base class for StructuralHeaderPresentation adapters."""

    implements(IStructuralHeaderPresentation)

    def __init__(self, context):
        self.context = context

    def isPrivate(self):
        return False

    def getIntroHeading(self):
        return None

    def getMainHeading(self):
        raise NotImplementedError()


class StructuralObjectPresentation(StructuralHeaderPresentation):
    """Base class for StructuralObjectPresentation adapters."""

    implements(IStructuralObjectPresentation)

    def listChildren(self, num):
        return []

    def countChildren(self):
        raise NotImplementedError()

    def listAltChildren(self, num):
        return None

    def countAltChildren(self):
        raise NotImplementedError()


class DefaultStructuralObjectPresentation(StructuralObjectPresentation):

    def getMainHeading(self):
        if hasattr(self.context, 'title'):
            return self.context.title
        else:
            return 'no title'

    def listChildren(self, num):
        return []

    def listAltChildren(self, num):
        return None


class Button:

    def __init__(self, **kw):
        assert len(kw) == 1
        self.name = kw.keys()[0]
        self.text = kw.values()[0]
        self.replacement_dict = self.makeReplacementDict()

    def makeReplacementDict(self):
        return dict(
            url=allvhosts.configs[self.name].rooturl,
            buttonname=self.name,
            text=self.text)

    def renderActive(self):
        return (
            '<a href="%(url)s">\n'
            '  <img'
            '    width="64"'
            '    height="64"'
            '    alt="%(buttonname)s"'
            '    src="/+icing/app-%(buttonname)s-sml-active.gif"'
            '    title="%(text)s"'
            '  />\n'
            '</a>\n' % self.replacement_dict)

    def renderInactive(self):
        return (
            '<a href="%(url)s">\n'
            '  <img'
            '    width="64"'
            '    height="64"'
            '    alt="%(buttonname)s"'
            '    src="/+icing/app-%(buttonname)s-sml.gif"'
            '    title="%(text)s"'
            '  />\n'
            '</a>\n' % self.replacement_dict)

    def renderFrontPage(self):
        return (
            '<a href="%(url)s">\n'
            '  <img'
            '    width="146"'
            '    height="146"'
            '    alt="%(buttonname)s"'
            '    src="/+icing/app-%(buttonname)s.gif"'
            '    title="%(text)s"'
            '  />\n'
            '</a>\n' % self.replacement_dict)

    def renderButton(self, is_active, is_front_page):
        if (is_front_page):
            return self.renderFrontPage()
        elif is_active:
            return self.renderActive()
        else:
            return self.renderInactive()


class ProductsButton(Button):

    def makeReplacementDict(self):
        return dict(
            url='%sprojects/' % allvhosts.configs['mainsite'].rooturl,
            buttonname=self.name,
            text=self.text)


class ApplicationButtons(LaunchpadView):
    """Those buttons that you get on the index pages."""

    implements(ITraversable)

    def __init__(self, context, request):
        LaunchpadView.__init__(self, context, request)
        self.name = None

    buttons = [
        ProductsButton(register="Register your project to encourage "
            "community collaboration."),
        Button(code="Publish your code for people to merge and branch from."),
        Button(bugs="Share bug reports and fixes."),
        Button(blueprints="Track blueprints through approval and "
            "implementation."),
        Button(translations="Localize software into your favorite language."),
        Button(answers="Ask and answer questions about software.")
        ]

    def render(self):
        L = []
        for button in self.buttons:
            if self.name:
                is_active = button.name == self.name
            else:
                is_active = True
            is_front_page = self.name == 'main'
            L.append(button.renderButton(is_active, is_front_page))
        return u'\n'.join(L)

    def traverse(self, name, furtherPath):
        self.name = name
        if furtherPath:
            raise AssertionError(
                'Max of one path item after +applicationbuttons')
        return self


class DefaultShortLink(LaunchpadView):
    """Render a short link to an object.

    This is a default implementation that assumes that context.title exists
    and is what we want.

    This class can be used as a base class for simple short links by
    overriding the getLinkText() method.
    """

    def getLinkText(self):
        return self.context.title

    def render(self):
        L = []
        L.append('<a href="%s">' % canonical_url(self.context))
        L.append(cgi.escape(self.getLinkText()).replace(' ', '&nbsp;'))
        L.append('</a>')
        return u''.join(L)


class AppFrontPageSearchView(LaunchpadFormView):

    schema = IAppFrontPageSearchForm
    custom_widget('scope', ProjectScopeWidget)

    @property
    def scope_css_class(self):
        """The CSS class for used in the scope widget."""
        if self.scope_error:
            return 'error'
        else:
            return None

    @property
    def scope_error(self):
        """The error message for the scope widget."""
        return self.getFieldError('scope')


class BrowserWindowDimensions(LaunchpadView):
    """Allow capture of browser window dimensions."""

    def render(self):
        return u'Thanks.'<|MERGE_RESOLUTION|>--- conflicted
+++ resolved
@@ -155,16 +155,11 @@
 
     def initialize(self):
         menuapi = MenuAPI(self.context)
-<<<<<<< HEAD
         # We are only interested on enabled links in non development mode.
-        self.contextmenuitems = [
-            link for link in menuapi.context() if (link.enabled or
-                                                   config.devmode)]
-=======
         context_menu_links = menuapi.context
         self.contextmenuitems = [
-            link for link in context_menu_links.values() if link.enabled]
->>>>>>> d5c1fac9
+            link for link in context_menu_links.values() if (link.enabled or
+                                                             config.devmode)]
         self.applicationmenuitems = [
             link for link in menuapi.application() if (link.enabled or
                                                        config.devmode)]
