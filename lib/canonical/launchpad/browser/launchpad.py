--- conflicted
+++ resolved
@@ -19,6 +19,7 @@
     ]
 
 import cgi
+import errno
 import urllib
 import os.path
 import time
@@ -26,7 +27,11 @@
 
 from zope.app.datetimeutils import parseDatetimetz, tzinfo, DateTimeError
 from zope.component import getUtility
+from zope.interface import implements
 from zope.security.interfaces import Unauthorized
+from zope.app.content_types import guess_content_type
+from zope.publisher.interfaces.browser import IBrowserPublisher
+from zope.publisher.interfaces import NotFound
 
 import canonical.launchpad.layers
 from canonical.config import config
@@ -39,13 +44,9 @@
     IBazaarApplication, ICodeOfConductSet, IRegistryApplication,
     ISpecificationSet, ISprintSet, ITicketSet, IBuilderSet, IBountySet,
     ILaunchpadCelebrities, IBugSet, IBugTrackerSet, ICveSet,
-<<<<<<< HEAD
-    IStructuralObjectPresentation)
-=======
-    ITranslationImportQueue, ITranslationGroupSet)
->>>>>>> 45327473
-from canonical.launchpad.layers import (
-    setFirstLayer, ShipItEdUbuntuLayer, ShipItKUbuntuLayer, ShipItUbuntuLayer)
+    IStructuralObjectPresentation, ITranslationImportQueue,
+    ITranslationGroupSet)
+
 from canonical.launchpad.components.cal import MergedCalendar
 from canonical.launchpad.webapp import (
     StandardLaunchpadFacets, ContextMenu, Link, LaunchpadView, Navigation,
@@ -574,14 +575,6 @@
         self.excluded_from_run = sorted(excluded)
 
 
-from zope.publisher.interfaces.browser import IBrowserPublisher
-from zope.interface import implements
-from zope.publisher.interfaces import NotFound
-
-from zope.app.content_types import guess_content_type
-import os.path
-import errno
-
 
 here = os.path.dirname(os.path.realpath(__file__))
 
