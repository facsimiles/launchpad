# Copyright 2004-2005 Canonical Ltd.  All rights reserved.

__metaclass__ = type
__all__ = [
    'POMsgSetIndexView',
    'POMsgSetView',
    'POMsgSetPageView',
    'POMsgSetFacets',
    'POMsgSetAppMenus',
    'POMsgSetSubmissions',
    'POMsgSetZoomedView',
    'BaseTranslationView',
    ]

import re
<<<<<<< HEAD
=======
import operator
>>>>>>> ab960d74
import gettextpo
from math import ceil
from xml.sax.saxutils import escape as xml_escape

from zope.app.form import CustomWidgetFactory
from zope.app.form.utility import setUpWidgets
from zope.app.form.browser import DropdownWidget
from zope.app.form.interfaces import IInputWidget
from zope.component import getUtility
from zope.app import zapi
from zope.interface import implements

from canonical.cachedproperty import cachedproperty
from canonical.launchpad import helpers
from canonical.launchpad.interfaces import (
    UnexpectedFormData, IPOMsgSet, TranslationConstants, NotFoundError,
    ILanguageSet, IPOFileAlternativeLanguage, IPOMsgSetSubmissions)
from canonical.launchpad.webapp import (
    StandardLaunchpadFacets, ApplicationMenu, Link, LaunchpadView,
    canonical_url)
from canonical.launchpad.webapp import urlparse
from canonical.launchpad.webapp.batching import BatchNavigator


#
# Translation-related formatting functions
#

def contract_rosetta_tabs(text):
    """Replace Rosetta representation of tabs with their native characters."""
    return helpers.text_replaced(text, {'[tab]': '\t', r'\[tab]': '[tab]'})


def expand_rosetta_tabs(unicode_text):
    """Replace tabs with their Rosetta representations."""
    return helpers.text_replaced(unicode_text,
                                 {u'\t': TranslationConstants.TAB_CHAR,
                                  u'[tab]': TranslationConstants.TAB_CHAR_ESCAPED})


def msgid_html(text, flags, space=TranslationConstants.SPACE_CHAR,
               newline=TranslationConstants.NEWLINE_CHAR):
    """Convert a message ID to a HTML representation."""

    lines = []
    # Replace leading and trailing spaces on each line with special markup.
    for line in xml_escape(text).split('\n'):
        # Pattern:
        # - group 1: zero or more spaces: leading whitespace
        # - group 2: zero or more groups of (zero or
        #   more spaces followed by one or more non-spaces): maximal string
        #   which doesn't begin or end with whitespace
        # - group 3: zero or more spaces: trailing whitespace
        match = re.match('^( *)((?: *[^ ]+)*)( *)$', line)

        if match:
            lines.append(
                space * len(match.group(1)) +
                match.group(2) +
                space * len(match.group(3)))
        else:
            raise AssertionError(
                "A regular expression that should always match didn't.")

    if 'c-format' in flags:
        # Replace c-format sequences with marked-up versions. If there is a
        # problem parsing the c-format sequences on a particular line, that
        # line is left unformatted.
        for i in range(len(lines)):
            formatted_line = ''

            try:
                segments = parse_cformat_string(lines[i])
            except UnrecognisedCFormatString:
                continue

            for segment in segments:
                type, content = segment

                if type == 'interpolation':
                    formatted_line += ('<code>%s</code>' % content)
                elif type == 'string':
                    formatted_line += content

            lines[i] = formatted_line

    return expand_rosetta_tabs(newline.join(lines))


def convert_newlines_to_web_form(unicode_text):
    """Convert an Unicode text from any newline style to the one used on web
    forms, that's the Windows style ('\r\n')."""

    assert isinstance(unicode_text, unicode), (
        "The given text must be unicode instead of %s" % type(unicode_text))

    if unicode_text is None:
        return None
    elif u'\r\n' in unicode_text:
        # The text is already using the windows newline chars
        return unicode_text
    elif u'\n' in unicode_text:
        return helpers.text_replaced(unicode_text, {u'\n': u'\r\n'})
    else:
        return helpers.text_replaced(unicode_text, {u'\r': u'\r\n'})


def count_lines(text):
    '''Count the number of physical lines in a string. This is always at least
    as large as the number of logical lines in a string.'''
    CHARACTERS_PER_LINE = 50
    count = 0

    for line in text.split('\n'):
        if len(line) == 0:
            count += 1
        else:
            count += int(ceil(float(len(line)) / CHARACTERS_PER_LINE))

    return count


def parse_cformat_string(string):
    """Parse a printf()-style format string into a sequence of interpolations
    and non-interpolations."""

    # The sequence '%%' is not counted as an interpolation. Perhaps splitting
    # into 'special' and 'non-special' sequences would be better.

    # This function works on the basis that s can be one of three things: an
    # empty string, a string beginning with a sequence containing no
    # interpolations, or a string beginning with an interpolation.

    segments = []
    end = string
    plain_re = re.compile('(%%|[^%])+')
    interpolation_re = re.compile('%[^diouxXeEfFgGcspmn]*[diouxXeEfFgGcspmn]')

    while end:
        # Check for a interpolation-less prefix.

        match = plain_re.match(end)

        if match:
            segment = match.group(0)
            segments.append(('string', segment))
            end = end[len(segment):]
            continue

        # Check for an interpolation sequence at the beginning.

        match = interpolation_re.match(end)

        if match:
            segment = match.group(0)
            segments.append(('interpolation', segment))
            end = end[len(segment):]
            continue

        # Give up.
        raise UnrecognisedCFormatString(string)

    return segments

#
# Exceptions and helper classes
#

class UnrecognisedCFormatString(ValueError):
    """Exception raised when a string containing C format sequences can't be
    parsed."""


class POTMsgSetBatchNavigator(BatchNavigator):

    def __init__(self, results, request, start=0, size=1):
        """Constructs a BatchNavigator instance.

        results is an iterable of results. request is the web request
        being processed. size is a default batch size which the callsite
        can choose to provide.
        """
        schema, netloc, path, parameters, query, fragment = (
            urlparse(str(request.URL)))

        # For safety, delete the start and batch variables, if they
        # appear in the URL. The situation in which 'start' appears
        # today is when the alternative language form is posted back and
        # includes it.
        if 'start' in request:
            del request.form['start']
        if 'batch' in request.form:
            del request.form['batch']
        # 'path' will be like: 'POTURL/LANGCODE/POTSEQUENCE/+translate' and
        # we are interested on the POTSEQUENCE.
        self.start_path, pot_sequence, self.page = path.rsplit('/', 2)
        try:
            # The URLs we use to navigate thru POTMsgSet objects start with 1,
            # while the batching machinery starts with 0, that's why we need
            # to remove '1'.
            start_value = int(pot_sequence) - 1
        except ValueError:
            start_value = start

        # This batch navigator class only supports batching of 1 element.
        size = 1

        BatchNavigator.__init__(self, results, request, start_value, size)

    def generateBatchURL(self, batch):
        """Return a custom batch URL for IPOMsgSet's views."""
        url = ""
        if batch is None:
            return url

        assert batch.size == 1, 'The batch size must be 1.'

        sequence = batch.startNumber()
        url = '/'.join([self.start_path, str(sequence), self.page])
        qs = self.request.environment.get('QUERY_STRING', '')
        # cleanQueryString ensures we get rid of any bogus 'start' or
        # 'batch' form variables we may have received via the URL.
        qs = self.cleanQueryString(qs)
        if qs:
            # There are arguments that we should preserve.
            url = '%s?%s' % (url, qs)
        return url


class CustomDropdownWidget(DropdownWidget):

    def _div(self, cssClass, contents, **kw):
        """Render the select widget without the div tag."""
        return contents

#
# Standard UI classes
#

class POMsgSetFacets(StandardLaunchpadFacets):
    usedfor = IPOMsgSet
    defaultlink = 'translations'
    enable_only = ['overview', 'translations']

    def _parent_url(self):
        """Return the URL of the thing the PO template of this PO file is
        attached to.
        """
        potemplate = self.context.pofile.potemplate
        if potemplate.distrorelease:
            source_package = potemplate.distrorelease.getSourcePackage(
                potemplate.sourcepackagename)
            return canonical_url(source_package)
        else:
            return canonical_url(potemplate.productseries)

    def overview(self):
        target = self._parent_url()
        text = 'Overview'
        return Link(target, text)

    def translations(self):
        target = '+translate'
        text = 'Translations'
        return Link(target, text)


class POMsgSetAppMenus(ApplicationMenu):
    usedfor = IPOMsgSet
    facet = 'translations'
    links = ['overview', 'translate', 'switchlanguages',
             'upload', 'download', 'viewtemplate']

    def overview(self):
        text = 'Overview'
        return Link('../', text)

    def translate(self):
        text = 'Translate many'
        return Link('../+translate', text, icon='languages')

    def switchlanguages(self):
        text = 'Switch Languages'
        return Link('../../', text, icon='languages')

    def upload(self):
        text = 'Upload a File'
        return Link('../+upload', text, icon='edit')

    def download(self):
        text = 'Download'
        return Link('../+export', text, icon='download')

    def viewtemplate(self):
        text = 'View Template'
        return Link('../../', text, icon='languages')

#
# Views
#

class POMsgSetIndexView:
    """A view to forward to the translation form."""

    def __init__(self, context, request):
        self.context = context
        self.request = request

    def __call__(self):
        """Redirect to the translation form."""
        url = '%s/%s' % (canonical_url(self.context), '+translate')
        self.request.response.redirect(url)


class BaseTranslationView(LaunchpadView):
    """Base class that implements a framework for modifying translations.

    This class provides a basis for building a batched translation page.
    It relies on one or more subviews being used to actually display the
    translations and form elements. It processes the form submitted and
    constructs data which can be then fed back into the subviews.

    The subviews must be (or behave like) POMsgSetViews.

    Child classes must define:
        - self.pofile
        - _buildBatchNavigator()
        - _initializeSubViews()
        - _submitTranslations()
    """

    pofile = None
    # There will never be 100 plural forms.  Usually, we'll be iterating
    # over just two or three.
    MAX_PLURAL_FORMS = 100

    class TabIndex:
        """Holds a counter which can be globally incremented.

        This is shared between main and subviews to ensure tabindex is
        incremented sequentially and sanely.
        """
        def __init__(self):
            self.index = 0

        def next(self):
            self.index += 1
            return self.index

    def initialize(self):
        assert self.pofile, "Child class must define self.pofile"

        self.redirecting = False
        self.tabindex = self.TabIndex()

        # These two dictionaries hold translation data parsed from the
        # form submission. They exist mainly because of the need to
        # redisplay posted translations when they contain errors; if not
        # _submitTranslations could take care of parsing and saving
        # translations without the need to store them in instance
        # variables. To understand more about how they work, see
        # _extractFormPostedTranslations, _prepareView and
        # _storeTranslations.
        self.form_posted_translations = {}
        self.form_posted_needsreview = {}

        if not self.has_plural_form_information:
            # This POFile needs administrator setup.
            # XXX: this should refer people to +addticket, right? -- kiko
            self.request.response.addErrorNotification("""
            <p>
            Rosetta can&#8217;t handle the plural items in this file, because it
            doesn&#8217;t yet know how plural forms work for %s.
            </p>
            <p>
            To fix this, please e-mail the <a
            href="mailto:rosetta-users@lists.ubuntu.com">Rosetta users mailing list</a>
            with this information, preferably in the format described in the
            <a href="https://wiki.ubuntu.com/RosettaFAQ">Rosetta FAQ</a>.
            </p>
            <p>
            This only needs to be done once per language. Thanks for helping Rosetta.
            </p>
            """ % self.pofile.language.englishname)
            return

        self._initializeAltLanguage()

        # The batch navigator needs to be initialized early, before
        # _submitTranslations is called; the reason for this is that
        # _submitTranslations, in the case of no errors, redirects to
        # the next batch page.
        self.batchnav = self._buildBatchNavigator()
        # These two variables are stored for the sole purpose of being
        # output in hidden inputs that preserve the current navigation
        # when submitting forms.
        self.start = self.batchnav.start
        self.size = self.batchnav.currentBatch().size

        if (self.request.method == 'POST' and 
            self.request.form.get("submit_translations") and
            self.user is not None):
            # Check if this is really the form we want to post to
            self._submitTranslations()

        # Slave view initialization depends on _submitTranslations being
        # called, because the form data needs to be passed in to it --
        # again, because of error handling.
        self._initializeSubViews()

    #
    # API Hooks
    #

    def _buildBatchNavigator(self):
        """Construct a BatchNavigator of POTMsgSets and return it."""
        raise NotImplementedError

    def _initializeSubViews(self):
        """Construct subviews as necessary."""
        raise NotImplementedError

    def _submitTranslations(self):
        """Handle translations submitted via a form.

        Implementing this method is complicated. It needs to find out
        what POMsgSets were updated in the form post, call
        _storeTranslations() for each of those, check for errors that
        may have occurred during that (displaying them using
        addErrorNotification), and otherwise call _redirectToNextPage if
        everything went fine."""
        raise NotImplementedError

    #
    # Helper methods that should be used for POMsgSetView.prepare() and
    # _submitTranslations().
    #

    def _storeTranslations(self, pomsgset):
        """Store the translation submitted for a POMsgSet.

        Return a string with an error if one occurs, otherwise None.
        """
        self._extractFormPostedTranslations(pomsgset)
        translations = self.form_posted_translations[pomsgset]
        if not translations:
            # A post with no content -- nothing to be done. I'm not sure
            # this could be an UnexpectedFormData..
            return None
        is_fuzzy = self.form_posted_needsreview.get(pomsgset, False)

        try:
            pomsgset.updateTranslationSet(person=self.user,
                new_translations=translations, fuzzy=is_fuzzy, published=False)
        except gettextpo.error, e:
            # Save the error message gettext gave us to show it to the
            # user.
            return str(e)
        else:
            return None

    def _prepareView(self, pomsgset_view, pomsgset, error):
        """Prepare data for subview and call POMsgSetView.prepare."""
        # XXX: it would be nice if we could easily check if
        # this is being called in the right order, after
        # _storeTranslations(). -- kiko, 2006-0-27
        if self.form_posted_translations.has_key(pomsgset):
            translations = self.form_posted_translations[pomsgset]
        else:
            translations = pomsgset.active_texts
        if self.form_posted_needsreview.has_key(pomsgset):
            is_fuzzy = self.form_posted_needsreview[pomsgset]
        else:
            is_fuzzy = pomsgset.isfuzzy
        pomsgset_view.prepare(translations, is_fuzzy, error, self.tabindex,
                              self.second_lang_code)

    #
    # Internals
    #

    def _initializeAltLanguage(self):
        """Initialize the alternative language widget and check form data."""
        initial_values = {}
        second_lang_code = self.request.form.get("field.alternative_language")
        if second_lang_code:
            if isinstance(second_lang_code, list):
                raise UnexpectedFormData("You specified more than one alternative "
                                         "languages; only one is currently "
                                         "supported.")
            try:
                alternative_language = getUtility(ILanguageSet)[second_lang_code]
            except NotFoundError:
                pass
            else:
                initial_values['alternative_language'] = alternative_language

        self.alternative_language_widget = CustomWidgetFactory(CustomDropdownWidget)
        setUpWidgets(
            self, IPOFileAlternativeLanguage, IInputWidget,
            names=['alternative_language'], initial=initial_values)

        if not second_lang_code and self.pofile.language.alt_suggestion_language:
            # If there's a standard suggested language and no other
            # language was provided, show it off.
            # XXX: this is actually half-wrong, since it will appear
            # selected in the dropdown in subsequent pages. We'd need to
            # store the alternate_language separately to deal with
            # this..
            second_lang_code = self.pofile.language.alt_suggestion_language.code

        # We store second_lang_code for use in hidden inputs in the
        # other forms in the translation pages.
        self.second_lang_code = second_lang_code

    @property
    def has_plural_form_information(self):
        """Return whether we know the plural forms for this language."""
        if self.pofile.potemplate.hasPluralMessage():
            return self.pofile.language.pluralforms is not None
        # If there are no plural forms, we assume that we have the
        # plural form information for this language.
        return True

    @property
    def user_is_official_translator(self):
        """Determine whether the current user is an official translator."""
        return self.pofile.canEditTranslations(self.user)

    def _extractFormPostedTranslations(self, pomsgset):
        """Look for translations for this POMsgSet in the form submitted.

        Store the new translations at self.form_posted_translations and its
        fuzzy status at self.form_posted_needsreview, keyed on the POMsgSet.

        In this method, we look for various keys in the form, and use them as
        follows:

        - 'msgset_ID' to know if self is part of the submitted form. If it
          isn't found, we stop parsing the form and return.
        - 'msgset_ID_LANGCODE_translation_PLURALFORM': Those will be the
          submitted translations and we will have as many entries as plural
          forms the language self.context.language has.
        - 'msgset_ID_LANGCODE_needsreview': If present, will note that the
          'needs review' flag has been set for the given translations.

        In all those form keys, 'ID' is the ID of the POTMsgSet.
        """
        potmsgset_ID = pomsgset.potmsgset.id
        language_code = pomsgset.pofile.language.code

        msgset_ID = 'msgset_%d' % potmsgset_ID
        if msgset_ID not in self.request.form:
            # If this form does not have data about the msgset id, then
            # do nothing at all.
            return

        msgset_ID_LANGCODE_needsreview = 'msgset_%d_%s_needsreview' % (
            potmsgset_ID, language_code)

        self.form_posted_needsreview[pomsgset] = (
            msgset_ID_LANGCODE_needsreview in self.request.form)

        # Note the trailing underscore: we append the plural form number later.
        msgset_ID_LANGCODE_translation_ = 'msgset_%d_%s_translation_' % (
            potmsgset_ID, language_code)

        # Extract the translations from the form, and store them in
        # self.form_posted_translations. We try plural forms in turn,
        # starting at 0.
        for pluralform in xrange(self.MAX_PLURAL_FORMS):
            msgset_ID_LANGCODE_translation_PLURALFORM = '%s%s' % (
                msgset_ID_LANGCODE_translation_, pluralform)
            if msgset_ID_LANGCODE_translation_PLURALFORM not in self.request.form:
                # Stop when we reach the first plural form which is
                # missing from the form.
                break

            raw_value = self.request.form[msgset_ID_LANGCODE_translation_PLURALFORM]
            value = contract_rosetta_tabs(raw_value)

            if not self.form_posted_translations.has_key(pomsgset):
                self.form_posted_translations[pomsgset] = {}
            self.form_posted_translations[pomsgset][pluralform] = value
        else:
            raise AssertionError("More than 100 plural forms were submitted!")

    #
    # Redirection
    #

    def _buildRedirectParams(self):
        """Construct parameters for redirection.

        Redefine this method if you have additional parameters to preserve.
        """
        parameters = {}
        if self.second_lang_code:
            parameters['field.alternative_language'] = self.second_lang_code
        return parameters

    def _redirect(self, new_url):
        """Redirect to the given url adding the selected filtering rules."""
        assert new_url is not None, ('The new URL cannot be None.')
        if not new_url:
            new_url = str(self.request.URL)
            if self.request.get('QUERY_STRING'):
                new_url += '?%s' % self.request.get('QUERY_STRING')
        self.redirecting = True

        parameters = self._buildRedirectParams()
        params_str = '&'.join(
            ['%s=%s' % (key, value) for key, value in parameters.items()])
        if params_str:
            if '?' not in new_url:
                new_url += '?'
            else:
                new_url += '&'
            new_url += params_str

        self.request.response.redirect(new_url)

    def _redirectToNextPage(self):
        """After a successful submission, redirect to the next batch page."""
        # XXX: isn't this a hell of a performance issue, hitting this
        # same table for every submit? -- kiko, 2006-09-27
        self.pofile.updateStatistics()

        next_url = self.batchnav.nextBatchURL()
        if next_url is None or next_url == '':
            # We are already at the end of the batch, forward to the
            # first one.
            next_url = self.batchnav.firstBatchURL()
        if next_url is None:
            # Stay in whatever URL we are atm.
            next_url = ''
        self._redirect(next_url)

    #
    # LaunchpadView API
    #

    def render(self):
        """No need to output HTML if we are just redirecting."""
        if self.redirecting:
            return u''
        else:
            return LaunchpadView.render(self)


class POMsgSetPageView(BaseTranslationView):
    """A view for the page that renders a single translation."""
    __used_for__ = IPOMsgSet
    def initialize(self):
        self.pofile = self.context.pofile
        # XXX: describe
        self.error = None
        BaseTranslationView.initialize(self)

    #
    # BaseTranslationView API
    #

    def _buildBatchNavigator(self):
        return POTMsgSetBatchNavigator(self.pofile.potemplate.getPOTMsgSets(),
                                       self.request, size=1)

    def _initializeSubViews(self):
        self.pomsgset_view = zapi.queryMultiAdapter(
            (self.context, self.request), name="+translate-one-zoomed")
        self._prepareView(self.pomsgset_view, self.context, self.error)

    def _submitTranslations(self):
        """Handle a form submission for the translation form.

        The form contains translations, some of which will be unchanged, some
        of which will be modified versions of old translations and some of
        which will be new. Returns a dictionary mapping sequence numbers to
        submitted message sets, where each message set will have information
        on any validation errors it has.
        """
        self.error = self._storeTranslations(self.context)

        # This page is being rendered as a single message view.
        if self.error:
            self.request.response.addErrorNotification(
                "There is an error in the translation you provided. "
                "Please correct it before continuing.")
        else:
            self._redirectToNextPage()


class POMsgSetView(LaunchpadView):
    """Holds all data needed to show an IPOMsgSet.

    This view class could be used directly or as part of the POFileView class
    in which case, we would have up to 100 instances of this class using the
    same information at self.form.
    """
    __used_for__ = IPOMsgSet

    # self.translations
    # self.error
    # self.sec_lang
    # self.second_lang_potmsgset
    # self.msgids
    # self.submission_blocks
    # self.pluralform_indexes

    def prepare(self, translations, is_fuzzy, error, tabindex, second_lang_code):
        self.translations = translations
        self.error = error
        self.is_fuzzy = is_fuzzy
        self.tabindex = tabindex

        # Set up alternative language variables. XXX: This could be made
        # much simpler if we built submissions externally in the parent
        # view, as suggested in initialize() below. -- kiko
        self.sec_lang = None
        self.second_lang_potmsgset = None
        if second_lang_code is not None:
            potemplate = self.context.pofile.potemplate
            second_lang_pofile = potemplate.getPOFileByLang(second_lang_code)
            if second_lang_pofile:
                self.sec_lang = second_lang_pofile.language
                msgid = self.context.potmsgset.primemsgid_.msgid
                try:
                    self.second_lang_potmsgset = second_lang_pofile[msgid].potmsgset
                except NotFoundError:
                    pass

    def initialize(self):
        # XXX: the heart of the optimization problem here is that
        # _buildAllSubmissions() is very expensive. We need to move to
        # building submissions and active texts in one fell swoop in the
        # parent view, and then supplying them all via prepare(). This
        # would cut the number of (expensive) queries per-page by an
        # order of 30. -- kiko, 2006-09-27

        # XXX: to avoid the use of python in the view, we'd need objects
        # to hold the data representing a pomsgset translation for a
        # plural form. -- kiko, 2006-09-27

        # This code is where we hit the database collecting message IDs
        # and submissions for this POMsgSet.
        self.msgids = helpers.shortlist(self.context.potmsgset.getPOMsgIDs())
        assert len(self.msgids) > 0, (
            'Found a POTMsgSet without any POMsgIDSighting')

        # We store lists of POMsgSetSubmissions objects in a
        # submission_blocks dictionary, keyed on plural form index; this
        # allows us later to just iterate over them in the view code
        # using a generic template.
        self.submission_blocks = {}
        self.pluralform_indexes = range(len(self.translations))
        for index in self.pluralform_indexes:
            wiki, elsewhere, suggested, alt_submissions = self._buildAllSubmissions(index)
            self.submission_blocks[index] = [wiki, elsewhere, suggested, alt_submissions]

    def _buildAllSubmissions(self, index):
        active = set([self.translations[index]])
        wiki = set(self.context.getWikiSubmissions(index))
        current = set(self.context.getCurrentSubmissions(index))
        suggested = set(self.context.getSuggestedSubmissions(index))

        if self.is_multi_line:
            title = "Suggestions"
        else:
            title = "Suggestion"
        wiki = wiki - current - suggested - active
        wiki = self._buildSubmissions(title, wiki)

        elsewhere = current - suggested - active
        elsewhere = self._buildSubmissions("Used elsewhere", elsewhere)

<<<<<<< HEAD
        self.redirecting = False
        self.alt = self.form.get('alt', '')
=======
        suggested = self._buildSubmissions("Suggested elsewhere", suggested) 
>>>>>>> ab960d74

        if self.second_lang_potmsgset is None:
            alt_submissions = []
            title = None
        else:
            alt_submissions = self.second_lang_potmsgset.getCurrentSubmissions(
                self.sec_lang, index)
            title = self.sec_lang.englishname

        alt_submissions = self._buildSubmissions(title, alt_submissions)
        return wiki, elsewhere, suggested, alt_submissions

    def _buildSubmissions(self, title, submissions):
        submissions = sorted(submissions, key=operator.attrgetter("datecreated"),
                             reverse=True)
        return POMsgSetSubmissions(title, submissions[:self.max_entries],
                                   self.is_multi_line, self.max_entries)

    def getTranslation(self, index):
        """Return the active translation for the pluralform 'index'.

        There are as many translations as the plural form information defines
        for that language/pofile. If one of those translations does not
        exists, it will have a None value. If the potmsgset is not a plural
        form one, we only have one entry.
        """
        if index in self.pluralform_indexes:
            translation = self.translations[index]
            # We store newlines as '\n', '\r' or '\r\n', depending on the
            # msgid but forms should have them as '\r\n' so we need to change
            # them before showing them.
            if translation is not None:
                return convert_newlines_to_web_form(translation)
            else:
                return None
        else:
            raise IndexError('Translation out of range')

    #
    # Display-related methods
    #

    @cachedproperty
    def is_plural(self):
        """Return whether there are plural forms."""
        return len(self.msgids) > 1

<<<<<<< HEAD
    @property
=======
    @cachedproperty
    def max_lines_count(self):
        """Return the max number of lines a multiline entry will have

        It will never be bigger than 12.
        """
        if self.is_plural:
            singular_lines = count_lines(
                self.msgids[TranslationConstants.SINGULAR_FORM].msgid)
            plural_lines = count_lines(
                self.msgids[TranslationConstants.PLURAL_FORM].msgid)
            lines = max(singular_lines, plural_lines)
        else:
            lines = count_lines(
                self.msgids[TranslationConstants.SINGULAR_FORM].msgid)

        return min(lines, 12)

    @cachedproperty
    def is_multi_line(self):
        """Return whether the singular or plural msgid have more than one line.
        """
        return self.max_lines_count > 1

    @cachedproperty
>>>>>>> ab960d74
    def sequence(self):
        """Return the position number of this potmsgset."""
        return self.context.potmsgset.sequence

    @cachedproperty
    def msgid(self):
        """Return a msgid string prepared to render in a web page."""
        msgid = self.msgids[TranslationConstants.SINGULAR_FORM].msgid
        return msgid_html(msgid, self.context.potmsgset.flags())

    @property
    def msgid_plural(self):
        """Return a msgid plural string prepared to render as a web page.

        If there is no plural form, return None.
        """
        if self.is_plural:
            msgid = self.msgids[TranslationConstants.PLURAL_FORM].msgid
            return msgid_html(msgid, self.context.potmsgset.flags())
        else:
            return None

    # XXX 20060915 mpt: Detecting tabs, newlines, and leading/trailing spaces
    # is being done one way here, and another way in the functions above.
    @property
    def msgid_has_tab(self):
        """Determine whether any of the messages contain tab characters."""
        for msgid in self.msgids:
            if '\t' in msgid.msgid:
                return True
        return False

    @property
    def msgid_has_newline(self):
        """Determine whether any of the messages contain newline characters."""
        for msgid in self.msgids:
            if '\n' in msgid.msgid:
                return True
        return False

    @property
    def msgid_has_leading_or_trailing_space(self):
        """Determine whether any messages contain leading or trailing spaces."""
        for msgid in self.msgids:
            for line in msgid.msgid.splitlines():
                if line.startswith(' ') or line.endswith(' '):
                    return True
        return False

    @property
    def source_comment(self):
        """Return the source code comments for this IPOMsgSet."""
        return self.context.potmsgset.sourcecomment

    @property
    def comment(self):
        """Return the translator comments for this IPOMsgSet."""
        return self.context.commenttext

    @property
    def file_references(self):
        """Return the file references for this IPOMsgSet."""
        return self.context.potmsgset.filereferences

    @property
    def zoom_url(self):
        """Return the URL where we should from the zoom icon."""
        # XXX: preserve second_lang_code and other form parameters? -- kiko
        return '/'.join([canonical_url(self.context), '+translate'])

    @property
    def zoom_alt(self):
        return 'View all details of this message'

    @property
    def zoom_icon(self):
        return '/@@/zoom-in'

    @property
    def max_entries(self):
        """Return the max number of entries to show as suggestions.

        If there is no limit, we return None.
        """
<<<<<<< HEAD
        if self.from_pofile:
            # Limit the amount of suggestions to 3.
            return 3
        else:
            return None

    def _prepare_translations(self):
        """Prepare self.translations to be used."""
        if self.translations is not None:
            # We have already the translations prepared.
            return

        if self.form_posted_translations is None:
            self.form_posted_translations = {}

        # Fill the list of translations based on the input the user
        # submitted.
        form_posted_translations_keys = self.form_posted_translations.keys()
        form_posted_translations_keys.sort()
        self.translations = [
            self.form_posted_translations[form_posted_translations_key]
            for form_posted_translations_key in form_posted_translations_keys]

        if not self.translations:
            # We didn't get any translation from the website.
            self.translations = self.context.active_texts

    def getTranslation(self, index):
        """Return the active translation for the pluralform 'index'.

        There are as many translations as the plural form information defines
        for that language/pofile. If one of those translations does not
        exists, it will have a None value. If the potmsgset is not a plural
        form one, we only have one entry.
        """
        self._prepare_translations()

        if index in self.translation_range:
            translation = self.translations[index]
            # We store newlines as '\n', '\r' or '\r\n', depending on the
            # msgid but forms should have them as '\r\n' so we need to change
            # them before showing them.
            if translation is not None:
                return helpers.convert_newlines_to_web_form(translation)
            else:
                return None
        else:
            raise IndexError('Translation out of range')

    # The three functions below are tied to the UI policy. In essence, they
    # will present up to self.max_entries, or all available, proposed
    # translations from each of the following categories in order:
    #
    #   - new submissions to this pofile by people who don't have permission
    #     to write here
    #   - items actually published or currently active elsewhere
    #   - new submissions to ANY similar pofile for the same msgset from
    #     people who did not have write permission THERE
    def get_wiki_submissions(self, index):
        """Return a list of submissions from any translatable resource.

        The amount of entries will be limited to self.max_entries. If it's
        None, we will get all available submissions.

        The list will not include the entries already in the 'suggested' and
        'current' submissions.
        """
        if self._wiki_submissions is not None:
            return self._wiki_submissions
        curr = self.getTranslation(index)

        wiki = self.context.getWikiSubmissions(index)
        suggested = self.get_suggested_submissions(index)
        suggested_texts = [s.potranslation.translation
                           for s in suggested]
        current = self.get_current_submissions(index)
        current_texts = [c.potranslation.translation
                         for c in current]
        self._wiki_submissions = [submission for submission in wiki
            if submission.potranslation.translation != curr and
            submission.potranslation.translation not in suggested_texts and
            submission.potranslation.translation not in current_texts]
        if self.max_entries is not None:
            self._wiki_submissions = self._wiki_submissions[:self.max_entries]
        return self._wiki_submissions

    def get_current_submissions(self, index):
        """Return a list of submissions that are being used in any place.

        The amount of entries will be limited to self.max_entries. If it's
        None, we will get all available submissions.

        The list will not include the entries already in the 'suggested'
        submissions.
        """
        if self._current_submissions is not None:
            return self._current_submissions
        curr = self.getTranslation(index)

        current = helpers.shortlist(self.context.getCurrentSubmissions(index))

        suggested = self.get_suggested_submissions(index)
        suggested_texts = [s.potranslation.translation
                           for s in suggested]
        self._current_submissions = [submission
            for submission in current 
            if submission.potranslation.translation != curr and
            submission.potranslation.translation not in suggested_texts]
        if self.max_entries is not None:
            self._current_submissions = (
                self._current_submissions[:self.max_entries])
        return self._current_submissions

    def get_suggested_submissions(self, index):
        """Return a list of submissions that are suggestions for self.context.

        The amount of entries will be limited to self.max_entries. If it's
        None, we will get all available submissions.
        """
        if self._suggested_submissions is not None:
            return self._suggested_submissions

        self._suggested_submissions = helpers.shortlist(
            self.context.getSuggestedSubmissions(index))
        if self.max_entries is not None:
            self._suggested_submissions = (
                self._suggested_submissions[:self.max_entries])
        return self._suggested_submissions

    def get_alternate_language_submissions(self, index):
        """Get suggestions for translations from the alternate language for
        this potemplate."""
        if self._second_language_submissions is not None:
            return self._second_language_submissions
        if self.second_lang_msgset is None:
            return []
        sec_lang = self.second_lang_pofile.language
        sec_lang_potmsgset = self.second_lang_msgset.potmsgset
        self._second_language_submissions = helpers.shortlist(
            sec_lang_potmsgset.getCurrentSubmissions(sec_lang, index))
        if self.max_entries is not None:
            self._second_language_submissions = (
                self._second_language_submissions[:self.max_entries])
        return self._second_language_submissions

    def process_form(self):
        """Check whether the form was submitted and calls the right callback.
        """
        if (self.request.method != 'POST' or self.user is None or
            'pofile_translation_filter' in self.form):
            # The form was not submitted or the user is not logged in.
            # If we get 'pofile_translation_filter' we should ignore that POST
            # because it's useless for this view.
            return

        for key in self.form.keys():
            if (key == 'submit_translations'):
                self._submit_translations()
                return
            if (key == 'select_alternate_language'):
                self._select_alternate_language()
                return
            if (key.startswith('msgset_%d_singular_copy' % self.potmsgset.id) or
                key.startswith('msgset_%d_plural_copy' % self.potmsgset.id)):
                self._copy_translation(key)
                return

            for plural in range(self.pofile.language.pluralforms):
                if key.startswith('msgset_%d_%s_translation_%d_copy' % (
                    self.potmsgset.id, self.pofile.language.code, plural)):
                    self._copy_translation(key)
                    return

                suggestion_copy = 'msgset_%d_%s_suggestion_(\d+)_%d_copy\.(x|y)' % (
                    self.potmsgset.id, self.pofile.language.code, plural)
                match = re.match(suggestion_copy, key)
                if match is not None:
                    self._copy_translation(key)
                    return

    def _extract_form_posted_translations(self):
        """Parse the form submitted to the translation widget looking for
        translations.
=======
        return 3

>>>>>>> ab960d74

class POMsgSetZoomedView(POMsgSetView):
    """A view that displays a POMsgSet, but zoomed in. See POMsgSetPageView."""
    @property
    def zoom_url(self):
        # We are viewing this class directly from an IPOMsgSet, we should
        # point to the parent batch of messages.
        # XXX: preserve second_lang_code and other form parameters? -- kiko
        pofile_batch_url = '+translate?start=%d' % (self.sequence - 1)
        return '/'.join([canonical_url(self.context.pofile), pofile_batch_url])

    @property
    def zoom_alt(self):
        return 'Return to multiple messages view.'

    @property
    def zoom_icon(self):
        return '/@@/zoom-out'

    @property
    def max_entries(self):
        return None

<<<<<<< HEAD
    def _copy_translation(self, button_id):
        """"""
        if 'singular' in button_id:
            match = re.match(
                'msgset_(\d+)_singular_copy', button_id)
        if 'plural' in button_id:
            match = re.match(
                'msgset_(\d+)_plural_copy', button_id)
        if 'translation' in button_id:
            match = re.match(
                'msgset_(\d+)_(\S+)_translation_(\d+)_copy', button_id)
        if 'suggestion' in button_id:
            match = re.match(
                'msgset_(\d+)_(\S+)_suggestion_(\d+)_(\d+)_copy', button_id)

    def _redirect(self, new_url):
        """Redirect to the given url adding the selected filtering rules."""
        assert new_url is not None, ('The new URL cannot be None.')
        if new_url == '':
            new_url = str(self.request.URL)
            if self.request.get('QUERY_STRING'):
                new_url += '?%s' % self.request.get('QUERY_STRING')
        self.redirecting = True
        if self.alt:
            if '?' not in new_url:
                new_url += '?'
            else:
                new_url += '&'
            new_url += 'alt=%s' % self.alt
=======
#
# Pseudo-content class
#
>>>>>>> ab960d74

class POMsgSetSubmissions(LaunchpadView):
    """Holds data of a specific POSubmission type for a POMsgSet.

    When displaying POMsgSets in POMsgSetView we display different types
    of submissions: suggestions, translations that occur in other
    contexts, and translations in alternate languages. See
    POMsgSetView._buildSubmissions for details.
    """
    implements(IPOMsgSetSubmissions)
    def __init__(self, title, submissions, is_multi_line, max_entries):
        self.title = title
        self.submissions = submissions
        self.is_multi_line = is_multi_line
        self.max_entries = max_entries
<|MERGE_RESOLUTION|>--- conflicted
+++ resolved
@@ -13,10 +13,7 @@
     ]
 
 import re
-<<<<<<< HEAD
-=======
 import operator
->>>>>>> ab960d74
 import gettextpo
 from math import ceil
 from xml.sax.saxutils import escape as xml_escape
@@ -427,6 +424,66 @@
         # again, because of error handling.
         self._initializeSubViews()
 
+##############################################################################
+##############################################################################
+##############################################################################
+##############################################################################
+    def _copy_translation(self, button_id):
+        """"""
+        if 'singular' in button_id:
+            match = re.match(
+                'msgset_(\d+)_singular_copy', button_id)
+        if 'plural' in button_id:
+            match = re.match(
+                'msgset_(\d+)_plural_copy', button_id)
+        if 'translation' in button_id:
+            match = re.match(
+                'msgset_(\d+)_(\S+)_translation_(\d+)_copy', button_id)
+        if 'suggestion' in button_id:
+            match = re.match(
+                'msgset_(\d+)_(\S+)_suggestion_(\d+)_(\d+)_copy', button_id)
+
+    def process_form(self):
+        """Check whether the form was submitted and calls the right callback.
+        """
+        if (self.request.method != 'POST' or self.user is None or
+            'pofile_translation_filter' in self.form):
+            # The form was not submitted or the user is not logged in.
+            # If we get 'pofile_translation_filter' we should ignore that POST
+            # because it's useless for this view.
+            return
+
+        for key in self.form.keys():
+            if (key == 'submit_translations'):
+                self._submit_translations()
+                return
+            if (key == 'select_alternate_language'):
+                self._select_alternate_language()
+                return
+            if (key.startswith('msgset_%d_singular_copy' % self.potmsgset.id) or
+                key.startswith('msgset_%d_plural_copy' % self.potmsgset.id)):
+                self._copy_translation(key)
+                return
+
+            for plural in range(self.pofile.language.pluralforms):
+                if key.startswith('msgset_%d_%s_translation_%d_copy' % (
+                    self.potmsgset.id, self.pofile.language.code, plural)):
+                    self._copy_translation(key)
+                    return
+
+                suggestion_copy = 'msgset_%d_%s_suggestion_(\d+)_%d_copy\.(x|y)' % (
+                    self.potmsgset.id, self.pofile.language.code, plural)
+                match = re.match(suggestion_copy, key)
+                if match is not None:
+                    self._copy_translation(key)
+                    return
+
+##############################################################################
+##############################################################################
+##############################################################################
+##############################################################################
+
+
     #
     # API Hooks
     #
@@ -782,22 +839,13 @@
         current = set(self.context.getCurrentSubmissions(index))
         suggested = set(self.context.getSuggestedSubmissions(index))
 
-        if self.is_multi_line:
-            title = "Suggestions"
-        else:
-            title = "Suggestion"
         wiki = wiki - current - suggested - active
-        wiki = self._buildSubmissions(title, wiki)
+        wiki = self._buildSubmissions("Suggestion", wiki)
 
         elsewhere = current - suggested - active
         elsewhere = self._buildSubmissions("Used elsewhere", elsewhere)
 
-<<<<<<< HEAD
-        self.redirecting = False
-        self.alt = self.form.get('alt', '')
-=======
         suggested = self._buildSubmissions("Suggested elsewhere", suggested) 
->>>>>>> ab960d74
 
         if self.second_lang_potmsgset is None:
             alt_submissions = []
@@ -814,7 +862,7 @@
         submissions = sorted(submissions, key=operator.attrgetter("datecreated"),
                              reverse=True)
         return POMsgSetSubmissions(title, submissions[:self.max_entries],
-                                   self.is_multi_line, self.max_entries)
+                                   self.max_entries)
 
     def getTranslation(self, index):
         """Return the active translation for the pluralform 'index'.
@@ -845,35 +893,7 @@
         """Return whether there are plural forms."""
         return len(self.msgids) > 1
 
-<<<<<<< HEAD
-    @property
-=======
     @cachedproperty
-    def max_lines_count(self):
-        """Return the max number of lines a multiline entry will have
-
-        It will never be bigger than 12.
-        """
-        if self.is_plural:
-            singular_lines = count_lines(
-                self.msgids[TranslationConstants.SINGULAR_FORM].msgid)
-            plural_lines = count_lines(
-                self.msgids[TranslationConstants.PLURAL_FORM].msgid)
-            lines = max(singular_lines, plural_lines)
-        else:
-            lines = count_lines(
-                self.msgids[TranslationConstants.SINGULAR_FORM].msgid)
-
-        return min(lines, 12)
-
-    @cachedproperty
-    def is_multi_line(self):
-        """Return whether the singular or plural msgid have more than one line.
-        """
-        return self.max_lines_count > 1
-
-    @cachedproperty
->>>>>>> ab960d74
     def sequence(self):
         """Return the position number of this potmsgset."""
         return self.context.potmsgset.sequence
@@ -958,194 +978,8 @@
 
         If there is no limit, we return None.
         """
-<<<<<<< HEAD
-        if self.from_pofile:
-            # Limit the amount of suggestions to 3.
-            return 3
-        else:
-            return None
-
-    def _prepare_translations(self):
-        """Prepare self.translations to be used."""
-        if self.translations is not None:
-            # We have already the translations prepared.
-            return
-
-        if self.form_posted_translations is None:
-            self.form_posted_translations = {}
-
-        # Fill the list of translations based on the input the user
-        # submitted.
-        form_posted_translations_keys = self.form_posted_translations.keys()
-        form_posted_translations_keys.sort()
-        self.translations = [
-            self.form_posted_translations[form_posted_translations_key]
-            for form_posted_translations_key in form_posted_translations_keys]
-
-        if not self.translations:
-            # We didn't get any translation from the website.
-            self.translations = self.context.active_texts
-
-    def getTranslation(self, index):
-        """Return the active translation for the pluralform 'index'.
-
-        There are as many translations as the plural form information defines
-        for that language/pofile. If one of those translations does not
-        exists, it will have a None value. If the potmsgset is not a plural
-        form one, we only have one entry.
-        """
-        self._prepare_translations()
-
-        if index in self.translation_range:
-            translation = self.translations[index]
-            # We store newlines as '\n', '\r' or '\r\n', depending on the
-            # msgid but forms should have them as '\r\n' so we need to change
-            # them before showing them.
-            if translation is not None:
-                return helpers.convert_newlines_to_web_form(translation)
-            else:
-                return None
-        else:
-            raise IndexError('Translation out of range')
-
-    # The three functions below are tied to the UI policy. In essence, they
-    # will present up to self.max_entries, or all available, proposed
-    # translations from each of the following categories in order:
-    #
-    #   - new submissions to this pofile by people who don't have permission
-    #     to write here
-    #   - items actually published or currently active elsewhere
-    #   - new submissions to ANY similar pofile for the same msgset from
-    #     people who did not have write permission THERE
-    def get_wiki_submissions(self, index):
-        """Return a list of submissions from any translatable resource.
-
-        The amount of entries will be limited to self.max_entries. If it's
-        None, we will get all available submissions.
-
-        The list will not include the entries already in the 'suggested' and
-        'current' submissions.
-        """
-        if self._wiki_submissions is not None:
-            return self._wiki_submissions
-        curr = self.getTranslation(index)
-
-        wiki = self.context.getWikiSubmissions(index)
-        suggested = self.get_suggested_submissions(index)
-        suggested_texts = [s.potranslation.translation
-                           for s in suggested]
-        current = self.get_current_submissions(index)
-        current_texts = [c.potranslation.translation
-                         for c in current]
-        self._wiki_submissions = [submission for submission in wiki
-            if submission.potranslation.translation != curr and
-            submission.potranslation.translation not in suggested_texts and
-            submission.potranslation.translation not in current_texts]
-        if self.max_entries is not None:
-            self._wiki_submissions = self._wiki_submissions[:self.max_entries]
-        return self._wiki_submissions
-
-    def get_current_submissions(self, index):
-        """Return a list of submissions that are being used in any place.
-
-        The amount of entries will be limited to self.max_entries. If it's
-        None, we will get all available submissions.
-
-        The list will not include the entries already in the 'suggested'
-        submissions.
-        """
-        if self._current_submissions is not None:
-            return self._current_submissions
-        curr = self.getTranslation(index)
-
-        current = helpers.shortlist(self.context.getCurrentSubmissions(index))
-
-        suggested = self.get_suggested_submissions(index)
-        suggested_texts = [s.potranslation.translation
-                           for s in suggested]
-        self._current_submissions = [submission
-            for submission in current 
-            if submission.potranslation.translation != curr and
-            submission.potranslation.translation not in suggested_texts]
-        if self.max_entries is not None:
-            self._current_submissions = (
-                self._current_submissions[:self.max_entries])
-        return self._current_submissions
-
-    def get_suggested_submissions(self, index):
-        """Return a list of submissions that are suggestions for self.context.
-
-        The amount of entries will be limited to self.max_entries. If it's
-        None, we will get all available submissions.
-        """
-        if self._suggested_submissions is not None:
-            return self._suggested_submissions
-
-        self._suggested_submissions = helpers.shortlist(
-            self.context.getSuggestedSubmissions(index))
-        if self.max_entries is not None:
-            self._suggested_submissions = (
-                self._suggested_submissions[:self.max_entries])
-        return self._suggested_submissions
-
-    def get_alternate_language_submissions(self, index):
-        """Get suggestions for translations from the alternate language for
-        this potemplate."""
-        if self._second_language_submissions is not None:
-            return self._second_language_submissions
-        if self.second_lang_msgset is None:
-            return []
-        sec_lang = self.second_lang_pofile.language
-        sec_lang_potmsgset = self.second_lang_msgset.potmsgset
-        self._second_language_submissions = helpers.shortlist(
-            sec_lang_potmsgset.getCurrentSubmissions(sec_lang, index))
-        if self.max_entries is not None:
-            self._second_language_submissions = (
-                self._second_language_submissions[:self.max_entries])
-        return self._second_language_submissions
-
-    def process_form(self):
-        """Check whether the form was submitted and calls the right callback.
-        """
-        if (self.request.method != 'POST' or self.user is None or
-            'pofile_translation_filter' in self.form):
-            # The form was not submitted or the user is not logged in.
-            # If we get 'pofile_translation_filter' we should ignore that POST
-            # because it's useless for this view.
-            return
-
-        for key in self.form.keys():
-            if (key == 'submit_translations'):
-                self._submit_translations()
-                return
-            if (key == 'select_alternate_language'):
-                self._select_alternate_language()
-                return
-            if (key.startswith('msgset_%d_singular_copy' % self.potmsgset.id) or
-                key.startswith('msgset_%d_plural_copy' % self.potmsgset.id)):
-                self._copy_translation(key)
-                return
-
-            for plural in range(self.pofile.language.pluralforms):
-                if key.startswith('msgset_%d_%s_translation_%d_copy' % (
-                    self.potmsgset.id, self.pofile.language.code, plural)):
-                    self._copy_translation(key)
-                    return
-
-                suggestion_copy = 'msgset_%d_%s_suggestion_(\d+)_%d_copy\.(x|y)' % (
-                    self.potmsgset.id, self.pofile.language.code, plural)
-                match = re.match(suggestion_copy, key)
-                if match is not None:
-                    self._copy_translation(key)
-                    return
-
-    def _extract_form_posted_translations(self):
-        """Parse the form submitted to the translation widget looking for
-        translations.
-=======
         return 3
 
->>>>>>> ab960d74
 
 class POMsgSetZoomedView(POMsgSetView):
     """A view that displays a POMsgSet, but zoomed in. See POMsgSetPageView."""
@@ -1169,41 +1003,9 @@
     def max_entries(self):
         return None
 
-<<<<<<< HEAD
-    def _copy_translation(self, button_id):
-        """"""
-        if 'singular' in button_id:
-            match = re.match(
-                'msgset_(\d+)_singular_copy', button_id)
-        if 'plural' in button_id:
-            match = re.match(
-                'msgset_(\d+)_plural_copy', button_id)
-        if 'translation' in button_id:
-            match = re.match(
-                'msgset_(\d+)_(\S+)_translation_(\d+)_copy', button_id)
-        if 'suggestion' in button_id:
-            match = re.match(
-                'msgset_(\d+)_(\S+)_suggestion_(\d+)_(\d+)_copy', button_id)
-
-    def _redirect(self, new_url):
-        """Redirect to the given url adding the selected filtering rules."""
-        assert new_url is not None, ('The new URL cannot be None.')
-        if new_url == '':
-            new_url = str(self.request.URL)
-            if self.request.get('QUERY_STRING'):
-                new_url += '?%s' % self.request.get('QUERY_STRING')
-        self.redirecting = True
-        if self.alt:
-            if '?' not in new_url:
-                new_url += '?'
-            else:
-                new_url += '&'
-            new_url += 'alt=%s' % self.alt
-=======
 #
 # Pseudo-content class
 #
->>>>>>> ab960d74
 
 class POMsgSetSubmissions(LaunchpadView):
     """Holds data of a specific POSubmission type for a POMsgSet.
@@ -1214,8 +1016,7 @@
     POMsgSetView._buildSubmissions for details.
     """
     implements(IPOMsgSetSubmissions)
-    def __init__(self, title, submissions, is_multi_line, max_entries):
+    def __init__(self, title, submissions, max_entries):
         self.title = title
         self.submissions = submissions
-        self.is_multi_line = is_multi_line
-        self.max_entries = max_entries
+        self.max_entries = max_entries