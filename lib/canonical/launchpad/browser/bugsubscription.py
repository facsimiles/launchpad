# Copyright 2005,2009 Canonical Ltd.  All rights reserved.

"""Views for BugSubscription."""

__metaclass__ = type
__all__ = [
    'BugPortletSubcribersContents',
    'BugSubscriptionAddView',
    ]

from zope.event import notify

from lazr.lifecycle.event import ObjectCreatedEvent

from canonical.launchpad.interfaces import IBugSubscription
from canonical.launchpad.webapp import (
    action, canonical_url, LaunchpadFormView, LaunchpadView)


class BugSubscriptionAddView(LaunchpadFormView):
    """Browser view class for subscribing someone else to a bug."""

    schema = IBugSubscription

    field_names = ['person']

    def setUpFields(self):
        """Set up 'person' as an input field."""
        super(BugSubscriptionAddView, self).setUpFields()
        self.form_fields['person'].for_input = True

    @action('Add', name='add')
    def add_action(self, action, data):
        person = data['person']
        subscription = self.context.bug.subscribe(person, self.user)
        notify(ObjectCreatedEvent(subscription, user=self.user))
        if person.isTeam():
            message = '%s team has been subscribed to this bug.'
        else:
            message = '%s has been subscribed to this bug.'
        self.request.response.addInfoNotification(message %
                                                  person.displayname)

    @property
    def next_url(self):
        return canonical_url(self.context)

    cancel_url = next_url

<<<<<<< HEAD
=======
    def validate_widgets(self, data, names=None):
        super(BugSubscriptionAddView, self).validate_widgets(data, names)

>>>>>>> b8cf7f15

class BugPortletSubcribersContents(LaunchpadView):
    """View for the contents for the subscribers portlet."""

    def getSortedDirectSubscriptions(self):
        """Get the list of direct subscriptions to the bug.
        
        The list is sorted such that subscriptions you can unsubscribe appear
        before all other subscriptions.
        """
        direct_subscriptions = self.context.getDirectSubscriptions()
        can_unsubscribe = []
        cannot_unsubscribe = []
        for subscription in direct_subscriptions:
            if subscription.person == self.user:
                can_unsubscribe = [subscription] + can_unsubscribe
            elif subscription.canBeUnsubscribedByUser(self.user):
                can_unsubscribe.append(subscription)
            else:
                cannot_unsubscribe.append(subscription)
        return can_unsubscribe + cannot_unsubscribe

    def getSortedSubscriptionsFromDuplicates(self):
        """Get the list of subscriptions to duplicates of this bug."""
        return self.context.getSubscriptionsFromDuplicates()
<|MERGE_RESOLUTION|>--- conflicted
+++ resolved
@@ -47,12 +47,9 @@
 
     cancel_url = next_url
 
-<<<<<<< HEAD
-=======
     def validate_widgets(self, data, names=None):
         super(BugSubscriptionAddView, self).validate_widgets(data, names)
 
->>>>>>> b8cf7f15
 
 class BugPortletSubcribersContents(LaunchpadView):
     """View for the contents for the subscribers portlet."""
