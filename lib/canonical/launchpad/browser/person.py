# Copyright 2004-2007 Canonical Ltd

__metaclass__ = type

__all__ = [
    'PersonNavigation',
    'TeamNavigation',
    'PersonSOP',
    'PersonFacets',
    'PersonBranchesMenu',
    'PersonBugsMenu',
    'PersonSpecsMenu',
    'PersonOverviewMenu',
    'TeamOverviewMenu',
    'BaseListView',
    'PeopleListView',
    'TeamListView',
    'UbunteroListView',
    'FOAFSearchView',
    'PersonClaimView',
    'PersonSpecWorkLoadView',
    'PersonSpecFeedbackView',
    'PersonChangePasswordView',
    'PersonCodeOfConductEditView',
    'PersonEditView',
    'PersonEditWikiNamesView',
    'PersonEditJabberIDsView',
    'PersonEditIRCNicknamesView',
    'PersonEditSSHKeysView',
    'PersonEditHomePageView',
    'PersonAssignedBugTaskSearchListingView',
    'ReportedBugTaskSearchListingView',
    'BugContactPackageBugsSearchListingView',
    'SubscribedBugTaskSearchListingView',
    'PersonRdfView',
    'PersonView',
    'PersonTranslationView',
    'PersonGPGView',
    'TeamJoinView',
    'TeamLeaveView',
    'PersonEditEmailsView',
    'RequestPeopleMergeView',
    'AdminRequestPeopleMergeView',
    'FinishedPeopleMergeRequestView',
    'RequestPeopleMergeMultipleEmailsView',
    'ObjectReassignmentView',
    'TeamReassignmentView',
    'RedirectToAssignedBugsView',
    'PersonAddView',
    'PersonLanguagesView',
    'RedirectToEditLanguagesView',
    'PersonLatestQuestionsView',
    'PersonSearchQuestionsView',
    'PersonAnswersMenu',
    'SearchAnsweredQuestionsView',
    'SearchAssignedQuestionsView',
    'SearchCommentedQuestionsView',
    'SearchCreatedQuestionsView',
    'SearchNeedAttentionQuestionsView',
    'SearchSubscribedQuestionsView',
    'PersonSetNavigation',
    'PersonSetSOP',
    'PersonSetFacets',
    'PersonSetContextMenu',
    'PersonBranchesView',
    'PersonAuthoredBranchesView',
    'PersonRegisteredBranchesView',
    'PersonSubscribedBranchesView',
    ]

import cgi
import urllib
from operator import attrgetter, itemgetter

from zope.app.form.browser import SelectWidget, TextAreaWidget
from zope.app.form.browser.add import AddView
from zope.app.form.utility import setUpWidgets
from zope.app.form.interfaces import (
        IInputWidget, ConversionError, WidgetInputError)
from zope.app.pagetemplate.viewpagetemplatefile import ViewPageTemplateFile
from zope.component import getUtility
from zope.security.interfaces import Unauthorized

from canonical.database.sqlbase import flush_database_updates
from canonical.launchpad.searchbuilder import any, NULL
from canonical.lp.dbschema import (
    LoginTokenType, SSHKeyType, EmailAddressStatus, TeamMembershipStatus,
    TeamSubscriptionPolicy, SpecificationFilter, QuestionParticipation,
    PersonCreationRationale, BugTaskStatus)

from canonical.widgets import (
    GotchiTiedWithHeadingWidget, ImageChangeWidget, PasswordChangeWidget)
from canonical.cachedproperty import cachedproperty

from canonical.launchpad.interfaces import (
    ISSHKeySet, IPersonSet, IEmailAddressSet, IWikiNameSet, ICountry,
    IJabberIDSet, IIrcIDSet, ILaunchBag, ILoginTokenSet, IPasswordEncryptor,
    ISignedCodeOfConductSet, IGPGKeySet, IGPGHandler, UBUNTU_WIKI_URL,
    ITeamMembershipSet, IObjectReassignment, ITeamReassignment, IPollSubset,
    IPerson, ICalendarOwner, ITeam, IPollSet, IAdminRequestPeopleMerge,
    NotFoundError, UNRESOLVED_BUGTASK_STATUSES, IPersonChangePassword,
    GPGKeyNotFoundError, UnexpectedFormData, ILanguageSet, INewPerson,
    IRequestPreferredLanguages, IPersonClaim, IPOTemplateSet,
    BugTaskSearchParams, IPersonBugTaskSearch, IBranchSet)

from canonical.launchpad.browser.bugtask import BugTaskSearchListingView
from canonical.launchpad.browser.branchlisting import BranchListingView
from canonical.launchpad.browser.launchpad import StructuralObjectPresentation
from canonical.launchpad.browser.specificationtarget import (
    HasSpecificationsView)
from canonical.launchpad.browser.cal import CalendarTraversalMixin
from canonical.launchpad.browser.questiontarget import SearchQuestionsView

from canonical.launchpad.helpers import obfuscateEmail, convertToHtmlCode

from canonical.launchpad.validators.email import valid_email
from canonical.launchpad.validators.name import valid_name

from canonical.launchpad.webapp.publisher import LaunchpadView
from canonical.launchpad.webapp.batching import BatchNavigator
from canonical.launchpad.webapp import (
    StandardLaunchpadFacets, Link, canonical_url, ContextMenu, ApplicationMenu,
    enabled_with_permission, Navigation, stepto, stepthrough, smartquote,
    LaunchpadEditFormView, LaunchpadFormView, action, custom_widget)

from canonical.launchpad import _


class BranchTraversalMixin:
    """Branch of this person or team for the specified product and
    branch names.

    For example:

    * '/~ddaa/bazaar/devel' points to the branch whose owner
    name is 'ddaa', whose product name is 'bazaar', and whose branch name
    is 'devel'.
    
    * '/~sabdfl/+junk/junkcode' points to the branch whose
    owner name is 'sabdfl', with no associated product, and whose branch
    name is 'junkcode'.

    * '/~ddaa/+branch/bazaar/devel' redirects to '/~ddaa/bazaar/devel'
    
    """

    @stepto('+branch')
    def redirect_branch(self):
        """Redirect to canonical_url for branch which is ~user/product/name."""
        stepstogo = self.request.stepstogo
        product_name = stepstogo.consume()
        branch_name = stepstogo.consume()
        if product_name is not None and branch_name is not None:
            branch = self.context.getBranch(product_name, branch_name)
            return self.redirectSubTree(canonical_url(branch))
        raise NotFoundError

    def traverse(self, product_name):
        branch_name = self.request.stepstogo.consume()
        if branch_name is not None:
            return self.context.getBranch(product_name, branch_name)
        else:
            return super(BranchTraversalMixin, self).traverse(product_name)


class PersonNavigation(CalendarTraversalMixin,
                       BranchTraversalMixin,
                       Navigation):

    usedfor = IPerson

    def breadcrumb(self):
        return self.context.displayname


class TeamNavigation(CalendarTraversalMixin,
                     BranchTraversalMixin,
                     Navigation):

    usedfor = ITeam

    def breadcrumb(self):
        return smartquote('"%s" team') % self.context.displayname

    @stepthrough('+poll')
    def traverse_poll(self, name):
        return getUtility(IPollSet).getByTeamAndName(self.context, name)

    @stepthrough('+member')
    def traverse_member(self, name):
        person = getUtility(IPersonSet).getByName(name)
        if person is None:
            return None
        return getUtility(ITeamMembershipSet).getByPersonAndTeam(
            person, self.context)


class PersonSetNavigation(Navigation):

    usedfor = IPersonSet

    def breadcrumb(self):
        return 'People'

    def traverse(self, name):
        # Raise a 404 on an invalid Person name
        person = self.context.getByName(name)
        if person is None:
            raise NotFoundError(name)
        # Redirect to /~name
        return self.redirectSubTree(canonical_url(person))

    @stepto('+me')
    def me(self):
        me = getUtility(ILaunchBag).user
        if me is None:
            raise Unauthorized("You need to be logged in to view this URL.")
        return self.redirectSubTree(canonical_url(me), status=303)


class PersonSetSOP(StructuralObjectPresentation):

    def getIntroHeading(self):
        return None

    def getMainHeading(self):
        return 'People and Teams'

    def listChildren(self, num):
        return []

    def listAltChildren(self, num):
        return None


class PersonSetFacets(StandardLaunchpadFacets):
    """The links that will appear in the facet menu for the IPersonSet."""

    usedfor = IPersonSet

    enable_only = ['overview',]


class PersonSetContextMenu(ContextMenu):

    usedfor = IPersonSet

    links = ['products', 'distributions', 'people', 'meetings', 'peoplelist',
             'teamlist', 'ubunterolist', 'newteam', 'adminrequestmerge', ]

    def products(self):
        return Link('/products/', 'View projects')

    def distributions(self):
        return Link('/distros/', 'View distributions')

    def people(self):
        return Link('/people/', 'View people')

    def meetings(self):
        return Link('/sprints/', 'View meetings')

    def peoplelist(self):
        text = 'List all people'
        return Link('+peoplelist', text, icon='people')

    def teamlist(self):
        text = 'List all teams'
        return Link('+teamlist', text, icon='people')

    def ubunterolist(self):
        text = 'List all Ubunteros'
        return Link('+ubunterolist', text, icon='people')

    def newteam(self):
        text = 'Register a team'
        return Link('+newteam', text, icon='add')

    @enabled_with_permission('launchpad.Admin')
    def adminrequestmerge(self):
        text = 'Admin merge accounts'
        return Link('+adminrequestmerge', text, icon='edit')


class PersonSOP(StructuralObjectPresentation):

    def getIntroHeading(self):
        return None

    def getMainHeading(self):
        return self.context.title

    def listChildren(self, num):
        return []

    def countChildren(self):
        return 0

    def listAltChildren(self, num):
        return None

    def countAltChildren(self):
        raise NotImplementedError


class PersonFacets(StandardLaunchpadFacets):
    """The links that will appear in the facet menu for an IPerson."""

    usedfor = IPerson

    enable_only = ['overview', 'bugs', 'answers', 'specifications',
                   'branches', 'translations']

    def overview(self):
        text = 'Overview'
        summary = 'General information about %s' % self.context.browsername
        return Link('', text, summary)

    def bugs(self):
        text = 'Bugs'
        summary = (
            'Bug reports that %s is involved with' % self.context.browsername)
        return Link('+assignedbugs', text, summary)

    def specifications(self):
        text = 'Blueprints'
        summary = (
            'Feature specifications that %s is involved with' %
            self.context.browsername)
        return Link('+specs', text, summary)

    def bounties(self):
        text = 'Bounties'
        summary = (
            'Bounty offers that %s is involved with' % self.context.browsername
            )
        return Link('+bounties', text, summary)

    def branches(self):
        text = 'Code'
        summary = ('Bazaar Branches and revisions registered and authored '
                   'by %s' % self.context.browsername)
        return Link('+branches', text, summary)

    def answers(self):
        text = 'Answers'
        summary = 'Questions that involves %s' % self.context.browsername
        return Link('+tickets', text, summary)

    def translations(self):
        target = '+translations'
        text = 'Translations'
        summary = (
            'Software that %s is involved in translating' %
            self.context.browsername)
        return Link(target, text, summary)

    def calendar(self):
        text = 'Calendar'
        summary = (
            u'%s\N{right single quotation mark}s scheduled events' %
            self.context.browsername)
        # only link to the calendar if it has been created
        enabled = ICalendarOwner(self.context).calendar is not None
        return Link('+calendar', text, summary, enabled=enabled)


class PersonBranchesMenu(ApplicationMenu):

    usedfor = IPerson

    facet = 'branches'

    links = ['authored', 'registered', 'subscribed', 'addbranch']

    def authored(self):
        text = 'Show authored branches'
        return Link('+authoredbranches', text, icon='branch')

    def registered(self):
        text = 'Show registered branches'
        return Link('+registeredbranches', text, icon='branch')

    def subscribed(self):
        text = 'Show subscribed branches'
        return Link('+subscribedbranches', text, icon='branch')

    def addbranch(self):
        text = 'Register branch'
        return Link('+addbranch', text, icon='add')



class PersonBugsMenu(ApplicationMenu):

    usedfor = IPerson

    facet = 'bugs'

    links = ['assignedbugs', 'reportedbugs', 'subscribedbugs', 'softwarebugs']

    def assignedbugs(self):
        text = 'Assigned'
        return Link('+assignedbugs', text, icon='bugs')

    def softwarebugs(self):
        text = 'Package reports'
        return Link('+packagebugs', text, icon='bugs')

    def reportedbugs(self):
        text = 'Reported'
        return Link('+reportedbugs', text, icon='bugs')

    def subscribedbugs(self):
        text = 'Subscribed'
        return Link('+subscribedbugs', text, icon='bugs')


class TeamBugsMenu(PersonBugsMenu):

    usedfor = ITeam
    facet = 'bugs'
    links = ['assignedbugs', 'softwarebugs', 'subscribedbugs']


class PersonSpecsMenu(ApplicationMenu):

    usedfor = IPerson
    facet = 'specifications'
    links = ['assignee', 'drafter', 'approver',
             'subscriber', 'registrant', 'feedback',
             'workload', 'roadmap']

    def registrant(self):
        text = 'Registrant'
        summary = 'List specs registered by %s' % self.context.browsername
        return Link('+specs?role=registrant', text, summary, icon='spec')

    def approver(self):
        text = 'Approver'
        summary = 'List specs with %s is supposed to approve' % (
            self.context.browsername)
        return Link('+specs?role=approver', text, summary, icon='spec')

    def assignee(self):
        text = 'Assignee'
        summary = 'List specs for which %s is the assignee' % (
            self.context.browsername)
        return Link('+specs?role=assignee', text, summary, icon='spec')

    def drafter(self):
        text = 'Drafter'
        summary = 'List specs drafted by %s' % self.context.browsername
        return Link('+specs?role=drafter', text, summary, icon='spec')

    def subscriber(self):
        text = 'Subscriber'
        return Link('+specs?role=subscriber', text, icon='spec')

    def feedback(self):
        text = 'Feedback requests'
        summary = 'List specs where feedback has been requested from %s' % (
            self.context.browsername)
        return Link('+specfeedback', text, summary, icon='info')

    def workload(self):
        text = 'Workload'
        summary = 'Show all specification work assigned'
        return Link('+specworkload', text, summary, icon='info')

    def roadmap(self):
        text = 'Roadmap'
        summary = 'Show recommended sequence of feature implementation'
        return Link('+roadmap', text, summary, icon='info')


class CommonMenuLinks:

    @enabled_with_permission('launchpad.Edit')
    def common_edithomepage(self):
        target = '+edithomepage'
        text = 'Change home page'
        return Link(target, text, icon='edit')

    def common_packages(self):
        target = '+packages'
        text = 'List assigned packages'
        summary = 'Packages assigned to %s' % self.context.browsername
        return Link(target, text, summary, icon='packages')


class PersonOverviewMenu(ApplicationMenu, CommonMenuLinks):

    usedfor = IPerson
    facet = 'overview'
    links = ['karma', 'edit', 'common_edithomepage', 'editemailaddresses',
             'editlanguages', 'editwikinames', 'editircnicknames',
             'editjabberids', 'editpassword', 'editsshkeys', 'editpgpkeys',
             'codesofconduct', 'administer', 'common_packages']

    @enabled_with_permission('launchpad.Edit')
    def edit(self):
        target = '+edit'
        text = 'Change details'
        return Link(target, text, icon='edit')

    @enabled_with_permission('launchpad.Edit')
    def editlanguages(self):
        target = '+editlanguages'
        text = 'Set preferred languages'
        return Link(target, text, icon='edit')

    @enabled_with_permission('launchpad.Edit')
    def editemailaddresses(self):
        target = '+editemails'
        text = 'Update e-mail addresses'
        return Link(target, text, icon='edit')

    @enabled_with_permission('launchpad.Edit')
    def editwikinames(self):
        target = '+editwikinames'
        text = 'Update wiki names'
        return Link(target, text, icon='edit')

    @enabled_with_permission('launchpad.Edit')
    def editircnicknames(self):
        target = '+editircnicknames'
        text = 'Update IRC nicknames'
        return Link(target, text, icon='edit')

    @enabled_with_permission('launchpad.Edit')
    def editjabberids(self):
        target = '+editjabberids'
        text = 'Update Jabber IDs'
        return Link(target, text, icon='edit')

    @enabled_with_permission('launchpad.Edit')
    def editpassword(self):
        target = '+changepassword'
        text = 'Change your password'
        return Link(target, text, icon='edit')

    def karma(self):
        target = '+karma'
        text = 'Karma'
        summary = (
            u'%s\N{right single quotation mark}s activities '
            u'in Launchpad' % self.context.browsername)
        return Link(target, text, summary, icon='info')

    @enabled_with_permission('launchpad.Edit')
    def editsshkeys(self):
        target = '+editsshkeys'
        text = 'Update SSH keys'
        summary = (
            'Used if %s stores code on the Supermirror' %
            self.context.browsername)
        return Link(target, text, summary, icon='edit')

    @enabled_with_permission('launchpad.Edit')
    def editpgpkeys(self):
        target = '+editpgpkeys'
        text = 'Update OpenPGP keys'
        summary = 'Used for the Supermirror, and when maintaining packages'
        return Link(target, text, summary, icon='edit')

    @enabled_with_permission('launchpad.Edit')
    def codesofconduct(self):
        target = '+codesofconduct'
        text = 'Codes of Conduct'
        summary = (
            'Agreements to abide by the rules of a distribution or project')
        return Link(target, text, summary, icon='edit')

    @enabled_with_permission('launchpad.Admin')
    def administer(self):
        target = '+review'
        text = 'Administer'
        return Link(target, text, icon='edit')


class TeamOverviewMenu(ApplicationMenu, CommonMenuLinks):

    usedfor = ITeam
    facet = 'overview'
    links = ['edit', 'common_edithomepage', 'members', 'add_member',
             'editemail', 'polls', 'add_poll', 'joinleave', 'reassign',
             'common_packages']

    @enabled_with_permission('launchpad.Edit')
    def edit(self):
        target = '+edit'
        text = 'Change details'
        return Link(target, text, icon='edit')

    @enabled_with_permission('launchpad.Admin')
    def reassign(self):
        target = '+reassign'
        text = 'Change owner'
        summary = 'Change the owner of the team'
        # alt="(Change owner)"
        return Link(target, text, summary, icon='edit')

    def members(self):
        target = '+members'
        text = 'Show all members'
        return Link(target, text, icon='people')

    @enabled_with_permission('launchpad.Edit')
    def add_member(self):
        target = '+addmember'
        text = 'Add member'
        return Link(target, text, icon='add')

    def polls(self):
        target = '+polls'
        text = 'Show polls'
        return Link(target, text, icon='info')

    @enabled_with_permission('launchpad.Edit')
    def add_poll(self):
        target = '+newpoll'
        text = 'Create a poll'
        return Link(target, text, icon='add')

    @enabled_with_permission('launchpad.Edit')
    def editemail(self):
        target = '+editemail'
        text = 'Change contact address'
        summary = (
            'The address Launchpad uses to contact %s' %
            self.context.browsername)
        return Link(target, text, summary, icon='mail')

    def joinleave(self):
        if userIsActiveTeamMember(self.context):
            target = '+leave'
            text = 'Leave the Team' # &#8230;
            icon = 'remove'
        else:
            target = '+join'
            text = 'Join the team' # &#8230;
            icon = 'add'
        return Link(target, text, icon=icon)


class BaseListView:

    header = ""

    def __init__(self, context, request):
        self.context = context
        self.request = request

    def _getBatchNavigator(self, results):
        return BatchNavigator(results, self.request)

    def getTeamsList(self):
        results = getUtility(IPersonSet).getAllTeams()
        return self._getBatchNavigator(results)

    def getPeopleList(self):
        results = getUtility(IPersonSet).getAllPersons()
        return self._getBatchNavigator(results)

    def getUbunterosList(self):
        results = getUtility(IPersonSet).getUbunteros()
        return self._getBatchNavigator(results)


class PeopleListView(BaseListView):

    header = "People Launchpad knows about"

    def getList(self):
        return self.getPeopleList()


class TeamListView(BaseListView):

    header = "Teams registered in Launchpad"

    def getList(self):
        return self.getTeamsList()


class UbunteroListView(BaseListView):

    header = "Ubunteros registered in Launchpad"

    def getList(self):
        return self.getUbunterosList()


class FOAFSearchView:

    def __init__(self, context, request):
        self.context = context
        self.request = request
        self.results = []

    def teamsCount(self):
        return getUtility(IPersonSet).teamsCount()

    def peopleCount(self):
        return getUtility(IPersonSet).peopleCount()

    def topPeople(self):
        return getUtility(IPersonSet).topPeople()

    def searchPeopleBatchNavigator(self):
        name = self.request.get("name")

        if not name:
            return None

        searchfor = self.request.get("searchfor")
        if searchfor == "peopleonly":
            results = getUtility(IPersonSet).findPerson(name)
        elif searchfor == "teamsonly":
            results = getUtility(IPersonSet).findTeam(name)
        else:
            results = getUtility(IPersonSet).find(name)

        return BatchNavigator(results, self.request)


class PersonAddView(LaunchpadFormView):
    """The page where users can create new Launchpad profiles."""

    label = "Create a new Launchpad profile"
    schema = INewPerson
    custom_widget('creation_comment', TextAreaWidget, height=5, width=60)

    @action(_("Create Profile"), name="create")
    def create_action(self, action, data):
        emailaddress = data['emailaddress']
        displayname = data['displayname']
        creation_comment = data['creation_comment']
        person, email = getUtility(IPersonSet).createPersonAndEmail(
            emailaddress, PersonCreationRationale.USER_CREATED,
            displayname=displayname, comment=creation_comment,
            registrant=self.user)
        self.next_url = canonical_url(person)
        logintokenset = getUtility(ILoginTokenSet)
        token = logintokenset.new(
            requester=self.user, requesteremail=self.user.preferredemail.email,
            email=emailaddress, tokentype=LoginTokenType.NEWPROFILE)
        token.sendProfileCreatedEmail(person, creation_comment)


class PersonClaimView(LaunchpadFormView):
    """The page where a user can claim an unvalidated profile."""

    schema = IPersonClaim

    def validate(self, data):
        emailaddress = data.get('emailaddress')
        if emailaddress is None:
            self.setFieldError(
                'emailaddress', 'Please enter the email address')
            return

        email = getUtility(IEmailAddressSet).getByEmail(emailaddress)
        error = ""
        if email is None:
            # Email not registered in launchpad, ask the user to try another
            # one.
            error = ("We couldn't find this email address. Please try another "
                     "one that could possibly be associated with this profile. "
                     "Note that this profile's name (%s) was generated based "
                     "on the email address it's associated with."
                     % self.context.name)
        elif email.person != self.context:
            if email.person.is_valid_person:
                error = ("This email address is associated with yet another "
                         "Launchpad profile, which you seem to have used at "
                         "some point. If that's the case, you can "
                         '<a href="/people/+requestmerge?field.dupeaccount=%s">'
                         "combine this profile with the other one</a> (you'll "
                         "have to log in with the other profile first, "
                         "though). If that's not the case, please try with a "
                         "different email address."
                         % self.context.name)
            else:
                # There seems to be another unvalidated profile for you!
                error = ("Although this email address is not associated with "
                         "this profile, it's associated with yet another one. "
                         'You can <a href="%s/+claim">claim that other '
                         'profile</a> and then later '
                         '<a href="/people/+requestmerge">combine</a> both of '
                         'them into a single one.'
                         % canonical_url(email.person))
        else:
            # Yay! You got the right email this time.
            pass
        if error:
            self.setFieldError('emailaddress', error)

    @property
    def next_url(self):
        return canonical_url(self.context)

    @action(_("E-mail Me"), name="confirm")
    def confirm_action(self, action, data):
        email = data['emailaddress']
        token = getUtility(ILoginTokenSet).new(
            requester=None, requesteremail=None, email=email,
            tokentype=LoginTokenType.PROFILECLAIM)
        token.sendClaimProfileEmail()
        self.request.response.addInfoNotification(_(
            "A confirmation  message has been sent to '%(email)s'. "
            "Follow the instructions in that message to finish claiming this "
            "profile. "
            "(If the message doesn't arrive in a few minutes, your mail "
            "provider might use 'greylisting', which could delay the message "
            "for up to an hour or two.)"), email=email)


class RedirectToEditLanguagesView(LaunchpadView):
    """Redirect the logged in user to his +editlanguages page.

    This view should always be registered with a launchpad.AnyPerson
    permission, to make sure the user is logged in. It exists so that
    we can keep the /rosetta/prefs link working and also provide a link
    for non logged in users that will require them to login and them send
    them straight to the page they want to go.
    """

    def initialize(self):
        self.request.response.redirect(
            '%s/+editlanguages' % canonical_url(self.user))


class PersonRdfView:
    """A view that sets its mime-type to application/rdf+xml"""

    template = ViewPageTemplateFile(
        '../templates/person-foaf.pt')

    def __init__(self, context, request):
        self.context = context
        self.request = request

    def __call__(self):
        """Render RDF output, and return it as a string encoded in UTF-8.

        Render the page template to produce RDF output.
        The return value is string data encoded in UTF-8.

        As a side-effect, HTTP headers are set for the mime type
        and filename for download."""
        self.request.response.setHeader('content-type',
                                        'application/rdf+xml')
        self.request.response.setHeader('Content-Disposition',
                                        'attachment; filename=%s.rdf' %
                                            self.context.name)
        unicodedata = self.template()
        encodeddata = unicodedata.encode('utf-8')
        return encodeddata


def userIsActiveTeamMember(team):
    """Return True if the user is an active member of this team."""
    user = getUtility(ILaunchBag).user
    if user is None:
        return False
    return user in team.activemembers


class PersonSpecWorkLoadView(LaunchpadView):
    """View used to render the specification workload for a particular person.

    It shows the set of specifications with which this person has a role.
    """

    def initialize(self):
        assert IPerson.providedBy(self.context), (
            'PersonSpecWorkLoadView should be used only on an IPerson.')

    class PersonSpec:
        """One record from the workload list."""

        def __init__(self, spec, person):
            self.spec = spec
            self.assignee = spec.assignee == person
            self.drafter = spec.drafter == person
            self.approver = spec.approver == person

    @cachedproperty
    def workload(self):
        """This code is copied in large part from browser/sprint.py. It may
        be worthwhile refactoring this to use a common code base.

        Return a structure that lists the specs for which this person is the
        approver, the assignee or the drafter.
        """
        return [PersonSpecWorkLoadView.PersonSpec(spec, self.context)
                for spec in self.context.specifications()]


class PersonSpecFeedbackView(HasSpecificationsView):

    @cachedproperty
    def feedback_specs(self):
        filter = [SpecificationFilter.FEEDBACK]
        return self.context.specifications(filter=filter)


class ReportedBugTaskSearchListingView(BugTaskSearchListingView):
    """All bugs reported by someone."""

    columns_to_show = ["id", "summary", "targetname", "importance", "status"]

    def search(self):
        return BugTaskSearchListingView.search(
            self, extra_params={'owner': self.context})

    def getSearchPageHeading(self):
        """The header for the search page."""
        return "Bugs reported by %s" % self.context.displayname

    def getAdvancedSearchPageHeading(self):
        """The header for the advanced search page."""
        return "Bugs Reported by %s: Advanced Search" % (
            self.context.displayname)

    def getAdvancedSearchButtonLabel(self):
        """The Search button for the advanced search page."""
        return "Search bugs reported by %s" % self.context.displayname

    def getSimpleSearchURL(self):
        """Return a URL that can be used as an href to the simple search."""
        return canonical_url(self.context) + "/+reportedbugs"

    def shouldShowReporterWidget(self):
        """Should the reporter widget be shown on the advanced search page?"""
        return False


class BugContactPackageBugsSearchListingView(BugTaskSearchListingView):
    """Bugs reported on packages for a bug contact."""

    columns_to_show = ["id", "summary", "importance", "status"]

    def initialize(self):
        # Set schema here to avoid ZCML magic overriding it.
        self.schema = IPersonBugTaskSearch
        BugTaskSearchListingView.initialize(self)

    @property
    def current_package(self):
        """Get the package whose bugs are currently being searched."""
        if not (
            self.distribution_widget.hasInput() and
            self.distribution_widget.getInputValue()):
            raise UnexpectedFormData("A distribution is required")
        if not (
            self.sourcepackagename_widget.hasInput() and
            self.sourcepackagename_widget.getInputValue()):
            raise UnexpectedFormData("A sourcepackagename is required")

        distribution = self.distribution_widget.getInputValue()
        return distribution.getSourcePackage(
            self.sourcepackagename_widget.getInputValue())

    def search(self, searchtext=None):
        distrosourcepackage = self.current_package
        return BugTaskSearchListingView.search(
            self, searchtext=searchtext, context=distrosourcepackage)

    def getPackageBugCounts(self):
        """Return a list of dicts used for rendering the package bug counts."""
        L = []
        for package_counts in self.context.getBugContactOpenBugCounts(
            self.user):
            package = package_counts['package']
            L.append({
                'package_name': package.displayname,
                'package_search_url':
                    self.getBugContactPackageSearchURL(package),
                'open_bugs_count': package_counts['open'],
                'open_bugs_url': self.getOpenBugsURL(package),
                'critical_bugs_count': package_counts['open_critical'],
                'critical_bugs_url': self.getCriticalBugsURL(package),
                'unassigned_bugs_count': package_counts['open_unassigned'],
                'unassigned_bugs_url': self.getUnassignedBugsURL(package),
                'inprogress_bugs_count': package_counts['open_inprogress'],
                'inprogress_bugs_url': self.getInProgressBugsURL(package)
            })

        return sorted(L, key=itemgetter('package_name'))

    def getOtherBugContactPackageLinks(self):
        """Return a list of the other packages for a bug contact.

        This excludes the current package.
        """
        current_package = self.current_package

        other_packages = [
            package for package in self.context.getBugContactPackages()
            if package != current_package]

        package_links = []
        for other_package in other_packages:
            package_links.append({
                'title': other_package.displayname,
                'url': self.getBugContactPackageSearchURL(other_package)})

        return package_links

    def getExtraSearchParams(self):
        """Overridden from BugTaskSearchListingView, to filter the search."""
        search_params = {}

        if self.status_widget.hasInput():
            search_params['status'] = any(*self.status_widget.getInputValue())
        if self.unassigned_widget.hasInput():
            search_params['assignee'] = NULL

        return search_params

    def getBugContactPackageSearchURL(self, distributionsourcepackage=None,
                                      advanced=False, extra_params=None):
        """Construct a default search URL for a distributionsourcepackage.

        Optional filter parameters can be specified as a dict with the
        extra_params argument.
        """
        if distributionsourcepackage is None:
            distributionsourcepackage = self.current_package

        params = {
            "field.distribution": distributionsourcepackage.distribution.name,
            "field.sourcepackagename": distributionsourcepackage.name,
            "search": "Search"}

        if extra_params is not None:
            # We must UTF-8 encode searchtext to play nicely with
            # urllib.urlencode, because it may contain non-ASCII characters.
            if extra_params.has_key("field.searchtext"):
                extra_params["field.searchtext"] = \
                    extra_params["field.searchtext"].encode("utf8")

            params.update(extra_params)

        person_url = canonical_url(self.context)
        query_string = urllib.urlencode(sorted(params.items()), doseq=True)

        if advanced:
            return person_url + '/+packagebugs-search?advanced=1&%s' % query_string
        else:
            return person_url + '/+packagebugs-search?%s' % query_string

    def getBugContactPackageAdvancedSearchURL(self,
                                              distributionsourcepackage=None):
        """Construct the advanced search URL for a distributionsourcepackage."""
        return self.getBugContactPackageSearchURL(advanced=True)

    def getOpenBugsURL(self, distributionsourcepackage):
        """Return the URL for open bugs on distributionsourcepackage."""
        status_params = {'field.status': []}

        for status in UNRESOLVED_BUGTASK_STATUSES:
            status_params['field.status'].append(status.title)

        return self.getBugContactPackageSearchURL(
            distributionsourcepackage=distributionsourcepackage,
            extra_params=status_params)

    def getCriticalBugsURL(self, distributionsourcepackage):
        """Return the URL for critical bugs on distributionsourcepackage."""
        critical_bugs_params = {
            'field.status': [], 'field.importance': "Critical"}

        for status in UNRESOLVED_BUGTASK_STATUSES:
            critical_bugs_params["field.status"].append(status.title)

        return self.getBugContactPackageSearchURL(
            distributionsourcepackage=distributionsourcepackage,
            extra_params=critical_bugs_params)

    def getUnassignedBugsURL(self, distributionsourcepackage):
        """Return the URL for unassigned bugs on distributionsourcepackage."""
        unassigned_bugs_params = {
            "field.status": [], "field.unassigned": "on"}

        for status in UNRESOLVED_BUGTASK_STATUSES:
            unassigned_bugs_params["field.status"].append(status.title)

        return self.getBugContactPackageSearchURL(
            distributionsourcepackage=distributionsourcepackage,
            extra_params=unassigned_bugs_params)

    def getInProgressBugsURL(self, distributionsourcepackage):
        """Return the URL for unassigned bugs on distributionsourcepackage."""
        inprogress_bugs_params = {"field.status": "In Progress"}

        return self.getBugContactPackageSearchURL(
            distributionsourcepackage=distributionsourcepackage,
            extra_params=inprogress_bugs_params)

    def shouldShowSearchWidgets(self):
        # XXX: It's not possible to search amongst the bugs on maintained
        # software, so for now I'll be simply hiding the search widgets.
        # -- Guilherme Salgado, 2005-11-05
        return False

    # Methods that customize the advanced search form.
    def getAdvancedSearchPageHeading(self):
        return "Bugs in %s: Advanced Search" % self.current_package.displayname

    def getAdvancedSearchButtonLabel(self):
        return "Search bugs in %s" % self.current_package.displayname

    def getSimpleSearchURL(self):
        return self.getBugContactPackageSearchURL()


class PersonAssignedBugTaskSearchListingView(BugTaskSearchListingView):
    """All bugs assigned to someone."""

    context_parameter = 'assignee'

    columns_to_show = ["id", "summary", "targetname", "importance", "status"]

    def search(self):
        """Return the open bugs assigned to a person."""
        return BugTaskSearchListingView.search(
            self, extra_params={'assignee': self.context})

    def shouldShowAssigneeWidget(self):
        """Should the assignee widget be shown on the advanced search page?"""
        return False

    def shouldShowAssignedToTeamPortlet(self):
        """Should the team assigned bugs portlet be shown?"""
        return True

    def getSearchPageHeading(self):
        """The header for the search page."""
        return "Bugs assigned to %s" % self.context.displayname

    def getAdvancedSearchPageHeading(self):
        """The header for the advanced search page."""
        return "Bugs Assigned to %s: Advanced Search" % (
            self.context.displayname)

    def getAdvancedSearchButtonLabel(self):
        """The Search button for the advanced search page."""
        return "Search bugs assigned to %s" % self.context.displayname

    def getSimpleSearchURL(self):
        """Return a URL that can be usedas an href to the simple search."""
        return canonical_url(self.context) + "/+assignedbugs"


class RedirectToAssignedBugsView:

    def __call__(self):
        self.request.response.redirect(
            canonical_url(self.context) + "/+assignedbugs")


class SubscribedBugTaskSearchListingView(BugTaskSearchListingView):
    """All bugs someone is subscribed to."""

    columns_to_show = ["id", "summary", "targetname", "importance", "status"]

    def search(self):
        return BugTaskSearchListingView.search(
            self, extra_params={'subscriber': self.context})

    def getSearchPageHeading(self):
        """The header for the search page."""
        return "Bugs %s is subscribed to" % self.context.displayname

    def getAdvancedSearchPageHeading(self):
        """The header for the advanced search page."""
        return "Bugs %s is Cc'd to: Advanced Search" % (
            self.context.displayname)

    def getAdvancedSearchButtonLabel(self):
        """The Search button for the advanced search page."""
        return "Search bugs %s is Cc'd to" % self.context.displayname

    def getSimpleSearchURL(self):
        """Return a URL that can be used as an href to the simple search."""
        return canonical_url(self.context) + "/+subscribedbugs"


class PersonLanguagesView(LaunchpadView):

    def initialize(self):
        request = self.request
        if (request.method == "POST" and "SAVE-LANGS" in request.form):
            self.submitLanguages()

    def requestCountry(self):
        return ICountry(self.request, None)

    def browserLanguages(self):
        return IRequestPreferredLanguages(self.request).getPreferredLanguages()

    def visible_checked_languages(self):
        return self.user.languages

    def visible_unchecked_languages(self):
        common_languages = getUtility(ILanguageSet).common_languages
        return sorted(set(common_languages) - set(self.user.languages),
                      key=lambda x: x.englishname)

    def getRedirectionURL(self):
        request = self.request
        referrer = request.getHeader('referer')
        if referrer and referrer.startswith(request.getApplicationURL()):
            return referrer
        else:
            return ''

    def submitLanguages(self):
        '''Process a POST request to the language preference form.

        This list of languages submitted is compared to the the list of
        languages the user has, and the latter is matched to the former.
        '''

        all_languages = getUtility(ILanguageSet)
        old_languages = self.user.languages
        new_languages = []

        for key in all_languages.keys():
            if self.request.has_key(key) and self.request.get(key) == u'on':
                new_languages.append(all_languages[key])

        # Add languages to the user's preferences.
        for language in set(new_languages) - set(old_languages):
            self.user.addLanguage(language)
            self.request.response.addInfoNotification(
                "Added %(language)s to your preferred languages." %
                {'language' : language.englishname})

        # Remove languages from the user's preferences.
        for language in set(old_languages) - set(new_languages):
            self.user.removeLanguage(language)
            self.request.response.addInfoNotification(
                "Removed %(language)s from your preferred languages." %
                {'language' : language.englishname})

        redirection_url = self.request.get('redirection_url')
        if redirection_url:
            self.request.response.redirect(redirection_url)


class PersonView(LaunchpadView):
    """A View class used in almost all Person's pages."""

    @cachedproperty
    def recently_approved_members(self):
        members = self.context.getMembersByStatus(
            TeamMembershipStatus.APPROVED,
            orderBy='-TeamMembership.datejoined')
        return members[:5]

    @cachedproperty
    def recently_proposed_members(self):
        members = self.context.getMembersByStatus(
            TeamMembershipStatus.PROPOSED,
            orderBy='-TeamMembership.datejoined')
        return members[:5]

    @cachedproperty
    def openpolls(self):
        assert self.context.isTeam()
        return IPollSubset(self.context).getOpenPolls()

    @cachedproperty
    def closedpolls(self):
        assert self.context.isTeam()
        return IPollSubset(self.context).getClosedPolls()

    @cachedproperty
    def notyetopenedpolls(self):
        assert self.context.isTeam()
        return IPollSubset(self.context).getNotYetOpenedPolls()

    @cachedproperty
    def contributions(self):
        """Cache the results of getProjectsAndCategoriesContributedTo()."""
        return self.context.getProjectsAndCategoriesContributedTo()

    @cachedproperty
    def contributed_categories(self):
        """Return all karma categories in which this person has some karma."""
        categories = set()
        for contrib in self.contributions:
            categories.update(category for category in contrib['categories'])
        return sorted(categories, key=attrgetter('title'))

    def getURLToAssignedBugsInProgress(self):
        """Return an URL to a page which lists all bugs assigned to this
        person that are In Progress.
        """
        query_string = urllib.urlencode(
            [('field.status', BugTaskStatus.INPROGRESS.title)])
        url = "%s/+assignedbugs" % canonical_url(self.context)
        return ("%(url)s?search=Search&%(query_string)s"
                % {'url': url, 'query_string': query_string})

    def getBugsInProgress(self):
        """Return up to 5 bugs assigned to this person that are In Progress."""
        params = BugTaskSearchParams(
            user=self.user, assignee=self.context, omit_dupes=True,
            status=BugTaskStatus.INPROGRESS, orderby='-date_last_updated')
        return self.context.searchTasks(params)[:5]

    def viewingOwnPage(self):
        return self.user == self.context

    def hasCurrentPolls(self):
        """Return True if this team has any non-closed polls."""
        assert self.context.isTeam()
        return bool(self.openpolls) or bool(self.notyetopenedpolls)

    def no_bounties(self):
        return not (self.context.ownedBounties or
            self.context.reviewerBounties or
            self.context.subscribedBounties or
            self.context.claimedBounties)

    def userIsOwner(self):
        """Return True if the user is the owner of this Team."""
        if self.user is None:
            return False

        return self.user.inTeam(self.context.teamowner)

    def userHasMembershipEntry(self):
        """Return True if the logged in user has a TeamMembership entry for
        this Team."""
        return bool(self._getMembershipForUser())

    def findUserPathToTeam(self):
        assert self.user is not None
        return self.user.findPathToTeam(self.context)

    def userIsParticipant(self):
        """Return true if the user is a participant of this team.

        A person is said to be a team participant when he's an indirect member
        of that team.
        """
        if self.user is None:
            return False
        return self.user.inTeam(self.context)

    def userIsActiveMember(self):
        """Return True if the user is an active member of this team."""
        return userIsActiveTeamMember(self.context)

    def membershipStatusDesc(self):
        tm = self._getMembershipForUser()
        assert tm is not None, (
            'This method is not meant to be called for users which are not '
            'members of this team.')

        description = tm.status.description
        if (tm.status == TeamMembershipStatus.DEACTIVATED and
            tm.reviewercomment):
            description += ("The reason for the deactivation is: '%s'"
                            % tm.reviewercomment)
        return description

    def userCanRequestToLeave(self):
        """Return true if the user can request to leave this team.

        A given user can leave a team only if he's an active member.
        """
        return self.userIsActiveMember()

    def userCanRequestToJoin(self):
        """Return true if the user can request to join this team.

        The user can request if this is not a RESTRICTED team or if he never
        asked to join this team, if he already asked and the subscription
        status is DECLINED.
        """
        if (self.context.subscriptionpolicy ==
            TeamSubscriptionPolicy.RESTRICTED):
            return False

        tm = self._getMembershipForUser()
        if tm is None:
            return True

        adminOrApproved = [TeamMembershipStatus.APPROVED,
                           TeamMembershipStatus.ADMIN]
        if (tm.status == TeamMembershipStatus.DECLINED or
            (tm.status not in adminOrApproved and
             tm.team.subscriptionpolicy == TeamSubscriptionPolicy.OPEN)):
            return True
        else:
            return False

    def _getMembershipForUser(self):
        if self.user is None:
            return None
        return getUtility(ITeamMembershipSet).getByPersonAndTeam(
            self.user, self.context)

    def joinAllowed(self):
        """Return True if this is not a restricted team."""
        restricted = TeamSubscriptionPolicy.RESTRICTED
        return self.context.subscriptionpolicy != restricted

    def obfuscatedEmail(self):
        if self.context.preferredemail is not None:
            return obfuscateEmail(self.context.preferredemail.email)
        else:
            return None

    def htmlEmail(self):
        if self.context.preferredemail is not None:
            return convertToHtmlCode(self.context.preferredemail.email)
        else:
            return None

    def showSSHKeys(self):
        """Return a data structure used for display of raw SSH keys"""
        self.request.response.setHeader('Content-Type', 'text/plain')
        keys = []
        for key in self.context.sshkeys:
            if key.keytype == SSHKeyType.DSA:
                type_name = 'ssh-dss'
            elif key.keytype == SSHKeyType.RSA:
                type_name = 'ssh-rsa'
            else:
                type_name = 'Unknown key type'
            keys.append("%s %s %s" % (type_name, key.keytext, key.comment))
        return "\n".join(keys)


class PersonCodeOfConductEditView(LaunchpadView):

    def performCoCChanges(self):
        """Make changes to code-of-conduct signature records for this
        person.
        """
        sig_ids = self.request.form.get("DEACTIVATE_SIGNATURE")

        if sig_ids is not None:
            sCoC_util = getUtility(ISignedCodeOfConductSet)

            # verify if we have multiple entries to deactive
            if not isinstance(sig_ids, list):
                sig_ids = [sig_ids]

            for sig_id in sig_ids:
                sig_id = int(sig_id)
                # Deactivating signature
                comment = 'Deactivated by Owner'
                sCoC_util.modifySignature(sig_id, self.user, comment, False)

            return True


class PersonEditWikiNamesView(LaunchpadView):

    def _sanitizeWikiURL(self, url):
        """Strip whitespaces and make sure :url ends in a single '/'."""
        if not url:
            return url
        return '%s/' % url.strip().rstrip('/')

    def initialize(self):
        """Process the WikiNames form."""
        self.error_message = None
        if self.request.method != "POST":
            # Nothing to do
            return

        form = self.request.form
        context = self.context
        wikinameset = getUtility(IWikiNameSet)
        ubuntuwikiname = form.get('ubuntuwikiname')
        existingwiki = wikinameset.getByWikiAndName(
            UBUNTU_WIKI_URL, ubuntuwikiname)

        if not ubuntuwikiname:
            self.error_message = "Your Ubuntu WikiName cannot be empty."
            return
        elif existingwiki is not None and existingwiki.person != context:
            self.error_message = (
                'The Ubuntu WikiName %s is already registered by '
                '<a href="%s">%s</a>.'
                % (ubuntuwikiname, canonical_url(existingwiki.person),
                   cgi.escape(existingwiki.person.browsername)))
            return
        context.ubuntuwiki.wikiname = ubuntuwikiname

        for w in context.otherwikis:
            # XXX: We're exposing WikiName IDs here because that's the only
            # unique column we have. If we don't do this we'll have to
            # generate the field names using the WikiName.wiki and
            # WikiName.wikiname columns (because these two columns make
            # another unique identifier for WikiNames), but that's tricky and
            # not worth the extra work. -- GuilhermeSalgado 25/08/2005
            if form.get('remove_%d' % w.id):
                w.destroySelf()
            else:
                wiki = self._sanitizeWikiURL(form.get('wiki_%d' % w.id))
                wikiname = form.get('wikiname_%d' % w.id)
                if not (wiki and wikiname):
                    self.error_message = (
                        "Neither Wiki nor WikiName can be empty.")
                    return
                # Try to make sure people will have only a single Ubuntu
                # WikiName registered. Although this is almost impossible
                # because they can do a lot of tricks with the URLs to make
                # them look different from UBUNTU_WIKI_URL but still point to
                # the same place.
                elif wiki == UBUNTU_WIKI_URL:
                    self.error_message = (
                        "You cannot have two Ubuntu WikiNames.")
                    return
                w.wiki = wiki
                w.wikiname = wikiname

        wiki = self._sanitizeWikiURL(form.get('newwiki'))
        wikiname = form.get('newwikiname')
        if wiki or wikiname:
            if wiki and wikiname:
                existingwiki = wikinameset.getByWikiAndName(wiki, wikiname)
                if existingwiki and existingwiki.person != context:
                    self.error_message = (
                        'The WikiName %s%s is already registered by '
                        '<a href="%s">%s</a>.'
                        % (wiki, wikiname, canonical_url(existingwiki.person),
                           cgi.escape(existingwiki.person.browsername)))
                    return
                elif existingwiki:
                    self.error_message = (
                        'The WikiName %s%s already belongs to you.'
                        % (wiki, wikiname))
                    return
                elif wiki == UBUNTU_WIKI_URL:
                    self.error_message = (
                        "You cannot have two Ubuntu WikiNames.")
                    return
                wikinameset.new(context, wiki, wikiname)
            else:
                self.newwiki = wiki
                self.newwikiname = wikiname
                self.error_message = "Neither Wiki nor WikiName can be empty."
                return


class PersonEditIRCNicknamesView(LaunchpadView):

    def initialize(self):
        """Process the IRC nicknames form."""
        self.error_message = None
        if self.request.method != "POST":
            # Nothing to do
            return

        form = self.request.form
        for ircnick in self.context.ircnicknames:
            # XXX: We're exposing IrcID IDs here because that's the only
            # unique column we have, so we don't have anything else that we
            # can use to make field names that allow us to uniquely identify
            # them. -- GuilhermeSalgado 25/08/2005
            if form.get('remove_%d' % ircnick.id):
                ircnick.destroySelf()
            else:
                nick = form.get('nick_%d' % ircnick.id)
                network = form.get('network_%d' % ircnick.id)
                if not (nick and network):
                    self.error_message = (
                        "Neither Nickname nor Network can be empty.")
                    return
                ircnick.nickname = nick
                ircnick.network = network

        nick = form.get('newnick')
        network = form.get('newnetwork')
        if nick or network:
            if nick and network:
                getUtility(IIrcIDSet).new(self.context, network, nick)
            else:
                self.newnick = nick
                self.newnetwork = network
                self.error_message = (
                    "Neither Nickname nor Network can be empty.")
                return


class PersonEditJabberIDsView(LaunchpadView):

    def initialize(self):
        """Process the Jabber ID form."""
        self.error_message = None
        if self.request.method != "POST":
            # Nothing to do
            return

        form = self.request.form
        for jabber in self.context.jabberids:
            if form.get('remove_%s' % jabber.jabberid):
                jabber.destroySelf()
            else:
                jabberid = form.get('jabberid_%s' % jabber.jabberid)
                if not jabberid:
                    self.error_message = "You cannot save an empty Jabber ID."
                    return
                jabber.jabberid = jabberid

        jabberid = form.get('newjabberid')
        if jabberid:
            jabberset = getUtility(IJabberIDSet)
            existingjabber = jabberset.getByJabberID(jabberid)
            if existingjabber is None:
                jabberset.new(self.context, jabberid)
            elif existingjabber.person != self.context:
                self.error_message = (
                    'The Jabber ID %s is already registered by '
                    '<a href="%s">%s</a>.'
                    % (jabberid, canonical_url(existingjabber.person),
                       cgi.escape(existingjabber.person.browsername)))
                return
            else:
                self.error_message = (
                    'The Jabber ID %s already belongs to you.' % jabberid)
                return


class PersonEditSSHKeysView(LaunchpadView):

    info_message = None
    error_message = None

    def initialize(self):
        if self.request.method != "POST":
            # Nothing to do
            return

        action = self.request.form.get('action')

        if action == 'add_ssh':
            self.add_ssh()
        elif action == 'remove_ssh':
            self.remove_ssh()
        else:
            raise UnexpectedFormData("Unexpected action: %s" % action)

    def add_ssh(self):
        sshkey = self.request.form.get('sshkey')
        try:
            kind, keytext, comment = sshkey.split(' ', 2)
        except ValueError:
            self.error_message = 'Invalid public key'
            return

        if not (kind and keytext and comment):
            self.error_message = 'Invalid public key'
            return

        if kind == 'ssh-rsa':
            keytype = SSHKeyType.RSA
        elif kind == 'ssh-dss':
            keytype = SSHKeyType.DSA
        else:
            self.error_message = 'Invalid public key'
            return

        getUtility(ISSHKeySet).new(self.user, keytype, keytext, comment)
        self.info_message = 'SSH public key added.'

    def remove_ssh(self):
        key_id = self.request.form.get('key')
        if not key_id:
            raise UnexpectedFormData('SSH Key was not defined')

        sshkey = getUtility(ISSHKeySet).getByID(key_id)
        if sshkey is None:
            self.error_message = "Cannot remove a key that doesn't exist"
            return

        if sshkey.person != self.user:
            raise UnexpectedFormData("Cannot remove someone else's key")

        comment = sshkey.comment
        sshkey.destroySelf()
        self.info_message = 'Key "%s" removed' % comment


class PersonTranslationView(LaunchpadView):
    """View for translation-related Person pages."""
    @cachedproperty
    def batchnav(self):
        batchnav = BatchNavigator(self.context.translation_history,
                                  self.request)
        # XXX: See bug 60320. Because of a template reference to
        # pofile.potemplate.displayname, it would be ideal to also
        # prejoin inside translation_history:
        #   potemplate.potemplatename
        #   potemplate.productseries
        #   potemplate.productseries.product
        #   potemplate.distrorelease
        #   potemplate.distrorelease.distribution
        #   potemplate.sourcepackagename
        # However, a list this long may be actually suggesting that
        # displayname be cached in a table field; particularly given the
        # fact that it won't be altered very often. At any rate, the
        # code below works around this by caching all the templates in
        # one shot. The list() ensures that we materialize the query
        # before passing it on to avoid reissuing it. Note also that the
        # fact that we iterate over currentBatch() here means that the
        # translation_history query is issued again. Tough luck.
        #   -- kiko, 2006-03-17
        ids = set(record.pofile.potemplate.id
                  for record in batchnav.currentBatch())
        if ids:
            cache = list(getUtility(IPOTemplateSet).getByIDs(ids))
        return batchnav

    @cachedproperty
    def translation_groups(self):
        """Return translation groups a person is a member of."""
        return list(self.context.translation_groups)


class PersonGPGView(LaunchpadView):
    """View for the GPG-related actions for a Person

    Supports claiming (importing) a key, validating it and deactivating
    it. Also supports removing the token generated for validation (in
    the case you want to give up on importing the key).
    """
    key = None
    fingerprint = None

    key_ok = False
    invalid_fingerprint = False
    key_retrieval_failed = False
    key_already_imported = False

    error_message = None
    info_message = None

    def keyserver_url(self):
        assert self.fingerprint
<<<<<<< HEAD
        url = getUtility(IGPGHandler).getURLForKeyInServer(self.fingerprint)
        # Our servers use an internal keyserver which users can't access.
        # We must point them to the ubuntu keyserver. See bug 81269
        return url.replace('keyserver.internal', 'keyserver.ubuntu.com', 1)
=======
        return getUtility(
            IGPGHandler).getURLForKeyInServer(self.fingerprint, public=True)
>>>>>>> 418bbaec

    def form_action(self):
        permitted_actions = [
            'claim_gpg', 'deactivate_gpg', 'remove_gpgtoken', 'reactivate_gpg']
        if self.request.method != "POST":
            return ''
        action = self.request.form.get('action')
        if action and (action not in permitted_actions):
            raise UnexpectedFormData("Action was not defined")
        getattr(self, action)()

    def claim_gpg(self):
        # XXX cprov 20050401 As "Claim GPG key" takes a lot of time, we
        # should process it throught the NotificationEngine.
        gpghandler = getUtility(IGPGHandler)
        fingerprint = self.request.form.get('fingerprint')
        self.fingerprint = gpghandler.sanitizeFingerprint(fingerprint)

        if not self.fingerprint:
            self.invalid_fingerprint = True
            return

        gpgkeyset = getUtility(IGPGKeySet)
        if gpgkeyset.getByFingerprint(self.fingerprint):
            self.key_already_imported = True
            return

        try:
            key = gpghandler.retrieveKey(self.fingerprint)
        except GPGKeyNotFoundError:
            self.key_retrieval_failed = True
            return

        self.key = key
        if not key.expired and not key.revoked:
            self._validateGPG(key)
            self.key_ok = True

    def deactivate_gpg(self):
        key_ids = self.request.form.get('DEACTIVATE_GPGKEY')

        if key_ids is None:
            self.error_message = 'No Key(s) selected for deactivation.'
            return

        # verify if we have multiple entries to deactive
        if not isinstance(key_ids, list):
            key_ids = [key_ids]

        gpgkeyset = getUtility(IGPGKeySet)

        deactivated_keys = []
        for key_id in key_ids:
            gpgkey = gpgkeyset.get(key_id)
            if gpgkey is None:
                continue
            if gpgkey.owner != self.user:
                self.error_message = "Cannot deactivate someone else's key"
                return
            gpgkey.active = False
            deactivated_keys.append(gpgkey.displayname)

        flush_database_updates()
        self.info_message = (
            'Deactivated key(s): %s' % ", ".join(deactivated_keys))

    def remove_gpgtoken(self):
        token_fingerprints = self.request.form.get('REMOVE_GPGTOKEN')

        if token_fingerprints is None:
            self.error_message = 'No key(s) pending validation selected.'
            return

        logintokenset = getUtility(ILoginTokenSet)
        if not isinstance(token_fingerprints, list):
            token_fingerprints = [token_fingerprints]

        cancelled_fingerprints = []
        for fingerprint in token_fingerprints:
            logintokenset.deleteByFingerprintRequesterAndType(
                fingerprint, self.user, LoginTokenType.VALIDATEGPG)
            logintokenset.deleteByFingerprintRequesterAndType(
                fingerprint, self.user, LoginTokenType.VALIDATESIGNONLYGPG)
            cancelled_fingerprints.append(fingerprint)

        self.info_message = ('Cancelled validation of key(s): %s'
                             % ", ".join(cancelled_fingerprints))

    def reactivate_gpg(self):
        key_ids = self.request.form.get('REACTIVATE_GPGKEY')

        if key_ids is None:
            self.error_message = 'No Key(s) selected for reactivation.'
            return

        found = []
        notfound = []
        # verify if we have multiple entries to deactive
        if not isinstance(key_ids, list):
            key_ids = [key_ids]

        gpghandler = getUtility(IGPGHandler)
        keyset = getUtility(IGPGKeySet)

        for key_id in key_ids:
            gpgkey = keyset.get(key_id)
            try:
                key = gpghandler.retrieveKey(gpgkey.fingerprint)
            except GPGKeyNotFoundError:
                notfound.append(gpgkey.fingerprint)
            else:
                found.append(key.displayname)
                self._validateGPG(key)

        comments = []
        if len(found) > 0:
            comments.append(
                'A message has been sent to %s with instructions to reactivate '
                'these key(s): %s'
                % (self.context.preferredemail.email, ', '.join(found)))
        if len(notfound) > 0:
            if len(notfound) == 1:
                comments.append(
                    'Launchpad failed to retrieve this key from '
                    'the keyserver: %s. Please make sure the key is '
                    'published in a keyserver (such as '
                    '<a href="http://pgp.mit.edu">pgp.mit.edu</a>) before '
                    'trying to reactivate it again.' % (', '.join(notfound)))
            else:
                comments.append(
                    'Launchpad failed to retrieve these keys from '
                    'the keyserver: %s. Please make sure the keys '
                    'are published in a keyserver (such as '
                    '<a href="http://pgp.mit.edu">pgp.mit.edu</a>) before '
                    'trying to reactivate them again.' % (', '.join(notfound)))

        self.info_message = '\n<br>\n'.join(comments)

    def _validateGPG(self, key):
        logintokenset = getUtility(ILoginTokenSet)
        bag = getUtility(ILaunchBag)

        preferredemail = bag.user.preferredemail.email
        login = bag.login

        if key.can_encrypt:
            tokentype = LoginTokenType.VALIDATEGPG
        else:
            tokentype = LoginTokenType.VALIDATESIGNONLYGPG

        token = logintokenset.new(self.context, login,
                                  preferredemail,
                                  tokentype,
                                  fingerprint=key.fingerprint)

        token.sendGPGValidationRequest(key)


class PersonChangePasswordView(LaunchpadFormView):

    label = "Change your password"
    schema = IPersonChangePassword
    field_names = ['currentpassword', 'password']
    custom_widget('password', PasswordChangeWidget)

    @property
    def next_url(self):
        return canonical_url(self.context)

    def validate(self, form_values):
        currentpassword = form_values.get('currentpassword')
        encryptor = getUtility(IPasswordEncryptor)
        if not encryptor.validate(currentpassword, self.context.password):
            self.setFieldError('currentpassword', _(
                "The provided password doesn't match your current password."))

    @action(_("Change Password"), name="submit")
    def submit_action(self, action, data):
        password = data['password']
        self.context.password = password
        self.request.response.addInfoNotification(_(
            "Password changed successfully"))


class BasePersonEditView(LaunchpadEditFormView):

    schema = IPerson
    field_names = []

    @action(_("Save"), name="save")
    def action_save(self, action, data):
        self.updateContextFromData(data)
        self.next_url = canonical_url(self.context)


class PersonEditHomePageView(BasePersonEditView):

    field_names = ['homepage_content']
    custom_widget(
        'homepage_content', TextAreaWidget, height=30, width=30)


class PersonEditView(BasePersonEditView):

    field_names = ['displayname', 'name', 'hide_email_addresses', 'timezone',
                   'gotchi']
    custom_widget('timezone', SelectWidget, size=15)
    custom_widget(
        'gotchi', GotchiTiedWithHeadingWidget, ImageChangeWidget.EDIT_STYLE)


class TeamJoinView(PersonView):

    def processForm(self):
        if self.request.method != "POST":
            # Nothing to do
            return

        user = self.user

        if self.request.form.get('join') and self.userCanRequestToJoin():
            user.join(self.context)
            if (self.context.subscriptionpolicy ==
                TeamSubscriptionPolicy.MODERATED):
                self.request.response.addInfoNotification(
                    _('Subscription request pending approval.'))
            else:
                self.request.response.addInfoNotification(_(
                    'Successfully joined %s.' % self.context.displayname))
        self.request.response.redirect('./')


class TeamLeaveView(PersonView):

    def processForm(self):
        if self.request.method != "POST" or not self.userCanRequestToLeave():
            # Nothing to do
            return

        if self.request.form.get('leave'):
            self.user.leave(self.context)

        self.request.response.redirect('./')


class PersonEditEmailsView:

    def __init__(self, context, request):
        self.context = context
        self.request = request
        self.errormessage = None
        self.message = None
        self.badlyFormedEmail = None
        self.user = getUtility(ILaunchBag).user

    def unvalidatedAndGuessedEmails(self):
        """Return a Set containing all unvalidated and guessed emails."""
        emailset = set()
        emailset = emailset.union(e.email for e in self.context.guessedemails)
        emailset = emailset.union(e for e in self.context.unvalidatedemails)
        return emailset

    def emailFormSubmitted(self):
        """Check if the user submitted the form and process it.

        Return True if the form was submitted or False if it was not.
        """
        form = self.request.form
        if "REMOVE_VALIDATED" in form:
            self._deleteValidatedEmail()
        elif "SET_PREFERRED" in form:
            self._setPreferred()
        elif "REMOVE_UNVALIDATED" in form:
            self._deleteUnvalidatedEmail()
        elif "VALIDATE" in form:
            self._validateEmail()
        elif "ADD_EMAIL" in form:
            self._addEmail()
        else:
            return False

        # Any self-posting page that updates the database and want to display
        # these updated values have to call flush_database_updates().
        flush_database_updates()
        return True

    def _validateEmail(self):
        """Send a validation url to the selected email address."""
        email = self.request.form.get("UNVALIDATED_SELECTED")
        if email is None:
            self.message = (
                "You must select the email address you want to confirm.")
            return

        token = getUtility(ILoginTokenSet).new(
                    self.context, getUtility(ILaunchBag).login, email,
                    LoginTokenType.VALIDATEEMAIL)
        token.sendEmailValidationRequest(self.request.getApplicationURL())

        self.message = ("A new email was sent to '%s' with instructions on "
                        "how to confirm that it belongs to you." % email)

    def _deleteUnvalidatedEmail(self):
        """Delete the selected email address, which is not validated.

        This email address can be either on the EmailAddress table marked with
        status new, or in the LoginToken table.
        """
        email = self.request.form.get("UNVALIDATED_SELECTED")
        if email is None:
            self.message = (
                "You must select the email address you want to remove.")
            return

        emailset = getUtility(IEmailAddressSet)
        logintokenset = getUtility(ILoginTokenSet)
        if email in [e.email for e in self.context.guessedemails]:
            emailaddress = emailset.getByEmail(email)
            # These asserts will fail only if someone poisons the form.
            assert emailaddress.person.id == self.context.id
            assert self.context.preferredemail.id != emailaddress.id
            emailaddress.destroySelf()

        if email in self.context.unvalidatedemails:
            logintokenset.deleteByEmailRequesterAndType(
                email, self.context, LoginTokenType.VALIDATEEMAIL)

        self.message = "The email address '%s' has been removed." % email

    def _deleteValidatedEmail(self):
        """Delete the selected email address, which is already validated."""
        email = self.request.form.get("VALIDATED_SELECTED")
        if email is None:
            self.message = (
                "You must select the email address you want to remove.")
            return

        emailset = getUtility(IEmailAddressSet)
        emailaddress = emailset.getByEmail(email)
        # These asserts will fail only if someone poisons the form.
        assert emailaddress.person.id == self.context.id
        assert self.context.preferredemail is not None
        if self.context.preferredemail == emailaddress:
            # This will happen only if a person is submitting a stale page.
            self.message = (
                "You can't remove %s because it's your contact email "
                "address." % self.context.preferredemail.email)
            return
        emailaddress.destroySelf()
        self.message = "The email address '%s' has been removed." % email

    def _addEmail(self):
        """Register a new email for the person in context.

        Check if the email is "well formed" and if it's not yet in our
        database and then register it to the person in context.
        """
        person = self.context
        emailset = getUtility(IEmailAddressSet)
        logintokenset = getUtility(ILoginTokenSet)
        newemail = self.request.form.get("newemail", "").strip().lower()
        if not valid_email(newemail):
            self.message = (
                "'%s' doesn't seem to be a valid email address." % newemail)
            self.badlyFormedEmail = newemail
            return

        email = emailset.getByEmail(newemail)
        if email is not None and email.person.id == person.id:
            self.message = (
                    "The email address '%s' is already registered as your "
                    "email address. This can be either because you already "
                    "added this email address before or because it have "
                    "been detected by our system as being yours. In case "
                    "it was detected by our systeam, it's probably shown "
                    "on this page and is waiting to be confirmed as being "
                    "yours." % email.email)
            return
        elif email is not None:
            # self.message is rendered using 'structure' on the page template,
            # so it's better to escape browsername because people can put
            # whatever they want in their name/displayname. On the other hand,
            # we don't need to escape email addresses because they are always
            # validated (which means they can't have html tags) before being
            # inserted in the database.
            owner = email.person
            browsername = cgi.escape(owner.browsername)
            owner_name = urllib.quote(owner.name)
            merge_url = ('%s/+requestmerge?field.dupeaccount=%s'
                         % (canonical_url(getUtility(IPersonSet)), owner_name))
            self.message = (
                    "The email address '%s' is already registered by "
                    "<a href=\"%s\">%s</a>. If you think that is a "
                    "duplicated account, you can <a href=\"%s\">merge it</a> "
                    "into your account. "
                    % (email.email, canonical_url(owner), browsername,
                       merge_url))
            return

        token = logintokenset.new(
                    person, getUtility(ILaunchBag).login, newemail,
                    LoginTokenType.VALIDATEEMAIL)
        token.sendEmailValidationRequest(self.request.getApplicationURL())

        self.message = (
                "A confirmation message has been sent to '%s'. "
                "Follow the instructions in that message to confirm that the "
                "address is yours. "
                "(If the message doesn't arrive in a few minutes, your mail "
                "provider might use 'greylisting', which could delay the "
                "message for up to an hour or two.)" % newemail)

    def _setPreferred(self):
        """Set the selected email as preferred for the person in context."""
        email = self.request.form.get("VALIDATED_SELECTED")
        if email is None:
            self.message = (
                "To set your contact address you have to choose an address "
                "from the list of confirmed addresses and click on Set as "
                "Contact Address.")
            return
        elif isinstance(email, list):
            self.message = (
                    "Only one email address can be set as your contact "
                    "address. Please select the one you want and click on "
                    "Set as Contact Address.")
            return

        emailset = getUtility(IEmailAddressSet)
        emailaddress = emailset.getByEmail(email)
        assert emailaddress.person.id == self.context.id, \
                "differing ids in emailaddress.person.id(%s,%d) == " \
                "self.context.id(%s,%d) (%s)" % \
                (emailaddress.person.name, emailaddress.person.id,
                 self.context.name, self.context.id, emailaddress.email)

        if emailaddress.status != EmailAddressStatus.VALIDATED:
            self.message = "%s is already set as your contact address." % email
            return
        self.context.setPreferredEmail(emailaddress)
        self.message = "Your contact address has been changed to: %s" % email


class RequestPeopleMergeView(AddView):
    """The view for the page where the user asks a merge of two accounts.

    If the dupe account have only one email address we send a message to that
    address and then redirect the user to other page saying that everything
    went fine. Otherwise we redirect the user to another page where we list
    all email addresses owned by the dupe account and the user selects which
    of those (s)he wants to claim.
    """

    _nextURL = '.'

    def nextURL(self):
        return self._nextURL

    def createAndAdd(self, data):
        user = getUtility(ILaunchBag).user
        dupeaccount = data['dupeaccount']
        if dupeaccount == user:
            # Please, don't try to merge you into yourself.
            return

        emails = getUtility(IEmailAddressSet).getByPerson(dupeaccount)
        emails_count = emails.count()
        if emails_count > 1:
            # The dupe account have more than one email address. Must redirect
            # the user to another page to ask which of those emails (s)he
            # wants to claim.
            self._nextURL = '+requestmerge-multiple?dupe=%d' % dupeaccount.id
            return

        assert emails_count == 1
        email = emails[0]
        login = getUtility(ILaunchBag).login
        logintokenset = getUtility(ILoginTokenSet)
        token = logintokenset.new(user, login, email.email,
                                  LoginTokenType.ACCOUNTMERGE)

        # XXX: SteveAlexander: an experiment to see if this improves
        #      problems with merge people tests.  2006-03-07
        import canonical.database.sqlbase
        canonical.database.sqlbase.flush_database_updates()
        token.sendMergeRequestEmail()
        self._nextURL = './+mergerequest-sent?dupe=%d' % dupeaccount.id


class AdminRequestPeopleMergeView(LaunchpadView):
    """The view for the page where an admin can merge two accounts."""

    def initialize(self):
        self.errormessages = []
        self.shouldShowConfirmationPage = False
        setUpWidgets(self, IAdminRequestPeopleMerge, IInputWidget)

    def processForm(self):
        form = self.request.form
        if 'continue' in form:
            # get data from the form
            self.dupe_account = self._getInputValue(self.dupe_account_widget)
            self.target_account = self._getInputValue(
                self.target_account_widget)
            if self.errormessages:
                return

            if self.dupe_account == self.target_account:
                self.errormessages.append(_(
                    "You can't merge %s into itself."
                    % self.dupe_account.name))
                return

            emailset = getUtility(IEmailAddressSet)
            self.emails = emailset.getByPerson(self.dupe_account)
            # display dupe_account email addresses and confirmation page
            self.shouldShowConfirmationPage = True

        elif 'merge' in form:
            self._performMerge()
            self.request.response.addInfoNotification(_(
                'Merge completed successfully.'))
            self.request.response.redirect(canonical_url(self.target_account))

    def _getInputValue(self, widget):
        name = self.request.get(widget.name)
        try:
            account = widget.getInputValue()
        except WidgetInputError:
            self.errormessages.append(_("You must choose an account."))
            return
        except ConversionError:
            self.errormessages.append(_("%s is an invalid account." % name))
            return
        return account

    def _performMerge(self):
        personset = getUtility(IPersonSet)
        emailset = getUtility(IEmailAddressSet)

        dupe_name = self.request.form.get('dupe_name')
        target_name = self.request.form.get('target_name')

        self.dupe_account = personset.getByName(dupe_name)
        self.target_account = personset.getByName(target_name)

        emails = emailset.getByPerson(self.dupe_account)
        if emails:
            for email in emails:
                # transfer all emails from dupe to targe account
                email.person = self.target_account
                email.status = EmailAddressStatus.NEW

        getUtility(IPersonSet).merge(self.dupe_account, self.target_account)


class FinishedPeopleMergeRequestView(LaunchpadView):
    """A simple view for a page where we only tell the user that we sent the
    email with further instructions to complete the merge.

    This view is used only when the dupe account has a single email address.
    """
    def initialize(self):
        user = getUtility(ILaunchBag).user
        try:
            dupe_id = int(self.request.get('dupe'))
        except (ValueError, TypeError):
            self.request.response.redirect(canonical_url(user))
            return

        dupe_account = getUtility(IPersonSet).get(dupe_id)
        results = getUtility(IEmailAddressSet).getByPerson(dupe_account)

        result_count = results.count()
        if not result_count:
            # The user came back to visit this page with nothing to
            # merge, so we redirect him away to somewhere useful.
            self.request.response.redirect(canonical_url(user))
            return
        assert result_count == 1
        self.dupe_email = results[0].email

    def render(self):
        if self.dupe_email:
            return LaunchpadView.render(self)
        else:
            return ''


class RequestPeopleMergeMultipleEmailsView:
    """A view for the page where the user asks a merge and the dupe account
    have more than one email address."""

    def __init__(self, context, request):
        self.context = context
        self.request = request
        self.form_processed = False
        self.dupe = None
        self.notified_addresses = []

    def processForm(self):
        dupe = self.request.form.get('dupe')
        if dupe is None:
            # We just got redirected to this page and we don't have the dupe
            # hidden field in request.form.
            dupe = self.request.get('dupe')
            if dupe is None:
                return

        self.dupe = getUtility(IPersonSet).get(int(dupe))
        emailaddrset = getUtility(IEmailAddressSet)
        self.dupeemails = emailaddrset.getByPerson(self.dupe)

        if self.request.method != "POST":
            return

        self.form_processed = True
        user = getUtility(ILaunchBag).user
        login = getUtility(ILaunchBag).login
        logintokenset = getUtility(ILoginTokenSet)

        emails = self.request.form.get("selected")
        if emails is not None:
            # We can have multiple email adressess selected, and in this case
            # emails will be a list. Otherwise it will be a string and we need
            # to make a list with that value to use in the for loop.
            if not isinstance(emails, list):
                emails = [emails]

            for email in emails:
                emailaddress = emailaddrset.getByEmail(email)
                assert emailaddress in self.dupeemails
                token = logintokenset.new(
                    user, login, emailaddress.email,
                    LoginTokenType.ACCOUNTMERGE)
                token.sendMergeRequestEmail()
                self.notified_addresses.append(emailaddress.email)


class ObjectReassignmentView:
    """A view class used when reassigning an object that implements IHasOwner.

    By default we assume that the owner attribute is IHasOwner.owner and the
    vocabulary for the owner widget is ValidPersonOrTeam (which is the one
    used in IObjectReassignment). If any object has special needs, it'll be
    necessary to subclass ObjectReassignmentView and redefine the schema
    and/or ownerOrMaintainerAttr attributes.

    Subclasses can also specify a callback to be called after the reassignment
    takes place. This callback must accept three arguments (in this order):
    the object whose owner is going to be changed, the old owner and the new
    owner.

    Also, if the object for which you're using this view doesn't have a
    displayname or name attribute, you'll have to subclass it and define the
    contextName property in your subclass.
    """

    ownerOrMaintainerAttr = 'owner'
    schema = IObjectReassignment
    callback = None

    def __init__(self, context, request):
        self.context = context
        self.request = request
        self.user = getUtility(ILaunchBag).user
        self.errormessage = ''
        setUpWidgets(self, self.schema, IInputWidget)

    @property
    def ownerOrMaintainer(self):
        return getattr(self.context, self.ownerOrMaintainerAttr)

    @property
    def contextName(self):
        return self.context.displayname or self.context.name

    nextUrl = '.'

    def processForm(self):
        if self.request.method == 'POST':
            self.changeOwner()

    def changeOwner(self):
        """Change the owner of self.context to the one choosen by the user."""
        newOwner = self._getNewOwner()
        if newOwner is None:
            return

        if not self.isValidOwner(newOwner):
            return

        oldOwner = getattr(self.context, self.ownerOrMaintainerAttr)
        setattr(self.context, self.ownerOrMaintainerAttr, newOwner)
        if callable(self.callback):
            self.callback(self.context, oldOwner, newOwner)
        self.request.response.redirect(self.nextUrl)

    def isValidOwner(self, newOwner):
        """Check whether the new owner is acceptable for the context object.

        If it's not acceptable, return False and assign an error message to
        self.errormessage to inform the user.
        """
        return True

    def _getNewOwner(self):
        """Return the new owner for self.context, as specified by the user.

        If anything goes wrong, return None and assign an error message to
        self.errormessage to inform the user about what happened.
        """
        personset = getUtility(IPersonSet)
        request = self.request
        owner_name = request.form.get(self.owner_widget.name)
        if not owner_name:
            self.errormessage = (
                "You have to specify the name of the person/team that's "
                "going to be the new %s." % self.ownerOrMaintainerAttr)
            return None

        if request.form.get('existing') == 'existing':
            try:
                # By getting the owner using getInputValue() we make sure
                # it's valid according to the vocabulary of self.schema's
                # owner widget.
                owner = self.owner_widget.getInputValue()
            except WidgetInputError:
                self.errormessage = (
                    "The person/team named '%s' is not a valid owner for %s."
                    % (owner_name, self.contextName))
                return None
            except ConversionError:
                self.errormessage = (
                    "There's no person/team named '%s' in Launchpad."
                    % owner_name)
                return None
        else:
            if personset.getByName(owner_name):
                self.errormessage = (
                    "There's already a person/team with the name '%s' in "
                    "Launchpad. Please choose a different name or select "
                    "the option to make that person/team the new owner, "
                    "if that's what you want." % owner_name)
                return None

            if not valid_name(owner_name):
                self.errormessage = (
                    "'%s' is not a valid name for a team. Please make sure "
                    "it contains only the allowed characters and no spaces."
                    % owner_name)
                return None

            owner = personset.newTeam(
                self.user, owner_name, owner_name.capitalize())

        return owner


class TeamReassignmentView(ObjectReassignmentView):

    ownerOrMaintainerAttr = 'teamowner'
    schema = ITeamReassignment

    def __init__(self, context, request):
        ObjectReassignmentView.__init__(self, context, request)
        self.callback = self._addOwnerAsMember

    @property
    def contextName(self):
        return self.context.browsername

    def _addOwnerAsMember(self, team, oldOwner, newOwner):
        """Add the new and the old owners as administrators of the team.

        When a user creates a new team, he is added as an administrator of
        that team. To be consistent with this, we must make the new owner an
        administrator of the team. This rule is ignored only if the new owner
        is an inactive member of the team, as that means he's not interested
        in being a member. The same applies to the old owner.
        """
        # Both new and old owners won't be added as administrators of the team
        # only if they're inactive members. If they're either active or
        # proposed members they'll be made administrators of the team.
        if newOwner not in team.inactivemembers:
            team.addMember(
                newOwner, reviewer=oldOwner, status=TeamMembershipStatus.ADMIN)
        if oldOwner not in team.inactivemembers:
            team.addMember(
                oldOwner, reviewer=oldOwner, status=TeamMembershipStatus.ADMIN)


class PersonLatestQuestionsView(LaunchpadView):
    """View used by the porlet displaying the latest questions made by
    a person.
    """

    @cachedproperty
    def getLatestQuestions(self, quantity=5):
        """Return <quantity> latest questions created for this target. """
        return self.context.searchQuestions(
            participation=QuestionParticipation.OWNER)[:quantity]


class PersonSearchQuestionsView(SearchQuestionsView):
    """View used to search and display questions in which an IPerson is
    involved.
    """

    display_target_column = True

    @property
    def pageheading(self):
        """See SearchQuestionsView."""
        return _('Questions involving $name',
                 mapping=dict(name=self.context.displayname))

    @property
    def empty_listing_message(self):
        """See SearchQuestionsView."""
        return _('No questions  involving $name found with the '
                 'requested statuses.',
                 mapping=dict(name=self.context.displayname))


class SearchAnsweredQuestionsView(SearchQuestionsView):
    """View used to search and display questions answered by an IPerson."""

    display_target_column = True

    def getDefaultFilter(self):
        """See SearchQuestionsView."""
        return dict(participation=QuestionParticipation.ANSWERER)

    @property
    def pageheading(self):
        """See SearchQuestionsView."""
        return _('Questions answered by $name',
                 mapping=dict(name=self.context.displayname))

    @property
    def empty_listing_message(self):
        """See SearchQuestionsView."""
        return _('No questions answered by $name found with the '
                 'requested statuses.',
                 mapping=dict(name=self.context.displayname))


class SearchAssignedQuestionsView(SearchQuestionsView):
    """View used to search and display questions assigned to an IPerson."""

    display_target_column = True

    def getDefaultFilter(self):
        """See SearchQuestionsView."""
        return dict(participation=QuestionParticipation.ASSIGNEE)

    @property
    def pageheading(self):
        """See SearchQuestionsView."""
        return _('Questions assigned to $name',
                 mapping=dict(name=self.context.displayname))

    @property
    def empty_listing_message(self):
        """See SearchQuestionsView."""
        return _('No questions assigned to $name found with the '
                 'requested statuses.',
                 mapping=dict(name=self.context.displayname))


class SearchCommentedQuestionsView(SearchQuestionsView):
    """View used to search and display questions commented on by an IPerson."""

    display_target_column = True

    def getDefaultFilter(self):
        """See SearchQuestionsView."""
        return dict(participation=QuestionParticipation.COMMENTER)

    @property
    def pageheading(self):
        """See SearchQuestionsView."""
        return _('Questions commented on by $name ',
                 mapping=dict(name=self.context.displayname))

    @property
    def empty_listing_message(self):
        """See SearchQuestionsView."""
        return _('No questions commented on by $name found with the '
                 'requested statuses.',
                 mapping=dict(name=self.context.displayname))


class SearchCreatedQuestionsView(SearchQuestionsView):
    """View used to search and display questions created by an IPerson."""

    display_target_column = True

    def getDefaultFilter(self):
        """See SearchQuestionsView."""
        return dict(participation=QuestionParticipation.OWNER)

    @property
    def pageheading(self):
        """See SearchQuestionsView."""
        return _('Questions asked by $name',
                 mapping=dict(name=self.context.displayname))

    @property
    def empty_listing_message(self):
        """See SearchQuestionsView."""
        return _('No questions asked by $name found with the '
                 'requested statuses.',
                 mapping=dict(name=self.context.displayname))


class SearchNeedAttentionQuestionsView(SearchQuestionsView):
    """View used to search and display questions needing an IPerson attention."""

    display_target_column = True

    def getDefaultFilter(self):
        """See SearchQuestionsView."""
        return dict(needs_attention=True)

    @property
    def pageheading(self):
        """See SearchQuestionsView."""
        return _("Questions needing $name's attention",
                 mapping=dict(name=self.context.displayname))

    @property
    def empty_listing_message(self):
        """See SearchQuestionsView."""
        return _("No questions need $name's attention.",
                 mapping=dict(name=self.context.displayname))


class SearchSubscribedQuestionsView(SearchQuestionsView):
    """View used to search and display questions subscribed to by an IPerson."""

    display_target_column = True

    def getDefaultFilter(self):
        """See SearchQuestionsView."""
        return dict(participation=QuestionParticipation.SUBSCRIBER)

    @property
    def pageheading(self):
        """See SearchQuestionsView."""
        return _('Questions $name is subscribed to',
                 mapping=dict(name=self.context.displayname))

    @property
    def empty_listing_message(self):
        """See SearchQuestionsView."""
        return _('No questions subscribed to by $name found with the '
                 'requested statuses.',
                 mapping=dict(name=self.context.displayname))


class PersonAnswersMenu(ApplicationMenu):

    usedfor = IPerson
    facet = 'answers'
    links = ['answered', 'assigned', 'created', 'commented', 'need_attention',
             'subscribed']

    def answered(self):
        summary = 'Questions answered by %s' % self.context.displayname
        return Link('+answeredtickets', 'Answered', summary, icon='question')

    def assigned(self):
        summary = 'Questions assigned to %s' % self.context.displayname
        return Link('+assignedtickets', 'Assigned', summary, icon='question')

    def created(self):
        summary = 'Questions asked by %s' % self.context.displayname
        return Link('+createdtickets', 'Asked', summary, icon='question')

    def commented(self):
        summary = 'Questions commented on by %s' % (
            self.context.displayname)
        return Link('+commentedtickets', 'Commented', summary, icon='question')

    def need_attention(self):
        summary = 'Questions needing %s attention' % (
            self.context.displayname)
        return Link('+needattentiontickets', 'Need attention', summary,
                    icon='question')

    def subscribed(self):
        text = 'Subscribed'
        summary = 'Questions subscribed to by %s' % (
                self.context.displayname)
        return Link('+subscribedtickets', text, summary, icon='question')


class PersonBranchesView(BranchListingView):
    """View for branch listing for a person."""

    extra_columns = ('author', 'product', 'role')
    
    def _branches(self):
        return getUtility(IBranchSet).getBranchesForPerson(
            self.context, self.selected_lifecycle_status)

    @cachedproperty
    def _subscribed_branches(self):
        return set(getUtility(IBranchSet).getBranchesSubscribedByPerson(
            self.context, []))

    def roleForBranch(self, branch):
        person = self.context
        if branch.author == person:
            return 'Author'
        elif branch.owner == person:
            return 'Registrant'
        elif branch in self._subscribed_branches:
            return 'Subscriber'
        else:
            return 'Team Branch'


class PersonAuthoredBranchesView(BranchListingView):
    """View for branch listing for a person's authored branches."""

    extra_columns = ('product',)
    title_prefix = 'Authored'
    
    def _branches(self):
        return getUtility(IBranchSet).getBranchesAuthoredByPerson(
            self.context, self.selected_lifecycle_status)


class PersonRegisteredBranchesView(BranchListingView):
    """View for branch listing for a person's registered branches."""

    extra_columns = ('author', 'product')
    title_prefix = 'Registered'
    
    def _branches(self):
        return getUtility(IBranchSet).getBranchesRegisteredByPerson(
            self.context, self.selected_lifecycle_status)


class PersonSubscribedBranchesView(BranchListingView):
    """View for branch listing for a subscribed's authored branches."""

    extra_columns = ('author', 'product')
    title_prefix = 'Subscribed'
    
    def _branches(self):
        return getUtility(IBranchSet).getBranchesSubscribedByPerson(
            self.context, self.selected_lifecycle_status)<|MERGE_RESOLUTION|>--- conflicted
+++ resolved
@@ -1751,15 +1751,8 @@
 
     def keyserver_url(self):
         assert self.fingerprint
-<<<<<<< HEAD
-        url = getUtility(IGPGHandler).getURLForKeyInServer(self.fingerprint)
-        # Our servers use an internal keyserver which users can't access.
-        # We must point them to the ubuntu keyserver. See bug 81269
-        return url.replace('keyserver.internal', 'keyserver.ubuntu.com', 1)
-=======
         return getUtility(
             IGPGHandler).getURLForKeyInServer(self.fingerprint, public=True)
->>>>>>> 418bbaec
 
     def form_action(self):
         permitted_actions = [
