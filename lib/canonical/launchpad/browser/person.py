--- conflicted
+++ resolved
@@ -198,13 +198,8 @@
         if person is None:
             raise NotFoundError(name)
         # Redirect to /~name
-<<<<<<< HEAD
         return self.redirectSubTree(canonical_url(person))
-            
-=======
-        return RedirectionNavigation.traverse(self, '~' + name)
-
->>>>>>> de829ecf
+
     @stepto('+me')
     def me(self):
         me = getUtility(ILaunchBag).user
