--- conflicted
+++ resolved
@@ -5,13 +5,7 @@
 __all__ = [
     'PersonNavigation',
     'TeamNavigation',
-<<<<<<< HEAD
-    'PersonSetNavigation',
     'PersonSOP',
-    'PeopleContextMenu',
-=======
-    'PersonSOP',
->>>>>>> 26056d66
     'PersonFacets',
     'PersonBranchesMenu',
     'PersonBugsMenu',
@@ -64,13 +58,10 @@
     'SearchCreatedQuestionsView',
     'SearchNeedAttentionQuestionsView',
     'SearchSubscribedQuestionsView',
-<<<<<<< HEAD
-=======
     'PersonSetNavigation',
     'PersonSetSOP',
     'PersonSetFacets',
     'PersonSetContextMenu',
->>>>>>> 26056d66
     ]
 
 import cgi
@@ -216,45 +207,23 @@
             self.redirection_status = 301
 
 
-<<<<<<< HEAD
-class PersonSOP(StructuralObjectPresentation):
-=======
 class PersonSetSOP(StructuralObjectPresentation):
->>>>>>> 26056d66
 
     def getIntroHeading(self):
         return None
 
     def getMainHeading(self):
-<<<<<<< HEAD
-        return self.context.title
-=======
         return 'People and Teams'
->>>>>>> 26056d66
 
     def listChildren(self, num):
         return []
 
-<<<<<<< HEAD
-    def countChildren(self):
-        return 0
-
     def listAltChildren(self, num):
         return None
 
-    def countAltChildren(self):
-        raise NotImplementedError
-
-
-class PeopleContextMenu(ContextMenu):
-=======
-    def listAltChildren(self, num):
-        return None
-
 
 class PersonSetFacets(StandardLaunchpadFacets):
     """The links that will appear in the facet menu for the IPersonSet."""
->>>>>>> 26056d66
 
     usedfor = IPersonSet
 
@@ -2685,21 +2654,13 @@
     @property
     def pageheading(self):
         """See SearchQuestionsView."""
-<<<<<<< HEAD
-        return _('Questions needing $name attention',
-=======
         return _("Questions needing $name's attention",
->>>>>>> 26056d66
                  mapping=dict(name=self.context.displayname))
 
     @property
     def empty_listing_message(self):
         """See SearchQuestionsView."""
-<<<<<<< HEAD
-        return _('No questions need $name attention.',
-=======
         return _("No questions need $name's attention.",
->>>>>>> 26056d66
                  mapping=dict(name=self.context.displayname))
 
 
@@ -2753,20 +2714,12 @@
     def need_attention(self):
         summary = 'Questions needing %s attention' % (
             self.context.displayname)
-<<<<<<< HEAD
-        return Link('+needattentiontickets', 'Need Attention', summary,
-=======
         return Link('+needattentiontickets', 'Need attention', summary,
->>>>>>> 26056d66
                     icon='question')
 
     def subscribed(self):
         text = 'Subscribed'
         summary = 'Questions subscribed to by %s' % (
                 self.context.displayname)
-<<<<<<< HEAD
         return Link('+subscribedtickets', text, summary, icon='question')
-=======
-        return Link('+subscribedtickets', text, summary, icon='question')
-
->>>>>>> 26056d66
+
