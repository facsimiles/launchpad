--- conflicted
+++ resolved
@@ -3060,14 +3060,9 @@
 
     field_names = ['displayname', 'name', 'mugshot','homepage_content',
                    'hide_email_addresses', 'verbose_bugnotifications',
-<<<<<<< HEAD
-                   'timezone']
-    custom_widget('timezone', SelectWidget, size=15)
-    custom_widget('mugshot', ImageChangeWidget, ImageChangeWidget.EDIT_STYLE)
-=======
                    'time_zone']
     custom_widget('time_zone', SelectWidget, size=15)
->>>>>>> 2b38c937
+    custom_widget('mugshot', ImageChangeWidget, ImageChangeWidget.EDIT_STYLE)
 
     implements(IPersonEditMenu)
 
