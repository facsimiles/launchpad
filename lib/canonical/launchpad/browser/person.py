# Copyright 2004-2008 Canonical Ltd

"""Person-related view classes."""

__metaclass__ = type

__all__ = [
    'BeginTeamClaimView',
    'BugSubscriberPackageBugsSearchListingView',
    'FOAFSearchView',
    'EmailToPersonView',
    'PersonActiveReviewsView',
    'PersonAddView',
    'PersonAnswerContactForView',
    'PersonAnswersMenu',
    'PersonApprovedMergesView',
    'PersonAssignedBugTaskSearchListingView',
    'PersonBranchesMenu',
    'PersonBranchesView',
    'PersonBrandingView',
    'PersonBreadcrumbBuilder',
    'PersonBugsMenu',
    'PersonChangePasswordView',
    'PersonClaimView',
    'PersonCodeOfConductEditView',
    'PersonCodeSummaryView',
    'PersonCommentedBugTaskSearchListingView',
    'PersonDeactivateAccountView',
    'PersonEditEmailsView',
    'PersonEditHomePageView',
    'PersonEditIRCNicknamesView',
    'PersonEditJabberIDsView',
    'PersonEditSSHKeysView',
    'PersonEditView',
    'PersonEditWikiNamesView',
    'PersonEditLocationView',
    'PersonFacets',
    'PersonGPGView',
    'PersonIndexView',
    'PersonLanguagesView',
    'PersonLatestQuestionsView',
    'PersonNavigation',
    'PersonOAuthTokensView',
    'PersonOverviewMenu',
    'PersonOwnedBranchesView',
    'PersonRdfView',
    'PersonRdfContentsView',
    'PersonRegisteredBranchesView',
    'PersonRelatedBugsView',
    'PersonRelatedSoftwareView',
    'PersonSearchQuestionsView',
    'PersonSetContextMenu',
    'PersonSetNavigation',
    'PersonSpecFeedbackView',
    'PersonSpecsMenu',
    'PersonSpecWorkloadView',
    'PersonSpecWorkloadTableView',
    'PersonSubscribedBranchesView',
    'PersonTeamBranchesView',
    'PersonTranslationView',
    'PersonTranslationRelicensingView',
    'PersonView',
    'PersonVouchersView',
    'RedirectToEditLanguagesView',
    'ReportedBugTaskSearchListingView',
    'RestrictedMembershipsPersonView',
    'SearchAnsweredQuestionsView',
    'SearchAssignedQuestionsView',
    'SearchCommentedQuestionsView',
    'SearchCreatedQuestionsView',
    'SearchNeedAttentionQuestionsView',
    'SearchSubscribedQuestionsView',
    'SubscribedBugTaskSearchListingView',
    'TeamAddMyTeamsView',
    'TeamEditLocationView',
    'TeamJoinView',
    'TeamBreadcrumbBuilder',
    'TeamLeaveView',
    'TeamNavigation',
    'TeamOverviewMenu',
    'TeamMembershipView',
    'TeamMugshotView',
    'TeamReassignmentView',
    'TeamSpecsMenu',
    'archive_to_person',
    ]

import copy
import pytz
import subprocess
import urllib

from datetime import datetime, timedelta
from itertools import chain
from operator import attrgetter, itemgetter
from textwrap import dedent

from zope.error.interfaces import IErrorReportingUtility
from zope.app.form.browser import TextAreaWidget, TextWidget
from zope.app.pagetemplate.viewpagetemplatefile import ViewPageTemplateFile
from zope.formlib.form import FormFields
from zope.interface import implements, Interface
from zope.component import getUtility
from zope.publisher.interfaces import NotFound
from zope.publisher.interfaces.browser import IBrowserPublisher
from zope.schema import Bool, Choice, List, Text, TextLine
from zope.schema.vocabulary import SimpleVocabulary, SimpleTerm
from zope.security.interfaces import Unauthorized
from zope.security.proxy import removeSecurityProxy

from canonical.config import config
from canonical.lazr import decorates
from canonical.lazr.config import as_timedelta
from canonical.lazr.interface import copy_field, use_template
from canonical.database.sqlbase import flush_database_updates

from canonical.widgets import (
    LaunchpadDropdownWidget, LaunchpadRadioWidget,
    LaunchpadRadioWidgetWithDescription, LocationWidget, PasswordChangeWidget)
from canonical.widgets.popup import SinglePopupWidget
from canonical.widgets.image import ImageChangeWidget
from canonical.widgets.itemswidgets import LabeledMultiCheckBoxWidget

from canonical.cachedproperty import cachedproperty

from canonical.launchpad.components.openidserver import CurrentOpenIDEndPoint
from canonical.launchpad.interfaces import (
    AccountStatus, BranchListingSort, BranchPersonSearchContext,
    BranchPersonSearchRestriction, BugTaskSearchParams, BugTaskStatus,
    CannotUnsubscribe, DAYS_BEFORE_EXPIRATION_WARNING_IS_SENT,
    EmailAddressStatus, GPGKeyNotFoundError, IBranchSet, ICountry,
    IEmailAddress, IEmailAddressSet, IGPGHandler, IGPGKeySet, IIrcIDSet,
    IJabberIDSet, ILanguageSet, ILaunchBag, ILoginTokenSet, IMailingListSet,
    INewPerson, IOAuthConsumerSet, IOpenLaunchBag, IPOTemplateSet,
    IPasswordEncryptor, IPerson, IPersonChangePassword, IPersonClaim,
    IPersonSet, IPollSet, IPollSubset, IRequestPreferredLanguages, ISSHKeySet,
    ISignedCodeOfConductSet, ITeam, ITeamMembership, ITeamMembershipSet,
    ITeamReassignment, IWikiNameSet, LoginTokenType,
    MailingListAutoSubscribePolicy, NotFoundError, PersonCreationRationale,
    PersonVisibility, QuestionParticipation, SSHKeyType, SpecificationFilter,
    TeamMembershipRenewalPolicy, TeamMembershipStatus, TeamSubscriptionPolicy,
    UNRESOLVED_BUGTASK_STATUSES, UnexpectedFormData)
from canonical.launchpad.interfaces.bugtask import IBugTaskSet
from canonical.launchpad.interfaces.build import (
    BuildStatus, IBuildSet)
from canonical.launchpad.interfaces.branchmergeproposal import (
    BranchMergeProposalStatus, IBranchMergeProposalGetter)
from canonical.launchpad.interfaces.message import (
    IDirectEmailAuthorization, QuotaReachedError)
from canonical.launchpad.interfaces.openidserver import (
    IOpenIDPersistentIdentity, IOpenIDRPSummarySet)
from canonical.launchpad.interfaces.questioncollection import IQuestionSet
from canonical.launchpad.interfaces.salesforce import (
    ISalesforceVoucherProxy, SalesforceVoucherProxyException)
from canonical.launchpad.interfaces.sourcepackagerelease import (
    ISourcePackageRelease)
from canonical.launchpad.interfaces.translationrelicensingagreement import (
    ITranslationRelicensingAgreementEdit,
    TranslationRelicensingAgreementOptions)

from canonical.launchpad.browser.bugtask import (
    BugListingBatchNavigator, BugTaskSearchListingView)
from canonical.launchpad.browser.branchlisting import BranchListingView
from canonical.launchpad.browser.branchmergeproposallisting import (
    BranchMergeProposalListingView)
from canonical.launchpad.browser.feeds import FeedsMixin
from canonical.launchpad.browser.objectreassignment import (
    ObjectReassignmentView)
from canonical.launchpad.browser.openiddiscovery import (
    XRDSContentNegotiationMixin)
from canonical.launchpad.browser.specificationtarget import (
    HasSpecificationsView)
from canonical.launchpad.browser.branding import BrandingChangeView
from canonical.launchpad.browser.mailinglists import (
    enabled_with_active_mailing_list)
from canonical.launchpad.browser.questiontarget import SearchQuestionsView

from canonical.launchpad.fields import LocationField

from canonical.launchpad.helpers import convertToHtmlCode, obfuscateEmail
from canonical.launchpad.mailnotification import send_direct_contact_email
from canonical.launchpad.validators.email import valid_email

from canonical.launchpad.webapp import (
    ApplicationMenu, ContextMenu, LaunchpadEditFormView, LaunchpadFormView,
    Link, Navigation, StandardLaunchpadFacets, action, canonical_url,
    custom_widget, enabled_with_permission, stepthrough, stepto)
from canonical.launchpad.webapp.authorization import check_permission
from canonical.launchpad.webapp.batching import BatchNavigator
from canonical.launchpad.webapp.breadcrumb import BreadcrumbBuilder
from canonical.launchpad.webapp.interfaces import IPlacelessLoginSource
from canonical.launchpad.webapp.login import (
    logoutPerson, allowUnauthenticatedSession)
from canonical.launchpad.webapp.menu import structured, NavigationMenu
from canonical.launchpad.webapp.publisher import LaunchpadView
from canonical.launchpad.webapp.tales import DateTimeFormatterAPI
from canonical.launchpad.webapp.uri import URI, InvalidURIError

from canonical.launchpad import _

from canonical.lazr.utils import smartquote


class RestrictedMembershipsPersonView(LaunchpadView):
    """Secure access to team membership information for a person.

    This class checks that the logged-in user has access to view
    all the teams that these attributes and functions return.
    """

    def getLatestApprovedMembershipsForPerson(self):
        """Returns a list of teams the person has recently joined.

        Private teams are filtered out if the user is not a member of them.
        """
        # This method returns a list as opposed to the database object's
        # getLatestApprovedMembershipsForPerson which returns a sqlobject
        # result set.
        membership_list = self.context.getLatestApprovedMembershipsForPerson()
        return [membership for membership in membership_list
                if check_permission('launchpad.View', membership.team)]

    @property
    def teams_with_icons(self):
        """Returns list of teams with custom icons.

        These are teams that the person is an active member of.
        Private teams are filtered out if the user is not a member of them.
        """
        # This method returns a list as opposed to the database object's
        # teams_with_icons which returns a sqlobject
        # result set.
        return [team for team in self.context.teams_with_icons
                if check_permission('launchpad.View', team)]

    @property
    def administrated_teams(self):
        """Return the list of teams administrated by the person.

        The user must be an administrator of the team, and the team must
        be public.
        """
        return [team for team in self.context.getAdministratedTeams()
                if team.visibility == PersonVisibility.PUBLIC]

    def userCanViewMembership(self):
        """Return true if the user can view a team's membership.

        Only launchpad admins and team members can view the private
        membership. Anyone can view a public team's membership.
        """
        return check_permission('launchpad.View', self.context)


class BranchTraversalMixin:
    """Branch of this person or team for the specified product and
    branch names.

    For example:

    * '/~ddaa/bazaar/devel' points to the branch whose owner
    name is 'ddaa', whose product name is 'bazaar', and whose branch name
    is 'devel'.

    * '/~sabdfl/+junk/junkcode' points to the branch whose
    owner name is 'sabdfl', with no associated product, and whose branch
    name is 'junkcode'.

    * '/~ddaa/+branch/bazaar/devel' redirects to '/~ddaa/bazaar/devel'

    """

    @stepto('+branch')
    def redirect_branch(self):
        """Redirect to canonical_url, which is ~user/product/name."""
        stepstogo = self.request.stepstogo
        product_name = stepstogo.consume()
        branch_name = stepstogo.consume()
        if product_name is not None and branch_name is not None:
            branch = self.context.getBranch(product_name, branch_name)
            if branch:
                return self.redirectSubTree(canonical_url(branch))
        raise NotFoundError

    def traverse(self, product_name):
        branch_name = self.request.stepstogo.consume()
        if branch_name is not None:
            branch = self.context.getBranch(product_name, branch_name)
            if branch is not None and branch.product is not None:
                # The launch bag contains "stuff of interest" related to where
                # the user is traversing to.  When a user traverses over a
                # product, the product gets added to the launch bag by the
                # traversal machinery, however when traversing to a branch, we
                # short circuit it somewhat by looking for a two part key (in
                # addition to the user) to identify the branch, and as such
                # the product isnt't being added to the bag by the internals.
                getUtility(IOpenLaunchBag).add(branch.product)

                if branch.product.name != product_name:
                    # This branch was accessed through one of its product's
                    # aliases, so we must redirect to its canonical URL.
                    return self.redirectSubTree(canonical_url(branch))
            return branch
        else:
            return super(BranchTraversalMixin, self).traverse(product_name)


class PersonNavigation(BranchTraversalMixin, Navigation):

    usedfor = IPerson

    @stepthrough('+expiringmembership')
    def traverse_expiring_membership(self, name):
        # Return the found membership regardless of its status as we know
        # TeamMembershipSelfRenewalView will tell users why the memembership
        # can't be renewed when necessary.
        membership = getUtility(ITeamMembershipSet).getByPersonAndTeam(
            self.context, getUtility(IPersonSet).getByName(name))
        if membership is None:
            return None
        return TeamMembershipSelfRenewalView(membership, self.request)

    @stepto('+archive')
    def traverse_archive(self):
        return self.context.archive

    @stepthrough('+email')
    def traverse_email(self, email):
        """Traverse to this person's emails on the webservice layer."""
        email = getUtility(IEmailAddressSet).getByEmail(email)
        if email is None or email.person != self.context:
            return None
        return email

    @stepthrough('+wikiname')
    def traverse_wikiname(self, id):
        """Traverse to this person's WikiNames on the webservice layer."""
        wiki = getUtility(IWikiNameSet).get(id)
        if wiki is None or wiki.person != self.context:
            return None
        return wiki

    @stepthrough('+jabberid')
    def traverse_jabberid(self, jabber_id):
        """Traverse to this person's JabberIDs on the webservice layer."""
        jabber = getUtility(IJabberIDSet).getByJabberID(jabber_id)
        if jabber is None or jabber.person != self.context:
            return None
        return jabber

    @stepthrough('+ircnick')
    def traverse_ircnick(self, id):
        """Traverse to this person's IrcIDs on the webservice layer."""
        irc_nick = getUtility(IIrcIDSet).get(id)
        if irc_nick is None or irc_nick.person != self.context:
            return None
        return irc_nick


class TeamNavigation(PersonNavigation):

    usedfor = ITeam

    @stepthrough('+poll')
    def traverse_poll(self, name):
        return getUtility(IPollSet).getByTeamAndName(self.context, name)

    @stepthrough('+invitation')
    def traverse_invitation(self, name):
        # Return the found membership regardless of its status as we know
        # TeamInvitationView can handle memberships in statuses other than
        # INVITED.
        membership = getUtility(ITeamMembershipSet).getByPersonAndTeam(
            self.context, getUtility(IPersonSet).getByName(name))
        if membership is None:
            return None
        return TeamInvitationView(membership, self.request)

    @stepthrough('+member')
    def traverse_member(self, name):
        person = getUtility(IPersonSet).getByName(name)
        if person is None:
            return None
        return getUtility(ITeamMembershipSet).getByPersonAndTeam(
            person, self.context)


class TeamBreadcrumbBuilder(BreadcrumbBuilder):
    """Builds a breadcrumb for an `ITeam`."""
    @property
    def text(self):
        return smartquote('"%s" team') % self.context.displayname


class TeamMembershipSelfRenewalView(LaunchpadFormView):

    implements(IBrowserPublisher)

    schema = ITeamMembership
    field_names = []
    label = 'Renew team membership'
    template = ViewPageTemplateFile(
        '../templates/teammembership-self-renewal.pt')

    def __init__(self, context, request):
        # Only the member himself or admins of the member (in case it's a
        # team) can see the page in which they renew memberships that are
        # about to expire.
        if not check_permission('launchpad.Edit', context.person):
            raise Unauthorized(
                "Only the member himself can renew his memberships.")
        LaunchpadFormView.__init__(self, context, request)

    def browserDefault(self, request):
        return self, ()

    def getReasonForDeniedRenewal(self):
        """Return text describing why the membership can't be renewed."""
        context = self.context
        ondemand = TeamMembershipRenewalPolicy.ONDEMAND
        admin = TeamMembershipStatus.ADMIN
        approved = TeamMembershipStatus.APPROVED
        date_limit = datetime.now(pytz.timezone('UTC')) - timedelta(
            days=DAYS_BEFORE_EXPIRATION_WARNING_IS_SENT)
        if context.status not in (admin, approved):
            text = "it is not active."
        elif context.team.renewal_policy != ondemand:
            text = ('<a href="%s">%s</a> is not a team which accepts its '
                    'members to renew their own memberships.'
                    % (canonical_url(context.team),
                       context.team.unique_displayname))
        elif context.dateexpires is None or context.dateexpires > date_limit:
            if context.person.isTeam():
                link_text = "Somebody else has already renewed it."
            else:
                link_text = (
                    "You or one of the team administrators has already "
                    "renewed it.")
            text = ('it is not set to expire in %d days or less. '
                    '<a href="%s/+members">%s</a>'
                    % (DAYS_BEFORE_EXPIRATION_WARNING_IS_SENT,
                       canonical_url(context.team), link_text))
        else:
            raise AssertionError('This membership can be renewed!')
        return text

    @property
    def time_before_expiration(self):
        return self.context.dateexpires - datetime.now(pytz.timezone('UTC'))

    @property
    def next_url(self):
        return canonical_url(self.context.person)

    @action(_("Renew"), name="renew")
    def renew_action(self, action, data):
        member = self.context.person
        member.renewTeamMembership(self.context.team)
        self.request.response.addInfoNotification(
            _("Membership renewed until ${date}.", mapping=dict(
                    date=self.context.dateexpires.strftime('%Y-%m-%d'))))

    @action(_("Let it Expire"), name="nothing")
    def do_nothing_action(self, action, data):
        # Redirect back and wait for the membership to expire automatically.
        pass


class ITeamMembershipInvitationAcknowledgementForm(Interface):
    """Schema for the form in which team admins acknowledge invitations.

    We could use ITeamMembership for that, but the acknowledger_comment is
    marked readonly there and that means LaunchpadFormView won't include the
    value of that in the data given to our action handler.
    """

    acknowledger_comment = Text(
        title=_("Comment"), required=False, readonly=False)


class TeamInvitationView(LaunchpadFormView):
    """Where team admins can accept/decline membership invitations."""

    implements(IBrowserPublisher)

    schema = ITeamMembershipInvitationAcknowledgementForm
    label = 'Team membership invitation'
    field_names = ['acknowledger_comment']
    custom_widget('acknowledger_comment', TextAreaWidget, height=5, width=60)
    template = ViewPageTemplateFile(
        '../templates/teammembership-invitation.pt')

    def __init__(self, context, request):
        # Only admins of the invited team can see the page in which they
        # approve/decline invitations.
        if not check_permission('launchpad.Edit', context.person):
            raise Unauthorized(
                "Only team administrators can approve/decline invitations "
                "sent to this team.")
        LaunchpadFormView.__init__(self, context, request)

    def browserDefault(self, request):
        return self, ()

    @property
    def next_url(self):
        return canonical_url(self.context.person)

    @action(_("Accept"), name="accept")
    def accept_action(self, action, data):
        if self.context.status != TeamMembershipStatus.INVITED:
            self.request.response.addInfoNotification(
                _("This invitation has already been processed."))
            return
        member = self.context.person
        member.acceptInvitationToBeMemberOf(
            self.context.team, data['acknowledger_comment'])
        self.request.response.addInfoNotification(
            _("This team is now a member of ${team}", mapping=dict(
                  team=self.context.team.browsername)))

    @action(_("Decline"), name="decline")
    def decline_action(self, action, data):
        if self.context.status != TeamMembershipStatus.INVITED:
            self.request.response.addInfoNotification(
                _("This invitation has already been processed."))
            return
        member = self.context.person
        member.declineInvitationToBeMemberOf(
            self.context.team, data['acknowledger_comment'])
        self.request.response.addInfoNotification(
            _("Declined the invitation to join ${team}", mapping=dict(
                  team=self.context.team.browsername)))

    @action(_("Cancel"), name="cancel")
    def cancel_action(self, action, data):
        # Simply redirect back.
        pass


class PersonSetNavigation(Navigation):

    usedfor = IPersonSet

    def traverse(self, name):
        # Raise a 404 on an invalid Person name
        person = self.context.getByName(name)
        if person is None:
            raise NotFoundError(name)
        # Redirect to /~name
        return self.redirectSubTree(canonical_url(person))

    @stepto('+me')
    def me(self):
        me = getUtility(ILaunchBag).user
        if me is None:
            raise Unauthorized("You need to be logged in to view this URL.")
        return self.redirectSubTree(canonical_url(me), status=303)


class PersonSetContextMenu(ContextMenu):

    usedfor = IPersonSet

    links = ['products', 'distributions', 'people', 'meetings', 'newteam',
             'adminpeoplemerge', 'adminteammerge', 'mergeaccounts']

    def products(self):
        return Link('/projects/', 'View projects')

    def distributions(self):
        return Link('/distros/', 'View distributions')

    def people(self):
        return Link('/people/', 'View people')

    def meetings(self):
        return Link('/sprints/', 'View meetings')

    def newteam(self):
        text = 'Register a team'
        return Link('+newteam', text, icon='add')

    def mergeaccounts(self):
        text = 'Merge accounts'
        return Link('+requestmerge', text, icon='edit')

    @enabled_with_permission('launchpad.Admin')
    def adminpeoplemerge(self):
        text = 'Admin merge people'
        return Link('+adminpeoplemerge', text, icon='edit')

    @enabled_with_permission('launchpad.Admin')
    def adminteammerge(self):
        text = 'Admin merge teams'
        return Link('+adminteammerge', text, icon='edit')


class PersonBreadcrumbBuilder(BreadcrumbBuilder):
    """Builds a breadcrumb for an `IPerson`."""
    @property
    def text(self):
        return self.context.displayname


class PersonFacets(StandardLaunchpadFacets):
    """The links that will appear in the facet menu for an IPerson."""

    usedfor = IPerson

    enable_only = ['overview', 'bugs', 'answers', 'specifications',
                   'branches', 'translations']

    def overview(self):
        text = 'Overview'
        summary = 'General information about %s' % self.context.browsername
        return Link('', text, summary)

    def bugs(self):
        text = 'Bugs'
        summary = (
            'Bug reports that %s is involved with' % self.context.browsername)
        return Link('', text, summary)

    def specifications(self):
        text = 'Blueprints'
        summary = (
            'Feature specifications that %s is involved with' %
            self.context.browsername)
        return Link('', text, summary)

    def bounties(self):
        text = 'Bounties'
        browsername = self.context.browsername
        summary = (
            'Bounty offers that %s is involved with' % browsername)
        return Link('+bounties', text, summary)

    def branches(self):
        text = 'Code'
        summary = ('Bazaar Branches and revisions registered and authored '
                   'by %s' % self.context.browsername)
        return Link('', text, summary)

    def answers(self):
        text = 'Answers'
        summary = (
            'Questions that %s is involved with' % self.context.browsername)
        return Link('', text, summary)

    def translations(self):
        text = 'Translations'
        summary = (
            'Software that %s is involved in translating' %
            self.context.browsername)
        return Link('', text, summary)


class PersonBranchCountMixin:
    """A mixin class for person branch listings."""

    @cachedproperty
    def total_branch_count(self):
        """Return the number of branches related to the person."""
        query = getUtility(IBranchSet).getBranchesForContext(
            self.context, visible_by_user=self.user)
        return query.count()

    @cachedproperty
    def registered_branch_count(self):
        """Return the number of branches registered by the person."""
        query = getUtility(IBranchSet).getBranchesForContext(
            BranchPersonSearchContext(
                self.context, BranchPersonSearchRestriction.REGISTERED),
            visible_by_user=self.user)
        return query.count()

    @cachedproperty
    def owned_branch_count(self):
        """Return the number of branches owned by the person."""
        query = getUtility(IBranchSet).getBranchesForContext(
            BranchPersonSearchContext(
                self.context, BranchPersonSearchRestriction.OWNED),
            visible_by_user=self.user)
        return query.count()

    @cachedproperty
    def subscribed_branch_count(self):
        """Return the number of branches subscribed to by the person."""
        query = getUtility(IBranchSet).getBranchesForContext(
            BranchPersonSearchContext(
                self.context, BranchPersonSearchRestriction.SUBSCRIBED),
            visible_by_user=self.user)
        return query.count()

    @property
    def user_in_context_team(self):
        if self.user is None:
            return False
        return self.user.inTeam(self.context)

    @cachedproperty
    def active_review_count(self):
        """Return the number of active reviews for the user."""
        query = getUtility(IBranchMergeProposalGetter).getProposalsForContext(
            self.context, [BranchMergeProposalStatus.NEEDS_REVIEW], self.user)
        return query.count()

    @cachedproperty
    def approved_merge_count(self):
        """Return the number of active reviews for the user."""
        query = getUtility(IBranchMergeProposalGetter).getProposalsForContext(
            self.context, [BranchMergeProposalStatus.CODE_APPROVED],
            self.user)
        return query.count()


class PersonBranchesMenu(ApplicationMenu, PersonBranchCountMixin):

    usedfor = IPerson
    facet = 'branches'
    links = ['all_related', 'registered', 'owned', 'subscribed', 'addbranch',
             'active_reviews', 'approved_merges']

    def all_related(self):
        return Link(canonical_url(self.context, rootsite='code'),
                    'Related branches')

    def owned(self):
        return Link('+ownedbranches', 'owned')

    def registered(self):
        return Link('+registeredbranches', 'registered')

    def subscribed(self):
        return Link('+subscribedbranches', 'subscribed')

    def active_reviews(self):
        if self.active_review_count == 1:
            text = 'active review'
        else:
            text = 'active reviews'
        return Link('+activereviews', text)

    def approved_merges(self):
        if self.approved_merge_count == 1:
            text = 'approved merge'
        else:
            text = 'approved merges'
        return Link('+approvedmerges', text)

    def addbranch(self):
        if self.user is None:
            enabled = False
        else:
            enabled = self.user.inTeam(self.context)
        text = 'Register branch'
        return Link('+addbranch', text, icon='add', enabled=enabled)


class PersonBugsMenu(ApplicationMenu):

    usedfor = IPerson
    facet = 'bugs'
    links = ['assignedbugs', 'commentedbugs', 'reportedbugs',
             'subscribedbugs', 'relatedbugs', 'softwarebugs', 'mentoring']

    def relatedbugs(self):
        text = 'List all related bugs'
        summary = ('Lists all bug reports which %s reported, is assigned to, '
                   'or is subscribed to.' % self.context.displayname)
        return Link('', text, summary=summary)

    def assignedbugs(self):
        text = 'List assigned bugs'
        summary = 'Lists bugs assigned to %s.' % self.context.displayname
        return Link('+assignedbugs', text, summary=summary)

    def softwarebugs(self):
        text = 'Show package report'
        summary = (
            'A summary report for packages where %s is a bug supervisor.'
            % self.context.displayname)
        return Link('+packagebugs', text, summary=summary)

    def reportedbugs(self):
        text = 'List reported bugs'
        summary = 'Lists bugs reported by %s.' % self.context.displayname
        return Link('+reportedbugs', text, summary=summary)

    def subscribedbugs(self):
        text = 'List subscribed bugs'
        summary = ('Lists bug reports %s is subscribed to.'
                   % self.context.displayname)
        return Link('+subscribedbugs', text, summary=summary)

    def mentoring(self):
        text = 'Mentoring offered'
        summary = ('Lists bugs for which %s has offered to mentor someone.'
                   % self.context.displayname)
        enabled = bool(self.context.mentoring_offers)
        return Link('+mentoring', text, enabled=enabled, summary=summary)

    def commentedbugs(self):
        text = 'List commented bugs'
        summary = ('Lists bug reports on which %s has commented.'
                   % self.context.displayname)
        return Link('+commentedbugs', text, summary=summary)


class PersonSpecsMenu(ApplicationMenu):

    usedfor = IPerson
    facet = 'specifications'
    links = ['assignee', 'drafter', 'approver',
             'subscriber', 'registrant', 'feedback',
             'workload', 'mentoring']

    def registrant(self):
        text = 'Registrant'
        summary = 'List specs registered by %s' % self.context.browsername
        return Link('+specs?role=registrant', text, summary, icon='spec')

    def approver(self):
        text = 'Approver'
        summary = 'List specs with %s is supposed to approve' % (
            self.context.browsername)
        return Link('+specs?role=approver', text, summary, icon='spec')

    def assignee(self):
        text = 'Assignee'
        summary = 'List specs for which %s is the assignee' % (
            self.context.browsername)
        return Link('+specs?role=assignee', text, summary, icon='spec')

    def drafter(self):
        text = 'Drafter'
        summary = 'List specs drafted by %s' % self.context.browsername
        return Link('+specs?role=drafter', text, summary, icon='spec')

    def subscriber(self):
        text = 'Subscriber'
        return Link('+specs?role=subscriber', text, icon='spec')

    def feedback(self):
        text = 'Feedback requests'
        summary = 'List specs where feedback has been requested from %s' % (
            self.context.browsername)
        return Link('+specfeedback', text, summary, icon='info')

    def mentoring(self):
        text = 'Mentoring offered'
        enabled = bool(self.context.mentoring_offers)
        return Link('+mentoring', text, enabled=enabled, icon='info')

    def workload(self):
        text = 'Workload'
        summary = 'Show all specification work assigned'
        return Link('+specworkload', text, summary, icon='info')


class PersonTranslationsMenu(ApplicationMenu):

    usedfor = IPerson
    facet = 'translations'
    links = ['imports', 'relicensing']

    def imports(self):
        text = 'See import queue'
        return Link('+imports', text)

    def relicensing(self):
        text = 'Translations licensing'
        enabled = (self.context == self.user)
        return Link('+licensing', text, enabled=enabled)


class TeamSpecsMenu(PersonSpecsMenu):

    usedfor = ITeam
    facet = 'specifications'

    def mentoring(self):
        target = '+mentoring'
        text = 'Mentoring offered'
        summary = 'Offers of mentorship for prospective team members'
        return Link(target, text, summary=summary, icon='info')


class TeamBugsMenu(PersonBugsMenu):

    usedfor = ITeam
    facet = 'bugs'
    links = ['assignedbugs', 'relatedbugs', 'softwarebugs', 'subscribedbugs',
             'mentorships']

    def mentorships(self):
        target = '+mentoring'
        text = 'Mentoring offered'
        summary = 'Offers of mentorship for prospective team members'
        return Link(target, text, summary=summary, icon='info')


class CommonMenuLinks:

    @enabled_with_permission('launchpad.Edit')
    def common_edithomepage(self):
        target = '+edithomepage'
        text = 'Change home page'
        return Link(target, text, icon='edit')

    def common_packages(self):
        target = '+related-software'
        text = 'List assigned packages'
        summary = 'Packages assigned to %s' % self.context.browsername
        return Link(target, text, summary, icon='packages')

    def related_projects(self):
        target = '+related-software#projects'
        text = 'List related projects'
        summary = 'Projects %s is involved with' % self.context.browsername
        return Link(target, text, summary, icon='packages')

    @enabled_with_permission('launchpad.Edit')
    def activate_ppa(self):
        target = "+activate-ppa"
        text = 'Activate Personal Package Archive'
        summary = ('Acknowledge terms of service for Launchpad Personal '
                   'Package Archive.')
        enabled = not bool(self.context.archive)
        return Link(target, text, summary, icon='edit', enabled=enabled)

    def show_ppa(self):
        target = '+archive'
        text = 'Personal Package Archive'
        summary = 'Browse Personal Package Archive packages.'
        archive = self.context.archive
        enable_link = (archive is not None and
                       check_permission('launchpad.View', archive))
        return Link(target, text, summary, icon='info', enabled=enable_link)


class PersonOverviewMenu(ApplicationMenu, CommonMenuLinks):

    usedfor = IPerson
    facet = 'overview'
    links = ['edit', 'branding', 'common_edithomepage',
             'editemailaddresses', 'editlanguages', 'editwikinames',
             'editircnicknames', 'editjabberids', 'editpassword',
             'editsshkeys', 'editpgpkeys', 'editlocation', 'memberships',
             'mentoringoffers', 'codesofconduct', 'karma', 'common_packages',
             'administer', 'related_projects', 'activate_ppa', 'show_ppa']

    @enabled_with_permission('launchpad.Edit')
    def edit(self):
        target = '+edit'
        text = 'Change details'
        return Link(target, text, icon='edit')

    @enabled_with_permission('launchpad.Edit')
    def branding(self):
        target = '+branding'
        text = 'Change branding'
        return Link(target, text, icon='edit')

    @enabled_with_permission('launchpad.Edit')
    def editlanguages(self):
        target = '+editlanguages'
        text = 'Set preferred languages'
        return Link(target, text, icon='edit')

    @enabled_with_permission('launchpad.Edit')
    def editemailaddresses(self):
        target = '+editemails'
        text = 'Change e-mail settings'
        return Link(target, text, icon='edit')

    @enabled_with_permission('launchpad.Edit')
    def editwikinames(self):
        target = '+editwikinames'
        text = 'Update wiki names'
        return Link(target, text, icon='edit')

    @enabled_with_permission('launchpad.Edit')
    def editircnicknames(self):
        target = '+editircnicknames'
        text = 'Update IRC nicknames'
        return Link(target, text, icon='edit')

    @enabled_with_permission('launchpad.Edit')
    def editjabberids(self):
        target = '+editjabberids'
        text = 'Update Jabber IDs'
        return Link(target, text, icon='edit')

    @enabled_with_permission('launchpad.Edit')
    def editpassword(self):
        target = '+changepassword'
        text = 'Change your password'
        return Link(target, text, icon='edit')

    @enabled_with_permission('launchpad.EditLocation')
    def editlocation(self):
        target = '+editlocation'
        text = 'Set location and time zone'
        return Link(target, text, icon='edit')

    def karma(self):
        target = '+karma'
        text = 'Show karma summary'
        summary = (
            u'%s\N{right single quotation mark}s activities '
            u'in Launchpad' % self.context.browsername)
        return Link(target, text, summary, icon='info')

    def memberships(self):
        target = '+participation'
        text = 'Show team participation'
        return Link(target, text, icon='info')

    def mentoringoffers(self):
        target = '+mentoring'
        text = 'Mentoring offered'
        enabled = bool(self.context.mentoring_offers)
        return Link(target, text, enabled=enabled, icon='info')

    @enabled_with_permission('launchpad.Special')
    def editsshkeys(self):
        target = '+editsshkeys'
        text = 'Update SSH keys'
        summary = (
            'Used if %s stores code on the Supermirror' %
            self.context.browsername)
        return Link(target, text, summary, icon='edit')

    @enabled_with_permission('launchpad.Edit')
    def editpgpkeys(self):
        target = '+editpgpkeys'
        text = 'Update OpenPGP keys'
        summary = 'Used for the Supermirror, and when maintaining packages'
        return Link(target, text, summary, icon='edit')

    @enabled_with_permission('launchpad.Edit')
    def codesofconduct(self):
        target = '+codesofconduct'
        text = 'Codes of Conduct'
        summary = (
            'Agreements to abide by the rules of a distribution or project')
        return Link(target, text, summary, icon='edit')

    @enabled_with_permission('launchpad.Admin')
    def administer(self):
        target = '+review'
        text = 'Administer'
        return Link(target, text, icon='edit')


class IPersonEditMenu(Interface):
    """A marker interface for the 'Edit Profile' navigation menu."""


class IPersonRelatedSoftwareMenu(Interface):
    """A marker interface for the 'Related Software' navigation menu."""

class PersonPPANavigationMenuMixin:
    """A mixin that provides the PPA navigation menu link."""

    def show_ppa(self):
        """Show the link to a Personal Package Archive.

        The person's archive link changes depending on the status of the
        archive and the privileges of the viewer.
        """
        archive = self.context.archive
        has_archive = archive is not None
        user_can_edit_archive = check_permission('launchpad.Edit',
                                                 self.context)

        text = 'Personal Package Archive'
        summary = 'Browse Personal Package Archive packages.'
        if has_archive:
            target = '+archive'
            enable_link = check_permission('launchpad.View', archive)
        elif user_can_edit_archive:
            summary = 'Activate Personal Package Archive'
            target = '+activate-ppa'
            enable_link = True
        else:
            target = '+archive'
            enable_link = False

        return Link(target, text, summary, icon='info', enabled=enable_link)


class PersonOverviewNavigationMenu(
    NavigationMenu, PersonPPANavigationMenuMixin):
    """The top-level menu of actions a Person may take."""

    usedfor = IPerson
    facet = 'overview'
    links = ('profile', 'related_software', 'karma', 'show_ppa')

    def __init__(self, context):
        context = IPerson(context)
        super(PersonOverviewNavigationMenu, self).__init__(context)

    def profile(self):
        target = ''
        text = 'Profile'
        return Link(target, text, menu=IPersonEditMenu)

    def related_software(self):
        target = '+related-software'
        text = 'Related Software'
        return Link(target, text, menu=IPersonRelatedSoftwareMenu)

    def karma(self):
        target = '+karma'
        text = 'Karma'
        return Link(target, text)


class PersonRelatedSoftwareNavigationMenu(NavigationMenu):

    usedfor = IPersonRelatedSoftwareMenu
    facet = 'overview'
    links = ('summary', 'maintained', 'uploaded', 'ppa', 'projects')

    def summary(self):
        target = '+related-software'
        text = 'Summary'
        return Link(target, text)

    def maintained(self):
        target = '+maintained-packages'
        text = 'Maintained Packages'
        return Link(target, text)

    def uploaded(self):
        target = '+uploaded-packages'
        text = 'Uploaded Packages'
        return Link(target, text)

    def ppa(self):
        target = '+ppa-packages'
        text = 'PPA Packages'
        return Link(target, text)

    def projects(self):
        target = '+related-projects'
        text = 'Related Projects'
        return Link(target, text)


class PersonEditNavigationMenu(NavigationMenu):
    """A sub-menu for different aspects of editing a Person's profile."""

    usedfor = IPersonEditMenu
    facet = 'overview'
    links = ('personal', 'email_settings',
             'sshkeys', 'gpgkeys', 'passwords')

    def personal(self):
        target = '+edit'
        text = 'Personal'
        return Link(target, text)

    def email_settings(self):
        target = '+editemails'
        text = 'E-mail Settings'
        return Link(target, text)

    @enabled_with_permission('launchpad.Special')
    def sshkeys(self):
        target = '+editsshkeys'
        text = 'SSH Keys'
        return Link(target, text)

    def gpgkeys(self):
        target = '+editpgpkeys'
        text = 'OpenPGP Keys'
        return Link(target, text)

    def passwords(self):
        target = '+changepassword'
        text = 'Passwords'
        return Link(target, text)


class TeamOverviewMenu(ApplicationMenu, CommonMenuLinks):

    usedfor = ITeam
    facet = 'overview'
    links = ['edit', 'branding', 'common_edithomepage', 'members',
             'add_member', 'memberships', 'received_invitations', 'mugshots',
             'editemail', 'configure_mailing_list', 'moderate_mailing_list',
             'editlanguages', 'map', 'polls',
             'add_poll', 'joinleave', 'add_my_teams', 'mentorships',
             'reassign', 'common_packages', 'related_projects',
             'activate_ppa', 'show_ppa']

    @enabled_with_permission('launchpad.Edit')
    def edit(self):
        target = '+edit'
        text = 'Change details'
        return Link(target, text, icon='edit')

    @enabled_with_permission('launchpad.Edit')
    def branding(self):
        target = '+branding'
        text = 'Change branding'
        return Link(target, text, icon='edit')

    @enabled_with_permission('launchpad.Owner')
    def reassign(self):
        target = '+reassign'
        text = 'Change owner'
        summary = 'Change the owner of the team'
        # alt="(Change owner)"
        return Link(target, text, summary, icon='edit')

    @enabled_with_permission('launchpad.View')
    def members(self):
        target = '+members'
        text = 'Show all members'
        return Link(target, text, icon='people')

    @enabled_with_permission('launchpad.Edit')
    def received_invitations(self):
        target = '+invitations'
        text = 'Show received invitations'
        return Link(target, text, icon='info')

    @enabled_with_permission('launchpad.Edit')
    def add_member(self):
        target = '+addmember'
        text = 'Add member'
        return Link(target, text, icon='add')

    def map(self):
        target = '+map'
        text = 'Show map and time zones'
        return Link(target, text)

    def add_my_teams(self):
        target = '+add-my-teams'
        text = 'Add one of my teams'
        return Link(target, text, icon='add')

    def memberships(self):
        target = '+participation'
        text = 'Show team participation'
        return Link(target, text, icon='info')

    def mentorships(self):
        target = '+mentoring'
        text = 'Mentoring available'
        enabled = bool(self.context.team_mentorships)
        summary = 'Offers of mentorship for prospective team members'
        return Link(target, text, summary=summary, enabled=enabled,
                    icon='info')

    @enabled_with_permission('launchpad.View')
    def mugshots(self):
        target = '+mugshots'
        text = 'Show group photo'
        return Link(target, text, icon='people')

    def polls(self):
        target = '+polls'
        text = 'Show polls'
        return Link(target, text, icon='info')

    @enabled_with_permission('launchpad.Edit')
    def add_poll(self):
        target = '+newpoll'
        text = 'Create a poll'
        return Link(target, text, icon='add')

    @enabled_with_permission('launchpad.Edit')
    def editemail(self):
        target = '+contactaddress'
        text = 'Change contact address'
        summary = (
            'The address Launchpad uses to contact %s' %
            self.context.browsername)
        return Link(target, text, summary, icon='mail')

    @enabled_with_permission('launchpad.MailingListManager')
    def configure_mailing_list(self):
        target = '+mailinglist'
        text = 'Configure mailing list'
        summary = (
            'The mailing list associated with %s' % self.context.browsername)
        return Link(target, text, summary, icon='edit')

    @enabled_with_active_mailing_list
    @enabled_with_permission('launchpad.Edit')
    def moderate_mailing_list(self):
        target = '+mailinglist-moderate'
        text = 'Moderate mailing list'
        summary = (
            'The mailing list associated with %s' % self.context.browsername)
        return Link(target, text, summary, icon='edit')

    @enabled_with_permission('launchpad.Edit')
    def editlanguages(self):
        target = '+editlanguages'
        text = 'Set preferred languages'
        return Link(target, text, icon='edit')

    def joinleave(self):
        team = self.context
        enabled = True
        if userIsActiveTeamMember(team):
            target = '+leave'
            text = 'Leave the Team' # &#8230;
            icon = 'remove'
        else:
            if team.subscriptionpolicy == TeamSubscriptionPolicy.RESTRICTED:
                # This is a restricted team; users can't join.
                enabled = False
            target = '+join'
            text = 'Join the team' # &#8230;
            icon = 'add'
        return Link(target, text, icon=icon, enabled=enabled)


class TeamOverviewNavigationMenu(
    NavigationMenu, PersonPPANavigationMenuMixin):
    """A top-level menu for navigation within a Team."""

    usedfor = ITeam
    facet = 'overview'
    links = ['profile', 'polls', 'members', 'show_ppa']

    def profile(self):
        target = ''
        text = 'Overview'
        return Link(target, text)

    def polls(self):
        target = '+polls'
        text = 'Polls'
        return Link(target, text)

    @enabled_with_permission('launchpad.View')
    def members(self):
        target = '+members'
        text = 'Members'
        return Link(target, text)


class TeamMembershipView(LaunchpadView):
    """The view behins ITeam/+members."""
    @cachedproperty
    def inactive_memberships(self):
        return list(self.context.getInactiveMemberships())

    @cachedproperty
    def invited_memberships(self):
        return list(self.context.getInvitedMemberships())

    @cachedproperty
    def proposed_memberships(self):
        return list(self.context.getProposedMemberships())

    @property
    def have_pending_members(self):
        return self.proposed_memberships or self.invited_memberships


class FOAFSearchView:

    def __init__(self, context, request):
        self.context = context
        self.request = request
        self.results = []

    def teamsCount(self):
        return getUtility(IPersonSet).teamsCount()

    def peopleCount(self):
        return getUtility(IPersonSet).peopleCount()

    def searchPeopleBatchNavigator(self):
        name = self.request.get("name")

        if not name:
            return None

        searchfor = self.request.get("searchfor")
        if searchfor == "peopleonly":
            results = getUtility(IPersonSet).findPerson(name)
        elif searchfor == "teamsonly":
            results = getUtility(IPersonSet).findTeam(name)
        else:
            results = getUtility(IPersonSet).find(name)

        return BatchNavigator(results, self.request)


class PersonAddView(LaunchpadFormView):
    """The page where users can create new Launchpad profiles."""

    label = "Create a new Launchpad profile"
    schema = INewPerson
    custom_widget('creation_comment', TextAreaWidget, height=5, width=60)

    @action(_("Create Profile"), name="create")
    def create_action(self, action, data):
        emailaddress = data['emailaddress']
        displayname = data['displayname']
        creation_comment = data['creation_comment']
        person, ignored = getUtility(IPersonSet).createPersonAndEmail(
            emailaddress, PersonCreationRationale.USER_CREATED,
            displayname=displayname, comment=creation_comment,
            registrant=self.user)
        self.next_url = canonical_url(person)
        logintokenset = getUtility(ILoginTokenSet)
        token = logintokenset.new(
            requester=self.user,
            requesteremail=self.user.preferredemail.email,
            email=emailaddress, tokentype=LoginTokenType.NEWPROFILE)
        token.sendProfileCreatedEmail(person, creation_comment)


class DeactivateAccountSchema(Interface):
    use_template(IPerson, include=['password'])
    comment = copy_field(
        IPerson['account_status_comment'], readonly=False, __name__='comment')


class PersonDeactivateAccountView(LaunchpadFormView):

    schema = DeactivateAccountSchema
    label = "Deactivate your Launchpad account"
    custom_widget('comment', TextAreaWidget, height=5, width=60)

    def validate(self, data):
        loginsource = getUtility(IPlacelessLoginSource)
        principal = loginsource.getPrincipalByLogin(
            self.user.preferredemail.email)
        assert principal is not None, "User must be logged in at this point."
        # The widget will transform '' into a special marker value.
        password = data.get('password')
        if password is self.schema['password'].UNCHANGED_PASSWORD:
            password = u''
        if not principal.validate(password):
            self.setFieldError('password', 'Incorrect password.')
            return

    @action(_("Deactivate My Account"), name="deactivate")
    def deactivate_action(self, action, data):
        self.context.deactivateAccount(data['comment'])
        logoutPerson(self.request)
        self.request.response.addNoticeNotification(
            _(u'Your account has been deactivated.'))
        self.next_url = self.request.getApplicationURL()


class PersonClaimView(LaunchpadFormView):
    """The page where a user can claim an unvalidated profile."""

    schema = IPersonClaim

    def initialize(self):
        if self.context.is_valid_person_or_team:
            # Valid teams and people aren't claimable. We pull the path
            # out of PATH_INFO to make sure that the exception looks
            # good for subclasses. We're that picky!
            name = self.request['PATH_INFO'].split("/")[-1]
            raise NotFound(self, name, request=self.request)
        LaunchpadFormView.initialize(self)

    def validate(self, data):
        emailaddress = data.get('emailaddress')
        if emailaddress is None:
            self.setFieldError(
                'emailaddress', 'Please enter the email address')
            return

        email = getUtility(IEmailAddressSet).getByEmail(emailaddress)
        error = ""
        if email is None:
            # Email not registered in launchpad, ask the user to try another
            # one.
            error = ("We couldn't find this email address. Please try "
                     "another one that could possibly be associated with "
                     "this profile. Note that this profile's name (%s) was "
                     "generated based on the email address it's "
                     "associated with."
                     % self.context.name)
        elif email.person != self.context:
            if email.person.is_valid_person:
                error = structured(
                         "This email address is associated with yet another "
                         "Launchpad profile, which you seem to have used at "
                         "some point. If that's the case, you can "
                         '<a href="/people/+requestmerge'
                         '?field.dupeaccount=%s">combine '
                         "this profile with the other one</a> (you'll "
                         "have to log in with the other profile first, "
                         "though). If that's not the case, please try with a "
                         "different email address.",
                         self.context.name)
            else:
                # There seems to be another unvalidated profile for you!
                error = structured(
                         "Although this email address is not associated with "
                         "this profile, it's associated with yet another "
                         'one. You can <a href="%s/+claim">claim that other '
                         'profile</a> and then later '
                         '<a href="/people/+requestmerge">combine</a> both '
                         'of them into a single one.',
                         canonical_url(email.person))
        else:
            # Yay! You got the right email this time.
            pass
        if error:
            self.setFieldError('emailaddress', error)

    @property
    def next_url(self):
        return canonical_url(self.context)

    @action(_("E-mail Me"), name="confirm")
    def confirm_action(self, action, data):
        email = data['emailaddress']
        token = getUtility(ILoginTokenSet).new(
            requester=None, requesteremail=None, email=email,
            tokentype=LoginTokenType.PROFILECLAIM)
        token.sendClaimProfileEmail()
        # A dance to assert that we want to break the rules about no
        # unauthenticated sessions. Only after this next line is it safe
        # to use the ``addNoticeNotification`` method.
        allowUnauthenticatedSession(self.request)
        self.request.response.addInfoNotification(_(
            "A confirmation  message has been sent to '${email}'. "
            "Follow the instructions in that message to finish claiming this "
            "profile. "
            "(If the message doesn't arrive in a few minutes, your mail "
            "provider might use 'greylisting', which could delay the message "
            "for up to an hour or two.)", mapping=dict(email=email)))


class BeginTeamClaimView(PersonClaimView):
    """Where you can claim an unvalidated profile turning it into a team.

    This is actually just the first step, where you enter the email address
    of the team and we email further instructions to that address.
    """

    @action(_("Continue"), name="confirm")
    def confirm_action(self, action, data):
        email = data['emailaddress']
        token = getUtility(ILoginTokenSet).new(
            requester=self.user, requesteremail=None, email=email,
            tokentype=LoginTokenType.TEAMCLAIM)
        token.sendClaimTeamEmail()
        self.request.response.addInfoNotification(_(
            "A confirmation message has been sent to '${email}'. "
            "Follow the instructions in that message to finish claiming this "
            "team. "
            "(If the above address is from a mailing list, it may be "
            "necessary to talk with one of its admins to accept the message "
            "from Launchpad so that you can finish the process.)",
            mapping=dict(email=email)))


class RedirectToEditLanguagesView(LaunchpadView):
    """Redirect the logged in user to his +editlanguages page.

    This view should always be registered with a launchpad.AnyPerson
    permission, to make sure the user is logged in. It exists so that
    we provide a link for non logged in users that will require them to login
    and them send them straight to the page they want to go.
    """

    def initialize(self):
        self.request.response.redirect(
            '%s/+editlanguages' % canonical_url(self.user))


class PersonWithKeysAndPreferredEmail:
    """A decorated person that includes GPG keys and preferred emails."""

    # These need to be predeclared to avoid decorates taking them over.
    # Would be nice if there was a way of allowing writes to just work
    # (i.e. no proxying of __set__).
    gpgkeys = None
    sshkeys = None
    preferredemail = None
    decorates(IPerson, 'person')

    def __init__(self, person):
        self.person = person
        self.gpgkeys = []
        self.sshkeys = []

    def addGPGKey(self, key):
        self.gpgkeys.append(key)

    def addSSHKey(self, key):
        self.sshkeys.append(key)

    def setPreferredEmail(self, email):
        self.preferredemail = email


class PersonRdfView:
    """A view that embeds PersonRdfContentsView in a standalone page."""

    template = ViewPageTemplateFile(
        '../templates/person-rdf.pt')

    def __call__(self):
        """Render RDF output, and return it as a string encoded in UTF-8.

        Render the page template to produce RDF output.
        The return value is string data encoded in UTF-8.

        As a side-effect, HTTP headers are set for the mime type
        and filename for download."""
        self.request.response.setHeader('content-type',
                                        'application/rdf+xml')
        self.request.response.setHeader('Content-Disposition',
                                        'attachment; filename=%s.rdf' %
                                            self.context.name)
        unicodedata = self.template()
        encodeddata = unicodedata.encode('utf-8')
        return encodeddata


class PersonRdfContentsView:
    """A view for the contents of Person FOAF RDF."""

    # We need to set the content_type here explicitly in order to
    # preserve the case of the elements (which is not preserved in the
    # parsing of the default text/html content-type.)
    template = ViewPageTemplateFile(
        '../templates/person-rdf-contents.pt',
        content_type="application/rdf+xml")

    def __init__(self, context, request):
        self.context = context
        self.request = request

    def buildMemberData(self):
        members = []
        members_by_id = {}
        raw_members = list(self.context.allmembers)
        if not raw_members:
            # Empty teams have nothing to offer.
            return []
        personset = getUtility(IPersonSet)
        personset.cacheBrandingForPeople(raw_members)
        for member in raw_members:
            decorated_member = PersonWithKeysAndPreferredEmail(member)
            members.append(decorated_member)
            members_by_id[member.id] = decorated_member
        sshkeyset = getUtility(ISSHKeySet)
        gpgkeyset = getUtility(IGPGKeySet)
        emailset = getUtility(IEmailAddressSet)
        for key in sshkeyset.getByPeople(members):
            members_by_id[key.personID].addSSHKey(key)
        for key in gpgkeyset.getGPGKeysForPeople(members):
            members_by_id[key.ownerID].addGPGKey(key)
        for email in emailset.getPreferredEmailForPeople(members):
            members_by_id[email.person.id].setPreferredEmail(email)
        return members

    def __call__(self):
        """Render RDF output.

        This is only used when rendering this to the end-user, and is
        only here to avoid us OOPSing if people access +raw-contents via
        the web. All templates should reuse this view by invoking
        +rdf-contents/template.
        """
        unicodedata = self.template()
        encodeddata = unicodedata.encode('utf-8')
        return encodeddata


def userIsActiveTeamMember(team):
    """Return True if the user is an active member of this team."""
    user = getUtility(ILaunchBag).user
    if user is None:
        return False
    if not check_permission('launchpad.View', team):
        return False
    return user in team.activemembers


class PersonSpecWorkloadView(LaunchpadView):
    """View to render the specification workload for a person or team.

    It shows the set of specifications with which this person has a role.  If
    the person is a team, then all members of the team are presented using
    batching with their individual specifications.
    """

    @cachedproperty
    def members(self):
        """Return a batch navigator for all members.

        This batch does not test for whether the person has specifications or
        not.
        """
        assert self.context.isTeam, (
            "PersonSpecWorkloadView.members can only be called on a team.")
        members = self.context.allmembers
        batch_nav = BatchNavigator(members, self.request)
        return batch_nav


class PersonSpecWorkloadTableView(LaunchpadView):
    """View to render the specification workload table for a person.

    It shows the set of specifications with which this person has a role
    in a single table.
    """

    class PersonSpec:
        """One record from the workload list."""

        def __init__(self, spec, person):
            self.spec = spec
            self.assignee = spec.assignee == person
            self.drafter = spec.drafter == person
            self.approver = spec.approver == person

    @cachedproperty
    def workload(self):
        """This code is copied in large part from browser/sprint.py. It may
        be worthwhile refactoring this to use a common code base.

        Return a structure that lists the specs for which this person is the
        approver, the assignee or the drafter.
        """
        return [PersonSpecWorkloadTableView.PersonSpec(spec, self.context)
                for spec in self.context.specifications()]


class PersonSpecFeedbackView(HasSpecificationsView):

    @cachedproperty
    def feedback_specs(self):
        filter = [SpecificationFilter.FEEDBACK]
        return self.context.specifications(filter=filter)


class ReportedBugTaskSearchListingView(BugTaskSearchListingView):
    """All bugs reported by someone."""

    columns_to_show = ["id", "summary", "bugtargetdisplayname",
                       "importance", "status"]

    def search(self):
        # Specify both owner and bug_reporter to try to prevent the same
        # bug (but different tasks) being displayed.
        return BugTaskSearchListingView.search(
            self,
            extra_params=dict(owner=self.context, bug_reporter=self.context))

    def getSearchPageHeading(self):
        """The header for the search page."""
        return "Bugs reported by %s" % self.context.displayname

    def getAdvancedSearchPageHeading(self):
        """The header for the advanced search page."""
        return "Bugs Reported by %s: Advanced Search" % (
            self.context.displayname)

    def getAdvancedSearchButtonLabel(self):
        """The Search button for the advanced search page."""
        return "Search bugs reported by %s" % self.context.displayname

    def getSimpleSearchURL(self):
        """Return a URL that can be used as an href to the simple search."""
        return canonical_url(self.context) + "/+reportedbugs"

    def shouldShowReporterWidget(self):
        """Should the reporter widget be shown on the advanced search page?"""
        return False

    def shouldShowTagsCombinatorWidget(self):
        """Should the tags combinator widget show on the search page?"""
        return False


class BugSubscriberPackageBugsSearchListingView(BugTaskSearchListingView):
    """Bugs reported on packages for a bug subscriber."""

    columns_to_show = ["id", "summary", "importance", "status"]

    @property
    def current_package(self):
        """Get the package whose bugs are currently being searched."""
        if not (
            self.widgets['distribution'].hasInput() and
            self.widgets['distribution'].getInputValue()):
            raise UnexpectedFormData("A distribution is required")
        if not (
            self.widgets['sourcepackagename'].hasInput() and
            self.widgets['sourcepackagename'].getInputValue()):
            raise UnexpectedFormData("A sourcepackagename is required")

        distribution = self.widgets['distribution'].getInputValue()
        return distribution.getSourcePackage(
            self.widgets['sourcepackagename'].getInputValue())

    def search(self, searchtext=None):
        distrosourcepackage = self.current_package
        return BugTaskSearchListingView.search(
            self, searchtext=searchtext, context=distrosourcepackage)

    @cachedproperty
    def total_bug_counts(self):
        """Return the totals of each type of package bug count as a dict."""
        totals = {
            'open_bugs_count': 0,
            'critical_bugs_count': 0,
            'unassigned_bugs_count': 0,
            'inprogress_bugs_count': 0,}

        for package_counts in self.package_bug_counts:
            for key in totals.keys():
                totals[key] += int(package_counts[key])

        return totals

    @cachedproperty
    def package_bug_counts(self):
        """Return a list of dicts used for rendering package bug counts."""
        L = []
        package_counts = getUtility(IBugTaskSet).getBugCountsForPackages(
            self.user, self.context.getBugSubscriberPackages())
        for package_counts in package_counts:
            package = package_counts['package']
            L.append({
                'package_name': package.displayname,
                'package_search_url':
                    self.getBugSubscriberPackageSearchURL(package),
                'open_bugs_count': package_counts['open'],
                'open_bugs_url': self.getOpenBugsURL(package),
                'critical_bugs_count': package_counts['open_critical'],
                'critical_bugs_url': self.getCriticalBugsURL(package),
                'unassigned_bugs_count': package_counts['open_unassigned'],
                'unassigned_bugs_url': self.getUnassignedBugsURL(package),
                'inprogress_bugs_count': package_counts['open_inprogress'],
                'inprogress_bugs_url': self.getInProgressBugsURL(package)
            })

        return sorted(L, key=itemgetter('package_name'))

    def getOtherBugSubscriberPackageLinks(self):
        """Return a list of the other packages for a bug subscriber.

        This excludes the current package.
        """
        current_package = self.current_package

        other_packages = [
            package for package in self.context.getBugSubscriberPackages()
            if package != current_package]

        package_links = []
        for other_package in other_packages:
            package_links.append({
                'title': other_package.displayname,
                'url': self.getBugSubscriberPackageSearchURL(other_package)})

        return package_links

    def getBugSubscriberPackageSearchURL(self, distributionsourcepackage=None,
                                      advanced=False, extra_params=None):
        """Construct a default search URL for a distributionsourcepackage.

        Optional filter parameters can be specified as a dict with the
        extra_params argument.
        """
        if distributionsourcepackage is None:
            distributionsourcepackage = self.current_package

        params = {
            "field.distribution": distributionsourcepackage.distribution.name,
            "field.sourcepackagename": distributionsourcepackage.name,
            "search": "Search"}

        if extra_params is not None:
            # We must UTF-8 encode searchtext to play nicely with
            # urllib.urlencode, because it may contain non-ASCII characters.
            if extra_params.has_key("field.searchtext"):
                extra_params["field.searchtext"] = (
                    extra_params["field.searchtext"].encode("utf8"))

            params.update(extra_params)

        person_url = canonical_url(self.context)
        query_string = urllib.urlencode(sorted(params.items()), doseq=True)

        if advanced:
            return (person_url + '/+packagebugs-search?advanced=1&%s'
                    % query_string)
        else:
            return person_url + '/+packagebugs-search?%s' % query_string

    def getBugSubscriberPackageAdvancedSearchURL(self,
                                              distributionsourcepackage=None):
        """Build the advanced search URL for a distributionsourcepackage."""
        return self.getBugSubscriberPackageSearchURL(advanced=True)

    def getOpenBugsURL(self, distributionsourcepackage):
        """Return the URL for open bugs on distributionsourcepackage."""
        status_params = {'field.status': []}

        for status in UNRESOLVED_BUGTASK_STATUSES:
            status_params['field.status'].append(status.title)

        return self.getBugSubscriberPackageSearchURL(
            distributionsourcepackage=distributionsourcepackage,
            extra_params=status_params)

    def getCriticalBugsURL(self, distributionsourcepackage):
        """Return the URL for critical bugs on distributionsourcepackage."""
        critical_bugs_params = {
            'field.status': [], 'field.importance': "Critical"}

        for status in UNRESOLVED_BUGTASK_STATUSES:
            critical_bugs_params["field.status"].append(status.title)

        return self.getBugSubscriberPackageSearchURL(
            distributionsourcepackage=distributionsourcepackage,
            extra_params=critical_bugs_params)

    def getUnassignedBugsURL(self, distributionsourcepackage):
        """Return the URL for unassigned bugs on distributionsourcepackage."""
        unassigned_bugs_params = {
            "field.status": [], "field.unassigned": "on"}

        for status in UNRESOLVED_BUGTASK_STATUSES:
            unassigned_bugs_params["field.status"].append(status.title)

        return self.getBugSubscriberPackageSearchURL(
            distributionsourcepackage=distributionsourcepackage,
            extra_params=unassigned_bugs_params)

    def getInProgressBugsURL(self, distributionsourcepackage):
        """Return the URL for unassigned bugs on distributionsourcepackage."""
        inprogress_bugs_params = {"field.status": "In Progress"}

        return self.getBugSubscriberPackageSearchURL(
            distributionsourcepackage=distributionsourcepackage,
            extra_params=inprogress_bugs_params)

    def shouldShowSearchWidgets(self):
        # XXX: Guilherme Salgado 2005-11-05:
        # It's not possible to search amongst the bugs on maintained
        # software, so for now I'll be simply hiding the search widgets.
        return False

    # Methods that customize the advanced search form.
    def getAdvancedSearchPageHeading(self):
        return (
            "Bugs in %s: Advanced Search" % self.current_package.displayname)

    def getAdvancedSearchButtonLabel(self):
        return "Search bugs in %s" % self.current_package.displayname

    def getSimpleSearchURL(self):
        return self.getBugSubscriberPackageSearchURL()


class PersonRelatedBugsView(BugTaskSearchListingView, FeedsMixin):
    """All bugs related to someone."""

    columns_to_show = ["id", "summary", "bugtargetdisplayname",
                       "importance", "status"]

    def search(self, extra_params=None):
        """Return the open bugs related to a person.

        :param extra_params: A dict that provides search params added to
            the search criteria taken from the request. Params in
            `extra_params` take precedence over request params.
        """
        context = self.context
        params = self.buildSearchParams(extra_params=extra_params)
        subscriber_params = copy.copy(params)
        subscriber_params.subscriber = context
        assignee_params = copy.copy(params)
        owner_params = copy.copy(params)
        commenter_params = copy.copy(params)

        # Only override the assignee, commenter and owner if they were not
        # specified by the user.
        if assignee_params.assignee is None:
            assignee_params.assignee = context
        if owner_params.owner is None:
            # Specify both owner and bug_reporter to try to prevent the same
            # bug (but different tasks) being displayed.
            owner_params.owner = context
            owner_params.bug_reporter = context
        if commenter_params.bug_commenter is None:
            commenter_params.bug_commenter = context

        tasks = self.context.searchTasks(
            assignee_params, subscriber_params, owner_params,
            commenter_params)
        return BugListingBatchNavigator(
            tasks, self.request, columns_to_show=self.columns_to_show,
            size=config.malone.buglist_batch_size)

    def getSearchPageHeading(self):
        return "Bugs related to %s" % self.context.displayname

    def getAdvancedSearchPageHeading(self):
        return "Bugs Related to %s: Advanced Search" % (
            self.context.displayname)

    def getAdvancedSearchButtonLabel(self):
        return "Search bugs related to %s" % self.context.displayname

    def getSimpleSearchURL(self):
        return canonical_url(self.context) + "/+bugs"


class PersonAssignedBugTaskSearchListingView(BugTaskSearchListingView):
    """All bugs assigned to someone."""

    columns_to_show = ["id", "summary", "bugtargetdisplayname",
                       "importance", "status"]

    def search(self):
        """Return the open bugs assigned to a person."""
        return BugTaskSearchListingView.search(
            self, extra_params={'assignee': self.context})

    def shouldShowAssigneeWidget(self):
        """Should the assignee widget be shown on the advanced search page?"""
        return False

    def shouldShowAssignedToTeamPortlet(self):
        """Should the team assigned bugs portlet be shown?"""
        return True

    def shouldShowTagsCombinatorWidget(self):
        """Should the tags combinator widget show on the search page?"""
        return False

    def getSearchPageHeading(self):
        """The header for the search page."""
        return "Bugs assigned to %s" % self.context.displayname

    def getAdvancedSearchPageHeading(self):
        """The header for the advanced search page."""
        return "Bugs Assigned to %s: Advanced Search" % (
            self.context.displayname)

    def getAdvancedSearchButtonLabel(self):
        """The Search button for the advanced search page."""
        return "Search bugs assigned to %s" % self.context.displayname

    def getSimpleSearchURL(self):
        """Return a URL that can be usedas an href to the simple search."""
        return canonical_url(self.context) + "/+assignedbugs"


class PersonCommentedBugTaskSearchListingView(BugTaskSearchListingView):
    """All bugs commented on by a Person."""

    columns_to_show = ["id", "summary", "bugtargetdisplayname",
                       "importance", "status"]

    def search(self):
        """Return the open bugs commented on by a person."""
        return BugTaskSearchListingView.search(
            self, extra_params={'bug_commenter': self.context})

    def getSearchPageHeading(self):
        """The header for the search page."""
        return "Bugs commented on by %s" % self.context.displayname

    def getAdvancedSearchPageHeading(self):
        """The header for the advanced search page."""
        return "Bugs commented on by %s: Advanced Search" % (
            self.context.displayname)

    def getAdvancedSearchButtonLabel(self):
        """The Search button for the advanced search page."""
        return "Search bugs commented on by %s" % self.context.displayname

    def getSimpleSearchURL(self):
        """Return a URL that can be used as an href to the simple search."""
        return canonical_url(self.context) + "/+commentedbugs"


class PersonVouchersView(LaunchpadFormView):
    """Form for displaying and redeeming commercial subscription vouchers."""

    custom_widget('voucher', LaunchpadDropdownWidget)
    custom_widget('project', SinglePopupWidget)

    def setUpFields(self):
        """Set up the fields for this view."""

        self.form_fields = []
        # Make the less expensive test for commercial projects first
        # to avoid the more costly fetching of unredeemed vouchers.
        if (len(self.owned_commercial_projects) > 0 and
            len(self.unredeemed_vouchers) > 0):
            self.form_fields = (self.createProjectField() +
                                self.createVoucherField())

    def createProjectField(self):
        """Create the project field for selection commercial projects.

        The vocabulary shows commercial projects owned by the current user.
        """
        field = FormFields(
            Choice(__name__='project',
                   title=_('Select the project you wish to subscribe'),
                   description=_('Commercial projects you administer'),
                   vocabulary='CommercialProjects',
                   required=True),
            render_context=self.render_context)
        return field

    def createVoucherField(self):
        """Create voucher field.

        Only unredeemed vouchers owned by the user are shown.
        """
        terms = []
        for voucher in self.unredeemed_vouchers:
            text = "%s (%d months)" % (
                voucher.voucher_id, voucher.term_months)
            terms.append(SimpleTerm(voucher, voucher.voucher_id, text))
        voucher_vocabulary = SimpleVocabulary(terms)
        field = FormFields(
            Choice(__name__='voucher',
                   title=_('Select a voucher'),
                   description=_('Choose one of these unredeemed vouchers'),
                   vocabulary=voucher_vocabulary,
                   required=True),
            render_context=self.render_context)
        return field

    @cachedproperty
    def unredeemed_vouchers(self):
        """Get the unredeemed vouchers owned by the user."""
        unredeemed, redeemed = (
            self.context.getCommercialSubscriptionVouchers())
        return unredeemed

    @cachedproperty
    def owned_commercial_projects(self):
        """Get the commercial projects owned by the user."""
        commercial_projects = []
        for project in self.context.getOwnedProjects():
            if not project.qualifies_for_free_hosting:
                commercial_projects.append(project)
        return commercial_projects

    @action(_("Cancel"), name="cancel",
            validator='validate_cancel')
    def cancel_action(self, action, data):
        """Simply redirect to the user's page."""
        self.next_url = canonical_url(self.context)

    @action(_("Redeem"), name="redeem")
    def redeem_action(self, action, data):
        salesforce_proxy = getUtility(ISalesforceVoucherProxy)
        project = data['project']
        voucher = data['voucher']

        try:
            # The call to redeemVoucher returns True if it succeeds or it
            # raises an exception.  Therefore the return value does not need
            # to be checked.
            result = salesforce_proxy.redeemVoucher(voucher.voucher_id,
                                                    self.context,
                                                    project)
            project.redeemSubscriptionVoucher(
                voucher=voucher.voucher_id,
                registrant=self.context,
                purchaser=self.context,
                subscription_months=voucher.term_months)
            self.request.response.addInfoNotification(
                _("Voucher redeemed successfully"))
            # Force the page to reload so the just consumed voucher is
            # not displayed again (since the field has already been
            # created).
            self.next_url = self.request.URL
        except SalesforceVoucherProxyException, error:
            self.addError(
                _("The voucher could not be redeemed at this time."))
            # Log an OOPS report without raising an error.
            info = (error.__class__, error, None)
            globalErrorUtility = getUtility(IErrorReportingUtility)
            globalErrorUtility.raising(info, self.request)


class SubscribedBugTaskSearchListingView(BugTaskSearchListingView):
    """All bugs someone is subscribed to."""

    columns_to_show = ["id", "summary", "bugtargetdisplayname",
                       "importance", "status"]

    def search(self):
        return BugTaskSearchListingView.search(
            self, extra_params={'subscriber': self.context})

    def getSearchPageHeading(self):
        """The header for the search page."""
        return "Bugs %s is subscribed to" % self.context.displayname

    def getAdvancedSearchPageHeading(self):
        """The header for the advanced search page."""
        return "Bugs %s is Cc'd to: Advanced Search" % (
            self.context.displayname)

    def getAdvancedSearchButtonLabel(self):
        """The Search button for the advanced search page."""
        return "Search bugs %s is Cc'd to" % self.context.displayname

    def getSimpleSearchURL(self):
        """Return a URL that can be used as an href to the simple search."""
        return canonical_url(self.context) + "/+subscribedbugs"


class PersonLanguagesView(LaunchpadView):

    def initialize(self):
        request = self.request
        if request.method == "POST" and "SAVE-LANGS" in request.form:
            self.submitLanguages()

    def requestCountry(self):
        return ICountry(self.request, None)

    def browserLanguages(self):
        return (
            IRequestPreferredLanguages(self.request).getPreferredLanguages())

    def visible_checked_languages(self):
        return self.context.languages

    def visible_unchecked_languages(self):
        common_languages = getUtility(ILanguageSet).common_languages
        person_languages = self.context.languages
        return sorted(set(common_languages) - set(person_languages),
                      key=attrgetter('englishname'))

    def getRedirectionURL(self):
        request = self.request
        referrer = request.getHeader('referer')
        if referrer and referrer.startswith(request.getApplicationURL()):
            return referrer
        else:
            return ''

    @property
    def is_current_user(self):
        """Return True when the Context is also the User."""
        return self.user == self.context

    def submitLanguages(self):
        '''Process a POST request to the language preference form.

        This list of languages submitted is compared to the the list of
        languages the user has, and the latter is matched to the former.
        '''

        all_languages = getUtility(ILanguageSet)
        old_languages = self.context.languages
        new_languages = []

        for key in all_languages.keys():
            if self.request.has_key(key) and self.request.get(key) == u'on':
                new_languages.append(all_languages[key])

        if self.is_current_user:
            subject = "your"
        else:
            subject = "%s's" % self.context.displayname

        # Add languages to the user's preferences.
        for language in set(new_languages) - set(old_languages):
            self.context.addLanguage(language)
            self.request.response.addInfoNotification(
                "Added %(language)s to %(subject)s preferred languages." %
                {'language' : language.englishname, 'subject' : subject})

        # Remove languages from the user's preferences.
        for language in set(old_languages) - set(new_languages):
            self.context.removeLanguage(language)
            self.request.response.addInfoNotification(
                "Removed %(language)s from %(subject)s preferred languages." %
                {'language' : language.englishname, 'subject' : subject})

        redirection_url = self.request.get('redirection_url')
        if redirection_url:
            self.request.response.redirect(redirection_url)


class PersonView(LaunchpadView, FeedsMixin):
    """A View class used in almost all Person's pages."""

    @cachedproperty
    def recently_approved_members(self):
        members = self.context.getMembersByStatus(
            TeamMembershipStatus.APPROVED,
            orderBy='-TeamMembership.date_joined')
        return members[:5]

    @cachedproperty
    def recently_proposed_members(self):
        members = self.context.getMembersByStatus(
            TeamMembershipStatus.PROPOSED,
            orderBy='-TeamMembership.date_proposed')
        return members[:5]

    @cachedproperty
    def openpolls(self):
        assert self.context.isTeam()
        return IPollSubset(self.context).getOpenPolls()

    @cachedproperty
    def closedpolls(self):
        assert self.context.isTeam()
        return IPollSubset(self.context).getClosedPolls()

    @cachedproperty
    def notyetopenedpolls(self):
        assert self.context.isTeam()
        return IPollSubset(self.context).getNotYetOpenedPolls()

    @cachedproperty
    def contributions(self):
        """Cache the results of getProjectsAndCategoriesContributedTo()."""
        return self.context.getProjectsAndCategoriesContributedTo(
            limit=5)

    @cachedproperty
    def contributed_categories(self):
        """Return all karma categories in which this person has some karma."""
        categories = set()
        for contrib in self.contributions:
            categories.update(category for category in contrib['categories'])
        return sorted(categories, key=attrgetter('title'))

    @cachedproperty
    def context_is_probably_a_team(self):
        """Return True if we have any indication that context is a team.

        For now, all we do is check whether or not any email associated with
        our context contains the '@lists.' string as that's a very good
        indication this is a team which was automatically created.

        This can only be used when the context is an automatically created
        profile (account_status == NOACCOUNT).
        """
        assert self.context.account_status == AccountStatus.NOACCOUNT, (
            "This can only be used when the context has no account.")
        emails = getUtility(IEmailAddressSet).getByPerson(self.context)
        for email in emails:
            if '@lists.' in email.email:
                return True
        return False

    @cachedproperty
    def is_delegated_identity(self):
        """Should the page delegate identity to the OpenId identitier.

        We only do this if it's enabled for the vhost.
        """
        return (self.context.is_valid_person
                and config.vhost.mainsite.openid_delegate_profile)

    @cachedproperty
    def openid_identity_url(self):
        """The public OpenID identity URL. That's the profile page."""
        profile_url = URI(canonical_url(self.context))
        if not config.vhost.mainsite.openid_delegate_profile:
            # Change the host to point to the production site.
            profile_url.host = config.launchpad.non_restricted_hostname
        return str(profile_url)

    @property
    def subscription_policy_description(self):
        """Return the description of this team's subscription policy."""
        team = self.context
        assert team.isTeam(), (
            'This method can only be called when the context is a team.')
        if team.subscriptionpolicy == TeamSubscriptionPolicy.RESTRICTED:
            description = _(
                "This is a restricted team; new members can only be added "
                "by one of the team's administrators.")
        elif team.subscriptionpolicy == TeamSubscriptionPolicy.MODERATED:
            description = _(
                "This is a moderated team; all subscriptions are subjected "
                "to approval by one of the team's administrators.")
        elif team.subscriptionpolicy == TeamSubscriptionPolicy.OPEN:
            description = _(
                "This is an open team; any user can join and no approval "
                "is required.")
        else:
            raise AssertionError('Unknown subscription policy.')
        return description

    @property
    def user_can_subscribe_to_list(self):
        """Can the user subscribe to this team's mailing list?

        A user can subscribe to the list if the team has an active
        mailing list, and if they do not already have a subscription.
        """
        if self.team_has_mailing_list:
            # If we are already subscribed, then we can not subscribe again.
            return not self.user_is_subscribed_to_list
        else:
            return False

    @property
    def user_is_subscribed_to_list(self):
        """Is the user subscribed to the team's mailing list?

        Subscriptions hang around even if the list is deactivated, etc.

        It is an error to ask if the user is subscribed to a mailing list
        that doesn't exist.
        """
        if self.user is None:
            return False

        mailing_list = self.context.mailing_list
        assert mailing_list is not None, "This team has no mailing list."
        has_subscription = bool(mailing_list.getSubscription(self.user))
        return has_subscription

    @property
    def team_has_mailing_list(self):
        """Is the team mailing list available for subscription?"""
        mailing_list = self.context.mailing_list
        return mailing_list is not None and mailing_list.is_usable

    def getURLToAssignedBugsInProgress(self):
        """Return an URL to a page which lists all bugs assigned to this
        person that are In Progress.
        """
        query_string = urllib.urlencode(
            [('field.status', BugTaskStatus.INPROGRESS.title)])
        url = "%s/+assignedbugs" % canonical_url(self.context)
        return ("%(url)s?search=Search&%(query_string)s"
                % {'url': url, 'query_string': query_string})


    @cachedproperty
    def assigned_bugs_in_progress(self):
        """Return up to 5 assigned bugs that are In Progress."""
        params = BugTaskSearchParams(
            user=self.user, assignee=self.context, omit_dupes=True,
            status=BugTaskStatus.INPROGRESS, orderby='-date_last_updated')
        return self.context.searchTasks(params)[:5]

    @cachedproperty
    def assigned_specs_in_progress(self):
        """Return up to 5 assigned specs that are being worked on."""
        return self.context.assigned_specs_in_progress

    @property
    def has_assigned_bugs_or_specs_in_progress(self):
        """Does the user have any bugs or specs that are being worked on?"""
        bugtasks = self.assigned_bugs_in_progress
        specs = self.assigned_specs_in_progress
        return bugtasks.count() > 0 or specs.count() > 0

    @property
    def viewing_own_page(self):
        return self.user == self.context

    @property
    def contactuser_link_title(self):
        """Return the appropriate +contactuser link title for the tooltip."""
        if self.context.is_team:
            return 'Send an email to this team through Launchpad'
        elif self.viewing_own_page:
            return 'Send an email to yourself through Launchpad'
        else:
            return 'Send an email to this user through Launchpad'

    @property
    def specific_contact_text(self):
        """Return the appropriate link text."""
        if self.context.is_team:
            return 'Contact this team'
        else:
            # Note that we explicitly do not change the text to "Contact
            # yourself" when viewing your own page.
            return 'Contact this user'

    def hasCurrentPolls(self):
        """Return True if this team has any non-closed polls."""
        assert self.context.isTeam()
        return bool(self.openpolls) or bool(self.notyetopenedpolls)

    def no_bounties(self):
        return not (self.context.ownedBounties or
            self.context.reviewerBounties or
            self.context.subscribedBounties or
            self.context.claimedBounties)

    def userIsOwner(self):
        """Return True if the user is the owner of this Team."""
        if self.user is None:
            return False

        return self.user.inTeam(self.context.teamowner)

    def findUserPathToTeam(self):
        assert self.user is not None
        return self.user.findPathToTeam(self.context)

    def indirect_teams_via(self):
        """Return a list of dictionaries, where each dictionary has a team
        in which the person is an indirect member, and a path to membership
        in that team.
        """
        return [{'team': team,
                 'via': ', '.join(
                    [viateam.displayname for viateam in
                        self.context.findPathToTeam(team)[:-1]])}
                for team in self.context.teams_indirectly_participated_in]

    def userIsParticipant(self):
        """Return true if the user is a participant of this team.

        A person is said to be a team participant when he's a member
        of that team, either directly or indirectly via another team
        membership.
        """
        if self.user is None:
            return False
        return self.user.inTeam(self.context)

    def userIsActiveMember(self):
        """Return True if the user is an active member of this team."""
        return userIsActiveTeamMember(self.context)

    def userIsProposedMember(self):
        """Return True if the user is a proposed member of this team."""
        if self.user is None:
            return False
        return self.user in self.context.proposedmembers

    def userCanRequestToLeave(self):
        """Return true if the user can request to leave this team.

        A given user can leave a team only if he's an active member.
        """
        return self.userIsActiveMember()

    def obfuscatedEmail(self):
        if self.context.preferredemail is not None:
            return obfuscateEmail(self.context.preferredemail.email)
        else:
            return None

    @cachedproperty
    def email_address_visibility(self):
        """The EmailAddressVisibleState of this person or team.

        :return: The state of what a logged in user may know of a
            person or team's email addresses.
        :rtype: `EmailAddressVisibleState`
        """
        return EmailAddressVisibleState(self)

    @property
    def visible_email_addresses(self):
        """The list of email address that can be shown.

        The list contains email addresses when the EmailAddressVisibleState's
        PUBLIC or ALLOWED attributes are True. The preferred email
        address is the first in the list, the other validated email addresses
        are not ordered.

        :return: A list of email address strings that can be seen.
        """
        visible_states = (
            EmailAddressVisibleState.PUBLIC, EmailAddressVisibleState.ALLOWED)
        if self.email_address_visibility.state in visible_states:
            emails = sorted(
                email.email for email in self.context.validatedemails)
            emails.insert(0, self.context.preferredemail.email)
            return emails
        else:
            return []

    @property
    def visible_email_address_description(self):
        """A description of who can see a user's email addresses.

        :return: A string, or None if the email addresses cannot be viewed
            by any user.
        """
        state = self.email_address_visibility.state
        if state is EmailAddressVisibleState.PUBLIC:
            return 'This email address is only visible to Launchpad users.'
        elif state is EmailAddressVisibleState.ALLOWED:
            return 'This email address is not disclosed to others.'
        else:
            return None

    def htmlEmail(self):
        if self.context.preferredemail is not None:
            return convertToHtmlCode(self.context.preferredemail.email)
        else:
            return None

    def htmlJabberIDs(self):
        """Return the person's Jabber IDs somewhat obfuscated.

        The IDs are encoded using HTML hexadecimal entities to hinder
        email harvesting. (Jabber IDs are sometime valid email accounts,
        gmail for example.)
        """
        return [convertToHtmlCode(jabber.jabberid)
                for jabber in self.context.jabberids]

    def showSSHKeys(self):
        """Return a data structure used for display of raw SSH keys"""
        self.request.response.setHeader('Content-Type', 'text/plain')
        keys = []
        for key in self.context.sshkeys:
            if key.keytype == SSHKeyType.DSA:
                type_name = 'ssh-dss'
            elif key.keytype == SSHKeyType.RSA:
                type_name = 'ssh-rsa'
            else:
                type_name = 'Unknown key type'
            keys.append("%s %s %s" % (type_name, key.keytext, key.comment))
        return "\n".join(keys)

    @cachedproperty
    def archive_url(self):
        """Return a url to a mailing list archive for the team's list.

        If the person is not a team, does not have a mailing list, that
        mailing list has never been activated, or the team is private and the
        logged in user is not a team member, return None instead.
        """
        mailing_list = self.context.mailing_list
        if mailing_list is None:
            return None
        elif mailing_list.is_public:
            return mailing_list.archive_url
        elif self.user is None:
            return None
        elif self.user.inTeam(self.context):
            return mailing_list.archive_url
        else:
            return None


class EmailAddressVisibleState:
    """The state of a person's email addresses w.r.t. the logged in user.

    There are five states that describe the visibility of a person or
    team's addresses to a logged in user, only one will be True:

    * LOGIN_REQUIRED: The user is anonymous; email addresses are never
      visible to anonymous users.
    * NONE_AVAILABLE: The person has no validated email addresses or the
      team has no contact address registered, so there is nothing to show.
    * PUBLIC: The person is not hiding their email addresses, or the team
      has a contact address, so any logged in user may view them.
    * HIDDEN: The person is hiding their email address, so even logged in
      users cannot view them.  Teams cannot hide their contact address.
    * ALLOWED: The person is hiding their email address, but the logged in
      user has permission to see them.  This is either because the user is
      viewing their own page or because the user is a privileged
      administrator.
    """
    LOGIN_REQUIRED = object()
    NONE_AVAILABLE = object()
    PUBLIC = object()
    HIDDEN = object()
    ALLOWED = object()

    def __init__(self, view):
        """Set the state.

        :param view: The view that provides the current user and the
            context (person or team).
        :type view: `LaunchpadView`
        """
        if view.user is None:
            self.state = EmailAddressVisibleState.LOGIN_REQUIRED
        elif view.context.preferredemail is None:
            self.state = EmailAddressVisibleState.NONE_AVAILABLE
        elif not view.context.hide_email_addresses:
            self.state = EmailAddressVisibleState.PUBLIC
        elif check_permission('launchpad.View',  view.context.preferredemail):
            self.state = EmailAddressVisibleState.ALLOWED
        else:
            self.state = EmailAddressVisibleState.HIDDEN

    @property
    def is_login_required(self):
        """Is login required to see the person or team's addresses?"""
        return self.state is EmailAddressVisibleState.LOGIN_REQUIRED

    @property
    def are_none_available(self):
        """Does the person or team not have any email addresses?"""
        return self.state is EmailAddressVisibleState.NONE_AVAILABLE

    @property
    def are_public(self):
        """Are the person's or team's email addresses public to users?"""
        return self.state is EmailAddressVisibleState.PUBLIC

    @property
    def are_hidden(self):
        """Are the person's or team's email addresses hidden from the user?"""
        return self.state is EmailAddressVisibleState.HIDDEN

    @property
    def are_allowed(self):
        """Is the user allowed to see the person's or team's addresses?"""
        return self.state is EmailAddressVisibleState.ALLOWED


class PersonIndexView(XRDSContentNegotiationMixin, PersonView):
    """View class for person +index and +xrds pages."""

    xrds_template = ViewPageTemplateFile(
        "../templates/person-xrds.pt")

    def initialize(self):
        super(PersonIndexView, self).initialize()
        # This view requires the gmap2 Javascript in order to render the map
        # with the person's usual location.
        self.request.needs_gmap2 = True
        if self.request.method == "POST":
            self.processForm()

    @cachedproperty
    def enable_xrds_discovery(self):
        """Only enable discovery if person is OpenID enabled."""
        return self.is_delegated_identity

    @cachedproperty
    def openid_server_url(self):
        """The OpenID Server endpoint URL for Launchpad."""
        return CurrentOpenIDEndPoint.getOldServiceURL()

    @cachedproperty
    def openid_identity_url(self):
        return IOpenIDPersistentIdentity(
            self.context).old_openid_identity_url

    def processForm(self):
        if not self.request.form.get('unsubscribe'):
            raise UnexpectedFormData(
                "The mailing list form did not receive the expected form "
                "fields.")

        mailing_list = self.context.mailing_list
        if mailing_list is None:
            raise UnexpectedFormData(
                _("This team does not have a mailing list."))
        if not self.user:
            raise Unauthorized(
                _("You must be logged in to unsubscribe."))
        try:
            mailing_list.unsubscribe(self.user)
        except CannotUnsubscribe:
            self.request.response.addErrorNotification(
                _("You could not be unsubscribed from the team mailing "
                  "list."))
        else:
            self.request.response.addInfoNotification(
                _("You have been unsubscribed from the team "
                  "mailing list."))
        self.request.response.redirect(canonical_url(self.context))

    def map_portlet_html(self):
        """Generate the HTML which shows the map portlet."""
        assert self.request.needs_gmap2, (
            "To use this method a view must flag that it needs gmap2.")
        assert self.context.latitude is not None, (
            "Can't generate the map for a person who hasn't set a location.")

        replacements = {'center_lat': self.context.latitude,
                        'center_lng': self.context.longitude}
        return u"""
            <script type="text/javascript">
                renderPersonMapSmall(%(center_lat)s, %(center_lng)s);
            </script>""" % replacements

    @property
    def should_show_map_portlet(self):
        """Should the map portlet be displayed?

        The map portlet is displayed only if the person has no location
        specified, or if the user has permission to view the person's
        location.
        """
        if self.context.location is None:
            return True
        else:
            return check_permission('launchpad.View', self.context.location)


class PersonCodeOfConductEditView(LaunchpadView):

    def performCoCChanges(self):
        """Make changes to code-of-conduct signature records for this
        person.
        """
        sig_ids = self.request.form.get("DEACTIVATE_SIGNATURE")

        if sig_ids is not None:
            sCoC_util = getUtility(ISignedCodeOfConductSet)

            # verify if we have multiple entries to deactive
            if not isinstance(sig_ids, list):
                sig_ids = [sig_ids]

            for sig_id in sig_ids:
                sig_id = int(sig_id)
                # Deactivating signature
                comment = 'Deactivated by Owner'
                sCoC_util.modifySignature(sig_id, self.user, comment, False)

            return True


class PersonEditWikiNamesView(LaunchpadView):
    def _validateWikiURL(self, url):
        """Validate the URL.

        Make sure that the result is a valid URL with only the
        appropriate schemes.
        """
        try:
            uri = URI(url)
            if uri.scheme not in ('http', 'https'):
                self.error_message = structured(
                    'The URL scheme "%(scheme)s" is not allowed.  '
                    'Only http or https URLs may be used.', scheme=uri.scheme)
                return False
        except InvalidURIError, e:
            self.error_message = structured(
                '"%(url)s" is not a valid URL.', url=url)
            return False
        return True

    def _sanitizeWikiURL(self, url):
        """Strip whitespaces and make sure :url ends in a single '/'."""
        if not url:
            return url
        return '%s/' % url.strip().rstrip('/')

    def initialize(self):
        """Process the WikiNames form."""
        self.error_message = None
        if self.request.method != "POST":
            # Nothing to do
            return

        form = self.request.form
        context = self.context
        wikinameset = getUtility(IWikiNameSet)

        for w in context.wiki_names:
            # XXX: GuilhermeSalgado 2005-08-25:
            # We're exposing WikiName IDs here because that's the only
            # unique column we have. If we don't do this we'll have to
            # generate the field names using the WikiName.wiki and
            # WikiName.wikiname columns (because these two columns make
            # another unique identifier for WikiNames), but that's tricky and
            # not worth the extra work.
            if form.get('remove_%d' % w.id):
                w.destroySelf()
            else:
                wiki = self._sanitizeWikiURL(form.get('wiki_%d' % w.id))
                wikiname = form.get('wikiname_%d' % w.id)
                if not (wiki and wikiname):
                    self.error_message = structured(
                        "Neither Wiki nor WikiName can be empty.")
                    return
                if not self._validateWikiURL(wiki):
                    return
                w.wiki = wiki
                w.wikiname = wikiname

        wiki = self._sanitizeWikiURL(form.get('newwiki'))
        wikiname = form.get('newwikiname')
        if wiki or wikiname:
            if wiki and wikiname:
                existingwiki = wikinameset.getByWikiAndName(wiki, wikiname)
                if existingwiki and existingwiki.person != context:
                    self.error_message = structured(
                        'The WikiName %s%s is already registered by '
                        '<a href="%s">%s</a>.',
                        wiki, wikiname, canonical_url(existingwiki.person),
                        existingwiki.person.browsername)
                    return
                elif existingwiki:
                    self.error_message = structured(
                        'The WikiName %s%s already belongs to you.',
                        wiki, wikiname)
                    return
                if not self._validateWikiURL(wiki):
                    return
                wikinameset.new(context, wiki, wikiname)
            else:
                self.newwiki = wiki
                self.newwikiname = wikiname
                self.error_message = structured(
                    "Neither Wiki nor WikiName can be empty.")
                return


class PersonEditIRCNicknamesView(LaunchpadView):

    def initialize(self):
        """Process the IRC nicknames form."""
        self.error_message = None
        if self.request.method != "POST":
            # Nothing to do
            return

        form = self.request.form
        for ircnick in self.context.ircnicknames:
            # XXX: GuilhermeSalgado 2005-08-25:
            # We're exposing IrcID IDs here because that's the only
            # unique column we have, so we don't have anything else that we
            # can use to make field names that allow us to uniquely identify
            # them.
            if form.get('remove_%d' % ircnick.id):
                ircnick.destroySelf()
            else:
                nick = form.get('nick_%d' % ircnick.id)
                network = form.get('network_%d' % ircnick.id)
                if not (nick and network):
                    self.error_message = structured(
                        "Neither Nickname nor Network can be empty.")
                    return
                ircnick.nickname = nick
                ircnick.network = network

        nick = form.get('newnick')
        network = form.get('newnetwork')
        if nick or network:
            if nick and network:
                getUtility(IIrcIDSet).new(self.context, network, nick)
            else:
                self.newnick = nick
                self.newnetwork = network
                self.error_message = structured(
                    "Neither Nickname nor Network can be empty.")
                return


class PersonEditJabberIDsView(LaunchpadView):

    def initialize(self):
        """Process the Jabber ID form."""
        self.error_message = None
        if self.request.method != "POST":
            # Nothing to do
            return

        form = self.request.form
        for jabber in self.context.jabberids:
            if form.get('remove_%s' % jabber.jabberid):
                jabber.destroySelf()
            else:
                jabberid = form.get('jabberid_%s' % jabber.jabberid)
                if not jabberid:
                    self.error_message = structured(
                        "You cannot save an empty Jabber ID.")
                    return
                jabber.jabberid = jabberid

        jabberid = form.get('newjabberid')
        if jabberid:
            jabberset = getUtility(IJabberIDSet)
            existingjabber = jabberset.getByJabberID(jabberid)
            if existingjabber is None:
                jabberset.new(self.context, jabberid)
            elif existingjabber.person != self.context:
                self.error_message = structured(
                    'The Jabber ID %s is already registered by '
                    '<a href="%s">%s</a>.',
                    jabberid, canonical_url(existingjabber.person),
                    existingjabber.person.browsername)
                return
            else:
                self.error_message = structured(
                    'The Jabber ID %s already belongs to you.', jabberid)
                return


class PersonEditSSHKeysView(LaunchpadView):

    implements(IPersonEditMenu)

    info_message = None
    error_message = None

    def initialize(self):
        if self.request.method != "POST":
            # Nothing to do
            return

        action = self.request.form.get('action')

        if action == 'add_ssh':
            self.add_ssh()
        elif action == 'remove_ssh':
            self.remove_ssh()
        else:
            raise UnexpectedFormData("Unexpected action: %s" % action)

    def add_ssh(self):
        sshkey = self.request.form.get('sshkey')
        try:
            kind, keytext, comment = sshkey.split(' ', 2)
        except ValueError:
            self.error_message = structured('Invalid public key')
            return

        if not (kind and keytext and comment):
            self.error_message = structured('Invalid public key')
            return

        process = subprocess.Popen(
            '/usr/bin/ssh-vulnkey -', shell=True, stdin=subprocess.PIPE,
            stdout=subprocess.PIPE, stderr=subprocess.PIPE)
        (out, err) = process.communicate(sshkey.encode('utf-8'))
        if 'compromised' in out.lower():
            self.error_message = structured(
                'This key is known to be compromised due to a security flaw '
                'in the software used to generate it, so it will not be '
                'accepted by Launchpad. See the full '
                '<a href="http://www.ubuntu.com/usn/usn-612-2">Security '
                'Notice</a> for further information and instructions on how '
                'to generate another key.')
            return

        if kind == 'ssh-rsa':
            keytype = SSHKeyType.RSA
        elif kind == 'ssh-dss':
            keytype = SSHKeyType.DSA
        else:
            self.error_message = structured('Invalid public key')
            return

        getUtility(ISSHKeySet).new(self.user, keytype, keytext, comment)
        self.info_message = structured('SSH public key added.')

    def remove_ssh(self):
        key_id = self.request.form.get('key')
        if not key_id:
            raise UnexpectedFormData('SSH Key was not defined')

        sshkey = getUtility(ISSHKeySet).getByID(key_id)
        if sshkey is None:
            self.error_message = structured(
                "Cannot remove a key that doesn't exist")
            return

        if sshkey.person != self.user:
            raise UnexpectedFormData("Cannot remove someone else's key")

        comment = sshkey.comment
        sshkey.destroySelf()
        self.info_message = structured('Key "%s" removed' % comment)


class PersonTranslationView(LaunchpadView):
    """View for translation-related Person pages."""
    @cachedproperty
    def batchnav(self):
        batchnav = BatchNavigator(self.context.translation_history,
                                  self.request)
        # XXX: kiko 2006-03-17 bug=60320: Because of a template reference
        # to pofile.potemplate.displayname, it would be ideal to also
        # prejoin inside translation_history:
        #   potemplate.productseries
        #   potemplate.productseries.product
        #   potemplate.distroseries
        #   potemplate.distroseries.distribution
        #   potemplate.sourcepackagename
        # However, a list this long may be actually suggesting that
        # displayname be cached in a table field; particularly given the
        # fact that it won't be altered very often. At any rate, the
        # code below works around this by caching all the templates in
        # one shot. The list() ensures that we materialize the query
        # before passing it on to avoid reissuing it. Note also that the
        # fact that we iterate over currentBatch() here means that the
        # translation_history query is issued again. Tough luck.
        ids = set(record.pofile.potemplate.id
                  for record in batchnav.currentBatch())
        if ids:
            cache = list(getUtility(IPOTemplateSet).getByIDs(ids))

        return batchnav

    @cachedproperty
    def translation_groups(self):
        """Return translation groups a person is a member of."""
        return list(self.context.translation_groups)

    @cachedproperty
    def person_filter_querystring(self):
        """Return person's name appropriate for including in links."""
        return urllib.urlencode({'person': self.context.name})

    def should_display_message(self, translationmessage):
        """Should a certain `TranslationMessage` be displayed.

        Return False if user is not logged in and message may contain
        sensitive data such as email addresses.

        Otherwise, return True.
        """
        if self.user:
            return True
        return not (
            translationmessage.potmsgset.hide_translations_from_anonymous)


class PersonTranslationRelicensingView(LaunchpadFormView):
    """View for Person's translation relicensing page."""
    schema = ITranslationRelicensingAgreementEdit
    field_names = ['allow_relicensing', 'back_to']
    custom_widget(
        'allow_relicensing', LaunchpadRadioWidget, orientation='vertical')
    custom_widget('back_to', TextWidget, visible=False)

    @property
    def initial_values(self):
        """Set the default value for the relicensing radio buttons."""
        # If the person has previously made a choice, we default to that.
        # Otherwise, we default to BSD, because that's what we'd prefer.
        if self.context.translations_relicensing_agreement == False:
            default = TranslationRelicensingAgreementOptions.REMOVE
        else:
            default = TranslationRelicensingAgreementOptions.BSD
        return {
            "allow_relicensing": default,
            "back_to": self.request.get('back_to'),
            }

    @property
    def relicensing_url(self):
        """Return an URL for this view."""
        return canonical_url(self.context, view_name='+licensing')

    def getSafeRedirectURL(self, url):
        """Successful form submission should send to this URL."""
        if url and url.startswith(self.request.getApplicationURL()):
            return url
        else:
            return canonical_url(self.context)

    @action(_("Confirm"), name="submit")
    def submit_action(self, action, data):
        """Store person's decision about translations relicensing.

        Decision is stored through
        `IPerson.translations_relicensing_agreement`
        which uses TranslationRelicensingAgreement table.
        """
        allow_relicensing = data['allow_relicensing']
        if allow_relicensing == TranslationRelicensingAgreementOptions.BSD:
            self.context.translations_relicensing_agreement = True
            self.request.response.addInfoNotification(_(
                "Thank you for BSD-licensing your translations."))
        elif (allow_relicensing ==
            TranslationRelicensingAgreementOptions.REMOVE):
            self.context.translations_relicensing_agreement = False
            self.request.response.addInfoNotification(_(
                "We respect your choice. "
                "Your translations will be removed once we complete the "
                "switch to the BSD license. "
                "Thanks for trying out Launchpad Translations."))
        else:
            raise AssertionError(
                "Unknown allow_relicensing value: %r" % allow_relicensing)
        self.next_url = self.getSafeRedirectURL(data['back_to'])


class PersonGPGView(LaunchpadView):
    """View for the GPG-related actions for a Person

    Supports claiming (importing) a key, validating it and deactivating
    it. Also supports removing the token generated for validation (in
    the case you want to give up on importing the key).
    """

    implements(IPersonEditMenu)

    key = None
    fingerprint = None

    key_ok = False
    invalid_fingerprint = False
    key_retrieval_failed = False
    key_already_imported = False

    error_message = None
    info_message = None

    def keyserver_url(self):
        assert self.fingerprint
        return getUtility(
            IGPGHandler).getURLForKeyInServer(self.fingerprint, public=True)

    def form_action(self):
        permitted_actions = ['claim_gpg', 'deactivate_gpg',
                             'remove_gpgtoken', 'reactivate_gpg']
        if self.request.method != "POST":
            return ''
        action = self.request.form.get('action')
        if action and (action not in permitted_actions):
            raise UnexpectedFormData("Action was not defined")
        getattr(self, action)()

    def claim_gpg(self):
        # XXX cprov 2005-04-01: As "Claim GPG key" takes a lot of time, we
        # should process it throught the NotificationEngine.
        gpghandler = getUtility(IGPGHandler)
        fingerprint = self.request.form.get('fingerprint')
        self.fingerprint = gpghandler.sanitizeFingerprint(fingerprint)

        if not self.fingerprint:
            self.invalid_fingerprint = True
            return

        gpgkeyset = getUtility(IGPGKeySet)
        if gpgkeyset.getByFingerprint(self.fingerprint):
            self.key_already_imported = True
            return

        try:
            key = gpghandler.retrieveKey(self.fingerprint)
        except GPGKeyNotFoundError:
            self.key_retrieval_failed = True
            return

        self.key = key
        if not key.expired and not key.revoked:
            self._validateGPG(key)
            self.key_ok = True

    def deactivate_gpg(self):
        key_ids = self.request.form.get('DEACTIVATE_GPGKEY')

        if key_ids is None:
            self.error_message = structured(
                'No key(s) selected for deactivation.')
            return

        # verify if we have multiple entries to deactive
        if not isinstance(key_ids, list):
            key_ids = [key_ids]

        gpgkeyset = getUtility(IGPGKeySet)

        deactivated_keys = []
        for key_id in key_ids:
            gpgkey = gpgkeyset.get(key_id)
            if gpgkey is None:
                continue
            if gpgkey.owner != self.user:
                self.error_message = structured(
                    "Cannot deactivate someone else's key")
                return
            gpgkey.active = False
            deactivated_keys.append(gpgkey.displayname)

        flush_database_updates()
        self.info_message = structured(
           'Deactivated key(s): %s', ", ".join(deactivated_keys))

    def remove_gpgtoken(self):
        token_fingerprints = self.request.form.get('REMOVE_GPGTOKEN')

        if token_fingerprints is None:
            self.error_message = structured(
                'No key(s) pending validation selected.')
            return

        logintokenset = getUtility(ILoginTokenSet)
        if not isinstance(token_fingerprints, list):
            token_fingerprints = [token_fingerprints]

        cancelled_fingerprints = []
        for fingerprint in token_fingerprints:
            logintokenset.deleteByFingerprintRequesterAndType(
                fingerprint, self.user, LoginTokenType.VALIDATEGPG)
            logintokenset.deleteByFingerprintRequesterAndType(
                fingerprint, self.user, LoginTokenType.VALIDATESIGNONLYGPG)
            cancelled_fingerprints.append(fingerprint)

        self.info_message = structured(
            'Cancelled validation of key(s): %s',
            ", ".join(cancelled_fingerprints))

    def reactivate_gpg(self):
        key_ids = self.request.form.get('REACTIVATE_GPGKEY')

        if key_ids is None:
            self.error_message = structured(
                'No key(s) selected for reactivation.')
            return

        found = []
        notfound = []
        # verify if we have multiple entries to deactive
        if not isinstance(key_ids, list):
            key_ids = [key_ids]

        gpghandler = getUtility(IGPGHandler)
        keyset = getUtility(IGPGKeySet)

        for key_id in key_ids:
            gpgkey = keyset.get(key_id)
            try:
                key = gpghandler.retrieveKey(gpgkey.fingerprint)
            except GPGKeyNotFoundError:
                notfound.append(gpgkey.fingerprint)
            else:
                found.append(key.displayname)
                self._validateGPG(key)

        comments = []
        if len(found) > 0:
            comments.append(
                'A message has been sent to %s with instructions to '
                'reactivate these key(s): %s'
                % (self.context.preferredemail.email, ', '.join(found)))
        if len(notfound) > 0:
            if len(notfound) == 1:
                comments.append(
                    'Launchpad failed to retrieve this key from '
                    'the keyserver: %s. Please make sure the key is '
                    'published in a keyserver (such as '
                    '<a href="http://pgp.mit.edu">pgp.mit.edu</a>) before '
                    'trying to reactivate it again.' % (', '.join(notfound)))
            else:
                comments.append(
                    'Launchpad failed to retrieve these keys from '
                    'the keyserver: %s. Please make sure the keys '
                    'are published in a keyserver (such as '
                    '<a href="http://pgp.mit.edu">pgp.mit.edu</a>) '
                    'before trying to reactivate them '
                    'again.' % (', '.join(notfound)))

        self.info_message = structured('\n<br />\n'.join(comments))

    def _validateGPG(self, key):
        logintokenset = getUtility(ILoginTokenSet)
        bag = getUtility(ILaunchBag)

        preferredemail = bag.user.preferredemail.email
        login = bag.login

        if key.can_encrypt:
            tokentype = LoginTokenType.VALIDATEGPG
        else:
            tokentype = LoginTokenType.VALIDATESIGNONLYGPG

        token = logintokenset.new(self.context, login,
                                  preferredemail,
                                  tokentype,
                                  fingerprint=key.fingerprint)

        token.sendGPGValidationRequest(key)


class PersonChangePasswordView(LaunchpadFormView):

    implements(IPersonEditMenu)

    label = "Change your password"
    schema = IPersonChangePassword
    field_names = ['currentpassword', 'password']
    custom_widget('password', PasswordChangeWidget)

    @property
    def next_url(self):
        return canonical_url(self.context)

    def validate(self, form_values):
        currentpassword = form_values.get('currentpassword')
        encryptor = getUtility(IPasswordEncryptor)
        if not encryptor.validate(currentpassword, self.context.password):
            self.setFieldError('currentpassword', _(
                "The provided password doesn't match your current password."))

    @action(_("Change Password"), name="submit")
    def submit_action(self, action, data):
        password = data['password']
        self.context.password = password
        self.request.response.addInfoNotification(_(
            "Password changed successfully"))


class BasePersonEditView(LaunchpadEditFormView):

    schema = IPerson
    field_names = []

    @action(_("Save"), name="save")
    def action_save(self, action, data):
        self.updateContextFromData(data)
        self.next_url = canonical_url(self.context)


class PersonEditHomePageView(BasePersonEditView):

    field_names = ['homepage_content']
    custom_widget(
        'homepage_content', TextAreaWidget, height=30, width=30)


class PersonEditView(BasePersonEditView):
    """The Person 'Edit' page."""

    field_names = ['displayname', 'name', 'mugshot', 'homepage_content',
                   'hide_email_addresses', 'verbose_bugnotifications']
    custom_widget('mugshot', ImageChangeWidget, ImageChangeWidget.EDIT_STYLE)

    implements(IPersonEditMenu)

    # Will contain an hidden input when the user is renaming his
    # account with full knowledge of the consequences.
<<<<<<< HEAD
    i_know_this_an_openid_security_issue_input = None
=======
    i_know_this_is_an_openid_security_issue_input = None
>>>>>>> 9833f5e8

    @property
    def cancel_url(self):
        """The URL that the 'Cancel' link should return to."""
        return canonical_url(self.context)

    def htmlJabberIDs(self):
        """Return the person's Jabber IDs somewhat obfuscated.

        The IDs are encoded using HTML hexadecimal entities to hinder
        email harvesting. (Jabber IDs are sometime valid email accounts,
        gmail for example.)
        """
        return [convertToHtmlCode(jabber.jabberid)
                for jabber in self.context.jabberids]

    def validate(self, data):
        """If the name changed, warn the user about the implications."""
        new_name = data.get('name')
        bypass_check = self.request.form_ng.getOne(
<<<<<<< HEAD
            'i_know_this_an_openid_security_issue', 0)
=======
            'i_know_this_is_an_openid_security_issue', 0)
>>>>>>> 9833f5e8
        if (new_name and new_name != self.context.name and
            len(self.unknown_trust_roots_user_logged_in) > 0
            and not bypass_check):
            # Warn the user that they might shoot themselves in the foot.
            self.setFieldError('name', structured(dedent("""
            <div class="inline-warning">
              <p>Changing your name will change your
                  public OpenID identifier. This means that you might be
                  locked out of certain sites where you used it, or that
                  somebody could create a new profile with the same name and
                  log in as you on these third-party sites. See
                  <a href="https://help.launchpad.net/OpenID#rename-account"
                    >https://help.launchpad.net/OpenID#rename-account</a>
                  for more information.
              </p>
              <p> You may have used your identifier on the following
                  sites:<br> %s.
              </p>
              <p>If you click 'Save' again, we will rename your account
                 anyway.
              </p>
            </div>"""),
             ", ".join(self.unknown_trust_roots_user_logged_in)))
<<<<<<< HEAD
            self.i_know_this_an_openid_security_issue_input = dedent("""\
                <input type="hidden"
                       name="i_know_this_an_openid_security_issue"
=======
            self.i_know_this_is_an_openid_security_issue_input = dedent("""\
                <input type="hidden"
                       id="i_know_this_is_an_openid_security_issue"
                       name="i_know_this_is_an_openid_security_issue"
>>>>>>> 9833f5e8
                       value="1">""")

    @cachedproperty
    def unknown_trust_roots_user_logged_in(self):
        """The unknown trust roots the user has logged in using OpenID.

        We assume that they logged in using their delegated profile OpenID,
        since that's the one we advertise.
        """
        identifier = IOpenIDPersistentIdentity(self.context)
        unknown_trust_root_login_records = list(
            getUtility(IOpenIDRPSummarySet).getByIdentifier(
                identifier.old_openid_identity_url, True))
        if identifier.new_openid_identifier is not None:
            unknown_trust_root_login_records.extend(list(
                getUtility(IOpenIDRPSummarySet).getByIdentifier(
                    identifier.new_openid_identity_url, True)))
        return sorted([
            record.trust_root
            for record in unknown_trust_root_login_records])

    @action(_("Save Changes"), name="save")
    def action_save(self, action, data):
        self.updateContextFromData(data)
        self.next_url = canonical_url(self.context)


class PersonBrandingView(BrandingChangeView):

    field_names = ['logo', 'mugshot']
    schema = IPerson


class TeamJoinView(PersonView):

    def initialize(self):
        super(TeamJoinView, self).initialize()
        if self.request.method == "POST":
            self.processForm()

    @property
    def join_allowed(self):
        """Is the logged in user allowed to join this team?

        The answer is yes if this team's subscription policy is not RESTRICTED
        and this team's visibility is either None or PUBLIC.
        """
        # Joining a moderated team will put you on the proposed_members
        # list. If it is a private membership team, you are not allowed
        # to view the proposed_members attribute until you are an
        # active member; therefore, it would look like the join button
        # is broken. Either private membership teams should always have a
        # restricted subscription policy, or we need a more complicated
        # permission model.
        if not (self.context.visibility is None
                or self.context.visibility == PersonVisibility.PUBLIC):
            return False

        restricted = TeamSubscriptionPolicy.RESTRICTED
        return self.context.subscriptionpolicy != restricted

    @property
    def user_can_request_to_join(self):
        """Can the logged in user request to join this team?

        The user can request if he's allowed to join this team and if he's
        not yet an active member of this team.
        """
        if not self.join_allowed:
            return False
        return not (self.userIsActiveMember() or self.userIsProposedMember())

    @property
    def user_wants_list_subscriptions(self):
        """Is the user interested in subscribing to mailing lists?"""
        return (self.user.mailing_list_auto_subscribe_policy !=
                MailingListAutoSubscribePolicy.NEVER)

    @property
    def team_is_moderated(self):
        """Is this team a moderated team?

        Return True if the team's subscription policy is MODERATED.
        """
        policy = self.context.subscriptionpolicy
        return policy == TeamSubscriptionPolicy.MODERATED

    def processForm(self):
        request = self.request
        user = self.user
        context = self.context
        response = self.request.response

        notification = None
        if 'join' in request.form and self.user_can_request_to_join:
            # Shut off mailing list auto-subscription - we want direct
            # control over it.
            user.join(context, may_subscribe_to_list=False)

            if self.team_is_moderated:
                response.addInfoNotification(
                    _('Your request to join ${team} is awaiting '
                      'approval.',
                      mapping={'team': context.displayname}))
            else:
                response.addInfoNotification(
                    _('You have successfully joined ${team}.',
                      mapping={'team': context.displayname}))

            if 'mailinglist_subscribe' in request.form:
                self._subscribeToList()

        elif 'join' in request.form:
            response.addErrorNotification(
                _('You cannot join ${team}.',
                  mapping={'team': context.displayname}))
        elif 'goback' in request.form:
            # User clicked on the 'Go back' button, so we'll simply redirect.
            pass
        else:
            raise UnexpectedFormData(
                "Couldn't find any of the expected actions.")
        self.request.response.redirect(canonical_url(context))

    def _subscribeToList(self):
        """Subscribe the user to the team's mailing list."""
        response = self.request.response

        if self.user_can_subscribe_to_list:
            # 'user_can_subscribe_to_list' should have dealt with
            # all of the error cases.
            self.context.mailing_list.subscribe(self.user)

            if self.team_is_moderated:
                response.addInfoNotification(
                    _('Your mailing list subscription is '
                      'awaiting approval.'))
            else:
                response.addInfoNotification(
                    structured(
                        _("You have been subscribed to this "
                          "team&#x2019;s mailing list.")))
        else:
            # A catch-all case, perhaps from stale or mangled
            # form data.
            response.addErrorNotification(
                _('Mailing list subscription failed.'))


class TeamAddMyTeamsView(LaunchpadFormView):
    """Propose/add to this team any team that you're an administrator of."""

    custom_widget('teams', LabeledMultiCheckBoxWidget)

    def initialize(self):
        context = self.context
        if context.subscriptionpolicy == TeamSubscriptionPolicy.MODERATED:
            self.label = 'Propose these teams as members'
        else:
            self.label = 'Add these teams to %s' % context.displayname
        self.next_url = canonical_url(context)
        super(TeamAddMyTeamsView, self).initialize()

    def setUpFields(self):
        terms = []
        for team in self.candidate_teams:
            text = '<a href="%s">%s</a>' % (
                canonical_url(team), team.displayname)
            terms.append(SimpleTerm(team, team.name, text))
        self.form_fields = FormFields(
            List(__name__='teams',
                 title=_(''),
                 value_type=Choice(vocabulary=SimpleVocabulary(terms)),
                 required=False),
            render_context=self.render_context)

    def setUpWidgets(self, context=None):
        super(TeamAddMyTeamsView, self).setUpWidgets(context)
        self.widgets['teams'].display_label = False

    @cachedproperty
    def candidate_teams(self):
        """Return the set of teams that can be added/proposed for the context.

        We return only teams that the user can administer, that aren't already
        a member in the context or that the context isn't a member of. (Of
        course, the context is also omitted.)
        """
        candidates = []
        for team in self.user.getAdministratedTeams():
            if team == self.context:
                continue
            elif team in self.context.activemembers:
                continue
            elif self.context.hasParticipationEntryFor(team):
                continue
            candidates.append(team)
        return candidates

    @action(_("Cancel"), name="cancel",
            validator=LaunchpadFormView.validate_none)
    def cancel_action(self, action, data):
        """Simply redirect to the team's page."""
        pass

    def validate(self, data):
        if len(data.get('teams', [])) == 0:
            self.setFieldError('teams',
                               'Please select the team(s) you want to be '
                               'member(s) of this team.')

    def hasCandidates(self, action):
        """Return whether the user has teams to propose."""
        return len(self.candidate_teams) > 0

    @action(_("Continue"), name="continue", condition=hasCandidates)
    def continue_action(self, action, data):
        """Make the selected teams join this team."""
        context = self.context
        for team in data['teams']:
            team.join(context, requester=self.user)
        if context.subscriptionpolicy == TeamSubscriptionPolicy.MODERATED:
            msg = 'proposed to this team.'
        else:
            msg = 'added to this team.'
        if len(data['teams']) > 1:
            msg = "have been %s" % msg
        else:
            msg = "has been %s" % msg
        team_names = ', '.join(team.displayname for team in data['teams'])
        self.request.response.addInfoNotification("%s %s" % (team_names, msg))


class TeamLeaveView(PersonView):

    def processForm(self):
        if self.request.method != "POST" or not self.userCanRequestToLeave():
            # Nothing to do
            return

        if self.request.form.get('leave'):
            self.user.leave(self.context)

        self.request.response.redirect('./')


class PersonEditEmailsView(LaunchpadFormView):
    """A view for editing a person's email settings.

    The user can associate emails with their account, verify emails
    the system associated with their account, and remove associated
    emails.
    """

    implements(IPersonEditMenu)

    schema = IEmailAddress

    custom_widget('VALIDATED_SELECTED', LaunchpadRadioWidget,
                  orientation='vertical')
    custom_widget('UNVALIDATED_SELECTED', LaunchpadRadioWidget,
                  orientation='vertical')
    custom_widget('mailing_list_auto_subscribe_policy',
                  LaunchpadRadioWidgetWithDescription)

    def initialize(self):
        if self.context.is_team:
            # +editemails is not available on teams.
            name = self.request['PATH_INFO'].split('/')[-1]
            raise NotFound(self, name, request=self.request)
        super(PersonEditEmailsView, self).initialize()

    def setUpFields(self):
        """Set up fields for this view.

        The main fields of interest are the selection fields with custom
        vocabularies for the lists of validated and unvalidated email
        addresses.
        """
        super(PersonEditEmailsView, self).setUpFields()
        self.form_fields = (self._validated_emails_field() +
                            self._unvalidated_emails_field() +
                            FormFields(TextLine(__name__='newemail',
                                                title=u'Add a new address'))
                            + self._mailing_list_fields()
                            + self._autosubscribe_policy_fields())

    @property
    def initial_values(self):
        """Set up default values for the radio widgets.

        A radio widget must have a selected value, so we select the
        first unvalidated and validated email addresses in the lists
        to be the default for the corresponding widgets.

        The only exception is if the user has a preferred email
        address: then, that address is used as the default validated
        email address.
        """
        # Defaults for the user's email addresses.
        validated = self.context.preferredemail
        if validated is None and self.context.validatedemails.count() > 0:
            validated = self.context.validatedemails[0]
        unvalidated = self.unvalidated_addresses
        if len(unvalidated) > 0:
            unvalidated = unvalidated.pop()
        initial = dict(VALIDATED_SELECTED=validated,
                       UNVALIDATED_SELECTED=unvalidated)

        # Defaults for the mailing list autosubscribe buttons.
        policy = self.context.mailing_list_auto_subscribe_policy
        initial.update(mailing_list_auto_subscribe_policy=policy)

        return initial

    def setUpWidgets(self, context=None):
        """See `LaunchpadFormView`."""
        super(PersonEditEmailsView, self).setUpWidgets(context)
        widget = self.widgets['mailing_list_auto_subscribe_policy']
        widget.display_label = False

    def _validated_emails_field(self):
        """Create a field with a vocabulary of validated emails.

        :return: A Choice field containing the list of validated emails
        """
        terms = [SimpleTerm(term, term.email)
                 for term in self.context.validatedemails]
        preferred = self.context.preferredemail
        if preferred:
            terms.insert(0, SimpleTerm(preferred, preferred.email))

        return FormFields(
            Choice(__name__='VALIDATED_SELECTED',
                   title=_('These addresses are confirmed as being yours'),
                   source=SimpleVocabulary(terms),
                   ),
            custom_widget = self.custom_widgets['VALIDATED_SELECTED'])

    def _unvalidated_emails_field(self):
        """Create a field with a vocabulary of unvalidated and guessed emails.

        :return: A Choice field containing the list of emails
        """
        terms = []
        for term in self.unvalidated_addresses:
            if isinstance(term, unicode):
                term = SimpleTerm(term)
            else:
                term = SimpleTerm(term, term.email)
            terms.append(term)
        if self.validated_addresses:
            title = _('These addresses may also be yours')
        else:
            title = _('These addresses may be yours')

        return FormFields(
            Choice(__name__='UNVALIDATED_SELECTED', title=title,
                   source=SimpleVocabulary(terms)),
            custom_widget = self.custom_widgets['UNVALIDATED_SELECTED'])

    def _mailing_list_subscription_type(self, mailing_list):
        """Return the context user's subscription type for the given list.

        This is 'Preferred address' if the user is subscribed using her
        preferred address and 'Don't subscribe' if the user is not
        subscribed at all. Otherwise it's the EmailAddress under
        which the user is subscribed to this mailing list.
        """
        subscription = mailing_list.getSubscription(self.context)
        if subscription is not None:
            if subscription.email_address is None:
                return "Preferred address"
            else:
                return subscription.email_address
        else:
            return "Don't subscribe"

    def _mailing_list_fields(self):
        """Creates a field for each mailing list the user can subscribe to.

        If a team doesn't have a mailing list, or the mailing list
        isn't usable, it's not included.
        """
        mailing_list_set = getUtility(IMailingListSet)
        fields = []
        terms = [SimpleTerm("Preferred address"),
                 SimpleTerm("Don't subscribe")]
        terms += [SimpleTerm(email, email.email)
                   for email in self.validated_addresses]
        for team in self.context.teams_participated_in:
            mailing_list = mailing_list_set.get(team.name)
            if mailing_list is not None and mailing_list.is_usable:
                name = 'subscription.%s' % team.name
                value = self._mailing_list_subscription_type(mailing_list)
                field = Choice(__name__=name,
                               title=team.name,
                               source=SimpleVocabulary(terms), default=value)
                fields.append(field)
        return FormFields(*fields)

    def _autosubscribe_policy_fields(self):
        """Create a field for each mailing list auto-subscription option."""
        return FormFields(
            Choice(__name__='mailing_list_auto_subscribe_policy',
                   title=_('When should launchpad automatically subscribe '
                           'you to a team&#x2019;s mailing list?'),
                   source=MailingListAutoSubscribePolicy))

    @property
    def mailing_list_widgets(self):
        """Return all the mailing list subscription widgets."""
        return [widget for widget in self.widgets
                if 'field.subscription.' in widget.name]

    def _validate_selected_address(self, data, field='VALIDATED_SELECTED'):
        """A generic validator for this view's actions.

        Makes sure one (and only one) email address is selected and that
        the selected address belongs to the context person. The address may
        be represented by an EmailAddress object or (for unvalidated
        addresses) a LoginToken object.
        """
        self.validate_widgets(data, [field])

        email = data.get(field)
        if email is None:
            return None
        elif isinstance(data[field], list):
            self.addError("You must not select more than one address.")
            return None

        # Make sure the selected address or login token actually
        # belongs to this person.
        if IEmailAddress.providedBy(email):
            person = email.person

            assert person == self.context, (
                "differing ids in emailaddress.person.id(%s,%d) == "
                "self.context.id(%s,%d) (%s)"
                % (person.name, person.id, self.context.name, self.context.id,
                   email.email))
        elif isinstance(email, unicode):
            tokenset = getUtility(ILoginTokenSet)
            email = tokenset.searchByEmailRequesterAndType(
                email, self.context, LoginTokenType.VALIDATEEMAIL)
            assert email is not None, "Couldn't find login token!"
        else:
            raise AssertionError("Selected address was not EmailAddress "
                                 "or unicode string!")

        # Return the EmailAddress/LoginToken object for use in any
        # further validation.
        return email

    @property
    def validated_addresses(self):
        """All of this person's validated email addresses, including
        their preferred address (if any).
        """
        addresses = []
        if self.context.preferredemail:
            addresses.append(self.context.preferredemail)
        addresses += [email for email in self.context.validatedemails]
        return addresses

    @property
    def unvalidated_addresses(self):
        """All of this person's unvalidated and guessed emails.

        The guessed emails will be EmailAddress objects, and the
        unvalidated emails will be unicode strings.
        """
        emailset = set(self.context.unvalidatedemails)
        emailset = emailset.union(
            [guessed for guessed in self.context.guessedemails
             if not guessed.email in emailset])
        return emailset

    # Actions to do with validated email addresses.

    def validate_action_remove_validated(self, action, data):
        """Make sure the user selected an email address to remove."""
        emailaddress = self._validate_selected_address(data,
                                                       'VALIDATED_SELECTED')
        if emailaddress is None:
            return self.errors

        if self.context.preferredemail == emailaddress:
            self.addError(
                "You can't remove %s because it's your contact email "
                "address." % self.context.preferredemail.email)
            return self.errors
        return self.errors

    @action(_("Remove"), name="remove_validated",
            validator=validate_action_remove_validated)
    def action_remove_validated(self, action, data):
        """Delete the selected (validated) email address."""
        emailaddress = data['VALIDATED_SELECTED']
        emailaddress.destroySelf()
        self.request.response.addInfoNotification(
            "The email address '%s' has been removed." % emailaddress.email)
        self.next_url = self.action_url

    def validate_action_set_preferred(self, action, data):
        """Make sure the user selected an address."""
        emailaddress = self._validate_selected_address(data,
                                                       'VALIDATED_SELECTED')
        if emailaddress is None:
            return self.errors

        if emailaddress.status == EmailAddressStatus.PREFERRED:
            self.request.response.addInfoNotification(
                "%s is already set as your contact address." % (
                    emailaddress.email))
        return self.errors

    @action(_("Set as Contact Address"), name="set_preferred",
            validator=validate_action_set_preferred)
    def action_set_preferred(self, action, data):
        """Set the selected email as preferred for the person in context."""
        emailaddress = data['VALIDATED_SELECTED']
        if emailaddress.status != EmailAddressStatus.PREFERRED:
            self.context.setPreferredEmail(emailaddress)
            self.request.response.addInfoNotification(
                "Your contact address has been changed to: %s" % (
                    emailaddress.email))
        self.next_url = self.action_url

    # Actions to do with unvalidated email addresses.

    def validate_action_confirm(self, action, data):
        """Make sure the user selected an email address to confirm."""
        self._validate_selected_address(data, 'UNVALIDATED_SELECTED')
        return self.errors

    @action(_('Confirm'), name='validate', validator=validate_action_confirm)
    def action_confirm(self, action, data):
        """Mail a validation URL to the selected email address."""
        email = data['UNVALIDATED_SELECTED']
        if IEmailAddress.providedBy(email):
            email = email.email
        token = getUtility(ILoginTokenSet).new(
                    self.context, getUtility(ILaunchBag).login, email,
                    LoginTokenType.VALIDATEEMAIL)
        token.sendEmailValidationRequest(self.request.getApplicationURL())
        self.request.response.addInfoNotification(
            "An e-mail message was sent to '%s' with "
            "instructions on how to confirm that "
            "it belongs to you." % email)
        self.next_url = self.action_url

    def validate_action_remove_unvalidated(self, action, data):
        """Make sure the user selected an email address to remove."""
        email = self._validate_selected_address(data, 'UNVALIDATED_SELECTED')
        if email is not None and IEmailAddress.providedBy(email):
            assert self.context.preferredemail.id != email.id
        return self.errors

    @action(_("Remove"), name="remove_unvalidated",
            validator=validate_action_remove_unvalidated)
    def action_remove_unvalidated(self, action, data):
        """Delete the selected (un-validated) email address.

        This selected address can be either on the EmailAddress table
        marked with status NEW, or in the LoginToken table.
        """
        emailaddress = data['UNVALIDATED_SELECTED']
        if IEmailAddress.providedBy(emailaddress):
            emailaddress.destroySelf()
            email = emailaddress.email
        elif isinstance(emailaddress, unicode):
            logintokenset = getUtility(ILoginTokenSet)
            logintokenset.deleteByEmailRequesterAndType(
                emailaddress, self.context, LoginTokenType.VALIDATEEMAIL)
            email = emailaddress
        else:
            raise AssertionError("Selected address was not EmailAddress "
                                 "or Unicode string!")

        self.request.response.addInfoNotification(
            "The email address '%s' has been removed." % email)
        self.next_url = self.action_url

    # Actions to do with new email addresses

    def validate_action_add_email(self, action, data):
        """Make sure the user entered a valid email address.

        The email address must be syntactically valid and must not already
        be in use.
        """
        has_errors = bool(self.validate_widgets(data, ['newemail']))
        if has_errors:
            # We know that 'newemail' is empty.
            return self.errors

        newemail = data['newemail']
        if not valid_email(newemail):
            self.addError(
                "'%s' doesn't seem to be a valid email address." % newemail)
            return self.errors

        email = getUtility(IEmailAddressSet).getByEmail(newemail)
        person = self.context
        if email is not None:
            if email.person == person:
                self.addError(
                    "The email address '%s' is already registered as your "
                    "email address. This can be either because you already "
                    "added this email address before or because our system "
                    "detected it as being yours. If it was detected by our "
                    "system, it's probably shown on this page and is waiting "
                    "to be confirmed as yours." % newemail)
            else:
                owner = email.person
                owner_name = urllib.quote(owner.name)
                merge_url = (
                    '%s/+requestmerge?field.dupeaccount=%s'
                    % (canonical_url(getUtility(IPersonSet)), owner_name))
                self.addError(
                    structured(
                        "The email address '%s' is already registered to "
                        '<a href="%s">%s</a>. If you think that is a '
                        'duplicated account, you can <a href="%s">merge it'
                        "</a> into your account.",
                        newemail, canonical_url(owner), owner.browsername,
                        merge_url))
        return self.errors

    @action(_("Add"), name="add_email", validator=validate_action_add_email)
    def action_add_email(self, action, data):
        """Register a new email for the person in context."""
        newemail = data['newemail']
        logintokenset = getUtility(ILoginTokenSet)
        token = logintokenset.new(
                    self.context, getUtility(ILaunchBag).login, newemail,
                    LoginTokenType.VALIDATEEMAIL)
        token.sendEmailValidationRequest(self.request.getApplicationURL())

        self.request.response.addInfoNotification(
                "A confirmation message has been sent to '%s'. "
                "Follow the instructions in that message to confirm that the "
                "address is yours. "
                "(If the message doesn't arrive in a few minutes, your mail "
                "provider might use 'greylisting', which could delay the "
                "message for up to an hour or two.)" % newemail)
        self.next_url = self.action_url

    # Actions to do with subscription management.

    def validate_action_update_subscriptions(self, action, data):
        """Make sure the user is subscribing using a valid address.

        Valid addresses are the ones presented as options for the mailing
        list widgets.
        """
        names = [w.context.getName() for w in self.mailing_list_widgets]
        self.validate_widgets(data, names)
        return self.errors

    @action(_("Update Subscriptions"), name="update_subscriptions",
            validator=validate_action_update_subscriptions)
    def action_update_subscriptions(self, action, data):
        """Change the user's mailing list subscriptions."""
        mailing_list_set = getUtility(IMailingListSet)
        dirty = False
        prefix_length = len('subscription.')
        for widget in self.mailing_list_widgets:
            mailing_list_name = widget.context.getName()[prefix_length:]
            mailing_list = mailing_list_set.get(mailing_list_name)
            new_value = data[widget.context.getName()]
            old_value = self._mailing_list_subscription_type(mailing_list)
            if IEmailAddress.providedBy(new_value):
                new_value_string = new_value.email
            else:
                new_value_string = new_value
            if new_value_string != old_value:
                dirty = True
                if new_value == "Don't subscribe":
                    # Delete the subscription.
                    mailing_list.unsubscribe(self.context)
                else:
                    if new_value == "Preferred address":
                        # If the user is subscribed but not under any
                        # particular address, her current preferred
                        # address will always be used.
                        new_value = None
                    subscription = mailing_list.getSubscription(self.context)
                    if subscription is None:
                        mailing_list.subscribe(self.context, new_value)
                    else:
                        mailing_list.changeAddress(self.context, new_value)
        if dirty:
            self.request.response.addInfoNotification(
                "Subscriptions updated.")
        self.next_url = self.action_url

    def validate_action_update_autosubscribe_policy(self, action, data):
        """Ensure that the requested auto-subscribe setting is valid."""
        # XXX mars 2008-04-27 bug=223303:
        # This validator appears pointless and untestable, but it is
        # required for LaunchpadFormView to tell apart the three <form>
        # elements on the page.

        widget = self.widgets['mailing_list_auto_subscribe_policy']
        self.validate_widgets(data, widget.name)
        return self.errors

    @action(
        _('Update Policy'),
        name="update_autosubscribe_policy",
        validator=validate_action_update_autosubscribe_policy)
    def action_update_autosubscribe_policy(self, action, data):
        newpolicy = data['mailing_list_auto_subscribe_policy']
        self.context.mailing_list_auto_subscribe_policy = newpolicy
        self.request.response.addInfoNotification(
            'Your auto-subscription policy has been updated.')
        self.next_url = self.action_url


class TeamMugshotView(LaunchpadView):
    """A view for the team mugshot (team photo) page"""
    def initialize(self):
        """Cache images to avoid dying from a million cuts."""
        getUtility(IPersonSet).cacheBrandingForPeople(self.allmembers)

    @cachedproperty
    def allmembers(self):
        return list(self.context.allmembers)


class TeamReassignmentView(ObjectReassignmentView):

    ownerOrMaintainerAttr = 'teamowner'
    schema = ITeamReassignment

    def __init__(self, context, request):
        ObjectReassignmentView.__init__(self, context, request)
        self.callback = self._addOwnerAsMember

    @property
    def contextName(self):
        return self.context.browsername

    def _addOwnerAsMember(self, team, oldOwner, newOwner):
        """Add the new and the old owners as administrators of the team.

        When a user creates a new team, he is added as an administrator of
        that team. To be consistent with this, we must make the new owner an
        administrator of the team. This rule is ignored only if the new owner
        is an inactive member of the team, as that means he's not interested
        in being a member. The same applies to the old owner.
        """
        # Both new and old owners won't be added as administrators of the team
        # only if they're inactive members. If they're either active or
        # proposed members they'll be made administrators of the team.
        if newOwner not in team.inactivemembers:
            team.addMember(
                newOwner, reviewer=oldOwner,
                status=TeamMembershipStatus.ADMIN, force_team_add=True)
        if oldOwner not in team.inactivemembers:
            team.addMember(
                oldOwner, reviewer=oldOwner,
                status=TeamMembershipStatus.ADMIN, force_team_add=True)


class PersonLatestQuestionsView(LaunchpadView):
    """View used by the porlet displaying the latest questions made by
    a person.
    """

    @cachedproperty
    def getLatestQuestions(self, quantity=5):
        """Return <quantity> latest questions created for this target. """
        return self.context.searchQuestions(
            participation=QuestionParticipation.OWNER)[:quantity]


class PersonSearchQuestionsView(SearchQuestionsView):
    """View used to search and display questions in which an IPerson is
    involved.
    """

    display_target_column = True

    @property
    def pageheading(self):
        """See `SearchQuestionsView`."""
        return _('Questions involving $name',
                 mapping=dict(name=self.context.displayname))

    @property
    def empty_listing_message(self):
        """See `SearchQuestionsView`."""
        return _('No questions  involving $name found with the '
                 'requested statuses.',
                 mapping=dict(name=self.context.displayname))


class SearchAnsweredQuestionsView(SearchQuestionsView):
    """View used to search and display questions answered by an IPerson."""

    display_target_column = True

    def getDefaultFilter(self):
        """See `SearchQuestionsView`."""
        return dict(participation=QuestionParticipation.ANSWERER)

    @property
    def pageheading(self):
        """See `SearchQuestionsView`."""
        return _('Questions answered by $name',
                 mapping=dict(name=self.context.displayname))

    @property
    def empty_listing_message(self):
        """See `SearchQuestionsView`."""
        return _('No questions answered by $name found with the '
                 'requested statuses.',
                 mapping=dict(name=self.context.displayname))


class SearchAssignedQuestionsView(SearchQuestionsView):
    """View used to search and display questions assigned to an IPerson."""

    display_target_column = True

    def getDefaultFilter(self):
        """See `SearchQuestionsView`."""
        return dict(participation=QuestionParticipation.ASSIGNEE)

    @property
    def pageheading(self):
        """See `SearchQuestionsView`."""
        return _('Questions assigned to $name',
                 mapping=dict(name=self.context.displayname))

    @property
    def empty_listing_message(self):
        """See `SearchQuestionsView`."""
        return _('No questions assigned to $name found with the '
                 'requested statuses.',
                 mapping=dict(name=self.context.displayname))


class SearchCommentedQuestionsView(SearchQuestionsView):
    """View used to search and show questions commented on by an IPerson."""

    display_target_column = True

    def getDefaultFilter(self):
        """See `SearchQuestionsView`."""
        return dict(participation=QuestionParticipation.COMMENTER)

    @property
    def pageheading(self):
        """See `SearchQuestionsView`."""
        return _('Questions commented on by $name ',
                 mapping=dict(name=self.context.displayname))

    @property
    def empty_listing_message(self):
        """See `SearchQuestionsView`."""
        return _('No questions commented on by $name found with the '
                 'requested statuses.',
                 mapping=dict(name=self.context.displayname))


class SearchCreatedQuestionsView(SearchQuestionsView):
    """View used to search and display questions created by an IPerson."""

    display_target_column = True

    def getDefaultFilter(self):
        """See `SearchQuestionsView`."""
        return dict(participation=QuestionParticipation.OWNER)

    @property
    def pageheading(self):
        """See `SearchQuestionsView`."""
        return _('Questions asked by $name',
                 mapping=dict(name=self.context.displayname))

    @property
    def empty_listing_message(self):
        """See `SearchQuestionsView`."""
        return _('No questions asked by $name found with the '
                 'requested statuses.',
                 mapping=dict(name=self.context.displayname))


class SearchNeedAttentionQuestionsView(SearchQuestionsView):
    """View used to search and show questions needing an IPerson attention."""

    display_target_column = True

    def getDefaultFilter(self):
        """See `SearchQuestionsView`."""
        return dict(needs_attention=True)

    @property
    def pageheading(self):
        """See `SearchQuestionsView`."""
        return _("Questions needing $name's attention",
                 mapping=dict(name=self.context.displayname))

    @property
    def empty_listing_message(self):
        """See `SearchQuestionsView`."""
        return _("No questions need $name's attention.",
                 mapping=dict(name=self.context.displayname))


class SearchSubscribedQuestionsView(SearchQuestionsView):
    """View used to search and show questions subscribed to by an IPerson."""

    display_target_column = True

    def getDefaultFilter(self):
        """See `SearchQuestionsView`."""
        return dict(participation=QuestionParticipation.SUBSCRIBER)

    @property
    def pageheading(self):
        """See `SearchQuestionsView`."""
        return _('Questions $name is subscribed to',
                 mapping=dict(name=self.context.displayname))

    @property
    def empty_listing_message(self):
        """See `SearchQuestionsView`."""
        return _('No questions subscribed to by $name found with the '
                 'requested statuses.',
                 mapping=dict(name=self.context.displayname))


class PersonAnswerContactForView(LaunchpadView):
    """View used to show all the IQuestionTargets that an IPerson is an answer
    contact for.
    """

    @cachedproperty
    def direct_question_targets(self):
        """List of targets that the IPerson is a direct answer contact.

        Return a list of IQuestionTargets sorted alphabetically by title.
        """
        return sorted(
            self.context.getDirectAnswerQuestionTargets(),
            key=attrgetter('title'))

    @cachedproperty
    def team_question_targets(self):
        """List of IQuestionTargets for the context's team membership.

        Sorted alphabetically by title.
        """
        return sorted(
            self.context.getTeamAnswerQuestionTargets(),
            key=attrgetter('title'))

    def showRemoveYourselfLink(self):
        """The link is shown when the page is in the user's own profile."""
        return self.user == self.context


class PersonAnswersMenu(ApplicationMenu):

    usedfor = IPerson
    facet = 'answers'
    links = ['answered', 'assigned', 'created', 'commented', 'need_attention',
             'subscribed', 'answer_contact_for']

    def answer_contact_for(self):
        summary = "Projects for which %s is an answer contact for" % (
            self.context.displayname)
        return Link('+answer-contact-for', 'Answer contact for', summary)

    def answered(self):
        summary = 'Questions answered by %s' % self.context.displayname
        return Link(
            '+answeredquestions', 'Answered', summary, icon='question')

    def assigned(self):
        summary = 'Questions assigned to %s' % self.context.displayname
        return Link(
            '+assignedquestions', 'Assigned', summary, icon='question')

    def created(self):
        summary = 'Questions asked by %s' % self.context.displayname
        return Link('+createdquestions', 'Asked', summary, icon='question')

    def commented(self):
        summary = 'Questions commented on by %s' % (
            self.context.displayname)
        return Link(
            '+commentedquestions', 'Commented', summary, icon='question')

    def need_attention(self):
        summary = 'Questions needing %s attention' % (
            self.context.displayname)
        return Link('+needattentionquestions', 'Need attention', summary,
                    icon='question')

    def subscribed(self):
        text = 'Subscribed'
        summary = 'Questions subscribed to by %s' % (
                self.context.displayname)
        return Link('+subscribedquestions', text, summary, icon='question')


class PersonBranchesView(BranchListingView, PersonBranchCountMixin):
    """View for branch listing for a person."""

    no_sort_by = (BranchListingSort.DEFAULT,)
    heading_template = 'Bazaar branches related to %(displayname)s'


class PersonRegisteredBranchesView(BranchListingView, PersonBranchCountMixin):
    """View for branch listing for a person's registered branches."""

    heading_template = 'Bazaar branches registered by %(displayname)s'
    no_sort_by = (BranchListingSort.DEFAULT, BranchListingSort.REGISTRANT)

    @property
    def branch_search_context(self):
        """See `BranchListingView`."""
        return BranchPersonSearchContext(
            self.context, BranchPersonSearchRestriction.REGISTERED)


class PersonOwnedBranchesView(BranchListingView, PersonBranchCountMixin):
    """View for branch listing for a person's owned branches."""

    heading_template = 'Bazaar branches owned by %(displayname)s'
    no_sort_by = (BranchListingSort.DEFAULT, BranchListingSort.REGISTRANT)

    @property
    def branch_search_context(self):
        """See `BranchListingView`."""
        return BranchPersonSearchContext(
            self.context, BranchPersonSearchRestriction.OWNED)


class SourcePackageReleaseWithStats:
    """An ISourcePackageRelease, with extra stats added."""

    implements(ISourcePackageRelease)
    decorates(ISourcePackageRelease)
    failed_builds = None
    needs_building = None

    def __init__(self, sourcepackage_release, open_bugs, open_questions,
                 failed_builds, needs_building):
        self.context = sourcepackage_release
        self.open_bugs = open_bugs
        self.open_questions = open_questions
        self.failed_builds = failed_builds
        self.needs_building = needs_building


class PersonRelatedSoftwareView(LaunchpadView):
    """View for +related-software."""
    implements(IPersonRelatedSoftwareMenu)

    SUMMARY_PAGE_PACKAGE_LIMIT = 30
    # Safety net for the Registry Admins case which is the owner/driver of
    # lots of projects.
    max_results_to_display = config.launchpad.default_batch_size

    @cachedproperty
    def related_projects(self):
        """Return a list of project dicts owned or driven by this person.

        The number of projects returned is limited by max_results_to_display.
        A project dict has the following keys: title, url, bug_count,
        spec_count, and question_count.
        """
        projects = []
        max_projects = self.max_results_to_display
        for pillarname in self._related_projects()[:max_projects]:
            project = {}
            project['title'] = pillarname.pillar.title
            project['url'] = canonical_url(pillarname.pillar)
            project['bug_count'] = pillarname.pillar.open_bugtasks.count()
            project['spec_count'] = pillarname.pillar.specifications().count()
            project['question_count'] = (
                pillarname.pillar.searchQuestions().count())
            projects.append(project)
        return projects

    @cachedproperty
    def first_five_related_projects(self):
        """Return first five projects owned or driven by this person."""
        return list(self._related_projects()[:5])

    @cachedproperty
    def related_projects_count(self):
        """The number of project owned or driven by this person."""
        return self._related_projects().count()

    @property
    def too_many_related_projects_found(self):
        """Does the user have more related projects than can be displayed?"""
        return self.related_projects_count > self.max_results_to_display

    def _related_projects(self):
        """Return all projects owned or driven by this person."""
        return self.context.getOwnedOrDrivenPillars()

    def _tableHeaderMessage(self, count):
        """Format a header message for the tables on the summary page."""
        if count > self.SUMMARY_PAGE_PACKAGE_LIMIT:
            packages_header_message = (
                "Displaying first %d packages out of %d total" % (
                    self.SUMMARY_PAGE_PACKAGE_LIMIT, count))
        else:
            packages_header_message = "%d package" % count
            if count > 1:
                packages_header_message += "s"

        return packages_header_message

    def filterPPAPackageList(self, packages):
        """Remove packages that the user is not allowed to see.

        Given a list of PPA packages, some might be in a PPA that the
        user is not allowed to see, so they are filtered out of the list.
        """
        # For each package we find out which archives it was published in.
        # If the user has permission to see any of those archives then
        # the user is permitted to see the package.
        #
        # Ideally this check should be done in
        # IPerson.getLatestUploadedPPAPackages() but formulating the SQL
        # query is virtually impossible!
        results = []
        for package in packages:
            # Make a shallow copy to remove the Zope security.
            archives = set(package.published_archives)
            # Ensure the SPR.upload_archive is also considered.
            archives.add(package.upload_archive)
            for archive in archives:
                if check_permission('launchpad.View', archive):
                    results.append(package)
                    break

        return results

    def _getDecoratedPackagesSummary(self, packages):
        """Helper returning decorated packages for the summary page.

        :param packages: A SelectResults that contains the query
        :return: A tuple of (packages, header_message).

        The packages returned are limited to self.SUMMARY_PAGE_PACKAGE_LIMIT
        and decorated with the stats required in the page template.
        The header_message is the text to be displayed at the top of the
        results table in the template.
        """
        # This code causes two SQL queries to be generated.
        results = self._addStatsToPackages(
            packages[:self.SUMMARY_PAGE_PACKAGE_LIMIT])
        header_message = self._tableHeaderMessage(packages.count())
        return results, header_message

    @property
    def get_latest_uploaded_ppa_packages_with_stats(self):
        """Return the sourcepackagereleases uploaded to PPAs by this person.

        Results are filtered according to the permission of the requesting
        user to see private archives.
        """
        packages = self.context.getLatestUploadedPPAPackages()
        results, header_message = self._getDecoratedPackagesSummary(packages)
        self.ppa_packages_header_message = header_message
        return self.filterPPAPackageList(results)

    @property
    def get_latest_maintained_packages_with_stats(self):
        """Return the latest maintained packages, including stats."""
        packages = self.context.getLatestMaintainedPackages()
        results, header_message = self._getDecoratedPackagesSummary(packages)
        self.maintained_packages_header_message = header_message
        return results

    @property
    def get_latest_uploaded_but_not_maintained_packages_with_stats(self):
        """Return the latest uploaded packages, including stats.

        Don't include packages that are maintained by the user.
        """
        packages = self.context.getLatestUploadedButNotMaintainedPackages()
        results, header_message = self._getDecoratedPackagesSummary(packages)
        self.uploaded_packages_header_message = header_message
        return results

    def _calculateBuildStats(self, package_releases):
        """Calculate failed builds and needs_build state.

        For each of the package_releases, calculate the failed builds
        and the needs_build state, and return a tuple of two dictionaries,
        one containing the failed builds and the other containing
        True or False according to the needs_build state, both keyed by
        the source package release.
        """
        # Calculate all the failed builds with one query.
        build_set = getUtility(IBuildSet)
        package_release_ids = [
            package_release.id for package_release in package_releases]
        all_builds = build_set.getBuildsBySourcePackageRelease(
            package_release_ids)
        # Make a dictionary of lists of builds keyed by SourcePackageRelease
        # and a dictionary of "needs build" state keyed by the same.
        builds_by_package = {}
        needs_build_by_package = {}
        for package in package_releases:
            builds_by_package[package] = []
            needs_build_by_package[package] = False
        for build in all_builds:
            if build.buildstate == BuildStatus.FAILEDTOBUILD:
                builds_by_package[build.sourcepackagerelease].append(build)
            needs_build = build.buildstate in [
                BuildStatus.NEEDSBUILD,
                BuildStatus.MANUALDEPWAIT,
                BuildStatus.CHROOTWAIT,
                ]
            needs_build_by_package[build.sourcepackagerelease] = needs_build

        return (builds_by_package, needs_build_by_package)

    def _addStatsToPackages(self, package_releases):
        """Add stats to the given package releases, and return them."""
        distro_packages = [
            package_release.distrosourcepackage
            for package_release in package_releases]
        package_bug_counts = getUtility(IBugTaskSet).getBugCountsForPackages(
            self.user, distro_packages)
        open_bugs = {}
        for bug_count in package_bug_counts:
            distro_package = bug_count['package']
            open_bugs[distro_package] = bug_count['open']

        question_set = getUtility(IQuestionSet)
        package_question_counts = question_set.getOpenQuestionCountByPackages(
            distro_packages)

        builds_by_package, needs_build_by_package = self._calculateBuildStats(
            package_releases)

        return [
            SourcePackageReleaseWithStats(
                package, open_bugs[package.distrosourcepackage],
                package_question_counts[package.distrosourcepackage],
                builds_by_package[package],
                needs_build_by_package[package])
            for package in package_releases]

    def setUpBatch(self, packages):
        """Set up the batch navigation for the page being viewed.

        This method creates the BatchNavigator and converts its
        results batch into a list of decorated sourcepackagereleases.
        """
        self.batchnav = BatchNavigator(packages, self.request)
        packages_batch = list(self.batchnav.currentBatch())
        self.batch = self._addStatsToPackages(packages_batch)


class PersonMaintainedPackagesView(PersonRelatedSoftwareView):
    """View for +maintained-packages."""

    def initialize(self):
        """Set up the batch navigation."""
        packages = self.context.getLatestMaintainedPackages()
        self.setUpBatch(packages)


class PersonUploadedPackagesView(PersonRelatedSoftwareView):
    """View for +uploaded-packages."""

    def initialize(self):
        """Set up the batch navigation."""
        packages = self.context.getLatestUploadedButNotMaintainedPackages()
        self.setUpBatch(packages)


class PersonPPAPackagesView(PersonRelatedSoftwareView):
    """View for +ppa-packages."""

    def initialize(self):
        """Set up the batch navigation."""
        # We can't use the base class's setUpBatch() here because
        # the batch needs to be filtered.  It would be nice to not have
        # to filter like this, but as the comment in filterPPAPackage() says,
        # it's very hard to write the SQL for the original query.
        packages = self.context.getLatestUploadedPPAPackages()
        self.batchnav = BatchNavigator(packages, self.request)
        packages_batch = list(self.batchnav.currentBatch())
        packages_batch = self.filterPPAPackageList(packages_batch)
        self.batch = self._addStatsToPackages(packages_batch)


class PersonRelatedProjectsView(PersonRelatedSoftwareView):
    """View for +related-projects."""

    def initialize(self):
        """Set up the batch navigation."""
        self.batchnav = BatchNavigator(
            self.related_projects, self.request)
        self.batch = list(self.batchnav.currentBatch())


class PersonSubscribedBranchesView(BranchListingView, PersonBranchCountMixin):
    """View for branch listing for a person's subscribed branches."""

    heading_template = 'Bazaar branches subscribed to by %(displayname)s'
    no_sort_by = (BranchListingSort.DEFAULT,)

    @property
    def branch_search_context(self):
        """See `BranchListingView`."""
        return BranchPersonSearchContext(
            self.context, BranchPersonSearchRestriction.SUBSCRIBED)


class PersonTeamBranchesView(LaunchpadView):
    """View for team branches portlet."""

    @cachedproperty
    def teams_with_branches(self):
        def team_has_branches(team):
            branches = getUtility(IBranchSet).getBranchesForContext(
                team, visible_by_user=self.user)
            return branches.count() > 0
        return [team for team in self.context.teams_participated_in
                if team_has_branches(team) and team != self.context]


class PersonOAuthTokensView(LaunchpadView):
    """Where users can see/revoke their non-expired access tokens."""

    def initialize(self):
        if self.request.method == 'POST':
            self.expireToken()

    @property
    def access_tokens(self):
        return sorted(
            self.context.oauth_access_tokens,
            key=lambda token: token.consumer.key)

    @property
    def request_tokens(self):
        return sorted(
            self.context.oauth_request_tokens,
            key=lambda token: token.consumer.key)

    def expireToken(self):
        """Expire the token with the key contained in the request's form."""
        form = self.request.form
        consumer = getUtility(IOAuthConsumerSet).getByKey(
            form.get('consumer_key'))
        token_key = form.get('token_key')
        token_type = form.get('token_type')
        if token_type == 'access_token':
            token = consumer.getAccessToken(token_key)
        elif token_type == 'request_token':
            token = consumer.getRequestToken(token_key)
        else:
            raise UnexpectedFormData("Invalid form value for token_type: %r"
                                     % token_type)
        if token is not None:
            token.date_expires = datetime.now(pytz.timezone('UTC'))
            self.request.response.addInfoNotification(
                "Authorization revoked successfully.")
            self.request.response.redirect(canonical_url(self.user))
        else:
            self.request.response.addInfoNotification(
                "Couldn't find authorization given to %s. Maybe it has been "
                "revoked already?" % consumer.key)


class PersonCodeSummaryView(LaunchpadView, PersonBranchCountMixin):
    """A view to render the code page summary for a person."""

    __used_for__ = IPerson

    @property
    def show_summary(self):
        """Right now we show the summary if the person has branches.

        When we add support for reviews commented on, we'll want to add
        support for showing the summary even if there are no branches.
        """
        return self.total_branch_count


class PersonActiveReviewsView(BranchMergeProposalListingView):
    """Branch merge proposals for the person that are needing review."""

    extra_columns = ['date_review_requested', 'vote_summary']
    _queue_status = [BranchMergeProposalStatus.NEEDS_REVIEW]

    @property
    def heading(self):
        return "Active code reviews for %s" % self.context.displayname

    @property
    def no_proposal_message(self):
        """Shown when there is no table to show."""
        return "%s has no active code reviews." % self.context.displayname


class PersonApprovedMergesView(BranchMergeProposalListingView):
    """Branch merge proposals that have been approved for the person."""

    extra_columns = ['date_reviewed']
    _queue_status = [BranchMergeProposalStatus.CODE_APPROVED]

    @property
    def heading(self):
        return "Approved merges for %s" % self.context.displayname

    @property
    def no_proposal_message(self):
        """Shown when there is no table to show."""
        return "%s has no approved merges." % self.context.displayname


class PersonLocationForm(Interface):

    location = LocationField(
        title=_('Use the map to indicate default location'),
        required=True)
    hide = Bool(
        title=_("Hide my location details from others."),
        required=True, default=False)


class PersonEditLocationView(LaunchpadFormView):
    """Edit a person's location."""

    schema = PersonLocationForm
    custom_widget('location', LocationWidget)

    @property
    def field_names(self):
        """See `LaunchpadFormView`.

        If the user has launchpad.Edit on this context, then allow him to set
        whether or not the location should be visible.  The field for setting
        the person's location is always shown.
        """
        if check_permission('launchpad.Edit', self.context):
            return ['location', 'hide']
        else:
            return ['location']

    @property
    def initial_values(self):
        """See `LaunchpadFormView`.

        Set the initial value for the 'hide' field.  The initial value for the
        'location' field is set by its widget.
        """
        if self.context.location is None:
            return {}
        else:
            return {'hide': not self.context.location.visible}

    def initialize(self):
        self.next_url = canonical_url(self.context)
        self.for_team_name = self.request.form.get('for_team')
        if self.for_team_name is not None:
            for_team = getUtility(IPersonSet).getByName(self.for_team_name)
            if for_team is not None:
                self.next_url = canonical_url(for_team) + '/+map'
        super(PersonEditLocationView, self).initialize()
        self.cancel_url = self.next_url

    @action(_("Update"), name="update")
    def action_update(self, action, data):
        """Set the coordinates and time zone for the person."""
        new_location = data.get('location')
        if new_location is None:
            raise UnexpectedFormData('No location received.')
        latitude = new_location.latitude
        longitude = new_location.longitude
        time_zone = new_location.time_zone
        self.context.setLocation(latitude, longitude, time_zone, self.user)
        if 'hide' in self.field_names:
            visible = not data['hide']
            self.context.setLocationVisibility(visible)


class TeamEditLocationView(LaunchpadView):
    """Redirect to the team's +map page.

    We do that because it doesn't make sense to specify the location of a
    team."""

    def initialize(self):
        self.request.response.redirect(
            canonical_url(self.context, view_name="+map"))


def archive_to_person(archive):
    """Adapts an `IArchive` to an `IPerson`."""
    return IPerson(archive.owner)


class IEmailToPerson(Interface):
    """Schema for contacting a user via email through Launchpad."""

    from_ = TextLine(
        title=_('From'), required=True, readonly=False)

    subject = TextLine(
        title=_('Subject'), required=True, readonly=False)

    message = Text(
        title=_('Message'), required=True, readonly=False)


class EmailToPersonView(LaunchpadFormView):
    """The 'Contact this user' page."""

    schema = IEmailToPerson
    field_names = ['subject', 'message']
    custom_widget('subject', TextWidget, displayWidth=60)

    def setUpFields(self):
        """Set up fields for this view.

        The field needing special set up is the 'From' fields, which contains
        a vocabulary of the user's preferred (first) and validated
        (subsequent) email addresses.
        """
        super(EmailToPersonView, self).setUpFields()
        usable_addresses = [self.user.preferredemail]
        usable_addresses.extend(self.user.validatedemails)
        terms = [SimpleTerm(email, email.email) for email in usable_addresses]
        field = Choice(__name__='field.from_',
                       title=_('From'),
                       source=SimpleVocabulary(terms),
                       default=terms[0].value)
        # Get the order right; the From field should be first, followed by the
        # Subject and then Message fields.
        self.form_fields = FormFields(*chain((field,), self.form_fields))

    @property
    def label(self):
        return 'Contact ' + self.context.displayname

    @action(_('Send'), name='send')
    def action_send(self, action, data):
        """Send an email to the user."""
        sender_email = data['field.from_'].email
        subject = data['subject']
        message = data['message']
        # When the recipient is hiding her email addresses, the security proxy
        # will prevent direct access to the .email attribute of the preferred
        # email.  Bypass this restriction.
        recipient_email = removeSecurityProxy(self.context.preferredemail)
        # recipient_email will be None in the case where we're contacting a
        # team, but that team has no contact address.  In that case, we send a
        # message to each team member individually.
        if recipient_email is None:
            # It's possible that we're on a person's page and that person has
            # no preferred email address.  This should never happen in
            # practice, but it's possible that old data may not satisfy the
            # constraint that all users must have a preferred email address.
            # Because of that, we don't assert the condition here, we just do
            # nothing but issue an error notice.
            if not self.context.is_team:
                self.request.response.addErrorNotification(
                    _('Your message was not sent because the recipient '
                      'does not have a preferred email address.'))
                self.next_url = canonical_url(self.context)
                return
            recipients_email = []
            for person in self.context.allmembers:
                if not person.is_team and person.preferredemail is not None:
                    # This is either a team or a person without a preferred
                    # email, so don't send a notification.
                    recipients_email.append(
                        removeSecurityProxy(person.preferredemail).email)
        else:
            recipients_email = [recipient_email.email]
        try:
            send_direct_contact_email(
                sender_email, recipients_email, subject, message)
        except QuotaReachedError, error:
            fmt_date = DateTimeFormatterAPI(self.next_try)
            self.request.response.addErrorNotification(
                _('Your message was not sent because you have exceeded your '
                  'daily quota of $quota messages to contact users. '
                  'Try again $when.', mapping=dict(
                      quota=error.authorization.message_quota,
                      when=fmt_date.approximatedate(),
                      )))
        else:
            self.request.response.addInfoNotification(
                _('Message sent to $name',
                  mapping=dict(name=self.context.displayname)))
        self.next_url = canonical_url(self.context)

    @property
    def cancel_url(self):
        return canonical_url(self.context)

    @property
    def contact_is_allowed(self):
        """Whether the sender is allowed to send this email or not."""
        return IDirectEmailAuthorization(self.user).is_allowed

    @property
    def next_try(self):
        """When can the user try again?"""
        throttle_date = IDirectEmailAuthorization(self.user).throttle_date
        interval = as_timedelta(
            config.launchpad.user_to_user_throttle_interval)
        return throttle_date + interval

    @property
    def specific_contact_title_text(self):
        """Return the appropriate pagetitle."""
        if self.context.is_team:
            return 'Contact this team'
        elif self.context == self.user:
            return 'Contact yourself'
        else:
            return 'Contact this user'<|MERGE_RESOLUTION|>--- conflicted
+++ resolved
@@ -3446,11 +3446,7 @@
 
     # Will contain an hidden input when the user is renaming his
     # account with full knowledge of the consequences.
-<<<<<<< HEAD
-    i_know_this_an_openid_security_issue_input = None
-=======
     i_know_this_is_an_openid_security_issue_input = None
->>>>>>> 9833f5e8
 
     @property
     def cancel_url(self):
@@ -3471,11 +3467,7 @@
         """If the name changed, warn the user about the implications."""
         new_name = data.get('name')
         bypass_check = self.request.form_ng.getOne(
-<<<<<<< HEAD
-            'i_know_this_an_openid_security_issue', 0)
-=======
             'i_know_this_is_an_openid_security_issue', 0)
->>>>>>> 9833f5e8
         if (new_name and new_name != self.context.name and
             len(self.unknown_trust_roots_user_logged_in) > 0
             and not bypass_check):
@@ -3499,16 +3491,10 @@
               </p>
             </div>"""),
              ", ".join(self.unknown_trust_roots_user_logged_in)))
-<<<<<<< HEAD
-            self.i_know_this_an_openid_security_issue_input = dedent("""\
-                <input type="hidden"
-                       name="i_know_this_an_openid_security_issue"
-=======
             self.i_know_this_is_an_openid_security_issue_input = dedent("""\
                 <input type="hidden"
                        id="i_know_this_is_an_openid_security_issue"
                        name="i_know_this_is_an_openid_security_issue"
->>>>>>> 9833f5e8
                        value="1">""")
 
     @cachedproperty
