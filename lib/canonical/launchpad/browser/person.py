# Copyright 2004-2007 Canonical Ltd

"""Person-related wiew classes."""

__metaclass__ = type

__all__ = [
    'BaseListView',
    'BugContactPackageBugsSearchListingView',
    'FOAFSearchView',
    'PeopleListView',
    'PersonAddView',
    'PersonAnswersMenu',
    'PersonAssignedBugTaskSearchListingView',
    'PersonAuthoredBranchesView',
    'PersonBranchesMenu',
    'PersonBranchesView',
    'PersonBrandingView',
    'PersonBugsMenu',
    'PersonChangePasswordView',
    'PersonClaimView',
    'PersonCodeOfConductEditView',
    'PersonCommentedBugTaskSearchListingView',
    'PersonDeactivateAccountView',
    'PersonDynMenu',
    'PersonEditEmailsView',
    'PersonEditHomePageView',
    'PersonEditIRCNicknamesView',
    'PersonEditJabberIDsView',
    'PersonEditSSHKeysView',
    'PersonEditView',
    'PersonEditWikiNamesView',
    'PersonEditJabberIDsView',
    'PersonEditIRCNicknamesView',
    'PersonEditSSHKeysView',
    'PersonEditHomePageView',
    'PersonAnswerContactForView',
    'PersonAssignedBugTaskSearchListingView',
    'ReportedBugTaskSearchListingView',
    'BugContactPackageBugsSearchListingView',
    'SubscribedBugTaskSearchListingView',
    'PersonRdfView',
    'PersonTranslationView',
    'PersonFacets',
    'PersonGPGView',
    'PersonLanguagesView',
    'PersonLatestQuestionsView',
    'PersonNavigation',
    'PersonOverviewMenu',
    'PersonRdfView',
    'PersonRegisteredBranchesView',
    'PersonRelatedBugsView',
    'PersonRelatedProjectsView',
    'PersonSearchQuestionsView',
    'PersonSetContextMenu',
    'PersonSetFacets',
    'PersonSetNavigation',
    'PersonSetSOP',
    'PersonSOP',
    'PersonSpecFeedbackView',
    'PersonSpecsMenu',
    'PersonSpecWorkLoadView',
    'PersonSubscribedBranchesView',
    'PersonTeamBranchesView',
    'PersonTranslationView',
    'PersonView',
    'RedirectToEditLanguagesView',
    'ReportedBugTaskSearchListingView',
    'SearchAnsweredQuestionsView',
    'SearchAssignedQuestionsView',
    'SearchCommentedQuestionsView',
    'SearchCreatedQuestionsView',
    'SearchNeedAttentionQuestionsView',
    'SearchSubscribedQuestionsView',
    'SubscribedBugTaskSearchListingView',
    'TeamJoinView',
    'TeamLeaveView',
    'TeamListView',
    'TeamNavigation',
    'TeamOverviewMenu',
    'TeamReassignmentView',
    'TeamSpecsMenu',
    'UbunteroListView',
    ]

import cgi
import copy
from datetime import datetime, timedelta
from operator import attrgetter, itemgetter
import pytz
import urllib

from zope.app.form.browser import SelectWidget, TextAreaWidget
from zope.app.session.interfaces import ISession
from zope.app.pagetemplate.viewpagetemplatefile import ViewPageTemplateFile
from zope.event import notify
from zope.interface import implements
from zope.component import getUtility
from zope.publisher.interfaces.browser import IBrowserPublisher
from zope.security.interfaces import Unauthorized

from canonical.config import config
from canonical.database.sqlbase import flush_database_updates

from canonical.widgets import PasswordChangeWidget
from canonical.cachedproperty import cachedproperty

from canonical.launchpad.interfaces import (
<<<<<<< HEAD
    BugTaskSearchParams, BugTaskStatus,
    DAYS_BEFORE_EXPIRATION_WARNING_IS_SENT, EmailAddressStatus,
    GPGKeyNotFoundError, IBranchSet, ICalendarOwner, ICountry,
    IEmailAddressSet, IGPGHandler, IGPGKeySet, IIrcIDSet, IJabberIDSet,
    ILanguageSet, ILaunchBag, ILoginTokenSet, INewPerson,
    IPasswordEncryptor, IPerson, IPersonChangePassword, IPersonClaim,
    IPersonSet, IPollSet, IPollSubset, IPOTemplateSet,
    IRequestPreferredLanguages, ISignedCodeOfConductSet, ISSHKeySet, ITeam,
    ITeamMembership, ITeamMembershipSet, ITeamReassignment, IWikiNameSet,
    LoginTokenType, NotFoundError, PersonCreationRationale,
    QuestionParticipation, SSHKeyType, TeamMembershipRenewalPolicy,
    TeamMembershipStatus, TeamSubscriptionPolicy, UBUNTU_WIKI_URL,
    UnexpectedFormData, UNRESOLVED_BUGTASK_STATUSES)
=======
    BranchListingSort, BugTaskSearchParams, BugTaskStatus,
    DAYS_BEFORE_EXPIRATION_WARNING_IS_SENT, EmailAddressStatus,
    GPGKeyNotFoundError, IAdminRequestPeopleMerge, IBranchSet, ICountry,
    IEmailAddressSet, IGPGHandler, IGPGKeySet, IIrcIDSet, IJabberIDSet,
    ILanguageSet, ILaunchBag, ILoginTokenSet, INewPerson, IPOTemplateSet,
    IPasswordEncryptor, IPerson, IPersonChangePassword, IPersonClaim,
    IPersonSet, IPollSet, IPollSubset, IRequestPreferredLanguages, ISSHKeySet,
    ISignedCodeOfConductSet, ITeam, ITeamMembership, ITeamMembershipSet,
    ITeamReassignment, IWikiNameSet, LoginTokenType, NotFoundError,
    PersonCreationRationale, QuestionParticipation, SSHKeyType,
    SpecificationFilter, TeamMembershipRenewalPolicy, TeamMembershipStatus,
    TeamSubscriptionPolicy, UBUNTU_WIKI_URL, UNRESOLVED_BUGTASK_STATUSES,
    UnexpectedFormData)
>>>>>>> 605397de

from canonical.launchpad.browser.bugtask import (
    BugListingBatchNavigator, BugTaskSearchListingView)
from canonical.launchpad.browser.branchlisting import BranchListingView
from canonical.launchpad.browser.launchpad import StructuralObjectPresentation
from canonical.launchpad.browser.objectreassignment import (
    ObjectReassignmentView)
from canonical.launchpad.browser.specificationtarget import (
    HasSpecificationsView)
from canonical.launchpad.browser.branding import BrandingChangeView
from canonical.launchpad.browser.questiontarget import SearchQuestionsView

from canonical.launchpad.helpers import convertToHtmlCode, obfuscateEmail

from canonical.launchpad.validators.email import valid_email

from canonical.launchpad.webapp.authorization import check_permission
from canonical.launchpad.webapp.dynmenu import DynMenu, neverempty
from canonical.launchpad.webapp.publisher import LaunchpadView
from canonical.launchpad.webapp.batching import BatchNavigator
from canonical.launchpad.webapp.interfaces import (
    IPlacelessLoginSource, LoggedOutEvent)
from canonical.launchpad.webapp import (
    action, ApplicationMenu, canonical_url, ContextMenu, custom_widget,
    enabled_with_permission, LaunchpadEditFormView, LaunchpadFormView, 
    Link, Navigation, smartquote, StandardLaunchpadFacets, stepthrough, stepto)

from canonical.launchpad import _


class BranchTraversalMixin:
    """Branch of this person or team for the specified product and
    branch names.

    For example:

    * '/~ddaa/bazaar/devel' points to the branch whose owner
    name is 'ddaa', whose product name is 'bazaar', and whose branch name
    is 'devel'.

    * '/~sabdfl/+junk/junkcode' points to the branch whose
    owner name is 'sabdfl', with no associated product, and whose branch
    name is 'junkcode'.

    * '/~ddaa/+branch/bazaar/devel' redirects to '/~ddaa/bazaar/devel'

    """

    @stepto('+branch')
    def redirect_branch(self):
        """Redirect to canonical_url, which is ~user/product/name."""
        stepstogo = self.request.stepstogo
        product_name = stepstogo.consume()
        branch_name = stepstogo.consume()
        if product_name is not None and branch_name is not None:
            branch = self.context.getBranch(product_name, branch_name)
            if branch:
                return self.redirectSubTree(canonical_url(branch))
        raise NotFoundError

    def traverse(self, product_name):
        branch_name = self.request.stepstogo.consume()
        if branch_name is not None:
            return self.context.getBranch(product_name, branch_name)
        else:
            return super(BranchTraversalMixin, self).traverse(product_name)


class PersonNavigation(BranchTraversalMixin, Navigation):

    usedfor = IPerson

    def breadcrumb(self):
        return self.context.displayname

    @stepthrough('+expiringmembership')
    def traverse_expiring_membership(self, name):
        # Return the found membership regardless of its status as we know
        # TeamMembershipSelfRenewalView will tell users why the memembership
        # can't be renewed when necessary.
        membership = getUtility(ITeamMembershipSet).getByPersonAndTeam(
            self.context, getUtility(IPersonSet).getByName(name))
        if membership is None:
            return None
        return TeamMembershipSelfRenewalView(membership, self.request)

    @stepto('+archive')
    def traverse_archive(self):
        return self.context.archive


class PersonDynMenu(DynMenu):

    menus = {
        'contributions': 'contributionsMenu',
        }

    @neverempty
    def contributionsMenu(self):
        L = [self.makeBreadcrumbLink(item)
             for item in self.context.iterTopProjectsContributedTo()]
        L.sort(key=lambda item: item.text.lower())
        if L:
            for obj in L:
                yield obj
        else:
            yield self.makeLink(
                'Projects you contribute to go here.', target=None)
        yield self.makeLink('See all projects...', target='/products')


class TeamNavigation(PersonNavigation):

    usedfor = ITeam

    def breadcrumb(self):
        return smartquote('"%s" team') % self.context.displayname

    @stepthrough('+poll')
    def traverse_poll(self, name):
        return getUtility(IPollSet).getByTeamAndName(self.context, name)

    @stepthrough('+invitation')
    def traverse_invitation(self, name):
        # Return the found membership regardless of its status as we know
        # TeamInvitationView can handle memberships in statuses other than
        # INVITED.
        membership = getUtility(ITeamMembershipSet).getByPersonAndTeam(
            self.context, getUtility(IPersonSet).getByName(name))
        if membership is None:
            return None
        return TeamInvitationView(membership, self.request)

    @stepthrough('+member')
    def traverse_member(self, name):
        person = getUtility(IPersonSet).getByName(name)
        if person is None:
            return None
        return getUtility(ITeamMembershipSet).getByPersonAndTeam(
            person, self.context)


class TeamMembershipSelfRenewalView(LaunchpadFormView):

    implements(IBrowserPublisher)

    schema = ITeamMembership
    field_names = []
    label = 'Renew team membership'
    template = ViewPageTemplateFile(
        '../templates/teammembership-self-renewal.pt')

    def __init__(self, context, request):
        # Only the member himself or admins of the member (in case it's a
        # team) can see the page in which they renew memberships that are
        # about to expire.
        if not check_permission('launchpad.Edit', context.person):
            raise Unauthorized(
                "Only the member himself can renew his memberships.")
        LaunchpadFormView.__init__(self, context, request)

    def browserDefault(self, request):
        return self, ()

    def getReasonForDeniedRenewal(self):
        """Return text describing why the membership can't be renewed."""
        context = self.context
        ondemand = TeamMembershipRenewalPolicy.ONDEMAND
        admin = TeamMembershipStatus.ADMIN
        approved = TeamMembershipStatus.APPROVED
        date_limit = datetime.now(pytz.timezone('UTC')) - timedelta(
            days=DAYS_BEFORE_EXPIRATION_WARNING_IS_SENT)
        if context.status not in (admin, approved):
            text = "it is not active."
        elif context.team.renewal_policy != ondemand:
            text = ('<a href="%s">%s</a> is not a team which accepts its '
                    'members to renew their own memberships.'
                    % (canonical_url(context.team),
                       context.team.unique_displayname))
        elif context.dateexpires is None or context.dateexpires > date_limit:
            if context.person.isTeam():
                link_text = "Somebody else has already renewed it."
            else:
                link_text = (
                    "You or one of the team administrators has already "
                    "renewed it.")
            text = ('it is not set to expire in %d days or less. '
                    '<a href="%s/+members">%s</a>'
                    % (DAYS_BEFORE_EXPIRATION_WARNING_IS_SENT,
                       canonical_url(context.team), link_text))
        else:
            raise AssertionError('This membership can be renewed!')
        return text

    @property
    def time_before_expiration(self):
        return self.context.dateexpires - datetime.now(pytz.timezone('UTC'))

    @property
    def next_url(self):
        return canonical_url(self.context.person)

    @action(_("Renew"), name="renew")
    def renew_action(self, action, data):
        member = self.context.person
        member.renewTeamMembership(self.context.team)
        self.request.response.addInfoNotification(
            _("Membership renewed until %(date)s."),
            date=self.context.dateexpires.strftime('%Y-%m-%d'))

    @action(_("Let it Expire"), name="nothing")
    def do_nothing_action(self, action, data):
        # Redirect back and wait for the membership to expire automatically.
        pass


class TeamInvitationView(LaunchpadFormView):

    implements(IBrowserPublisher)

    schema = ITeamMembership
    label = 'Team membership invitation'
    field_names = ['reviewercomment']
    custom_widget('reviewercomment', TextAreaWidget, height=5, width=60)
    template = ViewPageTemplateFile(
        '../templates/teammembership-invitation.pt')

    def __init__(self, context, request):
        # Only admins of the invited team can see the page in which they
        # approve/decline invitations.
        if not check_permission('launchpad.Edit', context.person):
            raise Unauthorized(
                "Only team administrators can approve/decline invitations "
                "sent to this team.")
        LaunchpadFormView.__init__(self, context, request)

    def browserDefault(self, request):
        return self, ()

    @property
    def next_url(self):
        return canonical_url(self.context.person)

    @action(_("Accept"), name="accept")
    def accept_action(self, action, data):
        if self.context.status != TeamMembershipStatus.INVITED:
            self.request.response.addInfoNotification(
                _("This invitation has already been processed."))
            return
        member = self.context.person
        member.acceptInvitationToBeMemberOf(
            self.context.team, data['reviewercomment'])
        self.request.response.addInfoNotification(
            _("This team is now a member of %(team)s"),
            team=self.context.team.browsername)

    @action(_("Decline"), name="decline")
    def decline_action(self, action, data):
        if self.context.status != TeamMembershipStatus.INVITED:
            self.request.response.addInfoNotification(
                _("This invitation has already been processed."))
            return
        member = self.context.person
        member.declineInvitationToBeMemberOf(
            self.context.team, data['reviewercomment'])
        self.request.response.addInfoNotification(
            _("Declined the invitation to join %(team)s"),
            team=self.context.team.browsername)

    @action(_("Cancel"), name="cancel")
    def cancel_action(self, action, data):
        # Simply redirect back.
        pass


class PersonSetNavigation(Navigation):

    usedfor = IPersonSet

    def breadcrumb(self):
        return 'People'

    def traverse(self, name):
        # Raise a 404 on an invalid Person name
        person = self.context.getByName(name)
        if person is None:
            raise NotFoundError(name)
        # Redirect to /~name
        return self.redirectSubTree(canonical_url(person))

    @stepto('+me')
    def me(self):
        me = getUtility(ILaunchBag).user
        if me is None:
            raise Unauthorized("You need to be logged in to view this URL.")
        return self.redirectSubTree(canonical_url(me), status=303)


class PersonSetSOP(StructuralObjectPresentation):

    def getIntroHeading(self):
        return None

    def getMainHeading(self):
        return 'People and Teams'

    def listChildren(self, num):
        return []

    def listAltChildren(self, num):
        return None


class PersonSetFacets(StandardLaunchpadFacets):
    """The links that will appear in the facet menu for the IPersonSet."""

    usedfor = IPersonSet

    enable_only = ['overview']


class PersonSetContextMenu(ContextMenu):

    usedfor = IPersonSet

    links = ['products', 'distributions', 'people', 'meetings', 'peoplelist',
             'teamlist', 'ubunterolist', 'newteam', 'adminpeoplemerge',
             'adminteammerge', 'mergeaccounts']

    def products(self):
        return Link('/projects/', 'View projects')

    def distributions(self):
        return Link('/distros/', 'View distributions')

    def people(self):
        return Link('/people/', 'View people')

    def meetings(self):
        return Link('/sprints/', 'View meetings')

    def peoplelist(self):
        text = 'List all people'
        return Link('+peoplelist', text, icon='people')

    def teamlist(self):
        text = 'List all teams'
        return Link('+teamlist', text, icon='people')

    def ubunterolist(self):
        text = 'List all Ubunteros'
        return Link('+ubunterolist', text, icon='people')

    def newteam(self):
        text = 'Register a team'
        return Link('+newteam', text, icon='add')

    def mergeaccounts(self):
        text = 'Merge accounts'
        return Link('+requestmerge', text, icon='edit')

    @enabled_with_permission('launchpad.Admin')
    def adminpeoplemerge(self):
        text = 'Admin merge people'
        return Link('+adminpeoplemerge', text, icon='edit')

    @enabled_with_permission('launchpad.Admin')
    def adminteammerge(self):
        text = 'Admin merge teams'
        return Link('+adminteammerge', text, icon='edit')


class PersonSOP(StructuralObjectPresentation):

    def getIntroHeading(self):
        return None

    def getMainHeading(self):
        return self.context.title

    def listChildren(self, num):
        return []

    def countChildren(self):
        return 0

    def listAltChildren(self, num):
        return None

    def countAltChildren(self):
        raise NotImplementedError


class PersonFacets(StandardLaunchpadFacets):
    """The links that will appear in the facet menu for an IPerson."""

    usedfor = IPerson

    enable_only = ['overview', 'bugs', 'answers', 'specifications',
                   'branches', 'translations']

    def overview(self):
        text = 'Overview'
        summary = 'General information about %s' % self.context.browsername
        return Link('', text, summary)

    def bugs(self):
        text = 'Bugs'
        summary = (
            'Bug reports that %s is involved with' % self.context.browsername)
        return Link('', text, summary)

    def specifications(self):
        text = 'Blueprints'
        summary = (
            'Feature specifications that %s is involved with' %
            self.context.browsername)
        return Link('', text, summary)

    def bounties(self):
        text = 'Bounties'
        browsername = self.context.browsername
        summary = (
            'Bounty offers that %s is involved with' % browsername)
        return Link('+bounties', text, summary)

    def branches(self):
        text = 'Code'
        summary = ('Bazaar Branches and revisions registered and authored '
                   'by %s' % self.context.browsername)
        return Link('', text, summary)

    def answers(self):
        text = 'Answers'
        summary = (
            'Questions that %s is involved with' % self.context.browsername)
        return Link('', text, summary)

    def translations(self):
        text = 'Translations'
        summary = (
            'Software that %s is involved in translating' %
            self.context.browsername)
        return Link('', text, summary)


class PersonBranchesMenu(ApplicationMenu):

    usedfor = IPerson
    facet = 'branches'
    links = ['authored', 'registered', 'subscribed', 'addbranch']

    def authored(self):
        text = 'Show authored branches'
        return Link('+authoredbranches', text, icon='branch')

    def registered(self):
        text = 'Show registered branches'
        return Link('+registeredbranches', text, icon='branch')

    def subscribed(self):
        text = 'Show subscribed branches'
        return Link('+subscribedbranches', text, icon='branch')

    def addbranch(self):
        text = 'Register branch'
        return Link('+addbranch', text, icon='add')



class PersonBugsMenu(ApplicationMenu):

    usedfor = IPerson
    facet = 'bugs'
    links = ['assignedbugs', 'commentedbugs', 'reportedbugs',
             'subscribedbugs', 'relatedbugs', 'softwarebugs', 'mentoring']

    def relatedbugs(self):
        text = 'List all related bugs'
        summary = ('Lists all bug reports which %s reported, is assigned to, '
                   'or is subscribed to.' % self.context.displayname)
        return Link('', text, summary=summary)

    def assignedbugs(self):
        text = 'List assigned bugs'
        summary = 'Lists bugs assigned to %s.' % self.context.displayname
        return Link('+assignedbugs', text, summary=summary)

    def softwarebugs(self):
        text = 'Show package report'
        summary = ('A summary report for packages where %s is a bug contact.'
                   % self.context.displayname)
        return Link('+packagebugs', text, summary=summary)

    def reportedbugs(self):
        text = 'List reported bugs'
        summary = 'Lists bugs reported by %s.' % self.context.displayname
        return Link('+reportedbugs', text, summary=summary)

    def subscribedbugs(self):
        text = 'List subscribed bugs'
        summary = ('Lists bug reports %s is subscribed to.'
                   % self.context.displayname)
        return Link('+subscribedbugs', text, summary=summary)

    def mentoring(self):
        text = 'Mentoring offered'
        summary = ('Lists bugs for which %s has offered to mentor someone.'
                   % self.context.displayname)
        enabled = self.context.mentoring_offers
        return Link('+mentoring', text, enabled=enabled, summary=summary)

    def commentedbugs(self):
        text = 'List commented bugs'
        summary = ('Lists bug reports on which %s has commented.'
                   % self.context.displayname)
        return Link('+commentedbugs', text, summary=summary)


class PersonSpecsMenu(ApplicationMenu):

    usedfor = IPerson
    facet = 'specifications'
    links = ['assignee', 'drafter', 'approver',
             'subscriber', 'registrant', 'feedback',
             'workload', 'mentoring', 'roadmap']

    def registrant(self):
        text = 'Registrant'
        summary = 'List specs registered by %s' % self.context.browsername
        return Link('+specs?role=registrant', text, summary, icon='spec')

    def approver(self):
        text = 'Approver'
        summary = 'List specs with %s is supposed to approve' % (
            self.context.browsername)
        return Link('+specs?role=approver', text, summary, icon='spec')

    def assignee(self):
        text = 'Assignee'
        summary = 'List specs for which %s is the assignee' % (
            self.context.browsername)
        return Link('+specs?role=assignee', text, summary, icon='spec')

    def drafter(self):
        text = 'Drafter'
        summary = 'List specs drafted by %s' % self.context.browsername
        return Link('+specs?role=drafter', text, summary, icon='spec')

    def subscriber(self):
        text = 'Subscriber'
        return Link('+specs?role=subscriber', text, icon='spec')

    def feedback(self):
        text = 'Feedback requests'
        summary = 'List specs where feedback has been requested from %s' % (
            self.context.browsername)
        return Link('+specfeedback', text, summary, icon='info')

    def mentoring(self):
        text = 'Mentoring offered'
        enabled = self.context.mentoring_offers
        return Link('+mentoring', text, enabled=enabled, icon='info')

    def workload(self):
        text = 'Workload'
        summary = 'Show all specification work assigned'
        return Link('+specworkload', text, summary, icon='info')

    def roadmap(self):
        text = 'Roadmap'
        summary = 'Show recommended sequence of feature implementation'
        return Link('+roadmap', text, summary, icon='info')


class PersonTranslationsMenu(ApplicationMenu):

    usedfor = IPerson
    facet = 'translations'
    links = ['imports']

    def imports(self):
        text = 'See import queue'
        return Link('+imports', text)


class TeamSpecsMenu(PersonSpecsMenu):

    usedfor = ITeam
    facet = 'specifications'

    def mentoring(self):
        target = '+mentoring'
        text = 'Mentoring offered'
        summary = 'Offers of mentorship for prospective team members'
        return Link(target, text, summary=summary, icon='info')


class TeamBugsMenu(PersonBugsMenu):

    usedfor = ITeam
    facet = 'bugs'
    links = ['assignedbugs', 'relatedbugs', 'softwarebugs', 'subscribedbugs',
             'mentorships']

    def mentorships(self):
        target = '+mentoring'
        text = 'Mentoring offered'
        summary = 'Offers of mentorship for prospective team members'
        return Link(target, text, summary=summary, icon='info')


class CommonMenuLinks:

    @enabled_with_permission('launchpad.Edit')
    def common_edithomepage(self):
        target = '+edithomepage'
        text = 'Change home page'
        return Link(target, text, icon='edit')

    def common_packages(self):
        target = '+packages'
        text = 'List assigned packages'
        summary = 'Packages assigned to %s' % self.context.browsername
        return Link(target, text, summary, icon='packages')

    def related_projects(self):
        target = '+projects'
        text = 'List related projects'
        summary = 'Projects %s is involved with' % self.context.browsername
        return Link(target, text, summary, icon='packages')

    @enabled_with_permission('launchpad.Edit')
    def activate_ppa(self):
        target = "+activate-ppa"
        text = 'Activate Personal Package Archive'
        summary = ('Acknowledge terms of service for Launchpad Personal '
                   'Package Archive.')
        enable_link = (self.context.archive is None)
        return Link(target, text, summary, icon='edit', enabled=enable_link)

    def show_ppa(self):
        target = '+archive'
        text = 'Show Personal Package Archive'
        summary = 'Browse Personal Package Archive packages.'
        enable_link = (self.context.archive is not None)
        return Link(target, text, summary, icon='info', enabled=enable_link)


class PersonOverviewMenu(ApplicationMenu, CommonMenuLinks):

    usedfor = IPerson
    facet = 'overview'
    links = ['edit', 'branding', 'common_edithomepage',
             'editemailaddresses', 'editlanguages', 'editwikinames',
             'editircnicknames', 'editjabberids', 'editpassword',
             'editsshkeys', 'editpgpkeys',
             'memberships', 'mentoringoffers',
             'codesofconduct', 'karma', 'common_packages', 'administer',
             'related_projects', 'activate_ppa', 'show_ppa']

    @enabled_with_permission('launchpad.Edit')
    def edit(self):
        target = '+edit'
        text = 'Change details'
        return Link(target, text, icon='edit')

    @enabled_with_permission('launchpad.Edit')
    def branding(self):
        target = '+branding'
        text = 'Change branding'
        return Link(target, text, icon='edit')

    @enabled_with_permission('launchpad.Edit')
    def editlanguages(self):
        target = '+editlanguages'
        text = 'Set preferred languages'
        return Link(target, text, icon='edit')

    @enabled_with_permission('launchpad.Edit')
    def editemailaddresses(self):
        target = '+editemails'
        text = 'Update e-mail addresses'
        return Link(target, text, icon='edit')

    @enabled_with_permission('launchpad.Edit')
    def editwikinames(self):
        target = '+editwikinames'
        text = 'Update wiki names'
        return Link(target, text, icon='edit')

    @enabled_with_permission('launchpad.Edit')
    def editircnicknames(self):
        target = '+editircnicknames'
        text = 'Update IRC nicknames'
        return Link(target, text, icon='edit')

    @enabled_with_permission('launchpad.Edit')
    def editjabberids(self):
        target = '+editjabberids'
        text = 'Update Jabber IDs'
        return Link(target, text, icon='edit')

    @enabled_with_permission('launchpad.Edit')
    def editpassword(self):
        target = '+changepassword'
        text = 'Change your password'
        return Link(target, text, icon='edit')

    def karma(self):
        target = '+karma'
        text = 'Show karma summary'
        summary = (
            u'%s\N{right single quotation mark}s activities '
            u'in Launchpad' % self.context.browsername)
        return Link(target, text, summary, icon='info')

    def memberships(self):
        target = '+participation'
        text = 'Show team participation'
        return Link(target, text, icon='info')

    def mentoringoffers(self):
        target = '+mentoring'
        text = 'Mentoring offered'
        enabled = self.context.mentoring_offers
        return Link(target, text, enabled=enabled, icon='info')

    @enabled_with_permission('launchpad.Edit')
    def editsshkeys(self):
        target = '+editsshkeys'
        text = 'Update SSH keys'
        summary = (
            'Used if %s stores code on the Supermirror' %
            self.context.browsername)
        return Link(target, text, summary, icon='edit')

    @enabled_with_permission('launchpad.Edit')
    def editpgpkeys(self):
        target = '+editpgpkeys'
        text = 'Update OpenPGP keys'
        summary = 'Used for the Supermirror, and when maintaining packages'
        return Link(target, text, summary, icon='edit')

    @enabled_with_permission('launchpad.Edit')
    def codesofconduct(self):
        target = '+codesofconduct'
        text = 'Codes of Conduct'
        summary = (
            'Agreements to abide by the rules of a distribution or project')
        return Link(target, text, summary, icon='edit')

    @enabled_with_permission('launchpad.Admin')
    def administer(self):
        target = '+review'
        text = 'Administer'
        return Link(target, text, icon='edit')


class TeamOverviewMenu(ApplicationMenu, CommonMenuLinks):

    usedfor = ITeam
    facet = 'overview'
    links = ['edit', 'branding', 'common_edithomepage', 'members',
             'add_member', 'memberships', 'received_invitations', 'mugshots',
             'editemail', 'editlanguages', 'polls', 'add_poll',
             'joinleave', 'mentorships', 'reassign', 'common_packages',
             'related_projects', 'activate_ppa', 'show_ppa']

    @enabled_with_permission('launchpad.Edit')
    def edit(self):
        target = '+edit'
        text = 'Change details'
        return Link(target, text, icon='edit')

    @enabled_with_permission('launchpad.Edit')
    def branding(self):
        target = '+branding'
        text = 'Change branding'
        return Link(target, text, icon='edit')

    @enabled_with_permission('launchpad.Admin')
    def reassign(self):
        target = '+reassign'
        text = 'Change owner'
        summary = 'Change the owner of the team'
        # alt="(Change owner)"
        return Link(target, text, summary, icon='edit')

    def members(self):
        target = '+members'
        text = 'Show all members'
        return Link(target, text, icon='people')

    @enabled_with_permission('launchpad.Edit')
    def received_invitations(self):
        target = '+invitations'
        text = 'Show received invitations'
        return Link(target, text, icon='info')

    @enabled_with_permission('launchpad.Edit')
    def add_member(self):
        target = '+addmember'
        text = 'Add member'
        return Link(target, text, icon='add')

    def memberships(self):
        target = '+participation'
        text = 'Show team participation'
        return Link(target, text, icon='info')

    def mentorships(self):
        target = '+mentoring'
        text = 'Mentoring available'
        enabled = self.context.team_mentorships
        summary = 'Offers of mentorship for prospective team members'
        return Link(target, text, summary=summary, enabled=enabled,
                    icon='info')

    def mugshots(self):
        target = '+mugshots'
        text = 'Show group photo'
        return Link(target, text, icon='people')

    def polls(self):
        target = '+polls'
        text = 'Show polls'
        return Link(target, text, icon='info')

    @enabled_with_permission('launchpad.Edit')
    def add_poll(self):
        target = '+newpoll'
        text = 'Create a poll'
        return Link(target, text, icon='add')

    @enabled_with_permission('launchpad.Edit')
    def editemail(self):
        target = '+contactaddress'
        text = 'Change contact address'
        summary = (
            'The address Launchpad uses to contact %s' %
            self.context.browsername)
        return Link(target, text, summary, icon='mail')

    @enabled_with_permission('launchpad.Edit')
    def editlanguages(self):
        target = '+editlanguages'
        text = 'Set preferred languages'
        return Link(target, text, icon='edit')

    def joinleave(self):
        team = self.context
        enabled = True
        if userIsActiveTeamMember(team):
            target = '+leave'
            text = 'Leave the Team' # &#8230;
            icon = 'remove'
        else:
            if team.subscriptionpolicy == TeamSubscriptionPolicy.RESTRICTED:
                # This is a restricted team; users can't join.
                enabled = False
            target = '+join'
            text = 'Join the team' # &#8230;
            icon = 'add'
        return Link(target, text, icon=icon, enabled=enabled)


class BaseListView:

    header = ""

    def __init__(self, context, request):
        self.context = context
        self.request = request

    def _getBatchNavigator(self, results):
        return BatchNavigator(results, self.request)

    def getTeamsList(self):
        results = getUtility(IPersonSet).getAllTeams()
        return self._getBatchNavigator(results)

    def getPeopleList(self):
        results = getUtility(IPersonSet).getAllPersons()
        return self._getBatchNavigator(results)

    def getUbunterosList(self):
        results = getUtility(IPersonSet).getUbunteros()
        return self._getBatchNavigator(results)


class PeopleListView(BaseListView):

    header = "People Launchpad knows about"

    def getList(self):
        return self.getPeopleList()


class TeamListView(BaseListView):

    header = "Teams registered in Launchpad"

    def getList(self):
        return self.getTeamsList()


class UbunteroListView(BaseListView):

    header = "Ubunteros registered in Launchpad"

    def getList(self):
        return self.getUbunterosList()


class FOAFSearchView:

    def __init__(self, context, request):
        self.context = context
        self.request = request
        self.results = []

    def teamsCount(self):
        return getUtility(IPersonSet).teamsCount()

    def peopleCount(self):
        return getUtility(IPersonSet).peopleCount()

    def topPeople(self):
        return getUtility(IPersonSet).topPeople()

    def searchPeopleBatchNavigator(self):
        name = self.request.get("name")

        if not name:
            return None

        searchfor = self.request.get("searchfor")
        if searchfor == "peopleonly":
            results = getUtility(IPersonSet).findPerson(name)
        elif searchfor == "teamsonly":
            results = getUtility(IPersonSet).findTeam(name)
        else:
            results = getUtility(IPersonSet).find(name)

        return BatchNavigator(results, self.request)


class PersonAddView(LaunchpadFormView):
    """The page where users can create new Launchpad profiles."""

    label = "Create a new Launchpad profile"
    schema = INewPerson
    custom_widget('creation_comment', TextAreaWidget, height=5, width=60)

    @action(_("Create Profile"), name="create")
    def create_action(self, action, data):
        emailaddress = data['emailaddress']
        displayname = data['displayname']
        creation_comment = data['creation_comment']
        person, ignored = getUtility(IPersonSet).createPersonAndEmail(
            emailaddress, PersonCreationRationale.USER_CREATED,
            displayname=displayname, comment=creation_comment,
            registrant=self.user)
        self.next_url = canonical_url(person)
        logintokenset = getUtility(ILoginTokenSet)
        token = logintokenset.new(
            requester=self.user,
            requesteremail=self.user.preferredemail.email,
            email=emailaddress, tokentype=LoginTokenType.NEWPROFILE)
        token.sendProfileCreatedEmail(person, creation_comment)


class PersonDeactivateAccountView(LaunchpadFormView):

    schema = IPerson
    field_names = ['account_status_comment', 'password']
    label = "Deactivate your Launchpad account"
    custom_widget('account_status_comment', TextAreaWidget, height=5, width=60)

    def validate(self, data):
        loginsource = getUtility(IPlacelessLoginSource)
        principal = loginsource.getPrincipalByLogin(
            self.user.preferredemail.email)
        assert principal is not None, "User must be logged in at this point."
        if not principal.validate(data.get('password')):
            self.setFieldError('password', 'Incorrect password.')
            return

    @action(_("Deactivate My Account"), name="deactivate")
    def deactivate_action(self, action, data):
        self.context.deactivateAccount(data['account_status_comment'])
        session = ISession(self.request)
        authdata = session['launchpad.authenticateduser']
        previous_login = authdata.get('personid')
        assert previous_login is not None, (
            "User is not logged in; he can't be here.")
        authdata['personid'] = None
        authdata['logintime'] = datetime.utcnow()
        notify(LoggedOutEvent(self.request))
        self.request.response.addNoticeNotification(
            _(u'Your account has been deactivated.'))
        self.next_url = self.request.getApplicationURL()


class PersonClaimView(LaunchpadFormView):
    """The page where a user can claim an unvalidated profile."""

    schema = IPersonClaim

    def validate(self, data):
        emailaddress = data.get('emailaddress')
        if emailaddress is None:
            self.setFieldError(
                'emailaddress', 'Please enter the email address')
            return

        email = getUtility(IEmailAddressSet).getByEmail(emailaddress)
        error = ""
        if email is None:
            # Email not registered in launchpad, ask the user to try another
            # one.
            error = ("We couldn't find this email address. Please try "
                     "another one that could possibly be associated with "
                     "this profile. Note that this profile's name (%s) was "
                     "generated based on the email address it's "
                     "associated with."
                     % self.context.name)
        elif email.person != self.context:
            if email.person.is_valid_person:
                error = ("This email address is associated with yet another "
                         "Launchpad profile, which you seem to have used at "
                         "some point. If that's the case, you can "
                         '<a href="/people/+requestmerge'
                         '?field.dupeaccount=%s">combine '
                         "this profile with the other one</a> (you'll "
                         "have to log in with the other profile first, "
                         "though). If that's not the case, please try with a "
                         "different email address."
                         % self.context.name)
            else:
                # There seems to be another unvalidated profile for you!
                error = ("Although this email address is not associated with "
                         "this profile, it's associated with yet another "
                         'one. You can <a href="%s/+claim">claim that other '
                         'profile</a> and then later '
                         '<a href="/people/+requestmerge">combine</a> both '
                         'of them into a single one.'
                         % canonical_url(email.person))
        else:
            # Yay! You got the right email this time.
            pass
        if error:
            self.setFieldError('emailaddress', error)

    @property
    def next_url(self):
        return canonical_url(self.context)

    @action(_("E-mail Me"), name="confirm")
    def confirm_action(self, action, data):
        email = data['emailaddress']
        token = getUtility(ILoginTokenSet).new(
            requester=None, requesteremail=None, email=email,
            tokentype=LoginTokenType.PROFILECLAIM)
        token.sendClaimProfileEmail()
        self.request.response.addInfoNotification(_(
            "A confirmation  message has been sent to '%(email)s'. "
            "Follow the instructions in that message to finish claiming this "
            "profile. "
            "(If the message doesn't arrive in a few minutes, your mail "
            "provider might use 'greylisting', which could delay the message "
            "for up to an hour or two.)"), email=email)


class RedirectToEditLanguagesView(LaunchpadView):
    """Redirect the logged in user to his +editlanguages page.

    This view should always be registered with a launchpad.AnyPerson
    permission, to make sure the user is logged in. It exists so that
    we provide a link for non logged in users that will require them to login
    and them send them straight to the page they want to go.
    """

    def initialize(self):
        self.request.response.redirect(
            '%s/+editlanguages' % canonical_url(self.user))


class PersonRdfView:
    """A view that sets its mime-type to application/rdf+xml"""

    template = ViewPageTemplateFile(
        '../templates/person-foaf.pt')

    def __init__(self, context, request):
        self.context = context
        self.request = request

    def __call__(self):
        """Render RDF output, and return it as a string encoded in UTF-8.

        Render the page template to produce RDF output.
        The return value is string data encoded in UTF-8.

        As a side-effect, HTTP headers are set for the mime type
        and filename for download."""
        self.request.response.setHeader('content-type',
                                        'application/rdf+xml')
        self.request.response.setHeader('Content-Disposition',
                                        'attachment; filename=%s.rdf' %
                                            self.context.name)
        unicodedata = self.template()
        encodeddata = unicodedata.encode('utf-8')
        return encodeddata


def userIsActiveTeamMember(team):
    """Return True if the user is an active member of this team."""
    user = getUtility(ILaunchBag).user
    if user is None:
        return False
    return user in team.activemembers


class PersonSpecWorkLoadView(LaunchpadView):
    """View used to render the specification workload for a particular person.

    It shows the set of specifications with which this person has a role.
    """

    def initialize(self):
        assert IPerson.providedBy(self.context), (
            'PersonSpecWorkLoadView should be used only on an IPerson.')

    class PersonSpec:
        """One record from the workload list."""

        def __init__(self, spec, person):
            self.spec = spec
            self.assignee = spec.assignee == person
            self.drafter = spec.drafter == person
            self.approver = spec.approver == person

    @cachedproperty
    def workload(self):
        """This code is copied in large part from browser/sprint.py. It may
        be worthwhile refactoring this to use a common code base.

        Return a structure that lists the specs for which this person is the
        approver, the assignee or the drafter.
        """
        return [PersonSpecWorkLoadView.PersonSpec(spec, self.context)
                for spec in self.context.specifications()]


class PersonSpecFeedbackView(HasSpecificationsView):

    @cachedproperty
    def feedback_specs(self):
        filter = [SpecificationFilter.FEEDBACK]
        return self.context.specifications(filter=filter)


class ReportedBugTaskSearchListingView(BugTaskSearchListingView):
    """All bugs reported by someone."""

    columns_to_show = ["id", "summary", "bugtargetdisplayname",
                       "importance", "status"]

    def search(self):
        # Specify both owner and bug_reporter to try to prevent the same
        # bug (but different tasks) being displayed.
        return BugTaskSearchListingView.search(
            self,
            extra_params=dict(owner=self.context, bug_reporter=self.context))

    def getSearchPageHeading(self):
        """The header for the search page."""
        return "Bugs reported by %s" % self.context.displayname

    def getAdvancedSearchPageHeading(self):
        """The header for the advanced search page."""
        return "Bugs Reported by %s: Advanced Search" % (
            self.context.displayname)

    def getAdvancedSearchButtonLabel(self):
        """The Search button for the advanced search page."""
        return "Search bugs reported by %s" % self.context.displayname

    def getSimpleSearchURL(self):
        """Return a URL that can be used as an href to the simple search."""
        return canonical_url(self.context) + "/+reportedbugs"

    def shouldShowReporterWidget(self):
        """Should the reporter widget be shown on the advanced search page?"""
        return False


class BugContactPackageBugsSearchListingView(BugTaskSearchListingView):
    """Bugs reported on packages for a bug contact."""

    columns_to_show = ["id", "summary", "importance", "status"]

    @property
    def current_package(self):
        """Get the package whose bugs are currently being searched."""
        if not (
            self.widgets['distribution'].hasInput() and
            self.widgets['distribution'].getInputValue()):
            raise UnexpectedFormData("A distribution is required")
        if not (
            self.widgets['sourcepackagename'].hasInput() and
            self.widgets['sourcepackagename'].getInputValue()):
            raise UnexpectedFormData("A sourcepackagename is required")

        distribution = self.widgets['distribution'].getInputValue()
        return distribution.getSourcePackage(
            self.widgets['sourcepackagename'].getInputValue())

    def search(self, searchtext=None):
        distrosourcepackage = self.current_package
        return BugTaskSearchListingView.search(
            self, searchtext=searchtext, context=distrosourcepackage)

    def getPackageBugCounts(self):
        """Return a list of dicts used for rendering package bug counts."""
        L = []
        for package_counts in self.context.getBugContactOpenBugCounts(
            self.user):
            package = package_counts['package']
            L.append({
                'package_name': package.displayname,
                'package_search_url':
                    self.getBugContactPackageSearchURL(package),
                'open_bugs_count': package_counts['open'],
                'open_bugs_url': self.getOpenBugsURL(package),
                'critical_bugs_count': package_counts['open_critical'],
                'critical_bugs_url': self.getCriticalBugsURL(package),
                'unassigned_bugs_count': package_counts['open_unassigned'],
                'unassigned_bugs_url': self.getUnassignedBugsURL(package),
                'inprogress_bugs_count': package_counts['open_inprogress'],
                'inprogress_bugs_url': self.getInProgressBugsURL(package)
            })

        return sorted(L, key=itemgetter('package_name'))

    def getOtherBugContactPackageLinks(self):
        """Return a list of the other packages for a bug contact.

        This excludes the current package.
        """
        current_package = self.current_package

        other_packages = [
            package for package in self.context.getBugContactPackages()
            if package != current_package]

        package_links = []
        for other_package in other_packages:
            package_links.append({
                'title': other_package.displayname,
                'url': self.getBugContactPackageSearchURL(other_package)})

        return package_links

    def getBugContactPackageSearchURL(self, distributionsourcepackage=None,
                                      advanced=False, extra_params=None):
        """Construct a default search URL for a distributionsourcepackage.

        Optional filter parameters can be specified as a dict with the
        extra_params argument.
        """
        if distributionsourcepackage is None:
            distributionsourcepackage = self.current_package

        params = {
            "field.distribution": distributionsourcepackage.distribution.name,
            "field.sourcepackagename": distributionsourcepackage.name,
            "search": "Search"}

        if extra_params is not None:
            # We must UTF-8 encode searchtext to play nicely with
            # urllib.urlencode, because it may contain non-ASCII characters.
            if extra_params.has_key("field.searchtext"):
                extra_params["field.searchtext"] = (
                    extra_params["field.searchtext"].encode("utf8"))

            params.update(extra_params)

        person_url = canonical_url(self.context)
        query_string = urllib.urlencode(sorted(params.items()), doseq=True)

        if advanced:
            return (person_url + '/+packagebugs-search?advanced=1&%s'
                    % query_string)
        else:
            return person_url + '/+packagebugs-search?%s' % query_string

    def getBugContactPackageAdvancedSearchURL(self,
                                              distributionsourcepackage=None):
        """Build the advanced search URL for a distributionsourcepackage."""
        return self.getBugContactPackageSearchURL(advanced=True)

    def getOpenBugsURL(self, distributionsourcepackage):
        """Return the URL for open bugs on distributionsourcepackage."""
        status_params = {'field.status': []}

        for status in UNRESOLVED_BUGTASK_STATUSES:
            status_params['field.status'].append(status.title)

        return self.getBugContactPackageSearchURL(
            distributionsourcepackage=distributionsourcepackage,
            extra_params=status_params)

    def getCriticalBugsURL(self, distributionsourcepackage):
        """Return the URL for critical bugs on distributionsourcepackage."""
        critical_bugs_params = {
            'field.status': [], 'field.importance': "Critical"}

        for status in UNRESOLVED_BUGTASK_STATUSES:
            critical_bugs_params["field.status"].append(status.title)

        return self.getBugContactPackageSearchURL(
            distributionsourcepackage=distributionsourcepackage,
            extra_params=critical_bugs_params)

    def getUnassignedBugsURL(self, distributionsourcepackage):
        """Return the URL for unassigned bugs on distributionsourcepackage."""
        unassigned_bugs_params = {
            "field.status": [], "field.unassigned": "on"}

        for status in UNRESOLVED_BUGTASK_STATUSES:
            unassigned_bugs_params["field.status"].append(status.title)

        return self.getBugContactPackageSearchURL(
            distributionsourcepackage=distributionsourcepackage,
            extra_params=unassigned_bugs_params)

    def getInProgressBugsURL(self, distributionsourcepackage):
        """Return the URL for unassigned bugs on distributionsourcepackage."""
        inprogress_bugs_params = {"field.status": "In Progress"}

        return self.getBugContactPackageSearchURL(
            distributionsourcepackage=distributionsourcepackage,
            extra_params=inprogress_bugs_params)

    def shouldShowSearchWidgets(self):
        # XXX: Guilherme Salgado 2005-11-05:
        # It's not possible to search amongst the bugs on maintained
        # software, so for now I'll be simply hiding the search widgets.
        return False

    # Methods that customize the advanced search form.
    def getAdvancedSearchPageHeading(self):
        return (
            "Bugs in %s: Advanced Search" % self.current_package.displayname)

    def getAdvancedSearchButtonLabel(self):
        return "Search bugs in %s" % self.current_package.displayname

    def getSimpleSearchURL(self):
        return self.getBugContactPackageSearchURL()


class PersonRelatedBugsView(BugTaskSearchListingView):
    """All bugs related to someone."""

    columns_to_show = ["id", "summary", "bugtargetdisplayname",
                       "importance", "status"]

    def search(self):
        """Return the open bugs related to a person."""
        context = self.context
        params = self.buildSearchParams()
        subscriber_params = copy.copy(params)
        subscriber_params.subscriber = context
        assignee_params = copy.copy(params)
        owner_params = copy.copy(params)
        commenter_params = copy.copy(params)

        # Only override the assignee, commenter and owner if they were not
        # specified by the user.
        if assignee_params.assignee is None:
            assignee_params.assignee = context
        if owner_params.owner is None:
            # Specify both owner and bug_reporter to try to prevent the same
            # bug (but different tasks) being displayed.
            owner_params.owner = context
            owner_params.bug_reporter = context
        if commenter_params.bug_commenter is None:
            commenter_params.bug_commenter = context

        tasks = self.context.searchTasks(
            assignee_params, subscriber_params, owner_params,
            commenter_params)
        return BugListingBatchNavigator(
            tasks, self.request, columns_to_show=self.columns_to_show,
            size=config.malone.buglist_batch_size)

    def getSearchPageHeading(self):
        return "Bugs related to %s" % self.context.displayname

    def getAdvancedSearchPageHeading(self):
        return "Bugs Related to %s: Advanced Search" % (
            self.context.displayname)

    def getAdvancedSearchButtonLabel(self):
        return "Search bugs related to %s" % self.context.displayname

    def getSimpleSearchURL(self):
        return canonical_url(self.context) + "/+bugs"


class PersonAssignedBugTaskSearchListingView(BugTaskSearchListingView):
    """All bugs assigned to someone."""

    columns_to_show = ["id", "summary", "bugtargetdisplayname",
                       "importance", "status"]

    def search(self):
        """Return the open bugs assigned to a person."""
        return BugTaskSearchListingView.search(
            self, extra_params={'assignee': self.context})

    def shouldShowAssigneeWidget(self):
        """Should the assignee widget be shown on the advanced search page?"""
        return False

    def shouldShowAssignedToTeamPortlet(self):
        """Should the team assigned bugs portlet be shown?"""
        return True

    def getSearchPageHeading(self):
        """The header for the search page."""
        return "Bugs assigned to %s" % self.context.displayname

    def getAdvancedSearchPageHeading(self):
        """The header for the advanced search page."""
        return "Bugs Assigned to %s: Advanced Search" % (
            self.context.displayname)

    def getAdvancedSearchButtonLabel(self):
        """The Search button for the advanced search page."""
        return "Search bugs assigned to %s" % self.context.displayname

    def getSimpleSearchURL(self):
        """Return a URL that can be usedas an href to the simple search."""
        return canonical_url(self.context) + "/+assignedbugs"


class PersonCommentedBugTaskSearchListingView(BugTaskSearchListingView):
    """All bugs commented on by a Person."""

    columns_to_show = ["id", "summary", "bugtargetdisplayname",
                       "importance", "status"]

    def search(self):
        """Return the open bugs commented on by a person."""
        return BugTaskSearchListingView.search(
            self, extra_params={'bug_commenter': self.context})

    def getSearchPageHeading(self):
        """The header for the search page."""
        return "Bugs commented on by %s" % self.context.displayname

    def getAdvancedSearchPageHeading(self):
        """The header for the advanced search page."""
        return "Bugs commented on by %s: Advanced Search" % (
            self.context.displayname)

    def getAdvancedSearchButtonLabel(self):
        """The Search button for the advanced search page."""
        return "Search bugs commented on by %s" % self.context.displayname

    def getSimpleSearchURL(self):
        """Return a URL that can be used as an href to the simple search."""
        return canonical_url(self.context) + "/+commentedbugs"


class SubscribedBugTaskSearchListingView(BugTaskSearchListingView):
    """All bugs someone is subscribed to."""

    columns_to_show = ["id", "summary", "bugtargetdisplayname",
                       "importance", "status"]

    def search(self):
        return BugTaskSearchListingView.search(
            self, extra_params={'subscriber': self.context})

    def getSearchPageHeading(self):
        """The header for the search page."""
        return "Bugs %s is subscribed to" % self.context.displayname

    def getAdvancedSearchPageHeading(self):
        """The header for the advanced search page."""
        return "Bugs %s is Cc'd to: Advanced Search" % (
            self.context.displayname)

    def getAdvancedSearchButtonLabel(self):
        """The Search button for the advanced search page."""
        return "Search bugs %s is Cc'd to" % self.context.displayname

    def getSimpleSearchURL(self):
        """Return a URL that can be used as an href to the simple search."""
        return canonical_url(self.context) + "/+subscribedbugs"


class PersonLanguagesView(LaunchpadView):

    def initialize(self):
        request = self.request
        if request.method == "POST" and "SAVE-LANGS" in request.form:
            self.submitLanguages()

    def requestCountry(self):
        return ICountry(self.request, None)

    def browserLanguages(self):
        return (
            IRequestPreferredLanguages(self.request).getPreferredLanguages())

    def visible_checked_languages(self):
        return self.context.languages

    def visible_unchecked_languages(self):
        common_languages = getUtility(ILanguageSet).common_languages
        person_languages = self.context.languages
        return sorted(set(common_languages) - set(person_languages),
                      key=attrgetter('englishname'))

    def getRedirectionURL(self):
        request = self.request
        referrer = request.getHeader('referer')
        if referrer and referrer.startswith(request.getApplicationURL()):
            return referrer
        else:
            return ''

    @property
    def is_current_user(self):
        """Return True when the Context is also the User."""
        return self.user == self.context

    def submitLanguages(self):
        '''Process a POST request to the language preference form.

        This list of languages submitted is compared to the the list of
        languages the user has, and the latter is matched to the former.
        '''

        all_languages = getUtility(ILanguageSet)
        old_languages = self.context.languages
        new_languages = []

        for key in all_languages.keys():
            if self.request.has_key(key) and self.request.get(key) == u'on':
                new_languages.append(all_languages[key])

        if self.is_current_user:
            subject = "your"
        else:
            subject = "%s's" % self.context.displayname

        # Add languages to the user's preferences.
        for language in set(new_languages) - set(old_languages):
            self.context.addLanguage(language)
            self.request.response.addInfoNotification(
                "Added %(language)s to %(subject)s preferred languages." %
                {'language' : language.englishname, 'subject' : subject})

        # Remove languages from the user's preferences.
        for language in set(old_languages) - set(new_languages):
            self.context.removeLanguage(language)
            self.request.response.addInfoNotification(
                "Removed %(language)s from %(subject)s preferred languages." %
                {'language' : language.englishname, 'subject' : subject})

        redirection_url = self.request.get('redirection_url')
        if redirection_url:
            self.request.response.redirect(redirection_url)


class PersonView(LaunchpadView):
    """A View class used in almost all Person's pages."""

    @cachedproperty
    def recently_approved_members(self):
        members = self.context.getMembersByStatus(
            TeamMembershipStatus.APPROVED,
            orderBy='-TeamMembership.datejoined')
        return members[:5]

    @cachedproperty
    def recently_proposed_members(self):
        members = self.context.getMembersByStatus(
            TeamMembershipStatus.PROPOSED,
            orderBy='-TeamMembership.datejoined')
        return members[:5]

    @cachedproperty
    def openpolls(self):
        assert self.context.isTeam()
        return IPollSubset(self.context).getOpenPolls()

    @cachedproperty
    def closedpolls(self):
        assert self.context.isTeam()
        return IPollSubset(self.context).getClosedPolls()

    @cachedproperty
    def notyetopenedpolls(self):
        assert self.context.isTeam()
        return IPollSubset(self.context).getNotYetOpenedPolls()

    @cachedproperty
    def contributions(self):
        """Cache the results of getProjectsAndCategoriesContributedTo()."""
        return self.context.getProjectsAndCategoriesContributedTo(
            limit=5)

    @cachedproperty
    def contributed_categories(self):
        """Return all karma categories in which this person has some karma."""
        categories = set()
        for contrib in self.contributions:
            categories.update(category for category in contrib['categories'])
        return sorted(categories, key=attrgetter('title'))

    @property
    def subscription_policy_description(self):
        """Return the description of this team's subscription policy."""
        team = self.context
        assert team.isTeam(), (
            'This method can only be called when the context is a team.')
        if team.subscriptionpolicy == TeamSubscriptionPolicy.RESTRICTED:
            description = _(
                "This is a restricted team; new members can only be added "
                "by one of the team's administrators.")
        elif team.subscriptionpolicy == TeamSubscriptionPolicy.MODERATED:
            description = _(
                "This is a moderated team; all subscriptions are subjected "
                "to approval by one of the team's administrators.")
        elif team.subscriptionpolicy == TeamSubscriptionPolicy.OPEN:
            description = _(
                "This is an open team; any user can join and no approval "
                "is required.")
        else:
            raise AssertionError('Unknown subscription policy.')
        return description

    def getURLToAssignedBugsInProgress(self):
        """Return an URL to a page which lists all bugs assigned to this
        person that are In Progress.
        """
        query_string = urllib.urlencode(
            [('field.status', BugTaskStatus.INPROGRESS.title)])
        url = "%s/+assignedbugs" % canonical_url(self.context)
        return ("%(url)s?search=Search&%(query_string)s"
                % {'url': url, 'query_string': query_string})

    def getBugsInProgress(self):
        """Return up to 5 assigned bugs that are In Progress."""
        params = BugTaskSearchParams(
            user=self.user, assignee=self.context, omit_dupes=True,
            status=BugTaskStatus.INPROGRESS, orderby='-date_last_updated')
        return self.context.searchTasks(params)[:5]

    def viewingOwnPage(self):
        return self.user == self.context

    def hasCurrentPolls(self):
        """Return True if this team has any non-closed polls."""
        assert self.context.isTeam()
        return bool(self.openpolls) or bool(self.notyetopenedpolls)

    def no_bounties(self):
        return not (self.context.ownedBounties or
            self.context.reviewerBounties or
            self.context.subscribedBounties or
            self.context.claimedBounties)

    def userIsOwner(self):
        """Return True if the user is the owner of this Team."""
        if self.user is None:
            return False

        return self.user.inTeam(self.context.teamowner)

    def findUserPathToTeam(self):
        assert self.user is not None
        return self.user.findPathToTeam(self.context)

    def indirect_teams_via(self):
        """Return a list of dictionaries, where each dictionary has a team
        in which the person is an indirect member, and a path to membership
        in that team.
        """
        return [{'team': team,
                 'via': ', '.join(
                    [viateam.displayname for viateam in
                        self.context.findPathToTeam(team)[:-1]])}
                for team in self.context.teams_indirectly_participated_in]

    def userIsParticipant(self):
        """Return true if the user is a participant of this team.

        A person is said to be a team participant when he's a member
        of that team, either directly or indirectly via another team
        membership.
        """
        if self.user is None:
            return False
        return self.user.inTeam(self.context)

    def userIsActiveMember(self):
        """Return True if the user is an active member of this team."""
        return userIsActiveTeamMember(self.context)

    def userIsProposedMember(self):
        """Return True if the user is a proposed member of this team."""
        if self.user is None:
            return False
        return self.user in self.context.proposedmembers

    def userCanRequestToLeave(self):
        """Return true if the user can request to leave this team.

        A given user can leave a team only if he's an active member.
        """
        return self.userIsActiveMember()

    def userCanRequestToJoin(self):
        """Return true if the user can request to join this team.

        The user can request if this is not a RESTRICTED team and if he's
        not an active member of this team.
        """
        if not self.joinAllowed():
            return False
        return not (self.userIsActiveMember() or self.userIsProposedMember())

    def joinAllowed(self):
        """Return True if this is not a restricted team."""
        restricted = TeamSubscriptionPolicy.RESTRICTED
        return self.context.subscriptionpolicy != restricted

    def obfuscatedEmail(self):
        if self.context.preferredemail is not None:
            return obfuscateEmail(self.context.preferredemail.email)
        else:
            return None

    def htmlEmail(self):
        if self.context.preferredemail is not None:
            return convertToHtmlCode(self.context.preferredemail.email)
        else:
            return None

    def htmlJabberIDs(self):
        """Return the person's Jabber IDs somewhat obfuscated.

        The IDs are encoded using HTML hexadecimal entities to hinder
        email harvesting. (Jabber IDs are sometime valid email accounts,
        gmail for example.)
        """
        return [convertToHtmlCode(jabber.jabberid)
                for jabber in self.context.jabberids]

    def showSSHKeys(self):
        """Return a data structure used for display of raw SSH keys"""
        self.request.response.setHeader('Content-Type', 'text/plain')
        keys = []
        for key in self.context.sshkeys:
            if key.keytype == SSHKeyType.DSA:
                type_name = 'ssh-dss'
            elif key.keytype == SSHKeyType.RSA:
                type_name = 'ssh-rsa'
            else:
                type_name = 'Unknown key type'
            keys.append("%s %s %s" % (type_name, key.keytext, key.comment))
        return "\n".join(keys)


class PersonRelatedProjectsView(LaunchpadView):

    # Safety net for the Registry Admins case which is the owner/driver of
    # lots of projects.
    max_results_to_display = config.launchpad.default_batch_size

    def _related_projects(self):
        """Return all projects owned or driven by this person."""
        return self.context.getOwnedOrDrivenPillars()

    @cachedproperty
    def relatedProjects(self):
        """Return projects owned or driven by this person up to the maximum
        configured."""
        return list(self._related_projects()[:self.max_results_to_display])

    @cachedproperty
    def firstFiveRelatedProjects(self):
        """Return first five projects owned or driven by this person."""
        return list(self._related_projects()[:5])

    @cachedproperty
    def related_projects_count(self):
        return self._related_projects().count()

    def tooManyRelatedProjectsFound(self):
        return self.related_projects_count > self.max_results_to_display


class PersonCodeOfConductEditView(LaunchpadView):

    def performCoCChanges(self):
        """Make changes to code-of-conduct signature records for this
        person.
        """
        sig_ids = self.request.form.get("DEACTIVATE_SIGNATURE")

        if sig_ids is not None:
            sCoC_util = getUtility(ISignedCodeOfConductSet)

            # verify if we have multiple entries to deactive
            if not isinstance(sig_ids, list):
                sig_ids = [sig_ids]

            for sig_id in sig_ids:
                sig_id = int(sig_id)
                # Deactivating signature
                comment = 'Deactivated by Owner'
                sCoC_util.modifySignature(sig_id, self.user, comment, False)

            return True


class PersonEditWikiNamesView(LaunchpadView):

    def _sanitizeWikiURL(self, url):
        """Strip whitespaces and make sure :url ends in a single '/'."""
        if not url:
            return url
        return '%s/' % url.strip().rstrip('/')

    def initialize(self):
        """Process the WikiNames form."""
        self.error_message = None
        if self.request.method != "POST":
            # Nothing to do
            return

        form = self.request.form
        context = self.context
        wikinameset = getUtility(IWikiNameSet)
        ubuntuwikiname = form.get('ubuntuwikiname')
        existingwiki = wikinameset.getByWikiAndName(
            UBUNTU_WIKI_URL, ubuntuwikiname)

        if not ubuntuwikiname:
            self.error_message = "Your Ubuntu WikiName cannot be empty."
            return
        elif existingwiki is not None and existingwiki.person != context:
            self.error_message = (
                'The Ubuntu WikiName %s is already registered by '
                '<a href="%s">%s</a>.'
                % (ubuntuwikiname, canonical_url(existingwiki.person),
                   cgi.escape(existingwiki.person.browsername)))
            return
        context.ubuntuwiki.wikiname = ubuntuwikiname

        for w in context.otherwikis:
            # XXX: GuilhermeSalgado 2005-08-25:
            # We're exposing WikiName IDs here because that's the only
            # unique column we have. If we don't do this we'll have to
            # generate the field names using the WikiName.wiki and
            # WikiName.wikiname columns (because these two columns make
            # another unique identifier for WikiNames), but that's tricky and
            # not worth the extra work.
            if form.get('remove_%d' % w.id):
                w.destroySelf()
            else:
                wiki = self._sanitizeWikiURL(form.get('wiki_%d' % w.id))
                wikiname = form.get('wikiname_%d' % w.id)
                if not (wiki and wikiname):
                    self.error_message = (
                        "Neither Wiki nor WikiName can be empty.")
                    return
                # Try to make sure people will have only a single Ubuntu
                # WikiName registered. Although this is almost impossible
                # because they can do a lot of tricks with the URLs to make
                # them look different from UBUNTU_WIKI_URL but still point to
                # the same place.
                elif wiki == UBUNTU_WIKI_URL:
                    self.error_message = (
                        "You cannot have two Ubuntu WikiNames.")
                    return
                w.wiki = wiki
                w.wikiname = wikiname

        wiki = self._sanitizeWikiURL(form.get('newwiki'))
        wikiname = form.get('newwikiname')
        if wiki or wikiname:
            if wiki and wikiname:
                existingwiki = wikinameset.getByWikiAndName(wiki, wikiname)
                if existingwiki and existingwiki.person != context:
                    self.error_message = (
                        'The WikiName %s%s is already registered by '
                        '<a href="%s">%s</a>.'
                        % (wiki, wikiname, canonical_url(existingwiki.person),
                           cgi.escape(existingwiki.person.browsername)))
                    return
                elif existingwiki:
                    self.error_message = (
                        'The WikiName %s%s already belongs to you.'
                        % (wiki, wikiname))
                    return
                elif wiki == UBUNTU_WIKI_URL:
                    self.error_message = (
                        "You cannot have two Ubuntu WikiNames.")
                    return
                wikinameset.new(context, wiki, wikiname)
            else:
                self.newwiki = wiki
                self.newwikiname = wikiname
                self.error_message = "Neither Wiki nor WikiName can be empty."
                return


class PersonEditIRCNicknamesView(LaunchpadView):

    def initialize(self):
        """Process the IRC nicknames form."""
        self.error_message = None
        if self.request.method != "POST":
            # Nothing to do
            return

        form = self.request.form
        for ircnick in self.context.ircnicknames:
            # XXX: GuilhermeSalgado 2005-08-25:
            # We're exposing IrcID IDs here because that's the only
            # unique column we have, so we don't have anything else that we
            # can use to make field names that allow us to uniquely identify
            # them.
            if form.get('remove_%d' % ircnick.id):
                ircnick.destroySelf()
            else:
                nick = form.get('nick_%d' % ircnick.id)
                network = form.get('network_%d' % ircnick.id)
                if not (nick and network):
                    self.error_message = (
                        "Neither Nickname nor Network can be empty.")
                    return
                ircnick.nickname = nick
                ircnick.network = network

        nick = form.get('newnick')
        network = form.get('newnetwork')
        if nick or network:
            if nick and network:
                getUtility(IIrcIDSet).new(self.context, network, nick)
            else:
                self.newnick = nick
                self.newnetwork = network
                self.error_message = (
                    "Neither Nickname nor Network can be empty.")
                return


class PersonEditJabberIDsView(LaunchpadView):

    def initialize(self):
        """Process the Jabber ID form."""
        self.error_message = None
        if self.request.method != "POST":
            # Nothing to do
            return

        form = self.request.form
        for jabber in self.context.jabberids:
            if form.get('remove_%s' % jabber.jabberid):
                jabber.destroySelf()
            else:
                jabberid = form.get('jabberid_%s' % jabber.jabberid)
                if not jabberid:
                    self.error_message = "You cannot save an empty Jabber ID."
                    return
                jabber.jabberid = jabberid

        jabberid = form.get('newjabberid')
        if jabberid:
            jabberset = getUtility(IJabberIDSet)
            existingjabber = jabberset.getByJabberID(jabberid)
            if existingjabber is None:
                jabberset.new(self.context, jabberid)
            elif existingjabber.person != self.context:
                self.error_message = (
                    'The Jabber ID %s is already registered by '
                    '<a href="%s">%s</a>.'
                    % (jabberid, canonical_url(existingjabber.person),
                       cgi.escape(existingjabber.person.browsername)))
                return
            else:
                self.error_message = (
                    'The Jabber ID %s already belongs to you.' % jabberid)
                return


class PersonEditSSHKeysView(LaunchpadView):

    info_message = None
    error_message = None

    def initialize(self):
        if self.request.method != "POST":
            # Nothing to do
            return

        action = self.request.form.get('action')

        if action == 'add_ssh':
            self.add_ssh()
        elif action == 'remove_ssh':
            self.remove_ssh()
        else:
            raise UnexpectedFormData("Unexpected action: %s" % action)

    def add_ssh(self):
        sshkey = self.request.form.get('sshkey')
        try:
            kind, keytext, comment = sshkey.split(' ', 2)
        except ValueError:
            self.error_message = 'Invalid public key'
            return

        if not (kind and keytext and comment):
            self.error_message = 'Invalid public key'
            return

        if kind == 'ssh-rsa':
            keytype = SSHKeyType.RSA
        elif kind == 'ssh-dss':
            keytype = SSHKeyType.DSA
        else:
            self.error_message = 'Invalid public key'
            return

        getUtility(ISSHKeySet).new(self.user, keytype, keytext, comment)
        self.info_message = 'SSH public key added.'

    def remove_ssh(self):
        key_id = self.request.form.get('key')
        if not key_id:
            raise UnexpectedFormData('SSH Key was not defined')

        sshkey = getUtility(ISSHKeySet).getByID(key_id)
        if sshkey is None:
            self.error_message = "Cannot remove a key that doesn't exist"
            return

        if sshkey.person != self.user:
            raise UnexpectedFormData("Cannot remove someone else's key")

        comment = sshkey.comment
        sshkey.destroySelf()
        self.info_message = 'Key "%s" removed' % comment


class PersonTranslationView(LaunchpadView):
    """View for translation-related Person pages."""
    @cachedproperty
    def batchnav(self):
        batchnav = BatchNavigator(self.context.translation_history,
                                  self.request)
        # XXX: kiko 2006-03-17 bug=60320: Because of a template reference
        # to pofile.potemplate.displayname, it would be ideal to also
        # prejoin inside translation_history:
        #   potemplate.potemplatename
        #   potemplate.productseries
        #   potemplate.productseries.product
        #   potemplate.distroseries
        #   potemplate.distroseries.distribution
        #   potemplate.sourcepackagename
        # However, a list this long may be actually suggesting that
        # displayname be cached in a table field; particularly given the
        # fact that it won't be altered very often. At any rate, the
        # code below works around this by caching all the templates in
        # one shot. The list() ensures that we materialize the query
        # before passing it on to avoid reissuing it. Note also that the
        # fact that we iterate over currentBatch() here means that the
        # translation_history query is issued again. Tough luck.
        ids = set(record.pofile.potemplate.id
                  for record in batchnav.currentBatch())
        if ids:
            cache = list(getUtility(IPOTemplateSet).getByIDs(ids))

        return batchnav

    @cachedproperty
    def translation_groups(self):
        """Return translation groups a person is a member of."""
        return list(self.context.translation_groups)

    def should_display_message(self, pomsgset):
        """Should a certain POMsgSet be displayed.

        Return False if user is not logged in and message may contain
        sensitive data such as email addresses.

        Otherwise, return True.
        """
        if self.user:
            return True
        return not(pomsgset.potmsgset.hide_translations_from_anonymous)


class PersonGPGView(LaunchpadView):
    """View for the GPG-related actions for a Person

    Supports claiming (importing) a key, validating it and deactivating
    it. Also supports removing the token generated for validation (in
    the case you want to give up on importing the key).
    """
    key = None
    fingerprint = None

    key_ok = False
    invalid_fingerprint = False
    key_retrieval_failed = False
    key_already_imported = False

    error_message = None
    info_message = None

    def keyserver_url(self):
        assert self.fingerprint
        return getUtility(
            IGPGHandler).getURLForKeyInServer(self.fingerprint, public=True)

    def form_action(self):
        permitted_actions = ['claim_gpg', 'deactivate_gpg',
                             'remove_gpgtoken', 'reactivate_gpg']
        if self.request.method != "POST":
            return ''
        action = self.request.form.get('action')
        if action and (action not in permitted_actions):
            raise UnexpectedFormData("Action was not defined")
        getattr(self, action)()

    def claim_gpg(self):
        # XXX cprov 2005-04-01: As "Claim GPG key" takes a lot of time, we
        # should process it throught the NotificationEngine.
        gpghandler = getUtility(IGPGHandler)
        fingerprint = self.request.form.get('fingerprint')
        self.fingerprint = gpghandler.sanitizeFingerprint(fingerprint)

        if not self.fingerprint:
            self.invalid_fingerprint = True
            return

        gpgkeyset = getUtility(IGPGKeySet)
        if gpgkeyset.getByFingerprint(self.fingerprint):
            self.key_already_imported = True
            return

        try:
            key = gpghandler.retrieveKey(self.fingerprint)
        except GPGKeyNotFoundError:
            self.key_retrieval_failed = True
            return

        self.key = key
        if not key.expired and not key.revoked:
            self._validateGPG(key)
            self.key_ok = True

    def deactivate_gpg(self):
        key_ids = self.request.form.get('DEACTIVATE_GPGKEY')

        if key_ids is None:
            self.error_message = 'No Key(s) selected for deactivation.'
            return

        # verify if we have multiple entries to deactive
        if not isinstance(key_ids, list):
            key_ids = [key_ids]

        gpgkeyset = getUtility(IGPGKeySet)

        deactivated_keys = []
        for key_id in key_ids:
            gpgkey = gpgkeyset.get(key_id)
            if gpgkey is None:
                continue
            if gpgkey.owner != self.user:
                self.error_message = "Cannot deactivate someone else's key"
                return
            gpgkey.active = False
            deactivated_keys.append(gpgkey.displayname)

        flush_database_updates()
        self.info_message = (
            'Deactivated key(s): %s' % ", ".join(deactivated_keys))

    def remove_gpgtoken(self):
        token_fingerprints = self.request.form.get('REMOVE_GPGTOKEN')

        if token_fingerprints is None:
            self.error_message = 'No key(s) pending validation selected.'
            return

        logintokenset = getUtility(ILoginTokenSet)
        if not isinstance(token_fingerprints, list):
            token_fingerprints = [token_fingerprints]

        cancelled_fingerprints = []
        for fingerprint in token_fingerprints:
            logintokenset.deleteByFingerprintRequesterAndType(
                fingerprint, self.user, LoginTokenType.VALIDATEGPG)
            logintokenset.deleteByFingerprintRequesterAndType(
                fingerprint, self.user, LoginTokenType.VALIDATESIGNONLYGPG)
            cancelled_fingerprints.append(fingerprint)

        self.info_message = ('Cancelled validation of key(s): %s'
                             % ", ".join(cancelled_fingerprints))

    def reactivate_gpg(self):
        key_ids = self.request.form.get('REACTIVATE_GPGKEY')

        if key_ids is None:
            self.error_message = 'No Key(s) selected for reactivation.'
            return

        found = []
        notfound = []
        # verify if we have multiple entries to deactive
        if not isinstance(key_ids, list):
            key_ids = [key_ids]

        gpghandler = getUtility(IGPGHandler)
        keyset = getUtility(IGPGKeySet)

        for key_id in key_ids:
            gpgkey = keyset.get(key_id)
            try:
                key = gpghandler.retrieveKey(gpgkey.fingerprint)
            except GPGKeyNotFoundError:
                notfound.append(gpgkey.fingerprint)
            else:
                found.append(key.displayname)
                self._validateGPG(key)

        comments = []
        if len(found) > 0:
            comments.append(
                'A message has been sent to %s with instructions to '
                'reactivate these key(s): %s'
                % (self.context.preferredemail.email, ', '.join(found)))
        if len(notfound) > 0:
            if len(notfound) == 1:
                comments.append(
                    'Launchpad failed to retrieve this key from '
                    'the keyserver: %s. Please make sure the key is '
                    'published in a keyserver (such as '
                    '<a href="http://pgp.mit.edu">pgp.mit.edu</a>) before '
                    'trying to reactivate it again.' % (', '.join(notfound)))
            else:
                comments.append(
                    'Launchpad failed to retrieve these keys from '
                    'the keyserver: %s. Please make sure the keys '
                    'are published in a keyserver (such as '
                    '<a href="http://pgp.mit.edu">pgp.mit.edu</a>) '
                    'before trying to reactivate them '
                    'again.' % (', '.join(notfound)))

        self.info_message = '\n<br>\n'.join(comments)

    def _validateGPG(self, key):
        logintokenset = getUtility(ILoginTokenSet)
        bag = getUtility(ILaunchBag)

        preferredemail = bag.user.preferredemail.email
        login = bag.login

        if key.can_encrypt:
            tokentype = LoginTokenType.VALIDATEGPG
        else:
            tokentype = LoginTokenType.VALIDATESIGNONLYGPG

        token = logintokenset.new(self.context, login,
                                  preferredemail,
                                  tokentype,
                                  fingerprint=key.fingerprint)

        token.sendGPGValidationRequest(key)


class PersonChangePasswordView(LaunchpadFormView):

    label = "Change your password"
    schema = IPersonChangePassword
    field_names = ['currentpassword', 'password']
    custom_widget('password', PasswordChangeWidget)

    @property
    def next_url(self):
        return canonical_url(self.context)

    def validate(self, form_values):
        currentpassword = form_values.get('currentpassword')
        encryptor = getUtility(IPasswordEncryptor)
        if not encryptor.validate(currentpassword, self.context.password):
            self.setFieldError('currentpassword', _(
                "The provided password doesn't match your current password."))

    @action(_("Change Password"), name="submit")
    def submit_action(self, action, data):
        password = data['password']
        self.context.password = password
        self.request.response.addInfoNotification(_(
            "Password changed successfully"))


class BasePersonEditView(LaunchpadEditFormView):

    schema = IPerson
    field_names = []

    @action(_("Save"), name="save")
    def action_save(self, action, data):
        self.updateContextFromData(data)
        self.next_url = canonical_url(self.context)


class PersonEditHomePageView(BasePersonEditView):

    field_names = ['homepage_content']
    custom_widget(
        'homepage_content', TextAreaWidget, height=30, width=30)


class PersonEditView(BasePersonEditView):

    field_names = ['displayname', 'name', 'hide_email_addresses', 'timezone']
    custom_widget('timezone', SelectWidget, size=15)


class PersonBrandingView(BrandingChangeView):

    field_names = ['logo', 'mugshot']
    schema = IPerson


class TeamJoinView(PersonView):

    def processForm(self):
        request = self.request
        if request.method != "POST":
            # Nothing to do
            return

        user = self.user
        context = self.context

        notification = None
        if 'join' in request.form and self.userCanRequestToJoin():
            policy = context.subscriptionpolicy
            user.join(context)
            if policy == TeamSubscriptionPolicy.MODERATED:
                notification = _('Subscription request pending approval.')
            else:
                notification = _(
                    'Successfully joined %s.' % context.displayname)
        elif 'join' in request.form:
            notification = _('You cannot join %s.' % context.displayname)
        elif 'goback' in request.form:
            # User clicked on the 'Go back' button, so we'll simply redirect.
            pass
        else:
            raise UnexpectedFormData(
                "Couldn't find any of the expected actions.")
        if notification is not None:
            request.response.addInfoNotification(notification)
        self.request.response.redirect(canonical_url(context))


class TeamLeaveView(PersonView):

    def processForm(self):
        if self.request.method != "POST" or not self.userCanRequestToLeave():
            # Nothing to do
            return

        if self.request.form.get('leave'):
            self.user.leave(self.context)

        self.request.response.redirect('./')


class PersonEditEmailsView:

    def __init__(self, context, request):
        self.context = context
        self.request = request
        self.errormessage = None
        self.message = None
        self.badlyFormedEmail = None
        self.user = getUtility(ILaunchBag).user

    def unvalidatedAndGuessedEmails(self):
        """Return a Set containing all unvalidated and guessed emails."""
        emailset = set()
        emailset = emailset.union(e.email for e in self.context.guessedemails)
        emailset = emailset.union(e for e in self.context.unvalidatedemails)
        return emailset

    def emailFormSubmitted(self):
        """Check if the user submitted the form and process it.

        Return True if the form was submitted or False if it was not.
        """
        form = self.request.form
        if "REMOVE_VALIDATED" in form:
            self._deleteValidatedEmail()
        elif "SET_PREFERRED" in form:
            self._setPreferred()
        elif "REMOVE_UNVALIDATED" in form:
            self._deleteUnvalidatedEmail()
        elif "VALIDATE" in form:
            self._validateEmail()
        elif "ADD_EMAIL" in form:
            self._addEmail()
        else:
            return False

        # Any self-posting page that updates the database and want to display
        # these updated values have to call flush_database_updates().
        flush_database_updates()
        return True

    def _validateEmail(self):
        """Send a validation url to the selected email address."""
        email = self.request.form.get("UNVALIDATED_SELECTED")
        if email is None:
            self.message = (
                "You must select the email address you want to confirm.")
            return

        token = getUtility(ILoginTokenSet).new(
                    self.context, getUtility(ILaunchBag).login, email,
                    LoginTokenType.VALIDATEEMAIL)
        token.sendEmailValidationRequest(self.request.getApplicationURL())

        self.message = ("A new email was sent to '%s' with instructions on "
                        "how to confirm that it belongs to you." % email)

    def _deleteUnvalidatedEmail(self):
        """Delete the selected email address, which is not validated.

        This email address can be either on the EmailAddress table marked with
        status new, or in the LoginToken table.
        """
        email = self.request.form.get("UNVALIDATED_SELECTED")
        if email is None:
            self.message = (
                "You must select the email address you want to remove.")
            return

        emailset = getUtility(IEmailAddressSet)
        logintokenset = getUtility(ILoginTokenSet)
        if email in [e.email for e in self.context.guessedemails]:
            emailaddress = emailset.getByEmail(email)
            # These asserts will fail only if someone poisons the form.
            assert emailaddress.person.id == self.context.id
            assert self.context.preferredemail.id != emailaddress.id
            emailaddress.destroySelf()

        if email in self.context.unvalidatedemails:
            logintokenset.deleteByEmailRequesterAndType(
                email, self.context, LoginTokenType.VALIDATEEMAIL)

        self.message = "The email address '%s' has been removed." % email

    def _deleteValidatedEmail(self):
        """Delete the selected email address, which is already validated."""
        email = self.request.form.get("VALIDATED_SELECTED")
        if email is None:
            self.message = (
                "You must select the email address you want to remove.")
            return

        emailset = getUtility(IEmailAddressSet)
        emailaddress = emailset.getByEmail(email)
        # These asserts will fail only if someone poisons the form.
        assert emailaddress.person.id == self.context.id
        assert self.context.preferredemail is not None
        if self.context.preferredemail == emailaddress:
            # This will happen only if a person is submitting a stale page.
            self.message = (
                "You can't remove %s because it's your contact email "
                "address." % self.context.preferredemail.email)
            return
        emailaddress.destroySelf()
        self.message = "The email address '%s' has been removed." % email

    def _addEmail(self):
        """Register a new email for the person in context.

        Check if the email is "well formed" and if it's not yet in our
        database and then register it to the person in context.
        """
        person = self.context
        emailset = getUtility(IEmailAddressSet)
        logintokenset = getUtility(ILoginTokenSet)
        newemail = self.request.form.get("newemail", "").strip().lower()
        if not valid_email(newemail):
            self.message = (
                "'%s' doesn't seem to be a valid email address." % newemail)
            self.badlyFormedEmail = newemail
            return

        email = emailset.getByEmail(newemail)
        if email is not None and email.person.id == person.id:
            self.message = (
                    "The email address '%s' is already registered as your "
                    "email address. This can be either because you already "
                    "added this email address before or because it have "
                    "been detected by our system as being yours. In case "
                    "it was detected by our systeam, it's probably shown "
                    "on this page and is waiting to be confirmed as being "
                    "yours." % email.email)
            return
        elif email is not None:
            # self.message is rendered using 'structure' on the page template,
            # so it's better to escape browsername because people can put
            # whatever they want in their name/displayname. On the other hand,
            # we don't need to escape email addresses because they are always
            # validated (which means they can't have html tags) before being
            # inserted in the database.
            owner = email.person
            browsername = cgi.escape(owner.browsername)
            owner_name = urllib.quote(owner.name)
            merge_url = (
                '%s/+requestmerge?field.dupeaccount=%s'
                 % (canonical_url(getUtility(IPersonSet)),owner_name))
            self.message = (
                    "The email address '%s' is already registered by "
                    "<a href=\"%s\">%s</a>. If you think that is a "
                    "duplicated account, you can <a href=\"%s\">merge it</a> "
                    "into your account. "
                    % (email.email, canonical_url(owner), browsername,
                       merge_url))
            return

        token = logintokenset.new(
                    person, getUtility(ILaunchBag).login, newemail,
                    LoginTokenType.VALIDATEEMAIL)
        token.sendEmailValidationRequest(self.request.getApplicationURL())

        self.message = (
                "A confirmation message has been sent to '%s'. "
                "Follow the instructions in that message to confirm that the "
                "address is yours. "
                "(If the message doesn't arrive in a few minutes, your mail "
                "provider might use 'greylisting', which could delay the "
                "message for up to an hour or two.)" % newemail)

    def _setPreferred(self):
        """Set the selected email as preferred for the person in context."""
        email = self.request.form.get("VALIDATED_SELECTED")
        if email is None:
            self.message = (
                "To set your contact address you have to choose an address "
                "from the list of confirmed addresses and click on Set as "
                "Contact Address.")
            return
        elif isinstance(email, list):
            self.message = (
                    "Only one email address can be set as your contact "
                    "address. Please select the one you want and click on "
                    "Set as Contact Address.")
            return

        emailset = getUtility(IEmailAddressSet)
        emailaddress = emailset.getByEmail(email)
        assert emailaddress.person.id == self.context.id, (
                "differing ids in emailaddress.person.id(%s,%d) == "
                "self.context.id(%s,%d) (%s)"
                % (emailaddress.person.name, emailaddress.person.id,
                   self.context.name, self.context.id, emailaddress.email))

        if emailaddress.status != EmailAddressStatus.VALIDATED:
            self.message = (
                "%s is already set as your contact address." % email)
            return
        self.context.setPreferredEmail(emailaddress)
        self.message = "Your contact address has been changed to: %s" % email


class TeamReassignmentView(ObjectReassignmentView):

    ownerOrMaintainerAttr = 'teamowner'
    schema = ITeamReassignment

    def __init__(self, context, request):
        ObjectReassignmentView.__init__(self, context, request)
        self.callback = self._addOwnerAsMember

    @property
    def contextName(self):
        return self.context.browsername

    def _addOwnerAsMember(self, team, oldOwner, newOwner):
        """Add the new and the old owners as administrators of the team.

        When a user creates a new team, he is added as an administrator of
        that team. To be consistent with this, we must make the new owner an
        administrator of the team. This rule is ignored only if the new owner
        is an inactive member of the team, as that means he's not interested
        in being a member. The same applies to the old owner.
        """
        # Both new and old owners won't be added as administrators of the team
        # only if they're inactive members. If they're either active or
        # proposed members they'll be made administrators of the team.
        if newOwner not in team.inactivemembers:
            team.addMember(
                newOwner, reviewer=oldOwner,
                status=TeamMembershipStatus.ADMIN, force_team_add=True)
        if oldOwner not in team.inactivemembers:
            team.addMember(
                oldOwner, reviewer=oldOwner,
                status=TeamMembershipStatus.ADMIN, force_team_add=True)


class PersonLatestQuestionsView(LaunchpadView):
    """View used by the porlet displaying the latest questions made by
    a person.
    """

    @cachedproperty
    def getLatestQuestions(self, quantity=5):
        """Return <quantity> latest questions created for this target. """
        return self.context.searchQuestions(
            participation=QuestionParticipation.OWNER)[:quantity]


class PersonSearchQuestionsView(SearchQuestionsView):
    """View used to search and display questions in which an IPerson is
    involved.
    """

    display_target_column = True

    @property
    def pageheading(self):
        """See `SearchQuestionsView`."""
        return _('Questions involving $name',
                 mapping=dict(name=self.context.displayname))

    @property
    def empty_listing_message(self):
        """See `SearchQuestionsView`."""
        return _('No questions  involving $name found with the '
                 'requested statuses.',
                 mapping=dict(name=self.context.displayname))


class SearchAnsweredQuestionsView(SearchQuestionsView):
    """View used to search and display questions answered by an IPerson."""

    display_target_column = True

    def getDefaultFilter(self):
        """See `SearchQuestionsView`."""
        return dict(participation=QuestionParticipation.ANSWERER)

    @property
    def pageheading(self):
        """See `SearchQuestionsView`."""
        return _('Questions answered by $name',
                 mapping=dict(name=self.context.displayname))

    @property
    def empty_listing_message(self):
        """See `SearchQuestionsView`."""
        return _('No questions answered by $name found with the '
                 'requested statuses.',
                 mapping=dict(name=self.context.displayname))


class SearchAssignedQuestionsView(SearchQuestionsView):
    """View used to search and display questions assigned to an IPerson."""

    display_target_column = True

    def getDefaultFilter(self):
        """See `SearchQuestionsView`."""
        return dict(participation=QuestionParticipation.ASSIGNEE)

    @property
    def pageheading(self):
        """See `SearchQuestionsView`."""
        return _('Questions assigned to $name',
                 mapping=dict(name=self.context.displayname))

    @property
    def empty_listing_message(self):
        """See `SearchQuestionsView`."""
        return _('No questions assigned to $name found with the '
                 'requested statuses.',
                 mapping=dict(name=self.context.displayname))


class SearchCommentedQuestionsView(SearchQuestionsView):
    """View used to search and show questions commented on by an IPerson."""

    display_target_column = True

    def getDefaultFilter(self):
        """See `SearchQuestionsView`."""
        return dict(participation=QuestionParticipation.COMMENTER)

    @property
    def pageheading(self):
        """See `SearchQuestionsView`."""
        return _('Questions commented on by $name ',
                 mapping=dict(name=self.context.displayname))

    @property
    def empty_listing_message(self):
        """See `SearchQuestionsView`."""
        return _('No questions commented on by $name found with the '
                 'requested statuses.',
                 mapping=dict(name=self.context.displayname))


class SearchCreatedQuestionsView(SearchQuestionsView):
    """View used to search and display questions created by an IPerson."""

    display_target_column = True

    def getDefaultFilter(self):
        """See `SearchQuestionsView`."""
        return dict(participation=QuestionParticipation.OWNER)

    @property
    def pageheading(self):
        """See `SearchQuestionsView`."""
        return _('Questions asked by $name',
                 mapping=dict(name=self.context.displayname))

    @property
    def empty_listing_message(self):
        """See `SearchQuestionsView`."""
        return _('No questions asked by $name found with the '
                 'requested statuses.',
                 mapping=dict(name=self.context.displayname))


class SearchNeedAttentionQuestionsView(SearchQuestionsView):
    """View used to search and show questions needing an IPerson attention."""

    display_target_column = True

    def getDefaultFilter(self):
        """See `SearchQuestionsView`."""
        return dict(needs_attention=True)

    @property
    def pageheading(self):
        """See `SearchQuestionsView`."""
        return _("Questions needing $name's attention",
                 mapping=dict(name=self.context.displayname))

    @property
    def empty_listing_message(self):
        """See `SearchQuestionsView`."""
        return _("No questions need $name's attention.",
                 mapping=dict(name=self.context.displayname))


class SearchSubscribedQuestionsView(SearchQuestionsView):
    """View used to search and show questions subscribed to by an IPerson."""

    display_target_column = True

    def getDefaultFilter(self):
        """See `SearchQuestionsView`."""
        return dict(participation=QuestionParticipation.SUBSCRIBER)

    @property
    def pageheading(self):
        """See `SearchQuestionsView`."""
        return _('Questions $name is subscribed to',
                 mapping=dict(name=self.context.displayname))

    @property
    def empty_listing_message(self):
        """See `SearchQuestionsView`."""
        return _('No questions subscribed to by $name found with the '
                 'requested statuses.',
                 mapping=dict(name=self.context.displayname))


class PersonAnswerContactForView(LaunchpadView):
    """View used to show all the IQuestionTargets that an IPerson is an answer
    contact for.
    """

    @cachedproperty
    def direct_question_targets(self):
        """List of targets that the IPerson is a direct answer contact.

        Return a list of IQuestionTargets sorted alphabetically by title.
        """
        return sorted(
            self.context.getDirectAnswerQuestionTargets(),
            key=attrgetter('title'))

    @cachedproperty
    def team_question_targets(self):
        """List of IQuestionTargets for the context's team membership.

        Sorted alphabetically by title.
        """
        return sorted(
            self.context.getTeamAnswerQuestionTargets(),
            key=attrgetter('title'))

    def showRemoveYourselfLink(self):
        """The link is shown when the page is in the user's own profile."""
        return self.user == self.context


class PersonAnswersMenu(ApplicationMenu):

    usedfor = IPerson
    facet = 'answers'
    links = ['answered', 'assigned', 'created', 'commented', 'need_attention',
             'subscribed', 'answer_contact_for']

    def answer_contact_for(self):
        summary = "Projects for which %s is an answer contact for" % (
            self.context.displayname)
        return Link('+answer-contact-for', 'Answer contact for', summary)

    def answered(self):
        summary = 'Questions answered by %s' % self.context.displayname
        return Link(
            '+answeredquestions', 'Answered', summary, icon='question')

    def assigned(self):
        summary = 'Questions assigned to %s' % self.context.displayname
        return Link(
            '+assignedquestions', 'Assigned', summary, icon='question')

    def created(self):
        summary = 'Questions asked by %s' % self.context.displayname
        return Link('+createdquestions', 'Asked', summary, icon='question')

    def commented(self):
        summary = 'Questions commented on by %s' % (
            self.context.displayname)
        return Link(
            '+commentedquestions', 'Commented', summary, icon='question')

    def need_attention(self):
        summary = 'Questions needing %s attention' % (
            self.context.displayname)
        return Link('+needattentionquestions', 'Need attention', summary,
                    icon='question')

    def subscribed(self):
        text = 'Subscribed'
        summary = 'Questions subscribed to by %s' % (
                self.context.displayname)
        return Link('+subscribedquestions', text, summary, icon='question')


class PersonBranchesView(BranchListingView):
    """View for branch listing for a person."""

    extra_columns = ('author', 'product', 'role')

    def _branches(self):
        return getUtility(IBranchSet).getBranchesForPerson(
            self.context, self.selected_lifecycle_status, self.user,
            self.sort_by)

    @cachedproperty
    def _subscribed_branches(self):
        return set(getUtility(IBranchSet).getBranchesSubscribedByPerson(
            self.context, [], self.user))

    def roleForBranch(self, branch):
        person = self.context
        if branch.author == person:
            return 'Author'
        elif branch.owner == person:
            return 'Registrant'
        elif branch in self._subscribed_branches:
            return 'Subscriber'
        else:
            return 'Team Branch'


class PersonAuthoredBranchesView(BranchListingView):
    """View for branch listing for a person's authored branches."""

    extra_columns = ('product',)
    title_prefix = 'Authored'
    no_sort_by = (BranchListingSort.AUTHOR,)

    def _branches(self):
        return getUtility(IBranchSet).getBranchesAuthoredByPerson(
            self.context, self.selected_lifecycle_status, self.user,
            self.sort_by)


class PersonRegisteredBranchesView(BranchListingView):
    """View for branch listing for a person's registered branches."""

    extra_columns = ('author', 'product')
    title_prefix = 'Registered'
    no_sort_by = (BranchListingSort.REGISTRANT,)

    def _branches(self):
        return getUtility(IBranchSet).getBranchesRegisteredByPerson(
            self.context, self.selected_lifecycle_status, self.user,
            self.sort_by)


class PersonSubscribedBranchesView(BranchListingView):
    """View for branch listing for a person's subscribed branches."""

    extra_columns = ('author', 'product')
    title_prefix = 'Subscribed'

    def _branches(self):
        return getUtility(IBranchSet).getBranchesSubscribedByPerson(
            self.context, self.selected_lifecycle_status, self.user,
            self.sort_by)


class PersonTeamBranchesView(LaunchpadView):
    """View for team branches portlet."""

    @cachedproperty
    def teams_with_branches(self):
        return [team for team in self.context.teams_participated_in
                if team.branches.count() > 0 and team != self.context]
<|MERGE_RESOLUTION|>--- conflicted
+++ resolved
@@ -106,35 +106,19 @@
 from canonical.cachedproperty import cachedproperty
 
 from canonical.launchpad.interfaces import (
-<<<<<<< HEAD
-    BugTaskSearchParams, BugTaskStatus,
+    BranchListingSort, BugTaskSearchParams, BugTaskStatus,
     DAYS_BEFORE_EXPIRATION_WARNING_IS_SENT, EmailAddressStatus,
-    GPGKeyNotFoundError, IBranchSet, ICalendarOwner, ICountry,
-    IEmailAddressSet, IGPGHandler, IGPGKeySet, IIrcIDSet, IJabberIDSet,
-    ILanguageSet, ILaunchBag, ILoginTokenSet, INewPerson,
+    GPGKeyNotFoundError, IBranchSet, ICountry, IEmailAddressSet,
+    IGPGHandler, IGPGKeySet, IIrcIDSet, IJabberIDSet, ILanguageSet,
+    ILaunchBag, ILoginTokenSet, INewPerson, IPOTemplateSet,
     IPasswordEncryptor, IPerson, IPersonChangePassword, IPersonClaim,
-    IPersonSet, IPollSet, IPollSubset, IPOTemplateSet,
-    IRequestPreferredLanguages, ISignedCodeOfConductSet, ISSHKeySet, ITeam,
-    ITeamMembership, ITeamMembershipSet, ITeamReassignment, IWikiNameSet,
-    LoginTokenType, NotFoundError, PersonCreationRationale,
-    QuestionParticipation, SSHKeyType, TeamMembershipRenewalPolicy,
+    IPersonSet, IPollSet, IPollSubset, IRequestPreferredLanguages,
+    ISSHKeySet, ISignedCodeOfConductSet, ITeam, ITeamMembership,
+    ITeamMembershipSet, ITeamReassignment, IWikiNameSet, LoginTokenType,
+    NotFoundError, PersonCreationRationale, QuestionParticipation,
+    SpecificationFilter, SSHKeyType, TeamMembershipRenewalPolicy,
     TeamMembershipStatus, TeamSubscriptionPolicy, UBUNTU_WIKI_URL,
     UnexpectedFormData, UNRESOLVED_BUGTASK_STATUSES)
-=======
-    BranchListingSort, BugTaskSearchParams, BugTaskStatus,
-    DAYS_BEFORE_EXPIRATION_WARNING_IS_SENT, EmailAddressStatus,
-    GPGKeyNotFoundError, IAdminRequestPeopleMerge, IBranchSet, ICountry,
-    IEmailAddressSet, IGPGHandler, IGPGKeySet, IIrcIDSet, IJabberIDSet,
-    ILanguageSet, ILaunchBag, ILoginTokenSet, INewPerson, IPOTemplateSet,
-    IPasswordEncryptor, IPerson, IPersonChangePassword, IPersonClaim,
-    IPersonSet, IPollSet, IPollSubset, IRequestPreferredLanguages, ISSHKeySet,
-    ISignedCodeOfConductSet, ITeam, ITeamMembership, ITeamMembershipSet,
-    ITeamReassignment, IWikiNameSet, LoginTokenType, NotFoundError,
-    PersonCreationRationale, QuestionParticipation, SSHKeyType,
-    SpecificationFilter, TeamMembershipRenewalPolicy, TeamMembershipStatus,
-    TeamSubscriptionPolicy, UBUNTU_WIKI_URL, UNRESOLVED_BUGTASK_STATUSES,
-    UnexpectedFormData)
->>>>>>> 605397de
 
 from canonical.launchpad.browser.bugtask import (
     BugListingBatchNavigator, BugTaskSearchListingView)
