--- conflicted
+++ resolved
@@ -107,14 +107,7 @@
 
 from canonical.config import config
 from canonical.database.sqlbase import flush_database_updates
-from canonical.lp.dbschema import (
-<<<<<<< HEAD
-    LoginTokenType, SSHKeyType, EmailAddressStatus, TeamMembershipStatus,
-    TeamSubscriptionPolicy, SpecificationFilter,
-    PersonCreationRationale, BugTaskStatus, TeamMembershipRenewalPolicy)
-=======
-    SpecificationFilter, QuestionParticipation, BugTaskStatus)
->>>>>>> 46522c4f
+from canonical.lp.dbschema import BugTaskStatus, SpecificationFilter
 
 from canonical.widgets import PasswordChangeWidget
 from canonical.cachedproperty import cachedproperty
@@ -128,15 +121,11 @@
     NotFoundError, UNRESOLVED_BUGTASK_STATUSES, IPersonChangePassword,
     GPGKeyNotFoundError, UnexpectedFormData, ILanguageSet, INewPerson,
     IRequestPreferredLanguages, IPersonClaim, IPOTemplateSet,
-<<<<<<< HEAD
-    BugTaskSearchParams, IPersonBugTaskSearch, IBranchSet, ITeamMembership,
-    DAYS_BEFORE_EXPIRATION_WARNING_IS_SENT, QuestionParticipation)
-=======
     BugTaskSearchParams, IBranchSet, ITeamMembership,
-    DAYS_BEFORE_EXPIRATION_WARNING_IS_SENT, LoginTokenType, SSHKeyType,
-    EmailAddressStatus, TeamMembershipStatus, TeamSubscriptionPolicy,
-    PersonCreationRationale, TeamMembershipRenewalPolicy)
->>>>>>> 46522c4f
+    DAYS_BEFORE_EXPIRATION_WARNING_IS_SENT, EmailAddressStatus,
+    LoginTokenType, PersonCreationRationale, QuestionParticipation,
+    SSHKeyType, TeamMembershipStatus, TeamMembershipRenewalPolicy,
+    TeamSubscriptionPolicy)
 
 from canonical.launchpad.browser.bugtask import (
     BugListingBatchNavigator, BugTaskSearchListingView)
@@ -607,8 +596,8 @@
 
     usedfor = IPerson
     facet = 'bugs'
-    links = ['assignedbugs', 'commentedbugs', 'reportedbugs', 'subscribedbugs',
-             'relatedbugs', 'softwarebugs', 'mentoring']
+    links = ['assignedbugs', 'commentedbugs', 'reportedbugs',
+             'subscribedbugs', 'relatedbugs', 'softwarebugs', 'mentoring']
 
     def relatedbugs(self):
         text = 'List related bugs'
@@ -1455,7 +1444,8 @@
             commenter_params.bug_commenter = context
 
         tasks = self.context.searchTasks(
-            assignee_params, subscriber_params, owner_params, commenter_params)
+            assignee_params, subscriber_params, owner_params,
+            commenter_params)
         return BugListingBatchNavigator(
             tasks, self.request, columns_to_show=self.columns_to_show,
             size=config.malone.buglist_batch_size)
