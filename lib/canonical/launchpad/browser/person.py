# Copyright 2004-2009 Canonical Ltd
# pylint: disable-msg=E0211,E0213

"""Person-related view classes."""

__metaclass__ = type

__all__ = [
    'BeginTeamClaimView',
    'BugSubscriberPackageBugsSearchListingView',
    'FOAFSearchView',
    'EmailToPersonView',
    'PersonActiveReviewsView',
    'PersonAddView',
    'PersonAnswerContactForView',
    'PersonAnswersMenu',
    'PersonApprovedMergesView',
    'PersonAssignedBugTaskSearchListingView',
    'PersonBranchesMenu',
    'PersonBranchesView',
    'PersonBrandingView',
    'PersonBreadcrumbBuilder',
    'PersonBugsMenu',
    'PersonChangePasswordView',
    'PersonClaimView',
    'PersonCodeOfConductEditView',
    'PersonCodeSummaryView',
    'PersonCommentedBugTaskSearchListingView',
    'PersonDeactivateAccountView',
    'PersonEditEmailsView',
    'PersonEditHomePageView',
    'PersonEditIRCNicknamesView',
    'PersonEditJabberIDsView',
    'PersonEditSSHKeysView',
    'PersonEditView',
    'PersonEditWikiNamesView',
    'PersonEditLocationView',
    'PersonFacets',
    'PersonGPGView',
    'PersonIndexView',
    'PersonLanguagesView',
    'PersonLatestQuestionsView',
    'PersonNavigation',
    'PersonOAuthTokensView',
    'PersonOverviewMenu',
    'PersonOwnedBranchesView',
    'PersonRdfView',
    'PersonRdfContentsView',
    'PersonRegisteredBranchesView',
    'PersonRelatedBugsView',
    'PersonRelatedSoftwareView',
    'PersonSearchQuestionsView',
    'PersonSetContextMenu',
    'PersonSetNavigation',
    'PersonSpecFeedbackView',
    'PersonSpecsMenu',
    'PersonSpecWorkloadView',
    'PersonSpecWorkloadTableView',
    'PersonSubscribedBranchesView',
    'PersonTeamBranchesView',
    'PersonTranslationView',
    'PersonTranslationRelicensingView',
    'PersonView',
    'PersonVouchersView',
    'RedirectToEditLanguagesView',
    'ReportedBugTaskSearchListingView',
    'RestrictedMembershipsPersonView',
    'SearchAnsweredQuestionsView',
    'SearchAssignedQuestionsView',
    'SearchCommentedQuestionsView',
    'SearchCreatedQuestionsView',
    'SearchNeedAttentionQuestionsView',
    'SearchSubscribedQuestionsView',
    'SubscribedBugTaskSearchListingView',
    'TeamAddMyTeamsView',
    'TeamEditLocationView',
    'TeamJoinView',
    'TeamBreadcrumbBuilder',
    'TeamLeaveView',
    'TeamNavigation',
    'TeamOverviewMenu',
    'TeamMembershipView',
    'TeamMugshotView',
    'TeamReassignmentView',
    'TeamSpecsMenu',
    'archive_to_person',
    ]

import copy
import itertools
import pytz
import subprocess
import urllib

from datetime import datetime, timedelta
from itertools import chain
from operator import attrgetter, itemgetter
from textwrap import dedent

from zope.error.interfaces import IErrorReportingUtility
from zope.app.form.browser import TextAreaWidget, TextWidget
from zope.app.pagetemplate.viewpagetemplatefile import ViewPageTemplateFile
from zope.formlib.form import FormFields
from zope.interface import implements, Interface
from zope.interface.exceptions import Invalid
from zope.interface.interface import invariant
from zope.component import getUtility
from zope.publisher.interfaces import NotFound
from zope.publisher.interfaces.browser import IBrowserPublisher
from zope.schema import Bool, Choice, List, Text, TextLine
from zope.schema.vocabulary import (
    SimpleTerm, SimpleVocabulary, getVocabularyRegistry)
from zope.security.interfaces import Unauthorized
from zope.security.proxy import removeSecurityProxy

from canonical.config import config
from lazr.delegates import delegates
from lazr.config import as_timedelta
from canonical.lazr.interface import copy_field, use_template
from canonical.lazr.utils import safe_hasattr
from canonical.database.sqlbase import flush_database_updates

from canonical.widgets import (
    LaunchpadDropdownWidget, LaunchpadRadioWidget,
    LaunchpadRadioWidgetWithDescription, LocationWidget, PasswordChangeWidget)
from canonical.widgets.popup import SinglePopupWidget
from canonical.widgets.image import ImageChangeWidget
from canonical.widgets.itemswidgets import LabeledMultiCheckBoxWidget

from canonical.cachedproperty import cachedproperty

from canonical.launchpad.browser.archive import traverse_named_ppa
from canonical.launchpad.components.openidserver import CurrentOpenIDEndPoint
from canonical.launchpad.interfaces import (
    AccountStatus, BranchListingSort, BranchPersonSearchContext,
    BranchPersonSearchRestriction, BugTaskSearchParams, BugTaskStatus,
    CannotUnsubscribe, DAYS_BEFORE_EXPIRATION_WARNING_IS_SENT,
    EmailAddressStatus, GPGKeyNotFoundError, IBranchSet, ICountry,
    IEmailAddress, IEmailAddressSet, IGPGHandler, IGPGKeySet, IIrcIDSet,
    IJabberIDSet, ILanguageSet, ILaunchBag, ILoginTokenSet, IMailingListSet,
    INewPerson, IOAuthConsumerSet, IOpenLaunchBag, IPOTemplateSet,
    IPasswordEncryptor, IPerson, IPersonChangePassword, IPersonClaim,
    IPersonSet, IPollSet, IPollSubset, IRequestPreferredLanguages, ISSHKeySet,
    ISignedCodeOfConductSet, ITeam, ITeamMembership, ITeamMembershipSet,
    ITeamReassignment, IWikiNameSet, LoginTokenType,
    MailingListAutoSubscribePolicy, NotFoundError, PersonCreationRationale,
    PersonVisibility, QuestionParticipation, SSHKeyType, SpecificationFilter,
    TeamMembershipRenewalPolicy, TeamMembershipStatus, TeamSubscriptionPolicy,
    UNRESOLVED_BUGTASK_STATUSES, UnexpectedFormData)
from canonical.launchpad.interfaces.branchnamespace import (
    IBranchNamespaceSet)
from canonical.launchpad.interfaces.bugtask import IBugTaskSet
from canonical.launchpad.interfaces.build import (
    BuildStatus, IBuildSet)
from canonical.launchpad.interfaces.branchmergeproposal import (
    BranchMergeProposalStatus, IBranchMergeProposalGetter)
from canonical.launchpad.interfaces.launchpad import (
    INotificationRecipientSet, UnknownRecipientError)
from canonical.launchpad.interfaces.message import (
    IDirectEmailAuthorization, QuotaReachedError)
from canonical.launchpad.interfaces.product import IProduct
from canonical.launchpad.interfaces.openidserver import (
    IOpenIDPersistentIdentity, IOpenIDRPSummarySet)
from canonical.launchpad.interfaces.questioncollection import IQuestionSet
from canonical.launchpad.interfaces.salesforce import (
    ISalesforceVoucherProxy, SalesforceVoucherProxyException)
from canonical.launchpad.interfaces.sourcepackagerelease import (
    ISourcePackageRelease)
from canonical.launchpad.interfaces.translationrelicensingagreement import (
    ITranslationRelicensingAgreementEdit,
    TranslationRelicensingAgreementOptions)

from canonical.launchpad.browser.bugtask import (
    BugListingBatchNavigator, BugTaskSearchListingView)
from canonical.launchpad.browser.branchlisting import BranchListingView
from canonical.launchpad.browser.branchmergeproposallisting import (
    BranchMergeProposalListingView)
from canonical.launchpad.browser.feeds import FeedsMixin
from canonical.launchpad.browser.objectreassignment import (
    ObjectReassignmentView)
from canonical.launchpad.browser.openiddiscovery import (
    XRDSContentNegotiationMixin)
from canonical.launchpad.browser.specificationtarget import (
    HasSpecificationsView)
from canonical.launchpad.browser.branding import BrandingChangeView
from canonical.launchpad.browser.mailinglists import (
    enabled_with_active_mailing_list)
from canonical.launchpad.browser.questiontarget import SearchQuestionsView

from canonical.launchpad.fields import LocationField

from canonical.launchpad.mailnotification import send_direct_contact_email
from canonical.launchpad.validators.email import valid_email

from canonical.launchpad.webapp import (
    ApplicationMenu, ContextMenu, LaunchpadEditFormView, LaunchpadFormView,
    Link, Navigation, StandardLaunchpadFacets, action, canonical_url,
    custom_widget, enabled_with_permission, stepthrough, stepto)
from canonical.launchpad.webapp.authorization import check_permission
from canonical.launchpad.webapp.batching import BatchNavigator
from canonical.launchpad.webapp.breadcrumb import BreadcrumbBuilder
from canonical.launchpad.webapp.interfaces import IPlacelessLoginSource
from canonical.launchpad.webapp.login import (
    logoutPerson, allowUnauthenticatedSession)
from canonical.launchpad.webapp.menu import structured, NavigationMenu
from canonical.launchpad.webapp.publisher import LaunchpadView
from canonical.launchpad.webapp.tales import DateTimeFormatterAPI
from canonical.launchpad.webapp.uri import URI, InvalidURIError

from canonical.launchpad import _

from canonical.lazr.utils import smartquote


class RestrictedMembershipsPersonView(LaunchpadView):
    """Secure access to team membership information for a person.

    This class checks that the logged-in user has access to view
    all the teams that these attributes and functions return.
    """

    def getLatestApprovedMembershipsForPerson(self):
        """Returns a list of teams the person has recently joined.

        Private teams are filtered out if the user is not a member of them.
        """
        # This method returns a list as opposed to the database object's
        # getLatestApprovedMembershipsForPerson which returns a sqlobject
        # result set.
        membership_list = self.context.getLatestApprovedMembershipsForPerson()
        return [membership for membership in membership_list
                if check_permission('launchpad.View', membership.team)]

    @property
    def teams_with_icons(self):
        """Returns list of teams with custom icons.

        These are teams that the person is an active member of.
        Private teams are filtered out if the user is not a member of them.
        """
        # This method returns a list as opposed to the database object's
        # teams_with_icons which returns a sqlobject
        # result set.
        return [team for team in self.context.teams_with_icons
                if check_permission('launchpad.View', team)]

    @property
    def administrated_teams(self):
        """Return the list of teams administrated by the person.

        The user must be an administrator of the team, and the team must
        be public.
        """
        return [team for team in self.context.getAdministratedTeams()
                if team.visibility == PersonVisibility.PUBLIC]

    def userCanViewMembership(self):
        """Return true if the user can view a team's membership.

        Only launchpad admins and team members can view the private
        membership. Anyone can view a public team's membership.
        """
        return check_permission('launchpad.View', self.context)


class BranchTraversalMixin:
    """Logic for traversing to branches from `IPerson`s.

    Branches can be reached from
    code.launchpad.net/~person/+branch/other/path/info or from
    code.launchpad.net/~person/other/path/info.

    Most of the knowledge of how branch paths work is stored in
    `IBranchNamespaceSet`. This class simply delegates to that.
    """

    def _getSegments(self, pillar_name=None):
        base = [self.context.name]
        if pillar_name is not None:
            base.append(pillar_name)
        return itertools.chain(iter(base), iter(self.request.stepstogo))

    @stepto('+branch')
    def redirect_branch(self):
        """Redirect to canonical_url."""
        branch = getUtility(IBranchNamespaceSet).traverse(self._getSegments())
        if branch:
            return self.redirectSubTree(canonical_url(branch))
        raise NotFoundError

<<<<<<< HEAD
    def traverse(self, product_name):
        # XXX: JonathanLange 2008-12-10 spec=package-branches: This is a big
        # thing that needs to be changed for package branches.
        branch_name = self.request.stepstogo.consume()
        if branch_name is not None:
            branch = self.context.getBranch(product_name, branch_name)
            if branch is not None and branch.product is not None:
                # The launch bag contains "stuff of interest" related to where
                # the user is traversing to.  When a user traverses over a
                # product, the product gets added to the launch bag by the
                # traversal machinery, however when traversing to a branch, we
                # short circuit it somewhat by looking for a two part key (in
                # addition to the user) to identify the branch, and as such
                # the product isnt't being added to the bag by the internals.
                getUtility(IOpenLaunchBag).add(branch.product)

                if branch.product.name != product_name:
                    # This branch was accessed through one of its product's
                    # aliases, so we must redirect to its canonical URL.
                    return self.redirectSubTree(canonical_url(branch))
            return branch
        else:
            return super(BranchTraversalMixin, self).traverse(product_name)
=======
    def traverse(self, pillar_name):
        try:
            branch = getUtility(IBranchNamespaceSet).traverse(
                self._getSegments(pillar_name))
        except NotFoundError:
            return super(BranchTraversalMixin, self).traverse(pillar_name)

        # Normally, populating the launch bag is done by the traversal
        # mechanism. However, here we short-circuit that mechanism by
        # processing multiple segments at once. Thus, we populate the launch
        # bag with information about the containers of a branch.
        branch.addToLaunchBag(getUtility(IOpenLaunchBag))

        if branch.product is not None:
            if branch.product.name != pillar_name:
                # This branch was accessed through one of its product's
                # aliases, so we must redirect to its canonical URL.
                return self.redirectSubTree(canonical_url(branch))

        if branch.distribution is not None:
            if branch.distribution.name != pillar_name:
                # This branch was accessed through one of its product's
                # aliases, so we must redirect to its canonical URL.
                return self.redirectSubTree(canonical_url(branch))

        return branch
>>>>>>> 04dfed0a


class PersonNavigation(BranchTraversalMixin, Navigation):

    usedfor = IPerson

    @stepthrough('+expiringmembership')
    def traverse_expiring_membership(self, name):
        # Return the found membership regardless of its status as we know
        # TeamMembershipSelfRenewalView will tell users why the memembership
        # can't be renewed when necessary.
        membership = getUtility(ITeamMembershipSet).getByPersonAndTeam(
            self.context, getUtility(IPersonSet).getByName(name))
        if membership is None:
            return None
        return TeamMembershipSelfRenewalView(membership, self.request)

    @stepto('+archive')
    def traverse_archive(self):
        if self.request.stepstogo:
            # If the URL has a PPA name in it, use that.
            ppa_name = self.request.stepstogo.consume()
            return traverse_named_ppa(self.context.name, ppa_name)

        # Otherwise get the default PPA and redirect to the new-style URL.
        return self.redirectSubTree(canonical_url(self.context.archive))

    @stepthrough('+email')
    def traverse_email(self, email):
        """Traverse to this person's emails on the webservice layer."""
        email = getUtility(IEmailAddressSet).getByEmail(email)
        if email is None or email.person != self.context:
            return None
        return email

    @stepthrough('+wikiname')
    def traverse_wikiname(self, id):
        """Traverse to this person's WikiNames on the webservice layer."""
        wiki = getUtility(IWikiNameSet).get(id)
        if wiki is None or wiki.person != self.context:
            return None
        return wiki

    @stepthrough('+jabberid')
    def traverse_jabberid(self, jabber_id):
        """Traverse to this person's JabberIDs on the webservice layer."""
        jabber = getUtility(IJabberIDSet).getByJabberID(jabber_id)
        if jabber is None or jabber.person != self.context:
            return None
        return jabber

    @stepthrough('+ircnick')
    def traverse_ircnick(self, id):
        """Traverse to this person's IrcIDs on the webservice layer."""
        irc_nick = getUtility(IIrcIDSet).get(id)
        if irc_nick is None or irc_nick.person != self.context:
            return None
        return irc_nick


class TeamNavigation(PersonNavigation):

    usedfor = ITeam

    @stepthrough('+poll')
    def traverse_poll(self, name):
        return getUtility(IPollSet).getByTeamAndName(self.context, name)

    @stepthrough('+invitation')
    def traverse_invitation(self, name):
        # Return the found membership regardless of its status as we know
        # TeamInvitationView can handle memberships in statuses other than
        # INVITED.
        membership = getUtility(ITeamMembershipSet).getByPersonAndTeam(
            self.context, getUtility(IPersonSet).getByName(name))
        if membership is None:
            return None
        return TeamInvitationView(membership, self.request)

    @stepthrough('+member')
    def traverse_member(self, name):
        person = getUtility(IPersonSet).getByName(name)
        if person is None:
            return None
        return getUtility(ITeamMembershipSet).getByPersonAndTeam(
            person, self.context)


class TeamBreadcrumbBuilder(BreadcrumbBuilder):
    """Builds a breadcrumb for an `ITeam`."""
    @property
    def text(self):
        return smartquote('"%s" team') % self.context.displayname


class TeamMembershipSelfRenewalView(LaunchpadFormView):

    implements(IBrowserPublisher)

    schema = ITeamMembership
    field_names = []
    label = 'Renew team membership'
    template = ViewPageTemplateFile(
        '../templates/teammembership-self-renewal.pt')

    def __init__(self, context, request):
        # Only the member himself or admins of the member (in case it's a
        # team) can see the page in which they renew memberships that are
        # about to expire.
        if not check_permission('launchpad.Edit', context.person):
            raise Unauthorized(
                "Only the member himself can renew his memberships.")
        LaunchpadFormView.__init__(self, context, request)

    def browserDefault(self, request):
        return self, ()

    def getReasonForDeniedRenewal(self):
        """Return text describing why the membership can't be renewed."""
        context = self.context
        ondemand = TeamMembershipRenewalPolicy.ONDEMAND
        admin = TeamMembershipStatus.ADMIN
        approved = TeamMembershipStatus.APPROVED
        date_limit = datetime.now(pytz.timezone('UTC')) - timedelta(
            days=DAYS_BEFORE_EXPIRATION_WARNING_IS_SENT)
        if context.status not in (admin, approved):
            text = "it is not active."
        elif context.team.renewal_policy != ondemand:
            text = ('<a href="%s">%s</a> is not a team which accepts its '
                    'members to renew their own memberships.'
                    % (canonical_url(context.team),
                       context.team.unique_displayname))
        elif context.dateexpires is None or context.dateexpires > date_limit:
            if context.person.isTeam():
                link_text = "Somebody else has already renewed it."
            else:
                link_text = (
                    "You or one of the team administrators has already "
                    "renewed it.")
            text = ('it is not set to expire in %d days or less. '
                    '<a href="%s/+members">%s</a>'
                    % (DAYS_BEFORE_EXPIRATION_WARNING_IS_SENT,
                       canonical_url(context.team), link_text))
        else:
            raise AssertionError('This membership can be renewed!')
        return text

    @property
    def time_before_expiration(self):
        return self.context.dateexpires - datetime.now(pytz.timezone('UTC'))

    @property
    def next_url(self):
        return canonical_url(self.context.person)

    @action(_("Renew"), name="renew")
    def renew_action(self, action, data):
        member = self.context.person
        member.renewTeamMembership(self.context.team)
        self.request.response.addInfoNotification(
            _("Membership renewed until ${date}.", mapping=dict(
                    date=self.context.dateexpires.strftime('%Y-%m-%d'))))

    @action(_("Let it Expire"), name="nothing")
    def do_nothing_action(self, action, data):
        # Redirect back and wait for the membership to expire automatically.
        pass


class ITeamMembershipInvitationAcknowledgementForm(Interface):
    """Schema for the form in which team admins acknowledge invitations.

    We could use ITeamMembership for that, but the acknowledger_comment is
    marked readonly there and that means LaunchpadFormView won't include the
    value of that in the data given to our action handler.
    """

    acknowledger_comment = Text(
        title=_("Comment"), required=False, readonly=False)


class TeamInvitationView(LaunchpadFormView):
    """Where team admins can accept/decline membership invitations."""

    implements(IBrowserPublisher)

    schema = ITeamMembershipInvitationAcknowledgementForm
    label = 'Team membership invitation'
    field_names = ['acknowledger_comment']
    custom_widget('acknowledger_comment', TextAreaWidget, height=5, width=60)
    template = ViewPageTemplateFile(
        '../templates/teammembership-invitation.pt')

    def __init__(self, context, request):
        # Only admins of the invited team can see the page in which they
        # approve/decline invitations.
        if not check_permission('launchpad.Edit', context.person):
            raise Unauthorized(
                "Only team administrators can approve/decline invitations "
                "sent to this team.")
        LaunchpadFormView.__init__(self, context, request)

    def browserDefault(self, request):
        return self, ()

    @property
    def next_url(self):
        return canonical_url(self.context.person)

    @action(_("Accept"), name="accept")
    def accept_action(self, action, data):
        if self.context.status != TeamMembershipStatus.INVITED:
            self.request.response.addInfoNotification(
                _("This invitation has already been processed."))
            return
        member = self.context.person
        member.acceptInvitationToBeMemberOf(
            self.context.team, data['acknowledger_comment'])
        self.request.response.addInfoNotification(
            _("This team is now a member of ${team}", mapping=dict(
                  team=self.context.team.browsername)))

    @action(_("Decline"), name="decline")
    def decline_action(self, action, data):
        if self.context.status != TeamMembershipStatus.INVITED:
            self.request.response.addInfoNotification(
                _("This invitation has already been processed."))
            return
        member = self.context.person
        member.declineInvitationToBeMemberOf(
            self.context.team, data['acknowledger_comment'])
        self.request.response.addInfoNotification(
            _("Declined the invitation to join ${team}", mapping=dict(
                  team=self.context.team.browsername)))

    @action(_("Cancel"), name="cancel")
    def cancel_action(self, action, data):
        # Simply redirect back.
        pass


class PersonSetNavigation(Navigation):

    usedfor = IPersonSet

    def traverse(self, name):
        # Raise a 404 on an invalid Person name
        person = self.context.getByName(name)
        if person is None:
            raise NotFoundError(name)
        # Redirect to /~name
        return self.redirectSubTree(canonical_url(person))

    @stepto('+me')
    def me(self):
        me = getUtility(ILaunchBag).user
        if me is None:
            raise Unauthorized("You need to be logged in to view this URL.")
        return self.redirectSubTree(canonical_url(me), status=303)


class PersonSetContextMenu(ContextMenu):

    usedfor = IPersonSet

    links = ['products', 'distributions', 'people', 'meetings', 'newteam',
             'adminpeoplemerge', 'adminteammerge', 'mergeaccounts']

    def products(self):
        return Link('/projects/', 'View projects')

    def distributions(self):
        return Link('/distros/', 'View distributions')

    def people(self):
        return Link('/people/', 'View people')

    def meetings(self):
        return Link('/sprints/', 'View meetings')

    def newteam(self):
        text = 'Register a team'
        return Link('+newteam', text, icon='add')

    def mergeaccounts(self):
        text = 'Merge accounts'
        return Link('+requestmerge', text, icon='edit')

    @enabled_with_permission('launchpad.Admin')
    def adminpeoplemerge(self):
        text = 'Admin merge people'
        return Link('+adminpeoplemerge', text, icon='edit')

    @enabled_with_permission('launchpad.Admin')
    def adminteammerge(self):
        text = 'Admin merge teams'
        return Link('+adminteammerge', text, icon='edit')


class PersonBreadcrumbBuilder(BreadcrumbBuilder):
    """Builds a breadcrumb for an `IPerson`."""
    @property
    def text(self):
        return self.context.displayname


class PersonFacets(StandardLaunchpadFacets):
    """The links that will appear in the facet menu for an IPerson."""

    usedfor = IPerson

    enable_only = ['overview', 'bugs', 'answers', 'specifications',
                   'branches', 'translations']

    def overview(self):
        text = 'Overview'
        summary = 'General information about %s' % self.context.browsername
        return Link('', text, summary)

    def bugs(self):
        text = 'Bugs'
        summary = (
            'Bug reports that %s is involved with' % self.context.browsername)
        return Link('', text, summary)

    def specifications(self):
        text = 'Blueprints'
        summary = (
            'Feature specifications that %s is involved with' %
            self.context.browsername)
        return Link('', text, summary)

    def bounties(self):
        text = 'Bounties'
        browsername = self.context.browsername
        summary = (
            'Bounty offers that %s is involved with' % browsername)
        return Link('+bounties', text, summary)

    def branches(self):
        text = 'Code'
        summary = ('Bazaar Branches and revisions registered and authored '
                   'by %s' % self.context.browsername)
        return Link('', text, summary)

    def answers(self):
        text = 'Answers'
        summary = (
            'Questions that %s is involved with' % self.context.browsername)
        return Link('', text, summary)

    def translations(self):
        text = 'Translations'
        summary = (
            'Software that %s is involved in translating' %
            self.context.browsername)
        return Link('', text, summary)


class PersonBranchCountMixin:
    """A mixin class for person branch listings."""

    @cachedproperty
    def total_branch_count(self):
        """Return the number of branches related to the person."""
        query = getUtility(IBranchSet).getBranchesForContext(
            self.context, visible_by_user=self.user)
        return query.count()

    @cachedproperty
    def registered_branch_count(self):
        """Return the number of branches registered by the person."""
        query = getUtility(IBranchSet).getBranchesForContext(
            BranchPersonSearchContext(
                self.context, BranchPersonSearchRestriction.REGISTERED),
            visible_by_user=self.user)
        return query.count()

    @cachedproperty
    def owned_branch_count(self):
        """Return the number of branches owned by the person."""
        query = getUtility(IBranchSet).getBranchesForContext(
            BranchPersonSearchContext(
                self.context, BranchPersonSearchRestriction.OWNED),
            visible_by_user=self.user)
        return query.count()

    @cachedproperty
    def subscribed_branch_count(self):
        """Return the number of branches subscribed to by the person."""
        query = getUtility(IBranchSet).getBranchesForContext(
            BranchPersonSearchContext(
                self.context, BranchPersonSearchRestriction.SUBSCRIBED),
            visible_by_user=self.user)
        return query.count()

    @property
    def user_in_context_team(self):
        if self.user is None:
            return False
        return self.user.inTeam(self.context)

    @cachedproperty
    def active_review_count(self):
        """Return the number of active reviews for the user."""
        query = getUtility(IBranchMergeProposalGetter).getProposalsForContext(
            self.context, [BranchMergeProposalStatus.NEEDS_REVIEW], self.user)
        return query.count()

    @cachedproperty
    def approved_merge_count(self):
        """Return the number of active reviews for the user."""
        query = getUtility(IBranchMergeProposalGetter).getProposalsForContext(
            self.context, [BranchMergeProposalStatus.CODE_APPROVED],
            self.user)
        return query.count()

    @cachedproperty
    def requested_review_count(self):
        """Return the number of active reviews for the user."""
        query = getUtility(IBranchMergeProposalGetter).getProposalsForReviewer(
            self.context, [
                BranchMergeProposalStatus.CODE_APPROVED,
                BranchMergeProposalStatus.NEEDS_REVIEW],
            self.user)
        return query.count()


class PersonBranchesMenu(ApplicationMenu, PersonBranchCountMixin):

    usedfor = IPerson
    facet = 'branches'
    links = ['all_related', 'registered', 'owned', 'subscribed', 'addbranch',
             'active_reviews', 'approved_merges', 'requested_reviews']

    def all_related(self):
        return Link(canonical_url(self.context, rootsite='code'),
                    'Related branches')

    def owned(self):
        return Link('+ownedbranches', 'owned')

    def registered(self):
        return Link('+registeredbranches', 'registered')

    def subscribed(self):
        return Link('+subscribedbranches', 'subscribed')

    def active_reviews(self):
        if self.active_review_count == 1:
            text = 'active proposal'
        else:
            text = 'active proposals'
        if self.user == self.context:
            summary = 'Proposals I have submitted'
        else:
            summary = 'Proposals %s has submitted' % self.context.displayname
        return Link('+activereviews', text, summary=summary)

    def approved_merges(self):
        if self.approved_merge_count == 1:
            text = 'approved merge'
        else:
            text = 'approved merges'
        return Link('+approvedmerges', text)

    def addbranch(self):
        if self.user is None:
            enabled = False
        else:
            enabled = self.user.inTeam(self.context)
        text = 'Register branch'
        return Link('+addbranch', text, icon='add', enabled=enabled)

    def requested_reviews(self):
        if self.requested_review_count == 1:
            text = 'requested review'
        else:
            text = 'requested reviews'
        if self.user == self.context:
            summary = 'Proposals I am reviewing'
        else:
            summary = 'Proposals %s is reviewing' % self.context.displayname
        return Link('+requestedreviews', text, summary=summary)


class PersonBugsMenu(ApplicationMenu):

    usedfor = IPerson
    facet = 'bugs'
    links = ['assignedbugs', 'commentedbugs', 'reportedbugs',
             'subscribedbugs', 'relatedbugs', 'softwarebugs', 'mentoring']

    def relatedbugs(self):
        text = 'List all related bugs'
        summary = ('Lists all bug reports which %s reported, is assigned to, '
                   'or is subscribed to.' % self.context.displayname)
        return Link('', text, summary=summary)

    def assignedbugs(self):
        text = 'List assigned bugs'
        summary = 'Lists bugs assigned to %s.' % self.context.displayname
        return Link('+assignedbugs', text, summary=summary)

    def softwarebugs(self):
        text = 'Show package report'
        summary = (
            'A summary report for packages where %s is a bug supervisor.'
            % self.context.displayname)
        return Link('+packagebugs', text, summary=summary)

    def reportedbugs(self):
        text = 'List reported bugs'
        summary = 'Lists bugs reported by %s.' % self.context.displayname
        return Link('+reportedbugs', text, summary=summary)

    def subscribedbugs(self):
        text = 'List subscribed bugs'
        summary = ('Lists bug reports %s is subscribed to.'
                   % self.context.displayname)
        return Link('+subscribedbugs', text, summary=summary)

    def mentoring(self):
        text = 'Mentoring offered'
        summary = ('Lists bugs for which %s has offered to mentor someone.'
                   % self.context.displayname)
        enabled = bool(self.context.mentoring_offers)
        return Link('+mentoring', text, enabled=enabled, summary=summary)

    def commentedbugs(self):
        text = 'List commented bugs'
        summary = ('Lists bug reports on which %s has commented.'
                   % self.context.displayname)
        return Link('+commentedbugs', text, summary=summary)


class PersonSpecsMenu(ApplicationMenu):

    usedfor = IPerson
    facet = 'specifications'
    links = ['assignee', 'drafter', 'approver',
             'subscriber', 'registrant', 'feedback',
             'workload', 'mentoring']

    def registrant(self):
        text = 'Registrant'
        summary = 'List specs registered by %s' % self.context.browsername
        return Link('+specs?role=registrant', text, summary, icon='spec')

    def approver(self):
        text = 'Approver'
        summary = 'List specs with %s is supposed to approve' % (
            self.context.browsername)
        return Link('+specs?role=approver', text, summary, icon='spec')

    def assignee(self):
        text = 'Assignee'
        summary = 'List specs for which %s is the assignee' % (
            self.context.browsername)
        return Link('+specs?role=assignee', text, summary, icon='spec')

    def drafter(self):
        text = 'Drafter'
        summary = 'List specs drafted by %s' % self.context.browsername
        return Link('+specs?role=drafter', text, summary, icon='spec')

    def subscriber(self):
        text = 'Subscriber'
        return Link('+specs?role=subscriber', text, icon='spec')

    def feedback(self):
        text = 'Feedback requests'
        summary = 'List specs where feedback has been requested from %s' % (
            self.context.browsername)
        return Link('+specfeedback', text, summary, icon='info')

    def mentoring(self):
        text = 'Mentoring offered'
        enabled = bool(self.context.mentoring_offers)
        return Link('+mentoring', text, enabled=enabled, icon='info')

    def workload(self):
        text = 'Workload'
        summary = 'Show all specification work assigned'
        return Link('+specworkload', text, summary, icon='info')


class PersonTranslationsMenu(ApplicationMenu):

    usedfor = IPerson
    facet = 'translations'
    links = ['imports', 'relicensing']

    def imports(self):
        text = 'See import queue'
        return Link('+imports', text)

    def relicensing(self):
        text = 'Translations licensing'
        enabled = (self.context == self.user)
        return Link('+licensing', text, enabled=enabled)


class TeamSpecsMenu(PersonSpecsMenu):

    usedfor = ITeam
    facet = 'specifications'

    def mentoring(self):
        target = '+mentoring'
        text = 'Mentoring offered'
        summary = 'Offers of mentorship for prospective team members'
        return Link(target, text, summary=summary, icon='info')


class TeamBugsMenu(PersonBugsMenu):

    usedfor = ITeam
    facet = 'bugs'
    links = ['assignedbugs', 'relatedbugs', 'softwarebugs', 'subscribedbugs',
             'mentorships']

    def mentorships(self):
        target = '+mentoring'
        text = 'Mentoring offered'
        summary = 'Offers of mentorship for prospective team members'
        return Link(target, text, summary=summary, icon='info')


class CommonMenuLinks:

    @enabled_with_permission('launchpad.Edit')
    def common_edithomepage(self):
        target = '+edithomepage'
        text = 'Change home page'
        return Link(target, text, icon='edit')

    def common_packages(self):
        target = '+related-software'
        text = 'List assigned packages'
        summary = 'Packages assigned to %s' % self.context.browsername
        return Link(target, text, summary, icon='packages')

    def related_projects(self):
        target = '+related-software#projects'
        text = 'List related projects'
        summary = 'Projects %s is involved with' % self.context.browsername
        return Link(target, text, summary, icon='packages')

    @enabled_with_permission('launchpad.Edit')
    def activate_ppa(self):
        target = "+activate-ppa"
        text = 'Activate Personal Package Archive'
        summary = ('Acknowledge terms of service for Launchpad Personal '
                   'Package Archive.')
        enabled = not bool(self.context.archive)
        return Link(target, text, summary, icon='edit', enabled=enabled)

    def show_ppa(self):
        target = '+archive'
        text = 'Personal Package Archive'
        summary = 'Browse Personal Package Archive packages.'
        archive = self.context.archive
        enable_link = (archive is not None and
                       check_permission('launchpad.View', archive))
        if enable_link:
            target = canonical_url(self.context.archive)
        return Link(target, text, summary, icon='info', enabled=enable_link)


class PersonOverviewMenu(ApplicationMenu, CommonMenuLinks):

    usedfor = IPerson
    facet = 'overview'
    links = ['edit', 'branding', 'common_edithomepage',
             'editemailaddresses', 'editlanguages', 'editwikinames',
             'editircnicknames', 'editjabberids', 'editpassword',
             'editsshkeys', 'editpgpkeys', 'editlocation', 'memberships',
             'mentoringoffers', 'codesofconduct', 'karma', 'common_packages',
             'administer', 'related_projects', 'activate_ppa', 'show_ppa']

    @enabled_with_permission('launchpad.Edit')
    def edit(self):
        target = '+edit'
        text = 'Change details'
        return Link(target, text, icon='edit')

    @enabled_with_permission('launchpad.Edit')
    def branding(self):
        target = '+branding'
        text = 'Change branding'
        return Link(target, text, icon='edit')

    @enabled_with_permission('launchpad.Edit')
    def editlanguages(self):
        target = '+editlanguages'
        text = 'Set preferred languages'
        return Link(target, text, icon='edit')

    @enabled_with_permission('launchpad.Edit')
    def editemailaddresses(self):
        target = '+editemails'
        text = 'Change e-mail settings'
        return Link(target, text, icon='edit')

    @enabled_with_permission('launchpad.Edit')
    def editwikinames(self):
        target = '+editwikinames'
        text = 'Update wiki names'
        return Link(target, text, icon='edit')

    @enabled_with_permission('launchpad.Edit')
    def editircnicknames(self):
        target = '+editircnicknames'
        text = 'Update IRC nicknames'
        return Link(target, text, icon='edit')

    @enabled_with_permission('launchpad.Edit')
    def editjabberids(self):
        target = '+editjabberids'
        text = 'Update Jabber IDs'
        return Link(target, text, icon='edit')

    @enabled_with_permission('launchpad.Edit')
    def editpassword(self):
        target = '+changepassword'
        text = 'Change your password'
        return Link(target, text, icon='edit')

    @enabled_with_permission('launchpad.EditLocation')
    def editlocation(self):
        target = '+editlocation'
        text = 'Set location and time zone'
        return Link(target, text, icon='edit')

    def karma(self):
        target = '+karma'
        text = 'Show karma summary'
        summary = (
            u'%s\N{right single quotation mark}s activities '
            u'in Launchpad' % self.context.browsername)
        return Link(target, text, summary, icon='info')

    def memberships(self):
        target = '+participation'
        text = 'Show team participation'
        return Link(target, text, icon='info')

    def mentoringoffers(self):
        target = '+mentoring'
        text = 'Mentoring offered'
        enabled = bool(self.context.mentoring_offers)
        return Link(target, text, enabled=enabled, icon='info')

    @enabled_with_permission('launchpad.Special')
    def editsshkeys(self):
        target = '+editsshkeys'
        text = 'Update SSH keys'
        summary = (
            'Used if %s stores code on the Supermirror' %
            self.context.browsername)
        return Link(target, text, summary, icon='edit')

    @enabled_with_permission('launchpad.Edit')
    def editpgpkeys(self):
        target = '+editpgpkeys'
        text = 'Update OpenPGP keys'
        summary = 'Used for the Supermirror, and when maintaining packages'
        return Link(target, text, summary, icon='edit')

    @enabled_with_permission('launchpad.Edit')
    def codesofconduct(self):
        target = '+codesofconduct'
        text = 'Codes of Conduct'
        summary = (
            'Agreements to abide by the rules of a distribution or project')
        return Link(target, text, summary, icon='edit')

    @enabled_with_permission('launchpad.Admin')
    def administer(self):
        target = '+review'
        text = 'Administer'
        return Link(target, text, icon='edit')


class IPersonEditMenu(Interface):
    """A marker interface for the 'Edit Profile' navigation menu."""


class IPersonRelatedSoftwareMenu(Interface):
    """A marker interface for the 'Related Software' navigation menu."""

class PersonPPANavigationMenuMixin:
    """A mixin that provides the PPA navigation menu link."""

    def show_ppa(self):
        """Show the link to a Personal Package Archive.

        The person's archive link changes depending on the status of the
        archive and the privileges of the viewer.
        """
        archive = self.context.archive
        has_archive = archive is not None
        user_can_edit_archive = check_permission('launchpad.Edit',
                                                 self.context)

        text = 'Personal Package Archive'
        summary = 'Browse Personal Package Archive packages.'
        if has_archive:
            target = canonical_url(archive)
            enable_link = check_permission('launchpad.View', archive)
        elif user_can_edit_archive:
            summary = 'Activate Personal Package Archive'
            target = '+activate-ppa'
            enable_link = True
        else:
            target = '+archive'
            enable_link = False

        return Link(target, text, summary, icon='info', enabled=enable_link)


class PersonOverviewNavigationMenu(
    NavigationMenu, PersonPPANavigationMenuMixin):
    """The top-level menu of actions a Person may take."""

    usedfor = IPerson
    facet = 'overview'
    links = ('profile', 'related_software', 'karma', 'show_ppa')

    def __init__(self, context):
        context = IPerson(context)
        super(PersonOverviewNavigationMenu, self).__init__(context)

    def profile(self):
        target = ''
        text = 'Profile'
        return Link(target, text, menu=IPersonEditMenu)

    def related_software(self):
        target = '+related-software'
        text = 'Related Software'
        return Link(target, text, menu=IPersonRelatedSoftwareMenu)

    def karma(self):
        target = '+karma'
        text = 'Karma'
        return Link(target, text)


class PersonRelatedSoftwareNavigationMenu(NavigationMenu):

    usedfor = IPersonRelatedSoftwareMenu
    facet = 'overview'
    links = ('summary', 'maintained', 'uploaded', 'ppa', 'projects')

    def summary(self):
        target = '+related-software'
        text = 'Summary'
        return Link(target, text)

    def maintained(self):
        target = '+maintained-packages'
        text = 'Maintained Packages'
        return Link(target, text)

    def uploaded(self):
        target = '+uploaded-packages'
        text = 'Uploaded Packages'
        return Link(target, text)

    def ppa(self):
        target = '+ppa-packages'
        text = 'PPA Packages'
        return Link(target, text)

    def projects(self):
        target = '+related-projects'
        text = 'Related Projects'
        return Link(target, text)


class PersonEditNavigationMenu(NavigationMenu):
    """A sub-menu for different aspects of editing a Person's profile."""

    usedfor = IPersonEditMenu
    facet = 'overview'
    links = ('personal', 'email_settings',
             'sshkeys', 'gpgkeys', 'passwords')

    def personal(self):
        target = '+edit'
        text = 'Personal'
        return Link(target, text)

    def email_settings(self):
        target = '+editemails'
        text = 'E-mail Settings'
        return Link(target, text)

    @enabled_with_permission('launchpad.Special')
    def sshkeys(self):
        target = '+editsshkeys'
        text = 'SSH Keys'
        return Link(target, text)

    def gpgkeys(self):
        target = '+editpgpkeys'
        text = 'OpenPGP Keys'
        return Link(target, text)

    def passwords(self):
        target = '+changepassword'
        text = 'Passwords'
        return Link(target, text)


class TeamOverviewMenu(ApplicationMenu, CommonMenuLinks):

    usedfor = ITeam
    facet = 'overview'
    links = ['edit', 'branding', 'common_edithomepage', 'members',
             'add_member', 'memberships', 'received_invitations', 'mugshots',
             'editemail', 'configure_mailing_list', 'moderate_mailing_list',
             'editlanguages', 'map', 'polls',
             'add_poll', 'joinleave', 'add_my_teams', 'mentorships',
             'reassign', 'common_packages', 'related_projects',
             'activate_ppa', 'show_ppa']

    @enabled_with_permission('launchpad.Edit')
    def edit(self):
        target = '+edit'
        text = 'Change details'
        return Link(target, text, icon='edit')

    @enabled_with_permission('launchpad.Edit')
    def branding(self):
        target = '+branding'
        text = 'Change branding'
        return Link(target, text, icon='edit')

    @enabled_with_permission('launchpad.Owner')
    def reassign(self):
        target = '+reassign'
        text = 'Change owner'
        summary = 'Change the owner of the team'
        # alt="(Change owner)"
        return Link(target, text, summary, icon='edit')

    @enabled_with_permission('launchpad.View')
    def members(self):
        target = '+members'
        text = 'Show all members'
        return Link(target, text, icon='people')

    @enabled_with_permission('launchpad.Edit')
    def received_invitations(self):
        target = '+invitations'
        text = 'Show received invitations'
        return Link(target, text, icon='info')

    @enabled_with_permission('launchpad.Edit')
    def add_member(self):
        target = '+addmember'
        text = 'Add member'
        return Link(target, text, icon='add')

    def map(self):
        target = '+map'
        text = 'Show map and time zones'
        return Link(target, text)

    def add_my_teams(self):
        target = '+add-my-teams'
        text = 'Add one of my teams'
        return Link(target, text, icon='add')

    def memberships(self):
        target = '+participation'
        text = 'Show team participation'
        return Link(target, text, icon='info')

    def mentorships(self):
        target = '+mentoring'
        text = 'Mentoring available'
        enabled = bool(self.context.team_mentorships)
        summary = 'Offers of mentorship for prospective team members'
        return Link(target, text, summary=summary, enabled=enabled,
                    icon='info')

    @enabled_with_permission('launchpad.View')
    def mugshots(self):
        target = '+mugshots'
        text = 'Show group photo'
        return Link(target, text, icon='people')

    def polls(self):
        target = '+polls'
        text = 'Show polls'
        return Link(target, text, icon='info')

    @enabled_with_permission('launchpad.Edit')
    def add_poll(self):
        target = '+newpoll'
        text = 'Create a poll'
        return Link(target, text, icon='add')

    @enabled_with_permission('launchpad.Edit')
    def editemail(self):
        target = '+contactaddress'
        text = 'Change contact address'
        summary = (
            'The address Launchpad uses to contact %s' %
            self.context.browsername)
        return Link(target, text, summary, icon='mail')

    @enabled_with_permission('launchpad.MailingListManager')
    def configure_mailing_list(self):
        target = '+mailinglist'
        text = 'Configure mailing list'
        summary = (
            'The mailing list associated with %s' % self.context.browsername)
        return Link(target, text, summary, icon='edit')

    @enabled_with_active_mailing_list
    @enabled_with_permission('launchpad.Edit')
    def moderate_mailing_list(self):
        target = '+mailinglist-moderate'
        text = 'Moderate mailing list'
        summary = (
            'The mailing list associated with %s' % self.context.browsername)
        return Link(target, text, summary, icon='edit')

    @enabled_with_permission('launchpad.Edit')
    def editlanguages(self):
        target = '+editlanguages'
        text = 'Set preferred languages'
        return Link(target, text, icon='edit')

    def joinleave(self):
        team = self.context
        enabled = True
        if userIsActiveTeamMember(team):
            target = '+leave'
            text = 'Leave the Team' # &#8230;
            icon = 'remove'
        else:
            if team.subscriptionpolicy == TeamSubscriptionPolicy.RESTRICTED:
                # This is a restricted team; users can't join.
                enabled = False
            target = '+join'
            text = 'Join the team' # &#8230;
            icon = 'add'
        return Link(target, text, icon=icon, enabled=enabled)


class TeamOverviewNavigationMenu(
    NavigationMenu, PersonPPANavigationMenuMixin):
    """A top-level menu for navigation within a Team."""

    usedfor = ITeam
    facet = 'overview'
    links = ['profile', 'polls', 'members', 'show_ppa']

    def profile(self):
        target = ''
        text = 'Overview'
        return Link(target, text)

    def polls(self):
        target = '+polls'
        text = 'Polls'
        return Link(target, text)

    @enabled_with_permission('launchpad.View')
    def members(self):
        target = '+members'
        text = 'Members'
        return Link(target, text)


class ActiveBatchNavigator(BatchNavigator):
    """A paginator for active items.

    Used when a view needs to display more than one BatchNavigator of items.
    """
    start_variable_name = 'active_start'
    batch_variable_name = 'active_batch'


class InactiveBatchNavigator(BatchNavigator):
    """A paginator for inactive items.

    Used when a view needs to display more than one BatchNavigator of items.
    """
    start_variable_name = 'inactive_start'
    batch_variable_name = 'inactive_batch'


class TeamMembershipView(LaunchpadView):
    """The view behins ITeam/+members."""

    @cachedproperty
    def active_memberships(self):
        """Current members of the team."""
        return ActiveBatchNavigator(
            self.context.member_memberships, self.request)

    @cachedproperty
    def inactive_memberships(self):
        """Former members of the team."""
        return InactiveBatchNavigator(
            self.context.getInactiveMemberships(), self.request)

    @cachedproperty
    def invited_memberships(self):
        """Other teams invited to become members of this team."""
        return list(self.context.getInvitedMemberships())

    @cachedproperty
    def proposed_memberships(self):
        """Users who have requested to join this team."""
        return list(self.context.getProposedMemberships())

    @property
    def have_pending_members(self):
        return self.proposed_memberships or self.invited_memberships


class FOAFSearchView:

    def __init__(self, context, request):
        self.context = context
        self.request = request
        self.results = []

    def teamsCount(self):
        return getUtility(IPersonSet).teamsCount()

    def peopleCount(self):
        return getUtility(IPersonSet).peopleCount()

    def searchPeopleBatchNavigator(self):
        name = self.request.get("name")

        if not name:
            return None

        searchfor = self.request.get("searchfor")
        if searchfor == "peopleonly":
            results = getUtility(IPersonSet).findPerson(name)
        elif searchfor == "teamsonly":
            results = getUtility(IPersonSet).findTeam(name)
        else:
            results = getUtility(IPersonSet).find(name)

        return BatchNavigator(results, self.request)


class PersonAddView(LaunchpadFormView):
    """The page where users can create new Launchpad profiles."""

    label = "Create a new Launchpad profile"
    schema = INewPerson
    custom_widget('creation_comment', TextAreaWidget, height=5, width=60)

    @action(_("Create Profile"), name="create")
    def create_action(self, action, data):
        emailaddress = data['emailaddress']
        displayname = data['displayname']
        creation_comment = data['creation_comment']
        person, ignored = getUtility(IPersonSet).createPersonAndEmail(
            emailaddress, PersonCreationRationale.USER_CREATED,
            displayname=displayname, comment=creation_comment,
            registrant=self.user)
        self.next_url = canonical_url(person)
        logintokenset = getUtility(ILoginTokenSet)
        token = logintokenset.new(
            requester=self.user,
            requesteremail=self.user.preferredemail.email,
            email=emailaddress, tokentype=LoginTokenType.NEWPROFILE)
        token.sendProfileCreatedEmail(person, creation_comment)


class DeactivateAccountSchema(Interface):
    use_template(IPerson, include=['password'])
    comment = copy_field(
        IPerson['account_status_comment'], readonly=False, __name__='comment')


class PersonDeactivateAccountView(LaunchpadFormView):

    schema = DeactivateAccountSchema
    label = "Deactivate your Launchpad account"
    custom_widget('comment', TextAreaWidget, height=5, width=60)

    def validate(self, data):
        loginsource = getUtility(IPlacelessLoginSource)
        principal = loginsource.getPrincipalByLogin(
            self.user.preferredemail.email)
        assert principal is not None, "User must be logged in at this point."
        # The widget will transform '' into a special marker value.
        password = data.get('password')
        if password is self.schema['password'].UNCHANGED_PASSWORD:
            password = u''
        if not principal.validate(password):
            self.setFieldError('password', 'Incorrect password.')
            return

    @action(_("Deactivate My Account"), name="deactivate")
    def deactivate_action(self, action, data):
        self.context.deactivateAccount(data['comment'])
        logoutPerson(self.request)
        self.request.response.addNoticeNotification(
            _(u'Your account has been deactivated.'))
        self.next_url = self.request.getApplicationURL()


class PersonClaimView(LaunchpadFormView):
    """The page where a user can claim an unvalidated profile."""

    schema = IPersonClaim

    def initialize(self):
        if self.context.is_valid_person_or_team:
            # Valid teams and people aren't claimable. We pull the path
            # out of PATH_INFO to make sure that the exception looks
            # good for subclasses. We're that picky!
            name = self.request['PATH_INFO'].split("/")[-1]
            raise NotFound(self, name, request=self.request)
        LaunchpadFormView.initialize(self)

    def validate(self, data):
        emailaddress = data.get('emailaddress')
        if emailaddress is None:
            self.setFieldError(
                'emailaddress', 'Please enter the email address')
            return

        email = getUtility(IEmailAddressSet).getByEmail(emailaddress)
        error = ""
        if email is None:
            # Email not registered in launchpad, ask the user to try another
            # one.
            error = ("We couldn't find this email address. Please try "
                     "another one that could possibly be associated with "
                     "this profile. Note that this profile's name (%s) was "
                     "generated based on the email address it's "
                     "associated with."
                     % self.context.name)
        elif email.person != self.context:
            if email.person.is_valid_person:
                error = structured(
                         "This email address is associated with yet another "
                         "Launchpad profile, which you seem to have used at "
                         "some point. If that's the case, you can "
                         '<a href="/people/+requestmerge'
                         '?field.dupeaccount=%s">combine '
                         "this profile with the other one</a> (you'll "
                         "have to log in with the other profile first, "
                         "though). If that's not the case, please try with a "
                         "different email address.",
                         self.context.name)
            else:
                # There seems to be another unvalidated profile for you!
                error = structured(
                         "Although this email address is not associated with "
                         "this profile, it's associated with yet another "
                         'one. You can <a href="%s/+claim">claim that other '
                         'profile</a> and then later '
                         '<a href="/people/+requestmerge">combine</a> both '
                         'of them into a single one.',
                         canonical_url(email.person))
        else:
            # Yay! You got the right email this time.
            pass
        if error:
            self.setFieldError('emailaddress', error)

    @property
    def next_url(self):
        return canonical_url(self.context)

    @action(_("E-mail Me"), name="confirm")
    def confirm_action(self, action, data):
        email = data['emailaddress']
        token = getUtility(ILoginTokenSet).new(
            requester=None, requesteremail=None, email=email,
            tokentype=LoginTokenType.PROFILECLAIM)
        token.sendClaimProfileEmail()
        # A dance to assert that we want to break the rules about no
        # unauthenticated sessions. Only after this next line is it safe
        # to use the ``addNoticeNotification`` method.
        allowUnauthenticatedSession(self.request)
        self.request.response.addInfoNotification(_(
            "A confirmation  message has been sent to '${email}'. "
            "Follow the instructions in that message to finish claiming this "
            "profile. "
            "(If the message doesn't arrive in a few minutes, your mail "
            "provider might use 'greylisting', which could delay the message "
            "for up to an hour or two.)", mapping=dict(email=email)))


class BeginTeamClaimView(PersonClaimView):
    """Where you can claim an unvalidated profile turning it into a team.

    This is actually just the first step, where you enter the email address
    of the team and we email further instructions to that address.
    """

    @action(_("Continue"), name="confirm")
    def confirm_action(self, action, data):
        email = data['emailaddress']
        token = getUtility(ILoginTokenSet).new(
            requester=self.user, requesteremail=None, email=email,
            tokentype=LoginTokenType.TEAMCLAIM)
        token.sendClaimTeamEmail()
        self.request.response.addInfoNotification(_(
            "A confirmation message has been sent to '${email}'. "
            "Follow the instructions in that message to finish claiming this "
            "team. "
            "(If the above address is from a mailing list, it may be "
            "necessary to talk with one of its admins to accept the message "
            "from Launchpad so that you can finish the process.)",
            mapping=dict(email=email)))


class RedirectToEditLanguagesView(LaunchpadView):
    """Redirect the logged in user to his +editlanguages page.

    This view should always be registered with a launchpad.AnyPerson
    permission, to make sure the user is logged in. It exists so that
    we provide a link for non logged in users that will require them to login
    and them send them straight to the page they want to go.
    """

    def initialize(self):
        self.request.response.redirect(
            '%s/+editlanguages' % canonical_url(self.user))


class PersonWithKeysAndPreferredEmail:
    """A decorated person that includes GPG keys and preferred emails."""

    # These need to be predeclared to avoid delegates taking them over.
    # Would be nice if there was a way of allowing writes to just work
    # (i.e. no proxying of __set__).
    gpgkeys = None
    sshkeys = None
    preferredemail = None
    delegates(IPerson, 'person')

    def __init__(self, person):
        self.person = person
        self.gpgkeys = []
        self.sshkeys = []

    def addGPGKey(self, key):
        self.gpgkeys.append(key)

    def addSSHKey(self, key):
        self.sshkeys.append(key)

    def setPreferredEmail(self, email):
        self.preferredemail = email


class PersonRdfView:
    """A view that embeds PersonRdfContentsView in a standalone page."""

    template = ViewPageTemplateFile(
        '../templates/person-rdf.pt')

    def __call__(self):
        """Render RDF output, and return it as a string encoded in UTF-8.

        Render the page template to produce RDF output.
        The return value is string data encoded in UTF-8.

        As a side-effect, HTTP headers are set for the mime type
        and filename for download."""
        self.request.response.setHeader('content-type',
                                        'application/rdf+xml')
        self.request.response.setHeader('Content-Disposition',
                                        'attachment; filename=%s.rdf' %
                                            self.context.name)
        unicodedata = self.template()
        encodeddata = unicodedata.encode('utf-8')
        return encodeddata


class PersonRdfContentsView:
    """A view for the contents of Person FOAF RDF."""

    # We need to set the content_type here explicitly in order to
    # preserve the case of the elements (which is not preserved in the
    # parsing of the default text/html content-type.)
    template = ViewPageTemplateFile(
        '../templates/person-rdf-contents.pt',
        content_type="application/rdf+xml")

    def __init__(self, context, request):
        self.context = context
        self.request = request

    def buildMemberData(self):
        members = []
        members_by_id = {}
        raw_members = list(self.context.allmembers)
        if not raw_members:
            # Empty teams have nothing to offer.
            return []
        personset = getUtility(IPersonSet)
        personset.cacheBrandingForPeople(raw_members)
        for member in raw_members:
            decorated_member = PersonWithKeysAndPreferredEmail(member)
            members.append(decorated_member)
            members_by_id[member.id] = decorated_member
        sshkeyset = getUtility(ISSHKeySet)
        gpgkeyset = getUtility(IGPGKeySet)
        emailset = getUtility(IEmailAddressSet)
        for key in sshkeyset.getByPeople(members):
            members_by_id[key.personID].addSSHKey(key)
        for key in gpgkeyset.getGPGKeysForPeople(members):
            members_by_id[key.ownerID].addGPGKey(key)
        for email in emailset.getPreferredEmailForPeople(members):
            members_by_id[email.person.id].setPreferredEmail(email)
        return members

    def __call__(self):
        """Render RDF output.

        This is only used when rendering this to the end-user, and is
        only here to avoid us OOPSing if people access +raw-contents via
        the web. All templates should reuse this view by invoking
        +rdf-contents/template.
        """
        unicodedata = self.template()
        encodeddata = unicodedata.encode('utf-8')
        return encodeddata


def userIsActiveTeamMember(team):
    """Return True if the user is an active member of this team."""
    user = getUtility(ILaunchBag).user
    if user is None:
        return False
    if not check_permission('launchpad.View', team):
        return False
    return user in team.activemembers


class PersonSpecWorkloadView(LaunchpadView):
    """View to render the specification workload for a person or team.

    It shows the set of specifications with which this person has a role.  If
    the person is a team, then all members of the team are presented using
    batching with their individual specifications.
    """

    @cachedproperty
    def members(self):
        """Return a batch navigator for all members.

        This batch does not test for whether the person has specifications or
        not.
        """
        assert self.context.isTeam, (
            "PersonSpecWorkloadView.members can only be called on a team.")
        members = self.context.allmembers
        batch_nav = BatchNavigator(members, self.request)
        return batch_nav


class PersonSpecWorkloadTableView(LaunchpadView):
    """View to render the specification workload table for a person.

    It shows the set of specifications with which this person has a role
    in a single table.
    """

    class PersonSpec:
        """One record from the workload list."""

        def __init__(self, spec, person):
            self.spec = spec
            self.assignee = spec.assignee == person
            self.drafter = spec.drafter == person
            self.approver = spec.approver == person

    @cachedproperty
    def workload(self):
        """This code is copied in large part from browser/sprint.py. It may
        be worthwhile refactoring this to use a common code base.

        Return a structure that lists the specs for which this person is the
        approver, the assignee or the drafter.
        """
        return [PersonSpecWorkloadTableView.PersonSpec(spec, self.context)
                for spec in self.context.specifications()]


class PersonSpecFeedbackView(HasSpecificationsView):

    @cachedproperty
    def feedback_specs(self):
        filter = [SpecificationFilter.FEEDBACK]
        return self.context.specifications(filter=filter)


class ReportedBugTaskSearchListingView(BugTaskSearchListingView):
    """All bugs reported by someone."""

    columns_to_show = ["id", "summary", "bugtargetdisplayname",
                       "importance", "status"]

    def search(self):
        # Specify both owner and bug_reporter to try to prevent the same
        # bug (but different tasks) being displayed.
        return BugTaskSearchListingView.search(
            self,
            extra_params=dict(owner=self.context, bug_reporter=self.context))

    def getSearchPageHeading(self):
        """The header for the search page."""
        return "Bugs reported by %s" % self.context.displayname

    def getAdvancedSearchPageHeading(self):
        """The header for the advanced search page."""
        return "Bugs Reported by %s: Advanced Search" % (
            self.context.displayname)

    def getAdvancedSearchButtonLabel(self):
        """The Search button for the advanced search page."""
        return "Search bugs reported by %s" % self.context.displayname

    def getSimpleSearchURL(self):
        """Return a URL that can be used as an href to the simple search."""
        return canonical_url(self.context) + "/+reportedbugs"

    def shouldShowReporterWidget(self):
        """Should the reporter widget be shown on the advanced search page?"""
        return False

    def shouldShowTagsCombinatorWidget(self):
        """Should the tags combinator widget show on the search page?"""
        return False


class BugSubscriberPackageBugsSearchListingView(BugTaskSearchListingView):
    """Bugs reported on packages for a bug subscriber."""

    columns_to_show = ["id", "summary", "importance", "status"]

    @property
    def current_package(self):
        """Get the package whose bugs are currently being searched."""
        if not (
            self.widgets['distribution'].hasInput() and
            self.widgets['distribution'].getInputValue()):
            raise UnexpectedFormData("A distribution is required")
        if not (
            self.widgets['sourcepackagename'].hasInput() and
            self.widgets['sourcepackagename'].getInputValue()):
            raise UnexpectedFormData("A sourcepackagename is required")

        distribution = self.widgets['distribution'].getInputValue()
        return distribution.getSourcePackage(
            self.widgets['sourcepackagename'].getInputValue())

    def search(self, searchtext=None):
        distrosourcepackage = self.current_package
        return BugTaskSearchListingView.search(
            self, searchtext=searchtext, context=distrosourcepackage)

    @cachedproperty
    def total_bug_counts(self):
        """Return the totals of each type of package bug count as a dict."""
        totals = {
            'open_bugs_count': 0,
            'critical_bugs_count': 0,
            'unassigned_bugs_count': 0,
            'inprogress_bugs_count': 0,}

        for package_counts in self.package_bug_counts:
            for key in totals.keys():
                totals[key] += int(package_counts[key])

        return totals

    @cachedproperty
    def package_bug_counts(self):
        """Return a list of dicts used for rendering package bug counts."""
        L = []
        package_counts = getUtility(IBugTaskSet).getBugCountsForPackages(
            self.user, self.context.getBugSubscriberPackages())
        for package_counts in package_counts:
            package = package_counts['package']
            L.append({
                'package_name': package.displayname,
                'package_search_url':
                    self.getBugSubscriberPackageSearchURL(package),
                'open_bugs_count': package_counts['open'],
                'open_bugs_url': self.getOpenBugsURL(package),
                'critical_bugs_count': package_counts['open_critical'],
                'critical_bugs_url': self.getCriticalBugsURL(package),
                'unassigned_bugs_count': package_counts['open_unassigned'],
                'unassigned_bugs_url': self.getUnassignedBugsURL(package),
                'inprogress_bugs_count': package_counts['open_inprogress'],
                'inprogress_bugs_url': self.getInProgressBugsURL(package)
            })

        return sorted(L, key=itemgetter('package_name'))

    def getOtherBugSubscriberPackageLinks(self):
        """Return a list of the other packages for a bug subscriber.

        This excludes the current package.
        """
        current_package = self.current_package

        other_packages = [
            package for package in self.context.getBugSubscriberPackages()
            if package != current_package]

        package_links = []
        for other_package in other_packages:
            package_links.append({
                'title': other_package.displayname,
                'url': self.getBugSubscriberPackageSearchURL(other_package)})

        return package_links

    def getBugSubscriberPackageSearchURL(self, distributionsourcepackage=None,
                                      advanced=False, extra_params=None):
        """Construct a default search URL for a distributionsourcepackage.

        Optional filter parameters can be specified as a dict with the
        extra_params argument.
        """
        if distributionsourcepackage is None:
            distributionsourcepackage = self.current_package

        params = {
            "field.distribution": distributionsourcepackage.distribution.name,
            "field.sourcepackagename": distributionsourcepackage.name,
            "search": "Search"}

        if extra_params is not None:
            # We must UTF-8 encode searchtext to play nicely with
            # urllib.urlencode, because it may contain non-ASCII characters.
            if extra_params.has_key("field.searchtext"):
                extra_params["field.searchtext"] = (
                    extra_params["field.searchtext"].encode("utf8"))

            params.update(extra_params)

        person_url = canonical_url(self.context)
        query_string = urllib.urlencode(sorted(params.items()), doseq=True)

        if advanced:
            return (person_url + '/+packagebugs-search?advanced=1&%s'
                    % query_string)
        else:
            return person_url + '/+packagebugs-search?%s' % query_string

    def getBugSubscriberPackageAdvancedSearchURL(self,
                                              distributionsourcepackage=None):
        """Build the advanced search URL for a distributionsourcepackage."""
        return self.getBugSubscriberPackageSearchURL(advanced=True)

    def getOpenBugsURL(self, distributionsourcepackage):
        """Return the URL for open bugs on distributionsourcepackage."""
        status_params = {'field.status': []}

        for status in UNRESOLVED_BUGTASK_STATUSES:
            status_params['field.status'].append(status.title)

        return self.getBugSubscriberPackageSearchURL(
            distributionsourcepackage=distributionsourcepackage,
            extra_params=status_params)

    def getCriticalBugsURL(self, distributionsourcepackage):
        """Return the URL for critical bugs on distributionsourcepackage."""
        critical_bugs_params = {
            'field.status': [], 'field.importance': "Critical"}

        for status in UNRESOLVED_BUGTASK_STATUSES:
            critical_bugs_params["field.status"].append(status.title)

        return self.getBugSubscriberPackageSearchURL(
            distributionsourcepackage=distributionsourcepackage,
            extra_params=critical_bugs_params)

    def getUnassignedBugsURL(self, distributionsourcepackage):
        """Return the URL for unassigned bugs on distributionsourcepackage."""
        unassigned_bugs_params = {
            "field.status": [], "field.unassigned": "on"}

        for status in UNRESOLVED_BUGTASK_STATUSES:
            unassigned_bugs_params["field.status"].append(status.title)

        return self.getBugSubscriberPackageSearchURL(
            distributionsourcepackage=distributionsourcepackage,
            extra_params=unassigned_bugs_params)

    def getInProgressBugsURL(self, distributionsourcepackage):
        """Return the URL for unassigned bugs on distributionsourcepackage."""
        inprogress_bugs_params = {"field.status": "In Progress"}

        return self.getBugSubscriberPackageSearchURL(
            distributionsourcepackage=distributionsourcepackage,
            extra_params=inprogress_bugs_params)

    def shouldShowSearchWidgets(self):
        # XXX: Guilherme Salgado 2005-11-05:
        # It's not possible to search amongst the bugs on maintained
        # software, so for now I'll be simply hiding the search widgets.
        return False

    # Methods that customize the advanced search form.
    def getAdvancedSearchPageHeading(self):
        return (
            "Bugs in %s: Advanced Search" % self.current_package.displayname)

    def getAdvancedSearchButtonLabel(self):
        return "Search bugs in %s" % self.current_package.displayname

    def getSimpleSearchURL(self):
        return self.getBugSubscriberPackageSearchURL()


class PersonRelatedBugsView(BugTaskSearchListingView, FeedsMixin):
    """All bugs related to someone."""

    columns_to_show = ["id", "summary", "bugtargetdisplayname",
                       "importance", "status"]

    def search(self, extra_params=None):
        """Return the open bugs related to a person.

        :param extra_params: A dict that provides search params added to
            the search criteria taken from the request. Params in
            `extra_params` take precedence over request params.
        """
        context = self.context
        params = self.buildSearchParams(extra_params=extra_params)
        subscriber_params = copy.copy(params)
        subscriber_params.subscriber = context
        assignee_params = copy.copy(params)
        owner_params = copy.copy(params)
        commenter_params = copy.copy(params)

        # Only override the assignee, commenter and owner if they were not
        # specified by the user.
        if assignee_params.assignee is None:
            assignee_params.assignee = context
        if owner_params.owner is None:
            # Specify both owner and bug_reporter to try to prevent the same
            # bug (but different tasks) being displayed.
            owner_params.owner = context
            owner_params.bug_reporter = context
        if commenter_params.bug_commenter is None:
            commenter_params.bug_commenter = context

        tasks = self.context.searchTasks(
            assignee_params, subscriber_params, owner_params,
            commenter_params)
        return BugListingBatchNavigator(
            tasks, self.request, columns_to_show=self.columns_to_show,
            size=config.malone.buglist_batch_size)

    def getSearchPageHeading(self):
        return "Bugs related to %s" % self.context.displayname

    def getAdvancedSearchPageHeading(self):
        return "Bugs Related to %s: Advanced Search" % (
            self.context.displayname)

    def getAdvancedSearchButtonLabel(self):
        return "Search bugs related to %s" % self.context.displayname

    def getSimpleSearchURL(self):
        return canonical_url(self.context) + "/+bugs"


class PersonAssignedBugTaskSearchListingView(BugTaskSearchListingView):
    """All bugs assigned to someone."""

    columns_to_show = ["id", "summary", "bugtargetdisplayname",
                       "importance", "status"]

    def search(self):
        """Return the open bugs assigned to a person."""
        return BugTaskSearchListingView.search(
            self, extra_params={'assignee': self.context})

    def shouldShowAssigneeWidget(self):
        """Should the assignee widget be shown on the advanced search page?"""
        return False

    def shouldShowAssignedToTeamPortlet(self):
        """Should the team assigned bugs portlet be shown?"""
        return True

    def shouldShowTagsCombinatorWidget(self):
        """Should the tags combinator widget show on the search page?"""
        return False

    def getSearchPageHeading(self):
        """The header for the search page."""
        return "Bugs assigned to %s" % self.context.displayname

    def getAdvancedSearchPageHeading(self):
        """The header for the advanced search page."""
        return "Bugs Assigned to %s: Advanced Search" % (
            self.context.displayname)

    def getAdvancedSearchButtonLabel(self):
        """The Search button for the advanced search page."""
        return "Search bugs assigned to %s" % self.context.displayname

    def getSimpleSearchURL(self):
        """Return a URL that can be usedas an href to the simple search."""
        return canonical_url(self.context) + "/+assignedbugs"


class PersonCommentedBugTaskSearchListingView(BugTaskSearchListingView):
    """All bugs commented on by a Person."""

    columns_to_show = ["id", "summary", "bugtargetdisplayname",
                       "importance", "status"]

    def search(self):
        """Return the open bugs commented on by a person."""
        return BugTaskSearchListingView.search(
            self, extra_params={'bug_commenter': self.context})

    def getSearchPageHeading(self):
        """The header for the search page."""
        return "Bugs commented on by %s" % self.context.displayname

    def getAdvancedSearchPageHeading(self):
        """The header for the advanced search page."""
        return "Bugs commented on by %s: Advanced Search" % (
            self.context.displayname)

    def getAdvancedSearchButtonLabel(self):
        """The Search button for the advanced search page."""
        return "Search bugs commented on by %s" % self.context.displayname

    def getSimpleSearchURL(self):
        """Return a URL that can be used as an href to the simple search."""
        return canonical_url(self.context) + "/+commentedbugs"


class PersonVouchersView(LaunchpadFormView):
    """Form for displaying and redeeming commercial subscription vouchers."""

    custom_widget('voucher', LaunchpadDropdownWidget)
    custom_widget('project', SinglePopupWidget)

    def setUpFields(self):
        """Set up the fields for this view."""

        self.form_fields = []
        # Make the less expensive test for commercial projects first
        # to avoid the more costly fetching of unredeemed vouchers.
        if (self.has_commercial_projects and
            len(self.unredeemed_vouchers) > 0):
            self.form_fields = (self.createProjectField() +
                                self.createVoucherField())

    def createProjectField(self):
        """Create the project field for selection commercial projects.

        The vocabulary shows commercial projects owned by the current user.
        """
        field = FormFields(
            Choice(__name__='project',
                   title=_('Select the project you wish to subscribe'),
                   description=_('Commercial projects you administer'),
                   vocabulary="CommercialProjects",
                   required=True),
            render_context=self.render_context)
        return field

    def createVoucherField(self):
        """Create voucher field.

        Only unredeemed vouchers owned by the user are shown.
        """
        terms = []
        for voucher in self.unredeemed_vouchers:
            text = "%s (%d months)" % (
                voucher.voucher_id, voucher.term_months)
            terms.append(SimpleTerm(voucher, voucher.voucher_id, text))
        voucher_vocabulary = SimpleVocabulary(terms)
        field = FormFields(
            Choice(__name__='voucher',
                   title=_('Select a voucher'),
                   description=_('Choose one of these unredeemed vouchers'),
                   vocabulary=voucher_vocabulary,
                   required=True),
            render_context=self.render_context)
        return field

    @cachedproperty
    def unredeemed_vouchers(self):
        """Get the unredeemed vouchers owned by the user."""
        unredeemed, redeemed = (
            self.context.getCommercialSubscriptionVouchers())
        return unredeemed

    @cachedproperty
    def has_commercial_projects(self):
        """Does the user manage one or more commercial project?

        Users with launchpad.Commercial permission can manage vouchers for any
        project so the property is True always.  Otherwise it is true if the
        vocabulary is not empty.
        """
        if check_permission('launchpad.Commercial', self.context):
            return True
        vocabulary_registry = getVocabularyRegistry()
        vocabulary = vocabulary_registry.get(self.context,
                                             "CommercialProjects")
        return len(vocabulary) > 0

    @action(_("Cancel"), name="cancel",
            validator='validate_cancel')
    def cancel_action(self, action, data):
        """Simply redirect to the user's page."""
        self.next_url = canonical_url(self.context)

    @action(_("Redeem"), name="redeem")
    def redeem_action(self, action, data):
        salesforce_proxy = getUtility(ISalesforceVoucherProxy)
        project = data['project']
        voucher = data['voucher']

        try:
            # The call to redeemVoucher returns True if it succeeds or it
            # raises an exception.  Therefore the return value does not need
            # to be checked.
            result = salesforce_proxy.redeemVoucher(voucher.voucher_id,
                                                    self.context,
                                                    project)
            project.redeemSubscriptionVoucher(
                voucher=voucher.voucher_id,
                registrant=self.context,
                purchaser=self.context,
                subscription_months=voucher.term_months)
            self.request.response.addInfoNotification(
                _("Voucher redeemed successfully"))
            # Force the page to reload so the just consumed voucher is
            # not displayed again (since the field has already been
            # created).
            self.next_url = self.request.URL
        except SalesforceVoucherProxyException, error:
            self.addError(
                _("The voucher could not be redeemed at this time."))
            # Log an OOPS report without raising an error.
            info = (error.__class__, error, None)
            globalErrorUtility = getUtility(IErrorReportingUtility)
            globalErrorUtility.raising(info, self.request)


class SubscribedBugTaskSearchListingView(BugTaskSearchListingView):
    """All bugs someone is subscribed to."""

    columns_to_show = ["id", "summary", "bugtargetdisplayname",
                       "importance", "status"]

    def search(self):
        return BugTaskSearchListingView.search(
            self, extra_params={'subscriber': self.context})

    def getSearchPageHeading(self):
        """The header for the search page."""
        return "Bugs %s is subscribed to" % self.context.displayname

    def getAdvancedSearchPageHeading(self):
        """The header for the advanced search page."""
        return "Bugs %s is Cc'd to: Advanced Search" % (
            self.context.displayname)

    def getAdvancedSearchButtonLabel(self):
        """The Search button for the advanced search page."""
        return "Search bugs %s is Cc'd to" % self.context.displayname

    def getSimpleSearchURL(self):
        """Return a URL that can be used as an href to the simple search."""
        return canonical_url(self.context) + "/+subscribedbugs"


class PersonLanguagesView(LaunchpadView):

    def initialize(self):
        request = self.request
        if request.method == "POST" and "SAVE-LANGS" in request.form:
            self.submitLanguages()

    def requestCountry(self):
        return ICountry(self.request, None)

    def browserLanguages(self):
        return (
            IRequestPreferredLanguages(self.request).getPreferredLanguages())

    def visible_checked_languages(self):
        return self.context.languages

    def visible_unchecked_languages(self):
        common_languages = getUtility(ILanguageSet).common_languages
        person_languages = self.context.languages
        return sorted(set(common_languages) - set(person_languages),
                      key=attrgetter('englishname'))

    def getRedirectionURL(self):
        request = self.request
        referrer = request.getHeader('referer')
        if referrer and referrer.startswith(request.getApplicationURL()):
            return referrer
        else:
            return ''

    @property
    def is_current_user(self):
        """Return True when the Context is also the User."""
        return self.user == self.context

    def submitLanguages(self):
        '''Process a POST request to the language preference form.

        This list of languages submitted is compared to the the list of
        languages the user has, and the latter is matched to the former.
        '''

        all_languages = getUtility(ILanguageSet)
        old_languages = self.context.languages
        new_languages = []

        for key in all_languages.keys():
            if self.request.has_key(key) and self.request.get(key) == u'on':
                new_languages.append(all_languages[key])

        if self.is_current_user:
            subject = "your"
        else:
            subject = "%s's" % self.context.displayname

        # Add languages to the user's preferences.
        for language in set(new_languages) - set(old_languages):
            self.context.addLanguage(language)
            self.request.response.addInfoNotification(
                "Added %(language)s to %(subject)s preferred languages." %
                {'language' : language.englishname, 'subject' : subject})

        # Remove languages from the user's preferences.
        for language in set(old_languages) - set(new_languages):
            self.context.removeLanguage(language)
            self.request.response.addInfoNotification(
                "Removed %(language)s from %(subject)s preferred languages." %
                {'language' : language.englishname, 'subject' : subject})

        redirection_url = self.request.get('redirection_url')
        if redirection_url:
            self.request.response.redirect(redirection_url)


class PersonView(LaunchpadView, FeedsMixin):
    """A View class used in almost all Person's pages."""

    @cachedproperty
    def recently_approved_members(self):
        members = self.context.getMembersByStatus(
            TeamMembershipStatus.APPROVED,
            orderBy='-TeamMembership.date_joined')
        return members[:5]

    @cachedproperty
    def recently_proposed_members(self):
        members = self.context.getMembersByStatus(
            TeamMembershipStatus.PROPOSED,
            orderBy='-TeamMembership.date_proposed')
        return members[:5]

    @cachedproperty
    def openpolls(self):
        assert self.context.isTeam()
        return IPollSubset(self.context).getOpenPolls()

    @cachedproperty
    def closedpolls(self):
        assert self.context.isTeam()
        return IPollSubset(self.context).getClosedPolls()

    @cachedproperty
    def notyetopenedpolls(self):
        assert self.context.isTeam()
        return IPollSubset(self.context).getNotYetOpenedPolls()

    @cachedproperty
    def contributions(self):
        """Cache the results of getProjectsAndCategoriesContributedTo()."""
        return self.context.getProjectsAndCategoriesContributedTo(
            limit=5)

    @cachedproperty
    def contributed_categories(self):
        """Return all karma categories in which this person has some karma."""
        categories = set()
        for contrib in self.contributions:
            categories.update(category for category in contrib['categories'])
        return sorted(categories, key=attrgetter('title'))

    @cachedproperty
    def context_is_probably_a_team(self):
        """Return True if we have any indication that context is a team.

        For now, all we do is check whether or not any email associated with
        our context contains the '@lists.' string as that's a very good
        indication this is a team which was automatically created.

        This can only be used when the context is an automatically created
        profile (account_status == NOACCOUNT).
        """
        assert self.context.account_status == AccountStatus.NOACCOUNT, (
            "This can only be used when the context has no account.")
        emails = getUtility(IEmailAddressSet).getByPerson(self.context)
        for email in emails:
            if '@lists.' in email.email:
                return True
        return False

    @cachedproperty
    def is_delegated_identity(self):
        """Should the page delegate identity to the OpenId identitier.

        We only do this if it's enabled for the vhost.
        """
        return (self.context.is_valid_person
                and config.vhost.mainsite.openid_delegate_profile)

    @cachedproperty
    def openid_identity_url(self):
        """The public OpenID identity URL. That's the profile page."""
        profile_url = URI(canonical_url(self.context))
        if not config.vhost.mainsite.openid_delegate_profile:
            # Change the host to point to the production site.
            profile_url.host = config.launchpad.non_restricted_hostname
        return str(profile_url)

    @property
    def subscription_policy_description(self):
        """Return the description of this team's subscription policy."""
        team = self.context
        assert team.isTeam(), (
            'This method can only be called when the context is a team.')
        if team.subscriptionpolicy == TeamSubscriptionPolicy.RESTRICTED:
            description = _(
                "This is a restricted team; new members can only be added "
                "by one of the team's administrators.")
        elif team.subscriptionpolicy == TeamSubscriptionPolicy.MODERATED:
            description = _(
                "This is a moderated team; all subscriptions are subjected "
                "to approval by one of the team's administrators.")
        elif team.subscriptionpolicy == TeamSubscriptionPolicy.OPEN:
            description = _(
                "This is an open team; any user can join and no approval "
                "is required.")
        else:
            raise AssertionError('Unknown subscription policy.')
        return description

    @property
    def user_can_subscribe_to_list(self):
        """Can the user subscribe to this team's mailing list?

        A user can subscribe to the list if the team has an active
        mailing list, and if they do not already have a subscription.
        """
        if self.team_has_mailing_list:
            # If we are already subscribed, then we can not subscribe again.
            return not self.user_is_subscribed_to_list
        else:
            return False

    @property
    def user_is_subscribed_to_list(self):
        """Is the user subscribed to the team's mailing list?

        Subscriptions hang around even if the list is deactivated, etc.

        It is an error to ask if the user is subscribed to a mailing list
        that doesn't exist.
        """
        if self.user is None:
            return False

        mailing_list = self.context.mailing_list
        assert mailing_list is not None, "This team has no mailing list."
        has_subscription = bool(mailing_list.getSubscription(self.user))
        return has_subscription

    @property
    def team_has_mailing_list(self):
        """Is the team mailing list available for subscription?"""
        mailing_list = self.context.mailing_list
        return mailing_list is not None and mailing_list.is_usable

    def getURLToAssignedBugsInProgress(self):
        """Return an URL to a page which lists all bugs assigned to this
        person that are In Progress.
        """
        query_string = urllib.urlencode(
            [('field.status', BugTaskStatus.INPROGRESS.title)])
        url = "%s/+assignedbugs" % canonical_url(self.context)
        return ("%(url)s?search=Search&%(query_string)s"
                % {'url': url, 'query_string': query_string})


    @cachedproperty
    def assigned_bugs_in_progress(self):
        """Return up to 5 assigned bugs that are In Progress."""
        params = BugTaskSearchParams(
            user=self.user, assignee=self.context, omit_dupes=True,
            status=BugTaskStatus.INPROGRESS, orderby='-date_last_updated')
        return self.context.searchTasks(params)[:5]

    @cachedproperty
    def assigned_specs_in_progress(self):
        """Return up to 5 assigned specs that are being worked on."""
        return self.context.assigned_specs_in_progress

    @property
    def has_assigned_bugs_or_specs_in_progress(self):
        """Does the user have any bugs or specs that are being worked on?"""
        bugtasks = self.assigned_bugs_in_progress
        specs = self.assigned_specs_in_progress
        return bugtasks.count() > 0 or specs.count() > 0

    @property
    def viewing_own_page(self):
        return self.user == self.context

    @property
    def can_contact(self):
        """Can the user contact this context (this person or team)?

        Users can contact other valid users and teams. Anonymous users
        cannot contact persons or teams, and no one can contact an invalid
        person (inactive or without a preferred email address).
        """
        return (
            self.user is not None and self.context.is_valid_person_or_team)

    @property
    def contact_link_title(self):
        """Return the appropriate +contactuser link title for the tooltip."""
        if self.context.is_team:
            if self.user.inTeam(self.context):
                return 'Send an email to your team through Launchpad'
            else:
                return "Send an email to this team's owner through Launchpad"
        elif self.viewing_own_page:
            return 'Send an email to yourself through Launchpad'
        else:
            return 'Send an email to this user through Launchpad'

    @property
    def specific_contact_text(self):
        """Return the appropriate link text."""
        if self.context.is_team:
            return 'Contact this team'
        else:
            # Note that we explicitly do not change the text to "Contact
            # yourself" when viewing your own page.
            return 'Contact this user'

    def hasCurrentPolls(self):
        """Return True if this team has any non-closed polls."""
        assert self.context.isTeam()
        return bool(self.openpolls) or bool(self.notyetopenedpolls)

    def no_bounties(self):
        return not (self.context.ownedBounties or
            self.context.reviewerBounties or
            self.context.subscribedBounties or
            self.context.claimedBounties)

    def userIsOwner(self):
        """Return True if the user is the owner of this Team."""
        if self.user is None:
            return False

        return self.user.inTeam(self.context.teamowner)

    def findUserPathToTeam(self):
        assert self.user is not None
        return self.user.findPathToTeam(self.context)

    def indirect_teams_via(self):
        """Return a list of dictionaries, where each dictionary has a team
        in which the person is an indirect member, and a path to membership
        in that team.
        """
        return [{'team': team,
                 'via': ', '.join(
                    [viateam.displayname for viateam in
                        self.context.findPathToTeam(team)[:-1]])}
                for team in self.context.teams_indirectly_participated_in]

    def userIsParticipant(self):
        """Return true if the user is a participant of this team.

        A person is said to be a team participant when he's a member
        of that team, either directly or indirectly via another team
        membership.
        """
        if self.user is None:
            return False
        return self.user.inTeam(self.context)

    def userIsActiveMember(self):
        """Return True if the user is an active member of this team."""
        return userIsActiveTeamMember(self.context)

    def userIsProposedMember(self):
        """Return True if the user is a proposed member of this team."""
        if self.user is None:
            return False
        return self.user in self.context.proposedmembers

    def userCanRequestToLeave(self):
        """Return true if the user can request to leave this team.

        A given user can leave a team only if he's an active member.
        """
        return self.userIsActiveMember()

    @cachedproperty
    def email_address_visibility(self):
        """The EmailAddressVisibleState of this person or team.

        :return: The state of what a logged in user may know of a
            person or team's email addresses.
        :rtype: `EmailAddressVisibleState`
        """
        return EmailAddressVisibleState(self)

    @property
    def visible_email_addresses(self):
        """The list of email address that can be shown.

        The list contains email addresses when the EmailAddressVisibleState's
        PUBLIC or ALLOWED attributes are True. The preferred email
        address is the first in the list, the other validated email addresses
        are not ordered.

        :return: A list of email address strings that can be seen.
        """
        visible_states = (
            EmailAddressVisibleState.PUBLIC, EmailAddressVisibleState.ALLOWED)
        if self.email_address_visibility.state in visible_states:
            emails = sorted(
                email.email for email in self.context.validatedemails)
            emails.insert(0, self.context.preferredemail.email)
            return emails
        else:
            return []

    @property
    def visible_email_address_description(self):
        """A description of who can see a user's email addresses.

        :return: A string, or None if the email addresses cannot be viewed
            by any user.
        """
        state = self.email_address_visibility.state
        if state is EmailAddressVisibleState.PUBLIC:
            return 'This email address is only visible to Launchpad users.'
        elif state is EmailAddressVisibleState.ALLOWED:
            return 'This email address is not disclosed to others.'
        else:
            return None

    def showSSHKeys(self):
        """Return a data structure used for display of raw SSH keys"""
        self.request.response.setHeader('Content-Type', 'text/plain')
        keys = []
        for key in self.context.sshkeys:
            if key.keytype == SSHKeyType.DSA:
                type_name = 'ssh-dss'
            elif key.keytype == SSHKeyType.RSA:
                type_name = 'ssh-rsa'
            else:
                type_name = 'Unknown key type'
            keys.append("%s %s %s" % (type_name, key.keytext, key.comment))
        return "\n".join(keys)

    @cachedproperty
    def archive_url(self):
        """Return a url to a mailing list archive for the team's list.

        If the person is not a team, does not have a mailing list, that
        mailing list has never been activated, or the team is private and the
        logged in user is not a team member, return None instead.
        """
        mailing_list = self.context.mailing_list
        if mailing_list is None:
            return None
        elif mailing_list.is_public:
            return mailing_list.archive_url
        elif self.user is None:
            return None
        elif self.user.inTeam(self.context):
            return mailing_list.archive_url
        else:
            return None


class EmailAddressVisibleState:
    """The state of a person's email addresses w.r.t. the logged in user.

    There are five states that describe the visibility of a person or
    team's addresses to a logged in user, only one will be True:

    * LOGIN_REQUIRED: The user is anonymous; email addresses are never
      visible to anonymous users.
    * NONE_AVAILABLE: The person has no validated email addresses or the
      team has no contact address registered, so there is nothing to show.
    * PUBLIC: The person is not hiding their email addresses, or the team
      has a contact address, so any logged in user may view them.
    * HIDDEN: The person is hiding their email address, so even logged in
      users cannot view them.  Teams cannot hide their contact address.
    * ALLOWED: The person is hiding their email address, but the logged in
      user has permission to see them.  This is either because the user is
      viewing their own page or because the user is a privileged
      administrator.
    """
    LOGIN_REQUIRED = object()
    NONE_AVAILABLE = object()
    PUBLIC = object()
    HIDDEN = object()
    ALLOWED = object()

    def __init__(self, view):
        """Set the state.

        :param view: The view that provides the current user and the
            context (person or team).
        :type view: `LaunchpadView`
        """
        if view.user is None:
            self.state = EmailAddressVisibleState.LOGIN_REQUIRED
        elif view.context.preferredemail is None:
            self.state = EmailAddressVisibleState.NONE_AVAILABLE
        elif not view.context.hide_email_addresses:
            self.state = EmailAddressVisibleState.PUBLIC
        elif check_permission('launchpad.View',  view.context.preferredemail):
            self.state = EmailAddressVisibleState.ALLOWED
        else:
            self.state = EmailAddressVisibleState.HIDDEN

    @property
    def is_login_required(self):
        """Is login required to see the person or team's addresses?"""
        return self.state is EmailAddressVisibleState.LOGIN_REQUIRED

    @property
    def are_none_available(self):
        """Does the person or team not have any email addresses?"""
        return self.state is EmailAddressVisibleState.NONE_AVAILABLE

    @property
    def are_public(self):
        """Are the person's or team's email addresses public to users?"""
        return self.state is EmailAddressVisibleState.PUBLIC

    @property
    def are_hidden(self):
        """Are the person's or team's email addresses hidden from the user?"""
        return self.state is EmailAddressVisibleState.HIDDEN

    @property
    def are_allowed(self):
        """Is the user allowed to see the person's or team's addresses?"""
        return self.state is EmailAddressVisibleState.ALLOWED


class PersonIndexView(XRDSContentNegotiationMixin, PersonView):
    """View class for person +index and +xrds pages."""

    xrds_template = ViewPageTemplateFile(
        "../templates/person-xrds.pt")

    def initialize(self):
        super(PersonIndexView, self).initialize()
        # This view requires the gmap2 Javascript in order to render the map
        # with the person's usual location.
        self.request.needs_gmap2 = True
        if self.request.method == "POST":
            self.processForm()

    @cachedproperty
    def enable_xrds_discovery(self):
        """Only enable discovery if person is OpenID enabled."""
        return self.is_delegated_identity

    @cachedproperty
    def openid_server_url(self):
        """The OpenID Server endpoint URL for Launchpad."""
        return CurrentOpenIDEndPoint.getOldServiceURL()

    @cachedproperty
    def openid_identity_url(self):
        return IOpenIDPersistentIdentity(
            self.context).old_openid_identity_url

    def processForm(self):
        if not self.request.form.get('unsubscribe'):
            raise UnexpectedFormData(
                "The mailing list form did not receive the expected form "
                "fields.")

        mailing_list = self.context.mailing_list
        if mailing_list is None:
            raise UnexpectedFormData(
                _("This team does not have a mailing list."))
        if not self.user:
            raise Unauthorized(
                _("You must be logged in to unsubscribe."))
        try:
            mailing_list.unsubscribe(self.user)
        except CannotUnsubscribe:
            self.request.response.addErrorNotification(
                _("You could not be unsubscribed from the team mailing "
                  "list."))
        else:
            self.request.response.addInfoNotification(
                _("You have been unsubscribed from the team "
                  "mailing list."))
        self.request.response.redirect(canonical_url(self.context))

    def map_portlet_html(self):
        """Generate the HTML which shows the map portlet."""
        assert self.request.needs_gmap2, (
            "To use this method a view must flag that it needs gmap2.")
        assert self.context.latitude is not None, (
            "Can't generate the map for a person who hasn't set a location.")

        replacements = {'center_lat': self.context.latitude,
                        'center_lng': self.context.longitude}
        return u"""
            <script type="text/javascript">
                renderPersonMapSmall(%(center_lat)s, %(center_lng)s);
            </script>""" % replacements

    @property
    def should_show_map_portlet(self):
        """Should the map portlet be displayed?

        The map portlet is displayed only if the person has no location
        specified, or if the user has permission to view the person's
        location.
        """
        if self.context.location is None:
            return True
        else:
            return check_permission('launchpad.View', self.context.location)


class PersonCodeOfConductEditView(LaunchpadView):

    def performCoCChanges(self):
        """Make changes to code-of-conduct signature records for this
        person.
        """
        sig_ids = self.request.form.get("DEACTIVATE_SIGNATURE")

        if sig_ids is not None:
            sCoC_util = getUtility(ISignedCodeOfConductSet)

            # verify if we have multiple entries to deactive
            if not isinstance(sig_ids, list):
                sig_ids = [sig_ids]

            for sig_id in sig_ids:
                sig_id = int(sig_id)
                # Deactivating signature
                comment = 'Deactivated by Owner'
                sCoC_util.modifySignature(sig_id, self.user, comment, False)

            return True


class PersonEditWikiNamesView(LaunchpadView):
    def _validateWikiURL(self, url):
        """Validate the URL.

        Make sure that the result is a valid URL with only the
        appropriate schemes.
        """
        try:
            uri = URI(url)
            if uri.scheme not in ('http', 'https'):
                self.error_message = structured(
                    'The URL scheme "%(scheme)s" is not allowed.  '
                    'Only http or https URLs may be used.', scheme=uri.scheme)
                return False
        except InvalidURIError, e:
            self.error_message = structured(
                '"%(url)s" is not a valid URL.', url=url)
            return False
        return True

    def _sanitizeWikiURL(self, url):
        """Strip whitespaces and make sure :url ends in a single '/'."""
        if not url:
            return url
        return '%s/' % url.strip().rstrip('/')

    def initialize(self):
        """Process the WikiNames form."""
        self.error_message = None
        if self.request.method != "POST":
            # Nothing to do
            return

        form = self.request.form
        context = self.context
        wikinameset = getUtility(IWikiNameSet)

        for w in context.wiki_names:
            # XXX: GuilhermeSalgado 2005-08-25:
            # We're exposing WikiName IDs here because that's the only
            # unique column we have. If we don't do this we'll have to
            # generate the field names using the WikiName.wiki and
            # WikiName.wikiname columns (because these two columns make
            # another unique identifier for WikiNames), but that's tricky and
            # not worth the extra work.
            if form.get('remove_%d' % w.id):
                w.destroySelf()
            else:
                wiki = self._sanitizeWikiURL(form.get('wiki_%d' % w.id))
                wikiname = form.get('wikiname_%d' % w.id)
                if not (wiki and wikiname):
                    self.error_message = structured(
                        "Neither Wiki nor WikiName can be empty.")
                    return
                if not self._validateWikiURL(wiki):
                    return
                w.wiki = wiki
                w.wikiname = wikiname

        wiki = self._sanitizeWikiURL(form.get('newwiki'))
        wikiname = form.get('newwikiname')
        if wiki or wikiname:
            if wiki and wikiname:
                existingwiki = wikinameset.getByWikiAndName(wiki, wikiname)
                if existingwiki and existingwiki.person != context:
                    self.error_message = structured(
                        'The WikiName %s%s is already registered by '
                        '<a href="%s">%s</a>.',
                        wiki, wikiname, canonical_url(existingwiki.person),
                        existingwiki.person.browsername)
                    return
                elif existingwiki:
                    self.error_message = structured(
                        'The WikiName %s%s already belongs to you.',
                        wiki, wikiname)
                    return
                if not self._validateWikiURL(wiki):
                    return
                wikinameset.new(context, wiki, wikiname)
            else:
                self.newwiki = wiki
                self.newwikiname = wikiname
                self.error_message = structured(
                    "Neither Wiki nor WikiName can be empty.")
                return


class PersonEditIRCNicknamesView(LaunchpadView):

    def initialize(self):
        """Process the IRC nicknames form."""
        self.error_message = None
        if self.request.method != "POST":
            # Nothing to do
            return

        form = self.request.form
        for ircnick in self.context.ircnicknames:
            # XXX: GuilhermeSalgado 2005-08-25:
            # We're exposing IrcID IDs here because that's the only
            # unique column we have, so we don't have anything else that we
            # can use to make field names that allow us to uniquely identify
            # them.
            if form.get('remove_%d' % ircnick.id):
                ircnick.destroySelf()
            else:
                nick = form.get('nick_%d' % ircnick.id)
                network = form.get('network_%d' % ircnick.id)
                if not (nick and network):
                    self.error_message = structured(
                        "Neither Nickname nor Network can be empty.")
                    return
                ircnick.nickname = nick
                ircnick.network = network

        nick = form.get('newnick')
        network = form.get('newnetwork')
        if nick or network:
            if nick and network:
                getUtility(IIrcIDSet).new(self.context, network, nick)
            else:
                self.newnick = nick
                self.newnetwork = network
                self.error_message = structured(
                    "Neither Nickname nor Network can be empty.")
                return


class PersonEditJabberIDsView(LaunchpadView):

    def initialize(self):
        """Process the Jabber ID form."""
        self.error_message = None
        if self.request.method != "POST":
            # Nothing to do
            return

        form = self.request.form
        for jabber in self.context.jabberids:
            if form.get('remove_%s' % jabber.jabberid):
                jabber.destroySelf()
            else:
                jabberid = form.get('jabberid_%s' % jabber.jabberid)
                if not jabberid:
                    self.error_message = structured(
                        "You cannot save an empty Jabber ID.")
                    return
                jabber.jabberid = jabberid

        jabberid = form.get('newjabberid')
        if jabberid:
            jabberset = getUtility(IJabberIDSet)
            existingjabber = jabberset.getByJabberID(jabberid)
            if existingjabber is None:
                jabberset.new(self.context, jabberid)
            elif existingjabber.person != self.context:
                self.error_message = structured(
                    'The Jabber ID %s is already registered by '
                    '<a href="%s">%s</a>.',
                    jabberid, canonical_url(existingjabber.person),
                    existingjabber.person.browsername)
                return
            else:
                self.error_message = structured(
                    'The Jabber ID %s already belongs to you.', jabberid)
                return


class PersonEditSSHKeysView(LaunchpadView):

    implements(IPersonEditMenu)

    info_message = None
    error_message = None

    def initialize(self):
        if self.request.method != "POST":
            # Nothing to do
            return

        action = self.request.form.get('action')

        if action == 'add_ssh':
            self.add_ssh()
        elif action == 'remove_ssh':
            self.remove_ssh()
        else:
            raise UnexpectedFormData("Unexpected action: %s" % action)

    def add_ssh(self):
        sshkey = self.request.form.get('sshkey')
        try:
            kind, keytext, comment = sshkey.split(' ', 2)
        except ValueError:
            self.error_message = structured('Invalid public key')
            return

        if not (kind and keytext and comment):
            self.error_message = structured('Invalid public key')
            return

        process = subprocess.Popen(
            '/usr/bin/ssh-vulnkey -', shell=True, stdin=subprocess.PIPE,
            stdout=subprocess.PIPE, stderr=subprocess.PIPE)
        (out, err) = process.communicate(sshkey.encode('utf-8'))
        if 'compromised' in out.lower():
            self.error_message = structured(
                'This key is known to be compromised due to a security flaw '
                'in the software used to generate it, so it will not be '
                'accepted by Launchpad. See the full '
                '<a href="http://www.ubuntu.com/usn/usn-612-2">Security '
                'Notice</a> for further information and instructions on how '
                'to generate another key.')
            return

        if kind == 'ssh-rsa':
            keytype = SSHKeyType.RSA
        elif kind == 'ssh-dss':
            keytype = SSHKeyType.DSA
        else:
            self.error_message = structured('Invalid public key')
            return

        getUtility(ISSHKeySet).new(self.user, keytype, keytext, comment)
        self.info_message = structured('SSH public key added.')

    def remove_ssh(self):
        key_id = self.request.form.get('key')
        if not key_id:
            raise UnexpectedFormData('SSH Key was not defined')

        sshkey = getUtility(ISSHKeySet).getByID(key_id)
        if sshkey is None:
            self.error_message = structured(
                "Cannot remove a key that doesn't exist")
            return

        if sshkey.person != self.user:
            raise UnexpectedFormData("Cannot remove someone else's key")

        comment = sshkey.comment
        sshkey.destroySelf()
        self.info_message = structured('Key "%s" removed' % comment)


class PersonTranslationView(LaunchpadView):
    """View for translation-related Person pages."""
    @cachedproperty
    def batchnav(self):
        batchnav = BatchNavigator(self.context.translation_history,
                                  self.request)
        # XXX: kiko 2006-03-17 bug=60320: Because of a template reference
        # to pofile.potemplate.displayname, it would be ideal to also
        # prejoin inside translation_history:
        #   potemplate.productseries
        #   potemplate.productseries.product
        #   potemplate.distroseries
        #   potemplate.distroseries.distribution
        #   potemplate.sourcepackagename
        # However, a list this long may be actually suggesting that
        # displayname be cached in a table field; particularly given the
        # fact that it won't be altered very often. At any rate, the
        # code below works around this by caching all the templates in
        # one shot. The list() ensures that we materialize the query
        # before passing it on to avoid reissuing it. Note also that the
        # fact that we iterate over currentBatch() here means that the
        # translation_history query is issued again. Tough luck.
        ids = set(record.pofile.potemplate.id
                  for record in batchnav.currentBatch())
        if ids:
            cache = list(getUtility(IPOTemplateSet).getByIDs(ids))

        return batchnav

    @cachedproperty
    def translation_groups(self):
        """Return translation groups a person is a member of."""
        return list(self.context.translation_groups)

    @cachedproperty
    def translators(self):
        """Return translators a person is a member of."""
        return list(self.context.translators)

    @cachedproperty
    def person_filter_querystring(self):
        """Return person's name appropriate for including in links."""
        return urllib.urlencode({'person': self.context.name})

    def should_display_message(self, translationmessage):
        """Should a certain `TranslationMessage` be displayed.

        Return False if user is not logged in and message may contain
        sensitive data such as email addresses.

        Otherwise, return True.
        """
        if self.user:
            return True
        return not (
            translationmessage.potmsgset.hide_translations_from_anonymous)


class PersonTranslationRelicensingView(LaunchpadFormView):
    """View for Person's translation relicensing page."""
    schema = ITranslationRelicensingAgreementEdit
    field_names = ['allow_relicensing', 'back_to']
    custom_widget(
        'allow_relicensing', LaunchpadRadioWidget, orientation='vertical')
    custom_widget('back_to', TextWidget, visible=False)

    @property
    def initial_values(self):
        """Set the default value for the relicensing radio buttons."""
        # If the person has previously made a choice, we default to that.
        # Otherwise, we default to BSD, because that's what we'd prefer.
        if self.context.translations_relicensing_agreement == False:
            default = TranslationRelicensingAgreementOptions.REMOVE
        else:
            default = TranslationRelicensingAgreementOptions.BSD
        return {
            "allow_relicensing": default,
            "back_to": self.request.get('back_to'),
            }

    @property
    def relicensing_url(self):
        """Return an URL for this view."""
        return canonical_url(self.context, view_name='+licensing')

    def getSafeRedirectURL(self, url):
        """Successful form submission should send to this URL."""
        if url and url.startswith(self.request.getApplicationURL()):
            return url
        else:
            return canonical_url(self.context)

    @action(_("Confirm"), name="submit")
    def submit_action(self, action, data):
        """Store person's decision about translations relicensing.

        Decision is stored through
        `IPerson.translations_relicensing_agreement`
        which uses TranslationRelicensingAgreement table.
        """
        allow_relicensing = data['allow_relicensing']
        if allow_relicensing == TranslationRelicensingAgreementOptions.BSD:
            self.context.translations_relicensing_agreement = True
            self.request.response.addInfoNotification(_(
                "Thank you for BSD-licensing your translations."))
        elif (allow_relicensing ==
            TranslationRelicensingAgreementOptions.REMOVE):
            self.context.translations_relicensing_agreement = False
            self.request.response.addInfoNotification(_(
                "We respect your choice. "
                "Your translations will be removed once we complete the "
                "switch to the BSD license. "
                "Thanks for trying out Launchpad Translations."))
        else:
            raise AssertionError(
                "Unknown allow_relicensing value: %r" % allow_relicensing)
        self.next_url = self.getSafeRedirectURL(data['back_to'])


class PersonGPGView(LaunchpadView):
    """View for the GPG-related actions for a Person

    Supports claiming (importing) a key, validating it and deactivating
    it. Also supports removing the token generated for validation (in
    the case you want to give up on importing the key).
    """

    implements(IPersonEditMenu)

    key = None
    fingerprint = None

    key_ok = False
    invalid_fingerprint = False
    key_retrieval_failed = False
    key_already_imported = False

    error_message = None
    info_message = None

    def keyserver_url(self):
        assert self.fingerprint
        return getUtility(
            IGPGHandler).getURLForKeyInServer(self.fingerprint, public=True)

    def form_action(self):
        permitted_actions = ['claim_gpg', 'deactivate_gpg',
                             'remove_gpgtoken', 'reactivate_gpg']
        if self.request.method != "POST":
            return ''
        action = self.request.form.get('action')
        if action and (action not in permitted_actions):
            raise UnexpectedFormData("Action was not defined")
        getattr(self, action)()

    def claim_gpg(self):
        # XXX cprov 2005-04-01: As "Claim GPG key" takes a lot of time, we
        # should process it throught the NotificationEngine.
        gpghandler = getUtility(IGPGHandler)
        fingerprint = self.request.form.get('fingerprint')
        self.fingerprint = gpghandler.sanitizeFingerprint(fingerprint)

        if not self.fingerprint:
            self.invalid_fingerprint = True
            return

        gpgkeyset = getUtility(IGPGKeySet)
        if gpgkeyset.getByFingerprint(self.fingerprint):
            self.key_already_imported = True
            return

        try:
            key = gpghandler.retrieveKey(self.fingerprint)
        except GPGKeyNotFoundError:
            self.key_retrieval_failed = True
            return

        self.key = key
        if not key.expired and not key.revoked:
            self._validateGPG(key)
            self.key_ok = True

    def deactivate_gpg(self):
        key_ids = self.request.form.get('DEACTIVATE_GPGKEY')

        if key_ids is None:
            self.error_message = structured(
                'No key(s) selected for deactivation.')
            return

        # verify if we have multiple entries to deactive
        if not isinstance(key_ids, list):
            key_ids = [key_ids]

        gpgkeyset = getUtility(IGPGKeySet)

        deactivated_keys = []
        for key_id in key_ids:
            gpgkey = gpgkeyset.get(key_id)
            if gpgkey is None:
                continue
            if gpgkey.owner != self.user:
                self.error_message = structured(
                    "Cannot deactivate someone else's key")
                return
            gpgkey.active = False
            deactivated_keys.append(gpgkey.displayname)

        flush_database_updates()
        self.info_message = structured(
           'Deactivated key(s): %s', ", ".join(deactivated_keys))

    def remove_gpgtoken(self):
        token_fingerprints = self.request.form.get('REMOVE_GPGTOKEN')

        if token_fingerprints is None:
            self.error_message = structured(
                'No key(s) pending validation selected.')
            return

        logintokenset = getUtility(ILoginTokenSet)
        if not isinstance(token_fingerprints, list):
            token_fingerprints = [token_fingerprints]

        cancelled_fingerprints = []
        for fingerprint in token_fingerprints:
            logintokenset.deleteByFingerprintRequesterAndType(
                fingerprint, self.user, LoginTokenType.VALIDATEGPG)
            logintokenset.deleteByFingerprintRequesterAndType(
                fingerprint, self.user, LoginTokenType.VALIDATESIGNONLYGPG)
            cancelled_fingerprints.append(fingerprint)

        self.info_message = structured(
            'Cancelled validation of key(s): %s',
            ", ".join(cancelled_fingerprints))

    def reactivate_gpg(self):
        key_ids = self.request.form.get('REACTIVATE_GPGKEY')

        if key_ids is None:
            self.error_message = structured(
                'No key(s) selected for reactivation.')
            return

        found = []
        notfound = []
        # verify if we have multiple entries to deactive
        if not isinstance(key_ids, list):
            key_ids = [key_ids]

        gpghandler = getUtility(IGPGHandler)
        keyset = getUtility(IGPGKeySet)

        for key_id in key_ids:
            gpgkey = keyset.get(key_id)
            try:
                key = gpghandler.retrieveKey(gpgkey.fingerprint)
            except GPGKeyNotFoundError:
                notfound.append(gpgkey.fingerprint)
            else:
                found.append(key.displayname)
                self._validateGPG(key)

        comments = []
        if len(found) > 0:
            comments.append(
                'A message has been sent to %s with instructions to '
                'reactivate these key(s): %s'
                % (self.context.preferredemail.email, ', '.join(found)))
        if len(notfound) > 0:
            if len(notfound) == 1:
                comments.append(
                    'Launchpad failed to retrieve this key from '
                    'the keyserver: %s. Please make sure the key is '
                    'published in a keyserver (such as '
                    '<a href="http://pgp.mit.edu">pgp.mit.edu</a>) before '
                    'trying to reactivate it again.' % (', '.join(notfound)))
            else:
                comments.append(
                    'Launchpad failed to retrieve these keys from '
                    'the keyserver: %s. Please make sure the keys '
                    'are published in a keyserver (such as '
                    '<a href="http://pgp.mit.edu">pgp.mit.edu</a>) '
                    'before trying to reactivate them '
                    'again.' % (', '.join(notfound)))

        self.info_message = structured('\n<br />\n'.join(comments))

    def _validateGPG(self, key):
        logintokenset = getUtility(ILoginTokenSet)
        bag = getUtility(ILaunchBag)

        preferredemail = bag.user.preferredemail.email
        login = bag.login

        if key.can_encrypt:
            tokentype = LoginTokenType.VALIDATEGPG
        else:
            tokentype = LoginTokenType.VALIDATESIGNONLYGPG

        token = logintokenset.new(self.context, login,
                                  preferredemail,
                                  tokentype,
                                  fingerprint=key.fingerprint)

        token.sendGPGValidationRequest(key)


class PersonChangePasswordView(LaunchpadFormView):

    implements(IPersonEditMenu)

    label = "Change your password"
    schema = IPersonChangePassword
    field_names = ['currentpassword', 'password']
    custom_widget('password', PasswordChangeWidget)

    @property
    def next_url(self):
        return canonical_url(self.context)

    def validate(self, form_values):
        currentpassword = form_values.get('currentpassword')
        encryptor = getUtility(IPasswordEncryptor)
        if not encryptor.validate(currentpassword, self.context.password):
            self.setFieldError('currentpassword', _(
                "The provided password doesn't match your current password."))

    @action(_("Change Password"), name="submit")
    def submit_action(self, action, data):
        password = data['password']
        self.context.password = password
        self.request.response.addInfoNotification(_(
            "Password changed successfully"))


class BasePersonEditView(LaunchpadEditFormView):

    schema = IPerson
    field_names = []

    @action(_("Save"), name="save")
    def action_save(self, action, data):
        self.updateContextFromData(data)
        self.next_url = canonical_url(self.context)


class PersonEditHomePageView(BasePersonEditView):

    field_names = ['homepage_content']
    custom_widget(
        'homepage_content', TextAreaWidget, height=30, width=30)


class PersonEditView(BasePersonEditView):
    """The Person 'Edit' page."""

    field_names = ['displayname', 'name', 'mugshot', 'homepage_content',
                   'hide_email_addresses', 'verbose_bugnotifications']
    custom_widget('mugshot', ImageChangeWidget, ImageChangeWidget.EDIT_STYLE)

    implements(IPersonEditMenu)

    # Will contain an hidden input when the user is renaming his
    # account with full knowledge of the consequences.
    i_know_this_is_an_openid_security_issue_input = None

    @property
    def cancel_url(self):
        """The URL that the 'Cancel' link should return to."""
        return canonical_url(self.context)

    def validate(self, data):
        """If the name changed, warn the user about the implications."""
        new_name = data.get('name')
        bypass_check = self.request.form_ng.getOne(
            'i_know_this_is_an_openid_security_issue', 0)
        if (new_name and new_name != self.context.name and
            len(self.unknown_trust_roots_user_logged_in) > 0
            and not bypass_check):
            # Warn the user that they might shoot themselves in the foot.
            self.setFieldError('name', structured(dedent("""
            <div class="inline-warning">
              <p>Changing your name will change your
                  public OpenID identifier. This means that you might be
                  locked out of certain sites where you used it, or that
                  somebody could create a new profile with the same name and
                  log in as you on these third-party sites. See
                  <a href="https://help.launchpad.net/OpenID#rename-account"
                    >https://help.launchpad.net/OpenID#rename-account</a>
                  for more information.
              </p>
              <p> You may have used your identifier on the following
                  sites:<br> %s.
              </p>
              <p>If you click 'Save' again, we will rename your account
                 anyway.
              </p>
            </div>"""),
             ", ".join(self.unknown_trust_roots_user_logged_in)))
            self.i_know_this_is_an_openid_security_issue_input = dedent("""\
                <input type="hidden"
                       id="i_know_this_is_an_openid_security_issue"
                       name="i_know_this_is_an_openid_security_issue"
                       value="1">""")

    @cachedproperty
    def unknown_trust_roots_user_logged_in(self):
        """The unknown trust roots the user has logged in using OpenID.

        We assume that they logged in using their delegated profile OpenID,
        since that's the one we advertise.
        """
        identifier = IOpenIDPersistentIdentity(self.context)
        unknown_trust_root_login_records = list(
            getUtility(IOpenIDRPSummarySet).getByIdentifier(
                identifier.old_openid_identity_url, True))
        if identifier.new_openid_identifier is not None:
            unknown_trust_root_login_records.extend(list(
                getUtility(IOpenIDRPSummarySet).getByIdentifier(
                    identifier.new_openid_identity_url, True)))
        return sorted([
            record.trust_root
            for record in unknown_trust_root_login_records])

    @action(_("Save Changes"), name="save")
    def action_save(self, action, data):
        self.updateContextFromData(data)
        self.next_url = canonical_url(self.context)


class PersonBrandingView(BrandingChangeView):

    field_names = ['logo', 'mugshot']
    schema = IPerson


class TeamJoinView(PersonView):

    def initialize(self):
        super(TeamJoinView, self).initialize()
        if self.request.method == "POST":
            self.processForm()

    @property
    def join_allowed(self):
        """Is the logged in user allowed to join this team?

        The answer is yes if this team's subscription policy is not RESTRICTED
        and this team's visibility is either None or PUBLIC.
        """
        # Joining a moderated team will put you on the proposed_members
        # list. If it is a private membership team, you are not allowed
        # to view the proposed_members attribute until you are an
        # active member; therefore, it would look like the join button
        # is broken. Either private membership teams should always have a
        # restricted subscription policy, or we need a more complicated
        # permission model.
        if not (self.context.visibility is None
                or self.context.visibility == PersonVisibility.PUBLIC):
            return False

        restricted = TeamSubscriptionPolicy.RESTRICTED
        return self.context.subscriptionpolicy != restricted

    @property
    def user_can_request_to_join(self):
        """Can the logged in user request to join this team?

        The user can request if he's allowed to join this team and if he's
        not yet an active member of this team.
        """
        if not self.join_allowed:
            return False
        return not (self.userIsActiveMember() or self.userIsProposedMember())

    @property
    def user_wants_list_subscriptions(self):
        """Is the user interested in subscribing to mailing lists?"""
        return (self.user.mailing_list_auto_subscribe_policy !=
                MailingListAutoSubscribePolicy.NEVER)

    @property
    def team_is_moderated(self):
        """Is this team a moderated team?

        Return True if the team's subscription policy is MODERATED.
        """
        policy = self.context.subscriptionpolicy
        return policy == TeamSubscriptionPolicy.MODERATED

    def processForm(self):
        request = self.request
        user = self.user
        context = self.context
        response = self.request.response

        notification = None
        if 'join' in request.form and self.user_can_request_to_join:
            # Shut off mailing list auto-subscription - we want direct
            # control over it.
            user.join(context, may_subscribe_to_list=False)

            if self.team_is_moderated:
                response.addInfoNotification(
                    _('Your request to join ${team} is awaiting '
                      'approval.',
                      mapping={'team': context.displayname}))
            else:
                response.addInfoNotification(
                    _('You have successfully joined ${team}.',
                      mapping={'team': context.displayname}))

            if 'mailinglist_subscribe' in request.form:
                self._subscribeToList()

        elif 'join' in request.form:
            response.addErrorNotification(
                _('You cannot join ${team}.',
                  mapping={'team': context.displayname}))
        elif 'goback' in request.form:
            # User clicked on the 'Go back' button, so we'll simply redirect.
            pass
        else:
            raise UnexpectedFormData(
                "Couldn't find any of the expected actions.")
        self.request.response.redirect(canonical_url(context))

    def _subscribeToList(self):
        """Subscribe the user to the team's mailing list."""
        response = self.request.response

        if self.user_can_subscribe_to_list:
            # 'user_can_subscribe_to_list' should have dealt with
            # all of the error cases.
            self.context.mailing_list.subscribe(self.user)

            if self.team_is_moderated:
                response.addInfoNotification(
                    _('Your mailing list subscription is '
                      'awaiting approval.'))
            else:
                response.addInfoNotification(
                    structured(
                        _("You have been subscribed to this "
                          "team&#x2019;s mailing list.")))
        else:
            # A catch-all case, perhaps from stale or mangled
            # form data.
            response.addErrorNotification(
                _('Mailing list subscription failed.'))


class TeamAddMyTeamsView(LaunchpadFormView):
    """Propose/add to this team any team that you're an administrator of."""

    custom_widget('teams', LabeledMultiCheckBoxWidget)

    def initialize(self):
        context = self.context
        if context.subscriptionpolicy == TeamSubscriptionPolicy.MODERATED:
            self.label = 'Propose these teams as members'
        else:
            self.label = 'Add these teams to %s' % context.displayname
        self.next_url = canonical_url(context)
        super(TeamAddMyTeamsView, self).initialize()

    def setUpFields(self):
        terms = []
        for team in self.candidate_teams:
            text = '<a href="%s">%s</a>' % (
                canonical_url(team), team.displayname)
            terms.append(SimpleTerm(team, team.name, text))
        self.form_fields = FormFields(
            List(__name__='teams',
                 title=_(''),
                 value_type=Choice(vocabulary=SimpleVocabulary(terms)),
                 required=False),
            render_context=self.render_context)

    def setUpWidgets(self, context=None):
        super(TeamAddMyTeamsView, self).setUpWidgets(context)
        self.widgets['teams'].display_label = False

    @cachedproperty
    def candidate_teams(self):
        """Return the set of teams that can be added/proposed for the context.

        We return only teams that the user can administer, that aren't already
        a member in the context or that the context isn't a member of. (Of
        course, the context is also omitted.)
        """
        candidates = []
        for team in self.user.getAdministratedTeams():
            if team == self.context:
                continue
            elif team in self.context.activemembers:
                continue
            elif self.context.hasParticipationEntryFor(team):
                continue
            candidates.append(team)
        return candidates

    @action(_("Cancel"), name="cancel",
            validator=LaunchpadFormView.validate_none)
    def cancel_action(self, action, data):
        """Simply redirect to the team's page."""
        pass

    def validate(self, data):
        if len(data.get('teams', [])) == 0:
            self.setFieldError('teams',
                               'Please select the team(s) you want to be '
                               'member(s) of this team.')

    def hasCandidates(self, action):
        """Return whether the user has teams to propose."""
        return len(self.candidate_teams) > 0

    @action(_("Continue"), name="continue", condition=hasCandidates)
    def continue_action(self, action, data):
        """Make the selected teams join this team."""
        context = self.context
        for team in data['teams']:
            team.join(context, requester=self.user)
        if context.subscriptionpolicy == TeamSubscriptionPolicy.MODERATED:
            msg = 'proposed to this team.'
        else:
            msg = 'added to this team.'
        if len(data['teams']) > 1:
            msg = "have been %s" % msg
        else:
            msg = "has been %s" % msg
        team_names = ', '.join(team.displayname for team in data['teams'])
        self.request.response.addInfoNotification("%s %s" % (team_names, msg))


class TeamLeaveView(PersonView):

    def processForm(self):
        if self.request.method != "POST" or not self.userCanRequestToLeave():
            # Nothing to do
            return

        if self.request.form.get('leave'):
            self.user.leave(self.context)

        self.request.response.redirect('./')


class PersonEditEmailsView(LaunchpadFormView):
    """A view for editing a person's email settings.

    The user can associate emails with their account, verify emails
    the system associated with their account, and remove associated
    emails.
    """

    implements(IPersonEditMenu)

    schema = IEmailAddress

    custom_widget('VALIDATED_SELECTED', LaunchpadRadioWidget,
                  orientation='vertical')
    custom_widget('UNVALIDATED_SELECTED', LaunchpadRadioWidget,
                  orientation='vertical')
    custom_widget('mailing_list_auto_subscribe_policy',
                  LaunchpadRadioWidgetWithDescription)

    def initialize(self):
        if self.context.is_team:
            # +editemails is not available on teams.
            name = self.request['PATH_INFO'].split('/')[-1]
            raise NotFound(self, name, request=self.request)
        super(PersonEditEmailsView, self).initialize()

    def setUpFields(self):
        """Set up fields for this view.

        The main fields of interest are the selection fields with custom
        vocabularies for the lists of validated and unvalidated email
        addresses.
        """
        super(PersonEditEmailsView, self).setUpFields()
        self.form_fields = (self._validated_emails_field() +
                            self._unvalidated_emails_field() +
                            FormFields(TextLine(__name__='newemail',
                                                title=u'Add a new address'))
                            + self._mailing_list_fields()
                            + self._autosubscribe_policy_fields())

    @property
    def initial_values(self):
        """Set up default values for the radio widgets.

        A radio widget must have a selected value, so we select the
        first unvalidated and validated email addresses in the lists
        to be the default for the corresponding widgets.

        The only exception is if the user has a preferred email
        address: then, that address is used as the default validated
        email address.
        """
        # Defaults for the user's email addresses.
        validated = self.context.preferredemail
        if validated is None and self.context.validatedemails.count() > 0:
            validated = self.context.validatedemails[0]
        unvalidated = self.unvalidated_addresses
        if len(unvalidated) > 0:
            unvalidated = unvalidated.pop()
        initial = dict(VALIDATED_SELECTED=validated,
                       UNVALIDATED_SELECTED=unvalidated)

        # Defaults for the mailing list autosubscribe buttons.
        policy = self.context.mailing_list_auto_subscribe_policy
        initial.update(mailing_list_auto_subscribe_policy=policy)

        return initial

    def setUpWidgets(self, context=None):
        """See `LaunchpadFormView`."""
        super(PersonEditEmailsView, self).setUpWidgets(context)
        widget = self.widgets['mailing_list_auto_subscribe_policy']
        widget.display_label = False

    def _validated_emails_field(self):
        """Create a field with a vocabulary of validated emails.

        :return: A Choice field containing the list of validated emails
        """
        terms = [SimpleTerm(term, term.email)
                 for term in self.context.validatedemails]
        preferred = self.context.preferredemail
        if preferred:
            terms.insert(0, SimpleTerm(preferred, preferred.email))

        return FormFields(
            Choice(__name__='VALIDATED_SELECTED',
                   title=_('These addresses are confirmed as being yours'),
                   source=SimpleVocabulary(terms),
                   ),
            custom_widget = self.custom_widgets['VALIDATED_SELECTED'])

    def _unvalidated_emails_field(self):
        """Create a field with a vocabulary of unvalidated and guessed emails.

        :return: A Choice field containing the list of emails
        """
        terms = []
        for term in self.unvalidated_addresses:
            if isinstance(term, unicode):
                term = SimpleTerm(term)
            else:
                term = SimpleTerm(term, term.email)
            terms.append(term)
        if self.validated_addresses:
            title = _('These addresses may also be yours')
        else:
            title = _('These addresses may be yours')

        return FormFields(
            Choice(__name__='UNVALIDATED_SELECTED', title=title,
                   source=SimpleVocabulary(terms)),
            custom_widget = self.custom_widgets['UNVALIDATED_SELECTED'])

    def _mailing_list_subscription_type(self, mailing_list):
        """Return the context user's subscription type for the given list.

        This is 'Preferred address' if the user is subscribed using her
        preferred address and 'Don't subscribe' if the user is not
        subscribed at all. Otherwise it's the EmailAddress under
        which the user is subscribed to this mailing list.
        """
        subscription = mailing_list.getSubscription(self.context)
        if subscription is not None:
            if subscription.email_address is None:
                return "Preferred address"
            else:
                return subscription.email_address
        else:
            return "Don't subscribe"

    def _mailing_list_fields(self):
        """Creates a field for each mailing list the user can subscribe to.

        If a team doesn't have a mailing list, or the mailing list
        isn't usable, it's not included.
        """
        mailing_list_set = getUtility(IMailingListSet)
        fields = []
        terms = [SimpleTerm("Preferred address"),
                 SimpleTerm("Don't subscribe")]
        terms += [SimpleTerm(email, email.email)
                   for email in self.validated_addresses]
        for team in self.context.teams_participated_in:
            mailing_list = mailing_list_set.get(team.name)
            if mailing_list is not None and mailing_list.is_usable:
                name = 'subscription.%s' % team.name
                value = self._mailing_list_subscription_type(mailing_list)
                field = Choice(__name__=name,
                               title=team.name,
                               source=SimpleVocabulary(terms), default=value)
                fields.append(field)
        return FormFields(*fields)

    def _autosubscribe_policy_fields(self):
        """Create a field for each mailing list auto-subscription option."""
        return FormFields(
            Choice(__name__='mailing_list_auto_subscribe_policy',
                   title=_('When should launchpad automatically subscribe '
                           'you to a team&#x2019;s mailing list?'),
                   source=MailingListAutoSubscribePolicy))

    @property
    def mailing_list_widgets(self):
        """Return all the mailing list subscription widgets."""
        return [widget for widget in self.widgets
                if 'field.subscription.' in widget.name]

    def _validate_selected_address(self, data, field='VALIDATED_SELECTED'):
        """A generic validator for this view's actions.

        Makes sure one (and only one) email address is selected and that
        the selected address belongs to the context person. The address may
        be represented by an EmailAddress object or (for unvalidated
        addresses) a LoginToken object.
        """
        self.validate_widgets(data, [field])

        email = data.get(field)
        if email is None:
            return None
        elif isinstance(data[field], list):
            self.addError("You must not select more than one address.")
            return None

        # Make sure the selected address or login token actually
        # belongs to this person.
        if IEmailAddress.providedBy(email):
            person = email.person

            assert person == self.context, (
                "differing ids in emailaddress.person.id(%s,%d) == "
                "self.context.id(%s,%d) (%s)"
                % (person.name, person.id, self.context.name, self.context.id,
                   email.email))
        elif isinstance(email, unicode):
            tokenset = getUtility(ILoginTokenSet)
            email = tokenset.searchByEmailRequesterAndType(
                email, self.context, LoginTokenType.VALIDATEEMAIL)
            assert email is not None, "Couldn't find login token!"
        else:
            raise AssertionError("Selected address was not EmailAddress "
                                 "or unicode string!")

        # Return the EmailAddress/LoginToken object for use in any
        # further validation.
        return email

    @property
    def validated_addresses(self):
        """All of this person's validated email addresses, including
        their preferred address (if any).
        """
        addresses = []
        if self.context.preferredemail:
            addresses.append(self.context.preferredemail)
        addresses += [email for email in self.context.validatedemails]
        return addresses

    @property
    def unvalidated_addresses(self):
        """All of this person's unvalidated and guessed emails.

        The guessed emails will be EmailAddress objects, and the
        unvalidated emails will be unicode strings.
        """
        emailset = set(self.context.unvalidatedemails)
        emailset = emailset.union(
            [guessed for guessed in self.context.guessedemails
             if not guessed.email in emailset])
        return emailset

    # Actions to do with validated email addresses.

    def validate_action_remove_validated(self, action, data):
        """Make sure the user selected an email address to remove."""
        emailaddress = self._validate_selected_address(data,
                                                       'VALIDATED_SELECTED')
        if emailaddress is None:
            return self.errors

        if self.context.preferredemail == emailaddress:
            self.addError(
                "You can't remove %s because it's your contact email "
                "address." % self.context.preferredemail.email)
            return self.errors
        return self.errors

    @action(_("Remove"), name="remove_validated",
            validator=validate_action_remove_validated)
    def action_remove_validated(self, action, data):
        """Delete the selected (validated) email address."""
        emailaddress = data['VALIDATED_SELECTED']
        emailaddress.destroySelf()
        self.request.response.addInfoNotification(
            "The email address '%s' has been removed." % emailaddress.email)
        self.next_url = self.action_url

    def validate_action_set_preferred(self, action, data):
        """Make sure the user selected an address."""
        emailaddress = self._validate_selected_address(data,
                                                       'VALIDATED_SELECTED')
        if emailaddress is None:
            return self.errors

        if emailaddress.status == EmailAddressStatus.PREFERRED:
            self.request.response.addInfoNotification(
                "%s is already set as your contact address." % (
                    emailaddress.email))
        return self.errors

    @action(_("Set as Contact Address"), name="set_preferred",
            validator=validate_action_set_preferred)
    def action_set_preferred(self, action, data):
        """Set the selected email as preferred for the person in context."""
        emailaddress = data['VALIDATED_SELECTED']
        if emailaddress.status != EmailAddressStatus.PREFERRED:
            self.context.setPreferredEmail(emailaddress)
            self.request.response.addInfoNotification(
                "Your contact address has been changed to: %s" % (
                    emailaddress.email))
        self.next_url = self.action_url

    # Actions to do with unvalidated email addresses.

    def validate_action_confirm(self, action, data):
        """Make sure the user selected an email address to confirm."""
        self._validate_selected_address(data, 'UNVALIDATED_SELECTED')
        return self.errors

    @action(_('Confirm'), name='validate', validator=validate_action_confirm)
    def action_confirm(self, action, data):
        """Mail a validation URL to the selected email address."""
        email = data['UNVALIDATED_SELECTED']
        if IEmailAddress.providedBy(email):
            email = email.email
        token = getUtility(ILoginTokenSet).new(
                    self.context, getUtility(ILaunchBag).login, email,
                    LoginTokenType.VALIDATEEMAIL)
        token.sendEmailValidationRequest(self.request.getApplicationURL())
        self.request.response.addInfoNotification(
            "An e-mail message was sent to '%s' with "
            "instructions on how to confirm that "
            "it belongs to you." % email)
        self.next_url = self.action_url

    def validate_action_remove_unvalidated(self, action, data):
        """Make sure the user selected an email address to remove."""
        email = self._validate_selected_address(data, 'UNVALIDATED_SELECTED')
        if email is not None and IEmailAddress.providedBy(email):
            assert self.context.preferredemail.id != email.id
        return self.errors

    @action(_("Remove"), name="remove_unvalidated",
            validator=validate_action_remove_unvalidated)
    def action_remove_unvalidated(self, action, data):
        """Delete the selected (un-validated) email address.

        This selected address can be either on the EmailAddress table
        marked with status NEW, or in the LoginToken table.
        """
        emailaddress = data['UNVALIDATED_SELECTED']
        if IEmailAddress.providedBy(emailaddress):
            emailaddress.destroySelf()
            email = emailaddress.email
        elif isinstance(emailaddress, unicode):
            logintokenset = getUtility(ILoginTokenSet)
            logintokenset.deleteByEmailRequesterAndType(
                emailaddress, self.context, LoginTokenType.VALIDATEEMAIL)
            email = emailaddress
        else:
            raise AssertionError("Selected address was not EmailAddress "
                                 "or Unicode string!")

        self.request.response.addInfoNotification(
            "The email address '%s' has been removed." % email)
        self.next_url = self.action_url

    # Actions to do with new email addresses

    def validate_action_add_email(self, action, data):
        """Make sure the user entered a valid email address.

        The email address must be syntactically valid and must not already
        be in use.
        """
        has_errors = bool(self.validate_widgets(data, ['newemail']))
        if has_errors:
            # We know that 'newemail' is empty.
            return self.errors

        newemail = data['newemail']
        if not valid_email(newemail):
            self.addError(
                "'%s' doesn't seem to be a valid email address." % newemail)
            return self.errors

        email = getUtility(IEmailAddressSet).getByEmail(newemail)
        person = self.context
        if email is not None:
            if email.person == person:
                self.addError(
                    "The email address '%s' is already registered as your "
                    "email address. This can be either because you already "
                    "added this email address before or because our system "
                    "detected it as being yours. If it was detected by our "
                    "system, it's probably shown on this page and is waiting "
                    "to be confirmed as yours." % newemail)
            else:
                owner = email.person
                owner_name = urllib.quote(owner.name)
                merge_url = (
                    '%s/+requestmerge?field.dupeaccount=%s'
                    % (canonical_url(getUtility(IPersonSet)), owner_name))
                self.addError(
                    structured(
                        "The email address '%s' is already registered to "
                        '<a href="%s">%s</a>. If you think that is a '
                        'duplicated account, you can <a href="%s">merge it'
                        "</a> into your account.",
                        newemail, canonical_url(owner), owner.browsername,
                        merge_url))
        return self.errors

    @action(_("Add"), name="add_email", validator=validate_action_add_email)
    def action_add_email(self, action, data):
        """Register a new email for the person in context."""
        newemail = data['newemail']
        logintokenset = getUtility(ILoginTokenSet)
        token = logintokenset.new(
                    self.context, getUtility(ILaunchBag).login, newemail,
                    LoginTokenType.VALIDATEEMAIL)
        token.sendEmailValidationRequest(self.request.getApplicationURL())

        self.request.response.addInfoNotification(
                "A confirmation message has been sent to '%s'. "
                "Follow the instructions in that message to confirm that the "
                "address is yours. "
                "(If the message doesn't arrive in a few minutes, your mail "
                "provider might use 'greylisting', which could delay the "
                "message for up to an hour or two.)" % newemail)
        self.next_url = self.action_url

    # Actions to do with subscription management.

    def validate_action_update_subscriptions(self, action, data):
        """Make sure the user is subscribing using a valid address.

        Valid addresses are the ones presented as options for the mailing
        list widgets.
        """
        names = [w.context.getName() for w in self.mailing_list_widgets]
        self.validate_widgets(data, names)
        return self.errors

    @action(_("Update Subscriptions"), name="update_subscriptions",
            validator=validate_action_update_subscriptions)
    def action_update_subscriptions(self, action, data):
        """Change the user's mailing list subscriptions."""
        mailing_list_set = getUtility(IMailingListSet)
        dirty = False
        prefix_length = len('subscription.')
        for widget in self.mailing_list_widgets:
            mailing_list_name = widget.context.getName()[prefix_length:]
            mailing_list = mailing_list_set.get(mailing_list_name)
            new_value = data[widget.context.getName()]
            old_value = self._mailing_list_subscription_type(mailing_list)
            if IEmailAddress.providedBy(new_value):
                new_value_string = new_value.email
            else:
                new_value_string = new_value
            if new_value_string != old_value:
                dirty = True
                if new_value == "Don't subscribe":
                    # Delete the subscription.
                    mailing_list.unsubscribe(self.context)
                else:
                    if new_value == "Preferred address":
                        # If the user is subscribed but not under any
                        # particular address, her current preferred
                        # address will always be used.
                        new_value = None
                    subscription = mailing_list.getSubscription(self.context)
                    if subscription is None:
                        mailing_list.subscribe(self.context, new_value)
                    else:
                        mailing_list.changeAddress(self.context, new_value)
        if dirty:
            self.request.response.addInfoNotification(
                "Subscriptions updated.")
        self.next_url = self.action_url

    def validate_action_update_autosubscribe_policy(self, action, data):
        """Ensure that the requested auto-subscribe setting is valid."""
        # XXX mars 2008-04-27 bug=223303:
        # This validator appears pointless and untestable, but it is
        # required for LaunchpadFormView to tell apart the three <form>
        # elements on the page.

        widget = self.widgets['mailing_list_auto_subscribe_policy']
        self.validate_widgets(data, widget.name)
        return self.errors

    @action(
        _('Update Policy'),
        name="update_autosubscribe_policy",
        validator=validate_action_update_autosubscribe_policy)
    def action_update_autosubscribe_policy(self, action, data):
        newpolicy = data['mailing_list_auto_subscribe_policy']
        self.context.mailing_list_auto_subscribe_policy = newpolicy
        self.request.response.addInfoNotification(
            'Your auto-subscription policy has been updated.')
        self.next_url = self.action_url


class TeamMugshotView(LaunchpadView):
    """A view for the team mugshot (team photo) page"""
    def initialize(self):
        """Cache images to avoid dying from a million cuts."""
        getUtility(IPersonSet).cacheBrandingForPeople(self.allmembers)

    @cachedproperty
    def allmembers(self):
        return list(self.context.allmembers)


class TeamReassignmentView(ObjectReassignmentView):

    ownerOrMaintainerAttr = 'teamowner'
    schema = ITeamReassignment

    def __init__(self, context, request):
        ObjectReassignmentView.__init__(self, context, request)
        self.callback = self._addOwnerAsMember

    @property
    def contextName(self):
        return self.context.browsername

    def _addOwnerAsMember(self, team, oldOwner, newOwner):
        """Add the new and the old owners as administrators of the team.

        When a user creates a new team, he is added as an administrator of
        that team. To be consistent with this, we must make the new owner an
        administrator of the team. This rule is ignored only if the new owner
        is an inactive member of the team, as that means he's not interested
        in being a member. The same applies to the old owner.
        """
        # Both new and old owners won't be added as administrators of the team
        # only if they're inactive members. If they're either active or
        # proposed members they'll be made administrators of the team.
        if newOwner not in team.inactivemembers:
            team.addMember(
                newOwner, reviewer=oldOwner,
                status=TeamMembershipStatus.ADMIN, force_team_add=True)
        if oldOwner not in team.inactivemembers:
            team.addMember(
                oldOwner, reviewer=oldOwner,
                status=TeamMembershipStatus.ADMIN, force_team_add=True)


class PersonLatestQuestionsView(LaunchpadView):
    """View used by the porlet displaying the latest questions made by
    a person.
    """

    @cachedproperty
    def getLatestQuestions(self, quantity=5):
        """Return <quantity> latest questions created for this target. """
        return self.context.searchQuestions(
            participation=QuestionParticipation.OWNER)[:quantity]


class PersonSearchQuestionsView(SearchQuestionsView):
    """View used to search and display questions in which an IPerson is
    involved.
    """

    display_target_column = True

    @property
    def pageheading(self):
        """See `SearchQuestionsView`."""
        return _('Questions involving $name',
                 mapping=dict(name=self.context.displayname))

    @property
    def empty_listing_message(self):
        """See `SearchQuestionsView`."""
        return _('No questions  involving $name found with the '
                 'requested statuses.',
                 mapping=dict(name=self.context.displayname))


class SearchAnsweredQuestionsView(SearchQuestionsView):
    """View used to search and display questions answered by an IPerson."""

    display_target_column = True

    def getDefaultFilter(self):
        """See `SearchQuestionsView`."""
        return dict(participation=QuestionParticipation.ANSWERER)

    @property
    def pageheading(self):
        """See `SearchQuestionsView`."""
        return _('Questions answered by $name',
                 mapping=dict(name=self.context.displayname))

    @property
    def empty_listing_message(self):
        """See `SearchQuestionsView`."""
        return _('No questions answered by $name found with the '
                 'requested statuses.',
                 mapping=dict(name=self.context.displayname))


class SearchAssignedQuestionsView(SearchQuestionsView):
    """View used to search and display questions assigned to an IPerson."""

    display_target_column = True

    def getDefaultFilter(self):
        """See `SearchQuestionsView`."""
        return dict(participation=QuestionParticipation.ASSIGNEE)

    @property
    def pageheading(self):
        """See `SearchQuestionsView`."""
        return _('Questions assigned to $name',
                 mapping=dict(name=self.context.displayname))

    @property
    def empty_listing_message(self):
        """See `SearchQuestionsView`."""
        return _('No questions assigned to $name found with the '
                 'requested statuses.',
                 mapping=dict(name=self.context.displayname))


class SearchCommentedQuestionsView(SearchQuestionsView):
    """View used to search and show questions commented on by an IPerson."""

    display_target_column = True

    def getDefaultFilter(self):
        """See `SearchQuestionsView`."""
        return dict(participation=QuestionParticipation.COMMENTER)

    @property
    def pageheading(self):
        """See `SearchQuestionsView`."""
        return _('Questions commented on by $name ',
                 mapping=dict(name=self.context.displayname))

    @property
    def empty_listing_message(self):
        """See `SearchQuestionsView`."""
        return _('No questions commented on by $name found with the '
                 'requested statuses.',
                 mapping=dict(name=self.context.displayname))


class SearchCreatedQuestionsView(SearchQuestionsView):
    """View used to search and display questions created by an IPerson."""

    display_target_column = True

    def getDefaultFilter(self):
        """See `SearchQuestionsView`."""
        return dict(participation=QuestionParticipation.OWNER)

    @property
    def pageheading(self):
        """See `SearchQuestionsView`."""
        return _('Questions asked by $name',
                 mapping=dict(name=self.context.displayname))

    @property
    def empty_listing_message(self):
        """See `SearchQuestionsView`."""
        return _('No questions asked by $name found with the '
                 'requested statuses.',
                 mapping=dict(name=self.context.displayname))


class SearchNeedAttentionQuestionsView(SearchQuestionsView):
    """View used to search and show questions needing an IPerson attention."""

    display_target_column = True

    def getDefaultFilter(self):
        """See `SearchQuestionsView`."""
        return dict(needs_attention=True)

    @property
    def pageheading(self):
        """See `SearchQuestionsView`."""
        return _("Questions needing $name's attention",
                 mapping=dict(name=self.context.displayname))

    @property
    def empty_listing_message(self):
        """See `SearchQuestionsView`."""
        return _("No questions need $name's attention.",
                 mapping=dict(name=self.context.displayname))


class SearchSubscribedQuestionsView(SearchQuestionsView):
    """View used to search and show questions subscribed to by an IPerson."""

    display_target_column = True

    def getDefaultFilter(self):
        """See `SearchQuestionsView`."""
        return dict(participation=QuestionParticipation.SUBSCRIBER)

    @property
    def pageheading(self):
        """See `SearchQuestionsView`."""
        return _('Questions $name is subscribed to',
                 mapping=dict(name=self.context.displayname))

    @property
    def empty_listing_message(self):
        """See `SearchQuestionsView`."""
        return _('No questions subscribed to by $name found with the '
                 'requested statuses.',
                 mapping=dict(name=self.context.displayname))


class PersonAnswerContactForView(LaunchpadView):
    """View used to show all the IQuestionTargets that an IPerson is an answer
    contact for.
    """

    @cachedproperty
    def direct_question_targets(self):
        """List of targets that the IPerson is a direct answer contact.

        Return a list of IQuestionTargets sorted alphabetically by title.
        """
        return sorted(
            self.context.getDirectAnswerQuestionTargets(),
            key=attrgetter('title'))

    @cachedproperty
    def team_question_targets(self):
        """List of IQuestionTargets for the context's team membership.

        Sorted alphabetically by title.
        """
        return sorted(
            self.context.getTeamAnswerQuestionTargets(),
            key=attrgetter('title'))

    def showRemoveYourselfLink(self):
        """The link is shown when the page is in the user's own profile."""
        return self.user == self.context


class PersonAnswersMenu(ApplicationMenu):

    usedfor = IPerson
    facet = 'answers'
    links = ['answered', 'assigned', 'created', 'commented', 'need_attention',
             'subscribed', 'answer_contact_for']

    def answer_contact_for(self):
        summary = "Projects for which %s is an answer contact for" % (
            self.context.displayname)
        return Link('+answer-contact-for', 'Answer contact for', summary)

    def answered(self):
        summary = 'Questions answered by %s' % self.context.displayname
        return Link(
            '+answeredquestions', 'Answered', summary, icon='question')

    def assigned(self):
        summary = 'Questions assigned to %s' % self.context.displayname
        return Link(
            '+assignedquestions', 'Assigned', summary, icon='question')

    def created(self):
        summary = 'Questions asked by %s' % self.context.displayname
        return Link('+createdquestions', 'Asked', summary, icon='question')

    def commented(self):
        summary = 'Questions commented on by %s' % (
            self.context.displayname)
        return Link(
            '+commentedquestions', 'Commented', summary, icon='question')

    def need_attention(self):
        summary = 'Questions needing %s attention' % (
            self.context.displayname)
        return Link('+needattentionquestions', 'Need attention', summary,
                    icon='question')

    def subscribed(self):
        text = 'Subscribed'
        summary = 'Questions subscribed to by %s' % (
                self.context.displayname)
        return Link('+subscribedquestions', text, summary, icon='question')


class PersonBranchesView(BranchListingView, PersonBranchCountMixin):
    """View for branch listing for a person."""

    no_sort_by = (BranchListingSort.DEFAULT,)
    heading_template = 'Bazaar branches related to %(displayname)s'


class PersonRegisteredBranchesView(BranchListingView, PersonBranchCountMixin):
    """View for branch listing for a person's registered branches."""

    heading_template = 'Bazaar branches registered by %(displayname)s'
    no_sort_by = (BranchListingSort.DEFAULT, BranchListingSort.REGISTRANT)

    @property
    def branch_search_context(self):
        """See `BranchListingView`."""
        return BranchPersonSearchContext(
            self.context, BranchPersonSearchRestriction.REGISTERED)


class PersonOwnedBranchesView(BranchListingView, PersonBranchCountMixin):
    """View for branch listing for a person's owned branches."""

    heading_template = 'Bazaar branches owned by %(displayname)s'
    no_sort_by = (BranchListingSort.DEFAULT, BranchListingSort.REGISTRANT)

    @property
    def branch_search_context(self):
        """See `BranchListingView`."""
        return BranchPersonSearchContext(
            self.context, BranchPersonSearchRestriction.OWNED)


class SourcePackageReleaseWithStats:
    """An ISourcePackageRelease, with extra stats added."""

    implements(ISourcePackageRelease)
    delegates(ISourcePackageRelease)
    failed_builds = None
    needs_building = None

    def __init__(self, sourcepackage_release, open_bugs, open_questions,
                 failed_builds, needs_building):
        self.context = sourcepackage_release
        self.open_bugs = open_bugs
        self.open_questions = open_questions
        self.failed_builds = failed_builds
        self.needs_building = needs_building


class PersonRelatedSoftwareView(LaunchpadView):
    """View for +related-software."""
    implements(IPersonRelatedSoftwareMenu)

    SUMMARY_PAGE_PACKAGE_LIMIT = 30
    # Safety net for the Registry Admins case which is the owner/driver of
    # lots of projects.
    max_results_to_display = config.launchpad.default_batch_size

    @cachedproperty
    def related_projects(self):
        """Return a list of project dicts owned or driven by this person.

        The number of projects returned is limited by max_results_to_display.
        A project dict has the following keys: title, url, bug_count,
        spec_count, and question_count.
        """
        projects = []
        user = getUtility(ILaunchBag).user
        max_projects = self.max_results_to_display
        pillarnames = self._related_projects()[:max_projects]
        products = [pillarname.pillar for pillarname in pillarnames
                    if IProduct.providedBy(pillarname.pillar)]
        bugtask_set = getUtility(IBugTaskSet)
        product_bugtask_counts = bugtask_set.getOpenBugTasksPerProduct(
            user, products)
        for pillarname in pillarnames:
            pillar = pillarname.pillar
            project = {}
            project['title'] = pillar.title
            project['url'] = canonical_url(pillar)
            if IProduct.providedBy(pillar):
                project['bug_count'] = product_bugtask_counts.get(pillar.id,
                                                                  0)
            else:
                project['bug_count'] = pillar.open_bugtasks.count()
            project['spec_count'] = pillar.specifications().count()
            project['question_count'] = pillar.searchQuestions().count()
            projects.append(project)
        return projects

    @cachedproperty
    def first_five_related_projects(self):
        """Return first five projects owned or driven by this person."""
        return list(self._related_projects()[:5])

    @cachedproperty
    def related_projects_count(self):
        """The number of project owned or driven by this person."""
        return self._related_projects().count()

    @property
    def too_many_related_projects_found(self):
        """Does the user have more related projects than can be displayed?"""
        return self.related_projects_count > self.max_results_to_display

    def _related_projects(self):
        """Return all projects owned or driven by this person."""
        return self.context.getOwnedOrDrivenPillars()

    def _tableHeaderMessage(self, count):
        """Format a header message for the tables on the summary page."""
        if count > self.SUMMARY_PAGE_PACKAGE_LIMIT:
            packages_header_message = (
                "Displaying first %d packages out of %d total" % (
                    self.SUMMARY_PAGE_PACKAGE_LIMIT, count))
        else:
            packages_header_message = "%d package" % count
            if count > 1:
                packages_header_message += "s"

        return packages_header_message

    def filterPPAPackageList(self, packages):
        """Remove packages that the user is not allowed to see.

        Given a list of PPA packages, some might be in a PPA that the
        user is not allowed to see, so they are filtered out of the list.
        """
        # For each package we find out which archives it was published in.
        # If the user has permission to see any of those archives then
        # the user is permitted to see the package.
        #
        # Ideally this check should be done in
        # IPerson.getLatestUploadedPPAPackages() but formulating the SQL
        # query is virtually impossible!
        results = []
        for package in packages:
            # Make a shallow copy to remove the Zope security.
            archives = set(package.published_archives)
            # Ensure the SPR.upload_archive is also considered.
            archives.add(package.upload_archive)
            for archive in archives:
                if check_permission('launchpad.View', archive):
                    results.append(package)
                    break

        return results

    def _getDecoratedPackagesSummary(self, packages):
        """Helper returning decorated packages for the summary page.

        :param packages: A SelectResults that contains the query
        :return: A tuple of (packages, header_message).

        The packages returned are limited to self.SUMMARY_PAGE_PACKAGE_LIMIT
        and decorated with the stats required in the page template.
        The header_message is the text to be displayed at the top of the
        results table in the template.
        """
        # This code causes two SQL queries to be generated.
        results = self._addStatsToPackages(
            packages[:self.SUMMARY_PAGE_PACKAGE_LIMIT])
        header_message = self._tableHeaderMessage(packages.count())
        return results, header_message

    @property
    def get_latest_uploaded_ppa_packages_with_stats(self):
        """Return the sourcepackagereleases uploaded to PPAs by this person.

        Results are filtered according to the permission of the requesting
        user to see private archives.
        """
        packages = self.context.getLatestUploadedPPAPackages()
        results, header_message = self._getDecoratedPackagesSummary(packages)
        self.ppa_packages_header_message = header_message
        return self.filterPPAPackageList(results)

    @property
    def get_latest_maintained_packages_with_stats(self):
        """Return the latest maintained packages, including stats."""
        packages = self.context.getLatestMaintainedPackages()
        results, header_message = self._getDecoratedPackagesSummary(packages)
        self.maintained_packages_header_message = header_message
        return results

    @property
    def get_latest_uploaded_but_not_maintained_packages_with_stats(self):
        """Return the latest uploaded packages, including stats.

        Don't include packages that are maintained by the user.
        """
        packages = self.context.getLatestUploadedButNotMaintainedPackages()
        results, header_message = self._getDecoratedPackagesSummary(packages)
        self.uploaded_packages_header_message = header_message
        return results

    def _calculateBuildStats(self, package_releases):
        """Calculate failed builds and needs_build state.

        For each of the package_releases, calculate the failed builds
        and the needs_build state, and return a tuple of two dictionaries,
        one containing the failed builds and the other containing
        True or False according to the needs_build state, both keyed by
        the source package release.
        """
        # Calculate all the failed builds with one query.
        build_set = getUtility(IBuildSet)
        package_release_ids = [
            package_release.id for package_release in package_releases]
        all_builds = build_set.getBuildsBySourcePackageRelease(
            package_release_ids)
        # Make a dictionary of lists of builds keyed by SourcePackageRelease
        # and a dictionary of "needs build" state keyed by the same.
        builds_by_package = {}
        needs_build_by_package = {}
        for package in package_releases:
            builds_by_package[package] = []
            needs_build_by_package[package] = False
        for build in all_builds:
            if build.buildstate == BuildStatus.FAILEDTOBUILD:
                builds_by_package[build.sourcepackagerelease].append(build)
            needs_build = build.buildstate in [
                BuildStatus.NEEDSBUILD,
                BuildStatus.MANUALDEPWAIT,
                BuildStatus.CHROOTWAIT,
                ]
            needs_build_by_package[build.sourcepackagerelease] = needs_build

        return (builds_by_package, needs_build_by_package)

    def _addStatsToPackages(self, package_releases):
        """Add stats to the given package releases, and return them."""
        distro_packages = [
            package_release.distrosourcepackage
            for package_release in package_releases]
        package_bug_counts = getUtility(IBugTaskSet).getBugCountsForPackages(
            self.user, distro_packages)
        open_bugs = {}
        for bug_count in package_bug_counts:
            distro_package = bug_count['package']
            open_bugs[distro_package] = bug_count['open']

        question_set = getUtility(IQuestionSet)
        package_question_counts = question_set.getOpenQuestionCountByPackages(
            distro_packages)

        builds_by_package, needs_build_by_package = self._calculateBuildStats(
            package_releases)

        return [
            SourcePackageReleaseWithStats(
                package, open_bugs[package.distrosourcepackage],
                package_question_counts[package.distrosourcepackage],
                builds_by_package[package],
                needs_build_by_package[package])
            for package in package_releases]

    def setUpBatch(self, packages):
        """Set up the batch navigation for the page being viewed.

        This method creates the BatchNavigator and converts its
        results batch into a list of decorated sourcepackagereleases.
        """
        self.batchnav = BatchNavigator(packages, self.request)
        packages_batch = list(self.batchnav.currentBatch())
        self.batch = self._addStatsToPackages(packages_batch)


class PersonMaintainedPackagesView(PersonRelatedSoftwareView):
    """View for +maintained-packages."""

    def initialize(self):
        """Set up the batch navigation."""
        packages = self.context.getLatestMaintainedPackages()
        self.setUpBatch(packages)


class PersonUploadedPackagesView(PersonRelatedSoftwareView):
    """View for +uploaded-packages."""

    def initialize(self):
        """Set up the batch navigation."""
        packages = self.context.getLatestUploadedButNotMaintainedPackages()
        self.setUpBatch(packages)


class PersonPPAPackagesView(PersonRelatedSoftwareView):
    """View for +ppa-packages."""

    def initialize(self):
        """Set up the batch navigation."""
        # We can't use the base class's setUpBatch() here because
        # the batch needs to be filtered.  It would be nice to not have
        # to filter like this, but as the comment in filterPPAPackage() says,
        # it's very hard to write the SQL for the original query.
        packages = self.context.getLatestUploadedPPAPackages()
        self.batchnav = BatchNavigator(packages, self.request)
        packages_batch = list(self.batchnav.currentBatch())
        packages_batch = self.filterPPAPackageList(packages_batch)
        self.batch = self._addStatsToPackages(packages_batch)


class PersonRelatedProjectsView(PersonRelatedSoftwareView):
    """View for +related-projects."""

    def initialize(self):
        """Set up the batch navigation."""
        self.batchnav = BatchNavigator(
            self.related_projects, self.request)
        self.batch = list(self.batchnav.currentBatch())


class PersonSubscribedBranchesView(BranchListingView, PersonBranchCountMixin):
    """View for branch listing for a person's subscribed branches."""

    heading_template = 'Bazaar branches subscribed to by %(displayname)s'
    no_sort_by = (BranchListingSort.DEFAULT,)

    @property
    def branch_search_context(self):
        """See `BranchListingView`."""
        return BranchPersonSearchContext(
            self.context, BranchPersonSearchRestriction.SUBSCRIBED)


class PersonTeamBranchesView(LaunchpadView):
    """View for team branches portlet."""

    @cachedproperty
    def teams_with_branches(self):
        def team_has_branches(team):
            branches = getUtility(IBranchSet).getBranchesForContext(
                team, visible_by_user=self.user)
            return branches.count() > 0
        return [team for team in self.context.teams_participated_in
                if team_has_branches(team) and team != self.context]


class PersonOAuthTokensView(LaunchpadView):
    """Where users can see/revoke their non-expired access tokens."""

    def initialize(self):
        if self.request.method == 'POST':
            self.expireToken()

    @property
    def access_tokens(self):
        return sorted(
            self.context.oauth_access_tokens,
            key=lambda token: token.consumer.key)

    @property
    def request_tokens(self):
        return sorted(
            self.context.oauth_request_tokens,
            key=lambda token: token.consumer.key)

    def expireToken(self):
        """Expire the token with the key contained in the request's form."""
        form = self.request.form
        consumer = getUtility(IOAuthConsumerSet).getByKey(
            form.get('consumer_key'))
        token_key = form.get('token_key')
        token_type = form.get('token_type')
        if token_type == 'access_token':
            token = consumer.getAccessToken(token_key)
        elif token_type == 'request_token':
            token = consumer.getRequestToken(token_key)
        else:
            raise UnexpectedFormData("Invalid form value for token_type: %r"
                                     % token_type)
        if token is not None:
            token.date_expires = datetime.now(pytz.timezone('UTC'))
            self.request.response.addInfoNotification(
                "Authorization revoked successfully.")
            self.request.response.redirect(canonical_url(self.user))
        else:
            self.request.response.addInfoNotification(
                "Couldn't find authorization given to %s. Maybe it has been "
                "revoked already?" % consumer.key)


class PersonCodeSummaryView(LaunchpadView, PersonBranchCountMixin):
    """A view to render the code page summary for a person."""

    __used_for__ = IPerson

    @property
    def show_summary(self):
        """Right now we show the summary if the person has branches.

        When we add support for reviews commented on, we'll want to add
        support for showing the summary even if there are no branches.
        """
        return self.total_branch_count or self.requested_review_count


class PersonBMPListingView(BranchMergeProposalListingView):
    """Base class for the proposal listings that defines the user."""

    def getUserFromContext(self):
        """Get the relevant user from the context."""
        return self.context


class PersonActiveReviewsView(PersonBMPListingView):
    """Branch merge proposals that the person has submitted."""

    extra_columns = ['date_review_requested', 'vote_summary']
    _queue_status = [BranchMergeProposalStatus.NEEDS_REVIEW]

    @property
    def heading(self):
        return "Active code reviews for %s" % self.context.displayname

    @property
    def no_proposal_message(self):
        """Shown when there is no table to show."""
        return "%s has no active code reviews." % self.context.displayname


class PersonRequestedReviewsView(PersonBMPListingView):
    """Branch merge proposals for the person that are needing review."""

    extra_columns = ['date_review_requested', 'review',]
    _queue_status = [BranchMergeProposalStatus.CODE_APPROVED,
                     BranchMergeProposalStatus.NEEDS_REVIEW]

    @property
    def heading(self):
        return "Code reviews requested of %s" % self.context.displayname

    @property
    def no_proposal_message(self):
        """Shown when there is no table to show."""
        return "%s has no reviews pending." % self.context.displayname

    def getVisibleProposalsForUser(self):
        """Branch merge proposals that are visible by the logged in user."""
        return getUtility(IBranchMergeProposalGetter).getProposalsForReviewer(
            self.context, self._queue_status, self.user)


class PersonApprovedMergesView(PersonBMPListingView):
    """Branch merge proposals that have been approved for the person."""

    extra_columns = ['date_reviewed']
    _queue_status = [BranchMergeProposalStatus.CODE_APPROVED]

    @property
    def heading(self):
        return "Approved merges for %s" % self.context.displayname

    @property
    def no_proposal_message(self):
        """Shown when there is no table to show."""
        return "%s has no approved merges." % self.context.displayname


class PersonLocationForm(Interface):

    location = LocationField(
        title=_('Use the map to indicate default location'),
        required=True)
    hide = Bool(
        title=_("Hide my location details from others."),
        required=True, default=False)


class PersonEditLocationView(LaunchpadFormView):
    """Edit a person's location."""

    schema = PersonLocationForm
    custom_widget('location', LocationWidget)

    @property
    def field_names(self):
        """See `LaunchpadFormView`.

        If the user has launchpad.Edit on this context, then allow him to set
        whether or not the location should be visible.  The field for setting
        the person's location is always shown.
        """
        if check_permission('launchpad.Edit', self.context):
            return ['location', 'hide']
        else:
            return ['location']

    @property
    def initial_values(self):
        """See `LaunchpadFormView`.

        Set the initial value for the 'hide' field.  The initial value for the
        'location' field is set by its widget.
        """
        if self.context.location is None:
            return {}
        else:
            return {'hide': not self.context.location.visible}

    def initialize(self):
        self.next_url = canonical_url(self.context)
        self.for_team_name = self.request.form.get('for_team')
        if self.for_team_name is not None:
            for_team = getUtility(IPersonSet).getByName(self.for_team_name)
            if for_team is not None:
                self.next_url = canonical_url(for_team) + '/+map'
        super(PersonEditLocationView, self).initialize()
        self.cancel_url = self.next_url

    @action(_("Update"), name="update")
    def action_update(self, action, data):
        """Set the coordinates and time zone for the person."""
        new_location = data.get('location')
        if new_location is None:
            raise UnexpectedFormData('No location received.')
        latitude = new_location.latitude
        longitude = new_location.longitude
        time_zone = new_location.time_zone
        self.context.setLocation(latitude, longitude, time_zone, self.user)
        if 'hide' in self.field_names:
            visible = not data['hide']
            self.context.setLocationVisibility(visible)


class TeamEditLocationView(LaunchpadView):
    """Redirect to the team's +map page.

    We do that because it doesn't make sense to specify the location of a
    team."""

    def initialize(self):
        self.request.response.redirect(
            canonical_url(self.context, view_name="+map"))


def archive_to_person(archive):
    """Adapts an `IArchive` to an `IPerson`."""
    return IPerson(archive.owner)


class IEmailToPerson(Interface):
    """Schema for contacting a user via email through Launchpad."""

    from_ = TextLine(
        title=_('From'), required=True, readonly=False)

    subject = TextLine(
        title=_('Subject'), required=True, readonly=False)

    message = Text(
        title=_('Message'), required=True, readonly=False)

    @invariant
    def subject_and_message_are_not_empty(data):
        """Raise an Invalid error if the message or subject is empty."""
        if '' in (data.message.strip(), data.subject.strip()):
            raise Invalid('You must provide a subject and a message.')


class ContactViaWebNotificationRecipientSet:
    """A set of notification recipients and rationales from ContactViaWeb."""
    implements(INotificationRecipientSet)

    # Primary reason enumerations.
    TO_USER = object()
    TO_TEAM = object()
    TO_MEMBERS = object()
    TO_OWNER = object()

    def __init__(self, user, person_or_team):
        """Initialize the state based on the context and the user.

        The recipients are determined by the relationship between the user
        and the context that he is contacting: another user, himself, his
        team, another team.

        :param user: The person doing the contacting.
        :type user: an `IPerson`.
        :param person_or_team: The party that is the context of the email.
        :type person_or_team: `IPerson`.
        """
        self.user = user
        self.description = None
        self._primary_reason = None
        self._primary_recipient = None
        self._reason = None
        self._header = None
        self._count_recipients = None
        self.add(person_or_team, None, None)

    def _reset_state(self):
        """Reset the cache because the recipients changed."""
        self._count_recipients = None
        if safe_hasattr(self, '_all_recipients_cached'):
            # The clear the cache of _all_recipients. The caching will fail
            # if this method creates the attribute before _all_recipients.
            del self._all_recipients_cached

    def _getPrimaryReason(self, person_or_team):
        """Return the primary reason enumeration.

        :param person_or_team: The party that is the context of the email.
        :type person_or_team: `IPerson`.
        """
        if person_or_team.is_team:
            if self.user.inTeam(person_or_team):
                if removeSecurityProxy(person_or_team).preferredemail is None:
                    # Send to each team member.
                    return self.TO_MEMBERS
                else:
                    # Send to the team's contact address.
                    return self.TO_TEAM
            else:
                # A non-member can only send emails to a single person to
                # hinder spam and to prevent leaking membership
                # information for private teams when the members reply.
                return self.TO_OWNER
        else:
            # Send to the user
            return self.TO_USER

    def _getPrimaryRecipient(self, person_or_team):
        """Return the primary recipient.

        The primary recipient is the ``person_or_team`` in all cases
        except for then the email is restricted to a team owner.

        :param person_or_team: The party that is the context of the email.
        :type person_or_team: `IPerson`.
        """
        if self._primary_reason is self.TO_OWNER:
            person_or_team = person_or_team.teamowner
            while person_or_team.is_team:
                person_or_team = person_or_team.teamowner
        return person_or_team

    def _getReasonAndHeader(self, person_or_team):
        """Return the reason and header why the email was received.

        :param person_or_team: The party that is the context of the email.
        :type person_or_team: `IPerson`.
        """
        if self._primary_reason is self.TO_USER:
            reason = 'the "Contact this user" link on your profile page'
            header = 'ContactViaWeb user'
        elif self._primary_reason is self.TO_OWNER:
            reason = (
                'the "Contact this team" owner link on the '
                '%s team page' %  person_or_team.displayname)
            header = 'ContactViaWeb owner (%s team)' % person_or_team.name
        elif self._primary_reason is self.TO_TEAM:
            reason = (
                'the "Contact this team" link on the '
                '%s team page' %  person_or_team.displayname)
            header = 'ContactViaWeb member (%s team)' % person_or_team.name
        else:
            # self._primary_reason is self.TO_MEMBERS.
            reason = (
                'the "Contact this team" link on the %s\n'
                'team page to each member directly' %
                person_or_team.displayname)
            header = 'ContactViaWeb member (%s team)' % person_or_team.name
        return (reason, header)

    def _getDescription(self, person_or_team):
        """Return the description of the recipients being contacted.

        :param person_or_team: The party that is the context of the email.
        :type person_or_team: `IPerson`.
        """
        if self._primary_reason is self.TO_USER:
            return (
                'You are contacting %s (%s).' %
                (person_or_team.displayname, person_or_team.name))
        elif self._primary_reason is self.TO_OWNER:
            return (
                'You are contacting the %s (%s) team owner, %s (%s).' %
                (person_or_team.displayname, person_or_team.name,
                 self._primary_recipient.displayname,
                 self._primary_recipient.name))
        elif self._primary_reason is self.TO_TEAM:
            return (
                'You are contacting the %s (%s) team.' %
                (person_or_team.displayname, person_or_team.name))
        else:
            # This is a team without a contact address (self.TO_MEMBERS).
            recipients_count = len(self)
            if recipients_count == 1:
                plural_suffix = ''
            else:
                plural_suffix = 's'
            text = '%d member%s' % (recipients_count, plural_suffix)
            return (
                'You are contacting %s of the %s (%s) team directly.'
                % (text, person_or_team.displayname, person_or_team.name))

    @cachedproperty('_all_recipients_cached')
    def _all_recipients(self):
        """Set the cache of all recipients."""
        all_recipients = {}
        if self._primary_reason is self.TO_MEMBERS:
            team = self._primary_recipient
            for recipient in team.getMembersWithPreferredEmails():
                email = removeSecurityProxy(recipient).preferredemail.email
                all_recipients[email] = recipient
        elif self._primary_recipient.is_valid_person_or_team:
            email = removeSecurityProxy(
                self._primary_recipient).preferredemail.email
            all_recipients[email] = self._primary_recipient
        else:
            # The user or team owner is not active.
            pass
        return all_recipients

    def getEmails(self):
        """See `INotificationRecipientSet`."""
        for email in sorted(self._all_recipients.keys()):
            yield email

    def getRecipients(self):
        """See `INotificationRecipientSet`."""
        for recipient in sorted(
            self._all_recipients.values(), key=attrgetter('displayname')):
            yield recipient

    def getRecipientPersons(self):
        """See `INotificationRecipientSet`."""
        for email, person in self._all_recipients.items():
            yield (email, person)

    def __iter__(self):
        """See `INotificationRecipientSet`."""
        return iter(self.getRecipients())

    def __contains__(self, person_or_email):
        """See `INotificationRecipientSet`."""
        if IPerson.implementedBy(person_or_email):
            return person_or_email in self._all_recipients.values()
        else:
            return person_or_email in self._all_recipients.keys()

    def __len__(self):
        """The number of recipients in the set."""
        if self._count_recipients is None:
            recipient = self._primary_recipient
            if self._primary_reason is self.TO_MEMBERS:
                self._count_recipients = (
                    recipient.getMembersWithPreferredEmailsCount())
            elif recipient.is_valid_person_or_team:
                self._count_recipients = 1
            else:
                # The user or team owner is deactivated.
                self._count_recipients = 0
        return self._count_recipients

    def __nonzero__(self):
        """See `INotificationRecipientSet`."""
        return len(self) > 0

    def getReason(self, person_or_email):
        """See `INotificationRecipientSet`."""
        if person_or_email not in self:
            raise UnknownRecipientError(
                '%s in not in the recipients' % person_or_email)
        # All users have the same reason based on the primary recipient.
        return (self._reason, self._header)

    def add(self, person, reason, header):
        """See `INotificationRecipientSet`.

        This method sets the primary recipient of the email. If the primary
        recipient is a team without a contact address, all the members will
        be recipients. Calling this method more than once resets the
        recipients.
        """
        self._reset_state()
        self._primary_reason = self._getPrimaryReason(person)
        self._primary_recipient = self._getPrimaryRecipient(person)
        if reason is None:
            reason, header = self._getReasonAndHeader(person)
        self._reason = reason
        self._header = header
        self.description = self._getDescription(person)

    def update(self, recipient_set):
        """See `INotificationRecipientSet`.

        This method is is not relevant to this implementation because the
        set is generated based on the primary recipient. use the add() to
        set the primary recipient.
        """
        pass


class ContactViaWebNotificationRecipientSet:
    """A set of notification recipients and rationales from ContactViaWeb."""
    implements(INotificationRecipientSet)

    # Primary reason enumerations.
    TO_USER = object()
    TO_TEAM = object()
    TO_MEMBERS = object()
    TO_OWNER = object()

    def __init__(self, user, person_or_team):
        """Initialize the state based on the context and the user.

        The recipients are determined by the relationship between the user
        and the context that he is contacting: another user, himself, his
        team, another team.

        :param user: The person doing the contacting.
        :type user: an `IPerson`.
        :param person_or_team: The party that is the context of the email.
        :type person_or_team: `IPerson`.
        """
        self.user = user
        self.description = None
        self._primary_reason = None
        self._primary_recipient = None
        self._reason = None
        self._header = None
        self._count_recipients = None
        self.add(person_or_team, None, None)

    def _reset_state(self):
        """Reset the cache because the recipients changed."""
        self._count_recipients = None
        if safe_hasattr(self, '_all_recipients_cached'):
            # The clear the cache of _all_recipients. The caching will fail
            # if this method creates the attribute before _all_recipients.
            del self._all_recipients_cached

    def _getPrimaryReason(self, person_or_team):
        """Return the primary reason enumeration.

        :param person_or_team: The party that is the context of the email.
        :type person_or_team: `IPerson`.
        """
        if person_or_team.is_team:
            if self.user.inTeam(person_or_team):
                if removeSecurityProxy(person_or_team).preferredemail is None:
                    # Send to each team member.
                    return self.TO_MEMBERS
                else:
                    # Send to the team's contact address.
                    return self.TO_TEAM
            else:
                # A non-member can only send emails to a single person to
                # hinder spam and to prevent leaking membership
                # information for private teams when the members reply.
                return self.TO_OWNER
        else:
            # Send to the user
            return self.TO_USER

    def _getPrimaryRecipient(self, person_or_team):
        """Return the primary recipient.

        The primary recipient is the ``person_or_team`` in all cases
        except for then the email is restricted to a team owner.

        :param person_or_team: The party that is the context of the email.
        :type person_or_team: `IPerson`.
        """
        if self._primary_reason is self.TO_OWNER:
            person_or_team = person_or_team.teamowner
            while person_or_team.is_team:
                person_or_team = person_or_team.teamowner
        return person_or_team

    def _getReasonAndHeader(self, person_or_team):
        """Return the reason and header why the email was received.

        :param person_or_team: The party that is the context of the email.
        :type person_or_team: `IPerson`.
        """
        if self._primary_reason is self.TO_USER:
            reason = 'the "Contact this user" link on your profile page'
            header = 'ContactViaWeb user'
        elif self._primary_reason is self.TO_OWNER:
            reason = (
                'the "Contact this team" owner link on the '
                '%s team page' %  person_or_team.displayname)
            header = 'ContactViaWeb owner (%s team)' % person_or_team.name
        elif self._primary_reason is self.TO_TEAM:
            reason = (
                'the "Contact this team" link on the '
                '%s team page' %  person_or_team.displayname)
            header = 'ContactViaWeb member (%s team)' % person_or_team.name
        else:
            # self._primary_reason is self.TO_MEMBERS.
            reason = (
                'the "Contact this team" link on the ' '%s team page '
                'to each\nmember directly' % person_or_team.displayname)
            header = 'ContactViaWeb member (%s team)' % person_or_team.name
        return (reason, header)

    def _getDescription(self, person_or_team):
        """Return the description of the recipients being contacted.

        :param person_or_team: The party that is the context of the email.
        :type person_or_team: `IPerson`.
        """
        if self._primary_reason is self.TO_USER:
            return (
                'You are contacting %s (%s).' %
                (person_or_team.displayname, person_or_team.name))
        elif self._primary_reason is self.TO_OWNER:
            return (
                'You are contacting the %s (%s) team owner, %s (%s).' %
                (person_or_team.displayname, person_or_team.name,
                 self._primary_recipient.displayname,
                 self._primary_recipient.name))
        elif self._primary_reason is self.TO_TEAM:
            return (
                'You are contacting the %s (%s) team.' %
                (person_or_team.displayname, person_or_team.name))
        else:
            # This is a team without a contact address (self.TO_MEMBERS).
            recipients_count = len(self)
            if recipients_count == 1:
                plural_suffix = ''
            else:
                plural_suffix = 's'
            text = '%d member%s' % (recipients_count, plural_suffix)
            return (
                'You are contacting %s of the %s (%s) team directly.'
                % (text, person_or_team.displayname, person_or_team.name))

    @cachedproperty('_all_recipients_cached')
    def _all_recipients(self):
        """Set the cache of all recipients."""
        all_recipients = {}
        if self._primary_reason is self.TO_MEMBERS:
            team = self._primary_recipient
            for recipient in team.getMembersWithPreferredEmails():
                email = removeSecurityProxy(recipient).preferredemail.email
                all_recipients[email] = recipient
        elif self._primary_recipient.is_valid_person_or_team:
            email = removeSecurityProxy(
                self._primary_recipient).preferredemail.email
            all_recipients[email] = self._primary_recipient
        else:
            # The user or team owner is not active.
            pass
        return all_recipients

    def getEmails(self):
        """See `INotificationRecipientSet`."""
        for email in sorted(self._all_recipients.keys()):
            yield email

    def getRecipients(self):
        """See `INotificationRecipientSet`."""
        for recipient in sorted(
            self._all_recipients.values(), key=attrgetter('displayname')):
            yield recipient

    def getRecipientPersons(self):
        """See `INotificationRecipientSet`."""
        for email, person in self._all_recipients.items():
            yield (email, person)

    def __iter__(self):
        """See `INotificationRecipientSet`."""
        return iter(self.getRecipients())

    def __contains__(self, person_or_email):
        """See `INotificationRecipientSet`."""
        if IPerson.implementedBy(person_or_email):
            return person_or_email in self._all_recipients.values()
        else:
            return person_or_email in self._all_recipients.keys()

    def __len__(self):
        """The number of recipients in the set."""
        if self._count_recipients is None:
            recipient = self._primary_recipient
            if self._primary_reason is self.TO_MEMBERS:
                self._count_recipients = (
                    recipient.getMembersWithPreferredEmailsCount())
            elif recipient.is_valid_person_or_team:
                self._count_recipients = 1
            else:
                # The user or team owner is deactivated.
                self._count_recipients = 0
        return self._count_recipients

    def __nonzero__(self):
        """See `INotificationRecipientSet`."""
        return len(self) > 0

    def getReason(self, person_or_email):
        """See `INotificationRecipientSet`."""
        if person_or_email not in self:
            raise UnknownRecipientError(
                '%s in not in the recipients' % person_or_email)
        # All users have the same reason based on the primary recipient.
        return (self._reason, self._header)

    def add(self, person, reason, header):
        """See `INotificationRecipientSet`.

        This method sets the primary recipient of the email. If the primary
        recipient is a team without a contact address, all the members will
        be recipients. Calling this method more than once resets the
        recipients.
        """
        self._reset_state()
        self._primary_reason = self._getPrimaryReason(person)
        self._primary_recipient = self._getPrimaryRecipient(person)
        if reason is None:
            reason, header = self._getReasonAndHeader(person)
        self._reason = reason
        self._header = header
        self.description = self._getDescription(person)

    def update(self, recipient_set):
        """See `INotificationRecipientSet`.

        This method is is not relevant to this implementation because the
        set is generated based on the primary recipient. use the add() to
        set the primary recipient.
        """
        pass


class EmailToPersonView(LaunchpadFormView):
    """The 'Contact this user' page."""

    schema = IEmailToPerson
    field_names = ['subject', 'message']
    custom_widget('subject', TextWidget, displayWidth=60)

    def initialize(self):
        """See `ILaunchpadFormView`."""
        # Send the user to the profile page if contact is not possible.
        if self.user is None or not self.context.is_valid_person_or_team:
            return self.request.response.redirect(canonical_url(self.context))
        LaunchpadFormView.initialize(self)

    def setUpFields(self):
        """Set up fields for this view.

        The field needing special set up is the 'From' fields, which contains
        a vocabulary of the user's preferred (first) and validated
        (subsequent) email addresses.
        """
        super(EmailToPersonView, self).setUpFields()
        usable_addresses = [self.user.preferredemail]
        usable_addresses.extend(self.user.validatedemails)
        terms = [SimpleTerm(email, email.email) for email in usable_addresses]
        field = Choice(__name__='field.from_',
                       title=_('From'),
                       source=SimpleVocabulary(terms),
                       default=terms[0].value)
        # Get the order right; the From field should be first, followed by the
        # Subject and then Message fields.
        self.form_fields = FormFields(*chain((field,), self.form_fields))

    @property
    def label(self):
        """The form label."""
        return 'Contact ' + self.context.displayname

    @cachedproperty
    def recipients(self):
        """The recipients of the email message.

        :return: the recipients of the message.
        :rtype: `ContactViaWebNotificationRecipientSet`.
        """
        return ContactViaWebNotificationRecipientSet(self.user, self.context)

    @action(_('Send'), name='send')
    def action_send(self, action, data):
        """Send an email to the user."""
        sender_email = data['field.from_'].email
        subject = data['subject']
        message = data['message']

        if not self.recipients:
            self.request.response.addErrorNotification(
                _('Your message was not sent because the recipient '
                  'does not have a preferred email address.'))
            self.next_url = canonical_url(self.context)
            return
        try:
            send_direct_contact_email(
                sender_email, self.recipients, subject, message)
        except QuotaReachedError, error:
            fmt_date = DateTimeFormatterAPI(self.next_try)
            self.request.response.addErrorNotification(
                _('Your message was not sent because you have exceeded your '
                  'daily quota of $quota messages to contact users. '
                  'Try again $when.', mapping=dict(
                      quota=error.authorization.message_quota,
                      when=fmt_date.approximatedate(),
                      )))
        else:
            self.request.response.addInfoNotification(
                _('Message sent to $name',
                  mapping=dict(name=self.context.displayname)))
        self.next_url = canonical_url(self.context)

    @property
    def cancel_url(self):
        """The return URL."""
        return canonical_url(self.context)

    @property
    def contact_is_allowed(self):
        """Whether the sender is allowed to send this email or not."""
        return IDirectEmailAuthorization(self.user).is_allowed

    @property
    def has_valid_email_address(self):
        """Whether there is a contact address."""
        return len(self.recipients) > 0

    @property
    def contact_is_possible(self):
        """Whether there is a contact address and the user can send email."""
        return self.contact_is_allowed and self.has_valid_email_address

    @property
    def next_try(self):
        """When can the user try again?"""
        throttle_date = IDirectEmailAuthorization(self.user).throttle_date
        interval = as_timedelta(
            config.launchpad.user_to_user_throttle_interval)
        return throttle_date + interval

    @property
    def specific_contact_title_text(self):
        """Return the appropriate pagetitle."""
        if self.context.is_team:
            if self.user.inTeam(self.context):
                return 'Contact your team'
            else:
                return 'Contact this team'
        elif self.context == self.user:
            return 'Contact yourself'
        else:
            return 'Contact this user'<|MERGE_RESOLUTION|>--- conflicted
+++ resolved
@@ -288,31 +288,6 @@
             return self.redirectSubTree(canonical_url(branch))
         raise NotFoundError
 
-<<<<<<< HEAD
-    def traverse(self, product_name):
-        # XXX: JonathanLange 2008-12-10 spec=package-branches: This is a big
-        # thing that needs to be changed for package branches.
-        branch_name = self.request.stepstogo.consume()
-        if branch_name is not None:
-            branch = self.context.getBranch(product_name, branch_name)
-            if branch is not None and branch.product is not None:
-                # The launch bag contains "stuff of interest" related to where
-                # the user is traversing to.  When a user traverses over a
-                # product, the product gets added to the launch bag by the
-                # traversal machinery, however when traversing to a branch, we
-                # short circuit it somewhat by looking for a two part key (in
-                # addition to the user) to identify the branch, and as such
-                # the product isnt't being added to the bag by the internals.
-                getUtility(IOpenLaunchBag).add(branch.product)
-
-                if branch.product.name != product_name:
-                    # This branch was accessed through one of its product's
-                    # aliases, so we must redirect to its canonical URL.
-                    return self.redirectSubTree(canonical_url(branch))
-            return branch
-        else:
-            return super(BranchTraversalMixin, self).traverse(product_name)
-=======
     def traverse(self, pillar_name):
         try:
             branch = getUtility(IBranchNamespaceSet).traverse(
@@ -339,7 +314,6 @@
                 return self.redirectSubTree(canonical_url(branch))
 
         return branch
->>>>>>> 04dfed0a
 
 
 class PersonNavigation(BranchTraversalMixin, Navigation):
@@ -5396,240 +5370,6 @@
         pass
 
 
-class ContactViaWebNotificationRecipientSet:
-    """A set of notification recipients and rationales from ContactViaWeb."""
-    implements(INotificationRecipientSet)
-
-    # Primary reason enumerations.
-    TO_USER = object()
-    TO_TEAM = object()
-    TO_MEMBERS = object()
-    TO_OWNER = object()
-
-    def __init__(self, user, person_or_team):
-        """Initialize the state based on the context and the user.
-
-        The recipients are determined by the relationship between the user
-        and the context that he is contacting: another user, himself, his
-        team, another team.
-
-        :param user: The person doing the contacting.
-        :type user: an `IPerson`.
-        :param person_or_team: The party that is the context of the email.
-        :type person_or_team: `IPerson`.
-        """
-        self.user = user
-        self.description = None
-        self._primary_reason = None
-        self._primary_recipient = None
-        self._reason = None
-        self._header = None
-        self._count_recipients = None
-        self.add(person_or_team, None, None)
-
-    def _reset_state(self):
-        """Reset the cache because the recipients changed."""
-        self._count_recipients = None
-        if safe_hasattr(self, '_all_recipients_cached'):
-            # The clear the cache of _all_recipients. The caching will fail
-            # if this method creates the attribute before _all_recipients.
-            del self._all_recipients_cached
-
-    def _getPrimaryReason(self, person_or_team):
-        """Return the primary reason enumeration.
-
-        :param person_or_team: The party that is the context of the email.
-        :type person_or_team: `IPerson`.
-        """
-        if person_or_team.is_team:
-            if self.user.inTeam(person_or_team):
-                if removeSecurityProxy(person_or_team).preferredemail is None:
-                    # Send to each team member.
-                    return self.TO_MEMBERS
-                else:
-                    # Send to the team's contact address.
-                    return self.TO_TEAM
-            else:
-                # A non-member can only send emails to a single person to
-                # hinder spam and to prevent leaking membership
-                # information for private teams when the members reply.
-                return self.TO_OWNER
-        else:
-            # Send to the user
-            return self.TO_USER
-
-    def _getPrimaryRecipient(self, person_or_team):
-        """Return the primary recipient.
-
-        The primary recipient is the ``person_or_team`` in all cases
-        except for then the email is restricted to a team owner.
-
-        :param person_or_team: The party that is the context of the email.
-        :type person_or_team: `IPerson`.
-        """
-        if self._primary_reason is self.TO_OWNER:
-            person_or_team = person_or_team.teamowner
-            while person_or_team.is_team:
-                person_or_team = person_or_team.teamowner
-        return person_or_team
-
-    def _getReasonAndHeader(self, person_or_team):
-        """Return the reason and header why the email was received.
-
-        :param person_or_team: The party that is the context of the email.
-        :type person_or_team: `IPerson`.
-        """
-        if self._primary_reason is self.TO_USER:
-            reason = 'the "Contact this user" link on your profile page'
-            header = 'ContactViaWeb user'
-        elif self._primary_reason is self.TO_OWNER:
-            reason = (
-                'the "Contact this team" owner link on the '
-                '%s team page' %  person_or_team.displayname)
-            header = 'ContactViaWeb owner (%s team)' % person_or_team.name
-        elif self._primary_reason is self.TO_TEAM:
-            reason = (
-                'the "Contact this team" link on the '
-                '%s team page' %  person_or_team.displayname)
-            header = 'ContactViaWeb member (%s team)' % person_or_team.name
-        else:
-            # self._primary_reason is self.TO_MEMBERS.
-            reason = (
-                'the "Contact this team" link on the ' '%s team page '
-                'to each\nmember directly' % person_or_team.displayname)
-            header = 'ContactViaWeb member (%s team)' % person_or_team.name
-        return (reason, header)
-
-    def _getDescription(self, person_or_team):
-        """Return the description of the recipients being contacted.
-
-        :param person_or_team: The party that is the context of the email.
-        :type person_or_team: `IPerson`.
-        """
-        if self._primary_reason is self.TO_USER:
-            return (
-                'You are contacting %s (%s).' %
-                (person_or_team.displayname, person_or_team.name))
-        elif self._primary_reason is self.TO_OWNER:
-            return (
-                'You are contacting the %s (%s) team owner, %s (%s).' %
-                (person_or_team.displayname, person_or_team.name,
-                 self._primary_recipient.displayname,
-                 self._primary_recipient.name))
-        elif self._primary_reason is self.TO_TEAM:
-            return (
-                'You are contacting the %s (%s) team.' %
-                (person_or_team.displayname, person_or_team.name))
-        else:
-            # This is a team without a contact address (self.TO_MEMBERS).
-            recipients_count = len(self)
-            if recipients_count == 1:
-                plural_suffix = ''
-            else:
-                plural_suffix = 's'
-            text = '%d member%s' % (recipients_count, plural_suffix)
-            return (
-                'You are contacting %s of the %s (%s) team directly.'
-                % (text, person_or_team.displayname, person_or_team.name))
-
-    @cachedproperty('_all_recipients_cached')
-    def _all_recipients(self):
-        """Set the cache of all recipients."""
-        all_recipients = {}
-        if self._primary_reason is self.TO_MEMBERS:
-            team = self._primary_recipient
-            for recipient in team.getMembersWithPreferredEmails():
-                email = removeSecurityProxy(recipient).preferredemail.email
-                all_recipients[email] = recipient
-        elif self._primary_recipient.is_valid_person_or_team:
-            email = removeSecurityProxy(
-                self._primary_recipient).preferredemail.email
-            all_recipients[email] = self._primary_recipient
-        else:
-            # The user or team owner is not active.
-            pass
-        return all_recipients
-
-    def getEmails(self):
-        """See `INotificationRecipientSet`."""
-        for email in sorted(self._all_recipients.keys()):
-            yield email
-
-    def getRecipients(self):
-        """See `INotificationRecipientSet`."""
-        for recipient in sorted(
-            self._all_recipients.values(), key=attrgetter('displayname')):
-            yield recipient
-
-    def getRecipientPersons(self):
-        """See `INotificationRecipientSet`."""
-        for email, person in self._all_recipients.items():
-            yield (email, person)
-
-    def __iter__(self):
-        """See `INotificationRecipientSet`."""
-        return iter(self.getRecipients())
-
-    def __contains__(self, person_or_email):
-        """See `INotificationRecipientSet`."""
-        if IPerson.implementedBy(person_or_email):
-            return person_or_email in self._all_recipients.values()
-        else:
-            return person_or_email in self._all_recipients.keys()
-
-    def __len__(self):
-        """The number of recipients in the set."""
-        if self._count_recipients is None:
-            recipient = self._primary_recipient
-            if self._primary_reason is self.TO_MEMBERS:
-                self._count_recipients = (
-                    recipient.getMembersWithPreferredEmailsCount())
-            elif recipient.is_valid_person_or_team:
-                self._count_recipients = 1
-            else:
-                # The user or team owner is deactivated.
-                self._count_recipients = 0
-        return self._count_recipients
-
-    def __nonzero__(self):
-        """See `INotificationRecipientSet`."""
-        return len(self) > 0
-
-    def getReason(self, person_or_email):
-        """See `INotificationRecipientSet`."""
-        if person_or_email not in self:
-            raise UnknownRecipientError(
-                '%s in not in the recipients' % person_or_email)
-        # All users have the same reason based on the primary recipient.
-        return (self._reason, self._header)
-
-    def add(self, person, reason, header):
-        """See `INotificationRecipientSet`.
-
-        This method sets the primary recipient of the email. If the primary
-        recipient is a team without a contact address, all the members will
-        be recipients. Calling this method more than once resets the
-        recipients.
-        """
-        self._reset_state()
-        self._primary_reason = self._getPrimaryReason(person)
-        self._primary_recipient = self._getPrimaryRecipient(person)
-        if reason is None:
-            reason, header = self._getReasonAndHeader(person)
-        self._reason = reason
-        self._header = header
-        self.description = self._getDescription(person)
-
-    def update(self, recipient_set):
-        """See `INotificationRecipientSet`.
-
-        This method is is not relevant to this implementation because the
-        set is generated based on the primary recipient. use the add() to
-        set the primary recipient.
-        """
-        pass
-
-
 class EmailToPersonView(LaunchpadFormView):
     """The 'Contact this user' page."""
 
