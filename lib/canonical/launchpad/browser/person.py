# Copyright 2004-2009 Canonical Ltd
# pylint: disable-msg=E0211,E0213

"""Person-related view classes."""

__metaclass__ = type

__all__ = [
    'BeginTeamClaimView',
    'BugSubscriberPackageBugsSearchListingView',
    'FOAFSearchView',
    'EmailToPersonView',
    'PersonAccountAdministerView',
    'PersonAdministerView',
    'PersonAddView',
    'PersonAnswerContactForView',
    'PersonAnswersMenu',
    'PersonAssignedBugTaskSearchListingView',
    'PersonBrandingView',
    'PersonBreadcrumbBuilder',
    'PersonBugsMenu',
    'PersonChangePasswordView',
    'PersonClaimView',
    'PersonCodeOfConductEditView',
    'PersonCommentedBugTaskSearchListingView',
    'PersonDeactivateAccountView',
    'PersonEditEmailsView',
    'PersonEditHomePageView',
    'PersonEditIRCNicknamesView',
    'PersonEditJabberIDsView',
    'PersonEditSSHKeysView',
    'PersonEditView',
    'PersonEditWikiNamesView',
    'PersonEditLocationView',
    'PersonFacets',
    'PersonGPGView',
    'PersonIndexView',
    'PersonLanguagesView',
    'PersonLatestQuestionsView',
    'PersonNavigation',
    'PersonOAuthTokensView',
    'PersonOverviewMenu',
    'PersonRdfView',
    'PersonRdfContentsView',
    'PersonRelatedBugTaskSearchListingView',
    'PersonRelatedSoftwareView',
    'PersonReportedBugTaskSearchListingView',
    'PersonSearchQuestionsView',
    'PersonSetContextMenu',
    'PersonSetNavigation',
    'PersonSpecFeedbackView',
    'PersonSpecsMenu',
    'PersonSpecWorkloadView',
    'PersonSpecWorkloadTableView',
    'PersonSubscribedBugTaskSearchListingView',
    'PersonTranslationView',
    'PersonTranslationRelicensingView',
    'PersonView',
    'PersonVouchersView',
    'RedirectToEditLanguagesView',
    'RestrictedMembershipsPersonView',
    'SearchAnsweredQuestionsView',
    'SearchAssignedQuestionsView',
    'SearchCommentedQuestionsView',
    'SearchCreatedQuestionsView',
    'SearchNeedAttentionQuestionsView',
    'SearchSubscribedQuestionsView',
    'TeamAddMyTeamsView',
    'TeamEditLocationView',
    'TeamJoinView',
    'TeamBreadcrumbBuilder',
    'TeamLeaveView',
    'TeamNavigation',
    'TeamOverviewMenu',
    'TeamMembershipView',
    'TeamMugshotView',
    'TeamReassignmentView',
    'TeamSpecsMenu',
    'archive_to_person',
    ]

import cgi
import copy
import itertools
import pytz
import subprocess
import urllib

from datetime import datetime, timedelta
from itertools import chain
from operator import attrgetter, itemgetter
from textwrap import dedent

from zope.error.interfaces import IErrorReportingUtility
from zope.app.form.browser import TextAreaWidget, TextWidget
from zope.app.pagetemplate.viewpagetemplatefile import ViewPageTemplateFile
from zope.formlib.form import FormFields
from zope.interface import implements, Interface
from zope.interface.exceptions import Invalid
from zope.interface.interface import invariant
from zope.component import getUtility
from zope.publisher.interfaces import NotFound
from zope.publisher.interfaces.browser import IBrowserPublisher
from zope.schema import Bool, Choice, List, Text, TextLine
from zope.schema.vocabulary import (
    SimpleTerm, SimpleVocabulary, getVocabularyRegistry)
from zope.security.interfaces import Unauthorized
from zope.security.proxy import removeSecurityProxy

from canonical.config import config
from lazr.delegates import delegates
from lazr.config import as_timedelta
from canonical.lazr.interface import copy_field, use_template
from canonical.lazr.utils import safe_hasattr
from canonical.database.sqlbase import flush_database_updates

from canonical.widgets import (
    LaunchpadDropdownWidget, LaunchpadRadioWidget,
    LaunchpadRadioWidgetWithDescription, LocationWidget, PasswordChangeWidget)
from canonical.widgets.popup import SinglePopupWidget
from canonical.widgets.image import ImageChangeWidget
from canonical.widgets.itemswidgets import LabeledMultiCheckBoxWidget

from canonical.cachedproperty import cachedproperty

from canonical.launchpad.browser.archive import traverse_named_ppa
from canonical.launchpad.browser.launchpad import get_launchpad_views
from canonical.launchpad.components.openidserver import CurrentOpenIDEndPoint
from canonical.launchpad.interfaces.account import IAccount
from canonical.launchpad.interfaces import (
    AccountStatus, BugTaskSearchParams, BugTaskStatus, CannotUnsubscribe,
    DAYS_BEFORE_EXPIRATION_WARNING_IS_SENT, EmailAddressStatus,
    GPGKeyNotFoundError, ICountry, IEmailAddress, IEmailAddressSet,
    IGPGHandler, IGPGKeySet, IIrcIDSet, IJabberIDSet, ILanguageSet,
    ILaunchBag, ILoginTokenSet, IMailingListSet, INewPerson,
    IOAuthConsumerSet, IOpenLaunchBag, IPasswordEncryptor,
    IPerson, IPersonChangePassword, IPersonClaim, IPersonSet,
    IPOFileTranslatorSet, IPollSet, IPollSubset, IRequestPreferredLanguages,
    ISSHKeySet, ISignedCodeOfConductSet, ITeam, ITeamMembership,
    ITeamMembershipSet, ITeamReassignment, IWikiNameSet, LoginTokenType,
    MailingListAutoSubscribePolicy, NotFoundError, PersonCreationRationale,
    PersonVisibility, QuestionParticipation, SSHKeyType, SpecificationFilter,
    TeamMembershipRenewalPolicy, TeamMembershipStatus, TeamSubscriptionPolicy,
    UNRESOLVED_BUGTASK_STATUSES, UnexpectedFormData)
from canonical.launchpad.interfaces.branchnamespace import (
    IBranchNamespaceSet, InvalidNamespace)
from canonical.launchpad.interfaces.bugtask import IBugTaskSet
from canonical.launchpad.interfaces.build import (
    BuildStatus, IBuildSet)
from canonical.launchpad.interfaces.launchpad import (
    ILaunchpadCelebrities, INotificationRecipientSet, UnknownRecipientError)
from canonical.launchpad.interfaces.message import (
    IDirectEmailAuthorization, QuotaReachedError)
from canonical.launchpad.interfaces.product import IProduct
from canonical.launchpad.interfaces.openidserver import (
    IOpenIDPersistentIdentity, IOpenIDRPSummarySet)
from canonical.launchpad.interfaces.questioncollection import IQuestionSet
from canonical.launchpad.interfaces.salesforce import (
    ISalesforceVoucherProxy, SalesforceVoucherProxyException)
from canonical.launchpad.interfaces.sourcepackagerelease import (
    ISourcePackageRelease)
from canonical.launchpad.interfaces.translationrelicensingagreement import (
    ITranslationRelicensingAgreementEdit,
    TranslationRelicensingAgreementOptions)

from canonical.launchpad.browser.bugtask import BugTaskSearchListingView
from canonical.launchpad.browser.feeds import FeedsMixin
from canonical.launchpad.browser.objectreassignment import (
    ObjectReassignmentView)
from canonical.launchpad.browser.openiddiscovery import (
    XRDSContentNegotiationMixin)
from canonical.launchpad.browser.specificationtarget import (
    HasSpecificationsView)
from canonical.launchpad.browser.branding import BrandingChangeView
from canonical.launchpad.browser.mailinglists import (
    enabled_with_active_mailing_list)
from canonical.launchpad.browser.questiontarget import SearchQuestionsView

from canonical.launchpad.fields import LocationField

from canonical.launchpad.mailnotification import send_direct_contact_email
from canonical.launchpad.validators.email import valid_email

from canonical.launchpad.webapp import (
    ApplicationMenu, ContextMenu, LaunchpadEditFormView, LaunchpadFormView,
    Link, Navigation, StandardLaunchpadFacets, action, canonical_url,
    custom_widget, enabled_with_permission, stepthrough, stepto)
from canonical.launchpad.webapp.authorization import check_permission
from canonical.launchpad.webapp.batching import BatchNavigator
from canonical.launchpad.webapp.breadcrumb import BreadcrumbBuilder
from canonical.launchpad.webapp.interfaces import IPlacelessLoginSource
from canonical.launchpad.webapp.login import (
    logoutPerson, allowUnauthenticatedSession)
from canonical.launchpad.webapp.menu import structured, NavigationMenu
from canonical.launchpad.webapp.publisher import LaunchpadView
from canonical.launchpad.webapp.tales import DateTimeFormatterAPI
from lazr.uri import URI, InvalidURIError

from canonical.launchpad import _

from canonical.lazr.utils import smartquote


class RestrictedMembershipsPersonView(LaunchpadView):
    """Secure access to team membership information for a person.

    This class checks that the logged-in user has access to view
    all the teams that these attributes and functions return.
    """

    def getLatestApprovedMembershipsForPerson(self):
        """Returns a list of teams the person has recently joined.

        Private teams are filtered out if the user is not a member of them.
        """
        # This method returns a list as opposed to the database object's
        # getLatestApprovedMembershipsForPerson which returns a sqlobject
        # result set.
        membership_list = self.context.getLatestApprovedMembershipsForPerson()
        return [membership for membership in membership_list
                if check_permission('launchpad.View', membership.team)]

    @property
    def teams_with_icons(self):
        """Returns list of teams with custom icons.

        These are teams that the person is an active member of.
        Private teams are filtered out if the user is not a member of them.
        """
        # This method returns a list as opposed to the database object's
        # teams_with_icons which returns a sqlobject
        # result set.
        return [team for team in self.context.teams_with_icons
                if check_permission('launchpad.View', team)]

    @property
    def administrated_teams(self):
        """Return the list of teams administrated by the person.

        The user must be an administrator of the team, and the team must
        be public.
        """
        return [team for team in self.context.getAdministratedTeams()
                if team.visibility == PersonVisibility.PUBLIC]

    def userCanViewMembership(self):
        """Return true if the user can view a team's membership.

        Only launchpad admins and team members can view the private
        membership. Anyone can view a public team's membership.
        """
        return check_permission('launchpad.View', self.context)


class BranchTraversalMixin:
    """Logic for traversing to branches from `IPerson`s.

    Branches can be reached from
    code.launchpad.net/~person/+branch/other/path/info or from
    code.launchpad.net/~person/other/path/info.

    Most of the knowledge of how branch paths work is stored in
    `IBranchNamespaceSet`. This class simply delegates to that.
    """

    def _getSegments(self, pillar_name=None):
        base = [self.context.name]
        if pillar_name is not None:
            base.append(pillar_name)
        return itertools.chain(iter(base), iter(self.request.stepstogo))

    @stepto('+branch')
    def redirect_branch(self):
        """Redirect to canonical_url."""
        branch = getUtility(IBranchNamespaceSet).traverse(self._getSegments())
        if branch:
            return self.redirectSubTree(canonical_url(branch))
        raise NotFoundError

    def traverse(self, pillar_name):
        try:
            branch = getUtility(IBranchNamespaceSet).traverse(
                self._getSegments(pillar_name))
        except (NotFoundError, InvalidNamespace):
            return super(BranchTraversalMixin, self).traverse(pillar_name)

        # Normally, populating the launch bag is done by the traversal
        # mechanism. However, here we short-circuit that mechanism by
        # processing multiple segments at once. Thus, we populate the launch
        # bag with information about the containers of a branch.
        branch.addToLaunchBag(getUtility(IOpenLaunchBag))

        if branch.product is not None:
            if branch.product.name != pillar_name:
                # This branch was accessed through one of its product's
                # aliases, so we must redirect to its canonical URL.
                return self.redirectSubTree(canonical_url(branch))

        if branch.distribution is not None:
            if branch.distribution.name != pillar_name:
                # This branch was accessed through one of its product's
                # aliases, so we must redirect to its canonical URL.
                return self.redirectSubTree(canonical_url(branch))

        return branch


class PersonNavigation(BranchTraversalMixin, Navigation):

    usedfor = IPerson

    @stepthrough('+expiringmembership')
    def traverse_expiring_membership(self, name):
        # Return the found membership regardless of its status as we know
        # TeamMembershipSelfRenewalView will tell users why the memembership
        # can't be renewed when necessary.
        membership = getUtility(ITeamMembershipSet).getByPersonAndTeam(
            self.context, getUtility(IPersonSet).getByName(name))
        if membership is None:
            return None
        return TeamMembershipSelfRenewalView(membership, self.request)

    @stepto('+archive')
    def traverse_archive(self):

        if self.request.stepstogo:
            # If the URL has something that could be a PPA name in it,
            # use that, but just in case it fails, keep a copy
            # of the traversal stack so we can try using the default
            # archive afterwards:
            traversal_stack = self.request.getTraversalStack()
            ppa_name = self.request.stepstogo.consume()

            try:
                return traverse_named_ppa(self.context.name, ppa_name)
            except NotFoundError:
                self.request.setTraversalStack(traversal_stack)
                # and simply continue below...

        # Otherwise try to get the default PPA and if it exists redirect
        # to the new-style URL, if it doesn't, return None (to trigger a
        # NotFound error).
        default_ppa = self.context.archive
        if default_ppa is None:
            return None

        return self.redirectSubTree(canonical_url(default_ppa))

    @stepthrough('+email')
    def traverse_email(self, email):
        """Traverse to this person's emails on the webservice layer."""
        email = getUtility(IEmailAddressSet).getByEmail(email)
        if email is None or email.person != self.context:
            return None
        return email

    @stepthrough('+wikiname')
    def traverse_wikiname(self, id):
        """Traverse to this person's WikiNames on the webservice layer."""
        wiki = getUtility(IWikiNameSet).get(id)
        if wiki is None or wiki.person != self.context:
            return None
        return wiki

    @stepthrough('+jabberid')
    def traverse_jabberid(self, jabber_id):
        """Traverse to this person's JabberIDs on the webservice layer."""
        jabber = getUtility(IJabberIDSet).getByJabberID(jabber_id)
        if jabber is None or jabber.person != self.context:
            return None
        return jabber

    @stepthrough('+ircnick')
    def traverse_ircnick(self, id):
        """Traverse to this person's IrcIDs on the webservice layer."""
        irc_nick = getUtility(IIrcIDSet).get(id)
        if irc_nick is None or irc_nick.person != self.context:
            return None
        return irc_nick


class TeamNavigation(PersonNavigation):

    usedfor = ITeam

    @stepthrough('+poll')
    def traverse_poll(self, name):
        return getUtility(IPollSet).getByTeamAndName(self.context, name)

    @stepthrough('+invitation')
    def traverse_invitation(self, name):
        # Return the found membership regardless of its status as we know
        # TeamInvitationView can handle memberships in statuses other than
        # INVITED.
        membership = getUtility(ITeamMembershipSet).getByPersonAndTeam(
            self.context, getUtility(IPersonSet).getByName(name))
        if membership is None:
            return None
        return TeamInvitationView(membership, self.request)

    @stepthrough('+member')
    def traverse_member(self, name):
        person = getUtility(IPersonSet).getByName(name)
        if person is None:
            return None
        return getUtility(ITeamMembershipSet).getByPersonAndTeam(
            person, self.context)


class TeamBreadcrumbBuilder(BreadcrumbBuilder):
    """Builds a breadcrumb for an `ITeam`."""
    @property
    def text(self):
        return smartquote('"%s" team') % self.context.displayname


class TeamMembershipSelfRenewalView(LaunchpadFormView):

    implements(IBrowserPublisher)

    schema = ITeamMembership
    field_names = []
    label = 'Renew team membership'
    template = ViewPageTemplateFile(
        '../templates/teammembership-self-renewal.pt')

    def __init__(self, context, request):
        # Only the member himself or admins of the member (in case it's a
        # team) can see the page in which they renew memberships that are
        # about to expire.
        if not check_permission('launchpad.Edit', context.person):
            raise Unauthorized(
                "Only the member himself can renew his memberships.")
        LaunchpadFormView.__init__(self, context, request)

    def browserDefault(self, request):
        return self, ()

    def getReasonForDeniedRenewal(self):
        """Return text describing why the membership can't be renewed."""
        context = self.context
        ondemand = TeamMembershipRenewalPolicy.ONDEMAND
        admin = TeamMembershipStatus.ADMIN
        approved = TeamMembershipStatus.APPROVED
        date_limit = datetime.now(pytz.timezone('UTC')) - timedelta(
            days=DAYS_BEFORE_EXPIRATION_WARNING_IS_SENT)
        if context.status not in (admin, approved):
            text = "it is not active."
        elif context.team.renewal_policy != ondemand:
            text = ('<a href="%s">%s</a> is not a team which accepts its '
                    'members to renew their own memberships.'
                    % (canonical_url(context.team),
                       context.team.unique_displayname))
        elif context.dateexpires is None or context.dateexpires > date_limit:
            if context.person.isTeam():
                link_text = "Somebody else has already renewed it."
            else:
                link_text = (
                    "You or one of the team administrators has already "
                    "renewed it.")
            text = ('it is not set to expire in %d days or less. '
                    '<a href="%s/+members">%s</a>'
                    % (DAYS_BEFORE_EXPIRATION_WARNING_IS_SENT,
                       canonical_url(context.team), link_text))
        else:
            raise AssertionError('This membership can be renewed!')
        return text

    @property
    def time_before_expiration(self):
        return self.context.dateexpires - datetime.now(pytz.timezone('UTC'))

    @property
    def next_url(self):
        return canonical_url(self.context.person)

    @action(_("Renew"), name="renew")
    def renew_action(self, action, data):
        member = self.context.person
        member.renewTeamMembership(self.context.team)
        self.request.response.addInfoNotification(
            _("Membership renewed until ${date}.", mapping=dict(
                    date=self.context.dateexpires.strftime('%Y-%m-%d'))))

    @action(_("Let it Expire"), name="nothing")
    def do_nothing_action(self, action, data):
        # Redirect back and wait for the membership to expire automatically.
        pass


class ITeamMembershipInvitationAcknowledgementForm(Interface):
    """Schema for the form in which team admins acknowledge invitations.

    We could use ITeamMembership for that, but the acknowledger_comment is
    marked readonly there and that means LaunchpadFormView won't include the
    value of that in the data given to our action handler.
    """

    acknowledger_comment = Text(
        title=_("Comment"), required=False, readonly=False)


class TeamInvitationView(LaunchpadFormView):
    """Where team admins can accept/decline membership invitations."""

    implements(IBrowserPublisher)

    schema = ITeamMembershipInvitationAcknowledgementForm
    label = 'Team membership invitation'
    field_names = ['acknowledger_comment']
    custom_widget('acknowledger_comment', TextAreaWidget, height=5, width=60)
    template = ViewPageTemplateFile(
        '../templates/teammembership-invitation.pt')

    def __init__(self, context, request):
        # Only admins of the invited team can see the page in which they
        # approve/decline invitations.
        if not check_permission('launchpad.Edit', context.person):
            raise Unauthorized(
                "Only team administrators can approve/decline invitations "
                "sent to this team.")
        LaunchpadFormView.__init__(self, context, request)

    def browserDefault(self, request):
        return self, ()

    @property
    def next_url(self):
        return canonical_url(self.context.person)

    @action(_("Accept"), name="accept")
    def accept_action(self, action, data):
        if self.context.status != TeamMembershipStatus.INVITED:
            self.request.response.addInfoNotification(
                _("This invitation has already been processed."))
            return
        member = self.context.person
        member.acceptInvitationToBeMemberOf(
            self.context.team, data['acknowledger_comment'])
        self.request.response.addInfoNotification(
            _("This team is now a member of ${team}", mapping=dict(
                  team=self.context.team.browsername)))

    @action(_("Decline"), name="decline")
    def decline_action(self, action, data):
        if self.context.status != TeamMembershipStatus.INVITED:
            self.request.response.addInfoNotification(
                _("This invitation has already been processed."))
            return
        member = self.context.person
        member.declineInvitationToBeMemberOf(
            self.context.team, data['acknowledger_comment'])
        self.request.response.addInfoNotification(
            _("Declined the invitation to join ${team}", mapping=dict(
                  team=self.context.team.browsername)))

    @action(_("Cancel"), name="cancel")
    def cancel_action(self, action, data):
        # Simply redirect back.
        pass


class PersonSetNavigation(Navigation):

    usedfor = IPersonSet

    def traverse(self, name):
        # Raise a 404 on an invalid Person name
        person = self.context.getByName(name)
        if person is None:
            raise NotFoundError(name)
        # Redirect to /~name
        return self.redirectSubTree(canonical_url(person))

    @stepto('+me')
    def me(self):
        me = getUtility(ILaunchBag).user
        if me is None:
            raise Unauthorized("You need to be logged in to view this URL.")
        return self.redirectSubTree(canonical_url(me), status=303)


class PersonSetContextMenu(ContextMenu):

    usedfor = IPersonSet

    links = ['products', 'distributions', 'people', 'meetings', 'newteam',
             'adminpeoplemerge', 'adminteammerge', 'mergeaccounts']

    def products(self):
        return Link('/projects/', 'View projects')

    def distributions(self):
        return Link('/distros/', 'View distributions')

    def people(self):
        return Link('/people/', 'View people')

    def meetings(self):
        return Link('/sprints/', 'View meetings')

    def newteam(self):
        text = 'Register a team'
        return Link('+newteam', text, icon='add')

    def mergeaccounts(self):
        text = 'Merge accounts'
        return Link('+requestmerge', text, icon='edit')

    @enabled_with_permission('launchpad.Admin')
    def adminpeoplemerge(self):
        text = 'Admin merge people'
        return Link('+adminpeoplemerge', text, icon='edit')

    @enabled_with_permission('launchpad.Admin')
    def adminteammerge(self):
        text = 'Admin merge teams'
        return Link('+adminteammerge', text, icon='edit')


class PersonBreadcrumbBuilder(BreadcrumbBuilder):
    """Builds a breadcrumb for an `IPerson`."""
    @property
    def text(self):
        return self.context.displayname


class PersonFacets(StandardLaunchpadFacets):
    """The links that will appear in the facet menu for an IPerson."""

    usedfor = IPerson

    enable_only = ['overview', 'bugs', 'answers', 'specifications',
                   'branches', 'translations']

    def overview(self):
        text = 'Overview'
        summary = 'General information about %s' % self.context.browsername
        return Link('', text, summary)

    def bugs(self):
        text = 'Bugs'
        summary = (
            'Bug reports that %s is involved with' % self.context.browsername)
        return Link('', text, summary)

    def specifications(self):
        text = 'Blueprints'
        summary = (
            'Feature specifications that %s is involved with' %
            self.context.browsername)
        return Link('', text, summary)

    def bounties(self):
        text = 'Bounties'
        browsername = self.context.browsername
        summary = (
            'Bounty offers that %s is involved with' % browsername)
        return Link('+bounties', text, summary)

    def branches(self):
        text = 'Code'
        summary = ('Bazaar Branches and revisions registered and authored '
                   'by %s' % self.context.browsername)
        return Link('', text, summary)

    def answers(self):
        text = 'Answers'
        summary = (
            'Questions that %s is involved with' % self.context.browsername)
        return Link('', text, summary)

    def translations(self):
        text = 'Translations'
        summary = (
            'Software that %s is involved in translating' %
            self.context.browsername)
        return Link('', text, summary)


class PersonBugsMenu(ApplicationMenu):

    usedfor = IPerson
    facet = 'bugs'
    links = ['assignedbugs', 'commentedbugs', 'reportedbugs',
             'subscribedbugs', 'relatedbugs', 'softwarebugs', 'mentoring']

    def relatedbugs(self):
        text = 'List all related bugs'
        summary = ('Lists all bug reports which %s reported, is assigned to, '
                   'or is subscribed to.' % self.context.displayname)
        return Link('', text, summary=summary)

    def assignedbugs(self):
        text = 'List assigned bugs'
        summary = 'Lists bugs assigned to %s.' % self.context.displayname
        return Link('+assignedbugs', text, summary=summary)

    def softwarebugs(self):
        text = 'Show package report'
        summary = (
            'A summary report for packages where %s is a bug supervisor.'
            % self.context.displayname)
        return Link('+packagebugs', text, summary=summary)

    def reportedbugs(self):
        text = 'List reported bugs'
        summary = 'Lists bugs reported by %s.' % self.context.displayname
        return Link('+reportedbugs', text, summary=summary)

    def subscribedbugs(self):
        text = 'List subscribed bugs'
        summary = ('Lists bug reports %s is subscribed to.'
                   % self.context.displayname)
        return Link('+subscribedbugs', text, summary=summary)

    def mentoring(self):
        text = 'Mentoring offered'
        summary = ('Lists bugs for which %s has offered to mentor someone.'
                   % self.context.displayname)
        enabled = bool(self.context.mentoring_offers)
        return Link('+mentoring', text, enabled=enabled, summary=summary)

    def commentedbugs(self):
        text = 'List commented bugs'
        summary = ('Lists bug reports on which %s has commented.'
                   % self.context.displayname)
        return Link('+commentedbugs', text, summary=summary)


class PersonSpecsMenu(ApplicationMenu):

    usedfor = IPerson
    facet = 'specifications'
    links = ['assignee', 'drafter', 'approver',
             'subscriber', 'registrant', 'feedback',
             'workload', 'mentoring']

    def registrant(self):
        text = 'Registrant'
        summary = 'List specs registered by %s' % self.context.browsername
        return Link('+specs?role=registrant', text, summary, icon='spec')

    def approver(self):
        text = 'Approver'
        summary = 'List specs with %s is supposed to approve' % (
            self.context.browsername)
        return Link('+specs?role=approver', text, summary, icon='spec')

    def assignee(self):
        text = 'Assignee'
        summary = 'List specs for which %s is the assignee' % (
            self.context.browsername)
        return Link('+specs?role=assignee', text, summary, icon='spec')

    def drafter(self):
        text = 'Drafter'
        summary = 'List specs drafted by %s' % self.context.browsername
        return Link('+specs?role=drafter', text, summary, icon='spec')

    def subscriber(self):
        text = 'Subscriber'
        return Link('+specs?role=subscriber', text, icon='spec')

    def feedback(self):
        text = 'Feedback requests'
        summary = 'List specs where feedback has been requested from %s' % (
            self.context.browsername)
        return Link('+specfeedback', text, summary, icon='info')

    def mentoring(self):
        text = 'Mentoring offered'
        enabled = bool(self.context.mentoring_offers)
        return Link('+mentoring', text, enabled=enabled, icon='info')

    def workload(self):
        text = 'Workload'
        summary = 'Show all specification work assigned'
        return Link('+specworkload', text, summary, icon='info')


class PersonTranslationsMenu(ApplicationMenu):

    usedfor = IPerson
    facet = 'translations'
    links = ['imports', 'relicensing']

    def imports(self):
        text = 'See import queue'
        return Link('+imports', text)

    def relicensing(self):
        text = 'Translations licensing'
        enabled = (self.context == self.user)
        return Link('+licensing', text, enabled=enabled)


class TeamSpecsMenu(PersonSpecsMenu):

    usedfor = ITeam
    facet = 'specifications'

    def mentoring(self):
        target = '+mentoring'
        text = 'Mentoring offered'
        summary = 'Offers of mentorship for prospective team members'
        return Link(target, text, summary=summary, icon='info')


class TeamBugsMenu(PersonBugsMenu):

    usedfor = ITeam
    facet = 'bugs'
    links = ['assignedbugs', 'relatedbugs', 'softwarebugs', 'subscribedbugs',
             'mentorships']

    def mentorships(self):
        target = '+mentoring'
        text = 'Mentoring offered'
        summary = 'Offers of mentorship for prospective team members'
        return Link(target, text, summary=summary, icon='info')


class CommonMenuLinks:

    @enabled_with_permission('launchpad.Edit')
    def common_edithomepage(self):
        target = '+edithomepage'
        text = 'Change home page'
        return Link(target, text, icon='edit')

    def common_packages(self):
        target = '+related-software'
        text = 'List assigned packages'
        summary = 'Packages assigned to %s' % self.context.browsername
        return Link(target, text, summary, icon='package-source')

    def related_projects(self):
        target = '+related-software#projects'
        text = 'List related projects'
        summary = 'Projects %s is involved with' % self.context.browsername
        return Link(target, text, summary, icon='product')

    @enabled_with_permission('launchpad.Edit')
    def activate_ppa(self):
        target = "+activate-ppa"
        text = 'Activate Personal Package Archive'
        summary = ('Acknowledge terms of service for Launchpad Personal '
                   'Package Archive.')
        enabled = not bool(self.context.archive)
        return Link(target, text, summary, icon='edit', enabled=enabled)

    def show_ppa(self):
        target = '+archive'
        text = 'Personal Package Archive'
        summary = 'Browse Personal Package Archive packages.'
        archive = self.context.archive
        enable_link = (archive is not None and
                       check_permission('launchpad.View', archive))
        if enable_link:
            target = canonical_url(self.context.archive)
        return Link(target, text, summary, icon='info', enabled=enable_link)


class PersonOverviewMenu(ApplicationMenu, CommonMenuLinks):

    usedfor = IPerson
    facet = 'overview'
    links = ['edit', 'branding', 'common_edithomepage',
             'editemailaddresses', 'editlanguages', 'editwikinames',
             'editircnicknames', 'editjabberids', 'editpassword',
             'editsshkeys', 'editpgpkeys', 'editlocation', 'memberships',
             'mentoringoffers', 'codesofconduct', 'karma', 'common_packages',
             'administer', 'related_projects', 'activate_ppa', 'show_ppa']

    @enabled_with_permission('launchpad.Edit')
    def edit(self):
        target = '+edit'
        text = 'Change details'
        return Link(target, text, icon='edit')

    @enabled_with_permission('launchpad.Edit')
    def branding(self):
        target = '+branding'
        text = 'Change branding'
        return Link(target, text, icon='edit')

    @enabled_with_permission('launchpad.Edit')
    def editlanguages(self):
        target = '+editlanguages'
        text = 'Set preferred languages'
        return Link(target, text, icon='edit')

    @enabled_with_permission('launchpad.Edit')
    def editemailaddresses(self):
        target = '+editemails'
        text = 'Change e-mail settings'
        return Link(target, text, icon='edit')

    @enabled_with_permission('launchpad.Edit')
    def editwikinames(self):
        target = '+editwikinames'
        text = 'Update wiki names'
        return Link(target, text, icon='edit')

    @enabled_with_permission('launchpad.Edit')
    def editircnicknames(self):
        target = '+editircnicknames'
        text = 'Update IRC nicknames'
        return Link(target, text, icon='edit')

    @enabled_with_permission('launchpad.Edit')
    def editjabberids(self):
        target = '+editjabberids'
        text = 'Update Jabber IDs'
        return Link(target, text, icon='edit')

    @enabled_with_permission('launchpad.Edit')
    def editpassword(self):
        target = '+changepassword'
        text = 'Change your password'
        return Link(target, text, icon='edit')

    @enabled_with_permission('launchpad.EditLocation')
    def editlocation(self):
        target = '+editlocation'
        text = 'Set location and time zone'
        return Link(target, text, icon='edit')

    def karma(self):
        target = '+karma'
        text = 'Show karma summary'
        summary = (
            u'%s\N{right single quotation mark}s activities '
            u'in Launchpad' % self.context.browsername)
        return Link(target, text, summary, icon='info')

    def memberships(self):
        target = '+participation'
        text = 'Show team participation'
        return Link(target, text, icon='info')

    def mentoringoffers(self):
        target = '+mentoring'
        text = 'Mentoring offered'
        enabled = bool(self.context.mentoring_offers)
        return Link(target, text, enabled=enabled, icon='info')

    @enabled_with_permission('launchpad.Special')
    def editsshkeys(self):
        target = '+editsshkeys'
        text = 'Update SSH keys'
        summary = (
            'Used if %s stores code on Launchpad' %
            self.context.browsername)
        return Link(target, text, summary, icon='edit')

    @enabled_with_permission('launchpad.Edit')
    def editpgpkeys(self):
        target = '+editpgpkeys'
        text = 'Update OpenPGP keys'
        summary = 'Used when maintaining packages'
        return Link(target, text, summary, icon='edit')

    @enabled_with_permission('launchpad.Edit')
    def codesofconduct(self):
        target = '+codesofconduct'
        text = 'Codes of Conduct'
        summary = (
            'Agreements to abide by the rules of a distribution or project')
        return Link(target, text, summary, icon='edit')

    @enabled_with_permission('launchpad.Admin')
    def administer(self):
        target = '+review'
        text = 'Administer'
        return Link(target, text, icon='edit')


class IPersonEditMenu(Interface):
    """A marker interface for the 'Edit Profile' navigation menu."""


class IPersonRelatedSoftwareMenu(Interface):
    """A marker interface for the 'Related Software' navigation menu."""

class PersonPPANavigationMenuMixin:
    """A mixin that provides the PPA navigation menu link."""

    def show_ppa(self):
        """Show the link to a Personal Package Archive.

        The person's archive link changes depending on the status of the
        archive and the privileges of the viewer.
        """
        archive = self.context.archive
        has_archive = archive is not None
        user_can_edit_archive = check_permission('launchpad.Edit',
                                                 self.context)

        text = 'Personal Package Archive'
        summary = 'Browse Personal Package Archive packages.'
        if has_archive:
            target = canonical_url(archive)
            enable_link = check_permission('launchpad.View', archive)
        elif user_can_edit_archive:
            summary = 'Activate Personal Package Archive'
            target = '+activate-ppa'
            enable_link = True
        else:
            target = '+archive'
            enable_link = False

        return Link(target, text, summary, icon='info', enabled=enable_link)


class PersonOverviewNavigationMenu(
    NavigationMenu, PersonPPANavigationMenuMixin):
    """The top-level menu of actions a Person may take."""

    usedfor = IPerson
    facet = 'overview'
    links = ('profile', 'related_software', 'karma', 'show_ppa')

    def __init__(self, context):
        context = IPerson(context)
        super(PersonOverviewNavigationMenu, self).__init__(context)

    def profile(self):
        target = ''
        text = 'Profile'
        return Link(target, text, menu=IPersonEditMenu)

    def related_software(self):
        target = '+related-software'
        text = 'Related Software'
        return Link(target, text, menu=IPersonRelatedSoftwareMenu)

    def karma(self):
        target = '+karma'
        text = 'Karma'
        return Link(target, text)


class PersonRelatedSoftwareNavigationMenu(NavigationMenu):

    usedfor = IPersonRelatedSoftwareMenu
    facet = 'overview'
    links = ('summary', 'maintained', 'uploaded', 'ppa', 'projects')

    def summary(self):
        target = '+related-software'
        text = 'Summary'
        return Link(target, text)

    def maintained(self):
        target = '+maintained-packages'
        text = 'Maintained Packages'
        return Link(target, text)

    def uploaded(self):
        target = '+uploaded-packages'
        text = 'Uploaded Packages'
        return Link(target, text)

    def ppa(self):
        target = '+ppa-packages'
        text = 'PPA Packages'
        return Link(target, text)

    def projects(self):
        target = '+related-projects'
        text = 'Related Projects'
        return Link(target, text)


class PersonEditNavigationMenu(NavigationMenu):
    """A sub-menu for different aspects of editing a Person's profile."""

    usedfor = IPersonEditMenu
    facet = 'overview'
    links = ('personal', 'email_settings',
             'sshkeys', 'gpgkeys', 'passwords')

    def personal(self):
        target = '+edit'
        text = 'Personal'
        return Link(target, text)

    def email_settings(self):
        target = '+editemails'
        text = 'E-mail Settings'
        return Link(target, text)

    @enabled_with_permission('launchpad.Special')
    def sshkeys(self):
        target = '+editsshkeys'
        text = 'SSH Keys'
        return Link(target, text)

    def gpgkeys(self):
        target = '+editpgpkeys'
        text = 'OpenPGP Keys'
        return Link(target, text)

    def passwords(self):
        target = '+changepassword'
        text = 'Passwords'
        return Link(target, text)


class TeamOverviewMenu(ApplicationMenu, CommonMenuLinks):

    usedfor = ITeam
    facet = 'overview'
    links = ['edit', 'branding', 'common_edithomepage', 'members',
             'add_member', 'memberships', 'received_invitations', 'mugshots',
             'editemail', 'configure_mailing_list', 'moderate_mailing_list',
             'editlanguages', 'map', 'polls',
             'add_poll', 'joinleave', 'add_my_teams', 'mentorships',
             'reassign', 'common_packages', 'related_projects',
             'activate_ppa', 'show_ppa']

    @enabled_with_permission('launchpad.Edit')
    def edit(self):
        target = '+edit'
        text = 'Change details'
        return Link(target, text, icon='edit')

    @enabled_with_permission('launchpad.Edit')
    def branding(self):
        target = '+branding'
        text = 'Change branding'
        return Link(target, text, icon='edit')

    @enabled_with_permission('launchpad.Owner')
    def reassign(self):
        target = '+reassign'
        text = 'Change owner'
        summary = 'Change the owner of the team'
        # alt="(Change owner)"
        return Link(target, text, summary, icon='edit')

    @enabled_with_permission('launchpad.View')
    def members(self):
        target = '+members'
        text = 'Show all members'
        return Link(target, text, icon='team')

    @enabled_with_permission('launchpad.Edit')
    def received_invitations(self):
        target = '+invitations'
        text = 'Show received invitations'
        return Link(target, text, icon='info')

    @enabled_with_permission('launchpad.Edit')
    def add_member(self):
        target = '+addmember'
        text = 'Add member'
        return Link(target, text, icon='add')

    def map(self):
        target = '+map'
        text = 'Show map and time zones'
        return Link(target, text, icon='meeting')

    def add_my_teams(self):
        target = '+add-my-teams'
        text = 'Add one of my teams'
        return Link(target, text, icon='add')

    def memberships(self):
        target = '+participation'
        text = 'Show team participation'
        return Link(target, text, icon='info')

    def mentorships(self):
        target = '+mentoring'
        text = 'Mentoring available'
        enabled = bool(self.context.team_mentorships)
        summary = 'Offers of mentorship for prospective team members'
        return Link(target, text, summary=summary, enabled=enabled,
                    icon='info')

    @enabled_with_permission('launchpad.View')
    def mugshots(self):
        target = '+mugshots'
        text = 'Show member photos'
        return Link(target, text, icon='team')

    def polls(self):
        target = '+polls'
        text = 'Show polls'
        return Link(target, text, icon='info')

    @enabled_with_permission('launchpad.Edit')
    def add_poll(self):
        target = '+newpoll'
        text = 'Create a poll'
        return Link(target, text, icon='add')

    @enabled_with_permission('launchpad.Edit')
    def editemail(self):
        target = '+contactaddress'
        text = 'Change contact address'
        summary = (
            'The address Launchpad uses to contact %s' %
            self.context.browsername)
        return Link(target, text, summary, icon='edit')

    @enabled_with_permission('launchpad.MailingListManager')
    def configure_mailing_list(self):
        target = '+mailinglist'
        text = 'Configure mailing list'
        summary = (
            'The mailing list associated with %s' % self.context.browsername)
        return Link(target, text, summary, icon='edit')

    @enabled_with_active_mailing_list
    @enabled_with_permission('launchpad.Edit')
    def moderate_mailing_list(self):
        target = '+mailinglist-moderate'
        text = 'Moderate mailing list'
        summary = (
            'The mailing list associated with %s' % self.context.browsername)
        return Link(target, text, summary, icon='edit')

    @enabled_with_permission('launchpad.Edit')
    def editlanguages(self):
        target = '+editlanguages'
        text = 'Set preferred languages'
        return Link(target, text, icon='edit')

    def joinleave(self):
        team = self.context
        enabled = True
        if userIsActiveTeamMember(team):
            target = '+leave'
            text = 'Leave the Team' # &#8230;
            icon = 'remove'
        else:
            if team.subscriptionpolicy == TeamSubscriptionPolicy.RESTRICTED:
                # This is a restricted team; users can't join.
                enabled = False
            target = '+join'
            text = 'Join the team' # &#8230;
            icon = 'add'
        return Link(target, text, icon=icon, enabled=enabled)


class TeamOverviewNavigationMenu(
    NavigationMenu, PersonPPANavigationMenuMixin):
    """A top-level menu for navigation within a Team."""

    usedfor = ITeam
    facet = 'overview'
    links = ['profile', 'polls', 'members', 'show_ppa']

    def profile(self):
        target = ''
        text = 'Overview'
        return Link(target, text)

    def polls(self):
        target = '+polls'
        text = 'Polls'
        return Link(target, text)

    @enabled_with_permission('launchpad.View')
    def members(self):
        target = '+members'
        text = 'Members'
        return Link(target, text)


class ActiveBatchNavigator(BatchNavigator):
    """A paginator for active items.

    Used when a view needs to display more than one BatchNavigator of items.
    """
    start_variable_name = 'active_start'
    batch_variable_name = 'active_batch'


class InactiveBatchNavigator(BatchNavigator):
    """A paginator for inactive items.

    Used when a view needs to display more than one BatchNavigator of items.
    """
    start_variable_name = 'inactive_start'
    batch_variable_name = 'inactive_batch'


class TeamMembershipView(LaunchpadView):
    """The view behins ITeam/+members."""

    @cachedproperty
    def active_memberships(self):
        """Current members of the team."""
        return ActiveBatchNavigator(
            self.context.member_memberships, self.request)

    @cachedproperty
    def inactive_memberships(self):
        """Former members of the team."""
        return InactiveBatchNavigator(
            self.context.getInactiveMemberships(), self.request)

    @cachedproperty
    def invited_memberships(self):
        """Other teams invited to become members of this team."""
        return list(self.context.getInvitedMemberships())

    @cachedproperty
    def proposed_memberships(self):
        """Users who have requested to join this team."""
        return list(self.context.getProposedMemberships())

    @property
    def have_pending_members(self):
        return self.proposed_memberships or self.invited_memberships


class FOAFSearchView:

    def __init__(self, context, request):
        self.context = context
        self.request = request
        self.results = []

    def teamsCount(self):
        return getUtility(IPersonSet).teamsCount()

    def peopleCount(self):
        return getUtility(IPersonSet).peopleCount()

    def searchPeopleBatchNavigator(self):
        name = self.request.get("name")

        if not name:
            return None

        searchfor = self.request.get("searchfor")
        if searchfor == "peopleonly":
            results = getUtility(IPersonSet).findPerson(name)
        elif searchfor == "teamsonly":
            results = getUtility(IPersonSet).findTeam(name)
        else:
            results = getUtility(IPersonSet).find(name)

        return BatchNavigator(results, self.request)


class PersonAddView(LaunchpadFormView):
    """The page where users can create new Launchpad profiles."""

    label = "Create a new Launchpad profile"
    schema = INewPerson
    custom_widget('creation_comment', TextAreaWidget, height=5, width=60)

    @action(_("Create Profile"), name="create")
    def create_action(self, action, data):
        emailaddress = data['emailaddress']
        displayname = data['displayname']
        creation_comment = data['creation_comment']
        person, ignored = getUtility(IPersonSet).createPersonAndEmail(
            emailaddress, PersonCreationRationale.USER_CREATED,
            displayname=displayname, comment=creation_comment,
            registrant=self.user)
        self.next_url = canonical_url(person)
        logintokenset = getUtility(ILoginTokenSet)
        token = logintokenset.new(
            requester=self.user,
            requesteremail=self.user.preferredemail.email,
            email=emailaddress, tokentype=LoginTokenType.NEWPROFILE)
        token.sendProfileCreatedEmail(person, creation_comment)


class DeactivateAccountSchema(Interface):
    use_template(IPerson, include=['password'])
    comment = copy_field(
        IPerson['account_status_comment'], readonly=False, __name__='comment')


class PersonDeactivateAccountView(LaunchpadFormView):

    schema = DeactivateAccountSchema
    label = "Deactivate your Launchpad account"
    custom_widget('comment', TextAreaWidget, height=5, width=60)

    def validate(self, data):
        loginsource = getUtility(IPlacelessLoginSource)
        principal = loginsource.getPrincipalByLogin(
            self.user.preferredemail.email)
        assert principal is not None, "User must be logged in at this point."
        # The widget will transform '' into a special marker value.
        password = data.get('password')
        if password is self.schema['password'].UNCHANGED_PASSWORD:
            password = u''
        if not principal.validate(password):
            self.setFieldError('password', 'Incorrect password.')
            return

    @action(_("Deactivate My Account"), name="deactivate")
    def deactivate_action(self, action, data):
        self.context.deactivateAccount(data['comment'])
        logoutPerson(self.request)
        self.request.response.addNoticeNotification(
            _(u'Your account has been deactivated.'))
        self.next_url = self.request.getApplicationURL()


class PersonClaimView(LaunchpadFormView):
    """The page where a user can claim an unvalidated profile."""

    schema = IPersonClaim

    def initialize(self):
        if self.context.is_valid_person_or_team:
            # Valid teams and people aren't claimable. We pull the path
            # out of PATH_INFO to make sure that the exception looks
            # good for subclasses. We're that picky!
            name = self.request['PATH_INFO'].split("/")[-1]
            raise NotFound(self, name, request=self.request)
        LaunchpadFormView.initialize(self)

    def validate(self, data):
        emailaddress = data.get('emailaddress')
        if emailaddress is None:
            self.setFieldError(
                'emailaddress', 'Please enter the email address')
            return

        email = getUtility(IEmailAddressSet).getByEmail(emailaddress)
        error = ""
        if email is None:
            # Email not registered in launchpad, ask the user to try another
            # one.
            error = ("We couldn't find this email address. Please try "
                     "another one that could possibly be associated with "
                     "this profile. Note that this profile's name (%s) was "
                     "generated based on the email address it's "
                     "associated with."
                     % self.context.name)
        elif email.person != self.context:
            if email.person.is_valid_person:
                error = structured(
                         "This email address is associated with yet another "
                         "Launchpad profile, which you seem to have used at "
                         "some point. If that's the case, you can "
                         '<a href="/people/+requestmerge'
                         '?field.dupeaccount=%s">combine '
                         "this profile with the other one</a> (you'll "
                         "have to log in with the other profile first, "
                         "though). If that's not the case, please try with a "
                         "different email address.",
                         self.context.name)
            else:
                # There seems to be another unvalidated profile for you!
                error = structured(
                         "Although this email address is not associated with "
                         "this profile, it's associated with yet another "
                         'one. You can <a href="%s/+claim">claim that other '
                         'profile</a> and then later '
                         '<a href="/people/+requestmerge">combine</a> both '
                         'of them into a single one.',
                         canonical_url(email.person))
        else:
            # Yay! You got the right email this time.
            pass
        if error:
            self.setFieldError('emailaddress', error)

    @property
    def next_url(self):
        return canonical_url(self.context)

    @action(_("E-mail Me"), name="confirm")
    def confirm_action(self, action, data):
        email = data['emailaddress']
        token = getUtility(ILoginTokenSet).new(
            requester=None, requesteremail=None, email=email,
            tokentype=LoginTokenType.PROFILECLAIM)
        token.sendClaimProfileEmail()
        # A dance to assert that we want to break the rules about no
        # unauthenticated sessions. Only after this next line is it safe
        # to use the ``addNoticeNotification`` method.
        allowUnauthenticatedSession(self.request)
        self.request.response.addInfoNotification(_(
            "A confirmation  message has been sent to '${email}'. "
            "Follow the instructions in that message to finish claiming this "
            "profile. "
            "(If the message doesn't arrive in a few minutes, your mail "
            "provider might use 'greylisting', which could delay the message "
            "for up to an hour or two.)", mapping=dict(email=email)))


class BeginTeamClaimView(PersonClaimView):
    """Where you can claim an unvalidated profile turning it into a team.

    This is actually just the first step, where you enter the email address
    of the team and we email further instructions to that address.
    """

    @action(_("Continue"), name="confirm")
    def confirm_action(self, action, data):
        email = data['emailaddress']
        token = getUtility(ILoginTokenSet).new(
            requester=self.user, requesteremail=None, email=email,
            tokentype=LoginTokenType.TEAMCLAIM)
        token.sendClaimTeamEmail()
        self.request.response.addInfoNotification(_(
            "A confirmation message has been sent to '${email}'. "
            "Follow the instructions in that message to finish claiming this "
            "team. "
            "(If the above address is from a mailing list, it may be "
            "necessary to talk with one of its admins to accept the message "
            "from Launchpad so that you can finish the process.)",
            mapping=dict(email=email)))


class RedirectToEditLanguagesView(LaunchpadView):
    """Redirect the logged in user to his +editlanguages page.

    This view should always be registered with a launchpad.AnyPerson
    permission, to make sure the user is logged in. It exists so that
    we provide a link for non logged in users that will require them to login
    and them send them straight to the page they want to go.
    """

    def initialize(self):
        self.request.response.redirect(
            '%s/+editlanguages' % canonical_url(self.user))


class PersonWithKeysAndPreferredEmail:
    """A decorated person that includes GPG keys and preferred emails."""

    # These need to be predeclared to avoid delegates taking them over.
    # Would be nice if there was a way of allowing writes to just work
    # (i.e. no proxying of __set__).
    gpgkeys = None
    sshkeys = None
    preferredemail = None
    delegates(IPerson, 'person')

    def __init__(self, person):
        self.person = person
        self.gpgkeys = []
        self.sshkeys = []

    def addGPGKey(self, key):
        self.gpgkeys.append(key)

    def addSSHKey(self, key):
        self.sshkeys.append(key)

    def setPreferredEmail(self, email):
        self.preferredemail = email


class PersonRdfView:
    """A view that embeds PersonRdfContentsView in a standalone page."""

    template = ViewPageTemplateFile(
        '../templates/person-rdf.pt')

    def __call__(self):
        """Render RDF output, and return it as a string encoded in UTF-8.

        Render the page template to produce RDF output.
        The return value is string data encoded in UTF-8.

        As a side-effect, HTTP headers are set for the mime type
        and filename for download."""
        self.request.response.setHeader('content-type',
                                        'application/rdf+xml')
        self.request.response.setHeader('Content-Disposition',
                                        'attachment; filename=%s.rdf' %
                                            self.context.name)
        unicodedata = self.template()
        encodeddata = unicodedata.encode('utf-8')
        return encodeddata


class PersonRdfContentsView:
    """A view for the contents of Person FOAF RDF."""

    # We need to set the content_type here explicitly in order to
    # preserve the case of the elements (which is not preserved in the
    # parsing of the default text/html content-type.)
    template = ViewPageTemplateFile(
        '../templates/person-rdf-contents.pt',
        content_type="application/rdf+xml")

    def __init__(self, context, request):
        self.context = context
        self.request = request

    def buildMemberData(self):
        members = []
        members_by_id = {}
        raw_members = list(self.context.allmembers)
        if not raw_members:
            # Empty teams have nothing to offer.
            return []
        personset = getUtility(IPersonSet)
        personset.cacheBrandingForPeople(raw_members)
        for member in raw_members:
            decorated_member = PersonWithKeysAndPreferredEmail(member)
            members.append(decorated_member)
            members_by_id[member.id] = decorated_member
        sshkeyset = getUtility(ISSHKeySet)
        gpgkeyset = getUtility(IGPGKeySet)
        emailset = getUtility(IEmailAddressSet)
        for key in sshkeyset.getByPeople(members):
            members_by_id[key.personID].addSSHKey(key)
        for key in gpgkeyset.getGPGKeysForPeople(members):
            members_by_id[key.ownerID].addGPGKey(key)
        for email in emailset.getPreferredEmailForPeople(members):
            members_by_id[email.person.id].setPreferredEmail(email)
        return members

    def __call__(self):
        """Render RDF output.

        This is only used when rendering this to the end-user, and is
        only here to avoid us OOPSing if people access +raw-contents via
        the web. All templates should reuse this view by invoking
        +rdf-contents/template.
        """
        unicodedata = self.template()
        encodeddata = unicodedata.encode('utf-8')
        return encodeddata


class PersonAdministerView(LaunchpadEditFormView):
    """Administer an `IPerson`."""
    schema = IPerson
    label = "Review person"
    field_names = [
        'name', 'displayname',
        'personal_standing', 'personal_standing_reason']
    custom_widget(
        'personal_standing_reason', TextAreaWidget, height=5, width=60)

    @property
    def is_viewing_person(self):
        """Is the view showing an `IPerson`?

        `PersonAdministerView` and `PersonAccountAdministerView` share a
        template. It needs to know what the context is.
        """
        return True

    @property
    def next_url(self):
        """See `LaunchpadEditFormView`."""
        return canonical_url(self.context)

    @property
    def cancel_url(self):
        """See `LaunchpadEditFormView`."""
        return canonical_url(self.context)

    @action('Change', name='change')
    def change_action(self, action, data):
        """Update the IPerson."""
        self.updateContextFromData(data)


class PersonAccountAdministerView(LaunchpadEditFormView):
    """Administer an `IAccount` belonging to an `IPerson`."""
    schema = IAccount
    label = "Review person's account"
    field_names = [
        'displayname', 'password', 'status', 'status_comment']
    custom_widget(
        'status_comment', TextAreaWidget, height=5, width=60)
    custom_widget('password', PasswordChangeWidget)

    def __init__(self, context, request):
        """See `LaunchpadEditFormView`."""
        super(PersonAccountAdministerView, self).__init__(context, request)
        # Only the IPerson can be traversed to, so it provides the IAccount.
        self.person = self.context
        self.context = self.context.account

    @property
    def is_viewing_person(self):
        """Is the view showing an `IPerson`?

        `PersonAdministerView` and `PersonAccountAdministerView` share a
        template. It needs to know what the context is.
        """
        return False

    @property
    def email_addresses(self):
        """A list of the user's preferred and validated email addresses."""
        emails = sorted(
            email.email for email in self.person.validatedemails)
        if self.person.preferredemail is not None:
            emails.insert(0, self.person.preferredemail.email)
        return emails

    @property
    def next_url(self):
        """See `LaunchpadEditFormView`."""
        return canonical_url(self.person)

    @property
    def cancel_url(self):
        """See `LaunchpadEditFormView`."""
        return canonical_url(self.person)

    @action('Change', name='change')
    def change_action(self, action, data):
        """Update the IAccount."""
        if (data['status'] == AccountStatus.SUSPENDED
            and self.context.status != AccountStatus.SUSPENDED):
            # Setting the password to a clear value makes it impossible to
            # login. The preferred email address is removed to ensure no
            # email is sent to the user.
            data['password'] = 'invalid'
            self.person.setPreferredEmail(None)
        if (data['status'] == AccountStatus.ACTIVE
            and self.context.status != AccountStatus.ACTIVE):
            self.request.response.addNoticeNotification(
                u'The user is reactivated. He must use the '
                u'"forgot password" to log in.')
        self.updateContextFromData(data)


def userIsActiveTeamMember(team):
    """Return True if the user is an active member of this team."""
    user = getUtility(ILaunchBag).user
    if user is None:
        return False
    if not check_permission('launchpad.View', team):
        return False
    return user in team.activemembers


class PersonSpecWorkloadView(LaunchpadView):
    """View to render the specification workload for a person or team.

    It shows the set of specifications with which this person has a role.  If
    the person is a team, then all members of the team are presented using
    batching with their individual specifications.
    """

    @cachedproperty
    def members(self):
        """Return a batch navigator for all members.

        This batch does not test for whether the person has specifications or
        not.
        """
        assert self.context.isTeam, (
            "PersonSpecWorkloadView.members can only be called on a team.")
        members = self.context.allmembers
        batch_nav = BatchNavigator(members, self.request)
        return batch_nav


class PersonSpecWorkloadTableView(LaunchpadView):
    """View to render the specification workload table for a person.

    It shows the set of specifications with which this person has a role
    in a single table.
    """

    class PersonSpec:
        """One record from the workload list."""

        def __init__(self, spec, person):
            self.spec = spec
            self.assignee = spec.assignee == person
            self.drafter = spec.drafter == person
            self.approver = spec.approver == person

    @cachedproperty
    def workload(self):
        """This code is copied in large part from browser/sprint.py. It may
        be worthwhile refactoring this to use a common code base.

        Return a structure that lists the specs for which this person is the
        approver, the assignee or the drafter.
        """
        return [PersonSpecWorkloadTableView.PersonSpec(spec, self.context)
                for spec in self.context.specifications()]


class PersonSpecFeedbackView(HasSpecificationsView):

    @cachedproperty
    def feedback_specs(self):
        filter = [SpecificationFilter.FEEDBACK]
        return self.context.specifications(filter=filter)


class BugSubscriberPackageBugsSearchListingView(BugTaskSearchListingView):
    """Bugs reported on packages for a bug subscriber."""

    columns_to_show = ["id", "summary", "importance", "status"]

    @property
    def current_package(self):
        """Get the package whose bugs are currently being searched."""
        if not (
            self.widgets['distribution'].hasInput() and
            self.widgets['distribution'].getInputValue()):
            raise UnexpectedFormData("A distribution is required")
        if not (
            self.widgets['sourcepackagename'].hasInput() and
            self.widgets['sourcepackagename'].getInputValue()):
            raise UnexpectedFormData("A sourcepackagename is required")

        distribution = self.widgets['distribution'].getInputValue()
        return distribution.getSourcePackage(
            self.widgets['sourcepackagename'].getInputValue())

    def search(self, searchtext=None):
        distrosourcepackage = self.current_package
        return BugTaskSearchListingView.search(
            self, searchtext=searchtext, context=distrosourcepackage)

    @cachedproperty
    def total_bug_counts(self):
        """Return the totals of each type of package bug count as a dict."""
        totals = {
            'open_bugs_count': 0,
            'critical_bugs_count': 0,
            'unassigned_bugs_count': 0,
            'inprogress_bugs_count': 0,}

        for package_counts in self.package_bug_counts:
            for key in totals.keys():
                totals[key] += int(package_counts[key])

        return totals

    @cachedproperty
    def package_bug_counts(self):
        """Return a list of dicts used for rendering package bug counts."""
        L = []
        package_counts = getUtility(IBugTaskSet).getBugCountsForPackages(
            self.user, self.context.getBugSubscriberPackages())
        for package_counts in package_counts:
            package = package_counts['package']
            L.append({
                'package_name': package.displayname,
                'package_search_url':
                    self.getBugSubscriberPackageSearchURL(package),
                'open_bugs_count': package_counts['open'],
                'open_bugs_url': self.getOpenBugsURL(package),
                'critical_bugs_count': package_counts['open_critical'],
                'critical_bugs_url': self.getCriticalBugsURL(package),
                'unassigned_bugs_count': package_counts['open_unassigned'],
                'unassigned_bugs_url': self.getUnassignedBugsURL(package),
                'inprogress_bugs_count': package_counts['open_inprogress'],
                'inprogress_bugs_url': self.getInProgressBugsURL(package)
            })

        return sorted(L, key=itemgetter('package_name'))

    def getOtherBugSubscriberPackageLinks(self):
        """Return a list of the other packages for a bug subscriber.

        This excludes the current package.
        """
        current_package = self.current_package

        other_packages = [
            package for package in self.context.getBugSubscriberPackages()
            if package != current_package]

        package_links = []
        for other_package in other_packages:
            package_links.append({
                'title': other_package.displayname,
                'url': self.getBugSubscriberPackageSearchURL(other_package)})

        return package_links

    def getBugSubscriberPackageSearchURL(self, distributionsourcepackage=None,
                                      advanced=False, extra_params=None):
        """Construct a default search URL for a distributionsourcepackage.

        Optional filter parameters can be specified as a dict with the
        extra_params argument.
        """
        if distributionsourcepackage is None:
            distributionsourcepackage = self.current_package

        params = {
            "field.distribution": distributionsourcepackage.distribution.name,
            "field.sourcepackagename": distributionsourcepackage.name,
            "search": "Search"}

        if extra_params is not None:
            # We must UTF-8 encode searchtext to play nicely with
            # urllib.urlencode, because it may contain non-ASCII characters.
            if extra_params.has_key("field.searchtext"):
                extra_params["field.searchtext"] = (
                    extra_params["field.searchtext"].encode("utf8"))

            params.update(extra_params)

        person_url = canonical_url(self.context)
        query_string = urllib.urlencode(sorted(params.items()), doseq=True)

        if advanced:
            return (person_url + '/+packagebugs-search?advanced=1&%s'
                    % query_string)
        else:
            return person_url + '/+packagebugs-search?%s' % query_string

    def getBugSubscriberPackageAdvancedSearchURL(self,
                                              distributionsourcepackage=None):
        """Build the advanced search URL for a distributionsourcepackage."""
        return self.getBugSubscriberPackageSearchURL(advanced=True)

    def getOpenBugsURL(self, distributionsourcepackage):
        """Return the URL for open bugs on distributionsourcepackage."""
        status_params = {'field.status': []}

        for status in UNRESOLVED_BUGTASK_STATUSES:
            status_params['field.status'].append(status.title)

        return self.getBugSubscriberPackageSearchURL(
            distributionsourcepackage=distributionsourcepackage,
            extra_params=status_params)

    def getCriticalBugsURL(self, distributionsourcepackage):
        """Return the URL for critical bugs on distributionsourcepackage."""
        critical_bugs_params = {
            'field.status': [], 'field.importance': "Critical"}

        for status in UNRESOLVED_BUGTASK_STATUSES:
            critical_bugs_params["field.status"].append(status.title)

        return self.getBugSubscriberPackageSearchURL(
            distributionsourcepackage=distributionsourcepackage,
            extra_params=critical_bugs_params)

    def getUnassignedBugsURL(self, distributionsourcepackage):
        """Return the URL for unassigned bugs on distributionsourcepackage."""
        unassigned_bugs_params = {
            "field.status": [], "field.unassigned": "on"}

        for status in UNRESOLVED_BUGTASK_STATUSES:
            unassigned_bugs_params["field.status"].append(status.title)

        return self.getBugSubscriberPackageSearchURL(
            distributionsourcepackage=distributionsourcepackage,
            extra_params=unassigned_bugs_params)

    def getInProgressBugsURL(self, distributionsourcepackage):
        """Return the URL for unassigned bugs on distributionsourcepackage."""
        inprogress_bugs_params = {"field.status": "In Progress"}

        return self.getBugSubscriberPackageSearchURL(
            distributionsourcepackage=distributionsourcepackage,
            extra_params=inprogress_bugs_params)

    def shouldShowSearchWidgets(self):
        # XXX: Guilherme Salgado 2005-11-05:
        # It's not possible to search amongst the bugs on maintained
        # software, so for now I'll be simply hiding the search widgets.
        return False

    # Methods that customize the advanced search form.
    def getAdvancedSearchPageHeading(self):
        return (
            "Bugs in %s: Advanced Search" % self.current_package.displayname)

    def getAdvancedSearchButtonLabel(self):
        return "Search bugs in %s" % self.current_package.displayname

    def getSimpleSearchURL(self):
        return self.getBugSubscriberPackageSearchURL()


class RelevantMilestonesMixin:
    """Mixin to narrow the milestone list to only relevant milestones."""

    def getMilestoneWidgetValues(self):
        """Return data used to render the milestone checkboxes."""
        milestones = getUtility(IBugTaskSet).getAssignedMilestonesFromSearch(
            self.searchUnbatched())
        return [
            dict(title=milestone.title, value=milestone.id, checked=False)
            for milestone in milestones]


class PersonRelatedBugTaskSearchListingView(RelevantMilestonesMixin,
                                            BugTaskSearchListingView,
                                            FeedsMixin):
    """All bugs related to someone."""

    columns_to_show = ["id", "summary", "bugtargetdisplayname",
                       "importance", "status"]

    def searchUnbatched(self, searchtext=None, context=None,
                        extra_params=None):
        """Return the open bugs related to a person.

        :param extra_params: A dict that provides search params added to
            the search criteria taken from the request. Params in
            `extra_params` take precedence over request params.
        """
        if context is None:
            context = self.context

        params = self.buildSearchParams(extra_params=extra_params)
        subscriber_params = copy.copy(params)
        subscriber_params.subscriber = context
        assignee_params = copy.copy(params)
        owner_params = copy.copy(params)
        commenter_params = copy.copy(params)

        # Only override the assignee, commenter and owner if they were not
        # specified by the user.
        if assignee_params.assignee is None:
            assignee_params.assignee = context
        if owner_params.owner is None:
            # Specify both owner and bug_reporter to try to prevent the same
            # bug (but different tasks) being displayed.
            owner_params.owner = context
            owner_params.bug_reporter = context
        if commenter_params.bug_commenter is None:
            commenter_params.bug_commenter = context

        return context.searchTasks(
            assignee_params, subscriber_params, owner_params,
            commenter_params)

    def getSearchPageHeading(self):
        return "Bugs related to %s" % self.context.displayname

    def getAdvancedSearchPageHeading(self):
        return "Bugs Related to %s: Advanced Search" % (
            self.context.displayname)

    def getAdvancedSearchButtonLabel(self):
        return "Search bugs related to %s" % self.context.displayname

    def getSimpleSearchURL(self):
        return canonical_url(self.context, view_name="+bugs")


class PersonAssignedBugTaskSearchListingView(RelevantMilestonesMixin,
                                             BugTaskSearchListingView):
    """All bugs assigned to someone."""

    columns_to_show = ["id", "summary", "bugtargetdisplayname",
                       "importance", "status"]

    def searchUnbatched(self, searchtext=None, context=None,
                        extra_params=None):
        """Return the open bugs assigned to a person."""
        if context is None:
            context = self.context

        if extra_params is None:
            extra_params = dict()
        else:
            extra_params = dict(extra_params)
        extra_params['assignee'] = context

        sup = super(PersonAssignedBugTaskSearchListingView, self)
        return sup.searchUnbatched(searchtext, context, extra_params)

    def shouldShowAssigneeWidget(self):
        """Should the assignee widget be shown on the advanced search page?"""
        return False

    def shouldShowAssignedToTeamPortlet(self):
        """Should the team assigned bugs portlet be shown?"""
        return True

    def shouldShowTagsCombinatorWidget(self):
        """Should the tags combinator widget show on the search page?"""
        return False

    def getSearchPageHeading(self):
        """The header for the search page."""
        return "Bugs assigned to %s" % self.context.displayname

    def getAdvancedSearchPageHeading(self):
        """The header for the advanced search page."""
        return "Bugs Assigned to %s: Advanced Search" % (
            self.context.displayname)

    def getAdvancedSearchButtonLabel(self):
        """The Search button for the advanced search page."""
        return "Search bugs assigned to %s" % self.context.displayname

    def getSimpleSearchURL(self):
        """Return a URL that can be usedas an href to the simple search."""
        return canonical_url(self.context, view_name="+assignedbugs")


class PersonCommentedBugTaskSearchListingView(RelevantMilestonesMixin,
                                              BugTaskSearchListingView):
    """All bugs commented on by a Person."""

    columns_to_show = ["id", "summary", "bugtargetdisplayname",
                       "importance", "status"]

    def searchUnbatched(self, searchtext=None, context=None,
                        extra_params=None):
        """Return the open bugs commented on by a person."""
        if context is None:
            context = self.context

        if extra_params is None:
            extra_params = dict()
        else:
            extra_params = dict(extra_params)
        extra_params['bug_commenter'] = context

        sup = super(PersonCommentedBugTaskSearchListingView, self)
        return sup.searchUnbatched(searchtext, context, extra_params)

    def getSearchPageHeading(self):
        """The header for the search page."""
        return "Bugs commented on by %s" % self.context.displayname

    def getAdvancedSearchPageHeading(self):
        """The header for the advanced search page."""
        return "Bugs commented on by %s: Advanced Search" % (
            self.context.displayname)

    def getAdvancedSearchButtonLabel(self):
        """The Search button for the advanced search page."""
        return "Search bugs commented on by %s" % self.context.displayname

    def getSimpleSearchURL(self):
        """Return a URL that can be used as an href to the simple search."""
        return canonical_url(self.context, view_name="+commentedbugs")


class PersonReportedBugTaskSearchListingView(RelevantMilestonesMixin,
                                             BugTaskSearchListingView):
    """All bugs reported by someone."""

    columns_to_show = ["id", "summary", "bugtargetdisplayname",
                       "importance", "status"]

    def searchUnbatched(self, searchtext=None, context=None,
                        extra_params=None):
        """Return the bugs reported by a person."""
        if context is None:
            context = self.context

        if extra_params is None:
            extra_params = dict()
        else:
            extra_params = dict(extra_params)
        # Specify both owner and bug_reporter to try to prevent the same
        # bug (but different tasks) being displayed.
        extra_params['owner'] = context
        extra_params['bug_reporter'] = context

        sup = super(PersonReportedBugTaskSearchListingView, self)
        return sup.searchUnbatched(searchtext, context, extra_params)

    def getSearchPageHeading(self):
        """The header for the search page."""
        return "Bugs reported by %s" % self.context.displayname

    def getAdvancedSearchPageHeading(self):
        """The header for the advanced search page."""
        return "Bugs Reported by %s: Advanced Search" % (
            self.context.displayname)

    def getAdvancedSearchButtonLabel(self):
        """The Search button for the advanced search page."""
        return "Search bugs reported by %s" % self.context.displayname

    def getSimpleSearchURL(self):
        """Return a URL that can be used as an href to the simple search."""
        return canonical_url(self.context, view_name="+reportedbugs")

    def shouldShowReporterWidget(self):
        """Should the reporter widget be shown on the advanced search page?"""
        return False

    def shouldShowTagsCombinatorWidget(self):
        """Should the tags combinator widget show on the search page?"""
        return False


class PersonSubscribedBugTaskSearchListingView(RelevantMilestonesMixin,
                                               BugTaskSearchListingView):
    """All bugs someone is subscribed to."""

    columns_to_show = ["id", "summary", "bugtargetdisplayname",
                       "importance", "status"]

    def searchUnbatched(self, searchtext=None, context=None,
                        extra_params=None):
        """Return the bugs subscribed to by a person."""
        if context is None:
            context = self.context

        if extra_params is None:
            extra_params = dict()
        else:
            extra_params = dict(extra_params)
        extra_params['subscriber'] = context

        sup = super(PersonSubscribedBugTaskSearchListingView, self)
        return sup.searchUnbatched(searchtext, context, extra_params)

    def getSearchPageHeading(self):
        """The header for the search page."""
        return "Bugs %s is subscribed to" % self.context.displayname

    def getAdvancedSearchPageHeading(self):
        """The header for the advanced search page."""
        return "Bugs %s is Cc'd to: Advanced Search" % (
            self.context.displayname)

    def getAdvancedSearchButtonLabel(self):
        """The Search button for the advanced search page."""
        return "Search bugs %s is Cc'd to" % self.context.displayname

    def getSimpleSearchURL(self):
        """Return a URL that can be used as an href to the simple search."""
        return canonical_url(self.context, view_name="+subscribedbugs")


class PersonVouchersView(LaunchpadFormView):
    """Form for displaying and redeeming commercial subscription vouchers."""

    custom_widget('voucher', LaunchpadDropdownWidget)
    custom_widget('project', SinglePopupWidget)

    def setUpFields(self):
        """Set up the fields for this view."""

        self.form_fields = []
        # Make the less expensive test for commercial projects first
        # to avoid the more costly fetching of unredeemed vouchers.
        if (self.has_commercial_projects and
            len(self.unredeemed_vouchers) > 0):
            self.form_fields = (self.createProjectField() +
                                self.createVoucherField())

    def createProjectField(self):
        """Create the project field for selection commercial projects.

        The vocabulary shows commercial projects owned by the current user.
        """
        field = FormFields(
            Choice(__name__='project',
                   title=_('Select the project you wish to subscribe'),
                   description=_('Commercial projects you administer'),
                   vocabulary="CommercialProjects",
                   required=True),
            render_context=self.render_context)
        return field

    def createVoucherField(self):
        """Create voucher field.

        Only unredeemed vouchers owned by the user are shown.
        """
        terms = []
        for voucher in self.unredeemed_vouchers:
            text = "%s (%d months)" % (
                voucher.voucher_id, voucher.term_months)
            terms.append(SimpleTerm(voucher, voucher.voucher_id, text))
        voucher_vocabulary = SimpleVocabulary(terms)
        field = FormFields(
            Choice(__name__='voucher',
                   title=_('Select a voucher'),
                   description=_('Choose one of these unredeemed vouchers'),
                   vocabulary=voucher_vocabulary,
                   required=True),
            render_context=self.render_context)
        return field

    @cachedproperty
    def unredeemed_vouchers(self):
        """Get the unredeemed vouchers owned by the user."""
        unredeemed, redeemed = (
            self.context.getCommercialSubscriptionVouchers())
        return unredeemed

    @cachedproperty
    def has_commercial_projects(self):
        """Does the user manage one or more commercial project?

        Users with launchpad.Commercial permission can manage vouchers for any
        project so the property is True always.  Otherwise it is true if the
        vocabulary is not empty.
        """
        if check_permission('launchpad.Commercial', self.context):
            return True
        vocabulary_registry = getVocabularyRegistry()
        vocabulary = vocabulary_registry.get(self.context,
                                             "CommercialProjects")
        return len(vocabulary) > 0

    @action(_("Cancel"), name="cancel",
            validator='validate_cancel')
    def cancel_action(self, action, data):
        """Simply redirect to the user's page."""
        self.next_url = canonical_url(self.context)

    @action(_("Redeem"), name="redeem")
    def redeem_action(self, action, data):
        salesforce_proxy = getUtility(ISalesforceVoucherProxy)
        project = data['project']
        voucher = data['voucher']

        try:
            # The call to redeemVoucher returns True if it succeeds or it
            # raises an exception.  Therefore the return value does not need
            # to be checked.
            result = salesforce_proxy.redeemVoucher(voucher.voucher_id,
                                                    self.context,
                                                    project)
            project.redeemSubscriptionVoucher(
                voucher=voucher.voucher_id,
                registrant=self.context,
                purchaser=self.context,
                subscription_months=voucher.term_months)
            self.request.response.addInfoNotification(
                _("Voucher redeemed successfully"))
            # Force the page to reload so the just consumed voucher is
            # not displayed again (since the field has already been
            # created).
            self.next_url = self.request.URL
        except SalesforceVoucherProxyException, error:
            self.addError(
                _("The voucher could not be redeemed at this time."))
            # Log an OOPS report without raising an error.
            info = (error.__class__, error, None)
            globalErrorUtility = getUtility(IErrorReportingUtility)
            globalErrorUtility.raising(info, self.request)


class PersonLanguagesView(LaunchpadView):

    def initialize(self):
        request = self.request
        if request.method == "POST" and "SAVE-LANGS" in request.form:
            self.submitLanguages()

    def requestCountry(self):
        return ICountry(self.request, None)

    def browserLanguages(self):
        return (
            IRequestPreferredLanguages(self.request).getPreferredLanguages())

    def visible_checked_languages(self):
        return self.context.languages

    def visible_unchecked_languages(self):
        common_languages = getUtility(ILanguageSet).common_languages
        person_languages = self.context.languages
        return sorted(set(common_languages) - set(person_languages),
                      key=attrgetter('englishname'))

    def getRedirectionURL(self):
        request = self.request
        referrer = request.getHeader('referer')
        if referrer and referrer.startswith(request.getApplicationURL()):
            return referrer
        else:
            return ''

    @property
    def is_current_user(self):
        """Return True when the Context is also the User."""
        return self.user == self.context

    def submitLanguages(self):
        '''Process a POST request to the language preference form.

        This list of languages submitted is compared to the the list of
        languages the user has, and the latter is matched to the former.
        '''

        all_languages = getUtility(ILanguageSet)
        old_languages = self.context.languages
        new_languages = []

        for key in all_languages.keys():
            if self.request.has_key(key) and self.request.get(key) == u'on':
                new_languages.append(all_languages[key])

        if self.is_current_user:
            subject = "your"
        else:
            subject = "%s's" % cgi.escape(self.context.displayname)

        # Add languages to the user's preferences.
        messages = []
        for language in set(new_languages) - set(old_languages):
            self.context.addLanguage(language)
            messages.append(
                "Added %(language)s to %(subject)s preferred languages." %
                {'language' : language.englishname, 'subject' : subject})

        # Remove languages from the user's preferences.
        for language in set(old_languages) - set(new_languages):
            self.context.removeLanguage(language)
            messages.append(
                "Removed %(language)s from %(subject)s preferred languages." %
                {'language' : language.englishname, 'subject' : subject})
        if len(messages) > 0:
            message = structured('<br />'.join(messages))
            self.request.response.addInfoNotification(message)
        redirection_url = self.request.get('redirection_url')
        if redirection_url:
            self.request.response.redirect(redirection_url)


class PersonView(LaunchpadView, FeedsMixin):
    """A View class used in almost all Person's pages."""

    @cachedproperty
    def recently_approved_members(self):
        members = self.context.getMembersByStatus(
            TeamMembershipStatus.APPROVED,
            orderBy='-TeamMembership.date_joined')
        return members[:5]

    @cachedproperty
    def recently_proposed_members(self):
        members = self.context.getMembersByStatus(
            TeamMembershipStatus.PROPOSED,
            orderBy='-TeamMembership.date_proposed')
        return members[:5]

    @cachedproperty
    def openpolls(self):
        assert self.context.isTeam()
        return IPollSubset(self.context).getOpenPolls()

    @cachedproperty
    def closedpolls(self):
        assert self.context.isTeam()
        return IPollSubset(self.context).getClosedPolls()

    @cachedproperty
    def notyetopenedpolls(self):
        assert self.context.isTeam()
        return IPollSubset(self.context).getNotYetOpenedPolls()

    @cachedproperty
    def contributions(self):
        """Cache the results of getProjectsAndCategoriesContributedTo()."""
        return self.context.getProjectsAndCategoriesContributedTo(
            limit=5)

    @cachedproperty
    def contributed_categories(self):
        """Return all karma categories in which this person has some karma."""
        categories = set()
        for contrib in self.contributions:
            categories.update(category for category in contrib['categories'])
        return sorted(categories, key=attrgetter('title'))

    @cachedproperty
    def context_is_probably_a_team(self):
        """Return True if we have any indication that context is a team.

        For now, all we do is check whether or not any email associated with
        our context contains the '@lists.' string as that's a very good
        indication this is a team which was automatically created.

        This can only be used when the context is an automatically created
        profile (account_status == NOACCOUNT).
        """
        assert self.context.account_status == AccountStatus.NOACCOUNT, (
            "This can only be used when the context has no account.")
        emails = getUtility(IEmailAddressSet).getByPerson(self.context)
        for email in emails:
            if '@lists.' in email.email:
                return True
        return False

    @cachedproperty
    def is_delegated_identity(self):
        """Should the page delegate identity to the OpenId identitier.

        We only do this if it's enabled for the vhost.
        """
        return (self.context.is_valid_person
                and config.vhost.mainsite.openid_delegate_profile)

    @cachedproperty
    def openid_identity_url(self):
        """The public OpenID identity URL. That's the profile page."""
        profile_url = URI(canonical_url(self.context))
        if not config.vhost.mainsite.openid_delegate_profile:
            # Change the host to point to the production site.
            profile_url.host = config.launchpad.non_restricted_hostname
        return str(profile_url)

    @property
    def subscription_policy_description(self):
        """Return the description of this team's subscription policy."""
        team = self.context
        assert team.isTeam(), (
            'This method can only be called when the context is a team.')
        if team.subscriptionpolicy == TeamSubscriptionPolicy.RESTRICTED:
            description = _(
                "This is a restricted team; new members can only be added "
                "by one of the team's administrators.")
        elif team.subscriptionpolicy == TeamSubscriptionPolicy.MODERATED:
            description = _(
                "This is a moderated team; all subscriptions are subjected "
                "to approval by one of the team's administrators.")
        elif team.subscriptionpolicy == TeamSubscriptionPolicy.OPEN:
            description = _(
                "This is an open team; any user can join and no approval "
                "is required.")
        else:
            raise AssertionError('Unknown subscription policy.')
        return description

    @property
    def user_can_subscribe_to_list(self):
        """Can the user subscribe to this team's mailing list?

        A user can subscribe to the list if the team has an active
        mailing list, and if they do not already have a subscription.
        """
        if self.team_has_mailing_list:
            # If we are already subscribed, then we can not subscribe again.
            return not self.user_is_subscribed_to_list
        else:
            return False

    @property
    def user_is_subscribed_to_list(self):
        """Is the user subscribed to the team's mailing list?

        Subscriptions hang around even if the list is deactivated, etc.

        It is an error to ask if the user is subscribed to a mailing list
        that doesn't exist.
        """
        if self.user is None:
            return False

        mailing_list = self.context.mailing_list
        assert mailing_list is not None, "This team has no mailing list."
        has_subscription = bool(mailing_list.getSubscription(self.user))
        return has_subscription

    @property
    def team_has_mailing_list(self):
        """Is the team mailing list available for subscription?"""
        mailing_list = self.context.mailing_list
        return mailing_list is not None and mailing_list.is_usable

    def getURLToAssignedBugsInProgress(self):
        """Return an URL to a page which lists all bugs assigned to this
        person that are In Progress.
        """
        query_string = urllib.urlencode(
            [('field.status', BugTaskStatus.INPROGRESS.title)])
        url = "%s/+assignedbugs" % canonical_url(self.context)
        return ("%(url)s?search=Search&%(query_string)s"
                % {'url': url, 'query_string': query_string})


    @cachedproperty
    def assigned_bugs_in_progress(self):
        """Return up to 5 assigned bugs that are In Progress."""
        params = BugTaskSearchParams(
            user=self.user, assignee=self.context, omit_dupes=True,
            status=BugTaskStatus.INPROGRESS, orderby='-date_last_updated')
        return self.context.searchTasks(params)[:5]

    @cachedproperty
    def assigned_specs_in_progress(self):
        """Return up to 5 assigned specs that are being worked on."""
        return self.context.assigned_specs_in_progress

    @property
    def has_assigned_bugs_or_specs_in_progress(self):
        """Does the user have any bugs or specs that are being worked on?"""
        bugtasks = self.assigned_bugs_in_progress
        specs = self.assigned_specs_in_progress
        return bugtasks.count() > 0 or specs.count() > 0

    @property
    def viewing_own_page(self):
        return self.user == self.context

    @property
    def can_contact(self):
        """Can the user contact this context (this person or team)?

        Users can contact other valid users and teams. Anonymous users
        cannot contact persons or teams, and no one can contact an invalid
        person (inactive or without a preferred email address).
        """
        return (
            self.user is not None and self.context.is_valid_person_or_team)

    @property
    def contact_link_title(self):
        """Return the appropriate +contactuser link title for the tooltip."""
        if self.context.is_team:
            if self.user.inTeam(self.context):
                return 'Send an email to your team through Launchpad'
            else:
                return "Send an email to this team's owner through Launchpad"
        elif self.viewing_own_page:
            return 'Send an email to yourself through Launchpad'
        else:
            return 'Send an email to this user through Launchpad'

    @property
    def specific_contact_text(self):
        """Return the appropriate link text."""
        if self.context.is_team:
            return 'Contact this team'
        else:
            # Note that we explicitly do not change the text to "Contact
            # yourself" when viewing your own page.
            return 'Contact this user'

    def hasCurrentPolls(self):
        """Return True if this team has any non-closed polls."""
        assert self.context.isTeam()
        return bool(self.openpolls) or bool(self.notyetopenedpolls)

    def no_bounties(self):
        return not (self.context.ownedBounties or
            self.context.reviewerBounties or
            self.context.subscribedBounties or
            self.context.claimedBounties)

    def userIsOwner(self):
        """Return True if the user is the owner of this Team."""
        if self.user is None:
            return False

        return self.user.inTeam(self.context.teamowner)

    def findUserPathToTeam(self):
        assert self.user is not None
        return self.user.findPathToTeam(self.context)

    def indirect_teams_via(self):
        """Return a list of dictionaries, where each dictionary has a team
        in which the person is an indirect member, and a path to membership
        in that team.
        """
        return [{'team': team,
                 'via': ', '.join(
                    [viateam.displayname for viateam in
                        self.context.findPathToTeam(team)[:-1]])}
                for team in self.context.teams_indirectly_participated_in]

    def userIsParticipant(self):
        """Return true if the user is a participant of this team.

        A person is said to be a team participant when he's a member
        of that team, either directly or indirectly via another team
        membership.
        """
        if self.user is None:
            return False
        return self.user.inTeam(self.context)

    def userIsActiveMember(self):
        """Return True if the user is an active member of this team."""
        return userIsActiveTeamMember(self.context)

    def userIsProposedMember(self):
        """Return True if the user is a proposed member of this team."""
        if self.user is None:
            return False
        return self.user in self.context.proposedmembers

    def userCanRequestToLeave(self):
        """Return true if the user can request to leave this team.

        A given user can leave a team only if he's an active member.
        """
        return self.userIsActiveMember()

    @cachedproperty
    def email_address_visibility(self):
        """The EmailAddressVisibleState of this person or team.

        :return: The state of what a logged in user may know of a
            person or team's email addresses.
        :rtype: `EmailAddressVisibleState`
        """
        return EmailAddressVisibleState(self)

    @property
    def visible_email_addresses(self):
        """The list of email address that can be shown.

        The list contains email addresses when the EmailAddressVisibleState's
        PUBLIC or ALLOWED attributes are True. The preferred email
        address is the first in the list, the other validated email addresses
        are not ordered.

        :return: A list of email address strings that can be seen.
        """
        visible_states = (
            EmailAddressVisibleState.PUBLIC, EmailAddressVisibleState.ALLOWED)
        if self.email_address_visibility.state in visible_states:
            emails = sorted(
                email.email for email in self.context.validatedemails)
            emails.insert(0, self.context.preferredemail.email)
            return emails
        else:
            return []

    @property
    def visible_email_address_description(self):
        """A description of who can see a user's email addresses.

        :return: A string, or None if the email addresses cannot be viewed
            by any user.
        """
        state = self.email_address_visibility.state
        if state is EmailAddressVisibleState.PUBLIC:
            return 'This email address is only visible to Launchpad users.'
        elif state is EmailAddressVisibleState.ALLOWED:
            return 'This email address is not disclosed to others.'
        else:
            return None

    def showSSHKeys(self):
        """Return a data structure used for display of raw SSH keys"""
        self.request.response.setHeader('Content-Type', 'text/plain')
        keys = []
        for key in self.context.sshkeys:
            if key.keytype == SSHKeyType.DSA:
                type_name = 'ssh-dss'
            elif key.keytype == SSHKeyType.RSA:
                type_name = 'ssh-rsa'
            else:
                type_name = 'Unknown key type'
            keys.append("%s %s %s" % (type_name, key.keytext, key.comment))
        return "\n".join(keys)

    @cachedproperty
    def archive_url(self):
        """Return a url to a mailing list archive for the team's list.

        If the person is not a team, does not have a mailing list, that
        mailing list has never been activated, or the team is private and the
        logged in user is not a team member, return None instead.
        """
        mailing_list = self.context.mailing_list
        if mailing_list is None:
            return None
        elif mailing_list.is_public:
            return mailing_list.archive_url
        elif self.user is None:
            return None
        elif self.user.inTeam(self.context):
            return mailing_list.archive_url
        else:
            return None

    @cachedproperty
    def languages(self):
        """The user's preferred languages, or English is none are set."""
        languages = list(self.context.languages)
        if len(languages) > 0:
<<<<<<< HEAD
            englishnames = [lang.englishname for lang in languages]
=======
            englishnames = [language.englishname for language in languages]
>>>>>>> 3c8d7215
            return ', '.join(sorted(englishnames))
        else:
            return getUtility(ILaunchpadCelebrities).english.englishname


class EmailAddressVisibleState:
    """The state of a person's email addresses w.r.t. the logged in user.

    There are five states that describe the visibility of a person or
    team's addresses to a logged in user, only one will be True:

    * LOGIN_REQUIRED: The user is anonymous; email addresses are never
      visible to anonymous users.
    * NONE_AVAILABLE: The person has no validated email addresses or the
      team has no contact address registered, so there is nothing to show.
    * PUBLIC: The person is not hiding their email addresses, or the team
      has a contact address, so any logged in user may view them.
    * HIDDEN: The person is hiding their email address, so even logged in
      users cannot view them.  Teams cannot hide their contact address.
    * ALLOWED: The person is hiding their email address, but the logged in
      user has permission to see them.  This is either because the user is
      viewing their own page or because the user is a privileged
      administrator.
    """
    LOGIN_REQUIRED = object()
    NONE_AVAILABLE = object()
    PUBLIC = object()
    HIDDEN = object()
    ALLOWED = object()

    def __init__(self, view):
        """Set the state.

        :param view: The view that provides the current user and the
            context (person or team).
        :type view: `LaunchpadView`
        """
        if view.user is None:
            self.state = EmailAddressVisibleState.LOGIN_REQUIRED
        elif view.context.preferredemail is None:
            self.state = EmailAddressVisibleState.NONE_AVAILABLE
        elif not view.context.hide_email_addresses:
            self.state = EmailAddressVisibleState.PUBLIC
        elif check_permission('launchpad.View',  view.context.preferredemail):
            self.state = EmailAddressVisibleState.ALLOWED
        else:
            self.state = EmailAddressVisibleState.HIDDEN

    @property
    def is_login_required(self):
        """Is login required to see the person or team's addresses?"""
        return self.state is EmailAddressVisibleState.LOGIN_REQUIRED

    @property
    def are_none_available(self):
        """Does the person or team not have any email addresses?"""
        return self.state is EmailAddressVisibleState.NONE_AVAILABLE

    @property
    def are_public(self):
        """Are the person's or team's email addresses public to users?"""
        return self.state is EmailAddressVisibleState.PUBLIC

    @property
    def are_hidden(self):
        """Are the person's or team's email addresses hidden from the user?"""
        return self.state is EmailAddressVisibleState.HIDDEN

    @property
    def are_allowed(self):
        """Is the user allowed to see the person's or team's addresses?"""
        return self.state is EmailAddressVisibleState.ALLOWED


class PersonIndexView(XRDSContentNegotiationMixin, PersonView):
    """View class for person +index and +xrds pages."""

    xrds_template = ViewPageTemplateFile(
        "../templates/person-xrds.pt")

    def initialize(self):
        super(PersonIndexView, self).initialize()
        # This view requires the gmap2 Javascript in order to render the map
        # with the person's usual location. The location is only availble if
        # the location is set, visible, and the viewing user wants to see it.
        launchpad_views = get_launchpad_views(self.request.cookies)
        self._small_map = launchpad_views['small_maps']
        if (self.has_visible_location and self._small_map):
            self.request.needs_gmap2 = True
        if self.request.method == "POST":
            self.processForm()

    @cachedproperty
    def enable_xrds_discovery(self):
        """Only enable discovery if person is OpenID enabled."""
        return self.is_delegated_identity

    @cachedproperty
    def openid_server_url(self):
        """The OpenID Server endpoint URL for Launchpad."""
        return CurrentOpenIDEndPoint.getOldServiceURL()

    @cachedproperty
    def openid_identity_url(self):
        return IOpenIDPersistentIdentity(
            self.context).old_openid_identity_url

    def processForm(self):
        if not self.request.form.get('unsubscribe'):
            raise UnexpectedFormData(
                "The mailing list form did not receive the expected form "
                "fields.")

        mailing_list = self.context.mailing_list
        if mailing_list is None:
            raise UnexpectedFormData(
                _("This team does not have a mailing list."))
        if not self.user:
            raise Unauthorized(
                _("You must be logged in to unsubscribe."))
        try:
            mailing_list.unsubscribe(self.user)
        except CannotUnsubscribe:
            self.request.response.addErrorNotification(
                _("You could not be unsubscribed from the team mailing "
                  "list."))
        else:
            self.request.response.addInfoNotification(
                _("You have been unsubscribed from the team "
                  "mailing list."))
        self.request.response.redirect(canonical_url(self.context))

    @property
    def map_portlet_html(self):
        """Generate the HTML which shows the map portlet."""
        assert self.has_visible_location, (
            "Can't generate the map for a person who hasn't set a "
            "visible location.")
        assert self.request.needs_gmap2 or not self._small_map, (
            "To use this method a view must flag that it needs gmap2.")

        replacements = {'center_lat': self.context.latitude,
                        'center_lng': self.context.longitude}
        return u"""
            <script type="text/javascript">
                YUI().use('node', 'lp.mapping', function(Y) {
                    function renderMap() {
                        Y.lp.mapping.renderPersonMapSmall(
                            %(center_lat)s, %(center_lng)s);
                     }
                     Y.on("domready", renderMap);
                });
            </script>""" % replacements

    @cachedproperty
    def has_visible_location(self):
        """Does the person have latitude and a visible location."""
        if self.context.is_team:
            return len(self.context.mapped_participants) > 0
        else:
            return (check_permission('launchpad.View', self.context.location)
                and self.context.latitude is not None)

    @property
    def should_show_map_portlet(self):
        """Should the map portlet be displayed?

        The map portlet is displayed only if the person has no location
        specified, or if the user has permission to view the person's
        location.
        """
        if self.context.location is None:
            return True
        else:
            return check_permission('launchpad.View', self.context.location)


class PersonCodeOfConductEditView(LaunchpadView):

    def performCoCChanges(self):
        """Make changes to code-of-conduct signature records for this
        person.
        """
        sig_ids = self.request.form.get("DEACTIVATE_SIGNATURE")

        if sig_ids is not None:
            sCoC_util = getUtility(ISignedCodeOfConductSet)

            # verify if we have multiple entries to deactive
            if not isinstance(sig_ids, list):
                sig_ids = [sig_ids]

            for sig_id in sig_ids:
                sig_id = int(sig_id)
                # Deactivating signature
                comment = 'Deactivated by Owner'
                sCoC_util.modifySignature(sig_id, self.user, comment, False)

            return True


class PersonEditWikiNamesView(LaunchpadView):
    def _validateWikiURL(self, url):
        """Validate the URL.

        Make sure that the result is a valid URL with only the
        appropriate schemes.
        """
        try:
            uri = URI(url)
            if uri.scheme not in ('http', 'https'):
                self.error_message = structured(
                    'The URL scheme "%(scheme)s" is not allowed.  '
                    'Only http or https URLs may be used.', scheme=uri.scheme)
                return False
        except InvalidURIError, e:
            self.error_message = structured(
                '"%(url)s" is not a valid URL.', url=url)
            return False
        return True

    def _sanitizeWikiURL(self, url):
        """Strip whitespaces and make sure :url ends in a single '/'."""
        if not url:
            return url
        return '%s/' % url.strip().rstrip('/')

    def initialize(self):
        """Process the WikiNames form."""
        self.error_message = None
        if self.request.method != "POST":
            # Nothing to do
            return

        form = self.request.form
        context = self.context
        wikinameset = getUtility(IWikiNameSet)

        for w in context.wiki_names:
            # XXX: GuilhermeSalgado 2005-08-25:
            # We're exposing WikiName IDs here because that's the only
            # unique column we have. If we don't do this we'll have to
            # generate the field names using the WikiName.wiki and
            # WikiName.wikiname columns (because these two columns make
            # another unique identifier for WikiNames), but that's tricky and
            # not worth the extra work.
            if form.get('remove_%d' % w.id):
                w.destroySelf()
            else:
                wiki = self._sanitizeWikiURL(form.get('wiki_%d' % w.id))
                wikiname = form.get('wikiname_%d' % w.id)
                if not (wiki and wikiname):
                    self.error_message = structured(
                        "Neither Wiki nor WikiName can be empty.")
                    return
                if not self._validateWikiURL(wiki):
                    return
                w.wiki = wiki
                w.wikiname = wikiname

        wiki = self._sanitizeWikiURL(form.get('newwiki'))
        wikiname = form.get('newwikiname')
        if wiki or wikiname:
            if wiki and wikiname:
                existingwiki = wikinameset.getByWikiAndName(wiki, wikiname)
                if existingwiki and existingwiki.person != context:
                    self.error_message = structured(
                        'The WikiName %s%s is already registered by '
                        '<a href="%s">%s</a>.',
                        wiki, wikiname, canonical_url(existingwiki.person),
                        existingwiki.person.browsername)
                    return
                elif existingwiki:
                    self.error_message = structured(
                        'The WikiName %s%s already belongs to you.',
                        wiki, wikiname)
                    return
                if not self._validateWikiURL(wiki):
                    return
                wikinameset.new(context, wiki, wikiname)
            else:
                self.newwiki = wiki
                self.newwikiname = wikiname
                self.error_message = structured(
                    "Neither Wiki nor WikiName can be empty.")
                return


class PersonEditIRCNicknamesView(LaunchpadView):

    def initialize(self):
        """Process the IRC nicknames form."""
        self.error_message = None
        if self.request.method != "POST":
            # Nothing to do
            return

        form = self.request.form
        for ircnick in self.context.ircnicknames:
            # XXX: GuilhermeSalgado 2005-08-25:
            # We're exposing IrcID IDs here because that's the only
            # unique column we have, so we don't have anything else that we
            # can use to make field names that allow us to uniquely identify
            # them.
            if form.get('remove_%d' % ircnick.id):
                ircnick.destroySelf()
            else:
                nick = form.get('nick_%d' % ircnick.id)
                network = form.get('network_%d' % ircnick.id)
                if not (nick and network):
                    self.error_message = structured(
                        "Neither Nickname nor Network can be empty.")
                    return
                ircnick.nickname = nick
                ircnick.network = network

        nick = form.get('newnick')
        network = form.get('newnetwork')
        if nick or network:
            if nick and network:
                getUtility(IIrcIDSet).new(self.context, network, nick)
            else:
                self.newnick = nick
                self.newnetwork = network
                self.error_message = structured(
                    "Neither Nickname nor Network can be empty.")
                return


class PersonEditJabberIDsView(LaunchpadView):

    def initialize(self):
        """Process the Jabber ID form."""
        self.error_message = None
        if self.request.method != "POST":
            # Nothing to do
            return

        form = self.request.form
        for jabber in self.context.jabberids:
            if form.get('remove_%s' % jabber.jabberid):
                jabber.destroySelf()
            else:
                jabberid = form.get('jabberid_%s' % jabber.jabberid)
                if not jabberid:
                    self.error_message = structured(
                        "You cannot save an empty Jabber ID.")
                    return
                jabber.jabberid = jabberid

        jabberid = form.get('newjabberid')
        if jabberid:
            jabberset = getUtility(IJabberIDSet)
            existingjabber = jabberset.getByJabberID(jabberid)
            if existingjabber is None:
                jabberset.new(self.context, jabberid)
            elif existingjabber.person != self.context:
                self.error_message = structured(
                    'The Jabber ID %s is already registered by '
                    '<a href="%s">%s</a>.',
                    jabberid, canonical_url(existingjabber.person),
                    existingjabber.person.browsername)
                return
            else:
                self.error_message = structured(
                    'The Jabber ID %s already belongs to you.', jabberid)
                return


class PersonEditSSHKeysView(LaunchpadView):

    implements(IPersonEditMenu)

    info_message = None
    error_message = None

    def initialize(self):
        if self.request.method != "POST":
            # Nothing to do
            return

        action = self.request.form.get('action')

        if action == 'add_ssh':
            self.add_ssh()
        elif action == 'remove_ssh':
            self.remove_ssh()
        else:
            raise UnexpectedFormData("Unexpected action: %s" % action)

    def add_ssh(self):
        sshkey = self.request.form.get('sshkey')
        try:
            kind, keytext, comment = sshkey.split(' ', 2)
        except ValueError:
            self.error_message = structured('Invalid public key')
            return

        if not (kind and keytext and comment):
            self.error_message = structured('Invalid public key')
            return

        process = subprocess.Popen(
            '/usr/bin/ssh-vulnkey -', shell=True, stdin=subprocess.PIPE,
            stdout=subprocess.PIPE, stderr=subprocess.PIPE)
        (out, err) = process.communicate(sshkey.encode('utf-8'))
        if 'compromised' in out.lower():
            self.error_message = structured(
                'This key is known to be compromised due to a security flaw '
                'in the software used to generate it, so it will not be '
                'accepted by Launchpad. See the full '
                '<a href="http://www.ubuntu.com/usn/usn-612-2">Security '
                'Notice</a> for further information and instructions on how '
                'to generate another key.')
            return

        if kind == 'ssh-rsa':
            keytype = SSHKeyType.RSA
        elif kind == 'ssh-dss':
            keytype = SSHKeyType.DSA
        else:
            self.error_message = structured('Invalid public key')
            return

        getUtility(ISSHKeySet).new(self.user, keytype, keytext, comment)
        self.info_message = structured('SSH public key added.')

    def remove_ssh(self):
        key_id = self.request.form.get('key')
        if not key_id:
            raise UnexpectedFormData('SSH Key was not defined')

        sshkey = getUtility(ISSHKeySet).getByID(key_id)
        if sshkey is None:
            self.error_message = structured(
                "Cannot remove a key that doesn't exist")
            return

        if sshkey.person != self.user:
            raise UnexpectedFormData("Cannot remove someone else's key")

        comment = sshkey.comment
        sshkey.destroySelf()
        self.info_message = structured('Key "%s" removed' % comment)


class PersonTranslationView(LaunchpadView):
    """View for translation-related Person pages."""

    _pofiletranslator_cache = None

    @cachedproperty
    def batchnav(self):
        batchnav = BatchNavigator(
            self.context.translation_history, self.request)

        pofiletranslatorset = getUtility(IPOFileTranslatorSet)
        batch = batchnav.currentBatch()
        self._pofiletranslator_cache = (
            pofiletranslatorset.prefetchPOFileTranslatorRelations(batch))

        return batchnav

    @cachedproperty
    def translation_groups(self):
        """Return translation groups a person is a member of."""
        return list(self.context.translation_groups)

    @cachedproperty
    def translators(self):
        """Return translators a person is a member of."""
        return list(self.context.translators)

    @cachedproperty
    def person_filter_querystring(self):
        """Return person's name appropriate for including in links."""
        return urllib.urlencode({'person': self.context.name})

    def should_display_message(self, translationmessage):
        """Should a certain `TranslationMessage` be displayed.

        Return False if user is not logged in and message may contain
        sensitive data such as email addresses.

        Otherwise, return True.
        """
        if self.user:
            return True
        return not (
            translationmessage.potmsgset.hide_translations_from_anonymous)


class PersonTranslationRelicensingView(LaunchpadFormView):
    """View for Person's translation relicensing page."""
    schema = ITranslationRelicensingAgreementEdit
    field_names = ['allow_relicensing', 'back_to']
    custom_widget(
        'allow_relicensing', LaunchpadRadioWidget, orientation='vertical')
    custom_widget('back_to', TextWidget, visible=False)

    @property
    def initial_values(self):
        """Set the default value for the relicensing radio buttons."""
        # If the person has previously made a choice, we default to that.
        # Otherwise, we default to BSD, because that's what we'd prefer.
        if self.context.translations_relicensing_agreement == False:
            default = TranslationRelicensingAgreementOptions.REMOVE
        else:
            default = TranslationRelicensingAgreementOptions.BSD
        return {
            "allow_relicensing": default,
            "back_to": self.request.get('back_to'),
            }

    @property
    def relicensing_url(self):
        """Return an URL for this view."""
        return canonical_url(self.context, view_name='+licensing')

    def getSafeRedirectURL(self, url):
        """Successful form submission should send to this URL."""
        if url and url.startswith(self.request.getApplicationURL()):
            return url
        else:
            return canonical_url(self.context)

    @action(_("Confirm"), name="submit")
    def submit_action(self, action, data):
        """Store person's decision about translations relicensing.

        Decision is stored through
        `IPerson.translations_relicensing_agreement`
        which uses TranslationRelicensingAgreement table.
        """
        allow_relicensing = data['allow_relicensing']
        if allow_relicensing == TranslationRelicensingAgreementOptions.BSD:
            self.context.translations_relicensing_agreement = True
            self.request.response.addInfoNotification(_(
                "Thank you for BSD-licensing your translations."))
        elif (allow_relicensing ==
            TranslationRelicensingAgreementOptions.REMOVE):
            self.context.translations_relicensing_agreement = False
            self.request.response.addInfoNotification(_(
                "We respect your choice. "
                "Your translations will be removed once we complete the "
                "switch to the BSD license. "
                "Thanks for trying out Launchpad Translations."))
        else:
            raise AssertionError(
                "Unknown allow_relicensing value: %r" % allow_relicensing)
        self.next_url = self.getSafeRedirectURL(data['back_to'])


class PersonGPGView(LaunchpadView):
    """View for the GPG-related actions for a Person

    Supports claiming (importing) a key, validating it and deactivating
    it. Also supports removing the token generated for validation (in
    the case you want to give up on importing the key).
    """

    implements(IPersonEditMenu)

    key = None
    fingerprint = None

    key_ok = False
    invalid_fingerprint = False
    key_retrieval_failed = False
    key_already_imported = False

    error_message = None
    info_message = None

    def keyserver_url(self):
        assert self.fingerprint
        return getUtility(
            IGPGHandler).getURLForKeyInServer(self.fingerprint, public=True)

    def form_action(self):
        permitted_actions = ['claim_gpg', 'deactivate_gpg',
                             'remove_gpgtoken', 'reactivate_gpg']
        if self.request.method != "POST":
            return ''
        action = self.request.form.get('action')
        if action and (action not in permitted_actions):
            raise UnexpectedFormData("Action was not defined")
        getattr(self, action)()

    def claim_gpg(self):
        # XXX cprov 2005-04-01: As "Claim GPG key" takes a lot of time, we
        # should process it throught the NotificationEngine.
        gpghandler = getUtility(IGPGHandler)
        fingerprint = self.request.form.get('fingerprint')
        self.fingerprint = gpghandler.sanitizeFingerprint(fingerprint)

        if not self.fingerprint:
            self.invalid_fingerprint = True
            return

        gpgkeyset = getUtility(IGPGKeySet)
        if gpgkeyset.getByFingerprint(self.fingerprint):
            self.key_already_imported = True
            return

        try:
            key = gpghandler.retrieveKey(self.fingerprint)
        except GPGKeyNotFoundError:
            self.key_retrieval_failed = True
            return

        self.key = key
        if not key.expired and not key.revoked:
            self._validateGPG(key)
            self.key_ok = True

    def deactivate_gpg(self):
        key_ids = self.request.form.get('DEACTIVATE_GPGKEY')

        if key_ids is None:
            self.error_message = structured(
                'No key(s) selected for deactivation.')
            return

        # verify if we have multiple entries to deactive
        if not isinstance(key_ids, list):
            key_ids = [key_ids]

        gpgkeyset = getUtility(IGPGKeySet)

        deactivated_keys = []
        for key_id in key_ids:
            gpgkey = gpgkeyset.get(key_id)
            if gpgkey is None:
                continue
            if gpgkey.owner != self.user:
                self.error_message = structured(
                    "Cannot deactivate someone else's key")
                return
            gpgkey.active = False
            deactivated_keys.append(gpgkey.displayname)

        flush_database_updates()
        self.info_message = structured(
           'Deactivated key(s): %s', ", ".join(deactivated_keys))

    def remove_gpgtoken(self):
        token_fingerprints = self.request.form.get('REMOVE_GPGTOKEN')

        if token_fingerprints is None:
            self.error_message = structured(
                'No key(s) pending validation selected.')
            return

        logintokenset = getUtility(ILoginTokenSet)
        if not isinstance(token_fingerprints, list):
            token_fingerprints = [token_fingerprints]

        cancelled_fingerprints = []
        for fingerprint in token_fingerprints:
            logintokenset.deleteByFingerprintRequesterAndType(
                fingerprint, self.user, LoginTokenType.VALIDATEGPG)
            logintokenset.deleteByFingerprintRequesterAndType(
                fingerprint, self.user, LoginTokenType.VALIDATESIGNONLYGPG)
            cancelled_fingerprints.append(fingerprint)

        self.info_message = structured(
            'Cancelled validation of key(s): %s',
            ", ".join(cancelled_fingerprints))

    def reactivate_gpg(self):
        key_ids = self.request.form.get('REACTIVATE_GPGKEY')

        if key_ids is None:
            self.error_message = structured(
                'No key(s) selected for reactivation.')
            return

        found = []
        notfound = []
        # verify if we have multiple entries to deactive
        if not isinstance(key_ids, list):
            key_ids = [key_ids]

        gpghandler = getUtility(IGPGHandler)
        keyset = getUtility(IGPGKeySet)

        for key_id in key_ids:
            gpgkey = keyset.get(key_id)
            try:
                key = gpghandler.retrieveKey(gpgkey.fingerprint)
            except GPGKeyNotFoundError:
                notfound.append(gpgkey.fingerprint)
            else:
                found.append(key.displayname)
                self._validateGPG(key)

        comments = []
        if len(found) > 0:
            comments.append(
                'A message has been sent to %s with instructions to '
                'reactivate these key(s): %s'
                % (self.context.preferredemail.email, ', '.join(found)))
        if len(notfound) > 0:
            if len(notfound) == 1:
                comments.append(
                    'Launchpad failed to retrieve this key from '
                    'the keyserver: %s. Please make sure the key is '
                    'published in a keyserver (such as '
                    '<a href="http://pgp.mit.edu">pgp.mit.edu</a>) before '
                    'trying to reactivate it again.' % (', '.join(notfound)))
            else:
                comments.append(
                    'Launchpad failed to retrieve these keys from '
                    'the keyserver: %s. Please make sure the keys '
                    'are published in a keyserver (such as '
                    '<a href="http://pgp.mit.edu">pgp.mit.edu</a>) '
                    'before trying to reactivate them '
                    'again.' % (', '.join(notfound)))

        self.info_message = structured('\n<br />\n'.join(comments))

    def _validateGPG(self, key):
        logintokenset = getUtility(ILoginTokenSet)
        bag = getUtility(ILaunchBag)

        preferredemail = bag.user.preferredemail.email
        login = bag.login

        if key.can_encrypt:
            tokentype = LoginTokenType.VALIDATEGPG
        else:
            tokentype = LoginTokenType.VALIDATESIGNONLYGPG

        token = logintokenset.new(self.context, login,
                                  preferredemail,
                                  tokentype,
                                  fingerprint=key.fingerprint)

        token.sendGPGValidationRequest(key)


class PersonChangePasswordView(LaunchpadFormView):

    implements(IPersonEditMenu)

    label = "Change your password"
    schema = IPersonChangePassword
    field_names = ['currentpassword', 'password']
    custom_widget('password', PasswordChangeWidget)

    @property
    def next_url(self):
        return canonical_url(self.context)

    def validate(self, form_values):
        currentpassword = form_values.get('currentpassword')
        encryptor = getUtility(IPasswordEncryptor)
        if not encryptor.validate(currentpassword, self.context.password):
            self.setFieldError('currentpassword', _(
                "The provided password doesn't match your current password."))

    @action(_("Change Password"), name="submit")
    def submit_action(self, action, data):
        password = data['password']
        self.context.password = password
        self.request.response.addInfoNotification(_(
            "Password changed successfully"))


class BasePersonEditView(LaunchpadEditFormView):

    schema = IPerson
    field_names = []

    @action(_("Save"), name="save")
    def action_save(self, action, data):
        self.updateContextFromData(data)
        self.next_url = canonical_url(self.context)


class PersonEditHomePageView(BasePersonEditView):

    field_names = ['homepage_content']
    custom_widget(
        'homepage_content', TextAreaWidget, height=30, width=30)


class PersonEditView(BasePersonEditView):
    """The Person 'Edit' page."""

    field_names = ['displayname', 'name', 'mugshot', 'homepage_content',
                   'hide_email_addresses', 'verbose_bugnotifications']
    custom_widget('mugshot', ImageChangeWidget, ImageChangeWidget.EDIT_STYLE)

    implements(IPersonEditMenu)

    # Will contain an hidden input when the user is renaming his
    # account with full knowledge of the consequences.
    i_know_this_is_an_openid_security_issue_input = None

    @property
    def cancel_url(self):
        """The URL that the 'Cancel' link should return to."""
        return canonical_url(self.context)

    def validate(self, data):
        """If the name changed, warn the user about the implications."""
        new_name = data.get('name')
        bypass_check = self.request.form_ng.getOne(
            'i_know_this_is_an_openid_security_issue', 0)
        if (new_name and new_name != self.context.name and
            len(self.unknown_trust_roots_user_logged_in) > 0
            and not bypass_check):
            # Warn the user that they might shoot themselves in the foot.
            self.setFieldError('name', structured(dedent('''
            <div class="inline-warning">
              <p>Changing your name will change your
                  public OpenID identifier. This means that you might be
                  locked out of certain sites where you used it, or that
                  somebody could create a new profile with the same name and
                  log in as you on these third-party sites. See
                  <a href="https://help.launchpad.net/OpenID#rename-account"
                    >https://help.launchpad.net/OpenID#rename-account</a>
                  for more information.
              </p>
              <p> You may have used your identifier on the following
                  sites:<br> %s.
              </p>
              <p>If you click 'Save' again, we will rename your account
                 anyway.
              </p>
            </div>'''),
             ", ".join(self.unknown_trust_roots_user_logged_in)))
            self.i_know_this_is_an_openid_security_issue_input = dedent("""\
                <input type="hidden"
                       id="i_know_this_is_an_openid_security_issue"
                       name="i_know_this_is_an_openid_security_issue"
                       value="1">""")

    @cachedproperty
    def unknown_trust_roots_user_logged_in(self):
        """The unknown trust roots the user has logged in using OpenID.

        We assume that they logged in using their delegated profile OpenID,
        since that's the one we advertise.
        """
        identifier = IOpenIDPersistentIdentity(self.context)
        unknown_trust_root_login_records = list(
            getUtility(IOpenIDRPSummarySet).getByIdentifier(
                identifier.old_openid_identity_url, True))
        if identifier.new_openid_identifier is not None:
            unknown_trust_root_login_records.extend(list(
                getUtility(IOpenIDRPSummarySet).getByIdentifier(
                    identifier.new_openid_identity_url, True)))
        return sorted([
            record.trust_root
            for record in unknown_trust_root_login_records])

    @action(_("Save Changes"), name="save")
    def action_save(self, action, data):
        self.updateContextFromData(data)
        self.next_url = canonical_url(self.context)


class PersonBrandingView(BrandingChangeView):

    field_names = ['logo', 'mugshot']
    schema = IPerson


class TeamJoinView(PersonView):

    def initialize(self):
        super(TeamJoinView, self).initialize()
        if self.request.method == "POST":
            self.processForm()

    @property
    def join_allowed(self):
        """Is the logged in user allowed to join this team?

        The answer is yes if this team's subscription policy is not RESTRICTED
        and this team's visibility is either None or PUBLIC.
        """
        # Joining a moderated team will put you on the proposed_members
        # list. If it is a private membership team, you are not allowed
        # to view the proposed_members attribute until you are an
        # active member; therefore, it would look like the join button
        # is broken. Either private membership teams should always have a
        # restricted subscription policy, or we need a more complicated
        # permission model.
        if not (self.context.visibility is None
                or self.context.visibility == PersonVisibility.PUBLIC):
            return False

        restricted = TeamSubscriptionPolicy.RESTRICTED
        return self.context.subscriptionpolicy != restricted

    @property
    def user_can_request_to_join(self):
        """Can the logged in user request to join this team?

        The user can request if he's allowed to join this team and if he's
        not yet an active member of this team.
        """
        if not self.join_allowed:
            return False
        return not (self.userIsActiveMember() or self.userIsProposedMember())

    @property
    def user_wants_list_subscriptions(self):
        """Is the user interested in subscribing to mailing lists?"""
        return (self.user.mailing_list_auto_subscribe_policy !=
                MailingListAutoSubscribePolicy.NEVER)

    @property
    def team_is_moderated(self):
        """Is this team a moderated team?

        Return True if the team's subscription policy is MODERATED.
        """
        policy = self.context.subscriptionpolicy
        return policy == TeamSubscriptionPolicy.MODERATED

    def processForm(self):
        request = self.request
        user = self.user
        context = self.context
        response = self.request.response

        notification = None
        if 'join' in request.form and self.user_can_request_to_join:
            # Shut off mailing list auto-subscription - we want direct
            # control over it.
            user.join(context, may_subscribe_to_list=False)

            if self.team_is_moderated:
                response.addInfoNotification(
                    _('Your request to join ${team} is awaiting '
                      'approval.',
                      mapping={'team': context.displayname}))
            else:
                response.addInfoNotification(
                    _('You have successfully joined ${team}.',
                      mapping={'team': context.displayname}))

            if 'mailinglist_subscribe' in request.form:
                self._subscribeToList()

        elif 'join' in request.form:
            response.addErrorNotification(
                _('You cannot join ${team}.',
                  mapping={'team': context.displayname}))
        elif 'goback' in request.form:
            # User clicked on the 'Go back' button, so we'll simply redirect.
            pass
        else:
            raise UnexpectedFormData(
                "Couldn't find any of the expected actions.")
        self.request.response.redirect(canonical_url(context))

    def _subscribeToList(self):
        """Subscribe the user to the team's mailing list."""
        response = self.request.response

        if self.user_can_subscribe_to_list:
            # 'user_can_subscribe_to_list' should have dealt with
            # all of the error cases.
            self.context.mailing_list.subscribe(self.user)

            if self.team_is_moderated:
                response.addInfoNotification(
                    _('Your mailing list subscription is '
                      'awaiting approval.'))
            else:
                response.addInfoNotification(
                    structured(
                        _("You have been subscribed to this "
                          "team&#x2019;s mailing list.")))
        else:
            # A catch-all case, perhaps from stale or mangled
            # form data.
            response.addErrorNotification(
                _('Mailing list subscription failed.'))


class TeamAddMyTeamsView(LaunchpadFormView):
    """Propose/add to this team any team that you're an administrator of."""

    custom_widget('teams', LabeledMultiCheckBoxWidget)

    def initialize(self):
        context = self.context
        if context.subscriptionpolicy == TeamSubscriptionPolicy.MODERATED:
            self.label = 'Propose these teams as members'
        else:
            self.label = 'Add these teams to %s' % context.displayname
        self.next_url = canonical_url(context)
        super(TeamAddMyTeamsView, self).initialize()

    def setUpFields(self):
        terms = []
        for team in self.candidate_teams:
            text = '<a href="%s">%s</a>' % (
                canonical_url(team), team.displayname)
            terms.append(SimpleTerm(team, team.name, text))
        self.form_fields = FormFields(
            List(__name__='teams',
                 title=_(''),
                 value_type=Choice(vocabulary=SimpleVocabulary(terms)),
                 required=False),
            render_context=self.render_context)

    def setUpWidgets(self, context=None):
        super(TeamAddMyTeamsView, self).setUpWidgets(context)
        self.widgets['teams'].display_label = False

    @cachedproperty
    def candidate_teams(self):
        """Return the set of teams that can be added/proposed for the context.

        We return only teams that the user can administer, that aren't already
        a member in the context or that the context isn't a member of. (Of
        course, the context is also omitted.)
        """
        candidates = []
        for team in self.user.getAdministratedTeams():
            if team == self.context:
                continue
            elif team in self.context.activemembers:
                continue
            elif self.context.hasParticipationEntryFor(team):
                continue
            candidates.append(team)
        return candidates

    @action(_("Cancel"), name="cancel",
            validator=LaunchpadFormView.validate_none)
    def cancel_action(self, action, data):
        """Simply redirect to the team's page."""
        pass

    def validate(self, data):
        if len(data.get('teams', [])) == 0:
            self.setFieldError('teams',
                               'Please select the team(s) you want to be '
                               'member(s) of this team.')

    def hasCandidates(self, action):
        """Return whether the user has teams to propose."""
        return len(self.candidate_teams) > 0

    @action(_("Continue"), name="continue", condition=hasCandidates)
    def continue_action(self, action, data):
        """Make the selected teams join this team."""
        context = self.context
        for team in data['teams']:
            team.join(context, requester=self.user)
        if context.subscriptionpolicy == TeamSubscriptionPolicy.MODERATED:
            msg = 'proposed to this team.'
        else:
            msg = 'added to this team.'
        if len(data['teams']) > 1:
            msg = "have been %s" % msg
        else:
            msg = "has been %s" % msg
        team_names = ', '.join(team.displayname for team in data['teams'])
        self.request.response.addInfoNotification("%s %s" % (team_names, msg))


class TeamLeaveView(PersonView):

    def processForm(self):
        if self.request.method != "POST" or not self.userCanRequestToLeave():
            # Nothing to do
            return

        if self.request.form.get('leave'):
            self.user.leave(self.context)

        self.request.response.redirect('./')


class PersonEditEmailsView(LaunchpadFormView):
    """A view for editing a person's email settings.

    The user can associate emails with their account, verify emails
    the system associated with their account, and remove associated
    emails.
    """

    implements(IPersonEditMenu)

    schema = IEmailAddress

    custom_widget('VALIDATED_SELECTED', LaunchpadRadioWidget,
                  orientation='vertical')
    custom_widget('UNVALIDATED_SELECTED', LaunchpadRadioWidget,
                  orientation='vertical')
    custom_widget('mailing_list_auto_subscribe_policy',
                  LaunchpadRadioWidgetWithDescription)

    def initialize(self):
        if self.context.is_team:
            # +editemails is not available on teams.
            name = self.request['PATH_INFO'].split('/')[-1]
            raise NotFound(self, name, request=self.request)
        super(PersonEditEmailsView, self).initialize()

    def setUpFields(self):
        """Set up fields for this view.

        The main fields of interest are the selection fields with custom
        vocabularies for the lists of validated and unvalidated email
        addresses.
        """
        super(PersonEditEmailsView, self).setUpFields()
        self.form_fields = (self._validated_emails_field() +
                            self._unvalidated_emails_field() +
                            FormFields(TextLine(__name__='newemail',
                                                title=u'Add a new address'))
                            + self._mailing_list_fields()
                            + self._autosubscribe_policy_fields())

    @property
    def initial_values(self):
        """Set up default values for the radio widgets.

        A radio widget must have a selected value, so we select the
        first unvalidated and validated email addresses in the lists
        to be the default for the corresponding widgets.

        The only exception is if the user has a preferred email
        address: then, that address is used as the default validated
        email address.
        """
        # Defaults for the user's email addresses.
        validated = self.context.preferredemail
        if validated is None and self.context.validatedemails.count() > 0:
            validated = self.context.validatedemails[0]
        unvalidated = self.unvalidated_addresses
        if len(unvalidated) > 0:
            unvalidated = unvalidated.pop()
        initial = dict(VALIDATED_SELECTED=validated,
                       UNVALIDATED_SELECTED=unvalidated)

        # Defaults for the mailing list autosubscribe buttons.
        policy = self.context.mailing_list_auto_subscribe_policy
        initial.update(mailing_list_auto_subscribe_policy=policy)

        return initial

    def setUpWidgets(self, context=None):
        """See `LaunchpadFormView`."""
        super(PersonEditEmailsView, self).setUpWidgets(context)
        widget = self.widgets['mailing_list_auto_subscribe_policy']
        widget.display_label = False

    def _validated_emails_field(self):
        """Create a field with a vocabulary of validated emails.

        :return: A Choice field containing the list of validated emails
        """
        terms = [SimpleTerm(term, term.email)
                 for term in self.context.validatedemails]
        preferred = self.context.preferredemail
        if preferred:
            terms.insert(0, SimpleTerm(preferred, preferred.email))

        return FormFields(
            Choice(__name__='VALIDATED_SELECTED',
                   title=_('These addresses are confirmed as being yours'),
                   source=SimpleVocabulary(terms),
                   ),
            custom_widget = self.custom_widgets['VALIDATED_SELECTED'])

    def _unvalidated_emails_field(self):
        """Create a field with a vocabulary of unvalidated and guessed emails.

        :return: A Choice field containing the list of emails
        """
        terms = []
        for term in self.unvalidated_addresses:
            if isinstance(term, unicode):
                term = SimpleTerm(term)
            else:
                term = SimpleTerm(term, term.email)
            terms.append(term)
        if self.validated_addresses:
            title = _('These addresses may also be yours')
        else:
            title = _('These addresses may be yours')

        return FormFields(
            Choice(__name__='UNVALIDATED_SELECTED', title=title,
                   source=SimpleVocabulary(terms)),
            custom_widget = self.custom_widgets['UNVALIDATED_SELECTED'])

    def _mailing_list_subscription_type(self, mailing_list):
        """Return the context user's subscription type for the given list.

        This is 'Preferred address' if the user is subscribed using her
        preferred address and 'Don't subscribe' if the user is not
        subscribed at all. Otherwise it's the EmailAddress under
        which the user is subscribed to this mailing list.
        """
        subscription = mailing_list.getSubscription(self.context)
        if subscription is not None:
            if subscription.email_address is None:
                return "Preferred address"
            else:
                return subscription.email_address
        else:
            return "Don't subscribe"

    def _mailing_list_fields(self):
        """Creates a field for each mailing list the user can subscribe to.

        If a team doesn't have a mailing list, or the mailing list
        isn't usable, it's not included.
        """
        mailing_list_set = getUtility(IMailingListSet)
        fields = []
        terms = [SimpleTerm("Preferred address"),
                 SimpleTerm("Don't subscribe")]
        terms += [SimpleTerm(email, email.email)
                   for email in self.validated_addresses]
        for team in self.context.teams_participated_in:
            mailing_list = mailing_list_set.get(team.name)
            if mailing_list is not None and mailing_list.is_usable:
                name = 'subscription.%s' % team.name
                value = self._mailing_list_subscription_type(mailing_list)
                field = Choice(__name__=name,
                               title=team.name,
                               source=SimpleVocabulary(terms), default=value)
                fields.append(field)
        return FormFields(*fields)

    def _autosubscribe_policy_fields(self):
        """Create a field for each mailing list auto-subscription option."""
        return FormFields(
            Choice(__name__='mailing_list_auto_subscribe_policy',
                   title=_('When should launchpad automatically subscribe '
                           'you to a team&#x2019;s mailing list?'),
                   source=MailingListAutoSubscribePolicy))

    @property
    def mailing_list_widgets(self):
        """Return all the mailing list subscription widgets."""
        return [widget for widget in self.widgets
                if 'field.subscription.' in widget.name]

    def _validate_selected_address(self, data, field='VALIDATED_SELECTED'):
        """A generic validator for this view's actions.

        Makes sure one (and only one) email address is selected and that
        the selected address belongs to the context person. The address may
        be represented by an EmailAddress object or (for unvalidated
        addresses) a LoginToken object.
        """
        self.validate_widgets(data, [field])

        email = data.get(field)
        if email is None:
            return None
        elif isinstance(data[field], list):
            self.addError("You must not select more than one address.")
            return None

        # Make sure the selected address or login token actually
        # belongs to this person.
        if IEmailAddress.providedBy(email):
            person = email.person

            assert person == self.context, (
                "differing ids in emailaddress.person.id(%s,%d) == "
                "self.context.id(%s,%d) (%s)"
                % (person.name, person.id, self.context.name, self.context.id,
                   email.email))
        elif isinstance(email, unicode):
            tokenset = getUtility(ILoginTokenSet)
            email = tokenset.searchByEmailRequesterAndType(
                email, self.context, LoginTokenType.VALIDATEEMAIL)
            assert email is not None, "Couldn't find login token!"
        else:
            raise AssertionError("Selected address was not EmailAddress "
                                 "or unicode string!")

        # Return the EmailAddress/LoginToken object for use in any
        # further validation.
        return email

    @property
    def validated_addresses(self):
        """All of this person's validated email addresses, including
        their preferred address (if any).
        """
        addresses = []
        if self.context.preferredemail:
            addresses.append(self.context.preferredemail)
        addresses += [email for email in self.context.validatedemails]
        return addresses

    @property
    def unvalidated_addresses(self):
        """All of this person's unvalidated and guessed emails.

        The guessed emails will be EmailAddress objects, and the
        unvalidated emails will be unicode strings.
        """
        emailset = set(self.context.unvalidatedemails)
        emailset = emailset.union(
            [guessed for guessed in self.context.guessedemails
             if not guessed.email in emailset])
        return emailset

    # Actions to do with validated email addresses.

    def validate_action_remove_validated(self, action, data):
        """Make sure the user selected an email address to remove."""
        emailaddress = self._validate_selected_address(data,
                                                       'VALIDATED_SELECTED')
        if emailaddress is None:
            return self.errors

        if self.context.preferredemail == emailaddress:
            self.addError(
                "You can't remove %s because it's your contact email "
                "address." % self.context.preferredemail.email)
            return self.errors
        return self.errors

    @action(_("Remove"), name="remove_validated",
            validator=validate_action_remove_validated)
    def action_remove_validated(self, action, data):
        """Delete the selected (validated) email address."""
        emailaddress = data['VALIDATED_SELECTED']
        emailaddress.destroySelf()
        self.request.response.addInfoNotification(
            "The email address '%s' has been removed." % emailaddress.email)
        self.next_url = self.action_url

    def validate_action_set_preferred(self, action, data):
        """Make sure the user selected an address."""
        emailaddress = self._validate_selected_address(data,
                                                       'VALIDATED_SELECTED')
        if emailaddress is None:
            return self.errors

        if emailaddress.status == EmailAddressStatus.PREFERRED:
            self.request.response.addInfoNotification(
                "%s is already set as your contact address." % (
                    emailaddress.email))
        return self.errors

    @action(_("Set as Contact Address"), name="set_preferred",
            validator=validate_action_set_preferred)
    def action_set_preferred(self, action, data):
        """Set the selected email as preferred for the person in context."""
        emailaddress = data['VALIDATED_SELECTED']
        if emailaddress.status != EmailAddressStatus.PREFERRED:
            self.context.setPreferredEmail(emailaddress)
            self.request.response.addInfoNotification(
                "Your contact address has been changed to: %s" % (
                    emailaddress.email))
        self.next_url = self.action_url

    # Actions to do with unvalidated email addresses.

    def validate_action_confirm(self, action, data):
        """Make sure the user selected an email address to confirm."""
        self._validate_selected_address(data, 'UNVALIDATED_SELECTED')
        return self.errors

    @action(_('Confirm'), name='validate', validator=validate_action_confirm)
    def action_confirm(self, action, data):
        """Mail a validation URL to the selected email address."""
        email = data['UNVALIDATED_SELECTED']
        if IEmailAddress.providedBy(email):
            email = email.email
        token = getUtility(ILoginTokenSet).new(
                    self.context, getUtility(ILaunchBag).login, email,
                    LoginTokenType.VALIDATEEMAIL)
        token.sendEmailValidationRequest(self.request.getApplicationURL())
        self.request.response.addInfoNotification(
            "An e-mail message was sent to '%s' with "
            "instructions on how to confirm that "
            "it belongs to you." % email)
        self.next_url = self.action_url

    def validate_action_remove_unvalidated(self, action, data):
        """Make sure the user selected an email address to remove."""
        email = self._validate_selected_address(data, 'UNVALIDATED_SELECTED')
        if email is not None and IEmailAddress.providedBy(email):
            assert self.context.preferredemail.id != email.id
        return self.errors

    @action(_("Remove"), name="remove_unvalidated",
            validator=validate_action_remove_unvalidated)
    def action_remove_unvalidated(self, action, data):
        """Delete the selected (un-validated) email address.

        This selected address can be either on the EmailAddress table
        marked with status NEW, or in the LoginToken table.
        """
        emailaddress = data['UNVALIDATED_SELECTED']
        if IEmailAddress.providedBy(emailaddress):
            emailaddress.destroySelf()
            email = emailaddress.email
        elif isinstance(emailaddress, unicode):
            logintokenset = getUtility(ILoginTokenSet)
            logintokenset.deleteByEmailRequesterAndType(
                emailaddress, self.context, LoginTokenType.VALIDATEEMAIL)
            email = emailaddress
        else:
            raise AssertionError("Selected address was not EmailAddress "
                                 "or Unicode string!")

        self.request.response.addInfoNotification(
            "The email address '%s' has been removed." % email)
        self.next_url = self.action_url

    # Actions to do with new email addresses

    def validate_action_add_email(self, action, data):
        """Make sure the user entered a valid email address.

        The email address must be syntactically valid and must not already
        be in use.
        """
        has_errors = bool(self.validate_widgets(data, ['newemail']))
        if has_errors:
            # We know that 'newemail' is empty.
            return self.errors

        newemail = data['newemail']
        if not valid_email(newemail):
            self.addError(
                "'%s' doesn't seem to be a valid email address." % newemail)
            return self.errors

        email = getUtility(IEmailAddressSet).getByEmail(newemail)
        person = self.context
        if email is not None:
            if email.person == person:
                self.addError(
                    "The email address '%s' is already registered as your "
                    "email address. This can be either because you already "
                    "added this email address before or because our system "
                    "detected it as being yours. If it was detected by our "
                    "system, it's probably shown on this page and is waiting "
                    "to be confirmed as yours." % newemail)
            else:
                owner = email.person
                owner_name = urllib.quote(owner.name)
                merge_url = (
                    '%s/+requestmerge?field.dupeaccount=%s'
                    % (canonical_url(getUtility(IPersonSet)), owner_name))
                self.addError(
                    structured(
                        "The email address '%s' is already registered to "
                        '<a href="%s">%s</a>. If you think that is a '
                        'duplicated account, you can <a href="%s">merge it'
                        "</a> into your account.",
                        newemail, canonical_url(owner), owner.browsername,
                        merge_url))
        return self.errors

    @action(_("Add"), name="add_email", validator=validate_action_add_email)
    def action_add_email(self, action, data):
        """Register a new email for the person in context."""
        newemail = data['newemail']
        logintokenset = getUtility(ILoginTokenSet)
        token = logintokenset.new(
                    self.context, getUtility(ILaunchBag).login, newemail,
                    LoginTokenType.VALIDATEEMAIL)
        token.sendEmailValidationRequest(self.request.getApplicationURL())

        self.request.response.addInfoNotification(
                "A confirmation message has been sent to '%s'. "
                "Follow the instructions in that message to confirm that the "
                "address is yours. "
                "(If the message doesn't arrive in a few minutes, your mail "
                "provider might use 'greylisting', which could delay the "
                "message for up to an hour or two.)" % newemail)
        self.next_url = self.action_url

    # Actions to do with subscription management.

    def validate_action_update_subscriptions(self, action, data):
        """Make sure the user is subscribing using a valid address.

        Valid addresses are the ones presented as options for the mailing
        list widgets.
        """
        names = [w.context.getName() for w in self.mailing_list_widgets]
        self.validate_widgets(data, names)
        return self.errors

    @action(_("Update Subscriptions"), name="update_subscriptions",
            validator=validate_action_update_subscriptions)
    def action_update_subscriptions(self, action, data):
        """Change the user's mailing list subscriptions."""
        mailing_list_set = getUtility(IMailingListSet)
        dirty = False
        prefix_length = len('subscription.')
        for widget in self.mailing_list_widgets:
            mailing_list_name = widget.context.getName()[prefix_length:]
            mailing_list = mailing_list_set.get(mailing_list_name)
            new_value = data[widget.context.getName()]
            old_value = self._mailing_list_subscription_type(mailing_list)
            if IEmailAddress.providedBy(new_value):
                new_value_string = new_value.email
            else:
                new_value_string = new_value
            if new_value_string != old_value:
                dirty = True
                if new_value == "Don't subscribe":
                    # Delete the subscription.
                    mailing_list.unsubscribe(self.context)
                else:
                    if new_value == "Preferred address":
                        # If the user is subscribed but not under any
                        # particular address, her current preferred
                        # address will always be used.
                        new_value = None
                    subscription = mailing_list.getSubscription(self.context)
                    if subscription is None:
                        mailing_list.subscribe(self.context, new_value)
                    else:
                        mailing_list.changeAddress(self.context, new_value)
        if dirty:
            self.request.response.addInfoNotification(
                "Subscriptions updated.")
        self.next_url = self.action_url

    def validate_action_update_autosubscribe_policy(self, action, data):
        """Ensure that the requested auto-subscribe setting is valid."""
        # XXX mars 2008-04-27 bug=223303:
        # This validator appears pointless and untestable, but it is
        # required for LaunchpadFormView to tell apart the three <form>
        # elements on the page.

        widget = self.widgets['mailing_list_auto_subscribe_policy']
        self.validate_widgets(data, widget.name)
        return self.errors

    @action(
        _('Update Policy'),
        name="update_autosubscribe_policy",
        validator=validate_action_update_autosubscribe_policy)
    def action_update_autosubscribe_policy(self, action, data):
        newpolicy = data['mailing_list_auto_subscribe_policy']
        self.context.mailing_list_auto_subscribe_policy = newpolicy
        self.request.response.addInfoNotification(
            'Your auto-subscription policy has been updated.')
        self.next_url = self.action_url


class TeamMugshotView(LaunchpadView):
    """A view for the team mugshot (team photo) page"""
    def initialize(self):
        """Cache images to avoid dying from a million cuts."""
        getUtility(IPersonSet).cacheBrandingForPeople(self.allmembers)

    @cachedproperty
    def allmembers(self):
        return list(self.context.allmembers)


class TeamReassignmentView(ObjectReassignmentView):

    ownerOrMaintainerAttr = 'teamowner'
    schema = ITeamReassignment

    def __init__(self, context, request):
        ObjectReassignmentView.__init__(self, context, request)
        self.callback = self._addOwnerAsMember

    @property
    def contextName(self):
        return self.context.browsername

    def _addOwnerAsMember(self, team, oldOwner, newOwner):
        """Add the new and the old owners as administrators of the team.

        When a user creates a new team, he is added as an administrator of
        that team. To be consistent with this, we must make the new owner an
        administrator of the team. This rule is ignored only if the new owner
        is an inactive member of the team, as that means he's not interested
        in being a member. The same applies to the old owner.
        """
        # Both new and old owners won't be added as administrators of the team
        # only if they're inactive members. If they're either active or
        # proposed members they'll be made administrators of the team.
        if newOwner not in team.inactivemembers:
            team.addMember(
                newOwner, reviewer=oldOwner,
                status=TeamMembershipStatus.ADMIN, force_team_add=True)
        if oldOwner not in team.inactivemembers:
            team.addMember(
                oldOwner, reviewer=oldOwner,
                status=TeamMembershipStatus.ADMIN, force_team_add=True)


class PersonLatestQuestionsView(LaunchpadView):
    """View used by the porlet displaying the latest questions made by
    a person.
    """

    @cachedproperty
    def getLatestQuestions(self, quantity=5):
        """Return <quantity> latest questions created for this target. """
        return self.context.searchQuestions(
            participation=QuestionParticipation.OWNER)[:quantity]


class PersonSearchQuestionsView(SearchQuestionsView):
    """View used to search and display questions in which an IPerson is
    involved.
    """

    display_target_column = True

    @property
    def pageheading(self):
        """See `SearchQuestionsView`."""
        return _('Questions involving $name',
                 mapping=dict(name=self.context.displayname))

    @property
    def empty_listing_message(self):
        """See `SearchQuestionsView`."""
        return _('No questions  involving $name found with the '
                 'requested statuses.',
                 mapping=dict(name=self.context.displayname))


class SearchAnsweredQuestionsView(SearchQuestionsView):
    """View used to search and display questions answered by an IPerson."""

    display_target_column = True

    def getDefaultFilter(self):
        """See `SearchQuestionsView`."""
        return dict(participation=QuestionParticipation.ANSWERER)

    @property
    def pageheading(self):
        """See `SearchQuestionsView`."""
        return _('Questions answered by $name',
                 mapping=dict(name=self.context.displayname))

    @property
    def empty_listing_message(self):
        """See `SearchQuestionsView`."""
        return _('No questions answered by $name found with the '
                 'requested statuses.',
                 mapping=dict(name=self.context.displayname))


class SearchAssignedQuestionsView(SearchQuestionsView):
    """View used to search and display questions assigned to an IPerson."""

    display_target_column = True

    def getDefaultFilter(self):
        """See `SearchQuestionsView`."""
        return dict(participation=QuestionParticipation.ASSIGNEE)

    @property
    def pageheading(self):
        """See `SearchQuestionsView`."""
        return _('Questions assigned to $name',
                 mapping=dict(name=self.context.displayname))

    @property
    def empty_listing_message(self):
        """See `SearchQuestionsView`."""
        return _('No questions assigned to $name found with the '
                 'requested statuses.',
                 mapping=dict(name=self.context.displayname))


class SearchCommentedQuestionsView(SearchQuestionsView):
    """View used to search and show questions commented on by an IPerson."""

    display_target_column = True

    def getDefaultFilter(self):
        """See `SearchQuestionsView`."""
        return dict(participation=QuestionParticipation.COMMENTER)

    @property
    def pageheading(self):
        """See `SearchQuestionsView`."""
        return _('Questions commented on by $name ',
                 mapping=dict(name=self.context.displayname))

    @property
    def empty_listing_message(self):
        """See `SearchQuestionsView`."""
        return _('No questions commented on by $name found with the '
                 'requested statuses.',
                 mapping=dict(name=self.context.displayname))


class SearchCreatedQuestionsView(SearchQuestionsView):
    """View used to search and display questions created by an IPerson."""

    display_target_column = True

    def getDefaultFilter(self):
        """See `SearchQuestionsView`."""
        return dict(participation=QuestionParticipation.OWNER)

    @property
    def pageheading(self):
        """See `SearchQuestionsView`."""
        return _('Questions asked by $name',
                 mapping=dict(name=self.context.displayname))

    @property
    def empty_listing_message(self):
        """See `SearchQuestionsView`."""
        return _('No questions asked by $name found with the '
                 'requested statuses.',
                 mapping=dict(name=self.context.displayname))


class SearchNeedAttentionQuestionsView(SearchQuestionsView):
    """View used to search and show questions needing an IPerson attention."""

    display_target_column = True

    def getDefaultFilter(self):
        """See `SearchQuestionsView`."""
        return dict(needs_attention=True)

    @property
    def pageheading(self):
        """See `SearchQuestionsView`."""
        return _("Questions needing $name's attention",
                 mapping=dict(name=self.context.displayname))

    @property
    def empty_listing_message(self):
        """See `SearchQuestionsView`."""
        return _("No questions need $name's attention.",
                 mapping=dict(name=self.context.displayname))


class SearchSubscribedQuestionsView(SearchQuestionsView):
    """View used to search and show questions subscribed to by an IPerson."""

    display_target_column = True

    def getDefaultFilter(self):
        """See `SearchQuestionsView`."""
        return dict(participation=QuestionParticipation.SUBSCRIBER)

    @property
    def pageheading(self):
        """See `SearchQuestionsView`."""
        return _('Questions $name is subscribed to',
                 mapping=dict(name=self.context.displayname))

    @property
    def empty_listing_message(self):
        """See `SearchQuestionsView`."""
        return _('No questions subscribed to by $name found with the '
                 'requested statuses.',
                 mapping=dict(name=self.context.displayname))


class PersonAnswerContactForView(LaunchpadView):
    """View used to show all the IQuestionTargets that an IPerson is an answer
    contact for.
    """

    @cachedproperty
    def direct_question_targets(self):
        """List of targets that the IPerson is a direct answer contact.

        Return a list of IQuestionTargets sorted alphabetically by title.
        """
        return sorted(
            self.context.getDirectAnswerQuestionTargets(),
            key=attrgetter('title'))

    @cachedproperty
    def team_question_targets(self):
        """List of IQuestionTargets for the context's team membership.

        Sorted alphabetically by title.
        """
        return sorted(
            self.context.getTeamAnswerQuestionTargets(),
            key=attrgetter('title'))

    def showRemoveYourselfLink(self):
        """The link is shown when the page is in the user's own profile."""
        return self.user == self.context


class PersonAnswersMenu(ApplicationMenu):

    usedfor = IPerson
    facet = 'answers'
    links = ['answered', 'assigned', 'created', 'commented', 'need_attention',
             'subscribed', 'answer_contact_for']

    def answer_contact_for(self):
        summary = "Projects for which %s is an answer contact for" % (
            self.context.displayname)
        return Link('+answer-contact-for', 'Answer contact for', summary)

    def answered(self):
        summary = 'Questions answered by %s' % self.context.displayname
        return Link(
            '+answeredquestions', 'Answered', summary, icon='question')

    def assigned(self):
        summary = 'Questions assigned to %s' % self.context.displayname
        return Link(
            '+assignedquestions', 'Assigned', summary, icon='question')

    def created(self):
        summary = 'Questions asked by %s' % self.context.displayname
        return Link('+createdquestions', 'Asked', summary, icon='question')

    def commented(self):
        summary = 'Questions commented on by %s' % (
            self.context.displayname)
        return Link(
            '+commentedquestions', 'Commented', summary, icon='question')

    def need_attention(self):
        summary = 'Questions needing %s attention' % (
            self.context.displayname)
        return Link('+needattentionquestions', 'Need attention', summary,
                    icon='question')

    def subscribed(self):
        text = 'Subscribed'
        summary = 'Questions subscribed to by %s' % (
                self.context.displayname)
        return Link('+subscribedquestions', text, summary, icon='question')


class SourcePackageReleaseWithStats:
    """An ISourcePackageRelease, with extra stats added."""

    implements(ISourcePackageRelease)
    delegates(ISourcePackageRelease)
    failed_builds = None
    needs_building = None

    def __init__(self, sourcepackage_release, open_bugs, open_questions,
                 failed_builds, needs_building):
        self.context = sourcepackage_release
        self.open_bugs = open_bugs
        self.open_questions = open_questions
        self.failed_builds = failed_builds
        self.needs_building = needs_building


class PersonRelatedSoftwareView(LaunchpadView):
    """View for +related-software."""
    implements(IPersonRelatedSoftwareMenu)

    SUMMARY_PAGE_PACKAGE_LIMIT = 30
    # Safety net for the Registry Admins case which is the owner/driver of
    # lots of projects.
    max_results_to_display = config.launchpad.default_batch_size

    @cachedproperty
    def related_projects(self):
        """Return a list of project dicts owned or driven by this person.

        The number of projects returned is limited by max_results_to_display.
        A project dict has the following keys: title, url, bug_count,
        spec_count, and question_count.
        """
        projects = []
        user = getUtility(ILaunchBag).user
        max_projects = self.max_results_to_display
        pillarnames = self._related_projects()[:max_projects]
        products = [pillarname.pillar for pillarname in pillarnames
                    if IProduct.providedBy(pillarname.pillar)]
        bugtask_set = getUtility(IBugTaskSet)
        product_bugtask_counts = bugtask_set.getOpenBugTasksPerProduct(
            user, products)
        for pillarname in pillarnames:
            pillar = pillarname.pillar
            project = {}
            project['title'] = pillar.title
            project['url'] = canonical_url(pillar)
            if IProduct.providedBy(pillar):
                project['bug_count'] = product_bugtask_counts.get(pillar.id,
                                                                  0)
            else:
                project['bug_count'] = pillar.open_bugtasks.count()
            project['spec_count'] = pillar.specifications().count()
            project['question_count'] = pillar.searchQuestions().count()
            projects.append(project)
        return projects

    @cachedproperty
    def first_five_related_projects(self):
        """Return first five projects owned or driven by this person."""
        return list(self._related_projects()[:5])

    @cachedproperty
    def related_projects_count(self):
        """The number of project owned or driven by this person."""
        return self._related_projects().count()

    @property
    def has_more_related_projects(self):
        """Does this person have more than five related projects?"""
        return self.related_projects_count > 5

    @property
    def too_many_related_projects_found(self):
        """Does the user have more related projects than can be displayed?"""
        return self.related_projects_count > self.max_results_to_display

    def _related_projects(self):
        """Return all projects owned or driven by this person."""
        return self.context.getOwnedOrDrivenPillars()

    def _tableHeaderMessage(self, count):
        """Format a header message for the tables on the summary page."""
        if count > self.SUMMARY_PAGE_PACKAGE_LIMIT:
            packages_header_message = (
                "Displaying first %d packages out of %d total" % (
                    self.SUMMARY_PAGE_PACKAGE_LIMIT, count))
        else:
            packages_header_message = "%d package" % count
            if count > 1:
                packages_header_message += "s"

        return packages_header_message

    def filterPPAPackageList(self, packages):
        """Remove packages that the user is not allowed to see.

        Given a list of PPA packages, some might be in a PPA that the
        user is not allowed to see, so they are filtered out of the list.
        """
        # For each package we find out which archives it was published in.
        # If the user has permission to see any of those archives then
        # the user is permitted to see the package.
        #
        # Ideally this check should be done in
        # IPerson.getLatestUploadedPPAPackages() but formulating the SQL
        # query is virtually impossible!
        results = []
        for package in packages:
            # Make a shallow copy to remove the Zope security.
            archives = set(package.published_archives)
            # Ensure the SPR.upload_archive is also considered.
            archives.add(package.upload_archive)
            for archive in archives:
                if check_permission('launchpad.View', archive):
                    results.append(package)
                    break

        return results

    def _getDecoratedPackagesSummary(self, packages):
        """Helper returning decorated packages for the summary page.

        :param packages: A SelectResults that contains the query
        :return: A tuple of (packages, header_message).

        The packages returned are limited to self.SUMMARY_PAGE_PACKAGE_LIMIT
        and decorated with the stats required in the page template.
        The header_message is the text to be displayed at the top of the
        results table in the template.
        """
        # This code causes two SQL queries to be generated.
        results = self._addStatsToPackages(
            packages[:self.SUMMARY_PAGE_PACKAGE_LIMIT])
        header_message = self._tableHeaderMessage(packages.count())
        return results, header_message

    @property
    def get_latest_uploaded_ppa_packages_with_stats(self):
        """Return the sourcepackagereleases uploaded to PPAs by this person.

        Results are filtered according to the permission of the requesting
        user to see private archives.
        """
        packages = self.context.getLatestUploadedPPAPackages()
        results, header_message = self._getDecoratedPackagesSummary(packages)
        self.ppa_packages_header_message = header_message
        return self.filterPPAPackageList(results)

    @property
    def get_latest_maintained_packages_with_stats(self):
        """Return the latest maintained packages, including stats."""
        packages = self.context.getLatestMaintainedPackages()
        results, header_message = self._getDecoratedPackagesSummary(packages)
        self.maintained_packages_header_message = header_message
        return results

    @property
    def get_latest_uploaded_but_not_maintained_packages_with_stats(self):
        """Return the latest uploaded packages, including stats.

        Don't include packages that are maintained by the user.
        """
        packages = self.context.getLatestUploadedButNotMaintainedPackages()
        results, header_message = self._getDecoratedPackagesSummary(packages)
        self.uploaded_packages_header_message = header_message
        return results

    def _calculateBuildStats(self, package_releases):
        """Calculate failed builds and needs_build state.

        For each of the package_releases, calculate the failed builds
        and the needs_build state, and return a tuple of two dictionaries,
        one containing the failed builds and the other containing
        True or False according to the needs_build state, both keyed by
        the source package release.
        """
        # Calculate all the failed builds with one query.
        build_set = getUtility(IBuildSet)
        package_release_ids = [
            package_release.id for package_release in package_releases]
        all_builds = build_set.getBuildsBySourcePackageRelease(
            package_release_ids)
        # Make a dictionary of lists of builds keyed by SourcePackageRelease
        # and a dictionary of "needs build" state keyed by the same.
        builds_by_package = {}
        needs_build_by_package = {}
        for package in package_releases:
            builds_by_package[package] = []
            needs_build_by_package[package] = False
        for build in all_builds:
            if build.buildstate == BuildStatus.FAILEDTOBUILD:
                builds_by_package[build.sourcepackagerelease].append(build)
            needs_build = build.buildstate in [
                BuildStatus.NEEDSBUILD,
                BuildStatus.MANUALDEPWAIT,
                BuildStatus.CHROOTWAIT,
                ]
            needs_build_by_package[build.sourcepackagerelease] = needs_build

        return (builds_by_package, needs_build_by_package)

    def _addStatsToPackages(self, package_releases):
        """Add stats to the given package releases, and return them."""
        distro_packages = [
            package_release.distrosourcepackage
            for package_release in package_releases]
        package_bug_counts = getUtility(IBugTaskSet).getBugCountsForPackages(
            self.user, distro_packages)
        open_bugs = {}
        for bug_count in package_bug_counts:
            distro_package = bug_count['package']
            open_bugs[distro_package] = bug_count['open']

        question_set = getUtility(IQuestionSet)
        package_question_counts = question_set.getOpenQuestionCountByPackages(
            distro_packages)

        builds_by_package, needs_build_by_package = self._calculateBuildStats(
            package_releases)

        return [
            SourcePackageReleaseWithStats(
                package, open_bugs[package.distrosourcepackage],
                package_question_counts[package.distrosourcepackage],
                builds_by_package[package],
                needs_build_by_package[package])
            for package in package_releases]

    def setUpBatch(self, packages):
        """Set up the batch navigation for the page being viewed.

        This method creates the BatchNavigator and converts its
        results batch into a list of decorated sourcepackagereleases.
        """
        self.batchnav = BatchNavigator(packages, self.request)
        packages_batch = list(self.batchnav.currentBatch())
        self.batch = self._addStatsToPackages(packages_batch)


class PersonMaintainedPackagesView(PersonRelatedSoftwareView):
    """View for +maintained-packages."""

    def initialize(self):
        """Set up the batch navigation."""
        packages = self.context.getLatestMaintainedPackages()
        self.setUpBatch(packages)


class PersonUploadedPackagesView(PersonRelatedSoftwareView):
    """View for +uploaded-packages."""

    def initialize(self):
        """Set up the batch navigation."""
        packages = self.context.getLatestUploadedButNotMaintainedPackages()
        self.setUpBatch(packages)


class PersonPPAPackagesView(PersonRelatedSoftwareView):
    """View for +ppa-packages."""

    def initialize(self):
        """Set up the batch navigation."""
        # We can't use the base class's setUpBatch() here because
        # the batch needs to be filtered.  It would be nice to not have
        # to filter like this, but as the comment in filterPPAPackage() says,
        # it's very hard to write the SQL for the original query.
        packages = self.context.getLatestUploadedPPAPackages()
        self.batchnav = BatchNavigator(packages, self.request)
        packages_batch = list(self.batchnav.currentBatch())
        packages_batch = self.filterPPAPackageList(packages_batch)
        self.batch = self._addStatsToPackages(packages_batch)


class PersonRelatedProjectsView(PersonRelatedSoftwareView):
    """View for +related-projects."""

    def initialize(self):
        """Set up the batch navigation."""
        self.batchnav = BatchNavigator(
            self.related_projects, self.request)
        self.batch = list(self.batchnav.currentBatch())


class PersonOAuthTokensView(LaunchpadView):
    """Where users can see/revoke their non-expired access tokens."""

    def initialize(self):
        if self.request.method == 'POST':
            self.expireToken()

    @property
    def access_tokens(self):
        return sorted(
            self.context.oauth_access_tokens,
            key=lambda token: token.consumer.key)

    @property
    def request_tokens(self):
        return sorted(
            self.context.oauth_request_tokens,
            key=lambda token: token.consumer.key)

    def expireToken(self):
        """Expire the token with the key contained in the request's form."""
        form = self.request.form
        consumer = getUtility(IOAuthConsumerSet).getByKey(
            form.get('consumer_key'))
        token_key = form.get('token_key')
        token_type = form.get('token_type')
        if token_type == 'access_token':
            token = consumer.getAccessToken(token_key)
        elif token_type == 'request_token':
            token = consumer.getRequestToken(token_key)
        else:
            raise UnexpectedFormData("Invalid form value for token_type: %r"
                                     % token_type)
        if token is not None:
            token.date_expires = datetime.now(pytz.timezone('UTC'))
            self.request.response.addInfoNotification(
                "Authorization revoked successfully.")
            self.request.response.redirect(canonical_url(self.user))
        else:
            self.request.response.addInfoNotification(
                "Couldn't find authorization given to %s. Maybe it has been "
                "revoked already?" % consumer.key)


class PersonLocationForm(Interface):

    location = LocationField(
        title=_('Use the map to indicate default location'),
        required=True)
    hide = Bool(
        title=_("Hide my location details from others."),
        required=True, default=False)


class PersonEditLocationView(LaunchpadFormView):
    """Edit a person's location."""

    schema = PersonLocationForm
    custom_widget('location', LocationWidget)

    @property
    def field_names(self):
        """See `LaunchpadFormView`.

        If the user has launchpad.Edit on this context, then allow him to set
        whether or not the location should be visible.  The field for setting
        the person's location is always shown.
        """
        if check_permission('launchpad.Edit', self.context):
            return ['location', 'hide']
        else:
            return ['location']

    @property
    def initial_values(self):
        """See `LaunchpadFormView`.

        Set the initial value for the 'hide' field.  The initial value for the
        'location' field is set by its widget.
        """
        if self.context.location is None:
            return {}
        else:
            return {'hide': not self.context.location.visible}

    def initialize(self):
        self.next_url = canonical_url(self.context)
        self.for_team_name = self.request.form.get('for_team')
        if self.for_team_name is not None:
            for_team = getUtility(IPersonSet).getByName(self.for_team_name)
            if for_team is not None:
                self.next_url = canonical_url(for_team) + '/+map'
        super(PersonEditLocationView, self).initialize()
        self.cancel_url = self.next_url

    @action(_("Update"), name="update")
    def action_update(self, action, data):
        """Set the coordinates and time zone for the person."""
        new_location = data.get('location')
        if new_location is None:
            raise UnexpectedFormData('No location received.')
        latitude = new_location.latitude
        longitude = new_location.longitude
        time_zone = new_location.time_zone
        self.context.setLocation(latitude, longitude, time_zone, self.user)
        if 'hide' in self.field_names:
            visible = not data['hide']
            self.context.setLocationVisibility(visible)


class TeamEditLocationView(LaunchpadView):
    """Redirect to the team's +map page.

    We do that because it doesn't make sense to specify the location of a
    team."""

    def initialize(self):
        self.request.response.redirect(
            canonical_url(self.context, view_name="+map"))


def archive_to_person(archive):
    """Adapts an `IArchive` to an `IPerson`."""
    return IPerson(archive.owner)


class IEmailToPerson(Interface):
    """Schema for contacting a user via email through Launchpad."""

    from_ = TextLine(
        title=_('From'), required=True, readonly=False)

    subject = TextLine(
        title=_('Subject'), required=True, readonly=False)

    message = Text(
        title=_('Message'), required=True, readonly=False)

    @invariant
    def subject_and_message_are_not_empty(data):
        """Raise an Invalid error if the message or subject is empty."""
        if '' in (data.message.strip(), data.subject.strip()):
            raise Invalid('You must provide a subject and a message.')


class ContactViaWebNotificationRecipientSet:
    """A set of notification recipients and rationales from ContactViaWeb."""
    implements(INotificationRecipientSet)

    # Primary reason enumerations.
    TO_USER = object()
    TO_TEAM = object()
    TO_MEMBERS = object()
    TO_OWNER = object()

    def __init__(self, user, person_or_team):
        """Initialize the state based on the context and the user.

        The recipients are determined by the relationship between the user
        and the context that he is contacting: another user, himself, his
        team, another team.

        :param user: The person doing the contacting.
        :type user: an `IPerson`.
        :param person_or_team: The party that is the context of the email.
        :type person_or_team: `IPerson`.
        """
        self.user = user
        self.description = None
        self._primary_reason = None
        self._primary_recipient = None
        self._reason = None
        self._header = None
        self._count_recipients = None
        self.add(person_or_team, None, None)

    def _reset_state(self):
        """Reset the cache because the recipients changed."""
        self._count_recipients = None
        if safe_hasattr(self, '_all_recipients_cached'):
            # The clear the cache of _all_recipients. The caching will fail
            # if this method creates the attribute before _all_recipients.
            del self._all_recipients_cached

    def _getPrimaryReason(self, person_or_team):
        """Return the primary reason enumeration.

        :param person_or_team: The party that is the context of the email.
        :type person_or_team: `IPerson`.
        """
        if person_or_team.is_team:
            if self.user.inTeam(person_or_team):
                if removeSecurityProxy(person_or_team).preferredemail is None:
                    # Send to each team member.
                    return self.TO_MEMBERS
                else:
                    # Send to the team's contact address.
                    return self.TO_TEAM
            else:
                # A non-member can only send emails to a single person to
                # hinder spam and to prevent leaking membership
                # information for private teams when the members reply.
                return self.TO_OWNER
        else:
            # Send to the user
            return self.TO_USER

    def _getPrimaryRecipient(self, person_or_team):
        """Return the primary recipient.

        The primary recipient is the ``person_or_team`` in all cases
        except for then the email is restricted to a team owner.

        :param person_or_team: The party that is the context of the email.
        :type person_or_team: `IPerson`.
        """
        if self._primary_reason is self.TO_OWNER:
            person_or_team = person_or_team.teamowner
            while person_or_team.is_team:
                person_or_team = person_or_team.teamowner
        return person_or_team

    def _getReasonAndHeader(self, person_or_team):
        """Return the reason and header why the email was received.

        :param person_or_team: The party that is the context of the email.
        :type person_or_team: `IPerson`.
        """
        if self._primary_reason is self.TO_USER:
            reason = 'the "Contact this user" link on your profile page'
            header = 'ContactViaWeb user'
        elif self._primary_reason is self.TO_OWNER:
            reason = (
                'the "Contact this team" owner link on the '
                '%s team page' %  person_or_team.displayname)
            header = 'ContactViaWeb owner (%s team)' % person_or_team.name
        elif self._primary_reason is self.TO_TEAM:
            reason = (
                'the "Contact this team" link on the '
                '%s team page' %  person_or_team.displayname)
            header = 'ContactViaWeb member (%s team)' % person_or_team.name
        else:
            # self._primary_reason is self.TO_MEMBERS.
            reason = (
                'the "Contact this team" link on the %s\n'
                'team page to each member directly' %
                person_or_team.displayname)
            header = 'ContactViaWeb member (%s team)' % person_or_team.name
        return (reason, header)

    def _getDescription(self, person_or_team):
        """Return the description of the recipients being contacted.

        :param person_or_team: The party that is the context of the email.
        :type person_or_team: `IPerson`.
        """
        if self._primary_reason is self.TO_USER:
            return (
                'You are contacting %s (%s).' %
                (person_or_team.displayname, person_or_team.name))
        elif self._primary_reason is self.TO_OWNER:
            return (
                'You are contacting the %s (%s) team owner, %s (%s).' %
                (person_or_team.displayname, person_or_team.name,
                 self._primary_recipient.displayname,
                 self._primary_recipient.name))
        elif self._primary_reason is self.TO_TEAM:
            return (
                'You are contacting the %s (%s) team.' %
                (person_or_team.displayname, person_or_team.name))
        else:
            # This is a team without a contact address (self.TO_MEMBERS).
            recipients_count = len(self)
            if recipients_count == 1:
                plural_suffix = ''
            else:
                plural_suffix = 's'
            text = '%d member%s' % (recipients_count, plural_suffix)
            return (
                'You are contacting %s of the %s (%s) team directly.'
                % (text, person_or_team.displayname, person_or_team.name))

    @cachedproperty('_all_recipients_cached')
    def _all_recipients(self):
        """Set the cache of all recipients."""
        all_recipients = {}
        if self._primary_reason is self.TO_MEMBERS:
            team = self._primary_recipient
            for recipient in team.getMembersWithPreferredEmails():
                email = removeSecurityProxy(recipient).preferredemail.email
                all_recipients[email] = recipient
        elif self._primary_recipient.is_valid_person_or_team:
            email = removeSecurityProxy(
                self._primary_recipient).preferredemail.email
            all_recipients[email] = self._primary_recipient
        else:
            # The user or team owner is not active.
            pass
        return all_recipients

    def getEmails(self):
        """See `INotificationRecipientSet`."""
        for email in sorted(self._all_recipients.keys()):
            yield email

    def getRecipients(self):
        """See `INotificationRecipientSet`."""
        for recipient in sorted(
            self._all_recipients.values(), key=attrgetter('displayname')):
            yield recipient

    def getRecipientPersons(self):
        """See `INotificationRecipientSet`."""
        for email, person in self._all_recipients.items():
            yield (email, person)

    def __iter__(self):
        """See `INotificationRecipientSet`."""
        return iter(self.getRecipients())

    def __contains__(self, person_or_email):
        """See `INotificationRecipientSet`."""
        if IPerson.implementedBy(person_or_email):
            return person_or_email in self._all_recipients.values()
        else:
            return person_or_email in self._all_recipients.keys()

    def __len__(self):
        """The number of recipients in the set."""
        if self._count_recipients is None:
            recipient = self._primary_recipient
            if self._primary_reason is self.TO_MEMBERS:
                self._count_recipients = (
                    recipient.getMembersWithPreferredEmailsCount())
            elif recipient.is_valid_person_or_team:
                self._count_recipients = 1
            else:
                # The user or team owner is deactivated.
                self._count_recipients = 0
        return self._count_recipients

    def __nonzero__(self):
        """See `INotificationRecipientSet`."""
        return len(self) > 0

    def getReason(self, person_or_email):
        """See `INotificationRecipientSet`."""
        if person_or_email not in self:
            raise UnknownRecipientError(
                '%s in not in the recipients' % person_or_email)
        # All users have the same reason based on the primary recipient.
        return (self._reason, self._header)

    def add(self, person, reason, header):
        """See `INotificationRecipientSet`.

        This method sets the primary recipient of the email. If the primary
        recipient is a team without a contact address, all the members will
        be recipients. Calling this method more than once resets the
        recipients.
        """
        self._reset_state()
        self._primary_reason = self._getPrimaryReason(person)
        self._primary_recipient = self._getPrimaryRecipient(person)
        if reason is None:
            reason, header = self._getReasonAndHeader(person)
        self._reason = reason
        self._header = header
        self.description = self._getDescription(person)

    def update(self, recipient_set):
        """See `INotificationRecipientSet`.

        This method is is not relevant to this implementation because the
        set is generated based on the primary recipient. use the add() to
        set the primary recipient.
        """
        pass


class EmailToPersonView(LaunchpadFormView):
    """The 'Contact this user' page."""

    schema = IEmailToPerson
    field_names = ['subject', 'message']
    custom_widget('subject', TextWidget, displayWidth=60)

    def initialize(self):
        """See `ILaunchpadFormView`."""
        # Send the user to the profile page if contact is not possible.
        if self.user is None or not self.context.is_valid_person_or_team:
            return self.request.response.redirect(canonical_url(self.context))
        LaunchpadFormView.initialize(self)

    def setUpFields(self):
        """Set up fields for this view.

        The field needing special set up is the 'From' fields, which contains
        a vocabulary of the user's preferred (first) and validated
        (subsequent) email addresses.
        """
        super(EmailToPersonView, self).setUpFields()
        usable_addresses = [self.user.preferredemail]
        usable_addresses.extend(self.user.validatedemails)
        terms = [SimpleTerm(email, email.email) for email in usable_addresses]
        field = Choice(__name__='field.from_',
                       title=_('From'),
                       source=SimpleVocabulary(terms),
                       default=terms[0].value)
        # Get the order right; the From field should be first, followed by the
        # Subject and then Message fields.
        self.form_fields = FormFields(*chain((field,), self.form_fields))

    @property
    def label(self):
        """The form label."""
        return 'Contact ' + self.context.displayname

    @cachedproperty
    def recipients(self):
        """The recipients of the email message.

        :return: the recipients of the message.
        :rtype: `ContactViaWebNotificationRecipientSet`.
        """
        return ContactViaWebNotificationRecipientSet(self.user, self.context)

    @action(_('Send'), name='send')
    def action_send(self, action, data):
        """Send an email to the user."""
        sender_email = data['field.from_'].email
        subject = data['subject']
        message = data['message']

        if not self.recipients:
            self.request.response.addErrorNotification(
                _('Your message was not sent because the recipient '
                  'does not have a preferred email address.'))
            self.next_url = canonical_url(self.context)
            return
        try:
            send_direct_contact_email(
                sender_email, self.recipients, subject, message)
        except QuotaReachedError, error:
            fmt_date = DateTimeFormatterAPI(self.next_try)
            self.request.response.addErrorNotification(
                _('Your message was not sent because you have exceeded your '
                  'daily quota of $quota messages to contact users. '
                  'Try again $when.', mapping=dict(
                      quota=error.authorization.message_quota,
                      when=fmt_date.approximatedate(),
                      )))
        else:
            self.request.response.addInfoNotification(
                _('Message sent to $name',
                  mapping=dict(name=self.context.displayname)))
        self.next_url = canonical_url(self.context)

    @property
    def cancel_url(self):
        """The return URL."""
        return canonical_url(self.context)

    @property
    def contact_is_allowed(self):
        """Whether the sender is allowed to send this email or not."""
        return IDirectEmailAuthorization(self.user).is_allowed

    @property
    def has_valid_email_address(self):
        """Whether there is a contact address."""
        return len(self.recipients) > 0

    @property
    def contact_is_possible(self):
        """Whether there is a contact address and the user can send email."""
        return self.contact_is_allowed and self.has_valid_email_address

    @property
    def next_try(self):
        """When can the user try again?"""
        throttle_date = IDirectEmailAuthorization(self.user).throttle_date
        interval = as_timedelta(
            config.launchpad.user_to_user_throttle_interval)
        return throttle_date + interval

    @property
    def specific_contact_title_text(self):
        """Return the appropriate pagetitle."""
        if self.context.is_team:
            if self.user.inTeam(self.context):
                return 'Contact your team'
            else:
                return 'Contact this team'
        elif self.context == self.user:
            return 'Contact yourself'
        else:
            return 'Contact this user'<|MERGE_RESOLUTION|>--- conflicted
+++ resolved
@@ -2780,11 +2780,7 @@
         """The user's preferred languages, or English is none are set."""
         languages = list(self.context.languages)
         if len(languages) > 0:
-<<<<<<< HEAD
-            englishnames = [lang.englishname for lang in languages]
-=======
             englishnames = [language.englishname for language in languages]
->>>>>>> 3c8d7215
             return ', '.join(sorted(englishnames))
         else:
             return getUtility(ILaunchpadCelebrities).english.englishname
