--- conflicted
+++ resolved
@@ -118,13 +118,8 @@
     ISSHKeySet, IPersonSet, IEmailAddressSet, IWikiNameSet, ICountry,
     IJabberIDSet, IIrcIDSet, ILaunchBag, ILoginTokenSet, IPasswordEncryptor,
     ISignedCodeOfConductSet, IGPGKeySet, IGPGHandler, UBUNTU_WIKI_URL,
-<<<<<<< HEAD
-    ITeamMembershipSet, IObjectReassignment, ITeamReassignment, IPollSubset,
+    ITeamMembershipSet, ITeamReassignment, IPollSubset,
     IPerson, ITeam, IPollSet, IAdminRequestPeopleMerge,
-=======
-    ITeamMembershipSet, ITeamReassignment, IPollSubset,
-    IPerson, ICalendarOwner, ITeam, IPollSet, IAdminRequestPeopleMerge,
->>>>>>> 268f2d23
     NotFoundError, UNRESOLVED_BUGTASK_STATUSES, IPersonChangePassword,
     GPGKeyNotFoundError, UnexpectedFormData, ILanguageSet, INewPerson,
     IRequestPreferredLanguages, IPersonClaim, IPOTemplateSet,
