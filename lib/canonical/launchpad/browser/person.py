--- conflicted
+++ resolved
@@ -3,20 +3,7 @@
 __metaclass__ = type
 
 __all__ = [
-<<<<<<< HEAD
-    'PersonNavigation',
-    'TeamNavigation',
-    'PersonSOP',
-    'PersonFacets',
-    'PersonBranchesMenu',
-    'PersonBugsMenu',
-    'PersonSpecsMenu',
-    'PersonOverviewMenu',
-    'TeamOverviewMenu',
-    'TeamSpecsMenu',
-=======
     'AdminRequestPeopleMergeView',
->>>>>>> 9e1cb4ad
     'BaseListView',
     'BugContactPackageBugsSearchListingView',
     'FinishedPeopleMergeRequestView',
@@ -93,6 +80,7 @@
     'TeamNavigation',
     'TeamOverviewMenu',
     'TeamReassignmentView',
+    'TeamSpecsMenu',
     'UbunteroListView',
     ]
 
@@ -445,19 +433,14 @@
     usedfor = IPerson
     facet = 'bugs'
     links = ['assignedbugs', 'reportedbugs', 'subscribedbugs', 'relatedbugs',
-             'softwarebugs']
-
-<<<<<<< HEAD
-    links = ['assignedbugs', 'reportedbugs', 'subscribedbugs',
              'softwarebugs', 'mentoring']
-=======
+
     def relatedbugs(self):
-        text = 'Related'
+        text = 'List related bugs'
         return Link('', text, icon='bugs')
->>>>>>> 9e1cb4ad
 
     def assignedbugs(self):
-        text = 'Assigned'
+        text = 'List assigned bugs'
         return Link('+assignedbugs', text, icon='bugs')
 
     def softwarebugs(self):
@@ -465,26 +448,17 @@
         return Link('+packagebugs', text, icon='bugs')
 
     def reportedbugs(self):
-        text = 'Reported'
+        text = 'List reported bugs'
         return Link('+reportedbugs', text, icon='bugs')
 
     def subscribedbugs(self):
-        text = 'Subscribed'
+        text = 'List subscribed bugs'
         return Link('+subscribedbugs', text, icon='bugs')
 
-<<<<<<< HEAD
     def mentoring(self):
         text = 'Mentoring offered'
         enabled = self.context.mentoring_offers
         return Link('+mentoring', text, enabled=enabled, icon='info')
-=======
-
-class TeamBugsMenu(PersonBugsMenu):
-
-    usedfor = ITeam
-    facet = 'bugs'
-    links = ['assignedbugs', 'relatedbugs', 'softwarebugs', 'subscribedbugs']
->>>>>>> 9e1cb4ad
 
 
 class PersonSpecsMenu(ApplicationMenu):
@@ -559,7 +533,7 @@
 
     usedfor = ITeam
     facet = 'bugs'
-    links = ['assignedbugs', 'softwarebugs', 'subscribedbugs',
+    links = ['assignedbugs', 'relatedbugs', 'softwarebugs', 'subscribedbugs',
              'mentorships']
 
     def mentorships(self):
@@ -588,19 +562,11 @@
 
     usedfor = IPerson
     facet = 'overview'
-<<<<<<< HEAD
-    links = ['karma', 'edit', 'common_edithomepage', 'editemailaddresses',
-             'editlanguages', 'editwikinames', 'editircnicknames',
-             'editjabberids', 'editpassword', 'editsshkeys', 'editpgpkeys',
-             'mentoringoffers',
-             'codesofconduct', 'administer', 'common_packages']
-=======
     links = ['edit', 'branding', 'common_edithomepage',
              'editemailaddresses', 'editlanguages', 'editwikinames',
              'editircnicknames', 'editjabberids', 'editpassword',
-             'editsshkeys', 'editpgpkeys', 'codesofconduct', 'karma',
-             'administer', 'common_packages']
->>>>>>> 9e1cb4ad
+             'editsshkeys', 'editpgpkeys', 'mentoringoffers',
+             'codesofconduct', 'karma', 'common_packages', 'administer',]
 
     @enabled_with_permission('launchpad.Edit')
     def edit(self):
@@ -699,16 +665,9 @@
 
     usedfor = ITeam
     facet = 'overview'
-<<<<<<< HEAD
-    links = ['edit', 'common_edithomepage', 'members', 'add_member',
-             'editemail', 'polls', 'add_poll', 'mentorships',
-             'joinleave', 'reassign',
-             'common_packages']
-=======
     links = ['edit', 'branding', 'common_edithomepage', 'members',
              'add_member', 'editemail', 'polls', 'add_poll', 'joinleave',
-             'reassign', 'common_packages']
->>>>>>> 9e1cb4ad
+             'mentorships', 'reassign', 'common_packages']
 
     @enabled_with_permission('launchpad.Edit')
     def edit(self):
