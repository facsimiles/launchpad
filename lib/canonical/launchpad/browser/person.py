--- conflicted
+++ resolved
@@ -543,29 +543,11 @@
         return self.redirectSubTree(canonical_url(me), status=303)
 
 
-<<<<<<< HEAD
-=======
-class PersonSetSOP(StructuralObjectPresentation):
-
-    def getIntroHeading(self):
-        return None
-
-    def getMainHeading(self):
-        return 'People and Teams'
-
-    def listChildren(self, num):
-        return []
-
-    def listAltChildren(self, num):
-        return None
-
-
 class PersonSetBreadcrumbBuilder(BreadcrumbBuilder):
     """Return a breadcrumb for an `IPersonSet`."""
     text = "People"
 
 
->>>>>>> 8bace281
 class PersonSetFacets(StandardLaunchpadFacets):
     """The links that will appear in the facet menu for the IPersonSet."""
 
@@ -612,29 +594,6 @@
         return Link('+adminteammerge', text, icon='edit')
 
 
-<<<<<<< HEAD
-=======
-class PersonSOP(StructuralObjectPresentation):
-
-    def getIntroHeading(self):
-        return None
-
-    def getMainHeading(self):
-        return self.context.title
-
-    def listChildren(self, num):
-        return []
-
-    def countChildren(self):
-        return 0
-
-    def listAltChildren(self, num):
-        return None
-
-    def countAltChildren(self):
-        raise NotImplementedError
-
-
 class PersonBreadcrumbBuilder(BreadcrumbBuilder):
     """Builds a breadcrumb for an `IPerson`."""
     @property
@@ -642,7 +601,6 @@
         return self.context.displayname
 
 
->>>>>>> 8bace281
 class PersonFacets(StandardLaunchpadFacets):
     """The links that will appear in the facet menu for an IPerson."""
 
