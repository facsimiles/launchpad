# Copyright 2004 Canonical Ltd.  All rights reserved.

"""Browser views for products."""

__metaclass__ = type

__all__ = [
    'ProductNavigation',
    'ProductShortLink',
    'ProductSOP',
    'ProductFacets',
    'ProductOverviewMenu',
    'ProductBugsMenu',
    'ProductSpecificationsMenu',
    'ProductBountiesMenu',
    'ProductBranchesMenu',
    'ProductTranslationsMenu',
    'ProductView',
    'ProductAddView',
    'ProductEditView',
    'ProductAddSeriesView',
    'ProductBugContactEditView',
    'ProductReassignmentView',
    'ProductLaunchpadUsageEditView',
    'ProductRdfView',
    'ProductSetFacets',
    'ProductSetSOP',
    'ProductSetNavigation',
    'ProductSetContextMenu',
    'ProductSetView',
    ]

from operator import attrgetter
from warnings import warn

import zope.security.interfaces
from zope.component import getUtility
from zope.event import notify
from zope.app.form.browser import TextAreaWidget, TextWidget
from zope.app.event.objectevent import ObjectCreatedEvent
from zope.app.pagetemplate.viewpagetemplatefile import ViewPageTemplateFile
from zope.formlib import form
from zope.interface import providedBy

from canonical.launchpad import _
from canonical.launchpad.interfaces import (
    ILaunchpadCelebrities, IProduct, IProductLaunchpadUsageForm,
    IProductSet, IProductSeries, ISourcePackage, ICountry,
    ICalendarOwner, ITranslationImportQueue, NotFoundError,
    ILaunchpadRoot)
from canonical.launchpad import helpers
from canonical.launchpad.browser.branchref import BranchRef
from canonical.launchpad.browser.bugtask import BugTargetTraversalMixin
from canonical.launchpad.browser.cal import CalendarTraversalMixin
from canonical.launchpad.browser.editview import SQLObjectEditView
from canonical.launchpad.browser.person import ObjectReassignmentView
from canonical.launchpad.browser.launchpad import (
    StructuralObjectPresentation, DefaultShortLink)
from canonical.launchpad.browser.productseries import get_series_branch_error
from canonical.launchpad.browser.questiontarget import (
    QuestionTargetFacetMixin, QuestionTargetTraversalMixin)
from canonical.launchpad.event import SQLObjectModifiedEvent
from canonical.launchpad.webapp import (
    action, ApplicationMenu, canonical_url, ContextMenu, custom_widget,
    enabled_with_permission, LaunchpadView, LaunchpadEditFormView,
    LaunchpadFormView, Link, Navigation, RedirectionNavigation,
    sorted_version_numbers, StandardLaunchpadFacets, stepto, stepthrough, 
    structured)
from canonical.launchpad.webapp.snapshot import Snapshot
from canonical.widgets.image import ImageAddWidget
from canonical.widgets.product import ProductBugTrackerWidget
from canonical.widgets.textwidgets import StrippedTextWidget


class ProductNavigation(
    Navigation, BugTargetTraversalMixin, CalendarTraversalMixin,
    QuestionTargetTraversalMixin):

    usedfor = IProduct

    def breadcrumb(self):
        return self.context.displayname

    @stepto('.bzr')
    def dotbzr(self):
        if self.context.development_focus.series_branch:
            return BranchRef(self.context.development_focus.series_branch)
        else:
            return None

    @stepthrough('+spec')
    def traverse_spec(self, name):
        return self.context.getSpecification(name)

    @stepthrough('+milestone')
    def traverse_milestone(self, name):
        return self.context.getMilestone(name)

    @stepthrough('+release')
    def traverse_release(self, name):
        return self.context.getRelease(name)

    def traverse(self, name):
        return self.context.getSeries(name)


class ProductSetNavigation(RedirectionNavigation):

    usedfor = IProductSet

    def breadcrumb(self):
        return 'Products'

    @property
    def redirection_root_url(self):
        return canonical_url(getUtility(ILaunchpadRoot))

    def traverse(self, name):
        # Raise a 404 on an invalid product name
        if self.context.getByName(name) is None:
            raise NotFoundError(name)
        return RedirectionNavigation.traverse(self, name)


class ProductSOP(StructuralObjectPresentation):

    def getIntroHeading(self):
        return None

    def getMainHeading(self):
        return self.context.title

    def listChildren(self, num):
        # product series, most recent first
        return list(self.context.serieslist[:num])

    def listAltChildren(self, num):
        return None


class ProductFacets(QuestionTargetFacetMixin, StandardLaunchpadFacets):
    """The links that will appear in the facet menu for an IProduct."""

    usedfor = IProduct

    enable_only = ['overview', 'bugs', 'answers', 'specifications',
                   'translations', 'branches']

    links = StandardLaunchpadFacets.links

    def overview(self):
        target = ''
        text = 'Overview'
        summary = 'General information about %s' % self.context.displayname
        return Link(target, text, summary)

    def bugs(self):
        target = '+bugs'
        text = 'Bugs'
        summary = 'Bugs reported about %s' % self.context.displayname
        return Link(target, text, summary)

    def bounties(self):
        target = '+bounties'
        text = 'Bounties'
        summary = 'Bounties related to %s' % self.context.displayname
        return Link(target, text, summary)

    def branches(self):
        target = ''
        text = 'Code'
        summary = 'Branches for %s' % self.context.displayname
        return Link(target, text, summary)

    def specifications(self):
        target = ''
        text = 'Blueprints'
        summary = 'Feature specifications for %s' % self.context.displayname
        return Link(target, text, summary)

    def translations(self):
        target = '+translations'
        text = 'Translations'
        summary = 'Translations of %s in Rosetta' % self.context.displayname
        return Link(target, text, summary)

    def calendar(self):
        target = '+calendar'
        text = 'Calendar'
        # only link to the calendar if it has been created
        enabled = ICalendarOwner(self.context).calendar is not None
        return Link(target, text, enabled=enabled)


class ProductOverviewMenu(ApplicationMenu):

    usedfor = IProduct
    facet = 'overview'
    links = [
        'edit', 'driver', 'reassign', 'top_contributors',
        'distributions', 'packages', 'branch_add', 'series_add',
        'launchpad_usage', 'administer', 'rdf']

    @enabled_with_permission('launchpad.Edit')
    def edit(self):
        text = 'Change details'
        return Link('+edit', text, icon='edit')

    @enabled_with_permission('launchpad.Edit')
    def driver(self):
        text = 'Appoint driver'
        summary = 'Someone with permission to set goals for all series'
        return Link('+driver', text, summary, icon='edit')

    @enabled_with_permission('launchpad.Edit')
    def reassign(self):
        text = 'Change maintainer'
        return Link('+reassign', text, icon='edit')

    def top_contributors(self):
        text = 'List top contributors'
        return Link('+topcontributors', text, icon='info')

    def distributions(self):
        text = 'Packaging information'
        return Link('+distributions', text, icon='info')

    def packages(self):
        text = 'Show distribution packages'
        return Link('+packages', text, icon='info')

    def series_add(self):
        text = 'Add series'
        return Link('+addseries', text, icon='add')

    def branch_add(self):
        text = 'Register branch'
        return Link('+addbranch', text, icon='add')

    @enabled_with_permission('launchpad.Edit')
    def launchpad_usage(self):
        text = 'Define Launchpad usage'
        return Link('+launchpad', text, icon='edit')

    def rdf(self):
        text = structured(
            'Download <abbr title="Resource Description Framework">'
            'RDF</abbr> metadata')
        return Link('+rdf', text, icon='download')

    @enabled_with_permission('launchpad.Admin')
    def administer(self):
        text = 'Administer'
        return Link('+review', text, icon='edit')


class ProductBugsMenu(ApplicationMenu):

    usedfor = IProduct
    facet = 'bugs'
    links = ['filebug', 'bugcontact', 'securitycontact', 'cve']

    def filebug(self):
        text = 'Report a bug'
        return Link('+filebug', text, icon='add')

    def cve(self):
        return Link('+cve', 'CVE reports', icon='cve')

    @enabled_with_permission('launchpad.Edit')
    def bugcontact(self):
        text = 'Change bug contact'
        return Link('+bugcontact', text, icon='edit')

    @enabled_with_permission('launchpad.Edit')
    def securitycontact(self):
        text = 'Change security contact'
        return Link('+securitycontact', text, icon='edit')


class ProductBranchesMenu(ApplicationMenu):

    usedfor = IProduct
    facet = 'branches'
    links = ['branch_add', ]

    def branch_add(self):
        text = 'Register branch'
        summary = 'Register a new Bazaar branch for this product'
        return Link('+addbranch', text, icon='add')

<<<<<<< HEAD
=======
    def listing(self):
        text = 'Show branch listing'
        summary = 'Show detailed branch listing'
        return Link('+branchlisting', text, summary, icon='branch')

>>>>>>> c5a95be3

class ProductSpecificationsMenu(ApplicationMenu):

    usedfor = IProduct
    facet = 'specifications'
    links = ['listall', 'doc', 'roadmap', 'table', 'new']

    def listall(self):
        text = 'List all blueprints'
        summary = 'Show all specifications for %s' %  self.context.title
        return Link('+specs?show=all', text, summary, icon='info')

    def doc(self):
        text = 'List documentation'
        summary = 'List all complete informational specifications'
        return Link('+documentation', text, summary,
            icon='info')

    def roadmap(self):
        text = 'Roadmap'
        summary = 'Show the recommended sequence of specification implementation'
        return Link('+roadmap', text, summary, icon='info')

    def table(self):
        text = 'Assignments'
        summary = 'Show the full assignment of work, drafting and approving'
        return Link('+assignments', text, summary, icon='info')

    def new(self):
        text = 'Register blueprint'
        summary = 'Register a new blueprint for %s' % self.context.title
        return Link('+addspec', text, summary, icon='add')


class ProductBountiesMenu(ApplicationMenu):

    usedfor = IProduct
    facet = 'bounties'
    links = ['new', 'link']

    def new(self):
        text = 'Register bounty'
        return Link('+addbounty', text, icon='add')

    def link(self):
        text = 'Link existing bounty'
        return Link('+linkbounty', text, icon='edit')


class ProductTranslationsMenu(ApplicationMenu):

    usedfor = IProduct
    facet = 'translations'
    links = ['translators', 'edit']

    def translators(self):
        text = 'Change translators'
        return Link('+changetranslators', text, icon='edit')

    @enabled_with_permission('launchpad.Admin')
    def edit(self):
        text = 'Edit template names'
        return Link('+potemplatenames', text, icon='edit')


def _sort_distros(a, b):
    """Put Ubuntu first, otherwise in alpha order."""
    if a['name'] == 'ubuntu':
        return -1
    return cmp(a['name'], b['name'])


class ProductSetSOP(StructuralObjectPresentation):

    def getIntroHeading(self):
        return None

    def getMainHeading(self):
        return self.context.title

    def listChildren(self, num):
        return []

    def listAltChildren(self, num):
        return None


class ProductSetFacets(StandardLaunchpadFacets):
    """The links that will appear in the facet menu for the IProductSet."""

    usedfor = IProductSet

    enable_only = ['overview',]


class ProductSetContextMenu(ContextMenu):

    usedfor = IProductSet

    links = ['products', 'distributions', 'people', 'meetings',
             'register', 'listall', 'withcode']

    def register(self):
        text = 'Register a project'
        return Link('+new', text, icon='add')

    def listall(self):
        text = 'List all projects'
        return Link('+all', text, icon='list')
    
    def products(self):
        return Link('/products/', 'View projects')

    def distributions(self):
        return Link('/distros/', 'View distributions')

    def people(self):
        return Link('/people/', 'View people')

    def meetings(self):
        return Link('/sprints/', 'View meetings')

    def withcode(self):
        text = 'Show projects with code'
        productset = getUtility(IProductSet)
        return Link(canonical_url(
            productset, rootsite='code'), text, icon='list')


class ProductView:

    __used_for__ = IProduct

    def __init__(self, context, request):
        self.context = context
        self.product = context
        self.request = request
        self.form = request.form
        self.status_message = None

    def primary_translatable(self):
        """Return a dictionary with the info for a primary translatable.

        If there is no primary translatable object, returns None.

        The dictionary has the keys:
         * 'title': The title of the translatable object.
         * 'potemplates': a set of PO Templates for this object.
         * 'base_url': The base URL to reach the base URL for this object.
        """
        translatable = self.context.primary_translatable

        if translatable is not None:
            if ISourcePackage.providedBy(translatable):
                sourcepackage = translatable

                object_translatable = {
                    'title': sourcepackage.title,
                    'potemplates': sourcepackage.currentpotemplates,
                    'base_url': '/distros/%s/%s/+sources/%s' % (
                        sourcepackage.distribution.name,
                        sourcepackage.distrorelease.name,
                        sourcepackage.name)
                    }

            elif IProductSeries.providedBy(translatable):
                productseries = translatable

                object_translatable = {
                    'title': productseries.title,
                    'potemplates': productseries.currentpotemplates,
                    'base_url': '/products/%s/%s' %(
                        self.context.name,
                        productseries.name)
                    }
            else:
                # The translatable object does not implements an
                # ISourcePackage nor a IProductSeries. As it's not a critical
                # failure, we log only it instead of raise an exception.
                warn("Got an unknown type object as primary translatable",
                     RuntimeWarning)
                return None

            return object_translatable

        else:
            return None

    def requestCountry(self):
        return ICountry(self.request, None)

    def browserLanguages(self):
        return helpers.browserLanguages(self.request)

    def distro_packaging(self):
        """This method returns a representation of the product packagings
        for this product, in a special structure used for the
        product-distros.pt page template.

        Specifically, it is a list of "distro" objects, each of which has a
        title, and an attribute "packagings" which is a list of the relevant
        packagings for this distro and product.
        """
        distros = {}
        # first get a list of all relevant packagings
        all_packagings = []
        for series in self.context.serieslist:
            for packaging in series.packagings:
                all_packagings.append(packaging)
        # we sort it so that the packagings will always be displayed in the
        # distrorelease version, then productseries name order
        all_packagings.sort(key=lambda a: (a.distrorelease.version,
            a.productseries.name, a.id))
        for packaging in all_packagings:
            if distros.has_key(packaging.distrorelease.distribution.name):
                distro = distros[packaging.distrorelease.distribution.name]
            else:
                distro = {}
                distro['name'] = packaging.distrorelease.distribution.name
                distro['title'] = packaging.distrorelease.distribution.title
                distro['packagings'] = []
                distros[packaging.distrorelease.distribution.name] = distro
            distro['packagings'].append(packaging)
        # now we sort the resulting set of "distro" objects, and return that
        result = distros.values()
        result.sort(cmp=_sort_distros)
        return result

    def projproducts(self):
        """Return a list of other products from the same project as this
        product, excluding this product"""
        if self.context.project is None:
            return []
        return [product for product in self.context.project.products
                        if product.id != self.context.id]

    def potemplatenames(self):
        potemplatenames = set([])

        for series in self.context.serieslist:
            for potemplate in series.potemplates:
                potemplatenames.add(potemplate.potemplatename)

        return sorted(potemplatenames, key=lambda item: item.name)

    def sorted_serieslist(self):
        """Return the series list from the product with the dev focus first."""
        series_list = list(self.context.serieslist)
        series_list.remove(self.context.development_focus)
        # now sort the list by name with newer versions before older
        series_list = sorted_version_numbers(series_list,
                                             key=attrgetter('name'))
        series_list.insert(0, self.context.development_focus)
        return series_list

class ProductEditView(SQLObjectEditView):
    """View class that lets you edit a Product object."""

    def changed(self):
        # If the name changed then the URL will have changed
        if self.context.active:
            self.request.response.redirect(canonical_url(self.context))
        else:
            productset = getUtility(IProductSet)
            self.request.response.redirect(canonical_url(productset))


class ProductLaunchpadUsageEditView(LaunchpadEditFormView):
    """View class for defining Launchpad usage."""

    schema = IProductLaunchpadUsageForm
    label = "Describe Launchpad usage"
    custom_widget('bugtracker', ProductBugTrackerWidget)

    @action("Change", name='change')
    def change_action(self, action, data):
        #XXX: self.updateContextFromData(data) is not used since we need
        #     to pass an adapters dictionary to form.applyChanges in
        #     order to prevent adaptation failures while trying adapt to
        #     IProductLaunchpadUsageForm.
        #     -- Bjorn Tillenius, 2006-09-05
        context_before_modification = Snapshot(
            self.context, providing=providedBy(self.context))
        if form.applyChanges(
                self.context, self.form_fields, data,
                adapters={self.schema: self.context}):
            field_names = [form_field.__name__
                           for form_field in self.form_fields]
            notify(SQLObjectModifiedEvent(self.context,
                                          context_before_modification,
                                          field_names))

    @property
    def next_url(self):
        return canonical_url(self.context)

    #XXX: setUpWidgets is needed only because we need to pass in adapters
    #     in order to prevent zope.formlib trying adapt the context to
    #     IProductLaunchpadUsageForm. We should decide how to solve this
    #     properly and modify LaunchpadEditFormView accordingly.
    #     -- Bjorn Tillenius, 2006-09-05
    def setUpWidgets(self):
        self.widgets = form.setUpWidgets(
            self.form_fields, self.prefix, self.context, self.request,
            data=self.initial_values, ignore_request=False,
            adapters={self.schema: self.context})


class ProductAddSeriesView(LaunchpadFormView):
    """A form to add new product release series"""

    schema = IProductSeries
    field_names = ['name', 'summary', 'user_branch', 'releasefileglob']
    custom_widget('summary', TextAreaWidget, height=7, width=62)
    custom_widget('releasefileglob', StrippedTextWidget, displayWidth=40)

    series = None

    def validate(self, data):
        branch = data.get('user_branch')
        if branch is not None:
            message = get_series_branch_error(self.context, branch)
            if message:
                self.setFieldError('user_branch', message)

    @action(_('Add Series'), name='add')
    def add_action(self, action, data):
        self.series = self.context.newSeries(
            owner=self.user,
            name=data['name'],
            summary=data['summary'],
            branch=data['user_branch'])

    @property
    def next_url(self):
        assert self.series is not None, 'No series has been created'
        return canonical_url(self.series)


class ProductRdfView:
    """A view that sets its mime-type to application/rdf+xml"""

    template = ViewPageTemplateFile(
        '../templates/product-rdf.pt')

    def __init__(self, context, request):
        self.context = context
        self.request = request

    def __call__(self):
        """Render RDF output, and return it as a string encoded in UTF-8.

        Render the page template to produce RDF output.
        The return value is string data encoded in UTF-8.

        As a side-effect, HTTP headers are set for the mime type
        and filename for download."""
        self.request.response.setHeader('Content-Type', 'application/rdf+xml')
        self.request.response.setHeader('Content-Disposition',
                                        'attachment; filename=%s.rdf' %
                                        self.context.name)
        unicodedata = self.template()
        encodeddata = unicodedata.encode('utf-8')
        return encodeddata


class ProductDynMenu(LaunchpadView):

    def render(self):
        L = []
        L.append('<ul class="menu"')
        L.append('    lpm:mid="/products/%s/+menudata"' % self.context.name)
        L.append('    lpm:midroot="/products/%s/$$/+menudata"'
            % self.context.name)
        L.append('>')

        producturl = '/products/%s' % self.context.name

        for link, name in [
            ('+branches', 'Branches'),
            ('+sprints', 'Meetings'),
            ('+milestones', 'Milestones'),
            ('+series', 'Product series')
            ]:
            L.append('<li class="item container" lpm:midpart="%s">' % link)
            L.append('<a href="%s/%s">%s</a>' % (producturl, link, name))
            L.append('</li>')
        L.append('</ul>')
        return u'\n'.join(L)

class ProductSetDynMenu(LaunchpadView):

    def render(self):
        L = []
        L.append('<ul class="menu"')
        L.append('    lpm:mid="/products/+menudata"')
        L.append('>')
        for product in self.context:
            # given in full because there was an error in the JS when
            # i use midpart / midbase.
            L.append('<li class="item container" lpm:mid="/products/%s/+menudata">' % product.name)
            L.append('<a href="/products/%s">' % product.name)
            L.append(product.name)
            L.append('</a>')
            L.append('</li>')
        L.append('</ul>')
        return u'\n'.join(L)


class ProductSetView(LaunchpadView):

    __used_for__ = IProductSet

    def initialize(self):
        form = self.request.form
        self.soyuz = form.get('soyuz')
        self.rosetta = form.get('rosetta')
        self.malone = form.get('malone')
        self.bazaar = form.get('bazaar')
        self.text = form.get('text')
        self.matches = 0
        self.results = None

        self.searchrequested = False
        if (self.text is not None or
            self.bazaar is not None or
            self.malone is not None or
            self.rosetta is not None or
            self.soyuz is not None):
            self.searchrequested = True

        if form.get('exact_name'):
            # If exact_name is supplied, we try and locate this name in
            # the ProductSet -- if we find it, bingo, redirect. This
            # argument can be optionally supplied by callers.
            try:
                product = self.context[self.text]
            except NotFoundError:
                return
            url = canonical_url(product)
            if form.get('malone'):
                url = url + "/+bugs"
            self.request.response.redirect(url)

    def searchresults(self):
        """Use searchtext to find the list of Products that match
        and then present those as a list. Only do this the first
        time the method is called, otherwise return previous results.
        """
        if self.results is None:
            self.results = self.context.search(
                text=self.text,
                bazaar=self.bazaar,
                malone=self.malone,
                rosetta=self.rosetta,
                soyuz=self.soyuz)
        self.matches = self.results.count()
        return self.results


class ProductAddView(LaunchpadFormView):

    schema = IProduct
    field_names = ['name', 'owner', 'displayname', 'title', 'summary',
                   'description', 'project', 'homepageurl', 'gotchi',
                   'emblem', 'sourceforgeproject', 'freshmeatproject',
                   'wikiurl', 'screenshotsurl', 'downloadurl',
                   'programminglang', 'reviewed']
    custom_widget('homepageurl', TextWidget, displayWidth=30)
    custom_widget('screenshotsurl', TextWidget, displayWidth=30)
    custom_widget('wikiurl', TextWidget, displayWidth=30)
    custom_widget('downloadurl', TextWidget, displayWidth=30)
    custom_widget('gotchi', ImageAddWidget)
    custom_widget('emblem', ImageAddWidget)

    label = "Register an upstream open source product"
    product = None

    def isVCSImport(self):
        if self.user is None:
            return False
        vcs_imports = getUtility(ILaunchpadCelebrities).vcs_imports
        return self.user.inTeam(vcs_imports)

    def setUpFields(self):
        LaunchpadFormView.setUpFields(self)
        if not self.isVCSImport():
            # vcs-imports members get it easy and are able to change
            # the owner and reviewed status during the edit process;
            # this saves time wasted on getting to product/+admin.
            # The fields are not displayed for other people though.
            self.form_fields = self.form_fields.omit('owner', 'reviewed')

    @action(_('Add'), name='add')
    def add_action(self, action, data):
        if self.user is None:
            raise zope.security.interfaces.Unauthorized(
                "Need an authenticated Launchpad owner")
        if not self.isVCSImport():
            # Zope makes sure these are never set, since they are not in
            # self.form_fields
            assert "owner" not in data
            assert "reviewed" not in data
            data['owner'] = self.user
            data['reviewed'] = False
        self.product = getUtility(IProductSet).createProduct(
            name=data['name'],
            title=data['title'],
            summary=data['summary'],
            description=data['description'],
            displayname=data['displayname'],
            homepageurl=data['homepageurl'],
            downloadurl=data['downloadurl'],
            screenshotsurl=data['screenshotsurl'],
            wikiurl=data['wikiurl'],
            freshmeatproject=data['freshmeatproject'],
            sourceforgeproject=data['sourceforgeproject'],
            programminglang=data['programminglang'],
            project=data['project'],
            owner=data['owner'],
            reviewed=data['reviewed'],
            gotchi=data['gotchi'],
            emblem=data['emblem'])
        notify(ObjectCreatedEvent(self.product))

    @property
    def next_url(self):
        assert self.product is not None, 'No product has been created'
        return canonical_url(self.product)


class ProductBugContactEditView(SQLObjectEditView):
    """Browser view class for editing the product bug contact."""

    def changed(self):
        """Redirect to the product page with a success message."""
        product = self.context

        bugcontact = product.bugcontact
        if bugcontact:
            contact_display_value = None
            if bugcontact.preferredemail:
                # The bug contact was set to a new person or team.
                contact_display_value = bugcontact.preferredemail.email
            else:
                # The bug contact doesn't have a preferred email address, so it
                # must be a team.
                assert bugcontact.isTeam(), (
                    "Expected bug contact with no email address to be a team.")
                contact_display_value = bugcontact.browsername

            self.request.response.addNotification(
                "Successfully changed the bug contact to %s" %
                contact_display_value)
        else:
            # The bug contact was set to noone.
            self.request.response.addNotification(
                "Successfully cleared the bug contact. There is no longer a "
                "contact address that will receive all bugmail for this "
                "product. You can set the bug contact again at any time.")

        self.request.response.redirect(canonical_url(product))


class ProductReassignmentView(ObjectReassignmentView):
    """Reassign product to a new owner."""

    def __init__(self, context, request):
        ObjectReassignmentView.__init__(self, context, request)
        self.callback = self._reassignProductDependencies

    def _reassignProductDependencies(self, product, oldOwner, newOwner):
        """Reassign ownership of objects related to this product.

        Objects related to this product includes: ProductSeries,
        ProductReleases and TranslationImportQueueEntries that are owned
        by oldOwner of the product.

        """
        import_queue = getUtility(ITranslationImportQueue)
        for series in product.serieslist:
            for entry in import_queue.getEntryByProductSeries(series):
                if entry.importer == oldOwner:
                    entry.importer = newOwner
            if series.owner == oldOwner:
                series.owner = newOwner
        for release in product.releases:
            if release.owner == oldOwner:
                release.owner = newOwner

class ProductShortLink(DefaultShortLink):

    def getLinkText(self):
        return self.context.displayname<|MERGE_RESOLUTION|>--- conflicted
+++ resolved
@@ -289,14 +289,6 @@
         summary = 'Register a new Bazaar branch for this product'
         return Link('+addbranch', text, icon='add')
 
-<<<<<<< HEAD
-=======
-    def listing(self):
-        text = 'Show branch listing'
-        summary = 'Show detailed branch listing'
-        return Link('+branchlisting', text, summary, icon='branch')
-
->>>>>>> c5a95be3
 
 class ProductSpecificationsMenu(ApplicationMenu):
 
