--- conflicted
+++ resolved
@@ -358,11 +358,7 @@
 
     usedfor = IProduct
     facet = 'translations'
-<<<<<<< HEAD
-    links = ['translators', 'edit', 'imports']
-=======
     links = ['translators', 'edit', 'imports', 'translationdownload']
->>>>>>> 82eb6a59
 
     def imports(self):
         text = 'See import queue'
