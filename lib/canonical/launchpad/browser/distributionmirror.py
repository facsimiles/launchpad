# Copyright 2005 Canonical Ltd.  All rights reserved.

__metaclass__ = type

__all__ = ['DistributionMirrorEditView', 'DistributionMirrorFacets',
           'DistributionMirrorOverviewMenu', 'DistributionMirrorAddSourceView',
           'DistributionMirrorAddArchView', 'DistributionMirrorAddView']

from zope.app.event.objectevent import ObjectCreatedEvent
from zope.event import notify

from canonical.launchpad.webapp.generalform import GeneralFormView
from canonical.launchpad.webapp import (
    canonical_url, StandardLaunchpadFacets, Link, ApplicationMenu, 
    enabled_with_permission)
from canonical.launchpad.interfaces import (
    IDistributionMirror, validate_distribution_mirror_schema)
from canonical.launchpad.event import SQLObjectCreatedEvent
from canonical.launchpad.browser.editview import SQLObjectEditView


class DistributionMirrorFacets(StandardLaunchpadFacets):

    usedfor = IDistributionMirror
    enable_only = ['overview']


class DistributionMirrorOverviewMenu(ApplicationMenu):

    usedfor = IDistributionMirror
    facet = 'overview'
    links = ['edit', 'admin', 'addarchrelease', 'addsourcerelease']

    def addarchrelease(self):
        text = 'Register Arch Release'
        return Link('+addarchrelease', text, icon='add')

    def addsourcerelease(self):
        text = 'Register Source Release'
        return Link('+addsourcerelease', text, icon='add')

    def edit(self):
        text = 'Edit Details'
        return Link('+edit', text, icon='edit')

    @enabled_with_permission('launchpad.Admin')
    def admin(self):
        text = 'Administer this Mirror'
        return Link('+admin', text, icon='edit')


class DistributionMirrorAddView(GeneralFormView):

<<<<<<< HEAD
    # XXX: This is a workaround while
    # https://launchpad.net/products/launchpad/+bug/5792 isn't fixed.
    __launchpad_facetname__ = 'overview'

=======
>>>>>>> d330cfb6
    def validate(self, form_values):
        validate_distribution_mirror_schema(form_values)

    def process(self, owner, name, displayname, description, speed, country,
                content, http_base_url, ftp_base_url, rsync_base_url,
                pulse_type, pulse_source, enabled, official_candidate):
        mirror = self.context.newMirror(
            owner=owner, name=name, speed=speed, country=country,
            content=content, pulse_type=pulse_type, displayname=displayname,
            description=description, http_base_url=http_base_url,
            ftp_base_url=ftp_base_url, rsync_base_url=rsync_base_url,
            official_candidate=official_candidate, enabled=enabled,
            pulse_source=pulse_source)

        self._nextURL = canonical_url(mirror)
        notify(ObjectCreatedEvent(mirror))
        return mirror
        

class DistributionMirrorEditView(SQLObjectEditView):

    def changed(self):
        self.request.response.redirect(canonical_url(self.context))

    def validate(self, form_values):
        validate_distribution_mirror_schema(form_values)


class DistributionMirrorAddSourceView(GeneralFormView):

    def process(self, distro_release):
        notify(SQLObjectCreatedEvent(
            self.context.newMirrorSourceRelease(distro_release)))
        self._nextURL = canonical_url(self.context)


class DistributionMirrorAddArchView(GeneralFormView):

    def process(self, distro_arch_release, pocket):
        notify(SQLObjectCreatedEvent(
            self.context.newMirrorArchRelease(distro_arch_release, pocket)))
        self._nextURL = canonical_url(self.context)<|MERGE_RESOLUTION|>--- conflicted
+++ resolved
@@ -51,13 +51,6 @@
 
 class DistributionMirrorAddView(GeneralFormView):
 
-<<<<<<< HEAD
-    # XXX: This is a workaround while
-    # https://launchpad.net/products/launchpad/+bug/5792 isn't fixed.
-    __launchpad_facetname__ = 'overview'
-
-=======
->>>>>>> d330cfb6
     def validate(self, form_values):
         validate_distribution_mirror_schema(form_values)
 
