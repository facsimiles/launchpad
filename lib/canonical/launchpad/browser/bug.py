# Copyright 2004 Canonical Ltd.  All rights reserved.

__metaclass__ = type

__all__ = [
    'BugSetNavigation',
    'BugView',
    'MaloneView',
    'BugEditView',
    'BugRelatedObjectEditView',
    'BugAlsoReportInView',
    'BugContextMenu',
    'BugWithoutContextView',
    'DeprecatedAssignedBugsView',
    'BugSubscriberPortletView',
    'BugTextView',
    'BugURL',
    'BugMarkAsDuplicateView',
    'BugSecrecyEditView']

import cgi
import operator

from zope.app.form.interfaces import WidgetsError
from zope.app.form.browser import TextWidget
<<<<<<< HEAD
from zope.app.form.interfaces import WidgetsError
=======
from zope.app.form.browser.itemswidgets import SelectWidget
>>>>>>> c5303782
from zope.app.pagetemplate.viewpagetemplatefile import ViewPageTemplateFile
from zope.component import getUtility
from zope.event import notify
from zope.interface import implements
from zope.security.interfaces import Unauthorized

from canonical.launchpad.interfaces import (
    IAddBugTaskForm, IBug, ILaunchBag, IBugSet, IBugTaskSet,
    IBugWatchSet, IDistributionSourcePackage, IDistroBugTask,
<<<<<<< HEAD
    IDistroReleaseBugTask, NoBugTrackerFound, NotFoundError,
    UnexpectedFormData, valid_distrotask, valid_upstreamtask,
    ICanonicalUrlData)
=======
    IDistroReleaseBugTask, NotFoundError, valid_distrotask,
    valid_upstreamtask, ICanonicalUrlData)
>>>>>>> c5303782
from canonical.launchpad.browser.editview import SQLObjectEditView
from canonical.launchpad.event import SQLObjectCreatedEvent
from canonical.launchpad.helpers import check_permission
from canonical.launchpad.webapp import (
    custom_widget, action, canonical_url, ContextMenu,
    LaunchpadFormView, LaunchpadView,LaunchpadEditFormView, stepthrough,
    Link, Navigation, structured)
from canonical.lp.dbschema import BugTaskImportance, BugTaskStatus
from canonical.widgets.bug import BugTagsWidget
from canonical.widgets.textwidgets import StrippedTextWidget


class BugSetNavigation(Navigation):

    usedfor = IBugSet

    # XXX
    # The browser:page declaration should be sufficient, but the traversal
    # takes priority. This is a workaround.
    # https://launchpad.net/products/launchpad/+bug/30238
    # -- Daf 2006/02/01

    @stepthrough('+text')
    def text(self, name):
        try:
            return getUtility(IBugSet).getByNameOrID(name)
        except (NotFoundError, ValueError):
            return None

    def traverse(self, name):
        try:
            return getUtility(IBugSet).getByNameOrID(name)
        except (NotFoundError, ValueError):
            # If the bug is not found, we expect a NotFoundError. If the
            # value of name is not a value that can be used to retrieve
            # a specific bug, we expect a ValueError.
            return None


class BugContextMenu(ContextMenu):
    usedfor = IBug
    links = ['editdescription', 'markduplicate', 'visibility', 'addupstream',
             'adddistro', 'subscription',
             'addsubscriber', 'addcomment', 'addbranch', 'linktocve',
             'unlinkcve', 'filebug', 'activitylog', 'backportfix']

    def __init__(self, context):
        # Always force the context to be the current bugtask, so that we don't
        # have to duplicate menu code.
        ContextMenu.__init__(self, getUtility(ILaunchBag).bugtask)

    def editdescription(self):
        text = 'Edit Description/Tags'
        return Link('+edit', text, icon='edit')

    def visibility(self):
        text = 'Visibility/Security'
        return Link('+secrecy', text, icon='edit')

    def markduplicate(self):
        text = 'Mark as Duplicate'
        return Link('+duplicate', text, icon='edit')

    def addupstream(self):
        text = 'Also Affects Upstream'
        return Link('+upstreamtask', text, icon='add')

    def adddistro(self):
        text = 'Also Affects Distribution'
        return Link('+distrotask', text, icon='add')

    def subscription(self):
        user = getUtility(ILaunchBag).user
        if user is None:
            text = 'Subscribe/Unsubscribe'
            icon = 'edit'
        elif user is not None and (
            self.context.bug.isSubscribed(user) or
            self.context.bug.isSubscribedToDupes(user)):
            text = 'Unsubscribe'
            icon = 'remove'
        else:
            for team in user.teams_participated_in:
                if (self.context.bug.isSubscribed(team) or
                    self.context.bug.isSubscribedToDupes(team)):
                    text = 'Subscribe/Unsubscribe'
                    icon = 'edit'
                    break
            else:
                text = 'Subscribe'
                icon = 'add'
        return Link('+subscribe', text, icon=icon)

    def addsubscriber(self):
        text = 'Subscribe Someone Else'
        return Link('+addsubscriber', text, icon='add')

    def addcomment(self):
        text = 'Comment/Attach File'
        return Link('+addcomment', text, icon='add')

    def addbranch(self):
        text = 'Add Branch'
        return Link('+addbranch', text, icon='add')

    def linktocve(self):
        text = structured(
            'Link to '
            '<abbr title="Common Vulnerabilities and Exposures Index">'
            'CVE'
            '</abbr>')
        return Link('+linkcve', text, icon='add')

    def unlinkcve(self):
        enabled = bool(self.context.bug.cves)
        text = 'Remove CVE Link'
        return Link('+unlinkcve', text, icon='remove', enabled=enabled)

    def filebug(self):
        bugtarget = self.context.target
        linktarget = '%s/%s' % (canonical_url(bugtarget), '+filebug')
        text = 'Report a Bug in %s' % bugtarget.displayname
        return Link(linktarget, text, icon='add')

    def activitylog(self):
        text = 'Activity Log'
        return Link('+activity', text, icon='list')

    def backportfix(self):
        enabled = (
            IDistroBugTask.providedBy(self.context) or
            IDistroReleaseBugTask.providedBy(self.context))
        text = 'Backport Fix to Releases'
        return Link('+backport', text, icon='bug', enabled=enabled)



class MaloneView(LaunchpadView):
    """The default view for /malone.

    Essentially, this exists only to allow forms to post IDs here and be
    redirected to the right place.
    """
    # Test: standalone/xx-slash-malone-slash-bugs.txt
    error_message = None
    def initialize(self):
        bug_id = self.request.form.get("id")
        if not bug_id:
            return
        if bug_id.startswith("#"):
            # Be nice to users and chop off leading hashes
            bug_id = bug_id[1:]
        try:
            bug = getUtility(IBugSet).getByNameOrID(bug_id)
        except NotFoundError:
            self.error_message = "Bug %r is not registered." % bug_id
        else:
            return self.request.response.redirect(canonical_url(bug))



class BugView:
    """View class for presenting information about an IBug."""

    def __init__(self, context, request):
        self.context = IBug(context)
        self.request = request
        self.user = getUtility(ILaunchBag).user

    def currentBugTask(self):
        """Return the current IBugTask.

        'current' is determined by simply looking in the ILaunchBag utility.
        """
        return getUtility(ILaunchBag).bugtask

    def taskLink(self, bugtask):
        """Return the proper link to the bugtask whether it's editable"""
        user = getUtility(ILaunchBag).user
        if check_permission('launchpad.Edit', user):
            return canonical_url(bugtask) + "/+editstatus"
        else:
            return canonical_url(bugtask) + "/+viewstatus"

    def getFixRequestRowCSSClassForBugTask(self, bugtask):
        """Return the fix request row CSS class for the bugtask.

        The class is used to style the bugtask's row in the "fix requested for"
        table on the bug page.
        """
        if bugtask == self.currentBugTask():
            # The "current" bugtask is highlighted.
            return 'highlight'
        else:
            # Anything other than the "current" bugtask gets no
            # special row styling.
            return ''

    @property
    def subscription(self):
        """Return whether the current user is subscribed."""
        user = getUtility(ILaunchBag).user
        if user is None:
            return False
        return self.context.isSubscribed(user)

    def duplicates(self):
        """Return a list of dicts of duplicates.

        Each dict contains the title that should be shown and the bug
        object itself. This allows us to protect private bugs using a
        title like 'Private Bug'.
        """
        dupes = []
        for bug in self.context.duplicates:
            dupe = {}
            try:
                dupe['title'] = bug.title
            except Unauthorized:
                dupe['title'] = 'Private Bug'
            dupe['id'] = bug.id
            dupe['url'] = self.getDupeBugLink(bug)
            dupes.append(dupe)

        return dupes

    def getDupeBugLink(self, dupe):
        """Return a URL for a duplicate of this bug.

        The link will be in the current context if the dupe is also
        reported in this context, otherwise a default /bugs/$bug.id
        style URL will be returned.
        """
        current_task = self.currentBugTask()

        for task in dupe.bugtasks:
            if task.target == current_task.target:
                return canonical_url(task)

        return canonical_url(dupe)


class BugWithoutContextView:
    """View that redirects to the new bug page.

    The user is redirected, to the oldest IBugTask ('oldest' being
    defined as the IBugTask with the smallest ID.)
    """
    def redirectToNewBugPage(self):
        """Redirect the user to the 'first' report of this bug."""
        # An example of practicality beating purity.
        bugtasks = sorted(self.context.bugtasks, key=operator.attrgetter('id'))
        self.request.response.redirect(canonical_url(bugtasks[0]))


class BugAlsoReportInView(LaunchpadFormView):
    """View class for reporting a bug in other contexts."""

    schema = IAddBugTaskForm
    custom_widget('bug_url', StrippedTextWidget, displayWidth=50)

    index = ViewPageTemplateFile('../templates/bugtask-requestfix.pt')
    _confirm_new_task = False
    extracted_bug = None
    extracted_bugtracker = None

    def __init__(self, context, request):
        LaunchpadFormView.__init__(self, context, request)
        self.notifications = []
        self.field_names = ['bug_url']

    def setUpLabelAndWidgets(self, label, target_field_names):
        """Initialize the form and render it."""
        self.label = label
        self.field_names.extend(target_field_names)
        self.initialize()
        self.target_widgets = [
            self.widgets[field_name]
            for field_name in self.field_names
            if field_name in target_field_names]
        self.bugwatch_widgets = [
            self.widgets[field_name]
            for field_name in self.field_names
            if field_name not in target_field_names]

    def render_upstreamtask(self):
        self.setUpLabelAndWidgets("Request fix in a product", ['product'])
        selected_product = None
        if IDistributionSourcePackage.providedBy(self.context.target):
            for source_package in self.context.target.by_distroreleases:
                if source_package.direct_packaging is not None:
                    selected_product = (
                        source_package.direct_packaging.productseries.product)
                    self.widgets['product'].setRenderedValue(selected_product)
                    break
        return self.render()

    def render_distrotask(self):
        self.setUpLabelAndWidgets(
            "Request fix in a distribution",
            ['distribution', 'sourcepackagename'])
        return self.render()

    def getBugTargetName(self):
        """Return the name of the fix target.

        This is either the chosen product or distribution.
        """
        if 'distribution' in self.field_names:
            target = self.widgets['distribution'].getInputValue()
        elif 'product' in self.field_names:
            target = self.widgets['product'].getInputValue()
        else:
            raise AssertionError(
                'Either a product or distribution widget should be present'
                ' in the form.')
        return target.displayname

    def validate(self, data):
        """Validate the form.

        Check that:
            * We have a unique upstream task
            * We have a unique distribution task
            * If the target uses Malone, a bug_url has to be None.
        """
        product = data.get('product')
        distribution = data.get('distribution')
        sourcepackagename = data.get('sourcepackagename')
        if product:
            target = product
            try:
                valid_upstreamtask(self.context.bug, product)
            except WidgetsError, errors:
                for error in errors:
                    self.setFieldError('product', error.snippet())
        elif distribution:
            target = distribution
            try:
                valid_distrotask(
                    self.context.bug, distribution, sourcepackagename,
                    on_create=True)
            except WidgetsError, errors:
                for error in errors:
                    self.setFieldError('sourcepackagename', error.snippet())
        else:
            # Validation failed for either the product or distribution,
            # no point in trying to validate further.
            return

        bug_url = data.get('bug_url')
        if bug_url and target.official_malone:
            self.addError(
                "%s uses Malone as its bug tracker, and it can't at the"
                " same time be linked to a remote bug." % cgi.escape(
                    target.displayname))

        if target.official_malone:
            # The rest of the validation applies only to targets not
            # using Malone.
            return

        if bug_url is not None:
            # An URL was entered instead of the bug id, try to find out
            # which bug and bug tracker it's referring to.
            bugwatch_set = getUtility(IBugWatchSet)
            try:
                remote_data = bugwatch_set.extractBugTrackerAndBug(bug_url)
            except NoBugTrackerFound, error:
                # XXX: The user should be able to press a button here in
                #      order to register the tracker.
                #      -- Bjorn Tillenius, 2006-09-26
                self.setFieldError(
                    'bug_url',
                    "The bug tracker at %s isn't registered in Launchpad."
                    ' You have to'
                    ' <a href="/malone/bugtrackers/+newbugtracker">register'
                    ' it</a> before you can link any bugs to it.' % (
                        cgi.escape(error.base_url)))
            else:
                if remote_data is None:
                    self.setFieldError(
                        'bug_url',
                        "Launchpad doesn't know what kind of bug tracker"
                        ' this URL is pointing at.')
                else:
                    # Assign attributes, so that the action handler can
                    # access the extracted bugtracker and bug.
                    self.extracted_bugtracker, self.extracted_bug = remote_data

        if len(self.errors) > 0:
            # The checks below should be made only if the form doesn't
            # contain any errors.
            return

        confirm_action = self.confirm_action
        if confirm_action.submitted():
            # The user confirmed that he does want to add the task.
            return
        if not target.official_malone and not bug_url:
            confirm_button = (
                '<input style="font-size: smaller" type="submit"'
                ' value="%s" name="%s" />' % (
                    confirm_action.label, confirm_action.__name__))
            #XXX: This text should be re-written to be more compact. I'm not
            #     doing it now, though, since it might go away completely
            #     soon. -- Bjorn Tillenius, 2006-09-13
            self.notifications.append(
                "%s doesn't use Malone as its bug tracker. If you don't add"
                " a bug watch now you have to keep track of the status"
                " manually. You can however link to an external bug tracker"
                " at a later stage in order to get automatic status updates."
                " Are you sure you want to request a fix anyway?"
                " %s" % (cgi.escape(self.getBugTargetName()), confirm_button))
            self._confirm_new_task = True

    @action(u'Continue', name='request_fix')
    def continue_action(self, action, data):
        """Create new bug task.

        Only one of product and distribution may be not None, and
        if distribution is None, sourcepackagename has to be None.
        """
        if self._confirm_new_task:
            return
        product = data.get('product')
        distribution = data.get('distribution')
        sourcepackagename = data.get('sourcepackagename')
        bugtracker = self.extracted_bugtracker
        remotebug = self.extracted_bug

        if product is not None:
            target = product
        elif distribution is not None:
            target = distribution
        else:
            raise AssertionError(
                'validate() should ensure that a product or distribution'
                ' is present')

        taskadded = getUtility(IBugTaskSet).createTask(
            self.context.bug,
            getUtility(ILaunchBag).user,
            product=product,
            distribution=distribution, sourcepackagename=sourcepackagename)

        if remotebug:
            assert bugtracker is not None, (
                "validate() should have ensured that bugtracker is not None.")
            bug_watch = getUtility(IBugWatchSet).createBugWatch(
                bug=taskadded.bug, owner=self.user, bugtracker=bugtracker,
                remotebug=remotebug)
            notify(SQLObjectCreatedEvent(bug_watch))
            if not target.official_malone:
                taskadded.bugwatch = bug_watch

        if not target.official_malone and taskadded.bugwatch is not None:
            # A remote bug task gets its from a bug watch, so we want
            # its status to be None when created.
            taskadded.transitionToStatus(BugTaskStatus.UNKNOWN)
            taskadded.importance = BugTaskImportance.UNKNOWN

        notify(SQLObjectCreatedEvent(taskadded))
        self.next_url = canonical_url(taskadded)

    @action('Yes, request fix anyway', name='confirm')
    def confirm_action(self, action, data):
        self.continue_action.success(data)

    def render(self):
        """Render the page with only one submit button."""
        # The confirmation button shouldn't be rendered automatically.
        self.actions = [self.continue_action]
        return LaunchpadFormView.render(self)


class BugSubscriberPortletView(LaunchpadView):
    """View class for the bug subscriber portlet."""
    def __init__(self, context, request):
        LaunchpadView.__init__(self, IBug(context), request)

    def getSubscribersFromDupes(self):
        """Return a list of IPersons that are subscribed from dupes."""
        bug = self.context
        return [subscriber
                for subscriber in bug.getIndirectSubscribers()
                if bug.isSubscribedToDupes(subscriber)]

    def getSubscribersAlsoNotified(self):
        """Return a list of IPersons indirectly subscribed to this bug.

        This list excludes subscribers from dupes.
        """
        bug = self.context
        return [subscriber
                for subscriber in bug.getIndirectSubscribers()
                if not bug.isSubscribedToDupes(subscriber)]


class BugEditViewBase(LaunchpadEditFormView):
    """Base class for all bug edit pages."""

    schema = IBug

    def __init__(self, context, request):
        self.current_bugtask = context
        context = IBug(context)
        LaunchpadEditFormView.__init__(self, context, request)

    @property
    def next_url(self):
        return canonical_url(self.current_bugtask)


class BugEditView(BugEditViewBase):
    """The view for the edit bug page."""

    field_names = ['title', 'description', 'tags', 'name']
    custom_widget('title', TextWidget, displayWidth=30)
    custom_widget('tags', BugTagsWidget)
    next_url = None

    _confirm_new_tags = False

    def __init__(self, context, request):
        BugEditViewBase.__init__(self, context, request)
        self.notifications = []

    def validate(self, data):
        """Make sure new tags are confirmed."""
        if 'tags' not in data:
            return
        confirm_action = self.confirm_tag_action
        if confirm_action.submitted():
            # Validation is needed only for the change action.
            return
        bugtarget = self.current_bugtask.target
        newly_defined_tags = set(data['tags']).difference(
            bugtarget.getUsedBugTags())
        # Display the confirm button in a notification message. We want
        # it to be slightly smaller than usual, so we can't simply let
        # it render itself.
        confirm_button = (
            '<input style="font-size: smaller" type="submit"'
            ' value="%s" name="%s" />' % (
                confirm_action.label, confirm_action.__name__))
        for new_tag in newly_defined_tags:
            self.notifications.append(
                'The tag "%s" hasn\'t yet been used by %s before.'
                ' Is this a new tag? %s' % (
                    new_tag, bugtarget.bugtargetname, confirm_button))
            self._confirm_new_tags = True

    @action('Change', name='change')
    def edit_bug_action(self, action, data):
        if not self._confirm_new_tags:
            self.updateContextFromData(data)
            self.next_url = canonical_url(self.current_bugtask)

    @action('Yes, define new tag', name='confirm_tag')
    def confirm_tag_action(self, action, data):
        self.actions['field.actions.change'].success(data)

    def render(self):
        """Render the page with only one submit button."""
        # The confirmation button shouldn't be rendered automatically.
        self.actions = [self.edit_bug_action]
        return BugEditViewBase.render(self)


class BugMarkAsDuplicateView(BugEditViewBase):
    """Page for marking a bug as a duplicate."""

    field_names = ['duplicateof']
    label = "Mark bug report as a duplicate"

    @action('Change', name='change')
    def change_action(self, action, data):
        self.updateContextFromData(data)


class BugSecrecyEditView(BugEditViewBase):
    """Page for marking a bug as a private/public."""

    field_names = ['private', 'security_related']
    label = "Bug visibility and security"

    @action('Change', name='change')
    def change_action(self, action, data):
        self.updateContextFromData(data)


class BugRelatedObjectEditView(SQLObjectEditView):
    """View class for edit views of bug-related object.

    Examples would include the edit cve page, edit subscription page,
    etc.
    """
    def __init__(self, context, request):
        SQLObjectEditView.__init__(self, context, request)
        # Store the current bug in an attribute of the view, so that
        # ZPT rendering code can access it.
        self.bug = getUtility(ILaunchBag).bug

    def changed(self):
        """Redirect to the bug page."""
        bugtask = getUtility(ILaunchBag).bugtask
        self.request.response.redirect(canonical_url(bugtask))


class DeprecatedAssignedBugsView:
    """Deprecate the /malone/assigned namespace.

    It's important to ensure that this namespace continues to work, to
    prevent linkrot, but since FOAF seems to be a more natural place
    to put the assigned bugs report, we'll redirect to the appropriate
    FOAF URL.
    """
    def __init__(self, context, request):
        """Redirect the user to their assigned bugs report."""
        self.context = context
        self.request = request

    def redirect_to_assignedbugs(self):
        self.request.response.redirect(
            canonical_url(getUtility(ILaunchBag).user) +
            "/+assignedbugs")


class BugTextView(LaunchpadView):
    """View for simple text page displaying information for a bug."""

    def person_text(self, person):
        return '%s (%s)' % (person.displayname, person.name)

    def bug_text(self, bug):
        text = []
        text.append('bug: %d' % bug.id)
        text.append('title: %s' % bug.title)
        text.append('reporter: %s' % self.person_text(bug.owner))

        if bug.duplicateof:
            text.append('duplicate-of: %d' % bug.duplicateof.id)
        else:
            text.append('duplicate-of: ')

        text.append('subscribers: ')

        for subscription in bug.subscriptions:
            text.append(' %s' % self.person_text(subscription.person))

        return ''.join(line + '\n' for line in text)

    def bugtask_text(self, task):
        text = []
        text.append('task: %s' % task.targetname)
        text.append('status: %s' % task.status.title)
        text.append('reporter: %s' % self.person_text(task.owner))

        text.append('importance: %s' % task.importance.title)

        if task.assignee:
            text.append('assignee: %s' % self.person_text(task.assignee))
        else:
            text.append('assignee: ')

        if task.milestone:
            text.append('milestone: %s' % task.milestone.name)
        else:
            text.append('milestone: ')

        return ''.join(line + '\n' for line in text)

    def render(self):
        self.request.response.setHeader('Content-type', 'text/plain')
        texts = (
            [self.bug_text(self.context)] +
            [self.bugtask_text(task) for task in self.context.bugtasks])
        return u'\n'.join(texts)


class BugURL:
    implements(ICanonicalUrlData)

    inside = None
    rootsite = 'launchpad'

    def __init__(self, context):
        self.context = context

    @property
    def path(self):
        return u"bugs/%d" % self.context.id<|MERGE_RESOLUTION|>--- conflicted
+++ resolved
@@ -21,13 +21,8 @@
 import cgi
 import operator
 
+from zope.app.form.browser import TextWidget
 from zope.app.form.interfaces import WidgetsError
-from zope.app.form.browser import TextWidget
-<<<<<<< HEAD
-from zope.app.form.interfaces import WidgetsError
-=======
-from zope.app.form.browser.itemswidgets import SelectWidget
->>>>>>> c5303782
 from zope.app.pagetemplate.viewpagetemplatefile import ViewPageTemplateFile
 from zope.component import getUtility
 from zope.event import notify
@@ -37,14 +32,8 @@
 from canonical.launchpad.interfaces import (
     IAddBugTaskForm, IBug, ILaunchBag, IBugSet, IBugTaskSet,
     IBugWatchSet, IDistributionSourcePackage, IDistroBugTask,
-<<<<<<< HEAD
     IDistroReleaseBugTask, NoBugTrackerFound, NotFoundError,
-    UnexpectedFormData, valid_distrotask, valid_upstreamtask,
-    ICanonicalUrlData)
-=======
-    IDistroReleaseBugTask, NotFoundError, valid_distrotask,
-    valid_upstreamtask, ICanonicalUrlData)
->>>>>>> c5303782
+    valid_distrotask, valid_upstreamtask, ICanonicalUrlData)
 from canonical.launchpad.browser.editview import SQLObjectEditView
 from canonical.launchpad.event import SQLObjectCreatedEvent
 from canonical.launchpad.helpers import check_permission
