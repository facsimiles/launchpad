# Copyright 2007 Canonical Ltd.  All rights reserved.

"""Browser views for archive."""

__metaclass__ = type

__all__ = [
    'ArchiveAdminView',
    'ArchiveActivateView',
    'ArchiveBadges',
    'ArchiveBuildsView',
    'ArchiveContextMenu',
    'ArchiveEditDependenciesView',
    'ArchiveEditView',
    'ArchiveNavigation',
    'ArchivePackageCopyingView',
    'ArchivePackageDeletionView',
    'ArchiveSubscribersView',
    'ArchiveView',
    'traverse_distro_archive',
    'traverse_named_ppa',
    ]

<<<<<<< HEAD
from zope.app.form.browser import TextAreaWidget
=======

import datetime, urllib

from zope.app.form.browser import TextAreaWidget, TextWidget
>>>>>>> 3fa98e5e
from zope.app.form.interfaces import IInputWidget
from zope.app.form.utility import setUpWidget
from zope.component import getUtility
from zope.formlib import form
from zope.interface import implements
from zope.schema import Choice, List
from zope.schema.vocabulary import SimpleVocabulary, SimpleTerm

from canonical.cachedproperty import cachedproperty
from canonical.launchpad import _
from canonical.launchpad.browser.build import BuildRecordsView
from canonical.launchpad.browser.sourceslist import (
    SourcesListEntries, SourcesListEntriesView)
from canonical.launchpad.browser.librarian import FileNavigationMixin
from canonical.launchpad.components.archivedependencies import (
    default_component_dependency_name, default_pocket_dependency)
from canonical.launchpad.components.archivesourcepublication import (
    ArchiveSourcePublications)
from canonical.launchpad.interfaces.archive import (
    ArchivePurpose, CannotCopy, IArchive, IArchiveEditDependenciesForm,
    IArchivePackageCopyingForm, IArchivePackageDeletionForm,
    IArchiveSet, IArchiveSourceSelectionForm, IPPAActivateForm)
from canonical.launchpad.interfaces.archivepermission import (
    ArchivePermissionType, IArchivePermissionSet)
from canonical.launchpad.interfaces.archivesubscriber import (
    IArchiveSubscriber, IArchiveSubscriberSet)
from canonical.launchpad.interfaces.build import (
    BuildStatus, IBuildSet, IHasBuildRecords)
from canonical.launchpad.interfaces.component import IComponentSet
from canonical.launchpad.interfaces.distroseries import DistroSeriesStatus
from canonical.launchpad.interfaces.launchpad import (
    ILaunchpadCelebrities, NotFoundError)
from canonical.launchpad.interfaces.packagecopyrequest import (
    IPackageCopyRequestSet)
from canonical.launchpad.interfaces.person import IPersonSet
from canonical.launchpad.interfaces.publishing import (
    PackagePublishingPocket, active_publishing_status,
    inactive_publishing_status, IPublishingSet)
from canonical.launchpad.interfaces.sourcepackagename import (
    ISourcePackageNameSet)
from canonical.launchpad.webapp import (
    action, canonical_url, custom_widget, enabled_with_permission,
    stepthrough, ContextMenu, LaunchpadEditFormView,
    LaunchpadFormView, LaunchpadView, Link, Navigation)
from canonical.launchpad.scripts.packagecopier import (
    check_copy, do_copy)
from canonical.launchpad.webapp.authorization import check_permission
from canonical.launchpad.webapp.badge import HasBadgeBase
from canonical.launchpad.webapp.batching import BatchNavigator
from canonical.launchpad.webapp.interfaces import ICanonicalUrlData
from canonical.launchpad.webapp.menu import structured
from canonical.widgets import (
    LabeledMultiCheckBoxWidget, PlainMultiCheckBoxWidget)
from canonical.widgets.itemswidgets import (
    LaunchpadDropdownWidget, LaunchpadRadioWidget)
from canonical.widgets.textwidgets import StrippedTextWidget


class ArchiveBadges(HasBadgeBase):
    """Provides `IHasBadges` for `IArchive`."""

    def getPrivateBadgeTitle(self):
        """Return private badge info useful for a tooltip."""
        return "This archive is private."


def traverse_distro_archive(distribution, name):
    """For distribution archives, traverse to the right place.

    This traversal only applies to distribution archives, not PPAs.

    :param name: The name of the archive, e.g. 'partner'
    """
    archive = getUtility(
        IArchiveSet).getByDistroAndName(distribution, name)
    if archive is None:
        return NotFoundError(name)
    else:
        return archive


def traverse_named_ppa(person_name, ppa_name):
    """For PPAs, traverse the the right place.

    :param person_name: The person part of the URL
    :param ppa_name: The PPA name part of the URL
    """
    # For now, all PPAs are assumed to be Ubuntu-related.  This will
    # change when we start doing PPAs for other distros.
    ubuntu = getUtility(ILaunchpadCelebrities).ubuntu
    archive_set = getUtility(IArchiveSet)
    archive = archive_set.getPPAByDistributionAndOwnerName(
            ubuntu, person_name, ppa_name)
    if archive is None:
        raise NotFoundError("%s/%s", (person_name, ppa_name))

    return archive


class DistributionArchiveURL:
    """Dynamic URL declaration for `IDistributionArchive`.

    When dealing with distribution archives we want to present them under
    IDistribution as /<distro>/+archive/<name>, for example:
    /ubuntu/+archive/partner
    """
    implements(ICanonicalUrlData)
    rootsite = None

    def __init__(self, context):
        self.context = context

    @property
    def inside(self):
        return self.context.distribution

    @property
    def path(self):
        return u"+archive/%s" % self.context.name.lower()


class PPAURL:
    """Dynamic URL declaration for named PPAs."""
    implements(ICanonicalUrlData)
    rootsite = None

    def __init__(self, context):
        self.context = context

    @property
    def inside(self):
        return self.context.owner

    @property
    def path(self):
        return u"+archive/%s" % self.context.name


class ArchiveNavigation(Navigation, FileNavigationMixin):
    """Navigation methods for IArchive."""

    usedfor = IArchive

    @stepthrough('+build')
    def traverse_build(self, name):
        try:
            build_id = int(name)
        except ValueError:
            return None
        try:
            return getUtility(IBuildSet).getByBuildID(build_id)
        except NotFoundError:
            return None

    @stepthrough('+sourcepub')
    def traverse_sourcepub(self, name):
        try:
            pub_id = int(name)
        except ValueError:
            return None

        # The ID is not enough on its own to identify the publication,
        # we need to make sure it matches the context archive as well.
        results = getUtility(IPublishingSet).getByIdAndArchive(
            pub_id, self.context)
        if results.count() == 1:
            return results[0]

        return None

    @stepthrough('+upload')
    def traverse_upload_permission(self, name):
        """Traverse the data part of the URL for upload permissions."""
        return self._traverse_permission(name, ArchivePermissionType.UPLOAD)

    @stepthrough('+queue-admin')
    def traverse_queue_admin_permission(self, name):
        """Traverse the data part of the URL for queue admin permissions."""
        return self._traverse_permission(
            name, ArchivePermissionType.QUEUE_ADMIN)

    def _traverse_permission(self, name, permission_type):
        """Traversal helper function.

        The data part ("name") is a compound value of the format:
        user.item
        where item is a component or a source package name,
        """
        username, item = name.split(".", 1)
        user = getUtility(IPersonSet).getByName(username)
        if user is None:
            return None

        # See if "item" is a component name.
        try:
            component = getUtility(IComponentSet)[item]
        except NotFoundError:
            pass
        else:
            return getUtility(IArchivePermissionSet).checkAuthenticated(
                user, self.context, permission_type, component)[0]

        # See if "item" is a source package name.
        package = getUtility(ISourcePackageNameSet).queryByName(item)
        if package is not None:
            return getUtility(IArchivePermissionSet).checkAuthenticated(
                user, self.context, permission_type, package)[0]
        else:
            return None


class ArchiveContextMenu(ContextMenu):
    """Overview Menu for IArchive."""

    usedfor = IArchive
    links = ['ppa', 'admin', 'edit', 'builds', 'delete', 'copy',
             'edit_dependencies', 'manage_subscribers']

    def ppa(self):
        text = 'View PPA'
        return Link(canonical_url(self.context), text, icon='info')

    @enabled_with_permission('launchpad.Admin')
    def admin(self):
        text = 'Administer archive'
        return Link('+admin', text, icon='edit')

    @enabled_with_permission('launchpad.Append')
    def manage_subscribers(self):
        text = 'Manage subscriptions'
        link = Link('+subscriptions', text, icon='edit')

        # This link should only be available for private archives:
        if not self.context.private:
            link.enabled = False

        return link

    @enabled_with_permission('launchpad.Edit')
    def edit(self):
        text = 'Change details'
        return Link('+edit', text, icon='edit')

    def builds(self):
        text = 'View build records'
        return Link('+builds', text, icon='info')

    @enabled_with_permission('launchpad.Edit')
    def delete(self):
        """Display a delete menu option for non-copy archives."""
        text = 'Delete packages'
        link = Link('+delete-packages', text, icon='edit')

        # This link should not be available for copy archives.
        if self.context.is_copy:
            link.enabled = False
        return link

    @enabled_with_permission('launchpad.AnyPerson')
    def copy(self):
        """Display a copy menu option for non-copy archives."""
        text = 'Copy packages'
        link = Link('+copy-packages', text, icon='edit')

        # This link should not be available for copy archives.
        if self.context.is_copy:
            link.enabled = False
        return link

    @enabled_with_permission('launchpad.Edit')
    def edit_dependencies(self):
        text = 'Edit dependencies'
        return Link('+edit-dependencies', text, icon='edit')

class ArchiveViewBase(LaunchpadView):
    """Common features for Archive view classes."""

    @cachedproperty
    def has_sources(self):
        """Whether or not this PPA has any sources for the view.

        This can be overridden by subclasses as necessary. It allows
        the view to determine whether to display "This PPA does not yet
        have any published sources" or "No sources matching 'blah'."
        """
        # XXX cprov 20080708 bug=246200: use bool() when it gets fixed
        # in storm.
        return self.context.getPublishedSources().count() > 0

    @property
    def source_count_text(self):
        """Return the correct form of the source counter notice."""
        number_of_sources = self.context.number_of_sources
        if number_of_sources == 1:
            return '%s source package' % number_of_sources
        else:
            return '%s source packages' % number_of_sources

    @property
    def binary_count_text(self):
        """Return the correct form of the binary counter notice."""
        number_of_binaries = self.context.number_of_binaries
        if number_of_binaries == 1:
            return '%s binary package' % number_of_binaries
        else:
            return '%s binary packages' % number_of_binaries

    @property
    def archive_url(self):
        """Return an archive_url where available, or None."""
        if self.has_sources and not self.context.is_copy:
            return self.context.archive_url
        else:
            return None

    @property
    def archive_label(self):
        """Return either 'PPA' or 'Archive' as the label for archives.

        It is desired to use the name 'PPA' for branding reasons where
        appropriate, even though the template logic is the same (and hence
        not worth splitting off into a separate template or macro)
        """
        if self.context.is_ppa:
            return 'PPA'
        else:
            return 'Archive'

    @cachedproperty
    def build_counters(self):
        """Return a dict representation of the build counters."""
        return self.context.getBuildCounters()


class ArchiveSourcePackageListViewBase(ArchiveViewBase):
    """Common features for archive views with lists of packages."""

    def initialize(self):
        """Setup package filtering fields.

        Setup status filter widget and the series filter widget.
        """
        self.setupNameFilterWidget()
        self.setupStatusFilterWidget()
        self.setupSeriesFilterWidget()
        self.setupPackageBatchResult()

        # By default, this view will not present selectable sources
        self.selectable_sources = False

        super(ArchiveSourcePackageListViewBase, self).initialize()

    @cachedproperty
    def simplified_status_vocabulary(self):
        """Return a simplified publishing status vocabulary.

        Receives the one of the established field values:

        ('published', 'superseded', 'any').

        Allow user to select between:

         * Published:  PENDING and PUBLISHED records,
         * Superseded: SUPERSEDED and DELETED records,
         * Any Status
        """
        class StatusCollection:
            def __init__(self, collection=None):
                self.collection = collection

        status_terms = [
            SimpleTerm(StatusCollection(active_publishing_status),
                       'published', 'Published'),
            SimpleTerm(StatusCollection(inactive_publishing_status),
                       'superseded', 'Superseded'),
            SimpleTerm(StatusCollection(), 'any', 'Any Status')
            ]
        return SimpleVocabulary(status_terms)

    @cachedproperty
    def series_vocabulary(self):
        """Return a vocabulary for selecting a distribution series.

        This property defines the _vocabulary_ of a widget that allows the
        selection of a series
        """
        series_terms = [SimpleTerm(None, token='any', title='Any Series')]
        for distroseries in self.context.series_with_sources:
            series_terms.append(
                SimpleTerm(distroseries, token=distroseries.name,
                           title=distroseries.displayname))
        return SimpleVocabulary(series_terms)

    def setupNameFilterWidget(self):
        """Set the specified name filter property."""
        requested_name_filter = self.request.query_string_params.get(
            'field.name_filter')

        self.specified_name_filter = None
        if requested_name_filter is not None:
            self.specified_name_filter = requested_name_filter[0]

    def setupStatusFilterWidget(self):
        """Build a customized publishing status select widget.

        See `status_vocabulary`.
        """
        requested_status_filter = self.request.query_string_params.get(
            'field.status_filter')

        # If the request included a status filter, try to use it:
        self.selected_status_filter = None
        if requested_status_filter is not None:
            self.selected_status_filter = (
                self.simplified_status_vocabulary.getTermByToken(
                    requested_status_filter[0]))

        # If the request didn't include a status, or it was invalid, use
        # the default:
        if self.selected_status_filter is None:
            self.selected_status_filter = self.default_status_filter

        field = Choice(
            __name__='status_filter', title=_("Status Filter"),
            vocabulary=self.simplified_status_vocabulary, required=True)
        setUpWidget(self, 'status_filter', field, IInputWidget)

    @property
    def plain_status_filter_widget(self):
        """Render a <select> control with no <div>s around it."""
        return self.status_filter_widget.renderValue(
            self.selected_status_filter.value)

    def setupSeriesFilterWidget(self):
        """Build a customized archive series select widget.

        Allows users to select between a valid distribution series for the
        archive distribution, or 'Any Series'.
        """
        series_filter = self.request.query_string_params.get(
            'field.series_filter', ['any'])
        self.selected_series_filter = (
            self.series_vocabulary.getTermByToken(series_filter[0]))

        field = Choice(
            __name__='series_filter', title=_("Series Filter"),
            vocabulary=self.series_vocabulary, required=True)
        setUpWidget(self, 'series_filter', field, IInputWidget)

    @property
    def plain_series_filter_widget(self):
        """Render a <select> control with no <div>s around it."""
        return self.series_filter_widget.renderValue(
            self.selected_series_filter.value)

    @cachedproperty
    def filtered_sources(self):
        """Return the source results for display after filtering.

        It expects 'self.selected_status_filter' and 
        'self.selected_series_filter' to be set.
        """
        return self.context.getPublishedSources(
            name=self.specified_name_filter,
            status=self.selected_status_filter.value.collection,
            distroseries=self.selected_series_filter.value)

    @property
    def default_status_filter(self):
        """Return the default status_filter value.

        Subclasses of ArchiveViewBase can override this when required.
        """
        return self.simplified_status_vocabulary.getTermByToken('published')

    def setupPackageBatchResult(self):
        """Setup of the package search results."""
        self.batchnav = BatchNavigator(
            self.filtered_sources, self.request)
        results = list(self.batchnav.currentBatch())
        self.batched_sources = ArchiveSourcePublications(results)

    @cachedproperty
    def has_sources_for_display(self):
        """Whether or not the PPA has any source packages for display.

        This is after any filtering or overriding of the sources() method.
        """
        # XXX cprov 20080708 bug=246200: use bool() when it gets fixed
        # in storm.
        return self.filtered_sources.count() > 0


class ArchiveView(ArchiveSourcePackageListViewBase):
    """Default Archive view class.

    Implements useful actions and collects useful sets for the page template.
    """

    __used_for__ = IArchive

    def initialize(self):
        """Setup infrastructure for the PPA index page.

        Setup sources list entries widget and the search result list.
        """
        if self.context.is_main:
            self.request.response.redirect(
                canonical_url(self.context.distribution))
            return
        super(ArchiveView, self).initialize()
        self.setupSourcesListEntries()

    def setupSourcesListEntries(self):
        """Setup of the sources list entries widget."""
        entries = SourcesListEntries(
            self.context.distribution, self.archive_url,
            self.context.series_with_sources)
        self.sources_list_entries = SourcesListEntriesView(
            entries, self.request)

    @property
    def package_copy_requests(self):
        """Return any package copy requests associated with this archive."""
        return(getUtility(
                IPackageCopyRequestSet).getByTargetArchive(self.context))


class ArchiveSourceSelectionFormView(ArchiveSourcePackageListViewBase,
                                     LaunchpadFormView):
    """Base class to implement a source selection widget for PPAs."""

    schema = IArchiveSourceSelectionForm

    custom_widget('selected_sources', LabeledMultiCheckBoxWidget)

    def initialize(self):
        """Ensure both parent classes initialize methods are called.

        super() ensures this happens in left-to-right order.
        """
        super(ArchiveSourceSelectionFormView, self).initialize()
        self.selectable_sources = True

    def setNextURL(self):
        """Set self.next_url based on current context.

        This should be called during actions of subclasses.
        """
        query_string = self.request.get('QUERY_STRING', '')
        if query_string:
            self.next_url = "%s?%s" % (self.request.URL, query_string)
        else:
            self.next_url = self.request.URL

    def setUpFields(self):
        """Override `LaunchpadFormView`.

        In addition to setting schema fields, also initialize the
        'selected_sources' field.

        See `createSelectedSourcesField` method.
        """
        LaunchpadFormView.setUpFields(self)


        # Build and store 'selected_sources' field.
        selected_sources_field = self.createSelectedSourcesField()

        # Append the just created fields to the global form fields, so
        # `setupWidgets` will do its job.
        self.form_fields += selected_sources_field

    def focusedElementScript(self):
        """Override `LaunchpadFormView`.

        Ensure focus is only set if there are sources actually presented.
        """
        if not self.has_sources_for_display:
            return ''
        return LaunchpadFormView.focusedElementScript(self)

    def createSelectedSourcesField(self):
        """Creates the 'selected_sources' field.

        'selected_sources' is a list of elements of a vocabulary based on
        the source publications that will be presented. This way zope
        infrastructure will do the validation for us.
        """
        terms = []

        for pub in self.batched_sources:
            terms.append(SimpleTerm(pub, str(pub.id), pub.displayname))
        return form.Fields(
            List(__name__='selected_sources',
                 title=_('Available sources'),
                 value_type=Choice(vocabulary=SimpleVocabulary(terms)),
                 required=False,
                 default=[],
                 description=_('Select one or more sources to be submitted '
                               'to an action.')))

    @property
    def action_url(self):
        """The forms should post to themselves, including GET params."""
        return "%s?%s" % (self.request.getURL(), self.request['QUERY_STRING'])


class ArchivePackageDeletionView(ArchiveSourceSelectionFormView):
    """Archive package deletion view class.

    This view presents a package selection slot in a POST form implementing
    a deletion action that can be performed upon a set of selected packages.
    """

    schema = IArchivePackageDeletionForm

    custom_widget('deletion_comment', StrippedTextWidget, displayWidth=50)

    @property
    def default_status_filter(self):
        """Present records in any status by default."""
        return self.simplified_status_vocabulary.getTermByToken('any')

    @cachedproperty
    def filtered_sources(self):
        """Return the filtered results of publishing records for deletion.

        This overrides ArchiveViewBase.filtered_sources to use a
        different method on the context specific to deletion records.

        It expects 'self.selected_status_filter' and 
        'self.selected_series_filter' to be set.
        """
        return self.context.getSourcesForDeletion(
            name=self.specified_name_filter,
            status=self.selected_status_filter.value.collection,
            distroseries=self.selected_series_filter.value)

    @cachedproperty
    def has_sources(self):
        """Whether or not this PPA has any sources before filtering.

        Overrides the ArchiveViewBase.has_sources
        to ensure that it only returns true if there are sources
        that can be deleted in this archive."
        """
        # XXX cprov 20080708 bug=246200: use bool() when it gets fixed
        # in storm.
        return self.context.getSourcesForDeletion().count() > 0

    def validate_delete(self, action, data):
        """Validate deletion parameters.

        Ensure we have, at least, one source selected and deletion_comment
        is given.
        """
        form.getWidgetsData(self.widgets, 'field', data)

        if len(data.get('selected_sources', [])) == 0:
            self.setFieldError('selected_sources', 'No sources selected.')

    @action(_("Request Deletion"), name="delete", validator="validate_delete")
    def action_delete(self, action, data):
        """Perform the deletion of the selected packages.

        The deletion will be performed upon the 'selected_sources' contents
        storing the given 'deletion_comment'.
        """
        if len(self.errors) != 0:
            return

        comment = data.get('deletion_comment')
        selected_sources = data.get('selected_sources')

        # Perform deletion of the source and its binaries.
        publishing_set = getUtility(IPublishingSet)
        publishing_set.requestDeletion(selected_sources, self.user, comment)

        # Present a page notification describing the action.
        messages = []
        messages.append(
            '<p>Source and binaries deleted by %s request:'
            % self.user.displayname)
        for source in selected_sources:
            messages.append('<br/>%s' % source.displayname)
        messages.append('</p>')
        # Replace the 'comment' content added by the user via structured(),
        # so it will be quoted appropriately.
        messages.append("<p>Deletion comment: %(comment)s</p>")

        notification = "\n".join(messages)
        self.request.response.addNotification(
            structured(notification, comment=comment))

        self.setNextURL()

class DestinationArchiveDropdownWidget(LaunchpadDropdownWidget):
    """Redefining default display value as 'This PPA'."""
    _messageNoValue = _("vocabulary-copy-to-context-ppa", "This PPA")


class DestinationSeriesDropdownWidget(LaunchpadDropdownWidget):
    """Redefining default display value as 'The same series'."""
    _messageNoValue = _("vocabulary-copy-to-same-series", "The same series")


class ArchivePackageCopyingView(ArchiveSourceSelectionFormView):
    """Archive package copying view class.

    This view presents a package selection slot in a POST form implementing
    a copying action that can be performed upon a set of selected packages.
    """
    schema = IArchivePackageCopyingForm

    custom_widget('destination_archive', DestinationArchiveDropdownWidget)
    custom_widget('destination_series', DestinationSeriesDropdownWidget)
    custom_widget('include_binaries', LaunchpadRadioWidget)

    default_pocket = PackagePublishingPocket.RELEASE

    @property
    def default_status_filter(self):
        """Present published records by default."""
        return self.simplified_status_vocabulary.getTermByToken('published')

    def setUpFields(self):
        """Override `ArchiveSourceSelectionFormView`.

        See `createDestinationFields` method.
        """
        ArchiveSourceSelectionFormView.setUpFields(self)
        self.form_fields = (
            self.createDestinationArchiveField() +
            self.createDestinationSeriesField() +
            self.createIncludeBinariesField() +
            self.form_fields)

    @cachedproperty
    def ppas_for_user(self):
        """Return all PPAs for which the user accessing the page can copy."""
        return getUtility(IArchiveSet).getPPAsForUser(self.user)

    @cachedproperty
    def can_copy(self):
        """Whether or not the current user can copy packages to any PPA."""
        return self.ppas_for_user.count() > 0

    @cachedproperty
    def can_copy_to_context_ppa(self):
        """Whether or not the current user can copy to the context PPA."""
        return self.user.inTeam(self.context.owner)

    def createDestinationArchiveField(self):
        """Create the 'destination_archive' field."""
        terms = []
        required = True

        for ppa in self.ppas_for_user:
            # Do not include the context PPA in the dropdown widget
            # and make this field not required. This way we can safely
            # default to the context PPA when copying.
            if self.can_copy_to_context_ppa and self.context == ppa:
                required = False
                continue
            terms.append(SimpleTerm(ppa, str(ppa.owner.name), ppa.title))

        return form.Fields(
            Choice(__name__='destination_archive',
                   title=_('Destination PPA'),
                   vocabulary=SimpleVocabulary(terms),
                   description=_("Select the destination PPA."),
                   missing_value=self.context,
                   required=required))

    def createDestinationSeriesField(self):
        """Create the 'destination_series' field."""
        terms = []
        # XXX cprov 20080408: this code uses the context PPA series instead
        # of targeted or all series available in Launchpad. It might become
        # a problem when we support PPAs for other distribution. If we do
        # it will be probably simpler to use the DistroSeries vocabulary
        # and validate the selected value before copying.
        for series in self.context.distribution.serieses:
            if series.status == DistroSeriesStatus.OBSOLETE:
                continue
            terms.append(
                SimpleTerm(series, str(series.name), series.displayname))
        return form.Fields(
            Choice(__name__='destination_series',
                   title=_('Destination series'),
                   vocabulary=SimpleVocabulary(terms),
                   description=_("Select the destination series."),
                   required=False))

    def createIncludeBinariesField(self):
        """Create the 'include_binaries' field.

        'include_binaries' widget is a choice, rendered as radio-buttons,
        with two options that provides a Boolean as its value:

         ||      Option     || Value ||
         || REBUILD_SOURCES || False ||
         || COPY_BINARIES   || True  ||

        When omitted in the form, this widget defaults for REBUILD_SOURCES
        option when rendered.
        """
        rebuild_sources = SimpleTerm(
                False, 'REBUILD_SOURCES', _('Rebuild the copied sources'))
        copy_binaries = SimpleTerm(
            True, 'COPY_BINARIES', _('Copy existing binaries'))
        terms = [rebuild_sources, copy_binaries]

        return form.Fields(
            Choice(__name__='include_binaries',
                   title=_('Copy options'),
                   vocabulary=SimpleVocabulary(terms),
                   description=_("How the selected sources should be copied "
                                 "to the destination archive."),
                   missing_value=rebuild_sources,
                   default=False,
                   required=True))

    @action(_("Update"), name="update")
    def action_update(self, action, data):
        """Simply re-issue the form with the new values."""
        pass

    def validate_copy(self, action, data):
        """Validate copy parameters.

        Ensure we have:

         * At least, one source selected;
         * The default series input is not given when copying to the
           context PPA;
         * The select destination fits all selected sources.
        """
        form.getWidgetsData(self.widgets, 'field', data)

        selected_sources = data.get('selected_sources', [])
        destination_archive = data.get('destination_archive')
        destination_series = data.get('destination_series')
        include_binaries = data.get('include_binaries')
        destination_pocket = self.default_pocket

        if len(selected_sources) == 0:
            self.setFieldError('selected_sources', 'No sources selected.')
            return

        broken_copies = []
        for source in selected_sources:
            if destination_series is None:
                destination_series = source.distroseries
            try:
                check_copy(
                    source, destination_archive, destination_series,
                    destination_pocket, include_binaries)
            except CannotCopy, reason:
                broken_copies.append(
                    "%s (%s)" % (source.displayname, reason))

        if len(broken_copies) == 0:
            return

        if len(broken_copies) == 1:
            error_message = (
                "The following source cannot be copied: %s"
                % broken_copies[0])
        else:
            error_message = (
                "The following sources cannot be copied:\n%s" %
                ",\n".join(broken_copies))

        self.setFieldError('selected_sources', error_message)

    @action(_("Copy Packages"), name="copy", validator="validate_copy")
    def action_copy(self, action, data):
        """Perform the copy of the selected packages."""
        if len(self.errors) != 0:
            return

        selected_sources = data.get('selected_sources')
        destination_archive = data.get('destination_archive')
        destination_series = data.get('destination_series')
        include_binaries = data.get('include_binaries')
        destination_pocket = self.default_pocket

        copies = do_copy(
            selected_sources, destination_archive, destination_series,
            destination_pocket, include_binaries)

        # Present a page notification describing the action.
        messages = []
        if len(copies) == 0:
            messages.append(
                '<p>All packages already copied to '
                '<a href="%s">%s</a>.</p>' % (
                    canonical_url(destination_archive),
                    destination_archive.title))
        else:
            messages.append(
                '<p>Packages copied to <a href="%s">%s</a>:</p>' % (
                    canonical_url(destination_archive),
                    destination_archive.title))
            messages.append('<ul>')
            messages.append(
                "\n".join(['<li>%s</li>' % copy.displayname
                           for copy in copies]))
            messages.append('</ul>')

        notification = "\n".join(messages)
        self.request.response.addNotification(structured(notification))

        self.setNextURL()

class ArchiveEditDependenciesView(ArchiveViewBase, LaunchpadFormView):
    """Archive dependencies view class."""

    schema = IArchiveEditDependenciesForm

    custom_widget('selected_dependencies', PlainMultiCheckBoxWidget,
                  cssClass='line-through-when-checked ppa-dependencies')
    custom_widget('primary_dependencies', LaunchpadRadioWidget,
                  cssClass='highlight-selected')
    custom_widget('primary_components', LaunchpadRadioWidget,
                  cssClass='highlight-selected')

    def initialize(self):
        self.cancel_url = canonical_url(self.context)
        self._messages = []
        LaunchpadFormView.initialize(self)

    def setUpFields(self):
        """Override `LaunchpadFormView`.

        In addition to setting schema fields, also initialize the
        'selected_dependencies' field.

        See `createSelectedSourcesField` method.
        """
        LaunchpadFormView.setUpFields(self)

        self.form_fields = (
            self.createSelectedDependenciesField() +
            self.createPrimaryDependenciesField() +
            self.createPrimaryComponentsField() +
            self.form_fields)

    def focusedElementScript(self):
        """Override `LaunchpadFormView`.

        Move focus to the 'dependency_candidate' input field when there is
        no recorded dependency to present. Otherwise it will default to
        the first recorded dependency checkbox.
        """
        if not self.has_dependencies:
            self.initial_focus_widget = "dependency_candidate"
        return LaunchpadFormView.focusedElementScript(self)

    def createSelectedDependenciesField(self):
        """Creates the 'selected_dependencies' field.

        'selected_dependencies' is a list of elements of a vocabulary
        containing all the current recorded dependencies for the context
        PPA.
        """
        terms = []
        for archive_dependency in self.context.dependencies:
            dependency = archive_dependency.dependency
            if not dependency.is_ppa:
                continue
            dependency_label = '<a href="%s">%s</a>' % (
                canonical_url(dependency), archive_dependency.title)
            term = SimpleTerm(
                dependency, dependency.owner.name, dependency_label)
            terms.append(term)
        return form.Fields(
            List(__name__='selected_dependencies',
                 title=_('Extra dependencies'),
                 value_type=Choice(vocabulary=SimpleVocabulary(terms)),
                 required=False,
                 default=[],
                 description=_(
                    'Select one or more dependencies to be removed.')))

    def createPrimaryDependenciesField(self):
        """Create the 'primary_dependencies' field.

        'primary_dependency' widget is a choice, rendered as radio-buttons,
        with 5 options that provides `PackagePublishingPocket` as result:

         || Option    || Value     ||
         || Release   || RELEASE   ||
         || Security  || SECURITY  ||
         || Default   || UPDATES   ||
         || Proposed  || PROPOSED  ||
         || Backports || BACKPORTS ||

        When omitted in the form, this widget defaults for 'Default'
        option when rendered.
        """
        release = SimpleTerm(
            PackagePublishingPocket.RELEASE, 'RELEASE',
            _('Basic (only released packages).'))
        security = SimpleTerm(
            PackagePublishingPocket.SECURITY, 'SECURITY',
            _('Security (basic dependencies and important security '
              'updates).'))
        updates = SimpleTerm(
            PackagePublishingPocket.UPDATES, 'UPDATES',
            _('Default (security dependencies and recommended updates).'))
        proposed = SimpleTerm(
            PackagePublishingPocket.PROPOSED, 'PROPOSED',
            _('Proposed (default dependencies and proposed updates).'))
        backports = SimpleTerm(
            PackagePublishingPocket.BACKPORTS, 'BACKPORTS',
            _('Backports (default dependencies and unsupported updates).'))

        terms = [release, security, updates, proposed, backports]

        primary_dependency = self.context.getArchiveDependency(
            self.context.distribution.main_archive)
        if primary_dependency is None:
            default_value = default_pocket_dependency
        else:
            default_value = primary_dependency.pocket

        primary_dependency_vocabulary = SimpleVocabulary(terms)
        current_term = primary_dependency_vocabulary.getTerm(
            default_value)

        return form.Fields(
            Choice(__name__='primary_dependencies',
                   title=_(
                    "%s dependencies"
                    % self.context.distribution.displayname),
                   vocabulary=primary_dependency_vocabulary,
                   description=_(
                    "Select which packages of the %s primary archive "
                    "should be used as build-dependencies when building "
                    "sources in this PPA."
                    % self.context.distribution.displayname),
                   missing_value=current_term,
                   default=default_value,
                   required=True))

    def createPrimaryComponentsField(self):
        """Create the 'primary_components' field.

        'primary_components' widget is a choice, rendered as radio-buttons,
        with two options that provides an IComponent as its value:

         ||      Option    ||   Value    ||
         || ALL_COMPONENTS || multiverse ||
         || FOLLOW_PRIMARY ||    None    ||

        When omitted in the form, this widget defaults to 'All ubuntu
        components' option when rendered.
        """
        multiverse = getUtility(IComponentSet)['multiverse']

        all_components = SimpleTerm(
            multiverse, 'ALL_COMPONENTS',
            _('Use all %s components available.' %
              self.context.distribution.displayname))
        follow_primary = SimpleTerm(
            None, 'FOLLOW_PRIMARY',
            _('Use the same components used for each source in the %s '
              'primary archive.' % self.context.distribution.displayname))

        primary_dependency = self.context.getArchiveDependency(
            self.context.distribution.main_archive)
        if primary_dependency is None:
            default_value = getUtility(IComponentSet)[
                default_component_dependency_name]
        else:
            default_value = primary_dependency.component

        terms = [all_components, follow_primary]
        primary_components_vocabulary = SimpleVocabulary(terms)
        current_term = primary_components_vocabulary.getTerm(default_value)

        return form.Fields(
            Choice(__name__='primary_components',
                   title=_('%s components' %
                           self.context.distribution.displayname),
                   vocabulary=primary_components_vocabulary,
                   description=_("Which %s components of the archive pool "
                                 "should be used when fetching build "
                                 "dependencies." %
                                 self.context.distribution.displayname),
                   missing_value=current_term,
                   default=default_value,
                   required=True))

    @cachedproperty
    def has_dependencies(self):
        """Whether or not the PPA has recorded dependencies."""
        # XXX cprov 20080708 bug=246200: use bool() when it gets fixed
        # in storm.
        return self.context.dependencies.count() > 0

    @property
    def messages(self):
        return '\n'.join(self._messages)

    def _remove_dependencies(self, data):
        """Perform the removal of the selected dependencies."""
        selected_dependencies = data.get('selected_dependencies', [])

        if len(selected_dependencies) == 0:
            return

        # Perform deletion of the source and its binaries.
        for dependency in selected_dependencies:
            self.context.removeArchiveDependency(dependency)

        # Present a page notification describing the action.
        self._messages.append('<p>Dependencies removed:')
        for dependency in selected_dependencies:
            self._messages.append('<br/>%s' % dependency.title)
        self._messages.append('</p>')

    def _add_ppa_dependencies(self, data):
        """Record the selected dependency."""
        dependency_candidate = data.get('dependency_candidate')
        if dependency_candidate is None:
            return

        self.context.addArchiveDependency(
            dependency_candidate, PackagePublishingPocket.RELEASE,
            getUtility(IComponentSet)['main'])

        self._messages.append(
            '<p>Dependency added: %s</p>' % dependency_candidate.title)

    def _add_primary_dependencies(self, data):
        """Record the selected dependency."""
        # Received values.
        dependency_pocket = data.get('primary_dependencies')
        dependency_component = data.get('primary_components')

        # Check if the given values correspond to the default scenario
        # for the context archive.
        default_component_dependency = getUtility(IComponentSet)[
            default_component_dependency_name]
        is_default_dependency = (
            dependency_pocket == default_pocket_dependency and
            dependency_component == default_component_dependency)

        primary_dependency = self.context.getArchiveDependency(
            self.context.distribution.main_archive)

        # No action is required if there is no primary_dependency
        # override set and the given values match it.
        if primary_dependency is None and is_default_dependency:
            return

        # Similarly, no action is required if the given values match
        # the existing primary_dependency override.
        if (primary_dependency is not None and
            primary_dependency.pocket == dependency_pocket and
            primary_dependency.component == dependency_component):
            return

        # Remove any primary dependencies overrides.
        if primary_dependency is not None:
            self.context.removeArchiveDependency(
                self.context.distribution.main_archive)

        if is_default_dependency:
            self._messages.append(
                '<p>Default primary dependencies restored.</p>')
            return

        # Install the required primary archive dependency override.
        primary_dependency = self.context.addArchiveDependency(
            self.context.distribution.main_archive, dependency_pocket,
            dependency_component)
        self._messages.append(
            '<p>Primary dependency added: %s</p>' % primary_dependency.title)

    def validate(self, data):
        """Validate dependency configuration changes.

        Skip checks if no dependency candidate was sent in the form.

        Validate if the requested PPA dependency is sane (different than
        the context PPA and not yet registered).

        Also check if the dependency candidate is private, if so, it can
        only be set if the user has 'launchpad.View' permission on it and
        the context PPA is also private (this way P3A credentials will be
        sanitized from buildlogs).
        """
        dependency_candidate = data.get('dependency_candidate')

        if dependency_candidate is None:
            return

        if dependency_candidate == self.context:
            self.setFieldError('dependency_candidate',
                               "An archive should not depend on itself.")
            return

        if self.context.getArchiveDependency(dependency_candidate):
            self.setFieldError('dependency_candidate',
                               "This dependency is already registered.")
            return

        if not check_permission('launchpad.View', dependency_candidate):
            self.setFieldError(
                'dependency_candidate',
                "You don't have permission to use this dependency.")
            return

        if dependency_candidate.private and not self.context.private:
            self.setFieldError(
                'dependency_candidate',
                "Public PPAs cannot depend on private ones.")

    @action(_("Save"), name="save")
    def action_save(self, action, data):
        """Save dependency configuration changes.

        See `_remove_dependencies`, `_add_ppa_dependencies` and
        `_add_primary_dependencies`.

        Redirect to the same page once the form is processed, to avoid widget
        refreshing. And render a page notification with the summary of the
        changes made.
        """
        # Redirect after POST.
        self.next_url = self.request.URL

        # Process the form.
        self._add_primary_dependencies(data)
        self._add_ppa_dependencies(data)
        self._remove_dependencies(data)

        # Issue a notification if anything was changed.
        if len(self.messages) > 0:
            self.request.response.addNotification(
                structured(self.messages))


class ArchiveActivateView(LaunchpadFormView):
    """PPA activation view class.

    Ensure user has accepted the PPA Terms of Use by clicking in the
    'accepted' checkbox.

    It redirects to PPA page when PPA is already activated.
    """

    schema = IPPAActivateForm
    custom_widget('description', TextAreaWidget, height=3)

    def initialize(self):
        """Redirects user to the PPA page if it is already activated."""
        LaunchpadFormView.initialize(self)
        self.distribution = getUtility(ILaunchpadCelebrities).ubuntu
        if self.context.archive is not None:
            self.request.response.redirect(
                canonical_url(self.context.archive))

    def validate(self, data):
        """Ensure user has checked the 'accepted' checkbox."""
        if len(self.errors) == 0:
            if not data.get('accepted'):
                self.addError(
                    "PPA Terms of Service must be accepted to activate "
                    "your PPA.")

    @action(_("Activate"), name="activate")
    def action_save(self, action, data):
        """Activate PPA and moves to its page."""
        if self.context.archive is None:
            getUtility(IArchiveSet).new(
                owner=self.context, purpose=ArchivePurpose.PPA,
                description=data['description'], distribution=None)
        self.next_url = canonical_url(self.context.archive)

    @action(_("Cancel"), name="cancel", validator='validate_cancel')
    def action_cancel(self, action, data):
        self.next_url = canonical_url(self.context)


class ArchiveBuildsView(ArchiveViewBase, BuildRecordsView):
    """Build Records View for IArchive."""

    __used_for__ = IHasBuildRecords

    @property
    def default_build_state(self):
        """See `IBuildRecordsView`.

        Present NEEDSBUILD build records by default for PPAs.
        """
        return BuildStatus.NEEDSBUILD


class BaseArchiveEditView(LaunchpadEditFormView, ArchiveViewBase):

    schema = IArchive
    field_names = []

    @action(_("Save"), name="save", validator="validate_save")
    def action_save(self, action, data):
        self.updateContextFromData(data)
        self.next_url = canonical_url(self.context)

    @action(_("Cancel"), name="cancel", validator='validate_cancel')
    def action_cancel(self, action, data):
        self.next_url = canonical_url(self.context)

    def validate_save(self, action, data):
        """Default save validation does nothing."""
        pass

class ArchiveEditView(BaseArchiveEditView):

    field_names = ['description', 'whiteboard']
    custom_widget(
        'description', TextAreaWidget, height=10, width=30)


class ArchiveAdminView(BaseArchiveEditView):

    field_names = ['enabled', 'private', 'require_virtualized',
                   'buildd_secret', 'authorized_size', 'whiteboard']
    custom_widget(
        'whiteboard', TextAreaWidget, height=10, width=30)

    def validate_save(self, action, data):
        """Validate the save action on ArchiveAdminView.

        buildd_secret can only be set, and must be set, when
        this is a private archive.
        """
        form.getWidgetsData(self.widgets, 'field', data)

        if data.get('buildd_secret') is None and data['private']:
            self.setFieldError(
                'buildd_secret',
                'Required for private archives.')

        if data.get('buildd_secret') is not None and not data['private']:
            self.setFieldError(
                'buildd_secret',
                'Do not specify for non-private archives')


class ArchiveSubscribersView(ArchiveViewBase, LaunchpadFormView):
    """A view for listing and creating archive subscribers."""

    schema = IArchiveSubscriber
    field_names = ['subscriber', 'date_expires', 'description']
    custom_widget('description', TextWidget, displayWidth=40)

    def initialize(self):
        """Ensure that we are dealing with a private archive."""
        # If this archive is not private, then we should not be
        # managing the subscribers.
        if not self.context.private:
            self.request.response.addNotification(structured(
                "Only private archives can have subscribers."))
            self.request.response.redirect(
                canonical_url(self.context))
            return

        super(ArchiveSubscribersView, self).initialize()

    @cachedproperty
    def subscriptions(self):
        """Return all the subscriptions for this archive."""
        return getUtility(IArchiveSubscriberSet).getByArchive(self.context)

    @cachedproperty
    def has_subscriptions(self):
        """Return whether this archive has any subscribers."""
        # XXX noodles 20090212 bug=246200: use bool() when it gets fixed
        # in storm.
        return self.subscriptions.count() > 0

    def validate_new_subscription(self, action, data):
        """Ensure the subscriber isn't already subscribed.

        Also ensures that the expiry date is in the future.
        """
        form.getWidgetsData(self.widgets, 'field', data)
        subscriber = data.get('subscriber')
        date_expires = data.get('date_expires')

        if subscriber is not None:
            subscriber_set = getUtility(IArchiveSubscriberSet)
            current_subscription = subscriber_set.getBySubscriber(
                subscriber, archive=self.context)

            # XXX noodles 20090212 bug=246200: use bool() when it gets fixed
            # in storm.
            if current_subscription.count() > 0:
                self.setFieldError('subscriber',
                    "%s is already subscribed." % subscriber.displayname)

        if date_expires:
            # date_expires includes tzinfo, and is only comparable with
            # other datetime objects that include tzinfo.
            now = datetime.datetime.now().replace(tzinfo=date_expires.tzinfo)
            if date_expires < now:
                self.setFieldError('date_expires',
                    "The expiry date must be in the future.")

    @action(u"Add", name="add",
            validator="validate_new_subscription")
    def create_subscription(self, action, data):
        """Create a subscription for the supplied user."""
        self.context.newSubscription(
            data['subscriber'],
            self.user,
            description=data['description'],
            date_expires=data['date_expires'])

        notification = "%s has been added as a subscriber." % (
            data['subscriber'].displayname)
        self.request.response.addNotification(structured(notification))

        # Just ensure a redirect happens (back to ourselves).
        self.next_url = str(self.request.URL)<|MERGE_RESOLUTION|>--- conflicted
+++ resolved
@@ -21,14 +21,9 @@
     'traverse_named_ppa',
     ]
 
-<<<<<<< HEAD
-from zope.app.form.browser import TextAreaWidget
-=======
-
 import datetime, urllib
 
 from zope.app.form.browser import TextAreaWidget, TextWidget
->>>>>>> 3fa98e5e
 from zope.app.form.interfaces import IInputWidget
 from zope.app.form.utility import setUpWidget
 from zope.component import getUtility
