--- conflicted
+++ resolved
@@ -5,14 +5,10 @@
 __metaclass__ = type
 
 __all__ = [
-<<<<<<< HEAD
-    'DescriptionWidget',
-=======
     'AlreadyRegisteredError',
     'BranchPopupWidget',
     'DescriptionWidget',
     'NoProductError',
->>>>>>> e5208293
     'ShipItAddressline1Widget',
     'ShipItAddressline2Widget',
     'ShipItCityWidget',
@@ -26,14 +22,9 @@
     'TitleWidget',
     'WhiteboardWidget',
     ]
-<<<<<<< HEAD
-
-
-=======
 
 import sys
 
->>>>>>> e5208293
 from zope.app.form.browser import TextAreaWidget, TextWidget, IntWidget
 from zope.app.form.interfaces import ConversionError
 from zope.component import getUtility
@@ -54,11 +45,6 @@
 class NoProductError(Exception):
     """Raised when we need a product and can't find one."""
 
-<<<<<<< HEAD
-from canonical.widgets import StrippedTextWidget
-
-=======
->>>>>>> e5208293
 
 class TitleWidget(StrippedTextWidget):
     """A launchpad title widget; a little wider than a normal Textline."""
