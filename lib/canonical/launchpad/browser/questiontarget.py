# Copyright 2005-2007 Canonical Ltd.  All rights reserved.

"""IQuestionTarget browser views."""

__metaclass__ = type

__all__ = [
    'AskAQuestionButtonView',
    'ManageAnswerContactView',
    'SearchQuestionsView',
    'QuestionCollectionLatestQuestionsView',
    'QuestionCollectionMyQuestionsView',
    'QuestionCollectionNeedAttentionView',
    'QuestionCollectionUnsupportedView',
    'QuestionCollectionOpenCountView',
    'QuestionCollectionAnswersMenu',
    'QuestionTargetFacetMixin',
    'QuestionTargetTraversalMixin',
    'QuestionTargetAnswersMenu',
    'UserSupportLanguagesMixin',
    ]

from operator import attrgetter
from urllib import urlencode

from zope.app.form.browser import DropdownWidget
from zope.app.pagetemplate import ViewPageTemplateFile
from zope.component import getUtility, queryMultiAdapter
from zope.formlib import form
from zope.schema import Bool, Choice, List
from zope.schema.vocabulary import SimpleVocabulary, SimpleTerm

from canonical.cachedproperty import cachedproperty
from canonical.launchpad import _
from canonical.launchpad.helpers import is_english_variant, request_languages
from canonical.launchpad.interfaces import (
<<<<<<< HEAD
    IDistribution, ILanguageSet, IProject, IQuestion, IQuestionCollection,
    IQuestionSet, IQuestionTarget, ISearchableByQuestionOwner,
    ISearchQuestionsForm, NotFoundError)
=======
    IDistribution, ILanguageSet, IProject, IQuestionCollection,
    IQuestionTarget, ISearchableByQuestionOwner, ISearchQuestionsForm,
    NotFoundError)
>>>>>>> b0f1ea0d
from canonical.launchpad.webapp import (
    action, canonical_url, custom_widget, stepto, stepthrough, urlappend,
    ApplicationMenu, LaunchpadFormView, Link, safe_action)
from canonical.launchpad.webapp.batching import BatchNavigator
from canonical.lp.dbschema import QuestionStatus
from canonical.widgets import LabeledMultiCheckBoxWidget


class AskAQuestionButtonView:
    """View that renders a button to ask a question on its context."""

    def __call__(self):
        # Check if the context has an +addquestion view available...
        if queryMultiAdapter(
            (self.context, self.request), name='+addquestion'):
            target = self.context
        else:
            # otherwise find an adapter to IQuestionTarget which will.
            target = IQuestionTarget(self.context)

        return """
              <a href="%s/+addquestion">
                <img
                  alt="Ask a question"
                  src="/+icing/but-sml-askaquestion.gif"
                />
              </a>
        """ % canonical_url(target, rootsite='answers')


class UserSupportLanguagesMixin:
    """Mixin for views that needs to get the set of user support languages."""

    @cachedproperty
    def user_support_languages(self):
        """The set of user support languages.

        This set includes English and the user's preferred languages,
        excluding all English variants. If the user is not logged in, or
        doesn't have any preferred languages set, the languages will be
        inferred from the request's (the Accept-Language header and GeoIP
        information).
        """
        en = getUtility(ILanguageSet)['en']
        languages = set(
            language for language in request_languages(self.request)
            if not is_english_variant(language)
            and language is not en)
        languages = list(languages)
        languages.insert(0, en)
        return languages


class QuestionCollectionLatestQuestionsView:
    """View used to display the latest questions on a question target."""

    @cachedproperty
    def getLatestQuestions(self, quantity=5):
        """Return <quantity> latest questions created for this target. This
        is used by the +portlet-latestquestions view.
        """
        return self.context.searchQuestions()[:quantity]


class QuestionCollectionOpenCountView:
    """View used to render the number of open questions.

    This view is used to render the number of open questions on
    each ISourcePackageRelease on the person-packages-templates.pt.
    It is simpler to define generic view and an adapter (since
    SourcePackageRelease does not provide IQuestionCollection), than
    to write a specific view for that template.
    """

    def __call__(self):
        questiontarget = IQuestionCollection(self.context)
        open_questions = questiontarget.searchQuestions(
            status=[QuestionStatus.OPEN, QuestionStatus.NEEDSINFO])
        return unicode(open_questions.count())


class SearchQuestionsView(UserSupportLanguagesMixin, LaunchpadFormView):
    """View that can filter the target's question in a batched listing.

    This view provides a search form to filter the displayed questions.
    """

    schema = ISearchQuestionsForm

    custom_widget('language', LabeledMultiCheckBoxWidget,
                  orientation='horizontal')
    custom_widget('sort', DropdownWidget, cssClass='inlined-widget')
    custom_widget('status', LabeledMultiCheckBoxWidget,
                  orientation='horizontal')

    template = ViewPageTemplateFile('../templates/question-listing.pt')

    @property
    def display_target_column(self):
        """Return True when the context has question targets to display."""
        return IProject.providedBy(self.context)

    # Will contain the parameters used by searchResults
    search_params = None

    def setUpFields(self):
        """See LaunchpadFormView."""
        LaunchpadFormView.setUpFields(self)
        if self.show_language_control:
            self.form_fields = self.createLanguageField() + self.form_fields

    def setUpWidgets(self):
        """See LaunchpadFormView."""
        LaunchpadFormView.setUpWidgets(self)
        # Make sure that the default filter is displayed
        # correctly in the widgets when not overriden by the user
        for name, value in self.getDefaultFilter().items():
            widget = self.widgets.get(name)
            if widget and not widget.hasValidInput():
                widget.setRenderedValue(value)

    def createLanguageField(self):
        """Create a field to choose a set of languages.

        Create a specialized vocabulary based on the user's preferred
        languages. If the user is anonymous, the languages submited in the
        browser's request will be used.
        """
        languages = set(self.user_support_languages)
        languages.intersection_update(self.context_question_languages)
        terms = []
        for lang in languages:
            terms.append(SimpleTerm(lang, lang.code, lang.displayname))
        return form.Fields(
            List(__name__='language',
                 title=_('Languages filter'),
                 value_type=Choice(vocabulary=SimpleVocabulary(terms)),
                 required=False,
                 default=self.user_support_languages,
                 description=_(
                     'The languages to filter the search results by.')),
            custom_widget=self.custom_widgets['language'],
            render_context=self.render_context)

    def validate(self, data):
        """Validate hook.

        This validation method sets the chosen_language attribute.
        """
        if 'status' not in data:
            self.setFieldError(
                'status', _('You must choose at least one status.'))

    @cachedproperty
    def status_title_map(self):
        """Return a dictionary mapping set of statuses to their title.

        This is used to compute dynamically the page heading and empty
        listing messages.
        """
        mapping = {}
        # All set of only one statuses maps to the status title.
        for status in QuestionStatus.items:
            mapping[frozenset([status])] = status.title

        mapping[frozenset(
            [QuestionStatus.ANSWERED, QuestionStatus.SOLVED])] = _('Answered')

        return mapping

    @property
    def pagetitle(self):
        """Page title."""
        return self.pageheading

    @property
    def pageheading(self):
        """Heading to display above the search results."""
        replacements = dict(
            context=self.context.displayname,
            search_text=self.search_text)
        # Check if the set of selected status has a special title.
        status_set_title = self.status_title_map.get(
            frozenset(self.status_filter))
        if status_set_title:
            replacements['status'] = status_set_title
            if self.search_text:
                return _('${status} questions matching "${search_text}" '
                         'for ${context}', mapping=replacements)
            else:
                return _('${status} questions for ${context}',
                         mapping=replacements)
        else:
            if self.search_text:
                return _('Questions matching "${search_text}" for '
                         '${context}', mapping=replacements)
            else:
                return _('Questions for ${context}',
                         mapping=replacements)

    @property
    def empty_listing_message(self):
        """Message shown when there is no questions matching the filter."""
        replacements = dict(
            context=self.context.displayname,
            search_text=self.search_text)
        # Check if the set of selected status has a special title.
        status_set_title = self.status_title_map.get(
            frozenset(self.status_filter))
        if status_set_title:
            replacements['status'] = status_set_title.lower()
            if self.search_text:
                return _('There are no ${status} questions matching '
                         '"${search_text}" for ${context}.',
                         mapping=replacements)
            else:
                return _('There are no ${status} questions for '
                         '${context}.', mapping=replacements)
        else:
            if self.search_text:
                return _('There are no questions matching "${search_text}" '
                         'for ${context} with the requested statuses.',
                          mapping=replacements)
            else:
                return _('There are no questions for ${context} with '
                         'the requested statuses.', mapping=replacements)

    def getDefaultFilter(self):
        """Hook for subclass to provide a default search filter."""
        return dict(language=self.user_support_languages)

    @property
    def search_text(self):
        """Search text used by the filter."""
        if self.search_params:
            return self.search_params.get('search_text')
        else:
            return self.getDefaultFilter().get('search_text')

    @property
    def status_filter(self):
        """Set of statuses to filter the search with."""
        if self.search_params:
            return set(self.search_params.get('status', []))
        else:
            return set(self.getDefaultFilter().get('status', []))

    @cachedproperty
    def context_question_languages(self):
        """Return the set of ILanguages used by this context's questions."""
        return self.context.getQuestionLanguages()

    @property
    def show_language_control(self):
        """Whether to show the Languages boxes or not.

        When the QuestionTarget has questions in only one language,
        and that language is among the user's languages, we hide
        the language control because there are no choices to be made.
        """
        languages = list(self.context_question_languages)
        if len(languages) == 0:
            return False
        elif (len(languages) == 1
              and languages[0] in self.user_support_languages):
            return False
        else:
            return True

    @safe_action
    @action(_('Search'))
    def search_action(self, action, data):
        """Action executed when the user clicked the search button.

        Saves the user submitted search parameters in an instance
        attribute.
        """
        self.search_params = dict(self.getDefaultFilter())
        self.search_params.update(**data)
        if self.search_params.get('search_text', None) is not None:
            self.search_params['search_text'] = (
                self.search_params['search_text'].strip())

    def searchResults(self):
        """Return the questions corresponding to the search."""
        if self.search_params is None:
            # Search button wasn't clicked, use the default filter.
            # Copy it so that it doesn't get mutated accidently.
            self.search_params = dict(self.getDefaultFilter())

        # The search parameters used is defined by the union of the fields
        # present in ISearchQuestionsForm (search_text, status, sort) and the
        # ones defined in getDefaultFilter() which varies based on the
        # concrete view class.
        return BatchNavigator(
            self.context.searchQuestions(**self.search_params), self.request)

    @property
    def display_sourcepackage_column(self):
        """We display the source package column only on distribution."""
        return IDistribution.providedBy(self.context)

    def formatSourcePackageName(self, question):
        """Format the source package name related to question.

        Return an URL to the support page of the source package related
        to question or mdash if there is no related source package.
        """
        assert self.context == question.distribution
        if not question.sourcepackagename:
            return "&mdash;"
        else:
            sourcepackage = self.context.getSourcePackage(
                question.sourcepackagename)
            return '<a href="%s">%s</a>' % (
                canonical_url(sourcepackage, rootsite='answers'),
                question.sourcepackagename.name)


class QuestionCollectionMyQuestionsView(SearchQuestionsView):
    """SearchQuestionsView specialization for the 'My questions' report.

    It displays and searches the questions made by the logged
    in user in a questiontarget context.
    """

    @property
    def pageheading(self):
        """See SearchQuestionsView."""
        if self.search_text:
            return _('Questions you asked matching "${search_text}" for '
                     '${context}', mapping=dict(
                        context=self.context.displayname,
                        search_text=self.search_text))
        else:
            return _('Questions you asked about ${context}',
                     mapping={'context': self.context.displayname})

    @property
    def empty_listing_message(self):
        """See SearchQuestionsView."""
        if self.search_text:
            return _("You didn't ask any questions matching "
                     '"${search_text}" for ${context}.', mapping=dict(
                        context=self.context.displayname,
                        search_text=self.search_text))
        else:
            return _("You didn't ask any questions about ${context}.",
                     mapping={'context': self.context.displayname})

    def getDefaultFilter(self):
        """See SearchQuestionsView."""
        return dict(owner=self.user, status=set(QuestionStatus.items),
                    language=self.user_support_languages)


class QuestionCollectionNeedAttentionView(SearchQuestionsView):
    """SearchQuestionsView specialization for the 'Need attention' report.

    It displays and searches the questions needing attention from the
    logged in user in a questiontarget context.
    """

    @property
    def pageheading(self):
        """See SearchQuestionsView."""
        if self.search_text:
            return _('Questions matching "${search_text}" needing your '
                     'attention for ${context}', mapping=dict(
                        context=self.context.displayname,
                        search_text=self.search_text))
        else:
            return _('Questions needing your attention for ${context}',
                     mapping={'context': self.context.displayname})

    @property
    def empty_listing_message(self):
        """See SearchQuestionsView."""
        if self.search_text:
            return _('No questions matching "${search_text}" need your '
                     'attention for ${context}.', mapping=dict(
                        context=self.context.displayname,
                        search_text=self.search_text))
        else:
            return _("No questions need your attention for ${context}.",
                     mapping={'context': self.context.displayname})

    def getDefaultFilter(self):
        """See SearchQuestionsView."""
        return dict(needs_attention_from=self.user,
                    language=self.user_support_languages)


class QuestionCollectionUnsupportedView(SearchQuestionsView):
    """SearchQuestionsView specialization for unsupported questions.

     It displays questions that are asked in an unsupported language for the
     questiontarget context.
     """

    @property
    def pageheading(self):
        """See SearchQuestionsView."""
        if self.search_text:
            return _('Unsupported questions matching "${search_text}" '
                     'for ${context}', mapping=dict(
                        context=self.context.displayname,
                        search_text=self.search_text))
        else:
            return _('Unsupported questions for ${context}',
                      mapping={'context': self.context.displayname})

    @property
    def empty_listing_message(self):
        """See SearchQuestionsView."""
        if self.search_text:
            return _('No unsupported questions matching "${search_text}" '
                     'for ${context}.', mapping=dict(
                        context=self.context.displayname,
                        search_text=self.search_text))
        else:
            return _("No questions are unsupported for ${context}.",
                      mapping={'context': self.context.displayname})

    @property
    def show_language_control(self):
        """See SearchQuestionsView."""
        return False

    def getDefaultFilter(self):
        """See SearchQuestionsView."""
        return dict(language=None, unsupported=True)


class ManageAnswerContactView(LaunchpadFormView):
    """View class for managing answer contacts."""

    label = _("Manage answer contacts")

    custom_widget('answer_contact_teams', LabeledMultiCheckBoxWidget)

    def setUpFields(self):
        """See LaunchpadFormView."""
        self.form_fields = form.Fields(
            self._createUserAnswerContactField(),
            self._createTeamAnswerContactsField())

    def _createUserAnswerContactField(self):
        """Create the want_to_be_answer_contact field."""
        return Bool(
                __name__='want_to_be_answer_contact',
                title=_("I want to be an answer contact for $context",
                        mapping=dict(context=self.context.displayname)),
                required=False)

    def _createTeamAnswerContactsField(self):
        """Create a list of teams the user is an administrator of."""
        sort_key = attrgetter('displayname')
        terms = []
        for team in sorted(self.administrated_teams, key=sort_key):
            terms.append(SimpleTerm(team, team.name, team.displayname))

        return form.FormField(
            List(
                __name__='answer_contact_teams',
                title=_("Let the following teams be an answer contact for "
                        "$context",
                        mapping=dict(context=self.context.displayname)),
                value_type=Choice(vocabulary=SimpleVocabulary(terms)),
                required=False),
            custom_widget=self.custom_widgets['answer_contact_teams'])

    @cachedproperty
    def administrated_teams(self):
        """Return the list of teams for which the user is an administrator."""
        return self.user.getAdministratedTeams()

    @property
    def initial_values(self):
        """Return a dictionary of the default values for the form_fields."""
        user = self.user
        answer_contacts = self.context.direct_answer_contacts
        answer_contact_teams = set(
            answer_contacts).intersection(self.administrated_teams)
        return {
            'want_to_be_answer_contact': user in answer_contacts,
            'answer_contact_teams': list(answer_contact_teams)
            }

    @action(_('Continue'), name='update')
    def update_action(self, action, data):
        """Update the answer contact registration."""
        want_to_be_answer_contact = data['want_to_be_answer_contact']
        answer_contact_teams = data.get('answer_contact_teams', [])
        response = self.request.response
        replacements = {'context': self.context.displayname}
        if want_to_be_answer_contact:
            if self.context.addAnswerContact(self.user):
                response.addNotification(
                    _('You have been added as an answer contact for '
                      '$context.', mapping=replacements))
        else:
            if self.context.removeAnswerContact(self.user):
                response.addNotification(
                    _('You have been removed as an answer contact for '
                      '$context.', mapping=replacements))

        for team in self.administrated_teams:
            replacements['teamname'] = team.displayname
            if team in answer_contact_teams:
                if self.context.addAnswerContact(team):
                    response.addNotification(
                        _('$teamname has been added as an answer contact '
                          'for $context.', mapping=replacements))
            else:
                if self.context.removeAnswerContact(team):
                    response.addNotification(
                        _('$teamname has been removed as an answer contact '
                          'for $context.', mapping=replacements))

        self.next_url = canonical_url(self.context, rootsite='answers')


class QuestionTargetFacetMixin:
    """Mixin for questiontarget facet definition."""

    def answers(self):
        """Return the link for Answers."""
        summary = (
            'Questions for %s' % self.context.displayname)
        return Link('', 'Answers', summary)


class QuestionTargetTraversalMixin:
    """Navigation mixin for IQuestionTarget."""

    @stepthrough('+question')
    def traverse_question(self, name):
        """Return the question."""
        # questions should be ints
        try:
            question_id = int(name)
        except ValueError:
            raise NotFoundError(name)
        question = self.context.getQuestion(question_id)
        if question is not None:
            return question
        
        # Try to find the question in another context.
        question = getUtility(IQuestionSet).get(question_id)
        if question is None:
            raise NotFoundError(name)
        return self.redirectSubTree(canonical_url(question))


    @stepto('+ticket')
    def redirect_ticket(self):
        """Use RedirectionNavigation to redirect to +question.

        It will take care of the remaining steps and query URL.
        """
        target = urlappend(
            canonical_url(self.context, rootsite='answers'), '+question')
        return self.redirectSubTree(target)


class QuestionCollectionAnswersMenu(ApplicationMenu):
    """Base menu definition for QuestionCollection searchable by owner."""

    usedfor = ISearchableByQuestionOwner
    facet = 'answers'
    links = ['open', 'answered', 'myrequests', 'need_attention']

    def makeSearchLink(self, statuses, sort='by relevancy'):
        """Return the search parameters for a search link."""
        return "+questions?" + urlencode(
            {'field.status': statuses,
             'field.sort': sort,
             'field.search_text': '',
             'field.actions.search': 'Search',
             'field.status': statuses}, doseq=True)

    def open(self):
        """Return a Link that opens a question."""
        url = self.makeSearchLink('Open', sort='recently updated first')
        return Link(url, 'Open', icon='question')

    def answered(self):
        """Return a Link to display questions that are open."""
        text = 'Answered'
        return Link(
            self.makeSearchLink(['Answered', 'Solved']),
            text, icon='question')

    def myrequests(self):
        """Return a Link to display the user's questions."""
        text = 'My questions'
        return Link('+myquestions', text, icon='question')

    def need_attention(self):
        """Return a Link to display questions that need attention."""
        text = 'Need attention'
        return Link('+need-attention', text, icon='question')


class QuestionTargetAnswersMenu(QuestionCollectionAnswersMenu):
    """Base menu definition for QuestionTargets."""

    usedfor = IQuestionTarget
    facet = 'answers'
    links = QuestionCollectionAnswersMenu.links + (
        ['unsupported', 'new', 'answer_contact'])

    def unsupported(self):
        """Return a Link to unsupported questions."""
        text = 'Unsupported'
        return Link('+unsupported', text, icon='question')

    def new(self):
        """Return a link to ask a question."""
        text = 'Ask a question'
        return Link('+addquestion', text, icon='add')

    def answer_contact(self):
        """Return a link to the manage answer contact view."""
        text = 'Set answer contact'
        return Link('+answer-contact', text, icon='edit')<|MERGE_RESOLUTION|>--- conflicted
+++ resolved
@@ -34,15 +34,9 @@
 from canonical.launchpad import _
 from canonical.launchpad.helpers import is_english_variant, request_languages
 from canonical.launchpad.interfaces import (
-<<<<<<< HEAD
-    IDistribution, ILanguageSet, IProject, IQuestion, IQuestionCollection,
-    IQuestionSet, IQuestionTarget, ISearchableByQuestionOwner,
-    ISearchQuestionsForm, NotFoundError)
-=======
-    IDistribution, ILanguageSet, IProject, IQuestionCollection,
+    IDistribution, ILanguageSet, IProject, IQuestionCollection, IQuestionSet,
     IQuestionTarget, ISearchableByQuestionOwner, ISearchQuestionsForm,
     NotFoundError)
->>>>>>> b0f1ea0d
 from canonical.launchpad.webapp import (
     action, canonical_url, custom_widget, stepto, stepthrough, urlappend,
     ApplicationMenu, LaunchpadFormView, Link, safe_action)
