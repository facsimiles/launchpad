--- conflicted
+++ resolved
@@ -10,13 +10,11 @@
     'ProjectAddView',
     'ProjectLatestTicketsView',
     'ProjectNavigation',
-<<<<<<< HEAD
+    'ProjectEditView',
     'ProjectSetNavigation',
     'ProjectSOP',
-=======
->>>>>>> 58890746
     'ProjectEditView',
-    'ProjectSetNavigation',
+    'ProjectAddProductView',
     'ProjectSetView',
     'ProjectRdfView',
     ]
@@ -40,11 +38,8 @@
 from canonical.launchpad import helpers
 from canonical.launchpad.browser.editview import SQLObjectEditView
 from canonical.launchpad.browser.cal import CalendarTraversalMixin
-<<<<<<< HEAD
 from canonical.launchpad.browser.launchpad import StructuralObjectPresentation
-=======
 from canonical.launchpad.browser.ticket import TicketAddView
->>>>>>> 58890746
 from canonical.launchpad.webapp import (
     action, ApplicationMenu, canonical_url, ContextMenu, custom_widget,
     enabled_with_permission, LaunchpadEditFormView, Link, LaunchpadFormView,
