# Copyright 2007 Canonical Ltd.  All rights reserved.
"""Mozilla XPI importer tests."""

__metaclass__ = type

import unittest
from zope.interface.verify import verifyObject

from canonical.launchpad.translationformat.mozilla_xpi_importer import (
    MozillaXpiImporter)
from canonical.launchpad.interfaces import ITranslationFormatImporter
from canonical.lp.dbschema import TranslationFileFormat
from canonical.testing import LaunchpadZopelessLayer


class MozillaXpiImporterTestCase(unittest.TestCase):
    """Class test for mozilla's .xpi file imports"""

    layer = LaunchpadZopelessLayer

    def setUp(self):
        self.importer = MozillaXpiImporter()

    def testInterface(self):
        """Check whether the object follows the interface."""
        self.failUnless(
            verifyObject(ITranslationFormatImporter, self.importer))

    def testFormat(self):
        """Check that MozillaXpiImporter handles the XPI file format."""
        format = self.template_importer.format('')
        self.failUnless(
<<<<<<< HEAD
            format == TranslationFileFormat.XPI,
            'MozillaXpiImporter format expected XPI but got %s' % format.name)

    def testGetLastTranslator(self):
        """Tests whether we extract last translator information correctly."""
        # Let's try with the translation file, it has valid Last Translator
        # information.
        name, email = self.template_importer.getLastTranslator()
        self.assertEqual(name, u'Carlos Perell\xf3 Mar\xedn')
        self.assertEqual(email, u'carlos@canonical.com')
=======
            self.importer.format == TranslationFileFormat.XPI,
            'MozillaXpiImporter format expected XPI but got %s' % (
                self.importer.format.name))
>>>>>>> deef5462

    def testHasAlternativeMsgID(self):
        """Check that MozillaXpiImporter has an alternative msgid."""
        self.failUnless(
            self.importer.uses_source_string_msgids,
            "MozillaXpiImporter format says it's not using alternative msgid"
            " when it really does!")


def test_suite():
    return unittest.defaultTestLoader.loadTestsFromName(__name__)<|MERGE_RESOLUTION|>--- conflicted
+++ resolved
@@ -28,24 +28,10 @@
 
     def testFormat(self):
         """Check that MozillaXpiImporter handles the XPI file format."""
-        format = self.template_importer.format('')
+        format = self.importer.format('')
         self.failUnless(
-<<<<<<< HEAD
             format == TranslationFileFormat.XPI,
             'MozillaXpiImporter format expected XPI but got %s' % format.name)
-
-    def testGetLastTranslator(self):
-        """Tests whether we extract last translator information correctly."""
-        # Let's try with the translation file, it has valid Last Translator
-        # information.
-        name, email = self.template_importer.getLastTranslator()
-        self.assertEqual(name, u'Carlos Perell\xf3 Mar\xedn')
-        self.assertEqual(email, u'carlos@canonical.com')
-=======
-            self.importer.format == TranslationFileFormat.XPI,
-            'MozillaXpiImporter format expected XPI but got %s' % (
-                self.importer.format.name))
->>>>>>> deef5462
 
     def testHasAlternativeMsgID(self):
         """Check that MozillaXpiImporter has an alternative msgid."""
