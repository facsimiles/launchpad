--- conflicted
+++ resolved
@@ -581,11 +581,7 @@
                 # It may contain a header though.
                 if not self._message.translations:
                     raise TranslationFormatSyntaxError(
-<<<<<<< HEAD
-                        "File contains no messages.")
-=======
                         message="File contains no messages.")
->>>>>>> 04dfed0a
                 self._parseHeader(
                     self._message.translations[
                         TranslationConstants.SINGULAR_FORM],
