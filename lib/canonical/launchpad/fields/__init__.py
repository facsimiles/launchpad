--- conflicted
+++ resolved
@@ -172,41 +172,6 @@
 
         contentobj = self._getByAttribute(input)
         if contentobj is not None:
-<<<<<<< HEAD
-            raise LaunchpadValidationError(self.errormessage % name)
-
-
-class ShipItRecipientDisplayname(TextLine):
-    implements(IShipItRecipientDisplayname)
-
-
-class ShipItOrganization(TextLine):
-    implements(IShipItOrganization)
-
-
-class ShipItCity(TextLine):
-    implements(IShipItCity)
-
-
-class ShipItProvince(TextLine):
-    implements(IShipItProvince)
-
-
-class ShipItAddressline1(TextLine):
-    implements(IShipItAddressline1)
-
-
-class ShipItAddressline2(TextLine):
-    implements(IShipItAddressline2)
-
-
-class ShipItPhone(TextLine):
-    implements(IShipItPhone)
-
-
-class ShipItReason(Text):
-    implements(IShipItReason)
-=======
             raise LaunchpadValidationError(self.errormessage % input)
 
 
@@ -218,4 +183,35 @@
     def _getByAttribute(self, name):
         """Return the content object with the given name."""
         return self._getByName(name)
->>>>>>> 9ce6016d
+
+
+class ShipItRecipientDisplayname(TextLine):
+    implements(IShipItRecipientDisplayname)
+
+
+class ShipItOrganization(TextLine):
+    implements(IShipItOrganization)
+
+
+class ShipItCity(TextLine):
+    implements(IShipItCity)
+
+
+class ShipItProvince(TextLine):
+    implements(IShipItProvince)
+
+
+class ShipItAddressline1(TextLine):
+    implements(IShipItAddressline1)
+
+
+class ShipItAddressline2(TextLine):
+    implements(IShipItAddressline2)
+
+
+class ShipItPhone(TextLine):
+    implements(IShipItPhone)
+
+
+class ShipItReason(Text):
+    implements(IShipItReason)
