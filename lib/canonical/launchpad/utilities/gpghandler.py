--- conflicted
+++ resolved
@@ -166,41 +166,12 @@
             sig = StringIO(signature)
             # store the content
             plain = StringIO(content)
-<<<<<<< HEAD
-            # process it
-            try:
-                signatures = ctx.verify(sig, plain, None)
-            except gpgme.GpgmeError, e:
-                # XXX: 2010-04-26, Salgado, bug=570244: This hack is needed
-                # for python2.5 compatibility. We should remove it when we no
-                # longer need to run on python2.5.
-                if hasattr(e, 'strerror'):
-                    msg = e.strerror
-                else:
-                    msg = e.message
-                raise GPGVerificationError(msg)
-=======
             args = (sig, plain, None)
->>>>>>> babe4117
         else:
             # store clearsigned signature
             sig = StringIO(content)
             # writeable content
             plain = StringIO()
-<<<<<<< HEAD
-            # process it
-            try:
-                signatures = ctx.verify(sig, None, plain)
-            except gpgme.GpgmeError, e:
-                # XXX: 2010-04-26, Salgado, bug=570244: This hack is needed
-                # for python2.5 compatibility. We should remove it when we no
-                # longer need to run on python2.5.
-                if hasattr(e, 'strerror'):
-                    msg = e.strerror
-                else:
-                    msg = e.message
-                raise GPGVerificationError(msg)
-=======
             args = (sig, None, plain)
 
         # process it
@@ -215,7 +186,6 @@
             else:
                 msg = e.message
             raise GPGVerificationError(msg)
->>>>>>> babe4117
 
         # XXX jamesh 2006-01-31:
         # We raise an exception if we don't get exactly one signature.
