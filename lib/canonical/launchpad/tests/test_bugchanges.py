--- conflicted
+++ resolved
@@ -351,7 +351,6 @@
             expected_activity=security_change_activity,
             expected_notification=security_change_notification)
 
-<<<<<<< HEAD
     def test_link_cve(self):
         # Linking a CVE to a bug adds to the bug's activity log and
         # sends a notification.
@@ -401,7 +400,7 @@
         self.assertRecordedChange(
             expected_activity=cve_unlinked_activity,
             expected_notification=cve_unlinked_notification)
-=======
+
     def test_attachment_added(self):
         # Adding an attachment to a bug adds entries in both BugActivity
         # and BugNotification.
@@ -455,7 +454,6 @@
         self.assertRecordedChange(
             expected_notification=attachment_removed_notification,
             expected_activity=attachment_removed_activity)
->>>>>>> 205a4d41
 
 
 def test_suite():
