--- conflicted
+++ resolved
@@ -11,11 +11,8 @@
 from lazr.lifecycle.snapshot import Snapshot
 
 from canonical.launchpad.database import BugNotification
-<<<<<<< HEAD
-=======
+from canonical.launchpad.ftests import login
 from canonical.launchpad.interfaces.bug import IBug
->>>>>>> c08a987d
-from canonical.launchpad.ftests import login
 from canonical.launchpad.testing.factory import LaunchpadObjectFactory
 from canonical.testing import LaunchpadFunctionalLayer
 
@@ -184,7 +181,6 @@
             expected_notification=description_change_notification,
             expected_activity=description_change_activity)
 
-<<<<<<< HEAD
     def test_bugwatch_added(self):
         # Adding a BugWatch to a bug adds items to the activity
         # log and the Bug's notifications.
@@ -203,7 +199,92 @@
                 "   %s" % (
                     bug_watch.bugtracker.title, bug_watch.remotebug,
                     bug_watch.url)),
-=======
+            'person': self.user,
+            }
+
+        self.assertRecordedChange(
+            expected_notification=bugwatch_notification,
+            expected_activity=bugwatch_activity)
+
+    def test_bugwatch_removed(self):
+        # Removing a BugWatch from a bug adds items to the activity
+        # log and the Bug's notifications.
+        bugtracker = self.factory.makeBugTracker()
+        bug_watch = self.bug.addWatch(bugtracker, '42', self.user)
+        self.saveOldChanges()
+        self.bug.removeWatch(bug_watch, self.user)
+
+        bugwatch_activity = {
+            'person': self.user,
+            'whatchanged': 'bug watch removed',
+            'oldvalue': bug_watch.url,
+            }
+
+        bugwatch_notification = {
+            'text': (
+                "** Bug watch removed: %s #%s\n"
+                "   %s" % (
+                    bug_watch.bugtracker.title, bug_watch.remotebug,
+                    bug_watch.url)),
+            'person': self.user,
+            }
+
+        self.assertRecordedChange(
+            expected_notification=bugwatch_notification,
+            expected_activity=bugwatch_activity)
+
+    def test_bugwatch_modified(self):
+        # Modifying a BugWatch is like removing and re-adding it.
+        bugtracker = self.factory.makeBugTracker()
+        bug_watch = self.bug.addWatch(bugtracker, '42', self.user)
+        old_url = bug_watch.url
+        self.saveOldChanges()
+        old_remotebug = self.changeAttribute(bug_watch, 'remotebug', '84')
+
+        bugwatch_removal_activity = {
+            'person': self.user,
+            'whatchanged': 'bug watch removed',
+            'oldvalue': old_url,
+            }
+        bugwatch_addition_activity = {
+            'person': self.user,
+            'whatchanged': 'bug watch added',
+            'newvalue': bug_watch.url,
+            }
+
+        bugwatch_removal_notification = {
+            'text': (
+                "** Bug watch removed: %s #%s\n"
+                "   %s" % (
+                    bug_watch.bugtracker.title, old_remotebug,
+                    old_url)),
+            'person': self.user,
+            }
+        bugwatch_addition_notification = {
+            'text': (
+                "** Bug watch added: %s #%s\n"
+                "   %s" % (
+                    bug_watch.bugtracker.title, bug_watch.remotebug,
+                    bug_watch.url)),
+            'person': self.user,
+            }
+
+        self.assertRecordedChange(
+            expected_notification=[bugwatch_removal_notification,
+                                   bugwatch_addition_notification],
+            expected_activity=[bugwatch_removal_activity,
+                               bugwatch_addition_activity])
+
+    def test_bugwatch_not_modified(self):
+        # Firing off a modified event without actually modifying
+        # anything intersting doesn't cause anything to be added to the
+        # activity log.
+        bug_watch = self.factory.makeBugWatch(bug=self.bug)
+        self.saveOldChanges()
+        self.changeAttribute(bug_watch, 'remotebug', bug_watch.remotebug)
+
+        self.assertRecordedChange()
+
     def test_link_branch(self):
         # Linking a branch to a bug adds both to the activity log and
         # sends an e-mail notification.
@@ -259,36 +340,10 @@
 
         visibility_change_notification = {
             'text': '** Visibility changed to: Private',
->>>>>>> c08a987d
-            'person': self.user,
-            }
-
-        self.assertRecordedChange(
-<<<<<<< HEAD
-            expected_notification=bugwatch_notification,
-            expected_activity=bugwatch_activity)
-
-    def test_bugwatch_removed(self):
-        # Removing a BugWatch from a bug adds items to the activity
-        # log and the Bug's notifications.
-        bugtracker = self.factory.makeBugTracker()
-        bug_watch = self.bug.addWatch(bugtracker, '42', self.user)
-        self.saveOldChanges()
-        self.bug.removeWatch(bug_watch, self.user)
-
-        bugwatch_activity = {
-            'person': self.user,
-            'whatchanged': 'bug watch removed',
-            'oldvalue': bug_watch.url,
-            }
-
-        bugwatch_notification = {
-            'text': (
-                "** Bug watch removed: %s #%s\n"
-                "   %s" % (
-                    bug_watch.bugtracker.title, bug_watch.remotebug,
-                    bug_watch.url)),
-=======
+            'person': self.user,
+            }
+
+        self.assertRecordedChange(
             expected_activity=visibility_change_activity,
             expected_notification=visibility_change_notification)
 
@@ -312,67 +367,10 @@
 
         visibility_change_notification = {
             'text': '** Visibility changed to: Public',
->>>>>>> c08a987d
-            'person': self.user,
-            }
-
-        self.assertRecordedChange(
-<<<<<<< HEAD
-            expected_notification=bugwatch_notification,
-            expected_activity=bugwatch_activity)
-
-    def test_bugwatch_modified(self):
-        # Modifying a BugWatch is like removing and re-adding it.
-        bugtracker = self.factory.makeBugTracker()
-        bug_watch = self.bug.addWatch(bugtracker, '42', self.user)
-        old_url = bug_watch.url
-        self.saveOldChanges()
-        old_remotebug = self.changeAttribute(bug_watch, 'remotebug', '84')
-
-        bugwatch_removal_activity = {
-            'person': self.user,
-            'whatchanged': 'bug watch removed',
-            'oldvalue': old_url,
-            }
-        bugwatch_addition_activity = {
-            'person': self.user,
-            'whatchanged': 'bug watch added',
-            'newvalue': bug_watch.url,
-            }
-
-        bugwatch_removal_notification = {
-            'text': (
-                "** Bug watch removed: %s #%s\n"
-                "   %s" % (
-                    bug_watch.bugtracker.title, old_remotebug,
-                    old_url)),
-            'person': self.user,
-            }
-        bugwatch_addition_notification = {
-            'text': (
-                "** Bug watch added: %s #%s\n"
-                "   %s" % (
-                    bug_watch.bugtracker.title, bug_watch.remotebug,
-                    bug_watch.url)),
-            'person': self.user,
-            }
-
-        self.assertRecordedChange(
-            expected_notification=[bugwatch_removal_notification,
-                                   bugwatch_addition_notification],
-            expected_activity=[bugwatch_removal_activity,
-                               bugwatch_addition_activity])
-
-    def test_bugwatch_not_modified(self):
-        # Firing off a modified event without actually modifying
-        # anything intersting doesn't cause anything to be added to the
-        # activity log.
-        bug_watch = self.factory.makeBugWatch(bug=self.bug)
-        self.saveOldChanges()
-        self.changeAttribute(bug_watch, 'remotebug', bug_watch.remotebug)
-
-        self.assertRecordedChange()
-=======
+            'person': self.user,
+            }
+
+        self.assertRecordedChange(
             expected_activity=visibility_change_activity,
             expected_notification=visibility_change_notification,
             bug=private_bug)
@@ -524,7 +522,6 @@
         self.assertRecordedChange(
             expected_notification=attachment_removed_notification,
             expected_activity=attachment_removed_activity)
->>>>>>> c08a987d
 
 
 def test_suite():
