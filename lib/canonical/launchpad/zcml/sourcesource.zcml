<configure
    xmlns="http://namespaces.zope.org/zope"
    xmlns:browser="http://namespaces.zope.org/browser"
    xmlns:i18n="http://namespaces.zope.org/i18n"
    xmlns:lp="http://launchpad.canonical.com"
    i18n_domain="launchpad">

    <!-- SourceSource-->
    <content class="canonical.launchpad.database.SourceSource">
<<<<<<< HEAD
        <require
            permission="launchpad.Admin"
            interface ="canonical.launchpad.interfaces.ISourceSourceAdmin"
            />
        <require
            permission="launchpad.AnyPerson"
=======
        <require
            permission="launchpad.Admin"
            interface ="canonical.launchpad.interfaces.ISourceSourceAdmin"
            />
        <require
            permission="zope.Public"
>>>>>>> 7c750364
            interface="canonical.launchpad.interfaces.ISourceSource"
            />
        <require
            permission="launchpad.Edit"
            set_attributes="
              title description cvsroot cvsbranch cvsmodule cvstarfileurl
              svnrepository releaseroot releaseverstyle releasefileglob
              newarchive newbranchcategory newbranchbranch newbranchversion
              product"
            />
    </content>


    <browser:defaultView
        for="canonical.launchpad.interfaces.ISourceSource"
        name="+index" />


    <browser:pages 
        for="canonical.launchpad.interfaces.ISourceSource"
        permission="launchpad.AnyPerson"
        class="canonical.launchpad.browser.SourceSourceView" >
        <browser:page
            name="+index"
            template="../templates/sourcesource-index.pt"
            lp:url="Doap/project/$Project.name/$Product.name/+sources/$SourceSource.name/"
            />
    </browser:pages>



    <!-- SourceSourceSet -->
    <content class="canonical.launchpad.database.SourceSourceSet">
        <allow interface="canonical.launchpad.interfaces.ISourceSourceSet" />
        <require
            permission="zope.Public"
            set_attributes="syncingapproved processingapproved autotested" />
    </content>

    <securedutility
        class="canonical.launchpad.database.SourceSourceSet"
        provides="canonical.launchpad.interfaces.ISourceSourceSet"
        >
        <allow interface="canonical.launchpad.interfaces.ISourceSourceSet" />
    </securedutility>

    <browser:defaultView
        for="canonical.launchpad.interfaces.ISourceSourceSet"
        name="+index" />

    <browser:traverse
        for="canonical.launchpad.interfaces.ISourceSourceSet"
        getter="__getitem__" />

    <browser:pages
        for ="canonical.launchpad.interfaces.ISourceSourceSet"
        class="canonical.launchpad.browser.SourceSourceSetView"
        permission="zope.Public">
        <browser:page
            name="+index"
            template="../templates/sources-index.pt"
            lp:url="bazaar/sources/+index" />
    </browser:pages>

</configure><|MERGE_RESOLUTION|>--- conflicted
+++ resolved
@@ -7,21 +7,12 @@
 
     <!-- SourceSource-->
     <content class="canonical.launchpad.database.SourceSource">
-<<<<<<< HEAD
-        <require
-            permission="launchpad.Admin"
-            interface ="canonical.launchpad.interfaces.ISourceSourceAdmin"
-            />
-        <require
-            permission="launchpad.AnyPerson"
-=======
         <require
             permission="launchpad.Admin"
             interface ="canonical.launchpad.interfaces.ISourceSourceAdmin"
             />
         <require
             permission="zope.Public"
->>>>>>> 7c750364
             interface="canonical.launchpad.interfaces.ISourceSource"
             />
         <require
