<configure
    xmlns="http://namespaces.zope.org/zope"
    xmlns:browser="http://namespaces.zope.org/browser"
    xmlns:lp="http://launchpad.canonical.com"
    xmlns:i18n="http://namespaces.zope.org/i18n"
    i18n_domain="launchpad">

<facet facet="overview">

  <!-- Person -->

  <browser:navigation
      module="canonical.launchpad.browser"
      classes="TeamNavigation PersonNavigation"
      />

  <adapter
      provides="canonical.launchpad.interfaces.IStructuralObjectPresentation"
      for="canonical.launchpad.interfaces.IPerson"
      factory="canonical.launchpad.browser.PersonSOP"
      permission="zope.Public"
      />

  <content class="canonical.launchpad.database.Person">
      <allow interface="canonical.launchpad.interfaces.IPerson" />
      <allow interface="canonical.launchpad.interfaces.ICalendarOwner" />
      <require
          permission="launchpad.Edit"
          set_schema="canonical.launchpad.interfaces.IPerson" />
  </content>

  <browser:defaultView
      for="canonical.launchpad.interfaces.IPerson"
      name="+index" />
  <browser:defaultView
      for="canonical.launchpad.interfaces.IPerson"
      name="+specs"
      layer="canonical.launchpad.layers.BlueprintLayer"
      />
  <browser:defaultView
      for="canonical.launchpad.interfaces.IPerson"
      layer="canonical.launchpad.layers.AnswersLayer"
      name="+tickets"
      />
  <browser:defaultView
      for="canonical.launchpad.interfaces.IPerson"
<<<<<<< HEAD
      name="+branches"
      layer="canonical.launchpad.layers.CodeLayer"
=======
      layer="canonical.launchpad.layers.BugsLayer"
      name="+assignedbugs"
>>>>>>> b7c237ba
      />

  <browser:menus
      module="canonical.launchpad.browser.person"
      classes="PersonFacets PersonOverviewMenu TeamOverviewMenu PersonBugsMenu
          PersonSpecsMenu PeopleContextMenu TeamBugsMenu PersonBranchesMenu"
      />

  <browser:url
      for="canonical.launchpad.interfaces.IPerson"
      path_expression="string:~${name}"
      parent_utility="canonical.launchpad.interfaces.ILaunchpadRoot"
      />

  <browser:editform
      name="+review"
      for="canonical.launchpad.interfaces.IPerson"
      schema="canonical.launchpad.interfaces.IPerson"
      label="Review person"
      fields="name displayname password"
      permission="launchpad.Admin"
      template="../templates/person-review.pt"
      lp:url="/~$person.id/+review">
      <browser:widget
          field="password"
          class="canonical.widgets.PasswordChangeWidget"
          />
  </browser:editform>

  <browser:page
      name="+claim"
      for="canonical.launchpad.interfaces.IPerson"
      class="canonical.launchpad.browser.PersonClaimView"
      permission="zope.Public"
      template="../templates/person-claim.pt">
  </browser:page>

  <browser:page
      name="+changepassword"
      for="canonical.launchpad.interfaces.IPerson"
      class="canonical.launchpad.browser.PersonChangePasswordView"
      permission="launchpad.Edit"
      template="../templates/person-changepassword.pt">
  </browser:page>

  <browser:page
      name="+editlanguages"
      for="canonical.launchpad.interfaces.IPerson"
      class="canonical.launchpad.browser.PersonLanguagesView"
      permission="launchpad.Edit"
      template="../templates/person-editlanguages.pt">
  </browser:page>

  <browser:page
      name="+edit"
      for="canonical.launchpad.interfaces.IPerson"
      class="canonical.launchpad.browser.PersonEditView"
      permission="launchpad.Edit"
      template="../templates/person-edit.pt" />

  <browser:page
      name="+edithomepage"
      for="canonical.launchpad.interfaces.IPerson"
      class="canonical.launchpad.browser.PersonEditHomePageView"
      permission="launchpad.Edit"
      template="../templates/person-edithomepage.pt" />

  <browser:pages
      for="canonical.launchpad.interfaces.IPerson"
      permission="zope.Public"
      class="canonical.launchpad.browser.PersonView">
      <browser:page
          name="+index"
          template="../templates/person-index.pt"
          lp:url="/~$Person.name/" />
      <browser:page
          name="+packages"
          template="../templates/person-packages.pt"
          lp:url="/~$Person.name/+packages" />
      <browser:page
          name="+karma"
          template="../templates/person-karma.pt"
          lp:url="/~$Person.name/+karma" />
      <browser:page
          name="+sshkeys"
          attribute="showSSHKeys"
          lp:url="/~$Person.name/+sshkeys" />
      <browser:page
          name="+bounties"
          facet="bounties"
          template="../templates/person-bounties.pt"
          lp:url="/~$Person.name/+bounties" />
      <browser:page
          name="+portlet-working-on"
          template="../templates/person-portlet-working-on.pt" />
      <browser:page
          name="+portlet-emails"
          template="../templates/person-portlet-emails.pt"
          lp:url="/~$Person.name/+portlet-emails" />
      <browser:page
          name="+portlet-team-assignedbugs"
          template="../templates/person-portlet-team-assignedbugs.pt"
          lp:url="/~$Person.name/+portlet-team-assignedbugs" />
      <browser:page
          name="+portlet-details"
          template="../templates/person-portlet-details.pt"
          lp:url="/~$Person.name/+portlet-details" />
      <!-- this should be on IPerson because we don't always know if it is a
      team or a person -->
      <browser:page
        name="+teamlist"
        template="../templates/team-listing.pt" />
  </browser:pages>

  <browser:page
    for="canonical.launchpad.interfaces.IPerson"
    name="+table-specworkload"
    permission="zope.Public"
    class="canonical.launchpad.browser.PersonSpecWorkLoadView"
    template="../templates/person-table-specworkload.pt"
    lp:url="/~$Person.name/+table-specworkload" />

  <browser:page
    for="canonical.launchpad.interfaces.IPerson"
    name="+translations"
    facet="translations"
    class="canonical.launchpad.browser.PersonTranslationView"
    permission="zope.Public"
    template="../templates/person-translations.pt" />

  <browser:page
    for="canonical.launchpad.interfaces.IPerson"
    name="+specfeedback"
    facet="specifications"
    class="canonical.launchpad.browser.PersonSpecFeedbackView"
    permission="zope.Public"
    template="../templates/person-specfeedback.pt"
    lp:url="/~$Person.name/+specfeedback" />

  <browser:page
    for="canonical.launchpad.interfaces.IPerson"
    name="+specworkload"
    facet="specifications"
    permission="zope.Public"
    template="../templates/person-specworkload.pt"
    lp:url="/~$Person.name/+specworkload" />

  <!-- This portlet is a generalform because its view uses widgets to
  calculate the current distribution source package. This information
  is stored in the query, to avoid a complex URL scheme.
  -->
  <browser:generalform
     for="canonical.launchpad.interfaces.IPerson"
     schema="canonical.launchpad.interfaces.IPersonBugTaskSearch"
     name="+portlet-otherpackages"
     permission="zope.Public"
     class="canonical.launchpad.browser.BugContactPackageBugsSearchListingView"
     fields="distribution sourcepackagename"
     template="../templates/person-portlet-otherpackages.pt"
     lp:url="/~$Person.name/+portlet-otherpackages" />

  <browser:page
      for="canonical.launchpad.interfaces.IPerson"
      name="+rdf"
      lp:url="/person/$Person.name/+rdf"
      permission="zope.Public"
      class="canonical.launchpad.browser.PersonRdfView"
      attribute="__call__"
      />

  <browser:page
      name="+bugs"
      for="canonical.launchpad.interfaces.IPerson"
      facet="bugs"
      class="canonical.launchpad.browser.RedirectToAssignedBugsView"
      permission="zope.Public"
      attribute="__call__"
      lp:url="/~$Person.name/+assignedbugs" />

  <browser:generalform
      name="+assignedbugs"
      for="canonical.launchpad.interfaces.IPerson"
      schema="canonical.launchpad.interfaces.IPersonBugTaskSearch"
      facet="bugs"
      class="canonical.launchpad.browser.PersonAssignedBugTaskSearchListingView"
      fields="status importance assignee owner milestone
              omit_dupes has_patch component has_no_package"
      permission="zope.Public"
      template="../templates/person-bugs.pt"
      lp:url="/~$Person.name/+assignedbugs" />

  <browser:generalform
      name="+packagebugs-search"
      for="canonical.launchpad.interfaces.IPerson"
      schema="canonical.launchpad.interfaces.IBugTaskSearch"
      facet="bugs"
      class="canonical.launchpad.browser.BugContactPackageBugsSearchListingView"
      fields="status importance assignee owner milestone
              omit_dupes has_patch component has_no_package"
      permission="zope.Public"
      template="../templates/person-packagebugs-search.pt" />

  <!-- This page is a generalform because it uses widget values to
  figure out what the "current package" is. This information is stored
  in the URL rather than the context, to avoid a complex URL scheme.
  -->
  <browser:generalform
      name="+packagebugs"
      for="canonical.launchpad.interfaces.IPerson"
      schema="canonical.launchpad.interfaces.IPersonBugTaskSearch"
      fields="distribution sourcepackagename"
      facet="bugs"
      class="canonical.launchpad.browser.BugContactPackageBugsSearchListingView"
      permission="zope.Public"
      template="../templates/person-packagebugs-overview.pt" />

  <browser:generalform
      name="+reportedbugs"
      for="canonical.launchpad.interfaces.IPerson"
      schema="canonical.launchpad.interfaces.IPersonBugTaskSearch"
      facet="bugs"
      class="canonical.launchpad.browser.ReportedBugTaskSearchListingView"
      fields="status importance assignee owner milestone
              omit_dupes has_patch component has_no_package"
      permission="zope.Public"
      template="../templates/person-bugs.pt"
      lp:url="/~$Person.name/+reportedbugs" />

  <browser:generalform
      name="+subscribedbugs"
      for="canonical.launchpad.interfaces.IPerson"
      schema="canonical.launchpad.interfaces.IPersonBugTaskSearch"
      facet="bugs"
      class="canonical.launchpad.browser.SubscribedBugTaskSearchListingView"
      fields="status importance assignee owner milestone
              omit_dupes has_patch component has_no_package"
      permission="zope.Public"
      template="../templates/person-bugs.pt"
      lp:url="/~$Person.name/+subscribedbugs" />



  <!-- Adding SSH keys is the only possibly harmful thing that can be done
  without the user's password, so we use a special permission here to make
  sure only the user (and not launchpad admins) will be able to edit her own
  ssh keys. Another option would be to require the user's password on this
  page. GuilhermeSalgado 25/08/2005 -->
  <browser:page
      name="+editsshkeys"
      for="canonical.launchpad.interfaces.IPerson"
      permission="launchpad.Special"
      class="canonical.launchpad.browser.PersonEditSSHKeysView"
      template="../templates/person-editsshkeys.pt" />

  <browser:page
      name="+codesofconduct"
      for="canonical.launchpad.interfaces.IPerson"
      permission="launchpad.Edit"
      class="canonical.launchpad.browser.PersonCodeOfConductEditView"
      template="../templates/person-codesofconduct.pt" />

  <browser:page
      name="+editwikinames"
      for="canonical.launchpad.interfaces.IPerson"
      permission="launchpad.Edit"
      class="canonical.launchpad.browser.PersonEditWikiNamesView"
      template="../templates/person-editwikinames.pt" />

  <browser:page
      name="+editircnicknames"
      for="canonical.launchpad.interfaces.IPerson"
      permission="launchpad.Edit"
      class="canonical.launchpad.browser.PersonEditIRCNicknamesView"
      template="../templates/person-editircnicknames.pt" />

  <browser:page
      name="+editjabberids"
      for="canonical.launchpad.interfaces.IPerson"
      permission="launchpad.Edit"
      class="canonical.launchpad.browser.PersonEditJabberIDsView"
      template="../templates/person-editjabberids.pt" />

  <browser:page
      for="canonical.launchpad.interfaces.IPerson"
      permission="launchpad.Edit"
      class="canonical.launchpad.browser.PersonGPGView"
      name="+editpgpkeys"
      template="../templates/person-editpgpkeys.pt"
      lp:url="/~$person.id/+editpgpkeys">
  </browser:page>

  <browser:pages
      for="canonical.launchpad.interfaces.IPerson"
      permission="launchpad.Edit"
      class="canonical.launchpad.browser.PersonEditEmailsView">
      <browser:page
          name="+editemails"
          template="../templates/person-editemails.pt"
          lp:url="/~$person.id/+editemails" />
  </browser:pages>

  <browser:pages
    for="canonical.launchpad.interfaces.IPerson"
    class="canonical.launchpad.browser.PersonBranchesView"
    permission="zope.Public"
    facet="branches"
    >
    <browser:page
        name="+branches"
        template="../templates/person-branches.pt" />
  </browser:pages>

  <browser:pages
    for="canonical.launchpad.interfaces.IPerson"
    class="canonical.launchpad.browser.BranchTargetView"
    permission="zope.Public"
    facet="branches"
    >
    <!-- there is trickery here, in the view class, which detects the view
    name and then gives the template a different set of branches to work
    with.-->
    <browser:page
        name="+branchlisting"
        template="../templates/branchtarget-branchlisting.pt" />
    <browser:page
        name="+authoredbranches"
        template="../templates/branchtarget-branchlisting.pt" />
    <browser:page
        name="+registeredbranches"
        template="../templates/branchtarget-branchlisting.pt" />
    <browser:page
        name="+subscribedbranches"
        template="../templates/branchtarget-branchlisting.pt" />
  </browser:pages>

  <!-- Team Views -->

  <browser:page
      for="canonical.launchpad.interfaces.ITeam"
      permission="zope.Public"
      class="canonical.launchpad.browser.PersonView"
      name="+teamhierarchy"
      template="../templates/person-teamhierarchy.pt"
      lp:url="/~$Person.id/+teamhierarchy">
  </browser:page>

  <browser:page
      for="canonical.launchpad.interfaces.ITeam"
      permission="launchpad.Edit"
      class="canonical.launchpad.browser.TeamEmailView"
      name="+editemail"
      template="../templates/team-editemail.pt"
      lp:url="/~$Team.id/+editemail">
  </browser:page>

  <browser:page
      name="+edit"
      for="canonical.launchpad.interfaces.ITeam"
      class="canonical.launchpad.browser.TeamEditView"
      permission="launchpad.Edit"
      template="../templates/team-edit.pt" />

  <browser:page
      for="canonical.launchpad.interfaces.ITeam"
      permission="launchpad.Admin"
      class="canonical.launchpad.browser.TeamReassignmentView"
      name="+reassign"
      template="../templates/object-reassignment.pt"
      lp:url="/~$Team.id/+reassign">
  </browser:page>

  <browser:page
      for="canonical.launchpad.interfaces.ITeam"
      permission="launchpad.AnyPerson"
      class="canonical.launchpad.browser.TeamJoinView"
      name="+join"
      template="../templates/team-join.pt"
      lp:url="/~$Person.id/+join">
  </browser:page>

  <browser:page
      for="canonical.launchpad.interfaces.ITeam"
      permission="launchpad.AnyPerson"
      class="canonical.launchpad.browser.TeamLeaveView"
      name="+leave"
      template="../templates/team-leave.pt"
      lp:url="/~$Team.id/+leave">
  </browser:page>

  <browser:page
      for="canonical.launchpad.interfaces.ITeam"
      permission="zope.Public"
      class="canonical.launchpad.browser.PersonView"
      name="+polls"
      template="../templates/team-polls.pt"
      lp:url="/~$Team.id/+polls">
  </browser:page>

  <browser:generalform
      name="+newpoll"
      for="canonical.launchpad.interfaces.ITeam"
      class="canonical.launchpad.browser.PollAddView"
      schema="canonical.launchpad.interfaces.IPoll"
      fields="name title proposition secrecy allowspoilt
              dateopens datecloses"
      keyword_arguments="name title proposition secrecy allowspoilt
              dateopens datecloses"
      label="Create a new poll"
      permission="launchpad.Edit"
      template="../templates/team-newpoll.pt"
      lp:url="/~$Team.id/+newpoll">
  </browser:generalform>

  <browser:page
      name="+members"
      for="canonical.launchpad.interfaces.ITeam"
      permission="zope.Public"
      class="canonical.launchpad.browser.TeamMembersView"
      template="../templates/team-members.pt"
      lp:url="~$Team/+members">
  </browser:page>

  <browser:addform
      name="+addmember"
      for="canonical.launchpad.interfaces.ITeam"
      schema="canonical.launchpad.interfaces.ITeamMember"
      fields="newmember"
      class="canonical.launchpad.browser.TeamMemberAddView"
      permission="launchpad.Edit"
      template="../templates/team-addmember.pt"
      lp:url="~$Team/+addmember">
  </browser:addform>

  <browser:page
      name="+editproposedmembers"
      for="canonical.launchpad.interfaces.ITeam"
      permission="launchpad.Edit"
      class="canonical.launchpad.browser.ProposedTeamMembersEditView"
      template="../templates/team-editproposed.pt"
      lp:url="~$Team/+editproposedmembers">
  </browser:page>

  <browser:page
      name="+addbranch"
      for="canonical.launchpad.interfaces.IPerson"
      class="canonical.launchpad.browser.PersonBranchAddView"
      facet="branches"
      permission="launchpad.AnyPerson"
      template="../templates/person-branch-add.pt" />

  <!-- PersonSet -->
  <content class="canonical.launchpad.database.PersonSet">
      <allow interface="canonical.launchpad.interfaces.IPersonSet" />
  </content>

  <securedutility
      class="canonical.launchpad.database.PersonSet"
      provides="canonical.launchpad.interfaces.IPersonSet">
      <allow interface="canonical.launchpad.interfaces.IPersonSet" />
  </securedutility>

  <browser:defaultView
      for="canonical.launchpad.interfaces.IPersonSet"
      name="+index" />

  <browser:navigation
      module="canonical.launchpad.browser"
      classes="PersonSetNavigation"
      />

  <browser:page
      name="+newperson"
      for="canonical.launchpad.interfaces.IPersonSet"
      class="canonical.launchpad.browser.PersonAddView"
      permission="launchpad.Admin"
      template="../templates/people-newperson.pt" />

  <browser:addform
      name="+newteam"
      for="canonical.launchpad.interfaces.IPersonSet"
      schema="canonical.launchpad.interfaces.ITeamCreation"
      fields="name displayname contactemail teamdescription
              defaultmembershipperiod defaultrenewalperiod subscriptionpolicy"
      class="canonical.launchpad.browser.TeamAddView"
      permission="launchpad.AnyPerson"
      template="../templates/people-newteam.pt"
      lp:url="/people/+newteam">
      <browser:widget
          field="teamdescription"
          class="zope.app.form.browser.TextAreaWidget"
          displayWidth="30"
          height="10" />
  </browser:addform>

  <browser:pages
      for="canonical.launchpad.interfaces.IPersonSet"
      permission="zope.Public"
      class="canonical.launchpad.browser.PeopleListView">
      <browser:page
          name="+peoplelist"
          template="../templates/people-list.pt"
          lp:url="/people/+peoplelist" />
  </browser:pages>

  <browser:pages
      for="canonical.launchpad.interfaces.IPersonSet"
      permission="zope.Public"
      class="canonical.launchpad.browser.TeamListView">
      <browser:page
          name="+teamlist"
          template="../templates/people-list.pt"
          lp:url="/people/+teamlist" />
  </browser:pages>

  <browser:pages
      for="canonical.launchpad.interfaces.IPersonSet"
      permission="zope.Public"
      class="canonical.launchpad.browser.UbunteroListView">
      <browser:page
          name="+ubunterolist"
          template="../templates/people-list.pt"
          lp:url="/people/+ubunterolist" />
  </browser:pages>

  <browser:pages
      for="canonical.launchpad.interfaces.IPersonSet"
      permission="zope.Public"
      class="canonical.launchpad.browser.FOAFSearchView">
      <browser:page
          name="+index"
          template="../templates/people-index.pt"
          lp:url="/people" />
      <browser:page
        name="+portlet-stats"
        template="../templates/people-portlet-stats.pt" />
  </browser:pages>

  <browser:addform
      name="+requestmerge"
      for="canonical.launchpad.interfaces.IPersonSet"
      schema="canonical.launchpad.interfaces.person.IRequestPeopleMerge"
      fields="dupeaccount"
      class="canonical.launchpad.browser.RequestPeopleMergeView"
      permission="launchpad.AnyPerson"
      template="../templates/people-requestmerge.pt"
      lp:url="/people/+requestmerge">
  </browser:addform>

  <browser:pages
      for="canonical.launchpad.interfaces.IPersonSet"
      permission="launchpad.Admin"
      class="canonical.launchpad.browser.AdminRequestPeopleMergeView">
      <browser:page
          name="+adminrequestmerge"
          template="../templates/people-adminrequestmerge.pt"
          lp:url="/people/+adminrequestmerge" />
  </browser:pages>

  <browser:pages
      for="canonical.launchpad.interfaces.IPersonSet"
      permission="launchpad.AnyPerson"
      class="canonical.launchpad.browser.RequestPeopleMergeMultipleEmailsView">
      <browser:page
          name="+requestmerge-multiple"
          template="../templates/people-requestmerge-multiple.pt"
          lp:url="/people/+requestmerge-multiple" />
  </browser:pages>

  <browser:pages
      for="canonical.launchpad.interfaces.IPersonSet"
      permission="launchpad.AnyPerson"
      class="canonical.launchpad.browser.FinishedPeopleMergeRequestView">
      <browser:page
          name="+mergerequest-sent"
          template="../templates/people-mergerequest-sent.pt"
          lp:url="/people/+mergerequest-sent" />
  </browser:pages>

  <browser:pages
    for="canonical.launchpad.interfaces.IPersonSet"
    permission="zope.Public">
      <browser:page
        name="+portlet-about"
        template="../templates/people-portlet-about.pt" />
  </browser:pages>
</facet>

<facet facet="support">
  <browser:page
      for="canonical.launchpad.interfaces.IPerson"
      class="canonical.launchpad.browser.PersonLatestTicketsView"
      name="+portlet-latesttickets"
      permission="zope.Public"
      template="../templates/tickettarget-portlet-latesttickets.pt"
      />
  <browser:page
    for="canonical.launchpad.interfaces.IPerson"
    class="canonical.launchpad.browser.PersonSearchTicketsView"
    name="+tickets"
    permission="zope.Public"
    />
  <browser:page
    for="canonical.launchpad.interfaces.IPerson"
    class="canonical.launchpad.browser.SearchAnsweredTicketsView"
    name="+answeredtickets"
    permission="zope.Public"
    />
  <browser:page
    for="canonical.launchpad.interfaces.IPerson"
    class="canonical.launchpad.browser.SearchAssignedTicketsView"
    name="+assignedtickets"
    permission="zope.Public"
    />
  <browser:page
    for="canonical.launchpad.interfaces.IPerson"
    class="canonical.launchpad.browser.SearchCommentedTicketsView"
    name="+commentedtickets"
    permission="zope.Public"
    />
  <browser:page
    for="canonical.launchpad.interfaces.IPerson"
    class="canonical.launchpad.browser.SearchCreatedTicketsView"
    name="+createdtickets"
    permission="zope.Public"
    />
  <browser:page
    for="canonical.launchpad.interfaces.IPerson"
    class="canonical.launchpad.browser.SearchNeedAttentionTicketsView"
    name="+needattentiontickets"
    permission="zope.Public"
    />
  <browser:page
    for="canonical.launchpad.interfaces.IPerson"
    class="canonical.launchpad.browser.SearchSubscribedTicketsView"
    name="+subscribedtickets"
    permission="zope.Public"
    />

  <browser:menus
    module="canonical.launchpad.browser"
    classes="PersonSupportMenu"
    />
</facet>

<adapter for="canonical.launchpad.webapp.interfaces.ILaunchpadPrincipal"
    provides="canonical.launchpad.interfaces.IPerson"
    factory="canonical.launchpad.components.person.personFromPrincipal" />

</configure><|MERGE_RESOLUTION|>--- conflicted
+++ resolved
@@ -44,13 +44,13 @@
       />
   <browser:defaultView
       for="canonical.launchpad.interfaces.IPerson"
-<<<<<<< HEAD
       name="+branches"
       layer="canonical.launchpad.layers.CodeLayer"
-=======
+      />
+  <browser:defaultView
+      for="canonical.launchpad.interfaces.IPerson"
       layer="canonical.launchpad.layers.BugsLayer"
       name="+assignedbugs"
->>>>>>> b7c237ba
       />
 
   <browser:menus
