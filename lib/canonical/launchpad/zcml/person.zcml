--- conflicted
+++ resolved
@@ -58,13 +58,7 @@
       for="canonical.launchpad.interfaces.IPerson"
       schema="canonical.launchpad.interfaces.IPerson"
       class="canonical.launchpad.browser.PersonEditView"
-<<<<<<< HEAD
-      fields="name displayname givenname familyname hide_email_addresses
-=======
-      label="Edit personal details"
-      fields="name displayname hide_email_addresses
->>>>>>> d40cf85b
-              timezone"
+      fields="name displayname hide_email_addresses timezone"
       permission="launchpad.Edit"
       template="../templates/person-edit.pt"
       lp:url="/people/$person.id/+edit">
