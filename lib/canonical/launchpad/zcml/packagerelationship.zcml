--- conflicted
+++ resolved
@@ -1,10 +1,6 @@
 <configure
     xmlns="http://namespaces.zope.org/zope"
     xmlns:browser="http://namespaces.zope.org/browser"
-<<<<<<< HEAD
-    xmlns:lp="http://launchpad.canonical.com"
-=======
->>>>>>> 418bbaec
     xmlns:i18n="http://namespaces.zope.org/i18n"
     i18n_domain="launchpad">
 
