<configure
    xmlns="http://namespaces.zope.org/zope"
    xmlns:browser="http://namespaces.zope.org/browser"
    xmlns:i18n="http://namespaces.zope.org/i18n"
    i18n_domain="launchpad">

    <!-- Branch -->
    <content class="canonical.launchpad.database.Branch">
        <allow interface="canonical.launchpad.interfaces.IBranch" />
        <require
            permission="zope.Public"
            set_schema="canonical.launchpad.interfaces.IBranch"
        />
    </content>

    <browser:menus
        module="canonical.launchpad.browser"
        classes="BranchContextMenu" />

    <browser:defaultView
        for="canonical.launchpad.interfaces.IBranch"
        name="+index" />

    <browser:url
        for="canonical.launchpad.interfaces.IBranch"
        path_expression="string:${product_name}/${name}"
        attribute_to_parent="owner"
        rootsite="code" />

    <browser:navigation
        module="canonical.launchpad.browser"
        classes="BranchNavigation" />

    <browser:pages
        for="canonical.launchpad.interfaces.IBranch"
        facet="branches"
        permission="zope.Public"
        class="canonical.launchpad.browser.BranchView" >
        <browser:page
            name="+index"
            template="../templates/branch-index.pt"
            />
        <browser:page
            name="+portlet-details"
            template="../templates/branch-portlet-details.pt" />
        <browser:page
            name="+series-reference"
            template="../templates/branch-series-reference.pt" />
    </browser:pages>

  <browser:pages
      for="canonical.launchpad.interfaces.IBranch"
      permission="zope.Public">
    <browser:page
        name="+portlet-specifications"
        template="../templates/branch-portlet-specifications.pt" />
    <browser:page
        name="+portlet-subscribers"
        template="../templates/branch-portlet-subscribers.pt" />
  </browser:pages>

  <browser:pages
      for="canonical.launchpad.interfaces.IBranch"
      facet="overview"
      permission="zope.Public"
      class="canonical.launchpad.browser.BranchInProductView" >
    <browser:page
      name="+product-summary-listing"
      template="../templates/branch-summary-listing.pt" />
  </browser:pages>

  <browser:pages
      for="canonical.launchpad.interfaces.IBranch"
      facet="overview"
      permission="zope.Public"
      class="canonical.launchpad.browser.BranchInPersonView" >
    <browser:page
        name="+person-summary-listing"
        template="../templates/branch-summary-listing.pt" />
  </browser:pages>

  <browser:pages
    for="canonical.launchpad.interfaces.IBranch"
    class="canonical.launchpad.browser.BranchView"
    facet="branches"
    permission="launchpad.AnyPerson">
    <browser:page
      name="+subscribe"
      template="../templates/branch-subscription.pt" />
  </browser:pages>

  <browser:page
      for="*"
      name="branch-filtering-macros"
      permission="zope.Public"
      template="../templates/branch-filtering-macros.pt" />

  <browser:page
      for="*"
<<<<<<< HEAD
=======
      name="branch-badges"
      permission="zope.Public"
      template="../templates/branch-badge-macros.pt" />

  <browser:page
      for="*"
>>>>>>> 418bbaec
      name="branch-javascript-macros"
      permission="zope.Public"
      template="../templates/branch-javascript-macros.pt" />

  <browser:page
    name="+edit"
    for="canonical.launchpad.interfaces.IBranch"
    class="canonical.launchpad.browser.BranchEditView"
    facet="branches"
    permission="launchpad.Edit"
    template="../templates/branch-edit.pt" />

  <browser:page
    name="+reassign"
    for="canonical.launchpad.interfaces.IBranch"
    permission="launchpad.Edit"
    facet="branches"
    class="canonical.launchpad.browser.BranchReassignmentView"
    template="../templates/object-reassignment.pt" />

  <browser:page
      for="canonical.launchpad.interfaces.IBranchBatchNavigator"
      name="+branch-listing"
      template="../templates/branch-listing.pt"
      permission="zope.Public" />

  <!-- BranchSet -->
  <content class="canonical.launchpad.database.BranchSet">
    <allow interface="canonical.launchpad.interfaces.IBranchSet" />
  </content>

  <securedutility
    class="canonical.launchpad.database.BranchSet"
    provides="canonical.launchpad.interfaces.IBranchSet" >
      <allow interface="canonical.launchpad.interfaces.IBranchSet" />
  </securedutility>

</configure><|MERGE_RESOLUTION|>--- conflicted
+++ resolved
@@ -97,15 +97,12 @@
 
   <browser:page
       for="*"
-<<<<<<< HEAD
-=======
       name="branch-badges"
       permission="zope.Public"
       template="../templates/branch-badge-macros.pt" />
 
   <browser:page
       for="*"
->>>>>>> 418bbaec
       name="branch-javascript-macros"
       permission="zope.Public"
       template="../templates/branch-javascript-macros.pt" />
