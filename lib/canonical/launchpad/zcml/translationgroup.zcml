<configure
    xmlns="http://namespaces.zope.org/zope"
    xmlns:browser="http://namespaces.zope.org/browser"
    xmlns:i18n="http://namespaces.zope.org/i18n"
    i18n_domain="launchpad">

<facet facet="translations">

    <!-- TranslationGroup -->
    <content class="canonical.launchpad.database.TranslationGroup">
        <allow interface="canonical.launchpad.interfaces.ITranslationGroup" />
        <require
            permission="launchpad.Edit"
            set_schema="canonical.launchpad.interfaces.ITranslationGroup" />
    </content>

    <browser:navigation
        module="canonical.launchpad.browser"
        classes="TranslationGroupNavigation TranslationGroupSetNavigation"
        />

    <browser:defaultView
        for="canonical.launchpad.interfaces.ITranslationGroup"
        name="+index" />

    <browser:menus
        module="canonical.launchpad.browser"
        classes="TranslationGroupSetContextMenu TranslationGroupContextMenu"
        />

    <browser:url
        for="canonical.launchpad.interfaces.ITranslationGroup"
        path_expression="name"
        parent_utility="canonical.launchpad.interfaces.ITranslationGroupSet"
        />

    <browser:pages
        for="canonical.launchpad.interfaces.ITranslationGroup"
        class="canonical.launchpad.browser.TranslationGroupView"
        permission="zope.Public">
        <browser:page
            template="../templates/translationgroup-index.pt"
            name="+index"
            />
        <!-- TranslationGroup portlets -->
        <browser:page
            name="+portlet-relateds"
            template="../templates/translationgroup-portlet-relateds.pt"
            />
        <browser:page
            name="+portlet-details"
            template="../templates/translationgroup-portlet-details.pt"
            />
    </browser:pages>

    <browser:page
        name="+edit"
        for="canonical.launchpad.interfaces.ITranslationGroup"
        permission="launchpad.Edit"
        class="canonical.launchpad.browser.TranslationGroupEditView"
        template="../templates/translationgroup-edit.pt"
        />

    <browser:page
        name="+appoint"
        for="canonical.launchpad.interfaces.ITranslationGroup"
        permission="launchpad.Edit"
        class="canonical.launchpad.browser.TranslationGroupAddTranslatorView"
        template="../templates/translationgroup-appoint.pt"
        />

<<<<<<< HEAD
=======
    <browser:page
        name="+reassign"
        for="canonical.launchpad.interfaces.ITranslationGroup"
        facet="translations"
        permission="launchpad.Edit"
        class="canonical.launchpad.browser.TranslationGroupReassignmentView"
        template="../templates/object-reassignment.pt"
        />

>>>>>>> b4cb43c9
    <!-- TranslationGroupSet -->
    <securedutility
      class="canonical.launchpad.database.TranslationGroupSet"
      provides="canonical.launchpad.interfaces.ITranslationGroupSet" >
      <allow interface="canonical.launchpad.interfaces.ITranslationGroupSet" />
    </securedutility>

    <browser:url
        for="canonical.launchpad.interfaces.ITranslationGroupSet"
        path_expression="string:+translation-groups"
        parent_utility="canonical.launchpad.interfaces.ILaunchpadRoot"
        />

    <browser:defaultView
        for="canonical.launchpad.interfaces.ITranslationGroupSet"
        name="+index" />

    <browser:page
        name="+new"
        for="canonical.launchpad.interfaces.ITranslationGroupSet"
        class="canonical.launchpad.browser.TranslationGroupAddView"
        permission="launchpad.Admin"
        template="../templates/translationgroup-add.pt"
        />

    <browser:pages
        for="canonical.launchpad.interfaces.ITranslationGroupSet"
        permission="zope.Public">
        <browser:page
            template="../templates/translationgroups-index.pt"
            name="+index"
            />
    </browser:pages>

</facet>
</configure><|MERGE_RESOLUTION|>--- conflicted
+++ resolved
@@ -69,18 +69,14 @@
         template="../templates/translationgroup-appoint.pt"
         />
 
-<<<<<<< HEAD
-=======
     <browser:page
         name="+reassign"
         for="canonical.launchpad.interfaces.ITranslationGroup"
-        facet="translations"
         permission="launchpad.Edit"
         class="canonical.launchpad.browser.TranslationGroupReassignmentView"
         template="../templates/object-reassignment.pt"
         />
 
->>>>>>> b4cb43c9
     <!-- TranslationGroupSet -->
     <securedutility
       class="canonical.launchpad.database.TranslationGroupSet"
