--- conflicted
+++ resolved
@@ -14,13 +14,9 @@
                        merged_revno date_merged merge_reporter
                        supersedes superseded_by
                        date_created date_review_requested date_reviewed
-<<<<<<< HEAD
+                       root_message
                        isPersonValidReviewer isMergable
                        getCreationNotificationRecipients isValidTransition
-=======
-                       root_message
-                       isPersonValidReviewer isMergable isValidTransition
->>>>>>> 47561aec
                        getUnlandedSourceBranchRevisions"/>
     <require
         permission="launchpad.Edit"
