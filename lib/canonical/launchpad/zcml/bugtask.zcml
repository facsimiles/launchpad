<configure
    xmlns="http://namespaces.zope.org/zope"
    xmlns:browser="http://namespaces.zope.org/browser"
    xmlns:lp="http://launchpad.canonical.com"
    xmlns:i18n="http://namespaces.zope.org/i18n"
    i18n_domain="launchpad">

  <facet facet="bugs">

    <browser:menus
        module="canonical.launchpad.browser"
        classes="BugTaskContextMenu"
        />

    <browser:page
        for="*"
        name="+bugtask-macros-tableview"
        permission="zope.Public"
        template="../templates/bugtask-macros-tableview.pt" />

    <browser:page
        for="*"
        name="bugtask-macros-cve"
        permission="zope.Public"
        template="../templates/bugtask-macros-cve.pt" />

    <browser:page
        for="*"
        name="+bugtask-macros-listview"
        permission="zope.Public"
        template="../templates/bugtask-macros-listview.pt" />


    <!-- IBugTask -->
    <content class="canonical.launchpad.database.BugTask">
        <allow attributes="id bug target" />
        <require
            permission="launchpad.View"
            attributes="product sourcepackagename distribution
                        distrorelease milestone status statusexplanation
                        priority severity assignee binarypackagename
                        bugwatch dateassigned datecreated age owner
                        targetname title related_tasks statusdisplayhtml
                        statuselsewhere setStatusFromDebbugs
                        setSeverityFromDebbugs updateTargetNameCache
                        asEmailHeaderValue" />
        <require
            permission="launchpad.Edit"
            set_attributes="product sourcepackagename distribution
                            distrorelease milestone status statusexplanation
                            priority severity assignee binarypackagename
                            bugwatch dateassigned datecreated age owner
                            targetname title related_tasks statusdisplayhtml
                            statuselsewhere setStatusFromDebbugs
                            setSeverityFromDebbugs" />
    </content>

    <browser:defaultView
        for="canonical.launchpad.interfaces.IBugTask"
        name="+index" />

    <browser:url
        for="canonical.launchpad.interfaces.IBugTask"
        path_expression="string:+bug/${bug/id}"
        attribute_to_parent="target" />

    <browser:navigation
        module="canonical.launchpad.browser"
        classes="BugTaskNavigation BugTaskSetNavigation"
        />

    <adapter
        for="canonical.launchpad.interfaces.IBugTask"
        provides="canonical.launchpad.interfaces.IBug"
        factory="canonical.launchpad.components.bugtask.BugTaskToBugAdapter" />

    <browser:pages
        for="canonical.launchpad.interfaces.IBugTask"
        class="canonical.launchpad.browser.BugTaskView"
        permission="zope.Public">
      <browser:page
        name="+index"
        template="../templates/bugtask-index.pt" />
      <browser:page
        name="+portlet-alsoreportedin"
        template="../templates/bugtask-portlet-alsoreportedin.pt" />
    </browser:pages>

    <browser:pages
      for="canonical.launchpad.interfaces.IBugTask"
      class="canonical.launchpad.browser.BugView"
      permission="zope.Public">
      <browser:page
          name="+activity"
          template="../templates/bug-activity.pt"
          lp:url="malone/bugs/$Bug.id/activity" />
      <browser:page
          name="+headline-tasks"
          template="../templates/bug-headline-tasks.pt"
          lp:url="malone/bugs/$Bug.id/+headline-tasks" />
    </browser:pages>

    <browser:pages
      for="canonical.launchpad.interfaces.IBugTask"
      class="canonical.launchpad.browser.BugView"
      permission="zope.Public">

      <!-- BugTask Portlets (Note: These are Bug portlets. These
      registrations are duplicated in bug.zcml, so that they can work
      on pages where IBug is the context.) -->
      <browser:page
          name="+portlet-watch"
          template="../templates/bug-portlet-watch.pt" />
      <browser:page
          name="+portlet-details"
          template="../templates/bug-portlet-details.pt" />
      <browser:page
          name="+portlet-specs"
          template="../templates/bug-portlet-specs.pt" />
      <browser:page
          name="+portlet-tickets"
          template="../templates/bug-portlet-tickets.pt" />
      <browser:page
          name="+portlet-reference"
          template="../templates/bug-portlet-reference.pt" />
      <browser:page
          name="+portlet-duplicates"
          template="../templates/bug-portlet-duplicates.pt" />
      <browser:page
          name="+portlet-cve"
          template="../templates/bug-portlet-cve.pt" />
      <browser:page
          name="+portlet-attachments"
          template="../templates/bug-portlet-attachments.pt" />
    </browser:pages>

    <browser:page
        for="canonical.launchpad.interfaces.IBugTask"
        name="+listing-detailed"
        template="../templates/bugtask-listing-detailed.pt"
        permission="zope.Public" />

    <!-- Some more IBugTask portlets that use different view classes -->
    <browser:pages
       for="canonical.launchpad.interfaces.IBugTask"
       class="canonical.launchpad.browser.BugTaskView"
       permission="zope.Public">
      <browser:page
         name="+portlet-status-details"
         template="../templates/bugtask-status-portlet-details.pt" />
      <browser:page
          name="+portlet-search"
          template="../templates/bugtarget-portlet-search.pt" />
    </browser:pages>

    <browser:page
        for="canonical.launchpad.interfaces.IBugTask"
        name="+portlet-subscribers"
        class="canonical.launchpad.browser.BugView"
        template="../templates/bug-portlet-subscribers.pt"
        permission="zope.Public" />

    <browser:editform
        name="+edit"
        for="canonical.launchpad.interfaces.IBugTask"
        schema="canonical.launchpad.interfaces.IBug"
        class="canonical.launchpad.browser.bug.BugEditView"
        label="Edit bug description"
        permission="launchpad.Edit"
        template="../templates/bug-edit.pt"
        fields="title description summary name"
        lp:url="malone/bugs/$Bug.id/+edit">
        <browser:widget
           field="title"
           class="zope.app.form.browser.TextWidget"
           displayWidth="55" />
    </browser:editform>

    <browser:editform
        name="+secrecy"
        for="canonical.launchpad.interfaces.IBugTask"
        schema="canonical.launchpad.interfaces.IBug"
        class="canonical.launchpad.browser.bug.BugEditView"
        label="Set bug visibility"
        permission="launchpad.Edit"
        template="../templates/bug-secrecy.pt"
        fields="private"
        lp:url="malone/bugs/$Bug.id/+secrecy">
    </browser:editform>

    <browser:editform
        name="+duplicate"
        for="canonical.launchpad.interfaces.IBugTask"
        schema="canonical.launchpad.interfaces.IBug"
        class="canonical.launchpad.browser.bug.BugEditView"
        label="Mark bug report as a duplicate"
        permission="launchpad.AnyPerson"
        template="../templates/bug-mark-as-duplicate.pt"
        fields="duplicateof"
        lp:url="malone/bugs/$Bug.id/+duplicate">
    </browser:editform>

    <!-- NullBugTask -->
    <content class="canonical.launchpad.components.bugtask.NullBugTask">
        <require
            permission="launchpad.View"
            interface="canonical.launchpad.interfaces.IBugTask" />
        <require
            permission="launchpad.Edit"
            set_schema="canonical.launchpad.interfaces.IBugTask" />
    </content>

    <!-- BugTaskSet -->
    <content class="canonical.launchpad.database.BugTaskSet">
      <allow interface="canonical.launchpad.interfaces.IBugTaskSet" />
      <allow
          interface="zope.app.form.browser.interfaces.IAddFormCustomization" />
    </content>

    <securedutility
        provides="canonical.launchpad.interfaces.IBugTaskSet"
        class="canonical.launchpad.database.BugTaskSet">
        <allow interface="canonical.launchpad.interfaces.IBugTaskSet" />
    </securedutility>

    <browser:defaultView
        for="canonical.launchpad.interfaces.IBugTaskSet"
        name="+index" />

    <browser:pages
        for="canonical.launchpad.interfaces.IBugTaskSet"
        permission="zope.Public">
        <browser:page name="+index"
            template="../templates/bugtasks-index.pt"
            lp:url="malone/tasks/index" />
    </browser:pages>

    <browser:addform
        name="+addattachment"
        schema="canonical.launchpad.interfaces.IBugAttachmentAddForm"
        for="canonical.launchpad.interfaces.IBugTask"
        class="canonical.launchpad.browser.BugAttachmentAddView"
        label="Add an attachment"
        fields="filecontent patch title comment"
        keyword_arguments="patch filecontent title comment"
        permission="launchpad.AnyPerson"
        template="../templates/bug-attachment-add.pt"
        lp:url="malone/bugs/$Bug.id/+addattachment" />

    <browser:addform
        name="+addurl"
        schema="canonical.launchpad.interfaces.IBugExternalRef"
        for="canonical.launchpad.interfaces.IBugTask"
        class="canonical.launchpad.browser.BugExtRefAddView"
        label="Add Web link"
        fields="url title"
        arguments=""
        keyword_arguments="url title"
        permission="launchpad.AnyPerson"
        template="../templates/bug-extref-add.pt"
        lp:url="malone/bugs/$Bugs.id/references/+new">
        <browser:widget
            field="url"
            class="zope.app.form.browser.TextWidget"
            displayWidth="60" />
    </browser:addform>

    <browser:addform
        name="+addwatch"
        schema="canonical.launchpad.interfaces.IBugWatch"
        for="canonical.launchpad.interfaces.IBugTask"
        class="canonical.launchpad.browser.BugWatchAddView"
        label="Add watch"
        fields="bugtracker remotebug"
        arguments=""
        keyword_arguments="bugtracker remotebug"
        permission="launchpad.AnyPerson"
        template="../templates/bug-watch-add.pt"
        lp:url="malone/bugs/$Bugs.id/watches/+new" />

    <browser:defaultView
        for="canonical.launchpad.interfaces.IUpstreamBugTask"
        name="+index" />

    <browser:addform
        name="+upstreamtask"
        schema="canonical.launchpad.interfaces.IUpstreamBugTask"
        for="canonical.launchpad.interfaces.IBugTask"
        class="canonical.launchpad.browser.bug.BugAlsoReportInView"
        label="Request fix in a product"
        fields="product owner"
        content_factory="canonical.launchpad.database.BugTaskFactory"
        arguments=""
        keyword_arguments="product owner"
        permission="launchpad.AnyPerson"
        template="../templates/launchpad-addform.pt"
        lp:url="malone/bugs/$Bug.id/+upstreamtask">
        <browser:widget field="owner" class="canonical.widgets.HiddenUserWidget" />
    </browser:addform>

    <browser:generalform
        name="+editstatus-page"
        for="canonical.launchpad.interfaces.IUpstreamBugTask"
        class="canonical.launchpad.browser.bugtask.BugTaskEditView"
        schema="canonical.launchpad.interfaces.IUpstreamBugTask"
<<<<<<< HEAD
        fields="product milestone status priority severity assignee
                bugwatch statusexplanation"
=======
        fields="milestone status priority severity assignee bugwatch
                statusexplanation product"
>>>>>>> 12962e50
        label="Edit fix request"
        permission="launchpad.Edit"
        template="../templates/bugtask-edit.pt">
        <browser:widget
          field="assignee"
          class="canonical.widgets.bugtask.BugTaskAssigneeWidget" />
    </browser:generalform>

    <browser:schemadisplay
        name="+viewstatus-page"
        for="canonical.launchpad.interfaces.IUpstreamBugTask"
        schema="canonical.launchpad.interfaces.IUpstreamBugTask"
        fields="milestone status priority severity assignee bugwatch
                statusexplanation"
        label="Product fix request"
        permission="launchpad.View"
        template="../templates/bugtask-view.pt"
        lp:url="malone/tasks/$BugTask.id/+index">
    </browser:schemadisplay>

    <browser:defaultView
        for="canonical.launchpad.interfaces.IDistroBugTask"
        name="+index" />

    <browser:addform
        name="+distrotask"
        schema="canonical.launchpad.interfaces.IDistroBugTask"
        for="canonical.launchpad.interfaces.IBugTask"
        class="canonical.launchpad.browser.bug.BugAlsoReportInView"
        label="Request fix in a distribution"
        fields="distribution sourcepackagename owner"
        content_factory="canonical.launchpad.database.BugTaskFactory"
        keyword_arguments="distribution sourcepackagename owner"
        permission="launchpad.AnyPerson"
        template="../templates/launchpad-addform.pt"
        lp:url="malone/bugs/$Bug.id/+distrotask">
        <browser:widget
          field="owner"
          class="canonical.widgets.HiddenUserWidget"
          />
    </browser:addform>

    <browser:editform
        name="+editstatus-page"
        for="canonical.launchpad.interfaces.IDistroBugTask"
        class="canonical.launchpad.browser.bugtask.BugTaskEditView"
        schema="canonical.launchpad.interfaces.IBugTask"
        fields="sourcepackagename binarypackagename milestone
                status priority severity assignee bugwatch statusexplanation"
        label="Edit fix request"
        permission="launchpad.AnyPerson"
        template="../templates/bugtask-edit.pt"
        lp:url="malone/tasks/$BugTask.id/+edit">
        <browser:widget
          field="statusexplanation"
          class="zope.app.form.browser.TextAreaWidget"
          height="2" />
        <browser:widget
          field="assignee"
          class="canonical.widgets.bugtask.BugTaskAssigneeWidget" />
    </browser:editform>

    <browser:schemadisplay
        name="+viewstatus-page"
        for="canonical.launchpad.interfaces.IDistroBugTask"
        schema="canonical.launchpad.interfaces.IBugTask"
        fields="sourcepackagename binarypackagename milestone
                status priority severity assignee bugwatch statusexplanation"
        label="Source package fix request"
        permission="zope.Public"
        template="../templates/bugtask-view.pt"
        lp:url="malone/tasks/$BugTask.id/+edit">
    </browser:schemadisplay>

    <browser:page
        name="+target"
        for="canonical.launchpad.interfaces.IDistroBugTask"
        class="canonical.launchpad.browser.BugTaskReleaseTargetingView"
        permission="launchpad.AnyPerson"
        template="../templates/bugtask-release-targeting.pt"
        />

    <browser:defaultView
        for="canonical.launchpad.interfaces.IDistroReleaseBugTask"
        name="+index" />

    <browser:editform
        name="+editstatus-page"
        for="canonical.launchpad.interfaces.IDistroReleaseBugTask"
        class="canonical.launchpad.browser.bugtask.BugTaskEditView"
        schema="canonical.launchpad.interfaces.IBugTask"
        fields="sourcepackagename binarypackagename milestone
                status priority severity assignee bugwatch statusexplanation"
        label="Edit fix request"
        permission="launchpad.AnyPerson"
        template="../templates/bugtask-edit.pt"
        lp:url="malone/tasks/$BugTask.id/+edit">
        <browser:widget
          field="statusexplanation"
          class="zope.app.form.browser.TextAreaWidget"
          height="2" />
        <browser:widget
          field="assignee"
          class="canonical.widgets.bugtask.BugTaskAssigneeWidget" />
    </browser:editform>

    <browser:schemadisplay
        name="+viewstatus-page"
        for="canonical.launchpad.interfaces.IDistroReleaseBugTask"
        schema="canonical.launchpad.interfaces.IBugTask"
        fields="sourcepackagename binarypackagename status priority severity
                assignee bugwatch statusexplanation"
        label="Source package fix request"
        permission="zope.Public"
        template="../templates/bugtask-view.pt"
        lp:url="malone/tasks/$BugTask.id/+edit">
    </browser:schemadisplay>

    <browser:page
      name="+target"
      for="canonical.launchpad.interfaces.IDistroReleaseBugTask"
      class="canonical.launchpad.browser.BugTaskReleaseTargetingView"
      permission="launchpad.AnyPerson"
      template="../templates/bugtask-release-targeting.pt"
      />

    <browser:page
      for="canonical.launchpad.interfaces.IBugTask"
      name="+subscribe"
      class="canonical.launchpad.browser.BugView"
      permission="launchpad.AnyPerson"
      template="../templates/bug-subscription.pt" />

    <browser:generalform
      name="+linkcve"
      for="canonical.launchpad.interfaces.IBugTask"
      schema="canonical.launchpad.interfaces.ICve"
      class="canonical.launchpad.browser.CveLinkView"
      fields="sequence"
      arguments="sequence"
      permission="launchpad.AnyPerson"
      template="../templates/bug-cve.pt">
    </browser:generalform>

    <browser:generalform
      name="+unlinkcve"
      for="canonical.launchpad.interfaces.IBugTask"
      schema="canonical.launchpad.interfaces.ICve"
      class="canonical.launchpad.browser.CveUnlinkView"
      fields="sequence"
      arguments="sequence"
      permission="launchpad.AnyPerson"
      template="../templates/bug-removecve.pt">
    </browser:generalform>

    <browser:addform
      name="+addsubscriber"
      for="canonical.launchpad.interfaces.IBugTask"
      schema="canonical.launchpad.interfaces.IBugSubscription"
      class="canonical.launchpad.browser.BugSubscriptionAddView"
      label="Subscribe someone else to the bug report"
      fields="person"
      keyword_arguments="person"
      permission="launchpad.AnyPerson"
      template="../templates/bug-addsubscriber.pt"
      />

    <browser:addform
      name="+addmessage"
      for="canonical.launchpad.interfaces.IBugTask"
      schema="canonical.launchpad.interfaces.IMessage"
      class="canonical.launchpad.browser.BugMessageAddView"
      label="Add a comment"
      fields="subject content owner"
      keyword_arguments="subject content owner"
      permission="launchpad.AnyPerson"
      template="../templates/message-add.pt">
      <browser:widget
        field="owner"
        class="canonical.widgets.HiddenUserWidget" />
    </browser:addform>

    <!-- BugTaskDelta -->
    <content class="canonical.launchpad.components.bugtask.BugTaskDelta">
        <allow interface="canonical.launchpad.interfaces.IBugTaskDelta" />
    </content>

  </facet>

</configure><|MERGE_RESOLUTION|>--- conflicted
+++ resolved
@@ -303,13 +303,8 @@
         for="canonical.launchpad.interfaces.IUpstreamBugTask"
         class="canonical.launchpad.browser.bugtask.BugTaskEditView"
         schema="canonical.launchpad.interfaces.IUpstreamBugTask"
-<<<<<<< HEAD
         fields="product milestone status priority severity assignee
                 bugwatch statusexplanation"
-=======
-        fields="milestone status priority severity assignee bugwatch
-                statusexplanation product"
->>>>>>> 12962e50
         label="Edit fix request"
         permission="launchpad.Edit"
         template="../templates/bugtask-edit.pt">
