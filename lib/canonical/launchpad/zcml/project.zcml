<configure
    xmlns="http://namespaces.zope.org/zope"
    xmlns:browser="http://namespaces.zope.org/browser"
    xmlns:i18n="http://namespaces.zope.org/i18n"
    i18n_domain="launchpad">

    <!-- Project -->
    <content class="canonical.launchpad.database.Project">
        <allow interface="canonical.launchpad.interfaces.IProject" />
        <allow interface="canonical.launchpad.interfaces.ICalendarOwner" />
        <allow interface="canonical.launchpad.interfaces.IQuestionCollection" />
        <require
            permission="launchpad.Edit"
            set_schema="canonical.launchpad.interfaces.IProject"
        />
    </content>

    <browser:navigation
        module="canonical.launchpad.browser"
        classes="ProjectNavigation"
        />

    <adapter
        provides="canonical.launchpad.interfaces.IStructuralObjectPresentation"
        for="canonical.launchpad.interfaces.IProject"
        factory="canonical.launchpad.browser.ProjectSOP"
        permission="zope.Public"
        />

    <browser:menus
        module="canonical.launchpad.browser.project"
        classes="ProjectFacets ProjectOverviewMenu ProjectBountiesMenu
                 ProjectSpecificationsMenu ProjectSetContextMenu
                 ProjectAnswersMenu ProjectTranslationsMenu"
	 />
    <browser:defaultView
        for="canonical.launchpad.interfaces.IProject"
        name="+index"
        />
    <browser:defaultView
        for="canonical.launchpad.interfaces.IProject"
        name="+specs"
        layer="canonical.launchpad.layers.BlueprintLayer"
        />
    <browser:defaultView
        for="canonical.launchpad.interfaces.IProject"
        name="+tickets"
        layer="canonical.launchpad.layers.AnswersLayer"
        />
    <browser:defaultView
        for="canonical.launchpad.interfaces.IProject"
        name="+translations"
        layer="canonical.launchpad.layers.TranslationsLayer"
        />

    <browser:pages
        for="canonical.launchpad.interfaces.IProject"
        permission="zope.Public">
        <browser:page
            name="+index"
            facet="overview"
            template="../templates/project-index.pt"
            />
        <browser:page
            name="+branches"
            facet="overview"
            template="../templates/project-branches.pt"
            />
        <browser:page
            name="+bounties"
            facet="bounties"
            template="../templates/related-bounties.pt"
            />
        <browser:page
            name="+listing-detailed"
            template="../templates/project-listing-detailed.pt" />
        <browser:page
            name="+translations"
            facet="translations"
            template="../templates/project-translations.pt"
            />

       <!-- Projects portlets -->
       <browser:page
            name="+portlet-bounties"
            facet="bounties"
            template="../templates/object-portlet-bounties.pt"
            />
       <browser:page
            name="+portlet-details"
            facet="overview"
            template="../templates/project-portlet-details.pt"
            />
       <browser:page
            name="+portlet-lifecycle"
            facet="overview"
            template="../templates/project-portlet-lifecycle.pt"
            />
    </browser:pages>

    <browser:page
        for="canonical.launchpad.interfaces.IProject"
        class="canonical.launchpad.browser.ProjectRdfView"
        facet="overview"
        permission="zope.Public"
        name="+rdf"
        attribute="__call__"
        />

  <browser:pages
    for="canonical.launchpad.interfaces.IProject"
    class="canonical.launchpad.browser.SpecificationTargetView"
    facet="specifications"
    permission="zope.Public">
    <browser:page
      name="+specs"
      template="../templates/project-specs.pt" />
    <browser:page
      name="+assignments"
      template="../templates/specificationtarget-assignments.pt" />
    <browser:page
      name="+roadmap"
      template="../templates/specificationtarget-roadmap.pt" />
    <browser:page
      name="+portlet-latestspecs"
      template="../templates/specificationtarget-portlet-latestspecs.pt" />
  </browser:pages>

    <browser:pages
        for="canonical.launchpad.interfaces.IProject"
        permission="launchpad.Edit"
        facet="overview"
        class="canonical.launchpad.browser.ObjectReassignmentView">
          <browser:page
              name="+reassign"
              template="../templates/object-reassignment.pt"
              />
    </browser:pages>

    <browser:page
        name="+new"
        for="canonical.launchpad.interfaces.IProjectSet"
        class="canonical.launchpad.browser.ProjectAddView"
        facet="overview"
        permission="launchpad.Admin"
        template="../templates/project-add.pt"
        />

    <browser:page
        name="+edit"
        for="canonical.launchpad.interfaces.IProject"
        class="canonical.launchpad.browser.ProjectEditView"
        facet="overview"
        permission="launchpad.Edit"
        template="../templates/project-edit.pt"
        />

    <browser:page
        name="+review"
        for="canonical.launchpad.interfaces.IProject"
        class="canonical.launchpad.browser.ProjectReviewView"
        facet="overview"
        permission="launchpad.Admin"
        template="../templates/project-edit.pt"
        />

    <browser:editform
        name="+changetranslators"
        for="canonical.launchpad.interfaces.IProject"
        facet="translations"
        schema="canonical.launchpad.interfaces.IProject"
        fields="translationgroup translationpermission"
        permission="launchpad.Edit"
        label="Select a new translation group"
        template="../templates/project-translators.pt"
        />

    <browser:page
        name="+newproduct"
        for="canonical.launchpad.interfaces.IProject"
        facet="overview"
        class="canonical.launchpad.browser.ProjectAddProductView"
        permission="launchpad.AnyPerson"
        template="../templates/product-add.pt"
        />

    <browser:addform
      name="+linkbounty"
      for="canonical.launchpad.interfaces.IProject"
      facet="bounties"
      schema="canonical.launchpad.interfaces.IProjectBounty"
      class="canonical.launchpad.browser.bounty.BountyLinkView"
      label="Link an existing bounty"
      fields="project bounty"
      keyword_arguments="project bounty"
      permission="launchpad.AnyPerson"
      template="../templates/bounty-link.pt"
      >
      <browser:widget
        field="project"
        class="canonical.widgets.ContextWidget" />
    </browser:addform>

    <browser:addform
      name="+addbounty"
      for="canonical.launchpad.interfaces.IProject"
      facet="bounties"
      schema="canonical.launchpad.interfaces.IBounty"
      label="Register a bounty"
      fields="name title summary usdvalue difficulty description"
      class="canonical.launchpad.browser.BountyAddView"
      permission="launchpad.AnyPerson"
      template="../templates/bounty-add.pt"
      />

    <facet facet="answers">
        <browser:page
            name="+addticket"
            for="canonical.launchpad.interfaces.IProject"
            class="canonical.launchpad.browser.ProjectAddQuestionView"
            permission="launchpad.AnyPerson"
            />
        <browser:page
            name="+portlet-latestquestions"
            for="canonical.launchpad.interfaces.IProject"
            class="canonical.launchpad.browser.ProjectLatestQuestionsView"
<<<<<<< HEAD
=======
            permission="zope.Public"
            />
        <browser:page
            name="+ask-a-question-button"
            for="canonical.launchpad.interfaces.IProject"
            class="canonical.launchpad.browser.AskAQuestionButtonView"
>>>>>>> 26056d66
            permission="zope.Public"
            />
    </facet>

    <browser:page
        name="+filebug"
        for="canonical.launchpad.interfaces.IProject"
        class="canonical.launchpad.browser.ProjectFileBugGuidedView"
        facet="bugs"
        permission="launchpad.AnyPerson" />

    <browser:page
        name="+filebug-advanced"
        for="canonical.launchpad.interfaces.IProject"
        class="canonical.launchpad.browser.ProjectFileBugAdvancedView"
        facet="bugs"
        permission="launchpad.AnyPerson" />


    <!-- ProjectSet-->
    <content class="canonical.launchpad.database.ProjectSet">
        <allow interface="canonical.launchpad.interfaces.IProjectSet" />
    </content>

    <securedutility
        class="canonical.launchpad.database.ProjectSet"
        provides="canonical.launchpad.interfaces.IProjectSet">
        <allow interface="canonical.launchpad.interfaces.IProjectSet" />
    </securedutility>

    <browser:defaultView
        for="canonical.launchpad.interfaces.IProjectSet"
        name="+index" />

    <browser:navigation
        module="canonical.launchpad.browser"
        classes="ProjectSetNavigation"
        />
    <browser:url
        for="canonical.launchpad.interfaces.IProject"
        path_expression="name"
        parent_utility="canonical.launchpad.interfaces.ILaunchpadRoot"
        />

    <browser:pages
        for="canonical.launchpad.interfaces.IProjectSet"
        facet="overview"
        permission="zope.Public"
        class="canonical.launchpad.browser.ProjectSetView"
        >
        <browser:page
            name="+all"
            template="../templates/projects-all.pt"
            />
        <browser:page
            name="+index"
            template="../templates/projects-index.pt"
            />
    </browser:pages>

    <browser:pages
        for="canonical.launchpad.interfaces.IProjectSet"
        facet="overview"
        class="canonical.launchpad.browser.ProjectSetView"
        permission="launchpad.AnyPerson">
        <browser:page
            name="+review"
            template="../templates/registry-review.pt"
            />
    </browser:pages>

</configure><|MERGE_RESOLUTION|>--- conflicted
+++ resolved
@@ -224,15 +224,12 @@
             name="+portlet-latestquestions"
             for="canonical.launchpad.interfaces.IProject"
             class="canonical.launchpad.browser.ProjectLatestQuestionsView"
-<<<<<<< HEAD
-=======
             permission="zope.Public"
             />
         <browser:page
             name="+ask-a-question-button"
             for="canonical.launchpad.interfaces.IProject"
             class="canonical.launchpad.browser.AskAQuestionButtonView"
->>>>>>> 26056d66
             permission="zope.Public"
             />
     </facet>
