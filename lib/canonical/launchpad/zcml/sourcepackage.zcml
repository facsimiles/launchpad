<configure
    xmlns="http://namespaces.zope.org/zope"
    xmlns:browser="http://namespaces.zope.org/browser"
    xmlns:lp="http://launchpad.canonical.com"
    xmlns:i18n="http://namespaces.zope.org/i18n"
    i18n_domain="launchpad">

    <!-- SourcePackage -->
    <content class="canonical.launchpad.database.SourcePackage">
        <allow interface="canonical.launchpad.interfaces.ISourcePackage" />
        <allow interface="canonical.launchpad.interfaces.IHasBuildRecords"/>
        <!-- ITicketTarget -->
<<<<<<< HEAD
        <allow attributes="tickets getTicket searchTickets findSimilarTickets
              support_contacts getSupportedLanguages" />
=======
        <allow attributes="getTicket searchTickets findSimilarTickets
              support_contacts" />
>>>>>>> b813597f
        <require permission="launchpad.AnyPerson"
            attributes="newTicket addSupportContact removeSupportContact" />
    </content>

    <browser:defaultView
        for="canonical.launchpad.interfaces.ISourcePackage"
        name="+index" />

    <browser:defaultView
        for="canonical.launchpad.interfaces.ISourcePackage"
        layer="canonical.launchpad.layers.MaloneLayer"
        name="+bugs" />


    <browser:navigation
        module="canonical.launchpad.browser"
        classes="SourcePackageNavigation"
        />

    <browser:url
        for="canonical.launchpad.interfaces.ISourcePackage"
        path_expression="string:+source/${name}"
        attribute_to_parent="distrorelease"
        />

   <browser:menus
        module="canonical.launchpad.browser.sourcepackage"
        classes="
            SourcePackageFacets SourcePackageOverviewMenu SourcePackageBugsMenu
            SourcePackageSupportMenu SourcePackageTranslationsMenu"
        />

    <browser:pages
      for="canonical.launchpad.interfaces.ISourcePackage"
      facet="overview"
      permission="zope.Public">
      <browser:page
        name="+portlet-hctstatus"
        template="../templates/sourcepackage-portlet-hctstatus.pt"
        lp:url="/distros/ubuntu/hoary/+sources/pmount/+portlet-hctstatus" />
      <browser:page
        name="+portlet-releases"
        template="../templates/sourcepackage-portlet-releases.pt"
        lp:url="/distros/ubuntu/hoary/+sources/pmount/+portlet-releases" />
    </browser:pages>

    <browser:pages
        for="canonical.launchpad.interfaces.ISourcePackage"
        permission="zope.Public"
        class="canonical.launchpad.browser.sourcepackage.SourcePackageView">
        <browser:page
            name="+index"
            facet="overview"
            template="../templates/sourcepackage-index.pt"
            lp:url="/distros/ubuntu/hoary/+sources/mozilla-firefox/+index" />
        <browser:page
            name="+gethelp"
            facet="overview"
            template="../templates/sourcepackage-gethelp.pt"
            lp:url="/distros/ubuntu/hoary/+sources/evolution/+gethelp" />
        <browser:page
            name="+translate"
            facet="translations"
            template="../templates/sourcepackage-translate.pt"
            lp:url="/distros/ubuntu/hoary/+sources/pmount/+translate" />
        <browser:page
            name="+changelog"
            facet="overview"
            template="../templates/sourcepackage-changelog.pt"
            lp:url="/distros/ubuntu/hoary/+sources/evolution/+changelog" />
        <browser:page
            name="+hctstatus"
            facet="overview"
            template="../templates/sourcepackage-hctstatus.pt"
            lp:url="/distros/ubuntu/hoary/+sources/evolution/+hctstatus" />
        <browser:page
            name="+translations"
            facet="translations"
            template="../templates/sourcepackage-translations.pt"
            lp:url="/distros/ubuntu/hoary/+sources/evolution/+translations" />
        <browser:page
            name="+builds"
            facet="overview"
            template="../templates/sourcepackage-builds.pt"
            lp:url="/distros/$distribution/$distrorelease/+sources/$sourcepackagename/+builds" />
        <browser:page
            name="+builds-list"
            template="../templates/builds-list.pt"
            lp:url="/distros/$distribution/$distrorelease/+sources/$sourcepackagename/+builds-list" />
        <browser:page
            name="+potlist"
            facet="translations"
            template="../templates/object-pots.pt"
            lp:url="/distros/ubuntu/hoary/+sources/evolution/+potlist" />

        <!-- SourcePackage Portlets -->
        <browser:page
            name="+portlet-details"
            facet="overview"
            template="../templates/sourcepackage-portlet-details.pt"
            lp:url="/distros/ubuntu/hoary/+sources/evolution/+portlet-details"
            />
        <browser:page
            name="+portlet-translations"
            facet="translations"
            template="../templates/sourcepackage-portlet-translations.pt"
        />

    </browser:pages>

    <browser:pages
        for="canonical.launchpad.interfaces.ISourcePackage"
        permission="launchpad.Admin"
        class="canonical.launchpad.browser.sourcepackage.SourcePackageView">
        <browser:page
            name="+potemplatenames"
            facet="translations"
            template="../templates/object-potemplatenames.pt"
            lp:url="/distros/ubuntu/hoary/+sources/mozilla-firefox/+potemplatenames" />
    </browser:pages>

    <browser:pages
        for="canonical.launchpad.interfaces.ISourcePackage"
        permission="launchpad.AnyPerson"
        class="canonical.launchpad.browser.sourcepackage.SourcePackageView">
        <browser:page
            name="+packaging"
            facet="overview"
            template="../templates/sourcepackage-packaging.pt"
            lp:url="/distros/ubuntu/hoary/+sources/apache2/+packaging" />
    </browser:pages>

</configure><|MERGE_RESOLUTION|>--- conflicted
+++ resolved
@@ -10,13 +10,8 @@
         <allow interface="canonical.launchpad.interfaces.ISourcePackage" />
         <allow interface="canonical.launchpad.interfaces.IHasBuildRecords"/>
         <!-- ITicketTarget -->
-<<<<<<< HEAD
-        <allow attributes="tickets getTicket searchTickets findSimilarTickets
+        <allow attributes="getTicket searchTickets findSimilarTickets
               support_contacts getSupportedLanguages" />
-=======
-        <allow attributes="getTicket searchTickets findSimilarTickets
-              support_contacts" />
->>>>>>> b813597f
         <require permission="launchpad.AnyPerson"
             attributes="newTicket addSupportContact removeSupportContact" />
     </content>
