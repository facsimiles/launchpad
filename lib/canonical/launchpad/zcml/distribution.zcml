<configure
    xmlns="http://namespaces.zope.org/zope"
    xmlns:browser="http://namespaces.zope.org/browser"
    xmlns:lp="http://launchpad.canonical.com"
    xmlns:i18n="http://namespaces.zope.org/i18n"
    i18n_domain="launchpad">

    <!-- Distribution -->
    <content class="canonical.launchpad.database.Distribution">
        <allow interface="canonical.launchpad.interfaces.IDistribution"/>
        <allow interface="canonical.launchpad.interfaces.IHasBuildRecords"/>
        <require
            permission="launchpad.Edit"
            set_attributes="displayname title summary description
                            translationgroup translationpermission
                            driver members owner bugcontact
                            official_malone official_rosetta
<<<<<<< HEAD
                            security_contact uploadadmin uploadsender"
=======
                            security_contact mirror_admin"
>>>>>>> 0fe601ee
            />
    </content>

    <browser:defaultView
        for="canonical.launchpad.interfaces.IDistribution"
        name="+index" />

    <browser:defaultView
        for="canonical.launchpad.interfaces.IDistribution"
        layer="canonical.launchpad.layers.MaloneLayer"
        name="+bugs" />

    <browser:navigation
        module="canonical.launchpad.browser"
        classes="DistributionNavigation"
        />

    <browser:pages
        for="canonical.launchpad.interfaces.IDistribution"
        class="canonical.launchpad.browser.BugTargetBugListingView"
        facet="bugs"
        permission="zope.Public">
        <browser:page
            name="+portlet-bugtasklist-releasebugs"
            template="../templates/bugtask-portlet-releasebugs.pt"
            lp:url="/distros/$Distribution.name/+portlet-bugtasklist-releasebugs" />
    </browser:pages>

    <browser:page
        for="canonical.launchpad.interfaces.IDistribution"
        facet="overview"
        class="canonical.launchpad.browser.DistributionArchiveMirrorsView"
        permission="zope.Public"
        name="+archivemirrors"
        template="../templates/distribution-mirrors.pt" />

    <browser:page
        for="canonical.launchpad.interfaces.IDistribution"
        facet="overview"
        class="canonical.launchpad.browser.DistributionReleaseMirrorsView"
        permission="zope.Public"
        name="+cdmirrors"
        template="../templates/distribution-mirrors.pt" />

    <browser:page
        for="canonical.launchpad.interfaces.IDistribution"
        facet="overview"
        class="canonical.launchpad.browser.DistributionDisabledMirrorsView"
        permission="zope.Public"
        name="+disabledmirrors"
        template="../templates/distribution-mirrors.pt" />

    <browser:page
        for="canonical.launchpad.interfaces.IDistribution"
        facet="overview"
        class="canonical.launchpad.browser.DistributionUnofficialMirrorsView"
        permission="zope.Public"
        name="+unofficialmirrors"
        template="../templates/distribution-mirrors.pt" />

    <browser:generalform
        name="+newmirror"
        facet="overview"
        for="canonical.launchpad.interfaces.IDistribution"
        class="canonical.launchpad.browser.DistributionMirrorAddView"
        schema="canonical.launchpad.interfaces.IDistributionMirror"
        fields="owner name displayname description speed country
                content http_base_url ftp_base_url rsync_base_url
                enabled official_candidate"
        keyword_arguments="
            owner name displayname description speed country content 
            http_base_url ftp_base_url rsync_base_url enabled official_candidate"
        permission="launchpad.AnyPerson"
        template="../templates/distribution-newmirror.pt">
        <browser:widget 
            field="owner"
            class="canonical.widgets.HiddenUserWidget" />
    </browser:generalform>

    <browser:pages
        for="canonical.launchpad.interfaces.IDistribution"
        class="canonical.launchpad.browser.DistributionView"
        permission="zope.Public" >
        <browser:page
            name="+index"
            facet="overview"
            template="../templates/distribution-index.pt"
            lp:url="/distros/$Distribution.name/"
            />
        <browser:page
            name="+search"
            facet="overview"
            template="../templates/distribution-search.pt"
            lp:url="/distros/$Distribution.name/+search"
            />
        <browser:page
            name="+bounties"
            facet="bounties"
            template="../templates/related-bounties.pt"
            lp:url="/distros/$Distribution.name/+bounties"
            />
        <browser:page
            name="+members"
            facet="overview"
            template="../templates/distribution-members.pt"
            lp:url="/distros/$Distribution.name/+members"
            />
        <browser:page
            name="+cve"
            facet="bugs"
            template="../templates/distribution-cvereport.pt"
            lp:url="/distros/$Distribution.name/+cve"
            />
        <browser:page
            name="+translations"
            facet="translations"
            template="../templates/distribution-translations.pt"
            />
        <browser:page
            name="+builds"
            facet="overview"
            template="../templates/distribution-builds.pt"
            lp:url="/distros/$distribution/+builds"
            />
        <browser:page
            name="+builds-list"
            template="../templates/builds-list.pt"
            lp:url="/distros/$distribution/+builds-list"
            />
    </browser:pages>

    <browser:page
        for="canonical.launchpad.interfaces.IDistribution"
        class="canonical.launchpad.browser.DistributionAllPackagesView"
        permission="zope.Public"
        name="+allpackages"
        facet="overview"
        template="../templates/distribution-allpackages.pt"
        lp:url="/distros/$Distribution.name/+allpackages"
        />

    <browser:pages
        for="canonical.launchpad.interfaces.IDistribution"
        permission="zope.Public" >
        <browser:page
            name="+portlet-details"
            template="../templates/distribution-portlet-details.pt"
            lp:url="/distros/$Distribution.name/+portlet-details" />
        <browser:page
            name="+portlet-releases"
            template="../templates/distribution-portlet-releases.pt"
            lp:url="/distros/$Distribution.name/+portlet-releases" />
        <browser:page
            name="+portlet-milestones"
            template="../templates/object-portlet-milestones.pt"
            lp:url="/distros/$Distribution.name/+portlet-milestones" />
        <browser:page
            name="+portlet-uploaders"
            template="../templates/distribution-portlet-uploaders.pt"
            lp:url="/distros/$Distribution.name/+portlet-uploaders" />
        <browser:page
            name="+portlet-bounties"
            template="../templates/object-portlet-bounties.pt"
            lp:url="/distros/$Distribution.name/+portlet-bounties" />
        <browser:page
            name="+portlet-aboutcve"
            template="../templates/distribution-portlet-aboutcve.pt"
            lp:url="/distros/$Distribution.name/+portlet-aboutcve" />
    </browser:pages>

    <browser:pages
        for="canonical.launchpad.interfaces.IDistribution"
        permission="launchpad.Edit"
        facet="overview"
        class="canonical.launchpad.browser.ObjectReassignmentView">
          <browser:page
              name="+reassign"
              template="../templates/object-reassignment.pt"
              lp:url="/distros/$distro.id/+reassign" />
    </browser:pages>

    <browser:addform
        name="+addrelease"
        for="canonical.launchpad.interfaces.IDistribution"
        schema="canonical.launchpad.interfaces.IDistroRelease"
        label="Register a new distribution release"
        fields="name displayname title summary description version
        parentrelease"
        content_factory="canonical.launchpad.database.DistroRelease"
        class="canonical.launchpad.browser.DistroReleaseAddView"
        facet="overview"
        permission="launchpad.Admin"
        template="../templates/launchpad-addform.pt"
        lp:url="/distros/Distro.name/+add">
        <browser:widget
            field="owner"
            class="canonical.widgets.HiddenUserWidget" />
    </browser:addform>

    <browser:addform
        name="+filebug"
        for="canonical.launchpad.interfaces.IDistribution"
        schema="canonical.launchpad.interfaces.IBugAddForm"
        label="Report a bug"
        fields="packagename title comment private security_related"
        class="canonical.launchpad.browser.FileBugView"
        facet="bugs"
        keyword_arguments="packagename title comment private security_related"
        permission="launchpad.AnyPerson"
        template="../templates/bugtarget-filebug.pt"
        lp:url="/distros/$Distribution.name/+filebug">
        <browser:widget
           field="title"
           class="zope.app.form.browser.TextWidget"
           displayWidth="50" />
        <browser:widget
           field="comment"
           class="zope.app.form.browser.TextAreaWidget"
           width="62" />
    </browser:addform>

    <browser:editform
        for="canonical.launchpad.interfaces.IDistribution"
        permission="launchpad.Edit"
        name="+edit"
        schema="canonical.launchpad.interfaces.IDistribution"
        facet="overview"
        fields="displayname title summary description"
        template="../templates/distribution-edit.pt"
        lp:url="/distros/$Distribution.name/+edit" />

    <browser:editform
        name="+launchpad"
        for="canonical.launchpad.interfaces.IDistribution"
        class="canonical.launchpad.browser.DistributionEditView"
        schema="canonical.launchpad.interfaces.IDistribution"
        facet="overview"
        fields="official_rosetta official_malone"
        permission="launchpad.Edit"
        label="Describe Launchpad usage"
        template="../templates/object-launchpadusage.pt"
        />

    <browser:editform
        name="+driver"
        for="canonical.launchpad.interfaces.IDistribution"
        schema="canonical.launchpad.interfaces.IDistribution"
        class="canonical.launchpad.browser.DistributionEditView"
        fields="driver"
        facet="overview"
        permission="launchpad.Edit"
        template="../templates/object-driver.pt"
        lp:url="/$Project.name/+driver">
    </browser:editform>

    <browser:editform
        name="+uploadadmin"
        for="canonical.launchpad.interfaces.IDistribution"
        schema="canonical.launchpad.interfaces.IDistribution"
        class="canonical.launchpad.browser.DistributionEditView"
        fields="uploadadmin uploadsender"
        facet="overview"
        permission="launchpad.Edit"
        template="../templates/distribution-uploadadmin.pt"
        lp:url="/$Project.name/+uploadadmin">
    </browser:editform>


    <browser:editform
        name="+selectmemberteam"
        for="canonical.launchpad.interfaces.IDistribution"
        schema="canonical.launchpad.interfaces.IDistribution"
        facet="overview"
        fields="members"
        permission="launchpad.Edit"
        template="../templates/distribution-memberteam.pt"
        lp:url="/distros/$Distribution.name/+selectmemberteam" />

    <browser:editform
        name="+selectmirroradmins"
        for="canonical.launchpad.interfaces.IDistribution"
        schema="canonical.launchpad.interfaces.IDistribution"
        facet="overview"
        fields="mirror_admin"
        permission="launchpad.Edit"
        template="../templates/distribution-change-mirror-admin.pt" />

    <browser:editform
        name="+bugcontact"
        for="canonical.launchpad.interfaces.IDistribution"
        schema="canonical.launchpad.interfaces.IDistribution"
        class="canonical.launchpad.browser.distribution.DistributionBugContactEditView"
        facet="bugs"
        fields="bugcontact"
        permission="launchpad.Edit"
        template="../templates/distribution-bugcontact.pt"
        lp:url="/distros/$Distribution.name/+bugcontact" />

    <browser:editform
        name="+changetranslators"
        for="canonical.launchpad.interfaces.IDistribution"
        schema="canonical.launchpad.interfaces.IDistribution"
        facet="translations"
        fields="translationgroup translationpermission"
        permission="launchpad.Edit"
        template="../templates/distribution-translators.pt"
        lp:url="/distros/$Distribution.name/+changetranslators" />

    <browser:addform
      name="+linkbounty"
      for="canonical.launchpad.interfaces.IDistribution"
      schema="canonical.launchpad.interfaces.IDistributionBounty"
      class="canonical.launchpad.browser.bounty.BountyLinkView"
      facet="bounties"
      fields="distribution bounty"
      keyword_arguments="distribution bounty"
      permission="launchpad.AnyPerson"
      template="../templates/bounty-link.pt"
      lp:url="/distributions/$Distribution.name/+linkbounty">
      <browser:widget
        field="distribution"
        class="canonical.widgets.ContextWidget" />
    </browser:addform>

    <browser:addform
      name="+addbounty"
      for="canonical.launchpad.interfaces.IDistribution"
      schema="canonical.launchpad.interfaces.IBounty"
      label="Register a bounty"
      fields="name title summary usdvalue difficulty description"
      class="canonical.launchpad.browser.BountyAddView"
      facet="bounties"
      permission="launchpad.AnyPerson"
      template="../templates/bounty-add.pt"
      />

    <!-- DistributionSet -->
    <content class="canonical.launchpad.database.DistributionSet">
        <allow interface="canonical.launchpad.interfaces.IDistributionSet"/>
    </content>

    <securedutility
        class="canonical.launchpad.database.DistributionSet"
        provides="canonical.launchpad.interfaces.IDistributionSet">
        <allow interface="canonical.launchpad.interfaces.IDistributionSet" />
    </securedutility>

    <browser:defaultView
        for="canonical.launchpad.interfaces.IDistributionSet"
        name="+index" />

    <browser:defaultView
        for="canonical.launchpad.interfaces.IDistributionSet"
        layer="canonical.launchpad.layers.MaloneLayer"
        name="+bugs" />

    <browser:navigation
        module="canonical.launchpad.browser"
        classes="DistributionSetNavigation"
        />

    <browser:url
        for="canonical.launchpad.interfaces.IDistribution"
        path_expression="name"
        parent_utility="canonical.launchpad.interfaces.IDistributionSet"
        />

    <!-- XXX: WTF is distros-index hooked onto +bugs for
              kiko, 2005-09-09 -->
    <browser:pages
        for="canonical.launchpad.interfaces.IDistributionSet"
        permission="zope.Public"
        facet="overview"
        class="canonical.launchpad.browser.DistributionSetView">
        <browser:page
            name="+index"
            template="../templates/distros-index.pt"
            lp:url="/distros/" />
        <browser:page
            name="+bugs"
            template="../templates/distros-index.pt"
            lp:url="/distros/+bugs" />
    </browser:pages>

    <browser:pages
        for="canonical.launchpad.interfaces.IDistributionSet"
        permission="zope.Public"
        facet="overview"
        class="canonical.launchpad.browser.DistributionSetView">
    </browser:pages>

    <browser:addform
        name="+add"
        for="canonical.launchpad.interfaces.IDistributionSet"
        schema="canonical.launchpad.interfaces.IDistribution"
        label="Register a distribution in Soyuz"
        fields="name displayname title summary description domainname owner
                members"
        content_factory="canonical.launchpad.database.Distribution"
        class="canonical.launchpad.browser.DistributionSetAddView"
        facet="overview"
        permission="launchpad.Admin"
        template="../templates/launchpad-addform.pt"
        lp:url="/distros/+add">
        <browser:widget
            field="owner"
            class="canonical.widgets.HiddenUserWidget" />
    </browser:addform>

    <browser:menus
        module="canonical.launchpad.browser.distribution"
        classes="
            DistributionFacets DistributionOverviewMenu DistributionBugsMenu
            DistributionSupportMenu DistributionBountiesMenu
            DistributionSpecificationsMenu DistributionTranslationsMenu
            "
            />

</configure><|MERGE_RESOLUTION|>--- conflicted
+++ resolved
@@ -15,11 +15,8 @@
                             translationgroup translationpermission
                             driver members owner bugcontact
                             official_malone official_rosetta
-<<<<<<< HEAD
-                            security_contact uploadadmin uploadsender"
-=======
-                            security_contact mirror_admin"
->>>>>>> 0fe601ee
+                            security_contact upload_admin upload_sender
+                            mirror_admin"
             />
     </content>
 
@@ -280,7 +277,7 @@
         for="canonical.launchpad.interfaces.IDistribution"
         schema="canonical.launchpad.interfaces.IDistribution"
         class="canonical.launchpad.browser.DistributionEditView"
-        fields="uploadadmin uploadsender"
+        fields="upload_admin upload_sender"
         facet="overview"
         permission="launchpad.Edit"
         template="../templates/distribution-uploadadmin.pt"
