<configure
    xmlns="http://namespaces.zope.org/zope"
    xmlns:browser="http://namespaces.zope.org/browser"
    xmlns:lp="http://launchpad.canonical.com"
    xmlns:i18n="http://namespaces.zope.org/i18n"
    i18n_domain="launchpad">

    <!-- Distribution -->
    <content class="canonical.launchpad.database.Distribution">
        <allow interface="canonical.launchpad.interfaces.IDistribution"/>
        <allow interface="canonical.launchpad.interfaces.IHasBuildRecords"/>
        <require
            permission="launchpad.Edit"
            set_attributes="displayname title summary description
                            translationgroup translationpermission
                            driver members owner bugcontact
                            official_malone official_rosetta
                            security_contact upload_admin upload_sender
                            mirror_admin"
            />
        <!-- ITicketTarget -->
        <allow attributes="getTicket searchTickets findSimilarTickets
<<<<<<< HEAD
              support_contacts getSupportedLanguages" />
=======
              support_contacts direct_support_contacts"
              />
>>>>>>> fb63205e
        <require permission="launchpad.AnyPerson"
            attributes="newTicket addSupportContact removeSupportContact" />
    </content>

    <browser:defaultView
        for="canonical.launchpad.interfaces.IDistribution"
        name="+index" />
    <browser:defaultView
        for="canonical.launchpad.interfaces.IDistribution"
        name="+specs"
        layer="canonical.launchpad.layers.BlueprintLayer"
        />

    <browser:defaultView
        for="canonical.launchpad.interfaces.IDistribution"
        layer="canonical.launchpad.layers.MaloneLayer"
        name="+bugs" />

    <browser:navigation
        module="canonical.launchpad.browser"
        classes="DistributionNavigation"
        />

    <browser:pages
        for="canonical.launchpad.interfaces.IDistribution"
        class="canonical.launchpad.browser.BugTargetBugListingView"
        facet="bugs"
        permission="zope.Public">
        <browser:page
            name="+portlet-bugtasklist-releasebugs"
            template="../templates/bugtask-portlet-releasebugs.pt"
            lp:url="/distros/$Distribution.name/+portlet-bugtasklist-releasebugs" />
    </browser:pages>

    <browser:page
        for="canonical.launchpad.interfaces.IDistribution"
        facet="overview"
        class="canonical.launchpad.browser.DistributionArchiveMirrorsView"
        permission="zope.Public"
        name="+archivemirrors"
        template="../templates/distribution-mirrors.pt" />

    <browser:page
        for="canonical.launchpad.interfaces.IDistribution"
        name="+archivemirrors-rss"
        permission="zope.Public"
        class="canonical.launchpad.browser.DistributionArchiveMirrorsRSSView"
        template="../templates/distribution-mirrors-rss.pt"
        />

    <browser:page
        for="canonical.launchpad.interfaces.IDistribution"
        facet="overview"
        class="canonical.launchpad.browser.DistributionReleaseMirrorsView"
        permission="zope.Public"
        name="+cdmirrors"
        template="../templates/distribution-mirrors.pt" />

    <browser:page
        for="canonical.launchpad.interfaces.IDistribution"
        name="+cdmirrors-rss"
        permission="zope.Public"
        class="canonical.launchpad.browser.DistributionReleaseMirrorsRSSView"
        template="../templates/distribution-mirrors-rss.pt"
        />

    <browser:page
        for="canonical.launchpad.interfaces.IDistribution"
        facet="overview"
        class="canonical.launchpad.browser.DistributionDisabledMirrorsView"
        permission="zope.Public"
        name="+disabledmirrors"
        template="../templates/distribution-mirrors.pt" />

    <browser:page
        for="canonical.launchpad.interfaces.IDistribution"
        facet="overview"
        class="canonical.launchpad.browser.DistributionUnofficialMirrorsView"
        permission="zope.Public"
        name="+unofficialmirrors"
        template="../templates/distribution-mirrors.pt" />

    <browser:generalform
        name="+newmirror"
        facet="overview"
        for="canonical.launchpad.interfaces.IDistribution"
        class="canonical.launchpad.browser.DistributionMirrorAddView"
        schema="canonical.launchpad.interfaces.IDistributionMirror"
        fields="
            owner displayname description speed country content
            http_base_url ftp_base_url rsync_base_url official_candidate"
        keyword_arguments="
            owner displayname description speed country content
            http_base_url ftp_base_url rsync_base_url official_candidate"
        permission="launchpad.AnyPerson"
        template="../templates/distribution-newmirror.pt">
        <browser:widget
            field="owner"
            class="canonical.widgets.HiddenUserWidget" />
    </browser:generalform>

    <browser:pages
        for="canonical.launchpad.interfaces.IDistribution"
        class="canonical.launchpad.browser.DistributionView"
        permission="zope.Public" >
        <browser:page
            name="+index"
            facet="overview"
            template="../templates/distribution-index.pt"
            lp:url="/distros/$Distribution.name/"
            />
        <browser:page
            name="+search"
            facet="overview"
            template="../templates/distribution-search.pt"
            lp:url="/distros/$Distribution.name/+search"
            />
        <browser:page
            name="+bounties"
            facet="bounties"
            template="../templates/related-bounties.pt"
            lp:url="/distros/$Distribution.name/+bounties"
            />
        <browser:page
            name="+members"
            facet="overview"
            template="../templates/distribution-members.pt"
            lp:url="/distros/$Distribution.name/+members"
            />
        <browser:page
            name="+translations"
            facet="translations"
            template="../templates/distribution-translations.pt"
            />
        <browser:page
            name="+builds"
            facet="overview"
            template="../templates/distribution-builds.pt"
            lp:url="/distros/$distribution/+builds"
            />
        <browser:page
            name="+builds-list"
            template="../templates/builds-list.pt"
            lp:url="/distros/$distribution/+builds-list"
            />
    </browser:pages>

    <browser:page
        for="canonical.launchpad.interfaces.IDistribution"
        class="canonical.launchpad.browser.DistributionAllPackagesView"
        permission="zope.Public"
        name="+allpackages"
        facet="overview"
        template="../templates/distribution-allpackages.pt"
        lp:url="/distros/$Distribution.name/+allpackages"
        />

    <browser:page
        for="canonical.launchpad.interfaces.IDistribution"
        class="canonical.launchpad.browser.CVEReportView"
        permission="zope.Public"
        name="+cve"
        facet="bugs"
        template="../templates/distribution-cvereport.pt" />

    <browser:pages
        for="canonical.launchpad.interfaces.IDistribution"
        permission="zope.Public" >
        <browser:page
            name="+portlet-details"
            template="../templates/distribution-portlet-details.pt"
            lp:url="/distros/$Distribution.name/+portlet-details" />
        <browser:page
            name="+portlet-releases"
            template="../templates/distribution-portlet-releases.pt"
            lp:url="/distros/$Distribution.name/+portlet-releases" />
        <browser:page
            name="+portlet-milestones"
            template="../templates/object-portlet-milestones.pt"
            lp:url="/distros/$Distribution.name/+portlet-milestones" />
        <browser:page
            name="+portlet-uploaders"
            template="../templates/distribution-portlet-uploaders.pt"
            lp:url="/distros/$Distribution.name/+portlet-uploaders" />
        <browser:page
            name="+portlet-bounties"
            template="../templates/object-portlet-bounties.pt"
            lp:url="/distros/$Distribution.name/+portlet-bounties" />
        <browser:page
            name="+portlet-aboutcve"
            template="../templates/portlet-aboutcve.pt" />
    </browser:pages>

    <browser:pages
        for="canonical.launchpad.interfaces.IDistribution"
        permission="launchpad.Edit"
        facet="overview"
        class="canonical.launchpad.browser.ObjectReassignmentView">
          <browser:page
              name="+reassign"
              template="../templates/object-reassignment.pt"
              lp:url="/distros/$distro.id/+reassign" />
    </browser:pages>

    <browser:addform
        name="+addrelease"
        for="canonical.launchpad.interfaces.IDistribution"
        schema="canonical.launchpad.interfaces.IDistroRelease"
        label="Register a new distribution release"
        fields="name displayname title summary description version
        parentrelease"
        content_factory="canonical.launchpad.database.DistroRelease"
        class="canonical.launchpad.browser.DistroReleaseAddView"
        facet="overview"
        permission="launchpad.Admin"
        template="../templates/launchpad-addform.pt"
        lp:url="/distros/Distro.name/+add">
        <browser:widget
            field="owner"
            class="canonical.widgets.HiddenUserWidget" />
    </browser:addform>

    <browser:generalform
        name="+filebug"
        for="canonical.launchpad.interfaces.IDistribution"
        schema="canonical.launchpad.interfaces.IBugAddForm"
        label="Report a bug"
        fields="packagename title comment security_related"
        class="canonical.launchpad.browser.FileBugView"
        facet="bugs"
        keyword_arguments="packagename title comment security_related"
        permission="launchpad.AnyPerson"
        template="../templates/bugtarget-filebug.pt"
        lp:url="/distros/$Distribution.name/+filebug">
        <browser:widget
           field="title"
           class="zope.app.form.browser.TextWidget"
           displayWidth="50" />
        <browser:widget
           field="comment"
           class="zope.app.form.browser.TextAreaWidget"
           width="62" />
    </browser:generalform>

    <browser:editform
        for="canonical.launchpad.interfaces.IDistribution"
        permission="launchpad.Edit"
        name="+edit"
        schema="canonical.launchpad.interfaces.IDistribution"
        facet="overview"
        fields="displayname title summary description"
        template="../templates/distribution-edit.pt"
        lp:url="/distros/$Distribution.name/+edit" />

    <browser:page
        name="+launchpad"
        for="canonical.launchpad.interfaces.IDistribution"
        class="canonical.launchpad.browser.DistributionLaunchpadUsageEditView"
        facet="overview"
        permission="launchpad.Edit"
        template="../templates/object-launchpadusage.pt"
        />

    <browser:editform
        name="+driver"
        for="canonical.launchpad.interfaces.IDistribution"
        schema="canonical.launchpad.interfaces.IDistribution"
        class="canonical.launchpad.browser.DistributionEditView"
        fields="driver"
        facet="overview"
        permission="launchpad.Edit"
        template="../templates/object-driver.pt"
        lp:url="/$Project.name/+driver">
    </browser:editform>

    <browser:editform
        name="+uploadadmin"
        for="canonical.launchpad.interfaces.IDistribution"
        schema="canonical.launchpad.interfaces.IDistribution"
        class="canonical.launchpad.browser.DistributionEditView"
        fields="upload_admin upload_sender"
        facet="overview"
        permission="launchpad.Edit"
        template="../templates/distribution-uploadadmin.pt"
        lp:url="/$Project.name/+uploadadmin">
    </browser:editform>


    <browser:editform
        name="+selectmemberteam"
        for="canonical.launchpad.interfaces.IDistribution"
        schema="canonical.launchpad.interfaces.IDistribution"
        facet="overview"
        fields="members"
        permission="launchpad.Edit"
        template="../templates/distribution-memberteam.pt"
        lp:url="/distros/$Distribution.name/+selectmemberteam" />

    <browser:editform
        name="+selectmirroradmins"
        for="canonical.launchpad.interfaces.IDistribution"
        schema="canonical.launchpad.interfaces.IDistribution"
        facet="overview"
        fields="mirror_admin"
        permission="launchpad.Edit"
        template="../templates/distribution-change-mirror-admin.pt" />

    <browser:editform
        name="+bugcontact"
        for="canonical.launchpad.interfaces.IDistribution"
        schema="canonical.launchpad.interfaces.IDistribution"
        class="canonical.launchpad.browser.distribution.DistributionBugContactEditView"
        facet="bugs"
        fields="bugcontact"
        permission="launchpad.Edit"
        template="../templates/distribution-bugcontact.pt"
        lp:url="/distros/$Distribution.name/+bugcontact" />

    <browser:editform
        name="+changetranslators"
        for="canonical.launchpad.interfaces.IDistribution"
        schema="canonical.launchpad.interfaces.IDistribution"
        facet="translations"
        fields="translationgroup translationpermission"
        permission="launchpad.Edit"
        template="../templates/distribution-translators.pt"
        lp:url="/distros/$Distribution.name/+changetranslators" />

    <browser:addform
      name="+linkbounty"
      for="canonical.launchpad.interfaces.IDistribution"
      schema="canonical.launchpad.interfaces.IDistributionBounty"
      class="canonical.launchpad.browser.bounty.BountyLinkView"
      facet="bounties"
      fields="distribution bounty"
      keyword_arguments="distribution bounty"
      permission="launchpad.AnyPerson"
      template="../templates/bounty-link.pt"
      lp:url="/distributions/$Distribution.name/+linkbounty">
      <browser:widget
        field="distribution"
        class="canonical.widgets.ContextWidget" />
    </browser:addform>

    <browser:addform
      name="+addbounty"
      for="canonical.launchpad.interfaces.IDistribution"
      schema="canonical.launchpad.interfaces.IBounty"
      label="Register a bounty"
      fields="name title summary usdvalue difficulty description"
      class="canonical.launchpad.browser.BountyAddView"
      facet="bounties"
      permission="launchpad.AnyPerson"
      template="../templates/bounty-add.pt"
      />

    <!-- DistributionSet -->
    <content class="canonical.launchpad.database.DistributionSet">
        <allow interface="canonical.launchpad.interfaces.IDistributionSet"/>
    </content>

    <securedutility
        class="canonical.launchpad.database.DistributionSet"
        provides="canonical.launchpad.interfaces.IDistributionSet">
        <allow interface="canonical.launchpad.interfaces.IDistributionSet" />
    </securedutility>

    <browser:defaultView
        for="canonical.launchpad.interfaces.IDistributionSet"
        name="+index" />

    <browser:navigation
        module="canonical.launchpad.browser"
        classes="DistributionSetNavigation"
        />

    <browser:url
        for="canonical.launchpad.interfaces.IDistribution"
        path_expression="name"
        parent_utility="canonical.launchpad.interfaces.IDistributionSet"
        />

    <browser:pages
        for="canonical.launchpad.interfaces.IDistributionSet"
        permission="zope.Public"
        facet="overview"
        class="canonical.launchpad.browser.DistributionSetView">
        <browser:page
            name="+index"
            template="../templates/distros-index.pt"
            lp:url="/distros/" />
    </browser:pages>

    <browser:pages
        for="canonical.launchpad.interfaces.IDistributionSet"
        permission="zope.Public"
        facet="overview"
        class="canonical.launchpad.browser.DistributionSetView">
    </browser:pages>

    <browser:addform
        name="+add"
        for="canonical.launchpad.interfaces.IDistributionSet"
        schema="canonical.launchpad.interfaces.IDistribution"
        label="Register a distribution in Soyuz"
        fields="name displayname title summary description domainname owner
                members"
        content_factory="canonical.launchpad.database.Distribution"
        class="canonical.launchpad.browser.DistributionSetAddView"
        facet="overview"
        permission="launchpad.Admin"
        template="../templates/launchpad-addform.pt"
        lp:url="/distros/+add">
        <browser:widget
            field="owner"
            class="canonical.widgets.HiddenUserWidget" />
    </browser:addform>

    <browser:menus
        module="canonical.launchpad.browser.distribution"
        classes="
            DistributionFacets DistributionOverviewMenu DistributionBugsMenu
            DistributionBountiesMenu DistributionSpecificationsMenu
            DistributionTranslationsMenu
            "
            />

</configure><|MERGE_RESOLUTION|>--- conflicted
+++ resolved
@@ -20,12 +20,8 @@
             />
         <!-- ITicketTarget -->
         <allow attributes="getTicket searchTickets findSimilarTickets
-<<<<<<< HEAD
-              support_contacts getSupportedLanguages" />
-=======
-              support_contacts direct_support_contacts"
-              />
->>>>>>> fb63205e
+            support_contacts direct_support_contacts getSupportedLanguages" 
+	    />
         <require permission="launchpad.AnyPerson"
             attributes="newTicket addSupportContact removeSupportContact" />
     </content>
