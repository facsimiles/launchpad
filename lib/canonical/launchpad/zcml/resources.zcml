--- conflicted
+++ resolved
@@ -139,16 +139,10 @@
     <resource name="meeting" file="../images/meeting.png" />
     <resource name="meeting-logo" file="../images/meeting-logo.png" />
     <resource name="meeting-mugshot" file="../images/meeting-mugshot.png" />
-    <resource name="subscriber-essential" file="../images/subscriber-essential.png" />
-<<<<<<< HEAD
-    <resource name="subscriber-essential-mini" file="../images/subscriber-essential-mini.png" />
-    <resource name="subscriber-inessential" file="../images/person.png" />
-    <resource name="subscriber-inessential-mini" file="../images/person-badge.png" />
-=======
-    <resource name="subscriber-inessential" file="../images/subscriber-inessential.png" />
     <resource name="rss" file="../images/rss.png" />
     <resource name="rss-large" file="../images/rss-large.png" />
->>>>>>> 7f06117d
+    <resource name="subscriber-essential" file="../images/subscriber-essential.png" />
+    <resource name="subscriber-inessential" file="../images/person.png" />
     <resource name="team" file="../images/team.png" />
     <resource name="team-badge" file="../images/team-badge.png" />
     <resource name="team-logo" file="../images/team-logo.png" />
