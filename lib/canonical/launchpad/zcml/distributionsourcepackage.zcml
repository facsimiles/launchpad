<configure
  xmlns="http://namespaces.zope.org/zope"
  xmlns:browser="http://namespaces.zope.org/browser"
  xmlns:lp="http://launchpad.canonical.com"
  xmlns:i18n="http://namespaces.zope.org/i18n"
  i18n_domain="launchpad">

  <!-- DistributionSourcePackage -->
  <content class="canonical.launchpad.database.DistributionSourcePackage">
    <allow
      interface="canonical.launchpad.interfaces.IDistributionSourcePackage" />
    <require
      permission="launchpad.AnyPerson"
      set_attributes="bugcontact" />
  </content>

  <browser:defaultView
    for="canonical.launchpad.interfaces.IDistributionSourcePackage"
    name="+index" />

  <browser:url
    for="canonical.launchpad.interfaces.IDistributionSourcePackage"
    path_expression="string:+source/${name}"
    attribute_to_parent="distribution"
    />

  <browser:navigation
    module="canonical.launchpad.browser"
    classes="DistributionSourcePackageNavigation"
    />

  <browser:menus
    module="canonical.launchpad.browser.distributionsourcepackage"
<<<<<<< HEAD
    classes="DistributionSourcePackageFacets
             DistributionSourcePackageOverviewMenu"
=======
    classes="DistributionSourcePackageFacets DistributionSourcePackageBugsMenu"
>>>>>>> abf730d3
    />

  <browser:pages
    for="canonical.launchpad.interfaces.IDistributionSourcePackage"
    class="canonical.launchpad.browser.DistributionSourcePackageView"
    permission="zope.Public"
    >
    <browser:page
      name="+index"
      facet="overview"
      template="../templates/distributionsourcepackage-index.pt"
      />
    <browser:page
      name="+translations"
      facet="translations"
      template="../templates/sourcepackage-translations.pt"
      />

    <!-- DistributionSourcePackage Portlets -->
    <browser:page
      name="+portlet-details"
      facet="overview"
      template="../templates/distributionsourcepackage-portlet-details.pt"
      />
    <browser:page
      name="+portlet-releases"
      template="../templates/distributionsourcepackage-portlet-releases.pt"
      />
    <browser:page
      name="+portlet-bugs"
      template="../templates/distributionsourcepackage-portlet-bugs.pt"
      />
    <browser:page
      name="+portlet-tickets"
      template="../templates/distributionsourcepackage-portlet-tickets.pt"
      />
  </browser:pages>

  <browser:pages
    for="canonical.launchpad.interfaces.IDistributionSourcePackage"
    permission="zope.Public"
    class="canonical.launchpad.browser.distributionsourcepackage.DistributionSourcePackageBugsView">
    <browser:page
      name="+bugs"
      facet="bugs"
      template="../templates/distributionsourcepackage-bugs.pt"
      />
  </browser:pages>

  <browser:addform
    name="+filebug"
    for="canonical.launchpad.interfaces.IDistributionSourcePackage"
    facet="bugs"
    schema="canonical.launchpad.interfaces.IBugAddForm"
    label="Report a bug in a distribution source package"
    class="canonical.launchpad.browser.FileBugView"
    permission="launchpad.AnyPerson"
    fields="title comment private"
    keyword_arguments="title comment private"
    template="../templates/sourcepackage-filebug.pt">
    <browser:widget
      field="title"
      class="zope.app.form.browser.TextWidget"
      displayWidth="55" />
    <browser:widget
      field="comment"
      class="zope.app.form.browser.TextAreaWidget"
      width="62" />
  </browser:addform>


</configure><|MERGE_RESOLUTION|>--- conflicted
+++ resolved
@@ -31,12 +31,9 @@
 
   <browser:menus
     module="canonical.launchpad.browser.distributionsourcepackage"
-<<<<<<< HEAD
     classes="DistributionSourcePackageFacets
-             DistributionSourcePackageOverviewMenu"
-=======
-    classes="DistributionSourcePackageFacets DistributionSourcePackageBugsMenu"
->>>>>>> abf730d3
+             DistributionSourcePackageOverviewMenu
+             DistributionSourcePackageBugsMenu"
     />
 
   <browser:pages
