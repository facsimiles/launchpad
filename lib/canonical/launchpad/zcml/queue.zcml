<configure
    xmlns="http://namespaces.zope.org/zope"
    xmlns:browser="http://namespaces.zope.org/browser"
    xmlns:i18n="http://namespaces.zope.org/i18n"
    i18n_domain="launchpad">

    <content class="canonical.launchpad.database.PackageUploadQueue">
      <implements
          interface="canonical.launchpad.interfaces.IPackageUploadQueue" />
    </content>

    <content class="canonical.launchpad.database.PackageUpload">
      <implements
          interface="canonical.launchpad.interfaces.IPackageUpload" />
      <require
          permission="launchpad.View"
<<<<<<< HEAD
          attributes="id status distrorelease pocket changesfile archive
=======
          attributes="id status distrorelease pocket changesfile signing_key
>>>>>>> 9ede3e3c
                      sources builds customfiles
                      datecreated sourcepackagerelease
                      containsSource containsBuild
                      containsTranslation containsInstaller containsUpgrader
                      containsDdtp displayname displayarchs displayversion"
          />
      <require
          permission="launchpad.Edit"
          attributes="setNew setUnapproved setRejected setAccepted setDone
                      realiseUpload addSource addBuild addCustom syncUpdate"
          set_attributes="status distrorelease pocket changesfile archive"
          />
    </content>

    <content class="canonical.launchpad.database.PackageUploadSource">
        <allow interface="canonical.launchpad.interfaces.IPackageUploadSource" />
    </content>

    <content class="canonical.launchpad.database.PackageUploadBuild">
        <allow interface="canonical.launchpad.interfaces.IPackageUploadBuild" />
    </content>

    <content class="canonical.launchpad.database.PackageUploadCustom">
        <allow interface="canonical.launchpad.interfaces.IPackageUploadCustom" />
    </content>

    <!-- PackageUploadSet -->
    <securedutility
        class="canonical.launchpad.database.PackageUploadSet"
        provides="canonical.launchpad.interfaces.IPackageUploadSet">
        <allow
          interface="canonical.launchpad.interfaces.IPackageUploadSet" />
    </securedutility>


</configure><|MERGE_RESOLUTION|>--- conflicted
+++ resolved
@@ -14,12 +14,8 @@
           interface="canonical.launchpad.interfaces.IPackageUpload" />
       <require
           permission="launchpad.View"
-<<<<<<< HEAD
-          attributes="id status distrorelease pocket changesfile archive
-=======
-          attributes="id status distrorelease pocket changesfile signing_key
->>>>>>> 9ede3e3c
-                      sources builds customfiles
+          attributes="id status distrorelease pocket changesfile
+                      signing_key archive sources builds customfiles
                       datecreated sourcepackagerelease
                       containsSource containsBuild
                       containsTranslation containsInstaller containsUpgrader
