<configure
    xmlns="http://namespaces.zope.org/zope"
    xmlns:browser="http://namespaces.zope.org/browser"
    xmlns:i18n="http://namespaces.zope.org/i18n"
    i18n_domain="launchpad">

  <content class="canonical.launchpad.database.DistroSeries">
    <allow interface="canonical.launchpad.interfaces.IDistroSeries"/>
    <allow interface="canonical.launchpad.interfaces.IHasBuildRecords"/>
    <allow interface="canonical.launchpad.interfaces.IHasQueueItems"/>
    <allow interface="canonical.launchpad.interfaces.IHasTranslationImports"/>
    <allow interface="canonical.launchpad.interfaces.IHasTranslationTemplates"/>
    <allow interface="canonical.launchpad.interfaces.ICanPublishPackages"/>
    <require
        permission="launchpad.TranslationsAdmin"
        set_attributes="hide_all_translations defer_translation_imports"
        />
    <require
        permission="launchpad.LanguagePacksAdmin"
        set_attributes="language_pack_base language_pack_delta
                        language_pack_proposed
                        language_pack_full_export_requested"
        />
    <!-- NB: check with SABDFL before modifying these, there is potential to
         make a huge mess if these get changed and Soyuz has to republish
         shedloads of data. -->
    <require
        permission="launchpad.Edit"
        set_attributes="displayname title summary description driver"
        />
    <!-- NB: check with SABDFL before modifying these, there is potential to
         make a huge mess if these get changed and Soyuz has to republish
         shedloads of data. -->
    <require
        permission="launchpad.Admin"
        set_attributes="version name status owner nominatedarchindep
                        changeslist"
        />
  </content>

  <securedutility
    class="canonical.launchpad.database.DistroSeriesSet"
    provides="canonical.launchpad.interfaces.IDistroSeriesSet">
    <allow interface="canonical.launchpad.interfaces.IDistroSeriesSet" />
  </securedutility>

  <adapter
    provides="canonical.launchpad.interfaces.IStructuralObjectPresentation"
    for="canonical.launchpad.interfaces.IDistroSeries"
    factory="canonical.launchpad.browser.DistroSeriesSOP"
    permission="zope.Public"
    />
  <adapter
    for="canonical.launchpad.interfaces.IDistroSeries"
    provides="canonical.launchpad.interfaces.IQuestionTarget"
    factory="canonical.launchpad.components.answertracker.series_to_questiontarget"
    />

  <browser:navigation
    module="canonical.launchpad.browser"
    classes="DistroSeriesNavigation"
    />

  <browser:page
    name="+addspec"
    for="canonical.launchpad.interfaces.IDistroSeries"
    class="canonical.launchpad.browser.NewSpecificationFromDistroSeriesView"
    facet="specifications"
    permission="launchpad.AnyPerson"
    template="../templates/specification-add.pt"
  />

  <browser:page
      for="canonical.launchpad.interfaces.IDistroSeries"
      permission="zope.Public"
      class="canonical.launchpad.browser.DistroSeriesDynMenu"
      attribute="__call__"
      name="+menudata"
      />

  <browser:url
    for="canonical.launchpad.interfaces.IDistroSeries"
    path_expression="name"
    attribute_to_parent="distribution"
    />

  <browser:menus
    module="canonical.launchpad.browser.distroseries"
    classes="DistroSeriesFacets DistroSeriesOverviewMenu
             DistroSeriesBugsMenu DistroSeriesSpecificationsMenu
             DistroSeriesTranslationsMenu"
    />

  <browser:defaultView
    for="canonical.launchpad.interfaces.IDistroSeries"
    name="+index" />
  <browser:defaultView
    for="canonical.launchpad.interfaces.IDistroSeries"
    name="+specs"
    layer="canonical.launchpad.layers.BlueprintLayer"
    />

  <browser:defaultView
    for="canonical.launchpad.interfaces.IDistroSeries"
    layer="canonical.launchpad.layers.BugsLayer"
    name="+bugs-index" />

  <browser:defaultView
    for="canonical.launchpad.interfaces.IDistroSeries"
    name="+translations"
    layer="canonical.launchpad.layers.TranslationsLayer"
    />

  <browser:pages
    for="canonical.launchpad.interfaces.IDistroSeries"
    class="canonical.launchpad.browser.BugTargetBugListingView"
    facet="bugs"
    permission="zope.Public">
    <browser:page
      name="+portlet-bugtasklist-seriesbugs"
      template="../templates/bugtask-portlet-seriesbugs.pt"
      />
  </browser:pages>

  <browser:page
    for="canonical.launchpad.interfaces.IDistroSeries"
    name="+nominations"
    class="canonical.launchpad.browser.BugNominationsView"
    permission="zope.Public"
    facet="bugs"
    template="../templates/series-bug-nominations.pt"
    />

  <browser:page
    for="canonical.launchpad.interfaces.IDistroSeries"
    name="+bugs-index"
    class="canonical.launchpad.browser.BugTargetBugsView"
    permission="zope.Public"
    facet="bugs"
    template="../templates/bugtarget-bugs.pt"
    />

  <browser:pages
    for="canonical.launchpad.interfaces.IDistroSeries"
    class="canonical.launchpad.browser.DistroSeriesView"
    permission="zope.Public">
    <browser:page
      name="+filebug"
      facet="bugs"
      attribute="redirectToDistroFileBug" />
    <browser:page
      name="+index"
      facet="overview"
      template="../templates/distroseries-index.pt" />
    <browser:page
      name="+packaging"
      facet="overview"
      template="../templates/distroseries-packaging.pt" />
    <browser:page
      name="+builds"
      facet="overview"
      template="../templates/distroseries-builds.pt"
      />
    <browser:page
      name="+search"
      facet="overview"
      template="../templates/distroseries-search.pt"
      />
    <browser:page
      name="+builds-list"
      template="../templates/builds-list.pt"
      />
    <browser:page
      name="+portlet-aboutcve"
      template="../templates/portlet-aboutcve.pt"
      />
    <browser:page
<<<<<<< HEAD
      name="+portlet-architectures"
      template="../templates/distroseries-portlet-architectures.pt"
      />
    <browser:page
      name="+portlet-details"
=======
      name="+details"
>>>>>>> 7f06117d
      facet="overview"
      template="../templates/distroseries-details.pt"
      />
    <browser:page
      name="+portlet-lifecycle"
      facet="overview"
      template="../templates/distroseries-portlet-lifecycle.pt"
      />
    <browser:page
      name="+portlet-milestones"
      template="../templates/object-portlet-milestones.pt"
      />
    <browser:page
      name="+milestones"
      template="../templates/object-milestones.pt"
      />
    <browser:page
      name="+portlet-latestuploads"
      template="../templates/distroseries-portlet-latestuploads.pt"
      />
  </browser:pages>

  <browser:page
    for="canonical.launchpad.interfaces.IDistroSeries"
    class="canonical.launchpad.browser.CVEReportView"
    permission="zope.Public"
    name="+cve"
    facet="bugs"
    template="../templates/distroseries-cvereport.pt" />

  <browser:pages
    for="canonical.launchpad.interfaces.IDistroSeries"
    class="canonical.launchpad.browser.DistroSeriesView"
    permission="launchpad.AnyPerson">
    <browser:page
      name="+queue"
      facet="overview"
      template="../templates/distroseries-queue.pt"
      />
  </browser:pages>

  <browser:pages
    for="canonical.launchpad.interfaces.IDistroSeries"
    permission="launchpad.Admin"
    facet="overview"
    class="canonical.launchpad.browser.ObjectReassignmentView">
    <browser:page
      name="+reassign"
      template="../templates/object-reassignment.pt"
      />
  </browser:pages>

  <!-- NB DO NOT CHANGE WITHOUT THINKING
       Do not allow people to change the details of the distro series that
       will affect the way Soyuz publishes the distroseries. Check with
       SABDFL before modifying this page. -->
  <browser:editform
    for="canonical.launchpad.interfaces.IDistroSeries"
    permission="launchpad.Edit"
    label="Edit series details"
    name="+edit"
    schema="canonical.launchpad.interfaces.IDistroSeries"
    facet="overview"
    fields="displayname title summary description"
    template="../templates/distroseries-edit.pt"
    />

  <browser:page
    name="+translations"
    for="canonical.launchpad.interfaces.IDistroSeries"
    class="canonical.launchpad.browser.TranslationsRedirectView"
    permission="zope.Public"
    />

  <browser:pages
    for="canonical.launchpad.interfaces.IDistroSeries"
    class="canonical.launchpad.browser.DistroSeriesView"
    permission="zope.Public"
    facet="translations"
    layer="canonical.launchpad.layers.TranslationsLayer">
    <browser:page
      name="+translations"
      template="../templates/distroseries-translations.pt" />
    <browser:page
      name="+langchart"
      template="../templates/distroseries-langchart.pt" />
    <browser:page
      name="+language-packs"
      template="../templates/distroseries-language-packs.pt" />
    <browser:page
      name="+potlist"
      template="../templates/object-pots.pt" />
  </browser:pages>

  <browser:page
      name="+help-translate-button"
      facet="translations"
      for="canonical.launchpad.interfaces.IDistroSeries"
      class="canonical.launchpad.browser.HelpTranslateButtonView"
      permission="zope.Public"
      />

  <browser:page
    for="canonical.launchpad.interfaces.IDistroSeries"
    permission="launchpad.TranslationsAdmin"
    class="canonical.launchpad.browser.DistroSeriesTranslationsAdminView"
    name="+admin"
    facet="translations"
    template="../templates/distroseries-translationsadmin.pt"
    layer="canonical.launchpad.layers.TranslationsLayer"
    />

  <browser:page
    for="canonical.launchpad.interfaces.IDistroSeries"
    name="+imports"
    class="canonical.launchpad.browser.HasTranslationImportsView"
    facet="translations"
    permission="zope.Public"
    template="../templates/hastranslationimports-index.pt"
    layer="canonical.launchpad.layers.TranslationsLayer"
    />

  <!-- NB DO NOT CHANGE WITHOUT THINKING
       Do not allow people to change the details of the distro series that
       will affect the way Soyuz publishes the distroseries. Check with
       SABDFL before modifying this page. -->
  <browser:editform
    for="canonical.launchpad.interfaces.IDistroSeries"
    permission="launchpad.Admin"
    name="+admin"
    schema="canonical.launchpad.interfaces.IDistroSeries"
    facet="overview"
    fields="name status version changeslist"
    template="../templates/launchpad-editform.pt"
    />

  <browser:page
    name="+addmilestone"
    for="canonical.launchpad.interfaces.IDistroSeries"
    class="canonical.launchpad.browser.milestone.MilestoneAddView"
    facet="overview"
    permission="launchpad.Edit"
    template="../templates/milestone-add.pt"
    />

  <browser:addform
    name="+addport"
    for="canonical.launchpad.interfaces.IDistroSeries"
    schema="canonical.launchpad.interfaces.IDistroArchSeries"
    fields="architecturetag processorfamily official owner ppa_supported"
    arguments="architecturetag processorfamily official owner"
    keyword_arguments="ppa_supported"
    class="canonical.launchpad.browser.DistroArchSeriesAddView"
    facet="overview"
    permission="launchpad.Admin"
    template="../templates/distroseries-addport.pt"
    >
    <browser:widget
      field="owner"
      class="canonical.widgets.HiddenUserWidget" />
  </browser:addform>

  <browser:page
    for="canonical.launchpad.interfaces.IDistroSeries"
    class="canonical.launchpad.browser.HasSpecificationsView"
    permission="zope.Public"
    name="+mdz-specs.csv"
    attribute="mdzCsv"
    />

  <browser:page
    name="+ask-a-question-button"
    for="canonical.launchpad.interfaces.IDistroSeries"
    class="canonical.launchpad.browser.AskAQuestionButtonView"
    permission="zope.Public"
    />

  <browser:page
    for="canonical.launchpad.interfaces.IDistroSeries"
    class="canonical.launchpad.browser.DistroSeriesLanguagePackAdminView"
    permission="launchpad.TranslationsAdmin"
    template="../templates/distroseries-language-packs-editing.pt"
    name="+admin-language-packs"
    facet="translations"
    layer="canonical.launchpad.layers.TranslationsLayer"
    />

  <browser:page
    for="canonical.launchpad.interfaces.IDistroSeries"
    class="canonical.launchpad.browser.DistroSeriesFullLanguagePackRequestView"
    permission="launchpad.LanguagePacksAdmin"
    template="../templates/distroseries-language-packs-editing.pt"
    name="+full-language-pack-request"
    facet="translations"
    layer="canonical.launchpad.layers.TranslationsLayer"
    />

</configure><|MERGE_RESOLUTION|>--- conflicted
+++ resolved
@@ -175,15 +175,11 @@
       template="../templates/portlet-aboutcve.pt"
       />
     <browser:page
-<<<<<<< HEAD
       name="+portlet-architectures"
       template="../templates/distroseries-portlet-architectures.pt"
       />
     <browser:page
       name="+portlet-details"
-=======
-      name="+details"
->>>>>>> 7f06117d
       facet="overview"
       template="../templates/distroseries-details.pt"
       />
