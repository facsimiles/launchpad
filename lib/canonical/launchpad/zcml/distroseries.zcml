--- conflicted
+++ resolved
@@ -152,20 +152,6 @@
       facet="overview"
       template="../templates/distroseries-index.pt" />
     <browser:page
-<<<<<<< HEAD
-      name="+translations"
-      facet="translations"
-      template="../templates/distroseries-translations.pt" />
-    <browser:page
-      name="+language-packs"
-      facet="translations"
-      template="../templates/distroseries-language-packs.pt" />
-    <browser:page
-      name="+langchart"
-      template="../templates/distroseries-langchart.pt" />
-    <browser:page
-=======
->>>>>>> 931857e4
       name="+packaging"
       facet="overview"
       template="../templates/distroseries-packaging.pt" />
@@ -268,6 +254,9 @@
     <browser:page
       name="+langchart"
       template="../templates/distroseries-langchart.pt" />
+    <browser:page
+      name="+language-packs"
+      template="../templates/distroseries-language-packs.pt" />
     <browser:page
       name="+potlist"
       template="../templates/object-pots.pt" />
