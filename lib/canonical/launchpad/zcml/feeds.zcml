--- conflicted
+++ resolved
@@ -30,16 +30,6 @@
         name="+index"
         />
 
-<<<<<<< HEAD
-    <browser:page
-        for="canonical.launchpad.interfaces.IFeedsApplication"
-        name="+index"
-        permission="zope.Public"
-        template="../templates/feeds-index.pt"
-        />
-
-=======
->>>>>>> 7f0ac96a
     <browser:navigation
         module="canonical.launchpad.browser"
         classes="FeedsNavigation"
