--- conflicted
+++ resolved
@@ -14,20 +14,12 @@
         parent_utility="canonical.launchpad.interfaces.ILaunchpadRoot"
         />
 
-    <!-- Root navigation -->
     <browser:navigation
         module="canonical.launchpad.browser.openidserver"
         classes="OpenIdApplicationNavigation"
         />
 
     <!-- Root document -->
-    <browser:page
-        for="*"
-        permission="zope.Public"
-        name="main_template"
-        template="../templates/loginservice-main-template.pt"
-        layer="canonical.launchpad.layers.OpenIdLayer" />
-
     <browser:page
         layer="canonical.launchpad.layers.OpenIdLayer"
         for="canonical.launchpad.interfaces.IOpenIdApplication"
@@ -41,7 +33,15 @@
         name="+index"
         />
 
-<<<<<<< HEAD
+    <!-- OpenID Provider -->
+    <browser:page
+        layer="canonical.launchpad.layers.OpenIdLayer"
+        for="canonical.launchpad.interfaces.IOpenIdApplication"
+        permission="zope.Public"
+        name="+openid"
+        class="canonical.launchpad.browser.openidserver.OpenIdView"
+        />
+
     <browser:page
         for="canonical.launchpad.interfaces.IOpenIdApplication"
         permission="zope.Public"
@@ -63,20 +63,6 @@
         class="canonical.launchpad.browser.openidserver.LoginServiceNewAccountView"
         permission="zope.Public"
         template="../templates/loginservice-newaccount.pt"
-        />
-
-    <browser:navigation
-        module="canonical.launchpad.browser.openidserver"
-        classes="OpenIdApplicationNavigation"
-=======
-    <!-- OpenID Provider -->
-    <browser:page
-        layer="canonical.launchpad.layers.OpenIdLayer"
-        for="canonical.launchpad.interfaces.IOpenIdApplication"
-        permission="zope.Public"
-        name="+openid"
-        class="canonical.launchpad.browser.openidserver.OpenIdView"
->>>>>>> 9195bed9
         />
 
     <content class="canonical.launchpad.database.OpenIdAuthorization">
