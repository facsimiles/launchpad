--- conflicted
+++ resolved
@@ -117,7 +117,41 @@
       />
 
   <browser:page
-<<<<<<< HEAD
+      for="*"
+      attribute="logout"
+      class="canonical.launchpad.webapp.login.CookieLogoutPage"
+      permission="zope.Public"
+      name="+logout"
+      />
+
+  <browser:page
+      for="*"
+      name="login_status"
+      template="../templates/launchpad-loginstatus.pt"
+      class="canonical.launchpad.browser.LoginStatus"
+      permission="zope.Public"
+      />
+
+  <!-- Special login and information pages for a site restricted so that just
+       one team given in launchpad.conf may access it.  -->
+  <browser:page
+      for="canonical.launchpad.interfaces.ILaunchpadRoot"
+      name="+restricted-login"
+      template="../templates/launchpad-restrictedlogin.pt"
+      permission="zope.Public"
+      class="canonical.launchpad.webapp.login.LoginOrRegister"
+      />
+  <browser:page
+      for="canonical.launchpad.interfaces.ILaunchpadRoot"
+      name="+restricted-info"
+      template="../templates/launchpad-restrictedinfo.pt"
+      permission="zope.Public"
+      class="canonical.launchpad.webapp.login.RestrictedLoginInfo"
+      />
+
+  <!-- Other non-application-specific pages. -->
+
+  <browser:page
       name="+search"
       for="canonical.launchpad.webapp.interfaces.ILaunchpadApplication"
       class="canonical.launchpad.browser.SearchProjectsView"
@@ -132,58 +166,7 @@
       />
 
   <browser:page
-=======
->>>>>>> ee119349
-      for="*"
-      attribute="logout"
-      class="canonical.launchpad.webapp.login.CookieLogoutPage"
-      permission="zope.Public"
-      name="+logout"
-      />
-
-  <browser:page
-      for="*"
-      name="login_status"
-      template="../templates/launchpad-loginstatus.pt"
-      class="canonical.launchpad.browser.LoginStatus"
-      permission="zope.Public"
-      />
-
-  <!-- Special login and information pages for a site restricted so that just
-       one team given in launchpad.conf may access it.  -->
-  <browser:page
-      for="canonical.launchpad.interfaces.ILaunchpadRoot"
-      name="+restricted-login"
-      template="../templates/launchpad-restrictedlogin.pt"
-      permission="zope.Public"
-      class="canonical.launchpad.webapp.login.LoginOrRegister"
-      />
-  <browser:page
-      for="canonical.launchpad.interfaces.ILaunchpadRoot"
-      name="+restricted-info"
-      template="../templates/launchpad-restrictedinfo.pt"
-      permission="zope.Public"
-      class="canonical.launchpad.webapp.login.RestrictedLoginInfo"
-      />
-
-  <!-- Other non-application-specific pages. -->
-
-  <browser:page
-      name="+search"
-      for="canonical.launchpad.interfaces.ILaunchpadApplication"
-      class="canonical.launchpad.browser.SearchProjectsView"
-      template="../templates/launchpad-search.pt"
-      permission="zope.Public" />
-
-  <browser:page
-      for="canonical.launchpad.interfaces.ILaunchpadApplication"
-      permission="launchpad.AnyPerson"
-      class="canonical.launchpad.browser.RedirectToEditLanguagesView"
-      name="+editmylanguages"
-      />
-
-  <browser:page
-      for="canonical.launchpad.interfaces.ILaunchpadApplication"
+      for="canonical.launchpad.webapp.interfaces.ILaunchpadApplication"
       name="+about"
       permission="zope.Public"
       template="../templates/marketing-home.pt"
@@ -270,7 +253,7 @@
       template="../templates/product-code-index.pt"
       permission="zope.Public"
       />
-  
+
 </facet>
 
 <!--
