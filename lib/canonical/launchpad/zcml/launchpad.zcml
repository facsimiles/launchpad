<configure
  xmlns="http://namespaces.zope.org/zope"
<<<<<<< HEAD
D xmlns:browser="http://namespaces.zope.org/browser"
D xmlns:xmlrpc="http://namespaces.zope.org/xmlrpc"
D i18n_domain="canonical.launchpad">
D

  <browser:page
      for="canonical.launchpad.webapp.interfaces.ILaunchpadApplication"
      permission="zope.Public"
      class="canonical.launchpad.browser.LaunchpadRootDynMenu"
      attribute="__call__"
      name="+menudata"
      />

=======
  xmlns:browser="http://namespaces.zope.org/browser"
  xmlns:xmlrpc="http://namespaces.zope.org/xmlrpc"
  i18n_domain="canonical.launchpad">
>>>>>>> e9237612

<!-- Error pages -->
  <!-- System Errors -->
  <browser:page
      for="zope.interface.common.interfaces.IException"
      name="index.html"
      template="../templates/oops.pt"
      permission="zope.Public"
      class="canonical.launchpad.webapp.error.SystemErrorView"
      />

  <!-- Unauthorized -->
  <browser:page
      for="zope.exceptions.IUnauthorized"
      name="index.html"
      permission="zope.Public"
      class="canonical.launchpad.webapp.login.UnauthorizedView"
      attribute="__call__"
      />

  <!-- NotFound -->
  <browser:page
      for="zope.publisher.interfaces.NotFound"
      name="index.html"
      permission="zope.Public"
      template="../templates/launchpad-notfound.pt"
      class="canonical.launchpad.webapp.error.NotFoundView"
      />

  <!-- RequestExpired -->
  <browser:page
      for="canonical.database.interfaces.IRequestExpired"
      name="index.html"
      permission="zope.Public"
      template="../templates/launchpad-requestexpired.pt"
      class="canonical.launchpad.webapp.error.RequestExpiredView"
      />

  <!-- UnexpectedFormData -->
  <browser:page
      for="canonical.launchpad.interfaces.UnexpectedFormData"
      name="index.html"
      permission="zope.Public"
      template="../templates/launchpad-unexpectedformdata.pt"
      class="canonical.launchpad.webapp.error.SystemErrorView"
      />

  <!-- UnexpectedFormData -->
  <browser:page
      for="canonical.librarian.interfaces.LibrarianFailure"
      name="index.html"
      permission="zope.Public"
      template="../templates/launchpad-librarianfailure.pt"
      class="canonical.launchpad.webapp.error.SystemErrorView"
      />

<facet facet="overview">

  <utility
      factory="canonical.launchpad.utilities.LaunchpadCelebrities"
      provides="canonical.launchpad.interfaces.ILaunchpadCelebrities">
  </utility>

  <browser:page
      for="*"
      name="+maintenancemessage"
      template="../templates/launchpad-maintenance.pt"
      class="canonical.launchpad.browser.MaintenanceMessage"
      permission="zope.Public"
      />

  <browser:page
      for="*"
      name="+main-template-macros"
      template="../templates/main-template-macros.pt"
      permission="zope.Public"
      />

  <!-- Macros for the forbidden pages; used by launchpad-forbidden.pt and
  shipit-forbidden.pt, initially. -->
  <browser:page
      for="*"
      name="+forbidden-page-macros"
      template="../templates/launchpad-forbidden-macros.pt"
      permission="zope.Public"
      />

  <!-- Login and logout pages, and login status. -->
  <browser:page
      for="canonical.launchpad.webapp.interfaces.ILaunchpadApplication"
      class="canonical.launchpad.webapp.login.BasicLoginPage"
      name="+basiclogin"
      permission="zope.Public"
      attribute="login"
      layer="canonical.launchpad.layers.DebugLayer"
      />

  <browser:page
      for="canonical.launchpad.webapp.interfaces.ILaunchpadApplication"
      template="../templates/launchpad-login.pt"
      class="canonical.launchpad.webapp.login.LoginOrRegister"
      permission="zope.Public"
      name="+login"
      />

  <browser:page
      for="canonical.launchpad.webapp.interfaces.ILaunchpadApplication"
      template="../templates/launchpad-forgottenpassword.pt"
      class="canonical.launchpad.webapp.login.ForgottenPasswordPage"
      permission="zope.Public"
      name="+forgottenpassword"
      />

  <browser:page
      for="*"
      attribute="logout"
      class="canonical.launchpad.webapp.login.CookieLogoutPage"
      permission="zope.Public"
      name="+logout"
      />

  <browser:page
      for="*"
      name="login_status"
      template="../templates/launchpad-loginstatus.pt"
      class="canonical.launchpad.browser.LoginStatus"
      permission="zope.Public"
      />

  <!-- Special login and information pages for a site restricted so that just
       one team given in launchpad.conf may access it.  -->
  <browser:page
      for="canonical.launchpad.interfaces.ILaunchpadRoot"
      name="+restricted-login"
      template="../templates/launchpad-restrictedlogin.pt"
      permission="zope.Public"
      class="canonical.launchpad.webapp.login.LoginOrRegister"
      />
  <browser:page
      for="canonical.launchpad.interfaces.ILaunchpadRoot"
      name="+restricted-info"
      template="../templates/launchpad-restrictedinfo.pt"
      permission="zope.Public"
      class="canonical.launchpad.webapp.login.RestrictedLoginInfo"
      />

  <!-- Other non-application-specific pages. -->

  <browser:page
      for="canonical.launchpad.webapp.interfaces.ILaunchpadApplication"
      permission="launchpad.AnyPerson"
      class="canonical.launchpad.browser.RedirectToEditLanguagesView"
      name="+editmylanguages"
      />

  <!-- A page to list all the icons in LP -->
  <browser:page
      for="canonical.launchpad.webapp.interfaces.ILaunchpadApplication"
      name="+graphics"
      template="../templates/launchpad-graphics.pt"
      permission="zope.Public"
      />


  <!-- Declare robots.txt file for the root -->
  <browser:page
      for="canonical.launchpad.interfaces.ILaunchpadRoot"
      name="robots.txt"
      template="../templates/robotstxt.pt"
      permission="zope.Public"
      />

  <!-- Common menus -->
  <browser:menus
      module="canonical.launchpad.browser.launchpad"
      classes="LaunchpadRootFacets RosettaContextMenu MaloneContextMenu"
      />

  <!-- This is a view on TALES CONTEXTS rather than all dicts. -->
  <browser:page
      for="dict"
      name="+menubox"
      class="canonical.launchpad.browser.launchpad.MenuBox"
      template="../templates/launchpad-menubox.pt"
      permission="zope.Public"
      />

  <!-- breadcrumbs -->
  <browser:page
      for="zope.interface.Interface"
      name="+breadcrumbs"
      class="canonical.launchpad.browser.launchpad.Breadcrumbs"
      attribute="__call__"
      permission="zope.Public"
      />

  <!-- Menus debug page. -->
  <browser:page
      for="zope.interface.Interface"
      name="+debug-menus"
      template="../templates/launchpad-menus-debug.pt"
      permission="zope.Public"
      />

  <!-- one-zero status page -->
  <browser:page
      for="canonical.launchpad.webapp.interfaces.ILaunchpadApplication"
      name="+1-0-templates"
      class="canonical.launchpad.browser.OneZeroTemplateStatus"
      template="../templates/launchpad-onezerostatus.pt"
      permission="zope.Public"
      />

  <!-- Test page for soft timeouts. The permission checking is done in
       the view class, only Launchpad developers have access to the
       page -->
  <browser:page
      for="canonical.launchpad.interfaces.ILaunchpadRoot"
      name="+soft-timeout"
      class="canonical.launchpad.browser.launchpad.SoftTimeoutView"
      attribute="__call__"
      permission="zope.Public"
      />

</facet>

<facet facet="branches">

  <browser:page
      for="canonical.launchpad.webapp.interfaces.ILaunchpadApplication"
      name="+project-cloud"
      class="canonical.launchpad.browser.BazaarProductView"
      template="../templates/product-code-index.pt"
      permission="zope.Public"
      />

</facet>

<!--
Operational statistics. Note that these are publicly available,
and if we want to restrict access to the LAN then we need to block
these URLs in Apache.
-->
<browser:page
    for="canonical.launchpad.interfaces.ILaunchpadRoot"
    name="+opstats"
    permission="zope.Public"
    class="canonical.launchpad.webapp.opstats.OpStats"
    />
<xmlrpc:view
    for="canonical.launchpad.interfaces.ILaunchpadRoot"
    class="canonical.launchpad.webapp.opstats.OpStats"
    methods="opstats"
    permission="zope.Public"
    name="+opstats"
    />

<!-- self-test xmlrpc api -->
<xmlrpc:view
  for="canonical.launchpad.interfaces.ILaunchpadRoot"
  interface="canonical.launchpad.xmlrpc.ISelfTest"
  class="canonical.launchpad.xmlrpc.SelfTest"
  permission="zope.Public"
  />
<xmlrpc:view
  for="canonical.launchpad.interfaces.IRosettaApplication"
  interface="canonical.launchpad.xmlrpc.IRosettaSelfTest"
  class="canonical.launchpad.xmlrpc.RosettaSelfTest"
  permission="zope.Public"
  />

<!-- icing resources -->
<browser:page
  for="canonical.launchpad.webapp.interfaces.ILaunchpadApplication"
  name="+icing"
  class="canonical.launchpad.browser.launchpad.IcingFolder"
  attribute="__call__"
  permission="zope.Public"
  />


<adapter
  provides="canonical.launchpad.interfaces.IStructuralObjectPresentation"
  for="zope.interface.Interface"
  factory="canonical.launchpad.browser.launchpad.DefaultStructuralObjectPresentation"
  permission="zope.Public"
  />

<browser:page
  for="zope.interface.Interface"
  class="canonical.launchpad.browser.StructuralHeaderPresentationView"
  permission="zope.Public"
  name="+structural-header"
  template="../templates/launchpad-structuralheader.pt"
  />

<browser:page
  for="zope.interface.Interface"
  class="canonical.launchpad.browser.StructuralFooterPresentationView"
  permission="zope.Public"
  name="+structural-footer"
  template="../templates/launchpad-structuralfooter.pt"
  />

<browser:page
  for="*"
  name="+applicationbuttons"
  permission="zope.Public"
  class="canonical.launchpad.browser.ApplicationButtons"
  attribute="__call__"
  />

<browser:page
  for="*"
  name="+shortlink"
  permission="zope.Public"
  class="canonical.launchpad.browser.DefaultShortLink"
  attribute="__call__"
  />

<browser:page
  for="canonical.launchpad.interfaces.ILaunchpadRoot"
  name="+dims"
  permission="zope.Public"
  class="canonical.launchpad.browser.BrowserWindowDimensions"
  attribute="__call__"
  />

<class class="canonical.launchpad.webapp.publisher.RenamedView">
  <allow interface="zope.publisher.interfaces.browser.IBrowserPublisher"
          attributes="__call__"
    />
</class>

</configure><|MERGE_RESOLUTION|>--- conflicted
+++ resolved
@@ -1,24 +1,8 @@
 <configure
   xmlns="http://namespaces.zope.org/zope"
-<<<<<<< HEAD
-D xmlns:browser="http://namespaces.zope.org/browser"
-D xmlns:xmlrpc="http://namespaces.zope.org/xmlrpc"
-D i18n_domain="canonical.launchpad">
-D
-
-  <browser:page
-      for="canonical.launchpad.webapp.interfaces.ILaunchpadApplication"
-      permission="zope.Public"
-      class="canonical.launchpad.browser.LaunchpadRootDynMenu"
-      attribute="__call__"
-      name="+menudata"
-      />
-
-=======
   xmlns:browser="http://namespaces.zope.org/browser"
   xmlns:xmlrpc="http://namespaces.zope.org/xmlrpc"
   i18n_domain="canonical.launchpad">
->>>>>>> e9237612
 
 <!-- Error pages -->
   <!-- System Errors -->
