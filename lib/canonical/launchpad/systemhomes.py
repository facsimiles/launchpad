--- conflicted
+++ resolved
@@ -19,15 +19,9 @@
 from zope.interface import implements
 
 from canonical.launchpad.interfaces import (
-<<<<<<< HEAD
     BugTaskSearchParams, IAuthServerApplication, IBazaarApplication,
-    IBugExternalRefSet, IBugSet, IBugTaskSet, IBugTrackerSet, IBugWatchSet,
-    IDistroSeriesSet, IHWDBApplication, ILanguageSet, ILaunchBag,
-=======
-    BugTaskSearchParams, IBazaarApplication,
     IBugSet, IBugTaskSet, IBugTrackerSet, IBugWatchSet, IDistroSeriesSet,
     IFeedsApplication, IHWDBApplication, ILanguageSet, ILaunchBag,
->>>>>>> c02fa81a
     ILaunchpadStatisticSet, IMailingListApplication, IMaloneApplication,
     IOpenIdApplication, IProductSet, IRegistryApplication,
     IRosettaApplication, IShipItApplication, ITranslationGroupSet)
