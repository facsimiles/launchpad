# Copyright 2004-2005 Canonical Ltd.  All rights reserved.
"""Functions dealing with mails coming into Launchpad."""

__metaclass__ = type

from logging import getLogger
from cStringIO import StringIO as cStringIO
from email.Utils import getaddresses, parseaddr
import email.Errors
import re

import transaction
<<<<<<< HEAD
from zope.component import getUtility
=======
from zope.component import getUtility, queryUtility
from zope.interface import directlyProvides, directlyProvidedBy
>>>>>>> 603cda5a

from canonical.launchpad.interfaces import (
    IGPGHandler, ILibraryFileAliasSet, IMailHandler, IMailBox, IPerson,
    IWeaklyAuthenticatedPrincipal)
from canonical.launchpad.helpers import (setupInteraction,
    get_filename_from_message_id)
from canonical.launchpad.webapp.interfaces import IPlacelessAuthUtility
from canonical.launchpad.mail.handlers import mail_handlers
from canonical.launchpad.mail.signedmessage import signed_message_from_string
from canonical.launchpad.mailnotification import notify_errors_list


# Match '\n' and '\r' line endings. That is, all '\r' that are not
# followed by a # '\n', and all '\n' that are not preceded by a '\r'.
non_canonicalised_line_endings = re.compile('((?<!\r)\n)|(\r(?!\n))')


def canonicalise_line_endings(text):
    r"""Canonicalise the line endings to '\r\n'.

        >>> canonicalise_line_endings('\n\nfoo\nbar\rbaz\r\n')
        '\r\n\r\nfoo\r\nbar\r\nbaz\r\n'

        >>> canonicalise_line_endings('\r\rfoo\r\nbar\rbaz\n')
        '\r\n\r\nfoo\r\nbar\r\nbaz\r\n'

        >>> canonicalise_line_endings('\r\nfoo\r\nbar\nbaz\r')
        '\r\nfoo\r\nbar\r\nbaz\r\n'
    """
    if non_canonicalised_line_endings.search(text):
        text = non_canonicalised_line_endings.sub('\r\n', text)
    return text


class InvalidSignature(Exception):
    """The signature failed to validate."""


def authenticateEmail(mail):
    """Authenticates an email by verifying the PGP signature.

    The mail is expected to be an ISignedMessage.
    """
    signature = mail.signature
    signed_content = mail.signedContent

    name, email_addr = parseaddr(mail['From'])
    authutil = getUtility(IPlacelessAuthUtility)
    principal = authutil.getPrincipalByLogin(email_addr)

    # Check that sender is registered in Launchpad and the email is signed.
    if principal is None:
        setupInteraction(authutil.unauthenticatedPrincipal())
        return
    elif signature is None:
        # Mark the principal so that application code can check that the
        # user was weakly authenticated.
        directlyProvides(
            principal, directlyProvidedBy(principal),
            IWeaklyAuthenticatedPrincipal)
        setupInteraction(principal, email_addr)
        return principal

    person = IPerson(principal)
    gpghandler = getUtility(IGPGHandler)
    sig = gpghandler.verifySignature(
        canonicalise_line_endings(signed_content), signature)
    if sig is None:
        # verifySignature failed to verify the signature.
        raise InvalidSignature("Signature couldn't be verified.")

    for gpgkey in person.gpgkeys:
        if gpgkey.fingerprint == sig.fingerprint:
            break
    else:
        # The key doesn't belong to the user. Mark the principal so that the
        # application code knows that the key used to sign the email isn't
        # associated with the authenticated user.
        directlyProvides(
            principal, directlyProvidedBy(principal),
            IWeaklyAuthenticatedPrincipal)

    setupInteraction(principal, email_addr)
    return principal


def handleMail(trans=transaction):
    # First we define an error handler. We define it as a local
    # function, to avoid having to pass a lot of parameters.
    def _handle_error(error_msg, file_alias_url):
        """Handles error occuring in handleMail's for-loop.

        It does the following:

            * deletes the current mail from the mailbox
            * sends error_msg and file_alias_url to the errors list
            * commits the current transaction to ensure that the
              message gets sent.
        """
        mailbox.delete(mail_id)
        notify_errors_list(error_msg, file_alias_url)
        trans.commit()

    mailbox = getUtility(IMailBox)
    mailbox.open()
    for mail_id, raw_mail in mailbox.items():
        trans.begin()
        try:
            mail = signed_message_from_string(raw_mail)
        except email.Errors.MessageError, error:
            mailbox.delete(mail_id)
            log = getLogger('canonical.launchpad.mail')
            log.warn("Couldn't convert email to email.Message", exc_info=True)
            continue

        # File the raw_mail in the Librarian
        file_name = get_filename_from_message_id(mail['Message-Id'])
        file_alias = getUtility(ILibraryFileAliasSet).create(
                file_name, len(raw_mail),
                cStringIO(raw_mail), 'message/rfc822')
        # Let's save the url of the file alias, otherwise we might not
        # be able to access it later if we get a DB exception.
        file_alias_url = file_alias.url

        # If something goes wrong when handling the mail, the
        # transaction will be aborted. Therefore we need to commit the
        # transaction now, to ensure that the mail gets stored in the
        # Librarian.
        trans.commit()
        trans.begin()

        # If the Return-Path header is '<>', it probably means that it's
        # a bounce from a message we sent.
        if mail['Return-Path'] == '<>':
            _handle_error("Message had an empty Return-Path.", file_alias_url)
            continue

        try:
            principal = authenticateEmail(mail)
        except InvalidSignature, error:
            _handle_error(
                "Invalid signature for %s:\n    %s" % (mail['From'],
                                                       str(error)),
                file_alias_url)
            continue

        if principal is None:
            _handle_error('Unknown user: %s ' % mail['From'], file_alias_url)
            continue

        # Extract the domain the mail was sent to. Mails sent to
        # Launchpad should have an X-Original-To header.
        if mail.has_key('X-Original-To'):
            addresses = [mail['X-Original-To']]
        else:
            log = getLogger('canonical.launchpad.mail')
            log.warn(
                "No X-Original-To header was present in email: %s" %
                 file_alias_url)
            # Process all addresses found as a fall back.
            cc = mail.get_all('cc') or []
            to = mail.get_all('to') or []
            names_addresses = getaddresses(to + cc)
            addresses = [addr for name, addr in names_addresses]

        handler = None
        for email_addr in addresses:
            user, domain = email_addr.split('@')
            handler = mail_handlers.get(domain)
            if handler is not None:
                break

        if handler is None:
            _handle_error(
                "No handler registered for '%s' " % (', '.join(addresses)),
                file_alias_url)
            continue

        try:
            handled = handler.process(mail, email_addr, file_alias)
        except:
            # The handler shouldn't raise any exceptions. If it
            # does, it's a programming error. We log the error instead
            # of sending an email in order to keep it as simple as
            # possible, we don't want any new exceptions raised here.
            mailbox.delete(mail_id)
            log = getLogger('canonical.launchpad.mail')
            log.error(
                "An exception was raised inside the handler: %s" % (
                    file_alias_url),
                exc_info=True)
            continue


        if not handled:
            _handle_error(
                "Handler found, but message was not handled: %s" % (
                    mail['From'], ),
                file_alias_url) 
            continue

        # Let's commit the transaction before we delete the mail, since
        # we're favouring receiving the same mail twice in the case of
        # an error, over loosing the processing of a message by deleting
        # the message before committing.
        trans.commit()
        mailbox.delete(mail_id)

    mailbox.close()<|MERGE_RESOLUTION|>--- conflicted
+++ resolved
@@ -10,12 +10,8 @@
 import re
 
 import transaction
-<<<<<<< HEAD
 from zope.component import getUtility
-=======
-from zope.component import getUtility, queryUtility
 from zope.interface import directlyProvides, directlyProvidedBy
->>>>>>> 603cda5a
 
 from canonical.launchpad.interfaces import (
     IGPGHandler, ILibraryFileAliasSet, IMailHandler, IMailBox, IPerson,
