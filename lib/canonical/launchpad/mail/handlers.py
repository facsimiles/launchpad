# Copyright 2004-2007 Canonical Ltd.  All rights reserved.

__metaclass__ = type

from cStringIO import StringIO
import re
from urlparse import urlunparse

from zope.component import getUtility
from zope.interface import implements
from zope.event import notify

from canonical.config import config
from canonical.database.sqlbase import rollback
from canonical.launchpad.interfaces import (
<<<<<<< HEAD
    BugAttachmentType, CreatedBugWithNoBugTasksError, EmailProcessingError,
    IBugAttachmentSet, IBugEditEmailCommand, IBugEmailCommand,
    IBugTaskEditEmailCommand, IBugTaskEmailCommand, IDistroBugTask,
    IDistroSeriesBugTask, ILaunchBag, ILibraryFileAliasSet, IMailHandler,
    IMessageSet, IQuestionSet, ISpecificationSet, IUpstreamBugTask,
    IWeaklyAuthenticatedPrincipal, QuestionStatus)
=======
    BugNotificationLevel, CreatedBugWithNoBugTasksError, EmailProcessingError,
    IBugEditEmailCommand, IBugEmailCommand, IBugTaskEditEmailCommand,
    IBugTaskEmailCommand, IDistroBugTask, IDistroSeriesBugTask, ILaunchBag,
    IMailHandler, IMessageSet, IQuestionSet, ISpecificationSet,
    IUpstreamBugTask, IWeaklyAuthenticatedPrincipal, QuestionStatus)
>>>>>>> 37c9345f
from canonical.launchpad.mail.commands import emailcommands, get_error_message
from canonical.launchpad.mail.sendmail import sendmail
from canonical.launchpad.mail.specexploder import get_spec_url_from_moin_mail
from canonical.launchpad.mailnotification import (
    send_process_error_notification)
from canonical.launchpad.webapp import canonical_url, urlparse
from canonical.launchpad.webapp.interaction import get_current_principal

from canonical.launchpad.event import (
    SQLObjectCreatedEvent)
from canonical.launchpad.event.interfaces import (
    ISQLObjectCreatedEvent)


def get_main_body(signed_msg):
    """Returns the first text part of the email."""
    msg = signed_msg.signedMessage
    if msg is None:
        # The email wasn't signed.
        msg = signed_msg
    if msg.is_multipart():
        for part in msg.get_payload():
            if part.get_content_type() == 'text/plain':
                return part.get_payload(decode=True)
    else:
        return msg.get_payload(decode=True)


def get_bugtask_type(bugtask):
    """Returns the specific IBugTask interface the the bugtask provides.

        >>> from canonical.launchpad.interfaces import (
        ...     IUpstreamBugTask, IDistroBugTask, IDistroSeriesBugTask)
        >>> from zope.interface import classImplementsOnly
        >>> class BugTask:
        ...     pass

    :bugtask: has to provide a specific bugtask interface:

        >>> get_bugtask_type(BugTask()) #doctest: +ELLIPSIS
        Traceback (most recent call last):
        ...
        AssertionError...

    When it does, the specific interface is returned:

        >>> classImplementsOnly(BugTask, IUpstreamBugTask)
        >>> get_bugtask_type(BugTask()) #doctest: +ELLIPSIS
        <...IUpstreamBugTask>

        >>> classImplementsOnly(BugTask, IDistroBugTask)
        >>> get_bugtask_type(BugTask()) #doctest: +ELLIPSIS
        <...IDistroBugTask>

        >>> classImplementsOnly(BugTask, IDistroSeriesBugTask)
        >>> get_bugtask_type(BugTask()) #doctest: +ELLIPSIS
        <...IDistroSeriesBugTask>
    """
    bugtask_interfaces = [
        IUpstreamBugTask, IDistroBugTask, IDistroSeriesBugTask
        ]
    for interface in bugtask_interfaces:
        if interface.providedBy(bugtask):
            return interface
    # The bugtask didn't provide any specific interface.
    raise AssertionError(
        'No specific bugtask interface was provided by %r' % bugtask)


def guess_bugtask(bug, person):
    """Guess which bug task the person intended to edit.

    Return None if no bug task could be guessed.
    """
    if len(bug.bugtasks) == 1:
        return bug.bugtasks[0]
    else:
        for bugtask in bug.bugtasks:
            if IUpstreamBugTask.providedBy(bugtask):
                # Is the person an upstream maintainer?
                if person.inTeam(bugtask.product.owner):
                    return bugtask
            elif IDistroBugTask.providedBy(bugtask):
                # Is the person a member of the distribution?
                if person.inTeam(bugtask.distribution.members):
                    return bugtask
                else:
<<<<<<< HEAD
                    # Is the person one of the package bug contacts?
                    distribution = bugtask.distribution
                    distro_sourcepackage = distribution.getSourcePackage(
                        bugtask.sourcepackagename)
                    if distro_sourcepackage.isBugContact(person):
                        return bugtask
=======
                    # Is the person one of the package subscribers?
                    bug_sub = bugtask.target.getSubscription(person)
                    if bug_sub is not None:
                        if (bug_sub.bug_notification_level >
                            BugNotificationLevel.NOTHING):
                            # The user is subscribed to bug notifications
                            # for this package
                            return bugtask
>>>>>>> 37c9345f

    return None


class IncomingEmailError(Exception):
    """Indicates that something went wrong processing the mail."""

    def __init__(self, message, failing_command=None):
<<<<<<< HEAD
        Exception.__init__(self, message, failing_command)
=======
        Exception.__init__(self, message)
>>>>>>> 37c9345f
        self.message = message
        self.failing_command = failing_command


class MaloneHandler:
    """Handles emails sent to Malone.

    It only handles mail sent to new@... and $bugid@..., where $bugid is a
    positive integer.
    """
    implements(IMailHandler)

    allow_unknown_users = False

    def getCommands(self, signed_msg):
        """Returns a list of all the commands found in the email."""
        commands = []
        content = get_main_body(signed_msg)
        if content is None:
            return []
        # First extract all commands from the email.
        command_names = emailcommands.names()
        for line in content.splitlines():
            # All commands have to be indented.
            if line.startswith(' ') or line.startswith('\t'):
                command_string = line.strip()
                words = command_string.split(' ')
                if words and words[0] in command_names:
                    command = emailcommands.get(
                        name=words[0], string_args=words[1:])
                    commands.append(command)
        return commands


    def process(self, signed_msg, to_addr, filealias=None, log=None):
        """See IMailHandler."""
        commands = self.getCommands(signed_msg)
        user, host = to_addr.split('@')
        add_comment_to_bug = False

        try:
            if len(commands) > 0:
                cur_principal = get_current_principal()
                # The security machinery doesn't know about
                # IWeaklyAuthenticatedPrincipal yet, so do a manual
                # check. Later we can rely on the security machinery to
                # cause Unauthorized errors.
<<<<<<< HEAD
                if IWeaklyAuthenticatedPrincipal.providedBy(
                    current_principal):
=======
                if IWeaklyAuthenticatedPrincipal.providedBy(cur_principal):
>>>>>>> 37c9345f
                    if signed_msg.signature is None:
                        error_message = get_error_message('not-signed.txt')
                    else:
                        import_url = canonical_url(
                            getUtility(ILaunchBag).user) + '/+editpgpkeys'
                        error_message = get_error_message(
                            'key-not-registered.txt', import_url=import_url)
                    raise IncomingEmailError(error_message)

            if user.lower() == 'new':
                # A submit request.
                commands.insert(0, emailcommands.get('bug', ['new']))
                if signed_msg.signature is None:
                    raise IncomingEmailError(
                        get_error_message('not-gpg-signed.txt'))
            elif user.isdigit():
                # A comment to a bug. We set add_comment_to_bug to True so
                # that the comment gets added to the bug later. We don't add
                # the comment now, since we want to let the 'bug' command
                # handle the possible errors that can occur while getting
                # the bug.
                add_comment_to_bug = True
                commands.insert(0, emailcommands.get('bug', [user]))
            elif user.lower() != 'edit':
                # Indicate that we didn't handle the mail.
                return False

            bug = None
            bug_event = None
            bugtask = None
            bugtask_event = None

            while len(commands) > 0:
                command = commands.pop(0)
                try:
                    if IBugEmailCommand.providedBy(command):
                        if bug_event is not None:
                            notify(bug_event)
                            bug_event = None

<<<<<<< HEAD
                        bug, bug_event = command.execute(signed_msg,
                                                         filealias)
=======
                        bug, bug_event = command.execute(
                            signed_msg, filealias)
>>>>>>> 37c9345f
                        if add_comment_to_bug:
                            messageset = getUtility(IMessageSet)
                            message = messageset.fromEmail(
                                signed_msg.as_string(),
                                owner=getUtility(ILaunchBag).user,
                                filealias=filealias,
                                parsed_message=signed_msg,
                                fallback_parent=bug.initial_message)
                            bugmessage = bug.linkMessage(message)
                            notify(SQLObjectCreatedEvent(bugmessage))
                            add_comment_to_bug = False
                        else:
                            message = bug.initial_message
                        self.processAttachments(bug, message, signed_msg)
                    elif IBugTaskEmailCommand.providedBy(command):
                        if bugtask_event is not None:
                            if not ISQLObjectCreatedEvent.providedBy(
                                bug_event):
                                notify(bugtask_event)
                            bugtask_event = None
                        bugtask, bugtask_event = command.execute(bug)
                    elif IBugEditEmailCommand.providedBy(command):
                        bug, bug_event = command.execute(bug, bug_event)
                    elif IBugTaskEditEmailCommand.providedBy(command):
                        if bugtask is None:
                            bugtask = guess_bugtask(
                                bug, getUtility(ILaunchBag).user)
                            if bugtask is None:
                                raise IncomingEmailError(get_error_message(
                                    'no-default-affects.txt',
                                    bug_id=bug.id,
                                    nr_of_bugtasks=len(bug.bugtasks)))
                        bugtask, bugtask_event = command.execute(
                            bugtask, bugtask_event)

                except EmailProcessingError, error:
                    raise IncomingEmailError(
                        str(error), failing_command=command)

            if bug_event is not None:
                try:
                    notify(bug_event)
                except CreatedBugWithNoBugTasksError:
                    raise IncomingEmailError(
                        get_error_message('no-affects-target-on-submit.txt'))
            if bugtask_event is not None:
                if not ISQLObjectCreatedEvent.providedBy(bug_event):
                    notify(bugtask_event)

        except IncomingEmailError, error:
            rollback()
            send_process_error_notification(
                str(getUtility(ILaunchBag).user.preferredemail.email),
                'Submit Request Failure',
                error.message, signed_msg, error.failing_command)

        return True

    # Some content types indicate that an attachment has a special
    # purpose. The current set is based on parsing emails from
    # one mail account and may need to be extended.
    # Mail signatures are most likely generated by the mail client
    # and hence contain not data that is interesting except for
    # mail authentication.
    # Resource forks of MacOS files are not easily represented outside
    # MacOS; if a resource fork contains useful debugging information,
    # the entire MacOS file should be sent encapsulated for example in
    # MacBinary format.
    irrelevant_content_types = set((
        'application/applefile', # the resource fork of a MacOS file
        'application/pgp-signature',
        'application/pkcs7-signature',
        'application/x-pkcs7-signature',
        'text/x-vcard',))

    def processAttachments(self, bug, message, signed_mail):
        """Create Bugattachments for "reasonable" mail attachments.

        A mail attachment is stored as a bugattachment if all of the
        following conditions are met:

            - the content disposition header explicitly says that
              this is an attachment,
            - the content type is not "irrelevant". At present,
              mail signatures, v-cards, and the resource for of MacOS
              files are considered to be irrelevant.
        """
        unnamed_count = 0
        for part in signed_mail.walk():
            content_type = part.get_content_type()
            content_disposition = part.get('Content-disposition', '').lower()
            if (part.is_multipart()
                or content_type in self.irrelevant_content_types
                or not content_disposition.startswith('attachment')):
                continue

            content = part.get_payload()
            if len(content) == 0:
                # storing empty files is pointless.
                continue

            filename = part.get_filename()
            if filename is None:
                if unnamed_count:
                    filename = 'unnamed-%i' % unnamed_count
                else:
                    filename = 'unnamed'
                unnamed_count += 1
            filealias = getUtility(ILibraryFileAliasSet).create(
                name=filename, size=len(content), file=StringIO(content),
                contentType=content_type)

            if content_type in ('text/x-diff', 'text/x-patch'):
                attach_type = BugAttachmentType.PATCH
            else:
                attach_type = BugAttachmentType.UNSPECIFIED

            getUtility(IBugAttachmentSet).create(
                bug=bug, filealias=filealias, attach_type=attach_type,
                title=filename, message=message)

class AnswerTrackerHandler:
    """Handles emails sent to the Answer Tracker."""

    implements(IMailHandler)

    allow_unknown_users = False

    # XXX flacoste 2007-04-23: The 'ticket' part is there for backward
    # compatibility with the old notification address. We probably want to
    # remove it in the future.
    _question_address = re.compile(r'^(ticket|question)(?P<id>\d+)@.*')

    def process(self, signed_msg, to_addr, filealias=None, log=None):
        """See IMailHandler."""
        match = self._question_address.match(to_addr)
        if not match:
            return False

        question_id = int(match.group('id'))
        question = getUtility(IQuestionSet).get(question_id)
        if question is None:
            # No such question, don't process the email.
            return False

        messageset = getUtility(IMessageSet)
        message = messageset.fromEmail(
            signed_msg.parsed_string,
            owner=getUtility(ILaunchBag).user,
            filealias=filealias,
            parsed_message=signed_msg)

        if message.owner == question.owner:
            self.processOwnerMessage(question, message)
        else:
            self.processUserMessage(question, message)
        return True

    def processOwnerMessage(self, question, message):
        """Choose the right workflow action for a message coming from
        the question owner.

        When the question status is OPEN or NEEDINFO,
        the message is a GIVEINFO action; when the status is ANSWERED
        or EXPIRED, we interpret the message as a reopenening request;
        otherwise it's a comment.
        """
        if question.status in [
            QuestionStatus.OPEN, QuestionStatus.NEEDSINFO]:
            question.giveInfo(message)
        elif question.status in [
            QuestionStatus.ANSWERED, QuestionStatus.EXPIRED]:
            question.reopen(message)
        else:
            question.addComment(message.owner, message)

    def processUserMessage(self, question, message):
        """Choose the right workflow action for a message coming from a user
        that is not the question owner.

        When the question status is OPEN, NEEDSINFO, or ANSWERED, we interpret
        the message as containing an answer. (If it was really a request for
        more information, the owner will still be able to answer it while
        reopening the request.)

        In the other status, the message is a comment without status change.
        """
        if question.status in [
            QuestionStatus.OPEN, QuestionStatus.NEEDSINFO,
	    QuestionStatus.ANSWERED]:
            question.giveAnswer(message.owner, message)
        else:
            # In the other states, only a comment can be added.
            question.addComment(message.owner, message)


class SpecificationHandler:
    """Handles emails sent to specs.launchpad.net."""

    implements(IMailHandler)

    allow_unknown_users = True

    _spec_changes_address = re.compile(r'^notifications@.*')

    # The list of hosts where the Ubuntu wiki is located. We could do a
    # more general solution, but this kind of setup is unusual, and it
    # will be mainly the Ubuntu and Launchpad wikis that will use this
    # notification forwarder.
    UBUNTU_WIKI_HOSTS = [
        'wiki.ubuntu.com', 'wiki.edubuntu.org', 'wiki.kubuntu.org']

    def _getSpecByURL(self, url):
        """Returns a spec that is associated with the URL.

        It takes into account that the same Ubuntu wiki is on three
        different hosts.
        """
        scheme, host, path, params, query, fragment = urlparse(url)
        if host in self.UBUNTU_WIKI_HOSTS:
            for ubuntu_wiki_host in self.UBUNTU_WIKI_HOSTS:
                possible_url = urlunparse(
                    (scheme, ubuntu_wiki_host, path, params, query,
                     fragment))
                spec = getUtility(ISpecificationSet).getByURL(possible_url)
                if spec is not None:
                    return spec
        else:
            return getUtility(ISpecificationSet).getByURL(url)

    def process(self, signed_msg, to_addr, filealias=None, log=None):
        """See IMailHandler."""
        match = self._spec_changes_address.match(to_addr)
        if not match:
            # We handle only spec-changes at the moment.
            return False
        our_address = "notifications@%s" % config.launchpad.specs_domain
        # Check for emails that we sent.
<<<<<<< HEAD
        if (signed_msg['X-Loop']
            and our_address in signed_msg.get_all('X-Loop')):
            if log and filealias:
                log.warning(
                    'Got back a notification we sent: %s'
                    % filealias.http_url)
=======
        xloop = signed_msg['X-Loop']
        if xloop and our_address in signed_msg.get_all('X-Loop'):
            if log and filealias:
                log.warning(
                    'Got back a notification we sent: %s' %
                    filealias.http_url)
>>>>>>> 37c9345f
            return True
        # Check for emails that Launchpad sent us.
        if signed_msg['Sender'] == config.bounce_address:
            if log and filealias:
                log.warning('We received an email from Launchpad: %s'
                            % filealias.http_url)
            return True
        # When sending the email, the sender will be set so that it's
        # clear that we're the one sending the email, not the original
        # sender.
        del signed_msg['Sender']

        mail_body = signed_msg.get_payload(decode=True)
        spec_url = get_spec_url_from_moin_mail(mail_body)
        if spec_url is not None:
            if log is not None:
                log.debug('Found a spec URL: %s' % spec_url)
            spec = self._getSpecByURL(spec_url)
            if spec is not None:
                if log is not None:
                    log.debug('Found a corresponding spec: %s' % spec.name)
                # Add an X-Loop header, in order to prevent mail loop.
                signed_msg.add_header('X-Loop', our_address)
                notification_addresses = spec.notificationRecipientAddresses()
                if log is not None:
                    log.debug(
                        'Sending notification to: %s' %
                            ', '.join(notification_addresses))
                sendmail(signed_msg, to_addrs=notification_addresses)

            elif log is not None:
<<<<<<< HEAD
                log.debug("Didn't find a corresponding spec for %s"
                          % spec_url)
=======
                log.debug(
                    "Didn't find a corresponding spec for %s" % spec_url)
>>>>>>> 37c9345f
        elif log is not None:
            log.debug("Didn't find a specification URL")
        return True


class MailHandlers:
    """All the registered mail handlers."""

    def __init__(self):
        self._handlers = {
            config.launchpad.bugs_domain: MaloneHandler(),
            config.launchpad.specs_domain: SpecificationHandler(),
            config.answertracker.email_domain: AnswerTrackerHandler(),
            # XXX flacoste 2007-04-23 Backward compatibility for old domain.
            # We probably want to remove it in the future.
            'support.launchpad.net': AnswerTrackerHandler(),
            }

    def get(self, domain):
        """Return the handler for the given email domain.

        Return None if no such handler exists.

            >>> handlers = MailHandlers()
            >>> handlers.get('bugs.launchpad.net') #doctest: +ELLIPSIS
            <...MaloneHandler...>
            >>> handlers.get('no.such.domain') is None
            True
        """
        return self._handlers.get(domain)

    def add(self, domain, handler):
        """Adds a handler for a domain.

            >>> handlers = MailHandlers()
            >>> handlers.get('some.domain') is None
            True
            >>> handler = object()
            >>> handlers.add('some.domain', handler)
            >>> handlers.get('some.domain') is handler
            True

        If there already is a handler for the domain, the old one will
        get overwritten:

            >>> new_handler = object()
            >>> handlers.add('some.domain', new_handler)
            >>> handlers.get('some.domain') is new_handler
            True
        """
        self._handlers[domain] = handler


mail_handlers = MailHandlers()<|MERGE_RESOLUTION|>--- conflicted
+++ resolved
@@ -13,20 +13,12 @@
 from canonical.config import config
 from canonical.database.sqlbase import rollback
 from canonical.launchpad.interfaces import (
-<<<<<<< HEAD
-    BugAttachmentType, CreatedBugWithNoBugTasksError, EmailProcessingError,
-    IBugAttachmentSet, IBugEditEmailCommand, IBugEmailCommand,
-    IBugTaskEditEmailCommand, IBugTaskEmailCommand, IDistroBugTask,
-    IDistroSeriesBugTask, ILaunchBag, ILibraryFileAliasSet, IMailHandler,
-    IMessageSet, IQuestionSet, ISpecificationSet, IUpstreamBugTask,
-    IWeaklyAuthenticatedPrincipal, QuestionStatus)
-=======
-    BugNotificationLevel, CreatedBugWithNoBugTasksError, EmailProcessingError,
-    IBugEditEmailCommand, IBugEmailCommand, IBugTaskEditEmailCommand,
-    IBugTaskEmailCommand, IDistroBugTask, IDistroSeriesBugTask, ILaunchBag,
+    BugAttachmentType, BugNotificationLevel, CreatedBugWithNoBugTasksError,
+    EmailProcessingError, IBugAttachmentSet, IBugEditEmailCommand,
+    IBugEmailCommand, IBugTaskEditEmailCommand, IBugTaskEmailCommand,
+    IDistroBugTask, IDistroSeriesBugTask, ILaunchBag, ILibraryFileAliasSet,
     IMailHandler, IMessageSet, IQuestionSet, ISpecificationSet,
     IUpstreamBugTask, IWeaklyAuthenticatedPrincipal, QuestionStatus)
->>>>>>> 37c9345f
 from canonical.launchpad.mail.commands import emailcommands, get_error_message
 from canonical.launchpad.mail.sendmail import sendmail
 from canonical.launchpad.mail.specexploder import get_spec_url_from_moin_mail
@@ -114,14 +106,6 @@
                 if person.inTeam(bugtask.distribution.members):
                     return bugtask
                 else:
-<<<<<<< HEAD
-                    # Is the person one of the package bug contacts?
-                    distribution = bugtask.distribution
-                    distro_sourcepackage = distribution.getSourcePackage(
-                        bugtask.sourcepackagename)
-                    if distro_sourcepackage.isBugContact(person):
-                        return bugtask
-=======
                     # Is the person one of the package subscribers?
                     bug_sub = bugtask.target.getSubscription(person)
                     if bug_sub is not None:
@@ -130,7 +114,6 @@
                             # The user is subscribed to bug notifications
                             # for this package
                             return bugtask
->>>>>>> 37c9345f
 
     return None
 
@@ -139,11 +122,7 @@
     """Indicates that something went wrong processing the mail."""
 
     def __init__(self, message, failing_command=None):
-<<<<<<< HEAD
-        Exception.__init__(self, message, failing_command)
-=======
         Exception.__init__(self, message)
->>>>>>> 37c9345f
         self.message = message
         self.failing_command = failing_command
 
@@ -191,12 +170,7 @@
                 # IWeaklyAuthenticatedPrincipal yet, so do a manual
                 # check. Later we can rely on the security machinery to
                 # cause Unauthorized errors.
-<<<<<<< HEAD
-                if IWeaklyAuthenticatedPrincipal.providedBy(
-                    current_principal):
-=======
                 if IWeaklyAuthenticatedPrincipal.providedBy(cur_principal):
->>>>>>> 37c9345f
                     if signed_msg.signature is None:
                         error_message = get_error_message('not-signed.txt')
                     else:
@@ -237,13 +211,8 @@
                             notify(bug_event)
                             bug_event = None
 
-<<<<<<< HEAD
-                        bug, bug_event = command.execute(signed_msg,
-                                                         filealias)
-=======
                         bug, bug_event = command.execute(
                             signed_msg, filealias)
->>>>>>> 37c9345f
                         if add_comment_to_bug:
                             messageset = getUtility(IMessageSet)
                             message = messageset.fromEmail(
@@ -482,21 +451,12 @@
             return False
         our_address = "notifications@%s" % config.launchpad.specs_domain
         # Check for emails that we sent.
-<<<<<<< HEAD
-        if (signed_msg['X-Loop']
-            and our_address in signed_msg.get_all('X-Loop')):
-            if log and filealias:
-                log.warning(
-                    'Got back a notification we sent: %s'
-                    % filealias.http_url)
-=======
         xloop = signed_msg['X-Loop']
         if xloop and our_address in signed_msg.get_all('X-Loop'):
             if log and filealias:
                 log.warning(
                     'Got back a notification we sent: %s' %
                     filealias.http_url)
->>>>>>> 37c9345f
             return True
         # Check for emails that Launchpad sent us.
         if signed_msg['Sender'] == config.bounce_address:
@@ -528,13 +488,8 @@
                 sendmail(signed_msg, to_addrs=notification_addresses)
 
             elif log is not None:
-<<<<<<< HEAD
-                log.debug("Didn't find a corresponding spec for %s"
-                          % spec_url)
-=======
                 log.debug(
                     "Didn't find a corresponding spec for %s" % spec_url)
->>>>>>> 37c9345f
         elif log is not None:
             log.debug("Didn't find a specification URL")
         return True
