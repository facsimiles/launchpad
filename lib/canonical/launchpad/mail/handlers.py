# Copyright 2004-2007 Canonical Ltd.  All rights reserved.

__metaclass__ = type

from cStringIO import StringIO
import re
from urlparse import urlunparse

from zope.component import getUtility
from zope.interface import implements
from zope.event import notify

from canonical.config import config
from canonical.database.sqlbase import rollback
from canonical.launchpad.helpers import get_email_template
from canonical.launchpad.interfaces import (
    BugAttachmentType, BugNotificationLevel, CreatedBugWithNoBugTasksError,
    EmailProcessingError, IBugAttachmentSet, IBugEditEmailCommand,
    IBugEmailCommand, IBugTaskEditEmailCommand, IBugTaskEmailCommand,
    IDistroBugTask, IDistroSeriesBugTask, ILaunchBag, ILibraryFileAliasSet,
    IMailHandler, IMessageSet, IQuestionSet, ISpecificationSet,
    IUpstreamBugTask, IWeaklyAuthenticatedPrincipal, QuestionStatus)
from canonical.launchpad.mail.commands import emailcommands, get_error_message
from canonical.launchpad.mail.sendmail import sendmail, simple_sendmail
from canonical.launchpad.mail.specexploder import get_spec_url_from_moin_mail
from canonical.launchpad.mailnotification import (
    MailWrapper, send_process_error_notification)
from canonical.launchpad.webapp import canonical_url, urlparse
from canonical.launchpad.webapp.interaction import get_current_principal

from canonical.launchpad.event import (
    SQLObjectCreatedEvent)
from canonical.launchpad.event.interfaces import (
    ISQLObjectCreatedEvent)


def get_main_body(signed_msg):
    """Returns the first text part of the email."""
    msg = signed_msg.signedMessage
    if msg is None:
        # The email wasn't signed.
        msg = signed_msg
    if msg.is_multipart():
        for part in msg.get_payload():
            if part.get_content_type() == 'text/plain':
                return part.get_payload(decode=True)
    else:
        return msg.get_payload(decode=True)


def get_bugtask_type(bugtask):
    """Returns the specific IBugTask interface the the bugtask provides.

        >>> from canonical.launchpad.interfaces import (
        ...     IUpstreamBugTask, IDistroBugTask, IDistroSeriesBugTask)
        >>> from zope.interface import classImplementsOnly
        >>> class BugTask:
        ...     pass

    :bugtask: has to provide a specific bugtask interface:

        >>> get_bugtask_type(BugTask()) #doctest: +ELLIPSIS
        Traceback (most recent call last):
        ...
        AssertionError...

    When it does, the specific interface is returned:

        >>> classImplementsOnly(BugTask, IUpstreamBugTask)
        >>> get_bugtask_type(BugTask()) #doctest: +ELLIPSIS
        <...IUpstreamBugTask>

        >>> classImplementsOnly(BugTask, IDistroBugTask)
        >>> get_bugtask_type(BugTask()) #doctest: +ELLIPSIS
        <...IDistroBugTask>

        >>> classImplementsOnly(BugTask, IDistroSeriesBugTask)
        >>> get_bugtask_type(BugTask()) #doctest: +ELLIPSIS
        <...IDistroSeriesBugTask>
    """
    bugtask_interfaces = [
        IUpstreamBugTask, IDistroBugTask, IDistroSeriesBugTask
        ]
    for interface in bugtask_interfaces:
        if interface.providedBy(bugtask):
            return interface
    # The bugtask didn't provide any specific interface.
    raise AssertionError(
        'No specific bugtask interface was provided by %r' % bugtask)


def guess_bugtask(bug, person):
    """Guess which bug task the person intended to edit.

    Return None if no bug task could be guessed.
    """
    if len(bug.bugtasks) == 1:
        return bug.bugtasks[0]
    else:
        for bugtask in bug.bugtasks:
            if IUpstreamBugTask.providedBy(bugtask):
                # Is the person an upstream maintainer?
                if person.inTeam(bugtask.product.owner):
                    return bugtask
            elif IDistroBugTask.providedBy(bugtask):
                # Is the person a member of the distribution?
                if person.inTeam(bugtask.distribution.members):
                    return bugtask
                else:
                    # Is the person one of the package subscribers?
                    bug_sub = bugtask.target.getSubscription(person)
                    if bug_sub is not None:
                        if (bug_sub.bug_notification_level >
                            BugNotificationLevel.NOTHING):
                            # The user is subscribed to bug notifications
                            # for this package
                            return bugtask
    return None


class IncomingEmailError(Exception):
    """Indicates that something went wrong processing the mail."""

    def __init__(self, message, failing_command=None):
        Exception.__init__(self, message)
        self.message = message
        self.failing_command = failing_command


def reformat_wiki_text(text):
    """Transform moin formatted raw text to readable text."""

    # XXX Tom Berger 2008-02-20:
    # This implementation is neither correct nor complete.
    # See https://bugs.launchpad.net/launchpad/+bug/193646

    # Strip macros (anchors, TOC, etc'...)
    re_macro = re.compile('\[\[.*?\]\]')
    text = re_macro.sub('', text)

    # sterilize links
    re_link = re.compile('\[(.*?)\]')
    text = re_link.sub(
        lambda match: ' '.join(match.group(1).split(' ')[1:]), text)

    # Strip comments
    re_comment = re.compile('^#.*?$', re.MULTILINE)
    text = re_comment.sub('', text)

    return text


class MaloneHandler:
    """Handles emails sent to Malone.

    It only handles mail sent to new@... and $bugid@..., where $bugid is a
    positive integer.
    """
    implements(IMailHandler)

    allow_unknown_users = False

    def getCommands(self, signed_msg):
        """Returns a list of all the commands found in the email."""
        commands = []
        content = get_main_body(signed_msg)
        if content is None:
            return []
        # First extract all commands from the email.
        command_names = emailcommands.names()
        for line in content.splitlines():
            # All commands have to be indented.
            if line.startswith(' ') or line.startswith('\t'):
                command_string = line.strip()
                words = command_string.split(' ')
                if words and words[0] in command_names:
                    command = emailcommands.get(
                        name=words[0], string_args=words[1:])
                    commands.append(command)
        return commands


    def process(self, signed_msg, to_addr, filealias=None, log=None):
        """See IMailHandler."""
        commands = self.getCommands(signed_msg)
        user, host = to_addr.split('@')
        add_comment_to_bug = False

        try:
            if len(commands) > 0:
                cur_principal = get_current_principal()
                # The security machinery doesn't know about
                # IWeaklyAuthenticatedPrincipal yet, so do a manual
                # check. Later we can rely on the security machinery to
                # cause Unauthorized errors.
                if IWeaklyAuthenticatedPrincipal.providedBy(cur_principal):
                    if signed_msg.signature is None:
                        error_message = get_error_message('not-signed.txt')
                    else:
                        import_url = canonical_url(
                            getUtility(ILaunchBag).user) + '/+editpgpkeys'
                        error_message = get_error_message(
                            'key-not-registered.txt', import_url=import_url)
                    raise IncomingEmailError(error_message)

            if user.lower() == 'new':
                # A submit request.
                commands.insert(0, emailcommands.get('bug', ['new']))
                if signed_msg.signature is None:
                    raise IncomingEmailError(
                        get_error_message('not-gpg-signed.txt'))
            elif user.isdigit():
                # A comment to a bug. We set add_comment_to_bug to True so
                # that the comment gets added to the bug later. We don't add
                # the comment now, since we want to let the 'bug' command
                # handle the possible errors that can occur while getting
                # the bug.
                add_comment_to_bug = True
                commands.insert(0, emailcommands.get('bug', [user]))
            elif user.lower() == 'help':
                from_user = getUtility(ILaunchBag).user
                if from_user is not None:
                    preferredemail = from_user.preferredemail
                    if preferredemail is not None:
                        to_address = str(preferredemail.email)
                        self.sendHelpEmail(to_address)
                return True
            elif user.lower() != 'edit':
                # Indicate that we didn't handle the mail.
                return False

            bug = None
            bug_event = None
            bugtask = None
            bugtask_event = None

            while len(commands) > 0:
                command = commands.pop(0)
                try:
                    if IBugEmailCommand.providedBy(command):
                        if bug_event is not None:
                            notify(bug_event)
                            bug_event = None

                        bug, bug_event = command.execute(
                            signed_msg, filealias)
                        if add_comment_to_bug:
                            messageset = getUtility(IMessageSet)
                            message = messageset.fromEmail(
                                signed_msg.as_string(),
                                owner=getUtility(ILaunchBag).user,
                                filealias=filealias,
                                parsed_message=signed_msg,
                                fallback_parent=bug.initial_message)
                            bugmessage = bug.linkMessage(message)
                            notify(SQLObjectCreatedEvent(bugmessage))
                            add_comment_to_bug = False
                        else:
                            message = bug.initial_message
                        self.processAttachments(bug, message, signed_msg)
                    elif IBugTaskEmailCommand.providedBy(command):
                        if bugtask_event is not None:
                            if not ISQLObjectCreatedEvent.providedBy(
                                bug_event):
                                notify(bugtask_event)
                            bugtask_event = None
                        bugtask, bugtask_event = command.execute(bug)
                    elif IBugEditEmailCommand.providedBy(command):
                        bug, bug_event = command.execute(bug, bug_event)
                    elif IBugTaskEditEmailCommand.providedBy(command):
                        if bugtask is None:
                            bugtask = guess_bugtask(
                                bug, getUtility(ILaunchBag).user)
                            if bugtask is None:
                                raise IncomingEmailError(get_error_message(
                                    'no-default-affects.txt',
                                    bug_id=bug.id,
                                    nr_of_bugtasks=len(bug.bugtasks)))
                        bugtask, bugtask_event = command.execute(
                            bugtask, bugtask_event)

                except EmailProcessingError, error:
                    raise IncomingEmailError(
                        str(error), failing_command=command)

            if bug_event is not None:
                try:
                    notify(bug_event)
                except CreatedBugWithNoBugTasksError:
                    raise IncomingEmailError(
                        get_error_message('no-affects-target-on-submit.txt'))
            if bugtask_event is not None:
                if not ISQLObjectCreatedEvent.providedBy(bug_event):
                    notify(bugtask_event)

        except IncomingEmailError, error:
            rollback()
            send_process_error_notification(
                str(getUtility(ILaunchBag).user.preferredemail.email),
                'Submit Request Failure',
                error.message, signed_msg, error.failing_command)

        return True

    def sendHelpEmail(self, to_address):
        """Send usage help to `to_address`."""
        # Get the help text (formatted as MoinMoin markup)
        help_text = get_email_template('help.txt')
        help_text = reformat_wiki_text(help_text)
        # Wrap text
        mailwrapper = MailWrapper(width=72)
        help_text = mailwrapper.format(help_text)
        simple_sendmail(
            'help@bugs.launchpad.net', to_address,
            'Launchpad Bug Tracker Email Interface Help',
            help_text)

    # Some content types indicate that an attachment has a special
    # purpose. The current set is based on parsing emails from
    # one mail account and may need to be extended.
    # Mail signatures are most likely generated by the mail client
    # and hence contain not data that is interesting except for
    # mail authentication.
    # Resource forks of MacOS files are not easily represented outside
    # MacOS; if a resource fork contains useful debugging information,
    # the entire MacOS file should be sent encapsulated for example in
    # MacBinary format.
    irrelevant_content_types = set((
        'application/applefile', # the resource fork of a MacOS file
        'application/pgp-signature',
        'application/pkcs7-signature',
        'application/x-pkcs7-signature',
        'text/x-vcard',))

    def processAttachments(self, bug, message, signed_mail):
        """Create Bugattachments for "reasonable" mail attachments.

        A mail attachment is stored as a bugattachment if its
        content type is not listed in irrelevant_content_types.
        """
        for chunk in message.chunks:
            blob = chunk.blob
            if blob is None:
                continue
            content_type = blob.mimetype
            if content_type in self.irrelevant_content_types:
                continue

            if content_type in ('text/x-diff', 'text/x-patch'):
                attach_type = BugAttachmentType.PATCH
            else:
                attach_type = BugAttachmentType.UNSPECIFIED

            getUtility(IBugAttachmentSet).create(
<<<<<<< HEAD
                bug=bug, filealias=filealias, attach_type=attach_type,
                title=filename, message=message, send_notifications=True)
=======
                bug=bug, filealias=blob, attach_type=attach_type,
                title=blob.filename, message=message)
>>>>>>> a6e84aa9


class AnswerTrackerHandler:
    """Handles emails sent to the Answer Tracker."""

    implements(IMailHandler)

    allow_unknown_users = False

    # XXX flacoste 2007-04-23: The 'ticket' part is there for backward
    # compatibility with the old notification address. We probably want to
    # remove it in the future.
    _question_address = re.compile(r'^(ticket|question)(?P<id>\d+)@.*')

    def process(self, signed_msg, to_addr, filealias=None, log=None):
        """See IMailHandler."""
        match = self._question_address.match(to_addr)
        if not match:
            return False

        question_id = int(match.group('id'))
        question = getUtility(IQuestionSet).get(question_id)
        if question is None:
            # No such question, don't process the email.
            return False

        messageset = getUtility(IMessageSet)
        message = messageset.fromEmail(
            signed_msg.parsed_string,
            owner=getUtility(ILaunchBag).user,
            filealias=filealias,
            parsed_message=signed_msg)

        if message.owner == question.owner:
            self.processOwnerMessage(question, message)
        else:
            self.processUserMessage(question, message)
        return True

    def processOwnerMessage(self, question, message):
        """Choose the right workflow action for a message coming from
        the question owner.

        When the question status is OPEN or NEEDINFO,
        the message is a GIVEINFO action; when the status is ANSWERED
        or EXPIRED, we interpret the message as a reopenening request;
        otherwise it's a comment.
        """
        if question.status in [
            QuestionStatus.OPEN, QuestionStatus.NEEDSINFO]:
            question.giveInfo(message)
        elif question.status in [
            QuestionStatus.ANSWERED, QuestionStatus.EXPIRED]:
            question.reopen(message)
        else:
            question.addComment(message.owner, message)

    def processUserMessage(self, question, message):
        """Choose the right workflow action for a message coming from a user
        that is not the question owner.

        When the question status is OPEN, NEEDSINFO, or ANSWERED, we interpret
        the message as containing an answer. (If it was really a request for
        more information, the owner will still be able to answer it while
        reopening the request.)

        In the other status, the message is a comment without status change.
        """
        if question.status in [
            QuestionStatus.OPEN, QuestionStatus.NEEDSINFO,
	    QuestionStatus.ANSWERED]:
            question.giveAnswer(message.owner, message)
        else:
            # In the other states, only a comment can be added.
            question.addComment(message.owner, message)


class SpecificationHandler:
    """Handles emails sent to specs.launchpad.net."""

    implements(IMailHandler)

    allow_unknown_users = True

    _spec_changes_address = re.compile(r'^notifications@.*')

    # The list of hosts where the Ubuntu wiki is located. We could do a
    # more general solution, but this kind of setup is unusual, and it
    # will be mainly the Ubuntu and Launchpad wikis that will use this
    # notification forwarder.
    UBUNTU_WIKI_HOSTS = [
        'wiki.ubuntu.com', 'wiki.edubuntu.org', 'wiki.kubuntu.org']

    def _getSpecByURL(self, url):
        """Returns a spec that is associated with the URL.

        It takes into account that the same Ubuntu wiki is on three
        different hosts.
        """
        scheme, host, path, params, query, fragment = urlparse(url)
        if host in self.UBUNTU_WIKI_HOSTS:
            for ubuntu_wiki_host in self.UBUNTU_WIKI_HOSTS:
                possible_url = urlunparse(
                    (scheme, ubuntu_wiki_host, path, params, query,
                     fragment))
                spec = getUtility(ISpecificationSet).getByURL(possible_url)
                if spec is not None:
                    return spec
        else:
            return getUtility(ISpecificationSet).getByURL(url)

    def process(self, signed_msg, to_addr, filealias=None, log=None):
        """See IMailHandler."""
        match = self._spec_changes_address.match(to_addr)
        if not match:
            # We handle only spec-changes at the moment.
            return False
        our_address = "notifications@%s" % config.launchpad.specs_domain
        # Check for emails that we sent.
        xloop = signed_msg['X-Loop']
        if xloop and our_address in signed_msg.get_all('X-Loop'):
            if log and filealias:
                log.warning(
                    'Got back a notification we sent: %s' %
                    filealias.http_url)
            return True
        # Check for emails that Launchpad sent us.
        if signed_msg['Sender'] == config.bounce_address:
            if log and filealias:
                log.warning('We received an email from Launchpad: %s'
                            % filealias.http_url)
            return True
        # When sending the email, the sender will be set so that it's
        # clear that we're the one sending the email, not the original
        # sender.
        del signed_msg['Sender']

        mail_body = signed_msg.get_payload(decode=True)
        spec_url = get_spec_url_from_moin_mail(mail_body)
        if spec_url is not None:
            if log is not None:
                log.debug('Found a spec URL: %s' % spec_url)
            spec = self._getSpecByURL(spec_url)
            if spec is not None:
                if log is not None:
                    log.debug('Found a corresponding spec: %s' % spec.name)
                # Add an X-Loop header, in order to prevent mail loop.
                signed_msg.add_header('X-Loop', our_address)
                notification_addresses = spec.notificationRecipientAddresses()
                if log is not None:
                    log.debug(
                        'Sending notification to: %s' %
                            ', '.join(notification_addresses))
                sendmail(signed_msg, to_addrs=notification_addresses)

            elif log is not None:
                log.debug(
                    "Didn't find a corresponding spec for %s" % spec_url)
        elif log is not None:
            log.debug("Didn't find a specification URL")
        return True


class MailHandlers:
    """All the registered mail handlers."""

    def __init__(self):
        self._handlers = {
            config.launchpad.bugs_domain: MaloneHandler(),
            config.launchpad.specs_domain: SpecificationHandler(),
            config.answertracker.email_domain: AnswerTrackerHandler(),
            # XXX flacoste 2007-04-23 Backward compatibility for old domain.
            # We probably want to remove it in the future.
            'support.launchpad.net': AnswerTrackerHandler(),
            }

    def get(self, domain):
        """Return the handler for the given email domain.

        Return None if no such handler exists.

            >>> handlers = MailHandlers()
            >>> handlers.get('bugs.launchpad.net') #doctest: +ELLIPSIS
            <...MaloneHandler...>
            >>> handlers.get('no.such.domain') is None
            True
        """
        return self._handlers.get(domain)

    def add(self, domain, handler):
        """Adds a handler for a domain.

            >>> handlers = MailHandlers()
            >>> handlers.get('some.domain') is None
            True
            >>> handler = object()
            >>> handlers.add('some.domain', handler)
            >>> handlers.get('some.domain') is handler
            True

        If there already is a handler for the domain, the old one will
        get overwritten:

            >>> new_handler = object()
            >>> handlers.add('some.domain', new_handler)
            >>> handlers.get('some.domain') is new_handler
            True
        """
        self._handlers[domain] = handler


mail_handlers = MailHandlers()<|MERGE_RESOLUTION|>--- conflicted
+++ resolved
@@ -352,13 +352,8 @@
                 attach_type = BugAttachmentType.UNSPECIFIED
 
             getUtility(IBugAttachmentSet).create(
-<<<<<<< HEAD
-                bug=bug, filealias=filealias, attach_type=attach_type,
-                title=filename, message=message, send_notifications=True)
-=======
                 bug=bug, filealias=blob, attach_type=attach_type,
-                title=blob.filename, message=message)
->>>>>>> a6e84aa9
+                title=blob.filename, message=message, send_notifications=True)
 
 
 class AnswerTrackerHandler:
