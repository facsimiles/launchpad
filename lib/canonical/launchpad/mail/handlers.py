--- conflicted
+++ resolved
@@ -279,7 +279,6 @@
 
         return True
 
-<<<<<<< HEAD
     def sendHelpEmail(self, to_address):
         """Send usage help to `to_address`."""
         # Get the help text (formatted as MoinMoin markup)
@@ -298,7 +297,6 @@
             'Launchpad Bug Tracker Email Interface Help',
             help_text)
 
-=======
     # Some content types indicate that an attachment has a special
     # purpose. The current set is based on parsing emails from
     # one mail account and may need to be extended.
@@ -361,7 +359,7 @@
             getUtility(IBugAttachmentSet).create(
                 bug=bug, filealias=filealias, attach_type=attach_type,
                 title=filename, message=message)
->>>>>>> e816b66f
+
 
 class AnswerTrackerHandler:
     """Handles emails sent to the Answer Tracker."""
