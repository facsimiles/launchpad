--- conflicted
+++ resolved
@@ -6,14 +6,11 @@
 import transaction
 import unittest
 
-<<<<<<< HEAD
-from storm.locals import Store
-=======
 from bzrlib.branch import Branch
 from bzrlib.bzrdir import BzrDir
 from bzrlib import errors as bzr_errors
 from bzrlib.transport import get_transport
->>>>>>> daf7e9d8
+from storm.locals import Store
 from zope.component import getUtility
 from zope.security.management import setSecurityPolicy
 from zope.security.proxy import removeSecurityProxy
