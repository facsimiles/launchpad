--- conflicted
+++ resolved
@@ -16,11 +16,8 @@
         IBugTaskEditEmailCommand, IBugSet, ICveSet, ILaunchBag, IBugTaskSet,
         BugTaskSearchParams, IBugTarget, IMessageSet, IDistroBugTask,
         IDistributionSourcePackage, EmailProcessingError, NotFoundError,
-<<<<<<< HEAD
-        CreateBugParams, ISourcePackage, IProductSeries)
-=======
-        CreateBugParams, IPillarNameSet, BugTargetNotFound, IProject)
->>>>>>> c8188dcd
+        CreateBugParams, IPillarNameSet, BugTargetNotFound, IProject,
+        ISourcePackage, IProductSeries)
 from canonical.launchpad.event import (
     SQLObjectModifiedEvent, SQLObjectToBeModifiedEvent, SQLObjectCreatedEvent)
 from canonical.launchpad.event.interfaces import (
