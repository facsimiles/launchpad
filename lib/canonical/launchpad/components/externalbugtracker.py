# Copyright 2006 Canonical Ltd.  All rights reserved.

"""External bugtrackers."""

__metaclass__ = type

import csv
import os.path
import urllib
import urllib2
import ClientCookie
import xml.parsers.expat
from xml.dom import minidom

from zope.interface import implements

from canonical.config import config
from canonical import encoding
from canonical.database.constants import UTC_NOW
from canonical.lp.dbschema import BugTrackerType, BugTaskStatus
from canonical.launchpad.scripts import log, debbugs
from canonical.launchpad.interfaces import (
    IExternalBugtracker, UNKNOWN_REMOTE_STATUS)

# The user agent we send in our requests
LP_USER_AGENT = "Launchpad Bugscraper/0.2 (http://bugs.launchpad.net/)"


#
# Exceptions caught in scripts/checkwatches.py
#
class BugWatchUpdateError(Exception):
    """Base exception for when we fail to update watches for a tracker."""


class UnknownBugTrackerTypeError(BugWatchUpdateError):
    """Exception class to catch systems we don't have a class for yet."""

    def __init__(self, bugtrackertypename, bugtrackername):
        self.bugtrackertypename = bugtrackertypename
        self.bugtrackername = bugtrackername

    def __str__(self):
        return self.bugtrackertypename


class UnsupportedBugTrackerVersion(BugWatchUpdateError):
    """The bug tracker version is not supported."""


class UnparseableBugTrackerVersion(BugWatchUpdateError):
    """The bug tracker version could not be parsed."""


class UnparseableBugData(BugWatchUpdateError):
    """The bug tracker provided bug data that could not be parsed."""


class BugTrackerConnectError(BugWatchUpdateError):
    """Exception class to catch misc errors contacting a bugtracker."""

    def __init__(self, url, error):
        self.url = url
        self.error = str(error)

    def __str__(self):
        return "%s: %s" % (self.url, self.error)

#
# Exceptions caught locally
#
class InvalidBugId(Exception):
    """The bug id wasn't in the format the bug tracker expected.

    For example, Bugzilla and debbugs expect the bug id to be an
    integer.
    """


class BugNotFound(Exception):
    """The bug was not found in the external bug tracker."""


#
# Helper function
#
def get_external_bugtracker(bugtracker, version=None):
    """Return an ExternalBugTracker for bugtracker."""
    bugtrackertype = bugtracker.bugtrackertype
    if bugtrackertype == BugTrackerType.BUGZILLA:
        return Bugzilla(bugtracker.baseurl, version)
    elif bugtrackertype == BugTrackerType.DEBBUGS:
        return DebBugs()
    elif bugtrackertype == BugTrackerType.MANTIS:
        return Mantis(bugtracker.baseurl)
    elif bugtrackertype == BugTrackerType.TRAC:
        return Trac(bugtracker.baseurl)
    elif bugtrackertype == BugTrackerType.ROUNDUP:
        return Roundup(bugtracker.baseurl)
    else:
        raise UnknownBugTrackerTypeError(bugtrackertype.name,
            bugtracker.name)


class ExternalBugTracker:
    """Base class for an external bug tracker."""

    implements(IExternalBugtracker)
    batch_query_threshold = config.checkwatches.batch_query_threshold

    def urlopen(self, request, data=None):
        return urllib2.urlopen(request, data)

    def initializeRemoteBugDB(self, bug_ids):
        """Do any initialization before each bug watch is updated.

        It's optional to override this method.
        """
        self.bugs = {}
        if len(bug_ids) > self.batch_query_threshold:
            self.bugs = self.getRemoteBugBatch(bug_ids)
        else:
            # XXX: 2007-08-24 Graham Binns
            #      It might be better to do this synchronously for the sake of
            #      handling timeouts nicely. For now, though, we do it
            #      sequentially for the sake of easing complexity and making
            #      testing easier.
            for bug_id in bug_ids:
                bug_id, remote_bug = self.getRemoteBug(bug_id)
                self.bugs[bug_id] = remote_bug

    def getRemoteBug(self, bug_id):
        """Retrieve and return a single bug from the remote database.

        The bug is returned as a tuple in the form (id, bug). This ensures
        that bug ids are formatted correctly for the current
        ExternalBugTracker.
        """
        raise NotImplementedError(self.getRemoteBug)

    def getRemoteBugBatch(self, bug_ids):
        """Retrieve and return a set of bugs from the remote database."""
        raise NotImplementedError(self.getRemoteBugBatch)

    def getRemoteStatus(self, bug_id):
        """Return the remote status for the given bug id.

        Raise BugNotFound if the bug can't be found.
        Raise InvalidBugId if the bug id has an unexpected format.
        """
        raise NotImplementedError(self.getRemoteStatus)

    def _fetchPage(self, page):
        """Fetch a page from the remote server.

        A BugTrackerConnectError will be raised if anything goes wrong.
        """
        try:
            return self.urlopen(page)
        except (urllib2.HTTPError, urllib2.URLError), val:
            raise BugTrackerConnectError(self.baseurl, val)

    def _getPage(self, page):
        """GET the specified page on the remote HTTP server."""
        # For some reason, bugs.kde.org doesn't allow the regular urllib
        # user-agent string (Python-urllib/2.x) to access their
        # bugzilla, so we send our own instead.
        request = urllib2.Request("%s/%s" % (self.baseurl, page),
                                  headers={'User-agent': LP_USER_AGENT})
        return self._fetchPage(request).read()

    def _postPage(self, page, form):
        """POST to the specified page.

        :form: is a dict of form variables being POSTed.
        """
        url = "%s/%s" % (self.baseurl, page)
        post_data = urllib.urlencode(form)
        request = urllib2.Request(url, headers={'User-agent': LP_USER_AGENT})
        url = self.urlopen(request, data=post_data)
        page_contents = url.read()
        return page_contents

    def updateBugWatches(self, bug_watches):
        """Update the given bug watches."""
        # Save the url for later, since we might need it to report an
        # error after a transaction has been aborted.
        bug_tracker_url = self.baseurl
        bug_watches_by_remote_bug = {}

        for bug_watch in bug_watches:
            remote_bug = bug_watch.remotebug
            # There can be multiple bug watches pointing to the same
            # remote bug; because of that, we need to store lists of bug
            # watches related to the remote bug, and later update the
            # status of each one of them.
            if not bug_watches_by_remote_bug.has_key(remote_bug):
                bug_watches_by_remote_bug[remote_bug] = []
            bug_watches_by_remote_bug[remote_bug].append(bug_watch)

        bug_ids_to_update = bug_watches_by_remote_bug.keys()
        self.initializeRemoteBugDB(bug_ids_to_update)

        for bug_id, bug_watches in bug_watches_by_remote_bug.items():
            local_ids = ", ".join(str(watch.bug.id) for watch in bug_watches)
            try:
                try:
                    new_remote_status = self.getRemoteStatus(bug_id)
                except InvalidBugId, error:
                    log.warn("Invalid bug %r on %s (local bugs: %s)" %
                             (bug_id, self.baseurl, local_ids))
                    new_remote_status = UNKNOWN_REMOTE_STATUS
                except BugNotFound:
                    log.warn("Didn't find bug %r on %s (local bugs: %s)" %
                             (bug_id, self.baseurl, local_ids))
                    new_remote_status = UNKNOWN_REMOTE_STATUS
                new_malone_status = self.convertRemoteStatus(new_remote_status)

                for bug_watch in bug_watches:
                    bug_watch.lastchecked = UTC_NOW
                    bug_watch.updateStatus(new_remote_status, new_malone_status)

            except (KeyboardInterrupt, SystemExit):
                # We should never catch KeyboardInterrupt or SystemExit.
                raise
            except:
                # If something unexpected goes wrong, we shouldn't break the
                # updating of the other bugs.
                log.error("Failure updating bug %r on %s (local bugs: %s)" %
                            (bug_id, bug_tracker_url, local_ids),
                          exc_info=True)

#
# Bugzilla
#

class Bugzilla(ExternalBugTracker):
    """A class that deals with communications with a remote Bugzilla system."""

    implements(IExternalBugtracker)

    def __init__(self, baseurl, version=None):
        if baseurl.endswith("/"):
            baseurl = baseurl[:-1]
        self.baseurl = baseurl
        self.version = version
        self.is_issuezilla = False

    def _parseDOMString(self, contents):
        """Return a minidom instance representing the XML contents supplied"""
        # Some Bugzilla sites will return pages with content that has
        # broken encoding. It's unfortunate but we need to guess the
        # encoding that page is in, and then encode() it into the utf-8
        # that minidom requires.
        contents = encoding.guess(contents).encode("utf-8")
        return minidom.parseString(contents)

    def _probe_version(self):
        version_xml = self._getPage('xml.cgi?id=1')
        try:
            document = self._parseDOMString(version_xml)
        except xml.parsers.expat.ExpatError, e:
            raise BugTrackerConnectError(self.baseurl, "Failed to parse output "
                                         "when probing for version: %s" % e)
        bugzilla = document.getElementsByTagName("bugzilla")
        if not bugzilla:
            # Welcome to Disneyland. The Issuezilla tracker replaces
            # "bugzilla" with "issuezilla".
            bugzilla = document.getElementsByTagName("issuezilla")
            if bugzilla:
                self.is_issuezilla = True
            else:
                raise UnparseableBugTrackerVersion(
                    'Failed to parse version from xml.cgi for %s: could '
                    'not find top-level bugzilla element'
                    % self.baseurl)
        version = bugzilla[0].getAttribute("version")
        return version

    def convertRemoteStatus(self, remote_status):
        """See IExternalBugtracker.

        Bugzilla status consist of two parts separated by space, where
        the last part is the resolution. The resolution is optional.
        """
        if not remote_status or remote_status == UNKNOWN_REMOTE_STATUS:
            return BugTaskStatus.UNKNOWN
        if ' ' in remote_status:
            remote_status, resolution = remote_status.split(' ', 1)
        else:
            resolution = ''

        if remote_status in ['ASSIGNED', 'ON_DEV', 'FAILS_QA', 'STARTED']:
            # FAILS_QA, ON_DEV: bugzilla.redhat.com
            # STARTED: OOO Issuezilla
           malone_status = BugTaskStatus.INPROGRESS
        elif remote_status in ['NEEDINFO', 'NEEDINFO_REPORTER',
                               'WAITING', 'SUSPENDED']:
            # NEEDINFO_REPORTER: bugzilla.redhat.com
            # SUSPENDED, WAITING: http://gcc.gnu.org/bugzilla
            #   though SUSPENDED applies to something pending discussion
            #   in a larger/separate context.
            malone_status = BugTaskStatus.INCOMPLETE
        elif remote_status in ['PENDINGUPLOAD', 'MODIFIED', 'RELEASE_PENDING', 'ON_QA']:
            # RELEASE_PENDING, MODIFIED, ON_QA: bugzilla.redhat.com
            malone_status = BugTaskStatus.FIXCOMMITTED
        elif remote_status in ['REJECTED']:
            # REJECTED: bugzilla.kernel.org
            malone_status = BugTaskStatus.INVALID
        elif remote_status in ['RESOLVED', 'VERIFIED', 'CLOSED']:
            # depends on the resolution:
            if resolution in ['CODE_FIX', 'CURRENTRELEASE', 'ERRATA',
                              'FIXED', 'NEXTRELEASE',
                              'PATCH_ALREADY_AVAILABLE', 'RAWHIDE']:

                # The following resolutions come from bugzilla.redhat.com.
                # All of them map to Malone's FIXRELEASED status:
                #     CODE_FIX, CURRENTRELEASE, ERRATA, NEXTRELEASE,
                #     PATCH_ALREADY_AVAILABLE, RAWHIDE
                malone_status = BugTaskStatus.FIXRELEASED
            elif resolution == 'WONTFIX':
                # VERIFIED WONTFIX maps directly to WONTFIX
                malone_status = BugTaskStatus.WONTFIX
            else:
                #XXX: Bjorn Tillenius 2005-02-03 Bug=31745:
                #     Which are the valid resolutions? We should fail
                #     if we don't know of the resolution.
                malone_status = BugTaskStatus.INVALID
        elif remote_status in ['REOPENED', 'NEW', 'UPSTREAM', 'DEFERRED']:
            # DEFERRED: bugzilla.redhat.com
            malone_status = BugTaskStatus.CONFIRMED
        elif remote_status in ['UNCONFIRMED']:
            malone_status = BugTaskStatus.NEW
        else:
            log.warning(
                "Unknown Bugzilla status '%s' at %s" % (
                    remote_status, self.baseurl))
            malone_status = BugTaskStatus.UNKNOWN

        return malone_status

    def initializeRemoteBugDB(self, bug_ids):
        """See ExternalBugTracker."""
        if self.version is None:
            self.version = self._probe_version()

        try:
            # Get rid of trailing -rh, -debian, etc.
            version = self.version.split("-")[0]
            # Ignore plusses in the version.
            version = version.replace("+", "")
            # We need to convert the version to a tuple of integers if
            # we are to compare it correctly.
            version = tuple(int(x) for x in version.split("."))
        except ValueError:
            raise UnparseableBugTrackerVersion(
                'Failed to parse version %r for %s' % (self.version, self.baseurl))

        if self.is_issuezilla:
            buglist_page = 'xml.cgi'
            data = {'download_type' : 'browser',
                    'output_configured' : 'true',
                    'include_attachments' : 'false',
                    'include_dtd' : 'true',
                    'id'      : ','.join(bug_ids),
                    }
            bug_tag = 'issue'
            id_tag = 'issue_id'
            status_tag = 'issue_status'
            resolution_tag = 'resolution'
        elif version < (2, 16):
            buglist_page = 'xml.cgi'
            data = {'id': ','.join(bug_ids)}
            bug_tag = 'bug'
            id_tag = 'bug_id'
            status_tag = 'bug_status'
            resolution_tag = 'resolution'
        else:
            buglist_page = 'buglist.cgi'
            data = {'form_name'   : 'buglist.cgi',
                    'bug_id_type' : 'include',
                    'bug_id'      : ','.join(bug_ids),
                    }
            if version < (2, 17, 1):
                data.update({'format' : 'rdf'})
            else:
                data.update({'ctype'  : 'rdf'})
            bug_tag = 'bz:bug'
            id_tag = 'bz:id'
            status_tag = 'bz:bug_status'
            resolution_tag = 'bz:resolution'

        buglist_xml = self._postPage(buglist_page, data)
        try:
            document = self._parseDOMString(buglist_xml)
        except xml.parsers.expat.ExpatError, e:
            raise UnparseableBugData('Failed to parse XML description for '
                '%s bugs %s: %s' % (self.baseurl, bug_ids, e))

        self.remote_bug_status = {}
        bug_nodes = document.getElementsByTagName(bug_tag)
        for bug_node in bug_nodes:
            # We use manual iteration to pick up id_tags instead of
            # getElementsByTagName because the latter does a recursive
            # search, and in some documents we've found the id_tag to
            # appear under other elements (such as "has_duplicates") in
            # the document hierarchy.
            bug_id_nodes = [node for node in bug_node.childNodes if
                            node.nodeName == id_tag]
            if not bug_id_nodes:
                # Something in the output is really weird; this will
                # show up as a bug not found, but we can catch that
                # later in the error logs.
                continue
            bug_id_node = bug_id_nodes[0]
            assert len(bug_id_node.childNodes) == 1, (
                "id node should contain a non-empty text string.")
            bug_id = str(bug_id_node.childNodes[0].data)
            # This assertion comes in late so we can at least tell what
            # bug caused this crash.
            assert len(bug_id_nodes) == 1, \
                "Should be only one id node, but %s had %s." % (bug_id, len(bug_id_nodes))

            status_nodes = bug_node.getElementsByTagName(status_tag)
            if not status_nodes:
                # Older versions of bugzilla used bz:status; this was
                # later changed to bz:bug_status. For robustness, and
                # because there is practically no risk of reading wrong
                # data here, just try the older format as well.
                status_nodes = bug_node.getElementsByTagName("bz:status")
            assert len(status_nodes) == 1, ("Couldn't find a status "
                                            "node for bug %s." % bug_id)
            bug_status_node = status_nodes[0]
            assert len(bug_status_node.childNodes) == 1, (
                "status node for bug %s should contain a non-empty "
                "text string." % bug_id)
            status = bug_status_node.childNodes[0].data

            resolution_nodes = bug_node.getElementsByTagName(resolution_tag)
            assert len(resolution_nodes) <= 1, (
                "Should be only one resolution node for bug %s." % bug_id)
            if resolution_nodes:
                assert len(resolution_nodes[0].childNodes) <= 1, (
                    "Resolution for bug %s should just contain "
                    "a string." % bug_id)
                if resolution_nodes[0].childNodes:
                    resolution = resolution_nodes[0].childNodes[0].data
                    status += ' %s' % resolution
            self.remote_bug_status[bug_id] = status

    def getRemoteStatus(self, bug_id):
        """See ExternalBugTracker."""
        if not bug_id.isdigit():
            raise InvalidBugId(
                "Bugzilla (%s) bug number not an integer: %s" % (
                    self.baseurl, bug_id))
        try:
            return self.remote_bug_status[bug_id]
        except KeyError:
            raise BugNotFound(bug_id)

#
# Debbugs
#

debbugsstatusmap = {'open':      BugTaskStatus.NEW,
                    'forwarded': BugTaskStatus.CONFIRMED,
                    'done':      BugTaskStatus.FIXRELEASED}

class DebBugs(ExternalBugTracker):
    """A class that deals with communications with a debbugs db."""

    implements(IExternalBugtracker)

    # We don't support different versions of debbugs.
    version = None
    debbugs_pl = os.path.join(
        os.path.dirname(debbugs.__file__), 'debbugs-log.pl')

    def __init__(self, db_location=None):
        if db_location is None:
            self.db_location = config.malone.debbugs_db_location
        else:
            self.db_location = db_location

        if not os.path.exists(os.path.join(self.db_location, 'db-h')):
            log.error("There's no debbugs db at %s" % self.db_location)
            self.debbugs_db = None
            return

        # The debbugs database is split in two parts: a current
        # database, which is kept under the 'db-h' directory, and the
        # archived database, which is kept under 'archive'. The archived
        # database is used as a fallback, as you can see in getRemoteStatus
        self.debbugs_db = debbugs.Database(self.db_location, self.debbugs_pl)
        if os.path.exists(os.path.join(self.db_location, 'archive')):
            self.debbugs_db_archive = debbugs.Database(self.db_location,
                                                       self.debbugs_pl,
                                                       subdir="archive")

    def initializeRemoteBugDB(self, bug_ids):
        """See `ExternalBugTracker`.

        This method is overridden (and left empty) here to avoid breakage when
        the continuous bug-watch checking spec is implemented.
        """

    @property
    def baseurl(self):
        return self.db_location

    def convertRemoteStatus(self, remote_status):
        """Convert a debbugs status to a Malone status.

        A debbugs status consists of either two or three parts,
        separated with space; the status and severity, followed by
        optional tags. The tags are also separated with a space
        character.
        """
        if not remote_status or remote_status == UNKNOWN_REMOTE_STATUS:
            return BugTaskStatus.UNKNOWN
        parts = remote_status.split(' ')
        if len(parts) < 2:
            log.error('Malformed debbugs status: %r' % remote_status)
            return BugTaskStatus.UNKNOWN
        status = parts[0]
        severity = parts[1]
        tags = parts[2:]

        # For the moment we convert only the status, not the severity.
        try:
            malone_status = debbugsstatusmap[status]
        except KeyError:
            log.warn('Unknown debbugs status "%s"' % status)
            malone_status = BugTaskStatus.UNKNOWN
        if status == 'open':
            confirmed_tags = [
                'help', 'confirmed', 'upstream', 'fixed-upstream']
            fix_committed_tags = ['pending', 'fixed', 'fixed-in-experimental']
            if 'moreinfo' in tags:
                malone_status = BugTaskStatus.INCOMPLETE
            for confirmed_tag in confirmed_tags:
                if confirmed_tag in tags:
                    malone_status = BugTaskStatus.CONFIRMED
                    break
            for fix_committed_tag in fix_committed_tags:
                if fix_committed_tag in tags:
                    malone_status = BugTaskStatus.FIXCOMMITTED
                    break
            if 'wontfix' in tags:
                malone_status = BugTaskStatus.WONTFIX

        return malone_status

    def _findBug(self, bug_id):
        if self.debbugs_db is None:
            raise BugNotFound(bug_id)
        if not bug_id.isdigit():
            raise InvalidBugId(
                "Debbugs bug number not an integer: %s" % bug_id)
        try:
            debian_bug = self.debbugs_db[int(bug_id)]
        except KeyError:
            # If we couldn't find it in the main database, there's
            # always the archive.
            try:
                debian_bug = self.debbugs_db_archive[int(bug_id)]
            except KeyError:
                raise BugNotFound(bug_id)

        return debian_bug

    def getRemoteStatus(self, bug_id):
        """See ExternalBugTracker."""
        debian_bug = self._findBug(bug_id)
        if not debian_bug.severity:
            # 'normal' is the default severity in debbugs.
            severity = 'normal'
        else:
            severity = debian_bug.severity
        new_remote_status = ' '.join(
            [debian_bug.status, severity] + debian_bug.tags)
        return new_remote_status

#
# Mantis
#

class Mantis(ExternalBugTracker):
    # Example sites:
    #   http://www.atutor.ca/atutor/mantis/         1.0.7       NOT OK
    #   http://bugs.mantisbt.org/                   1.1.0a4-CVS NOT OK (login.php HTTP 404)
    #   http://bugs.endian.it/                      -           NOT OK (HTTP 404)
    #   http://www.co-ode.org/mantis/               1.0.0rc1    OK  (322 bugs)
    #   http://acme.able.cs.cmu.edu/mantis/         1.0.6       OK  (531 bugs)
    #   http://bugs.netmrg.net/                     1.0.7       NOT OK (login.php infinite HTTP 302 loop)
    #   http://bugs.busybox.net/                    ??? 2006    NOT OK (login.php HTTP 404)
    #   https://bugtrack.alsa-project.org/alsa-bug/ 1.0.6       NOT OK (csv_export.php yields no data)
    #   https://gnunet.org/mantis/                  ??? 2006    OK (787 bugs)

    # These get set in initializeRemoteBugDB()
    headers = None
    bugs = None

    def __init__(self, baseurl):
        self.baseurl = baseurl
        # Bugs maps an integer bug ID to a dictionary with bug data that
        # we snarf from the CSV. We use an integer bug ID because the
        # bug ID for mantis comes prefixed with a bunch of zeroes and it
        # could get hard to match if we really wanted to format it
        # exactly the same (and also because of the way we split lines
        # below in initializeRemoteBugDB().
        self.bugs = {}

    def urlopen(self, request, data=None):
        # We use ClientCookie to make following cookies transparent.
        # This is required for certain bugtrackers that require cookies
        # that actually do anything (as is the case with Mantis). It's
        # basically a drop-in replacement for urllib.urlopen() that
        # tracks cookies.
        return ClientCookie.urlopen(request, data)

    def initializeRemoteBugDB(self, bug_ids):
        # It's unfortunate that Mantis offers no way of limiting its CSV
        # export to a set of bugs; we end up having to pull the CSV for
        # the entire bugtracker at once (and some of them actually blow
        # up in the process!); this is why we ignore the bug_ids
        # argument here.

        if not bug_ids:
            # Well, not completely: if we have no ids to refresh from
            # this Mantis instance, don't even start the process and
            # save us some time and bandwidth.
            return

        # We hit the login page first to authenticate; some sites
        # require us to do this silly authenticatiion; others just let
        # us in with no authentication step. I suspect some sites will
        # reject our authentication here and the rest of the process
        # will blow up. This sets MANTIS_STRING_COOKIE, btw.
        self._getPage("login.php?username=guest&password=guest")
        # Older versions of Mantis have a special anonymous login page;
        # why not give that a try too? ;-)
        self._getPage("login_anon.php")

        # Next step is getting our query filter cookie set up; we need
        # to do this weird submit in order to get the closed bugs
        # included in the results; the default Mantis filter excludes
        # them. It's unlikely that all these parameters are actually
        # necessary, but it's easy to prepare the complete set from a
        # view_all_bugs.php form dump so let's keep it complete.
        data = {
           'type': '1',
           'page_number': '1',
           'view_type': 'simple',
           'reporter_id[]': '0',
           'user_monitor[]': '0',
           'handler_id[]': '0',
           'show_category[]': '0',
           'show_severity[]': '0',
           'show_resolution[]': '0',
           'show_profile[]': '0',
           'show_status[]': '0',
           # Some of the more modern Mantis trackers use
           # a value of 'hide_status[]': '-2' here but it appears that
           # [none] works. Oops, older Mantis uses 'none' here. Gross!
           'hide_status[]': '[none]',
           'show_build[]': '0',
           'show_version[]': '0',
           'fixed_in_version[]': '0',
           'show_priority[]': '0',
           'per_page': '50',
           'view_state': '0',
           'sticky_issues': 'on',
           'highlight_changed': '6',
           'relationship_type': '-1',
           'relationship_bug': '0',
           # Hack around the fact that the sorting parameter has
           # changed over time.
           'sort': 'last_updated',
           'sort_0': 'last_updated',
           'dir': 'DESC',
           'dir_0': 'DESC',
           'search': '',
           'filter': 'Apply Filter',
        }
        self.page = self._postPage("view_all_set.php?f=3", data)

        # Finally grab the full CSV export, which uses the
        # MANTIS_VIEW_ALL_COOKIE set in the previous step to specify
        # what's being viewed.
        csv_data = self._getPage("csv_export.php")
        # We store CSV in the instance just to make debugging easier.
        self.csv_data = csv_data

        # You may find this zero in "\r\n0" funny. Well I don't. This is
        # to work around the fact that Mantis' CSV export doesn't cope
        # with the fact that the bug summary can contain embedded "\r\n"
        # characters! I don't see a better way to handle this short of
        # not using the CSV module and forcing all lines to have the
        # same number as fields as the header.
        # XXX: kiko 2007-07-05: Report Mantis bug.
        csv_data = csv_data.strip().split("\r\n0")

        if not csv_data:
            raise UnparseableBugData("Empty CSV for %s" % self.baseurl)

        # Clean out stray, unqouted newlines inside csv_data to avoid
        # the CSV module blowing up.
        csv_data = [s.replace("\r", "") for s in csv_data]
        csv_data = [s.replace("\n", "") for s in csv_data]

        # The first line of the CSV file is the header. We need to read
        # it because different Mantis instances have different header
        # ordering and even different columns in the export.
        self.headers = [h.lower() for h in csv_data.pop(0).split(",")]
        if len(self.headers) < 2:
            raise UnparseableBugData("CSV header mangled: %r" % self.headers)

        if not csv_data:
            # A file with a header and no bugs is also useless.
            raise UnparseableBugData("CSV for %s contained no bugs!"
                                     % self.baseurl)

        try:
            # Using the CSV reader is pretty much essential since the
            # data that comes back can include title text which can in
            # turn contain field separators -- you don't want to handle
            # the unquoting yourself.
            for bug_line in csv.reader(csv_data):
                self._processBugLine(bug_line)
        except csv.Error, e:
            log.warn("Exception parsing CSV file: %s" % e)

    def _processBugLine(self, bug_line):
        """Processes a single line of the CSV.

        Adds the bug it represents to self.bugs.
        """
        required_fields = ['id', 'status', 'resolution']
        bug = {}
        for header in self.headers:
            try:
                data = bug_line.pop(0)
            except IndexError:
                log.warn("Line %r incomplete" % bug_line)
                return
            bug[header] = data
        for field in required_fields:
            if field not in bug:
                log.warn("Bug %s lacked field %r" % (bug['id'], field))
                return
            try:
                # See __init__ for an explanation of why we use integer
                # IDs in the internal data structure.
                bug_id = int(bug['id'])
            except ValueError:
                log.warn("Bug with invalid ID: %r" % bug['id'])
                return

        self.bugs[bug_id] = bug

    def getRemoteStatus(self, bug_id):
        if not bug_id.isdigit():
            raise InvalidBugId(
                "Mantis (%s) bug number not an integer: %s" % (
                    self.baseurl, bug_id))
        try:
            bug = self.bugs[int(bug_id)]
        except KeyError:
            raise BugNotFound(bug_id)

        # Use a colon and a space to join status and resolution because
        # there is a chance that statuses contain spaces, and because
        # it makes display of the data nicer.
        return "%s: %s" % (bug['status'], bug['resolution'])

    def convertRemoteStatus(self, status_and_resolution):
        if (not status_and_resolution or
            status_and_resolution == UNKNOWN_REMOTE_STATUS):
            return BugTaskStatus.UNKNOWN

        remote_status, remote_resolution = status_and_resolution.split(": ", 1)

        if remote_status == 'assigned':
            return BugTaskStatus.INPROGRESS
        if remote_status == 'feedback':
            return BugTaskStatus.INCOMPLETE
        if remote_status in ['new']:
            return BugTaskStatus.NEW
        if remote_status in ['confirmed', 'acknowledged']:
            return BugTaskStatus.CONFIRMED
        if remote_status in ['resolved', 'closed']:
            if remote_resolution == 'fixed':
                return BugTaskStatus.FIXRELEASED
            if remote_resolution == 'reopened':
                return BugTaskStatus.NEW
            if remote_resolution in ["unable to reproduce", "not fixable",
                                     'suspended']:
                return BugTaskStatus.INVALID
            if remote_resolution == "won't fix":
                return BugTaskStatus.WONTFIX
            if remote_resolution == 'duplicate':
                # XXX: kiko 2007-07-05: Follow duplicates
                return BugTaskStatus.INVALID
            if remote_resolution in ['open', 'no change required']:
                # XXX: kiko 2007-07-05: Pretty inconsistently used
                return BugTaskStatus.FIXRELEASED

        log.warn("Unknown status/resolution %s/%s" %
                 (remote_status, remote_resolution))
        return BugTaskStatus.UNKNOWN


class Trac(ExternalBugTracker):
    """An ExternalBugTracker instance for handling Trac bugtrackers."""

    ticket_url = 'ticket/%i?format=csv'
    batch_url = 'query?%s&order=resolution&format=csv'
    batch_query_threshold = 10

    def __init__(self, baseurl):
        # Trac can be really finicky about slashes in URLs, so we strip any
        # trailing slashes to ensure we don't incur its wrath in the form of
        # a 404.
        self.baseurl = baseurl.rstrip('/')

    def supportsSingleExports(self, bug_ids):
        """Return True if the Trac instance provides CSV exports for single
        tickets, False otherwise.

        :bug_ids: A list of bug IDs that we can use for discovery purposes.
        """
        valid_ticket = False
        html_ticket_url = '%s/%s' % (
            self.baseurl, self.ticket_url.replace('?format=csv', ''))

        bug_ids = list(bug_ids)
        while not valid_ticket and len(bug_ids) > 0:
            try:
                # We try to retrive the ticket in HTML form, since that will
                # tell us whether or not it is actually a valid ticket
                ticket_id = int(bug_ids.pop())
                html_data = self.urlopen(html_ticket_url % ticket_id)
            except (ValueError, urllib2.HTTPError):
                # If we get an HTTP error we can consider the ticket to be
                # invalid. If we get a ValueError then the ticket_id couldn't
                # be intified and it's of no use to us anyway.
                pass
            else:
                # If we didn't get an error we can try to get the ticket in
                # CSV form. If this fails then we can consider single ticket
                # exports to be unsupported.
                try:
                    csv_data = self.urlopen(
                        "%s/%s" % (self.baseurl, self.ticket_url % ticket_id))
                    return csv_data.headers.subtype == 'csv'
                except (urllib2.HTTPError, urllib2.URLError):
                    return False
        else:
            # If we reach this point then we likely haven't had any valid
            # tickets or something else is wrong. Either way, we can only
            # assume that CSV exports of single tickets aren't supported.
            return False

    def initializeRemoteBugDB(self, bug_ids):
        """Do any initialization before each bug watch is updated.

        If the URL specified for the bugtracker is not valid a
        BugTrackerConnectError will be raised.
        """
        self.bugs = {}
        # When there are less than batch_query_threshold bugs to update we
        # make one request per bug id to the remote bug tracker, providing it
        # supports CSV exports per-ticket. If the Trac instance doesn't support
        # exports-per-ticket we fail over to using the batch export method for
        # retrieving bug statuses.
        if (len(bug_ids) < self.batch_query_threshold and
            self.supportsSingleExports(bug_ids)):
            for bug_id in bug_ids:
                # If we can't get the remote bug for any reason a
                # BugTrackerConnectError will be raised at this point.
                # We don't use _getPage at this point for the simple reason
                # that it doesn't return a file-like object, so we can't use
                # the csv module's helpful DictReader on its output.
                bug_id = int(bug_id)
                try:
                    csv_data = self.urlopen(
                        "%s/%s" % (self.baseurl, self.ticket_url % bug_id))
                except (urllib2.HTTPError, urllib2.URLError), val:
                    raise BugTrackerConnectError(self.baseurl, val)

                reader = csv.DictReader(csv_data)
                self.bugs[bug_id] = reader.next()

        # For large lists of bug ids we retrieve bug statuses as a batch from
        # the remote bug tracker so as to avoid effectively DOSing it.
        else:
            id_string = '&'.join(['id=%s' % id for id in bug_ids])
            query_url = "%s/%s" % (self.baseurl, self.batch_url % id_string)
            try:
                csv_data = self.urlopen(query_url)
            except (urllib2.HTTPError, urllib2.URLError), val:
                raise BugTrackerConnectError(query_url, val)

            remote_bugs = csv.DictReader(csv_data)
            for remote_bug in remote_bugs:
                # We're only interested in the bug if it's one of the ones in
                # bug_ids, just in case we get all the tickets in the Trac
                # instance back instead of only the ones we want.
                if remote_bug['id'] not in bug_ids:
                    continue

                self.bugs[int(remote_bug['id'])] = remote_bug

    def getRemoteStatus(self, bug_id):
        """Return the remote status for the given bug id.

        Raise BugNotFound if the bug can't be found.
        Raise InvalidBugId if the bug id has an unexpected format.
        """
        try:
            bug_id = int(bug_id)
        except ValueError:
            raise InvalidBugId(
                "bug_id must be convertable an integer: %s" % str(bug_id))

        try:
            remote_bug = self.bugs[bug_id]
        except KeyError:
            raise BugNotFound(bug_id)

        # If the bug has a valid resolution as well as a status then we return
        # that, since it's more informative than the status field on its own.
        if (remote_bug.has_key('resolution') and
            remote_bug['resolution'] not in ['', '--', None]):
            return remote_bug['resolution']
        else:
            try:
                return remote_bug['status']
            except KeyError:
                # Some Trac instances don't include the bug status in their
                # CSV exports. In those cases we raise a warning.
                log.warn("Trac ticket %i defines no status" % bug_id)
                return UNKNOWN_REMOTE_STATUS

    def convertRemoteStatus(self, remote_status):
        """See IExternalBugTracker"""
        status_map = {
            'assigned': BugTaskStatus.CONFIRMED,
            # XXX: 2007-08-06 Graham Binns:
            #      We should follow dupes if possible.
            'duplicate': BugTaskStatus.CONFIRMED,
            'fixed': BugTaskStatus.FIXRELEASED,
            'invalid': BugTaskStatus.INVALID,
            'new': BugTaskStatus.NEW,
            'open': BugTaskStatus.NEW,
            'reopened': BugTaskStatus.NEW,
            'wontfix': BugTaskStatus.WONTFIX,
            'worksforme': BugTaskStatus.INVALID,
            UNKNOWN_REMOTE_STATUS: BugTaskStatus.UNKNOWN,
        }

        try:
            return status_map[remote_status]
        except KeyError:
            log.warn("Unknown status '%s'" % remote_status)
            return BugTaskStatus.UNKNOWN

class Roundup(ExternalBugTracker):
    """An ExternalBugTracker descendant for handling Roundup bug trackers."""

    # Our mapping of Roundup => Launchpad statuses.  Roundup statuses
    # are integer-only and highly configurable. Therefore we map the
    # statuses available by default so that they can be overridden by
    # subclassing the Roundup class.
    status_map = {
        1: BugTaskStatus.NEW,          # Roundup status 'unread'
        2: BugTaskStatus.CONFIRMED,    # Roundup status 'deferred'
        3: BugTaskStatus.INCOMPLETE,   # Roundup status 'chatting'
        4: BugTaskStatus.INCOMPLETE,   # Roundup status 'need-eg'
        5: BugTaskStatus.INPROGRESS,   # Roundup status 'in-progress'
        6: BugTaskStatus.INPROGRESS,   # Roundup status 'testing'
        7: BugTaskStatus.FIXCOMMITTED, # Roundup status 'done-cbb'
        8: BugTaskStatus.FIXRELEASED,  # Roundup status 'resolved'
        UNKNOWN_REMOTE_STATUS: BugTaskStatus.UNKNOWN
    }

    # XXX: 2007-08-29 Graham Binns
    #      I really don't like these URLs but Roundup seems to be very
    #      sensitive to changing them. These are the only ones that I
    #      can find that work consistently on all the roundup instances
    #      I can find to test them against, but I think that refining
    #      these should be looked into at some point.
    single_bug_export_url = (
        "issue?@action=export_csv&@columns=title,id,activity,status"
        "&@sort=id&@group=priority&@filter=id&@pagesize=50"
        "&@startwith=0&id=%i")
    batch_bug_export_url = (
        "issue?@action=export_csv&@columns=title,id,activity,status"
        "&@sort=activity&@group=priority&@pagesize=50&@startwith=0")

    def __init__(self, baseurl):
        # We strip any trailing slashes to ensure that we don't end up
        # requesting a URL that Roundup can't handle.
        self.baseurl = baseurl.rstrip('/')

    def convertRemoteStatus(self, remote_status):
        """See `IExternalBugTracker`."""
        if remote_status == UNKNOWN_REMOTE_STATUS:
            return self.status_map[remote_status]

        try:
            return self.status_map[int(remote_status)]
        except (KeyError, ValueError):
            log.warn("Unknown status '%s'" % remote_status)
            return BugTaskStatus.UNKNOWN

    def getRemoteBug(self, bug_id):
        """See `ExternalBugTracker`."""
        bug_id = int(bug_id)
        query_url = '%s/%s' % (
            self.baseurl, self.single_bug_export_url % bug_id)
        reader = csv.DictReader(self._fetchPage(query_url))
        return (bug_id, reader.next())

    def getRemoteBugBatch(self, bug_ids):
        """See `ExternalBugTracker`"""
        # XXX: 2007-08-28 Graham Binns
        #      At present, Roundup does not support exporting only a
        #      subset of bug ids as a batch (launchpad bug 135317). When
        #      this bug is fixed we need to change this method to only
        #      export the bug ids needed rather than hitting the remote
        #      tracker for a potentially massive number of bugs.
        query_url = '%s/%s' % (self.baseurl, self.batch_bug_export_url)
        remote_bugs = csv.DictReader(self._fetchPage(query_url))
        bugs = {}
        for remote_bug in remote_bugs:
            # We're only interested in the bug if it's one of the ones in
            # bug_ids.
            if remote_bug['id'] not in bug_ids:
                continue

            bugs[int(remote_bug['id'])] = remote_bug

        return bugs

    def getRemoteStatus(self, bug_id):
        """See `ExternalBugTracker`."""
        try:
            bug_id = int(bug_id)
        except ValueError:
            raise InvalidBugId(
                "bug_id must be convertable an integer: %s" % str(bug_id))

        try:
            remote_bug = self.bugs[bug_id]
        except KeyError:
            raise BugNotFound(bug_id)
        else:
<<<<<<< HEAD
            return remote_bug['status']


class Python(Roundup):
    """An ExternalBugTracker descendant to handle the Python bugtracker.

    This class descends from the Roundup ExternalBugTracker because the
    Python bugtracker is, at base, a Roundup instance with some
    modifications.
    """

    # The bug export URLs differ only from the base Roundup ones insofar
    # as they need to include the resolution column in order for us to
    # be able to successfully export it.
    single_bug_export_url = (
        "issue?@action=export_csv&@columns=title,id,activity,status,resolution"
        "&@sort=id&@group=priority&@filter=id&@pagesize=50"
        "&@startwith=0&id=%i")
    batch_bug_export_url = (
        "issue?@action=export_csv&@columns=title,id,activity,status,resolution"
        "&@sort=activity&@group=priority&@pagesize=50&@startwith=0")

    # Python bugtracker statuses come in two parts: status and
    # resolution. Both of these are integer values. We can look them up
    # in the form status_map[status][resolution]
    status_map {
        # Resolution mappings that are common to > 1 status. These may
        # be overridden for individual statuses.
        'common': {
            1: BugTaskStatus.CONFIRMED,    # Resolution: accepted
            2: BugTaskStatus.CONFIRMED,    # Resolution: duplicate
            3: BugTaskStatus.FIXCOMMITTED, # Resolution: fixed
            4: BugTaskStatus.INVALID,      # Resolution: invalid
            7: BugTaskStatus.CONFIRMED,    # Resolution: postponed
            8: BugTaskStatus.WONTFIX,      # Resolution: rejected
            9: BugTaskStatus.CONFIRMED,    # Resolution: remind
            10: BugTaskStatus.WONTFIX,     # Resolution: wontfix
            11: BugTaskStatus.INVALID,     # Resolution: works for me
        }

        # Open issues (status=1)
        1: {
            None: BugTaskStatus.NEW,
            5: BugTaskStatus.CONFIRMED,    # Resolution: later
            6: BugTaskStatus.INVALID,      # Resolution: out-of-date
        }

        # Closed issues (status=2)
        2: {
            None: BugTaskStatus.WONTFIX,   # No resolution
            1: BugTaskStatus.FIXCOMMITTED, # Resolution: accepted
            3: BugTaskStatus.FIXRELEASED,  # Resolution: fixed
            7: BugTaskStatus.WONTFIX,      # Resolution: postponed
        }

        # Pending issues (status=3)
        3: {
            None: BugTaskStatus.INCOMPLETE,# No resolution
            7: BugTaskStatus.WONTFIX,      # Resolution: postponed
        }
    }
=======
            try:
                return remote_bug['status']
            except KeyError:
                raise UnparseableBugData(
                    "Remote bug %s does not define a status.")
>>>>>>> dabebd00
<|MERGE_RESOLUTION|>--- conflicted
+++ resolved
@@ -1058,8 +1058,11 @@
         except KeyError:
             raise BugNotFound(bug_id)
         else:
-<<<<<<< HEAD
-            return remote_bug['status']
+            try:
+                return remote_bug['status']
+            except KeyError:
+                raise UnparseableBugData(
+                    "Remote bug %s does not define a status.")
 
 
 class Python(Roundup):
@@ -1120,10 +1123,3 @@
             7: BugTaskStatus.WONTFIX,      # Resolution: postponed
         }
     }
-=======
-            try:
-                return remote_bug['status']
-            except KeyError:
-                raise UnparseableBugData(
-                    "Remote bug %s does not define a status.")
->>>>>>> dabebd00
