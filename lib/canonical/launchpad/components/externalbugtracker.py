# Copyright 2007 Canonical Ltd.  All rights reserved.

"""External bugtrackers."""

__metaclass__ = type

import cgi
import csv
import os.path
import re
import socket
import urllib
import urllib2
from urlparse import urlunparse
import ClientCookie
import xml.parsers.expat
from email.Utils import parseaddr
from xml.dom import minidom

from BeautifulSoup import BeautifulSoup, Comment, SoupStrainer
from zope.component import getUtility
from zope.interface import implements

from canonical.cachedproperty import cachedproperty
from canonical.config import config
from canonical import encoding
from canonical.database.constants import UTC_NOW
from canonical.database.sqlbase import flush_database_updates
from canonical.launchpad.scripts import log, debbugs
from canonical.launchpad.interfaces import (
    BugTaskStatus, BugTrackerType, BugWatchErrorType, CreateBugParams,
    IBugWatchSet, IDistribution, IExternalBugTracker, ILaunchpadCelebrities,
    IPersonSet, PersonCreationRationale, UNKNOWN_REMOTE_STATUS)
from canonical.launchpad.webapp.url import urlparse

# The user agent we send in our requests
LP_USER_AGENT = "Launchpad Bugscraper/0.2 (https://bugs.launchpad.net/)"

#
# Exceptions caught in scripts/checkwatches.py
#
class BugWatchUpdateError(Exception):
    """Base exception for when we fail to update watches for a tracker."""


class UnknownBugTrackerTypeError(BugWatchUpdateError):
    """Exception class to catch systems we don't have a class for yet."""

    def __init__(self, bugtrackertypename, bugtrackername):
        BugWatchUpdateError.__init__(self)
        self.bugtrackertypename = bugtrackertypename
        self.bugtrackername = bugtrackername

    def __str__(self):
        return self.bugtrackertypename


class UnsupportedBugTrackerVersion(BugWatchUpdateError):
    """The bug tracker version is not supported."""


class UnparseableBugTrackerVersion(BugWatchUpdateError):
    """The bug tracker version could not be parsed."""


class UnparseableBugData(BugWatchUpdateError):
    """The bug tracker provided bug data that could not be parsed."""


class BugTrackerConnectError(BugWatchUpdateError):
    """Exception class to catch misc errors contacting a bugtracker."""

    def __init__(self, url, error):
        BugWatchUpdateError.__init__(self)
        self.url = url
        self.error = str(error)

    def __str__(self):
        return "%s: %s" % (self.url, self.error)

#
# Exceptions caught locally
#
class InvalidBugId(Exception):
    """The bug id wasn't in the format the bug tracker expected.

    For example, Bugzilla and debbugs expect the bug id to be an
    integer.
    """


class BugNotFound(Exception):
    """The bug was not found in the external bug tracker."""

<<<<<<< HEAD
=======
#
# Helper function
#
def get_external_bugtracker(bugtracker, version=None):
    """Return an `ExternalBugTracker` for bugtracker."""
    bugtrackertype = bugtracker.bugtrackertype
    if bugtrackertype == BugTrackerType.BUGZILLA:
        return Bugzilla(bugtracker, version)
    elif bugtrackertype == BugTrackerType.DEBBUGS:
        return DebBugs(bugtracker)
    elif bugtrackertype == BugTrackerType.MANTIS:
        return Mantis(bugtracker)
    elif bugtrackertype == BugTrackerType.TRAC:
        return Trac(bugtracker)
    elif bugtrackertype == BugTrackerType.ROUNDUP:
        return Roundup(bugtracker)
    elif bugtrackertype == BugTrackerType.SOURCEFORGE:
        return SourceForge(bugtracker)
    else:
        raise UnknownBugTrackerTypeError(bugtrackertype.name,
            bugtracker.name)
>>>>>>> 2a15eab4

_exception_to_bugwatcherrortype = [
   (BugTrackerConnectError, BugWatchErrorType.CONNECTION_ERROR),
   (UnparseableBugData, BugWatchErrorType.UNPARSABLE_BUG),
   (UnparseableBugTrackerVersion, BugWatchErrorType.UNPARSABLE_BUG_TRACKER),
   (UnsupportedBugTrackerVersion, BugWatchErrorType.UNSUPPORTED_BUG_TRACKER),
   (socket.timeout, BugWatchErrorType.TIMEOUT)]

def get_bugwatcherrortype_for_error(error):
    """Return the correct `BugWatchErrorType` for a given error."""
    for exc_type, bugwatcherrortype in _exception_to_bugwatcherrortype:
        if isinstance(error, exc_type):
            return bugwatcherrortype
    else:
        return None

class ExternalBugTracker:
    """Base class for an external bug tracker."""

    implements(IExternalBugTracker)
    batch_query_threshold = config.checkwatches.batch_query_threshold
    batch_size = None

    def __init__(self, txn, bugtracker):
        self.bugtracker = bugtracker
        self.baseurl = bugtracker.baseurl.rstrip('/')
        self.txn = txn

    def urlopen(self, request, data=None):
        return urllib2.urlopen(request, data)

    def initializeRemoteBugDB(self, bug_ids):
        """Do any initialization before each bug watch is updated.

        It's optional to override this method.
        """
        self.bugs = {}
        if len(bug_ids) > self.batch_query_threshold:
            self.bugs = self.getRemoteBugBatch(bug_ids)
        else:
            # XXX: 2007-08-24 Graham Binns
            #      It might be better to do this synchronously for the sake of
            #      handling timeouts nicely. For now, though, we do it
            #      sequentially for the sake of easing complexity and making
            #      testing easier.
            for bug_id in bug_ids:
                bug_id, remote_bug = self.getRemoteBug(bug_id)

                if bug_id is not None:
                    self.bugs[bug_id] = remote_bug

    def getRemoteBug(self, bug_id):
        """Retrieve and return a single bug from the remote database.

        The bug is returned as a tuple in the form (id, bug). This ensures
        that bug ids are formatted correctly for the current
        ExternalBugTracker. If no data can be found for bug_id, (None,
        None) will be returned.

        A BugTrackerConnectError will be raised if anything goes wrong.
        """
        raise NotImplementedError(self.getRemoteBug)

    def getRemoteBugBatch(self, bug_ids):
        """Retrieve and return a set of bugs from the remote database.

        A BugTrackerConnectError will be raised if anything goes wrong.
        """
        raise NotImplementedError(self.getRemoteBugBatch)

    def getRemoteStatus(self, bug_id):
        """Return the remote status for the given bug id.

        Raise BugNotFound if the bug can't be found.
        Raise InvalidBugId if the bug id has an unexpected format.
        """
        raise NotImplementedError(self.getRemoteStatus)

    def _fetchPage(self, page):
        """Fetch a page from the remote server.

        A BugTrackerConnectError will be raised if anything goes wrong.
        """
        try:
            return self.urlopen(page)
        except (urllib2.HTTPError, urllib2.URLError), val:
            raise BugTrackerConnectError(self.baseurl, val)

    def _getPage(self, page):
        """GET the specified page on the remote HTTP server."""
        # For some reason, bugs.kde.org doesn't allow the regular urllib
        # user-agent string (Python-urllib/2.x) to access their
        # bugzilla, so we send our own instead.
        request = urllib2.Request("%s/%s" % (self.baseurl, page),
                                  headers={'User-agent': LP_USER_AGENT})
        return self._fetchPage(request).read()

    def _postPage(self, page, form):
        """POST to the specified page.

        :form: is a dict of form variables being POSTed.
        """
        url = "%s/%s" % (self.baseurl, page)
        post_data = urllib.urlencode(form)
        request = urllib2.Request(url, headers={'User-agent': LP_USER_AGENT})
        url = self.urlopen(request, data=post_data)
        page_contents = url.read()
        return page_contents

    def _getBugWatch(self, bug_watch_id):
        """Return the bug watch with id `bug_watch_id`."""
        return getUtility(IBugWatchSet).get(bug_watch_id)

    def _getBugWatchesByRemoteBug(self, bug_watch_ids):
        """Returns a dictionary of bug watches mapped to remote bugs.

        For each bug watch id fetches the corresponding bug watch and
        appends it to a list of bug watches pointing to one remote
        bug - the key of the returned mapping."""
        bug_watches_by_remote_bug = {}
        for bug_watch_id in bug_watch_ids:
            bug_watch = self._getBugWatch(bug_watch_id)
            remote_bug = bug_watch.remotebug
            # There can be multiple bug watches pointing to the same
            # remote bug; because of that, we need to store lists of bug
            # watches related to the remote bug, and later update the
            # status of each one of them.
            if remote_bug not in bug_watches_by_remote_bug:
                bug_watches_by_remote_bug[remote_bug] = []
            bug_watches_by_remote_bug[remote_bug].append(bug_watch)
        return bug_watches_by_remote_bug

    def updateBugWatches(self, bug_watches):
        """Update the given bug watches."""
        # Save the url for later, since we might need it to report an
        # error after a transaction has been aborted.
        bug_tracker_url = self.baseurl

        # Some tests pass a list of bug watches whilst checkwatches.py
        # will pass a SelectResults instance. We convert bug_watches to a
        # list here to ensure that were're doing sane things with it
        # later on.
        bug_watches = list(bug_watches)

        # We limit the number of watches we're updating by the
        # ExternalBugTracker's batch_size. In an ideal world we'd just
        # slice the bug_watches list but for the sake of testing we need
        # to ensure that the list of bug watches is ordered by remote
        # bug id before we do so.
        remote_ids = sorted(
            [bug_watch.remotebug for bug_watch in bug_watches])
        if self.batch_size is not None:
            remote_ids = remote_ids[:self.batch_size]

            for bug_watch in list(bug_watches):
                if bug_watch.remotebug not in remote_ids:
                    bug_watches.remove(bug_watch)

        log.info("Updating %i watches on %s" %
            (len(bug_watches), bug_tracker_url))

        bug_watch_ids = [bug_watch.id for bug_watch in bug_watches]
        bug_watches_by_remote_bug = self._getBugWatchesByRemoteBug(
            bug_watch_ids)

        # Do things in a fixed order, mainly to help with testing.
        bug_ids_to_update = sorted(bug_watches_by_remote_bug)

        try:
            self.initializeRemoteBugDB(bug_ids_to_update)
        except Exception, error:
            # If the error is one recognised by BugWatchErrorType we
            # record it against all the bugwatches that should have been
            # updated before re-raising it.
            errortype = get_bugwatcherrortype_for_error(error)
            if errortype:
                for bugwatch in bug_watches:
                    bugwatch.last_error_type = errortype
            raise

        # Again, fixed order here to help with testing.
        bug_ids = sorted(bug_watches_by_remote_bug.keys())
        for bug_id in bug_ids:
            bug_watches = bug_watches_by_remote_bug[bug_id]
            local_ids = ", ".join(str(watch.bug.id) for watch in bug_watches)
            try:
                new_remote_status = None
                new_malone_status = None
                error = None

                # XXX: 2007-10-17 Graham Binns
                #      This nested set of try:excepts isn't really
                #      necessary and can be refactored out when bug
                #      136391 is dealt with.
                try:
                    new_remote_status = self.getRemoteStatus(bug_id)
                    new_malone_status = self.convertRemoteStatus(
                        new_remote_status)
                except InvalidBugId:
                    error = BugWatchErrorType.INVALID_BUG_ID
                    log.warn("Invalid bug %r on %s (local bugs: %s)." %
                             (bug_id, self.baseurl, local_ids))
                except BugNotFound:
                    error = BugWatchErrorType.BUG_NOT_FOUND
                    log.warn("Didn't find bug %r on %s (local bugs: %s)." %
                             (bug_id, self.baseurl, local_ids))

                for bug_watch in bug_watches:
                    bug_watch.lastchecked = UTC_NOW
                    bug_watch.last_error_type = error
                    if new_malone_status is not None:
                        bug_watch.updateStatus(new_remote_status,
                                               new_malone_status)

            except (KeyboardInterrupt, SystemExit):
                # We should never catch KeyboardInterrupt or SystemExit.
                raise
            except Exception, error:
                # If something unexpected goes wrong, we shouldn't break the
                # updating of the other bugs.

                # Restart the transaction so that subsequent
                # bug watches will get recorded.
                self.txn.abort()
                self.txn.begin()
                bug_watches_by_remote_bug = self._getBugWatchesByRemoteBug(bug_watch_ids)

                # We record errors against the bug watches where
                # possible.
                errortype = get_bugwatcherrortype_for_error(error)
                if errortype:
                    for bugwatch in bug_watches:
                        bugwatch.last_error_type = errortype

                log.error("Failure updating bug %r on %s (local bugs: %s)." %
                            (bug_id, bug_tracker_url, local_ids),
                          exc_info=True)


#
# Bugzilla
#

class Bugzilla(ExternalBugTracker):
    """An ExternalBugTrack for dealing with remote Bugzilla systems."""

    implements(IExternalBugTracker)
    batch_query_threshold = 0 # Always use the batch method.

    def __init__(self, txn, bugtracker, version=None):
        super(Bugzilla, self).__init__(txn, bugtracker)
        self.version = self._parseVersion(version)
        self.is_issuezilla = False
        self.remote_bug_status = {}

    def _parseDOMString(self, contents):
        """Return a minidom instance representing the XML contents supplied"""
        # Some Bugzilla sites will return pages with content that has
        # broken encoding. It's unfortunate but we need to guess the
        # encoding that page is in, and then encode() it into the utf-8
        # that minidom requires.
        contents = encoding.guess(contents).encode("utf-8")
        return minidom.parseString(contents)

    def _probe_version(self):
        """Retrieve and return a remote bugzilla version.

        If the version cannot be parsed from the remote server
        `UnparseableBugTrackerVersion` will be raised. If the remote
        server cannot be reached `BugTrackerConnectError` will be
        raised.
        """
        version_xml = self._getPage('xml.cgi?id=1')
        try:
            document = self._parseDOMString(version_xml)
        except xml.parsers.expat.ExpatError, e:
            raise BugTrackerConnectError(self.baseurl,
                "Failed to parse output when probing for version: %s" % e)
        bugzilla = document.getElementsByTagName("bugzilla")
        if not bugzilla:
            # Welcome to Disneyland. The Issuezilla tracker replaces
            # "bugzilla" with "issuezilla".
            bugzilla = document.getElementsByTagName("issuezilla")
            if bugzilla:
                self.is_issuezilla = True
            else:
                raise UnparseableBugTrackerVersion(
                    'Failed to parse version from xml.cgi for %s: could '
                    'not find top-level bugzilla element'
                    % self.baseurl)
        version = bugzilla[0].getAttribute("version")
        return self._parseVersion(version)

    def _parseVersion(self, version):
        """Return a Bugzilla version parsed into a tuple.

        A typical tuple will be in the form (major_version,
        minor_version), so the version string '2.15' would be returned
        as (2, 15).

        If the passed version is None, None will be returned.
        If the version cannot be parsed `UnparseableBugTrackerVersion`
        will be raised.
        """
        if version is None:
            return None

        try:
            # Get rid of trailing -rh, -debian, etc.
            version = version.split("-")[0]
            # Ignore plusses in the version.
            version = version.replace("+", "")
            # We need to convert the version to a tuple of integers if
            # we are to compare it correctly.
            version = tuple(int(x) for x in version.split("."))
        except ValueError:
            raise UnparseableBugTrackerVersion(
                'Failed to parse version %r for %s' %
                (version, self.baseurl))

        return version

    def convertRemoteStatus(self, remote_status):
        """See `IExternalBugTracker`.

        Bugzilla status consist of two parts separated by space, where
        the last part is the resolution. The resolution is optional.
        """
        if not remote_status or remote_status == UNKNOWN_REMOTE_STATUS:
            return BugTaskStatus.UNKNOWN
        if ' ' in remote_status:
            remote_status, resolution = remote_status.split(' ', 1)
        else:
            resolution = ''

        if remote_status in ['ASSIGNED', 'ON_DEV', 'FAILS_QA', 'STARTED']:
            # FAILS_QA, ON_DEV: bugzilla.redhat.com
            # STARTED: OOO Issuezilla
            malone_status = BugTaskStatus.INPROGRESS
        elif remote_status in ['NEEDINFO', 'NEEDINFO_REPORTER',
                               'WAITING', 'SUSPENDED']:
            # NEEDINFO_REPORTER: bugzilla.redhat.com
            # SUSPENDED, WAITING: http://gcc.gnu.org/bugzilla
            #   though SUSPENDED applies to something pending discussion
            #   in a larger/separate context.
            malone_status = BugTaskStatus.INCOMPLETE
        elif (remote_status in
            ['PENDINGUPLOAD', 'MODIFIED', 'RELEASE_PENDING', 'ON_QA']):
            # RELEASE_PENDING, MODIFIED, ON_QA: bugzilla.redhat.com
            malone_status = BugTaskStatus.FIXCOMMITTED
        elif remote_status in ['REJECTED']:
            # REJECTED: bugzilla.kernel.org
            malone_status = BugTaskStatus.INVALID
        elif remote_status in ['RESOLVED', 'VERIFIED', 'CLOSED']:
            # depends on the resolution:
            if resolution in ['CODE_FIX', 'CURRENTRELEASE', 'ERRATA',
                              'FIXED', 'NEXTRELEASE',
                              'PATCH_ALREADY_AVAILABLE', 'RAWHIDE']:

                # The following resolutions come from bugzilla.redhat.com.
                # All of them map to Malone's FIXRELEASED status:
                #     CODE_FIX, CURRENTRELEASE, ERRATA, NEXTRELEASE,
                #     PATCH_ALREADY_AVAILABLE, RAWHIDE
                malone_status = BugTaskStatus.FIXRELEASED
            elif resolution == 'WONTFIX':
                # VERIFIED WONTFIX maps directly to WONTFIX
                malone_status = BugTaskStatus.WONTFIX
            else:
                #XXX: Bjorn Tillenius 2005-02-03 Bug=31745:
                #     Which are the valid resolutions? We should fail
                #     if we don't know of the resolution.
                malone_status = BugTaskStatus.INVALID
        elif remote_status in ['REOPENED', 'NEW', 'UPSTREAM', 'DEFERRED']:
            # DEFERRED: bugzilla.redhat.com
            malone_status = BugTaskStatus.CONFIRMED
        elif remote_status in ['UNCONFIRMED']:
            malone_status = BugTaskStatus.NEW
        else:
            log.warning(
                "Unknown Bugzilla status '%s' at %s." % (
                    remote_status, self.baseurl))
            malone_status = BugTaskStatus.UNKNOWN

        return malone_status

    def initializeRemoteBugDB(self, bug_ids):
        """See `ExternalBugTracker`.

        This method is overriden so that Bugzilla version issues can be
        accounted for.
        """
        if self.version is None:
            self.version = self._probe_version()

        super(Bugzilla, self).initializeRemoteBugDB(bug_ids)

    def getRemoteBug(self, bug_id):
        """See `ExternalBugTracker`."""
        return (bug_id, self.getRemoteBugBatch([bug_id]))

    def getRemoteBugBatch(self, bug_ids):
        """See `ExternalBugTracker`."""
        # XXX: GavinPanella 2007-10-25 bug=153532: The modification of
        # self.remote_bug_status later on is a side-effect that should
        # really not be in this method, but for the fact that
        # getRemoteStatus needs it at other times. Perhaps
        # getRemoteBug and getRemoteBugBatch could return RemoteBug
        # objects which have status properties that would replace
        # getRemoteStatus.
        if self.is_issuezilla:
            buglist_page = 'xml.cgi'
            data = {'download_type' : 'browser',
                    'output_configured' : 'true',
                    'include_attachments' : 'false',
                    'include_dtd' : 'true',
                    'id'      : ','.join(bug_ids),
                    }
            bug_tag = 'issue'
            id_tag = 'issue_id'
            status_tag = 'issue_status'
            resolution_tag = 'resolution'
        elif self.version < (2, 16):
            buglist_page = 'xml.cgi'
            data = {'id': ','.join(bug_ids)}
            bug_tag = 'bug'
            id_tag = 'bug_id'
            status_tag = 'bug_status'
            resolution_tag = 'resolution'
        else:
            buglist_page = 'buglist.cgi'
            data = {'form_name'   : 'buglist.cgi',
                    'bug_id_type' : 'include',
                    'bug_id'      : ','.join(bug_ids),
                    }
            if self.version < (2, 17, 1):
                data.update({'format' : 'rdf'})
            else:
                data.update({'ctype'  : 'rdf'})
            bug_tag = 'bz:bug'
            id_tag = 'bz:id'
            status_tag = 'bz:bug_status'
            resolution_tag = 'bz:resolution'

        buglist_xml = self._postPage(buglist_page, data)
        try:
            document = self._parseDOMString(buglist_xml)
        except xml.parsers.expat.ExpatError, e:
            raise UnparseableBugData('Failed to parse XML description for '
                '%s bugs %s: %s' % (self.baseurl, bug_ids, e))

        bug_nodes = document.getElementsByTagName(bug_tag)
        for bug_node in bug_nodes:
            # We use manual iteration to pick up id_tags instead of
            # getElementsByTagName because the latter does a recursive
            # search, and in some documents we've found the id_tag to
            # appear under other elements (such as "has_duplicates") in
            # the document hierarchy.
            bug_id_nodes = [node for node in bug_node.childNodes if
                            node.nodeName == id_tag]
            if not bug_id_nodes:
                # Something in the output is really weird; this will
                # show up as a bug not found, but we can catch that
                # later in the error logs.
                continue
            bug_id_node = bug_id_nodes[0]
            assert len(bug_id_node.childNodes) == 1, (
                "id node should contain a non-empty text string.")
            bug_id = str(bug_id_node.childNodes[0].data)
            # This assertion comes in late so we can at least tell what
            # bug caused this crash.
            assert len(bug_id_nodes) == 1, ("Should be only one id node, "
                "but %s had %s." % (bug_id, len(bug_id_nodes)))

            status_nodes = bug_node.getElementsByTagName(status_tag)
            if not status_nodes:
                # Older versions of bugzilla used bz:status; this was
                # later changed to bz:bug_status. For robustness, and
                # because there is practically no risk of reading wrong
                # data here, just try the older format as well.
                status_nodes = bug_node.getElementsByTagName("bz:status")
            assert len(status_nodes) == 1, ("Couldn't find a status "
                                            "node for bug %s." % bug_id)
            bug_status_node = status_nodes[0]
            assert len(bug_status_node.childNodes) == 1, (
                "status node for bug %s should contain a non-empty "
                "text string." % bug_id)
            status = bug_status_node.childNodes[0].data

            resolution_nodes = bug_node.getElementsByTagName(resolution_tag)
            assert len(resolution_nodes) <= 1, (
                "Should be only one resolution node for bug %s." % bug_id)
            if resolution_nodes:
                assert len(resolution_nodes[0].childNodes) <= 1, (
                    "Resolution for bug %s should just contain "
                    "a string." % bug_id)
                if resolution_nodes[0].childNodes:
                    resolution = resolution_nodes[0].childNodes[0].data
                    status += ' %s' % resolution
            self.remote_bug_status[bug_id] = status

    def getRemoteStatus(self, bug_id):
        """See ExternalBugTracker."""
        if not bug_id.isdigit():
            raise InvalidBugId(
                "Bugzilla (%s) bug number not an integer: %s" % (
                    self.baseurl, bug_id))
        try:
            return self.remote_bug_status[bug_id]
        except KeyError:
            raise BugNotFound(bug_id)

#
# Debbugs
#

debbugsstatusmap = {'open':      BugTaskStatus.NEW,
                    'forwarded': BugTaskStatus.CONFIRMED,
                    'done':      BugTaskStatus.FIXRELEASED}

class DebBugs(ExternalBugTracker):
    """A class that deals with communications with a debbugs db."""

    implements(IExternalBugTracker)

    # We don't support different versions of debbugs.
    version = None
    debbugs_pl = os.path.join(
        os.path.dirname(debbugs.__file__), 'debbugs-log.pl')

    def __init__(self, txn, bugtracker, db_location=None):
        super(DebBugs, self).__init__(txn, bugtracker)
        if db_location is None:
            self.db_location = config.malone.debbugs_db_location
        else:
            self.db_location = db_location

        if not os.path.exists(os.path.join(self.db_location, 'db-h')):
            log.error("There's no debbugs db at %s." % self.db_location)
            self.debbugs_db = None

        else:
            # The debbugs database is split in two parts: a current
            # database, which is kept under the 'db-h' directory, and
            # the archived database, which is kept under 'archive'. The
            # archived database is used as a fallback, as you can see in
            # getRemoteStatus
            self.debbugs_db = debbugs.Database(self.db_location,
                self.debbugs_pl)
            if os.path.exists(os.path.join(self.db_location, 'archive')):
                self.debbugs_db_archive = debbugs.Database(
                    self.db_location, self.debbugs_pl, subdir="archive")

    def initializeRemoteBugDB(self, bug_ids):
        """See `ExternalBugTracker`.

        This method is overridden (and left empty) here to avoid breakage when
        the continuous bug-watch checking spec is implemented.
        """

    def convertRemoteStatus(self, remote_status):
        """Convert a debbugs status to a Malone status.

        A debbugs status consists of either two or three parts,
        separated with space; the status and severity, followed by
        optional tags. The tags are also separated with a space
        character.
        """
        if not remote_status or remote_status == UNKNOWN_REMOTE_STATUS:
            return BugTaskStatus.UNKNOWN
        parts = remote_status.split(' ')
        if len(parts) < 2:
            log.error('Malformed debbugs status: %r.' % remote_status)
            return BugTaskStatus.UNKNOWN
        status = parts[0]
        severity = parts[1]
        tags = parts[2:]

        # For the moment we convert only the status, not the severity.
        try:
            malone_status = debbugsstatusmap[status]
        except KeyError:
            log.warn('Unknown debbugs status "%s".' % status)
            malone_status = BugTaskStatus.UNKNOWN
        if status == 'open':
            confirmed_tags = [
                'help', 'confirmed', 'upstream', 'fixed-upstream']
            fix_committed_tags = ['pending', 'fixed', 'fixed-in-experimental']
            if 'moreinfo' in tags:
                malone_status = BugTaskStatus.INCOMPLETE
            for confirmed_tag in confirmed_tags:
                if confirmed_tag in tags:
                    malone_status = BugTaskStatus.CONFIRMED
                    break
            for fix_committed_tag in fix_committed_tags:
                if fix_committed_tag in tags:
                    malone_status = BugTaskStatus.FIXCOMMITTED
                    break
            if 'wontfix' in tags:
                malone_status = BugTaskStatus.WONTFIX

        return malone_status

    def _findBug(self, bug_id):
        if self.debbugs_db is None:
            raise BugNotFound(bug_id)
        if not bug_id.isdigit():
            raise InvalidBugId(
                "Debbugs bug number not an integer: %s" % bug_id)
        try:
            debian_bug = self.debbugs_db[int(bug_id)]
        except KeyError:
            # If we couldn't find it in the main database, there's
            # always the archive.
            try:
                debian_bug = self.debbugs_db_archive[int(bug_id)]
            except KeyError:
                raise BugNotFound(bug_id)

        return debian_bug

    def getRemoteStatus(self, bug_id):
        """See ExternalBugTracker."""
        debian_bug = self._findBug(bug_id)
        if not debian_bug.severity:
            # 'normal' is the default severity in debbugs.
            severity = 'normal'
        else:
            severity = debian_bug.severity
        new_remote_status = ' '.join(
            [debian_bug.status, severity] + debian_bug.tags)
        return new_remote_status

    def importBug(self, bug_target, remote_bug):
        """Import a remote bug into Launchpad."""
        assert IDistribution.providedBy(bug_target), (
            'We assume debbugs is used only by a distribution (Debian).')
        debian_bug = self._findBug(remote_bug)
        reporter_name, reporter_email = parseaddr(debian_bug.originator)
        reporter = getUtility(IPersonSet).ensurePerson(
            reporter_email, reporter_name, PersonCreationRationale.BUGIMPORT,
            comment='when importing debbugs bug #%s' % remote_bug)
        package = bug_target.getSourcePackage(debian_bug.package)
        if package is not None:
            bug_target = package
        else:
            # Debbugs requires all bugs to be targeted to a package, so
            # it shouldn't be empty.
            log.warning(
                'Unknown Debian package (debbugs #%s): %s' % (
                    remote_bug, debian_bug.package))
        bug = bug_target.createBug(
            CreateBugParams(
                reporter, debian_bug.subject, debian_bug.description,
                subscribe_reporter=False))

        [debian_task] = bug.bugtasks
        bug_watch = getUtility(IBugWatchSet).createBugWatch(
            bug=bug,
            owner=getUtility(ILaunchpadCelebrities).bug_watch_updater,
            bugtracker=self.bugtracker, remotebug=remote_bug)

        debian_task.bugwatch = bug_watch
        # Need to flush databse updates, so that the bug watch knows it
        # is linked from a bug task.
        flush_database_updates()
        self.updateBugWatches([bug_watch])

        return bug

#
# Mantis
#

class MantisLoginHandler(ClientCookie.HTTPRedirectHandler):
    """Handler for ClientCookie.build_opener to automatically log-in
    to Mantis anonymously if needed.

    The ALSA bug tracker is the only tested Mantis installation that
    actually needs this. For ALSA bugs, the dance is like so:

      1. We request bug 3301 ('jack sensing problem'):
           https://bugtrack.alsa-project.org/alsa-bug/view.php?id=3301

      2. Mantis redirects us to:
           .../alsa-bug/login_page.php?return=%2Falsa-bug%2Fview.php%3Fid%3D3301

      3. We notice this, rewrite the query, and skip to login.php:
           .../alsa-bug/login.php?return=%2Falsa-bug%2Fview.php%3Fid%3D3301&username=guest&password=guest

      4. Mantis accepts our credentials then redirects us to the bug
         view page via a cookie test page (login_cookie_test.php)
    """

    def redirect_request(self, newurl, req, fp, code, msg, headers):
        # XXX: The argument order here is different from that in
        # urllib2.HTTPRedirectHandler. ClientCookie is meant to mimic
        # urllib2 (and does subclass it), so this is probably a
        # bug. -- Gavin Panella, 2007-08-27

        scheme, host, path, params, query, fragment = urlparse(newurl)

        # If we can, skip the login page and submit credentials
        # directly. The query should contain a 'return' parameter
        # which, if our credentials are accepted, means we'll be
        # redirected back from whence we came. In other words, we'll
        # end up back at the bug page we first requested.
        login_page = '/login_page.php'
        if path.endswith(login_page):
            path = path[:-len(login_page)] + '/login.php'
            query = cgi.parse_qs(query, True)
            query['username'] = query['password'] = ['guest']
            if 'return' not in query:
                log.warn("Mantis redirected us to the login page "
                    "but did not set a return path.")
            query = urllib.urlencode(query, True)
            newurl = urlunparse(
                (scheme, host, path, params, query, fragment))

        # XXX: Previous versions of the Mantis external bug tracker
        # fetched login_anon.php in addition to the login.php method
        # above, but none of the Mantis installations tested actually
        # needed this. For example, the ALSA bugtracker actually
        # issues an error "Your account may be disabled" when
        # accessing this page. For now it's better to *not* try this
        # page because we may end up annoying admins with spurious
        # login attempts. -- Gavin Panella, 2007-08-28.

        return ClientCookie.HTTPRedirectHandler.redirect_request(
            self, newurl, req, fp, code, msg, headers)


class Mantis(ExternalBugTracker):
    """An `ExternalBugTracker` for dealing with Mantis instances.

    For a list of tested Mantis instances and their behaviour when
    exported from, see http://launchpad.canonical.com/MantisBugtrackers.
    """

    # Custom opener that automatically sends anonymous credentials to
    # Mantis if (and only if) needed.
    _opener = ClientCookie.build_opener(MantisLoginHandler)

    def urlopen(self, request, data=None):
        # We use ClientCookie to make following cookies transparent.
        # This is required for certain bugtrackers that require
        # cookies that actually do anything (as is the case with
        # Mantis). It's basically a drop-in replacement for
        # urllib2.urlopen() that tracks cookies. We also have a
        # customised ClientCookie opener to handle transparent
        # authentication.
        return self._opener.open(request, data)

    @cachedproperty
    def csv_data(self):
        """Attempt to retrieve a CSV export from the remote server.

        If the export fails (i.e. the response is 0-length), None will
        be returned.
        """
        # Next step is getting our query filter cookie set up; we need
        # to do this weird submit in order to get the closed bugs
        # included in the results; the default Mantis filter excludes
        # them. It's unlikely that all these parameters are actually
        # necessary, but it's easy to prepare the complete set from a
        # view_all_bugs.php form dump so let's keep it complete.
        data = {
           'type': '1',
           'page_number': '1',
           'view_type': 'simple',
           'reporter_id[]': '0',
           'user_monitor[]': '0',
           'handler_id[]': '0',
           'show_category[]': '0',
           'show_severity[]': '0',
           'show_resolution[]': '0',
           'show_profile[]': '0',
           'show_status[]': '0',
           # Some of the more modern Mantis trackers use
           # a value of 'hide_status[]': '-2' here but it appears that
           # [none] works. Oops, older Mantis uses 'none' here. Gross!
           'hide_status[]': '[none]',
           'show_build[]': '0',
           'show_version[]': '0',
           'fixed_in_version[]': '0',
           'show_priority[]': '0',
           'per_page': '50',
           'view_state': '0',
           'sticky_issues': 'on',
           'highlight_changed': '6',
           'relationship_type': '-1',
           'relationship_bug': '0',
           # Hack around the fact that the sorting parameter has
           # changed over time.
           'sort': 'last_updated',
           'sort_0': 'last_updated',
           'dir': 'DESC',
           'dir_0': 'DESC',
           'search': '',
           'filter': 'Apply Filter',
        }
        self.page = self._postPage("view_all_set.php?f=3", data)

        # Finally grab the full CSV export, which uses the
        # MANTIS_VIEW_ALL_COOKIE set in the previous step to specify
        # what's being viewed.
        csv_data = self._getPage("csv_export.php")

        if not csv_data:
            return None
        else:
            return csv_data

    def canUseCSVExports(self):
        """Return True if a Mantis instance supports CSV exports.

        If the Mantis instance cannot or does not support CSV exports,
        False will be returned.
        """
        return self.csv_data is not None

    def initializeRemoteBugDB(self, bug_ids):
        """See `ExternalBugTracker`.

        This method is overridden so that it can take into account the
        fact that not all Mantis instances support CSV exports. In
        those cases all bugs will be imported individually, regardless
        of how many there are.
        """
        self.bugs = {}

        if (len(bug_ids) > self.batch_query_threshold and
            self.canUseCSVExports()):
            # We only query for batches of bugs if the remote Mantis
            # instance supports CSV exports, otherwise we default to
            # screen-scraping on a per bug basis regardless of how many bugs
            # there are to retrieve.
            self.bugs = self.getRemoteBugBatch(bug_ids)
        else:
            for bug_id in bug_ids:
                bug_id, remote_bug = self.getRemoteBug(bug_id)

                if bug_id is not None:
                    self.bugs[bug_id] = remote_bug

    def getRemoteBug(self, bug_id):
        """See `ExternalBugTracker`."""
        # Only parse tables to save time and memory. If we didn't have
        # to check for application errors in the page (using
        # _checkForApplicationError) then we could be much more
        # specific than this.
        bug_page = BeautifulSoup(
            self._getPage('view.php?id=%s' % bug_id),
            convertEntities=BeautifulSoup.HTML_ENTITIES,
            parseOnlyThese=SoupStrainer('table'))

        app_error = self._checkForApplicationError(bug_page)
        if app_error:
            app_error_code, app_error_message = app_error
            # 1100 is ERROR_BUG_NOT_FOUND in Mantis (see
            # mantisbt/core/constant_inc.php).
            if app_error_code == '1100':
                return None, None
            else:
                raise BugWatchUpdateError(
                    "Mantis APPLICATION ERROR #%s: %s" % (
                    app_error_code, app_error_message))

        bug = {
            'id': bug_id,
            'status': self._findValueRightOfKey(bug_page, 'Status'),
            'resolution': self._findValueRightOfKey(bug_page, 'Resolution')}

        return int(bug_id), bug

    def getRemoteBugBatch(self, bug_ids):
        """See `ExternalBugTracker`."""
        # You may find this zero in "\r\n0" funny. Well I don't. This is
        # to work around the fact that Mantis' CSV export doesn't cope
        # with the fact that the bug summary can contain embedded "\r\n"
        # characters! I don't see a better way to handle this short of
        # not using the CSV module and forcing all lines to have the
        # same number as fields as the header.
        # XXX: kiko 2007-07-05: Report Mantis bug.
        # XXX: allenap 2007-09-06: Reported in LP as bug #137780.
        csv_data = self.csv_data.strip().split("\r\n0")

        if not csv_data:
            raise UnparseableBugData("Empty CSV for %s" % self.baseurl)

        # Clean out stray, unquoted newlines inside csv_data to avoid
        # the CSV module blowing up.
        csv_data = [s.replace("\r", "") for s in csv_data]
        csv_data = [s.replace("\n", "") for s in csv_data]

        # The first line of the CSV file is the header. We need to read
        # it because different Mantis instances have different header
        # ordering and even different columns in the export.
        self.headers = [h.lower() for h in csv_data.pop(0).split(",")]
        if len(self.headers) < 2:
            raise UnparseableBugData("CSV header mangled: %r" % self.headers)

        if not csv_data:
            # A file with a header and no bugs is also useless.
            raise UnparseableBugData("CSV for %s contained no bugs!"
                                     % self.baseurl)

        try:
            bugs = {}
            # Using the CSV reader is pretty much essential since the
            # data that comes back can include title text which can in
            # turn contain field separators -- you don't want to handle
            # the unquoting yourself.
            for bug_line in csv.reader(csv_data):
                bug = self._processCSVBugLine(bug_line)
                bugs[int(bug['id'])] = bug

            return bugs

        except csv.Error, e:
            log.warn("Exception parsing CSV file: %s." % e)

    def _processCSVBugLine(self, bug_line):
        """Processes a single line of the CSV.

        Adds the bug it represents to self.bugs.
        """
        required_fields = ['id', 'status', 'resolution']
        bug = {}
        for header in self.headers:
            try:
                data = bug_line.pop(0)
            except IndexError:
                log.warn("Line '%r' incomplete." % bug_line)
                return
            bug[header] = data
        for field in required_fields:
            if field not in bug:
                log.warn("Bug %s lacked field '%r'." % (bug['id'], field))
                return
            try:
                # See __init__ for an explanation of why we use integer
                # IDs in the internal data structure.
                bug_id = int(bug['id'])
            except ValueError:
                log.warn("Encountered invalid bug ID: %r." % bug['id'])
                return

        return bug

    def _checkForApplicationError(self, page_soup):
        """If Mantis does not find the bug it still returns a 200 OK
        response, so we need to look into the page to figure it out.

        If there is no error, None is returned.

        If there is an error, a 2-tuple of (code, message) is
        returned, both unicode strings.
        """
        app_error = page_soup.find(
            text=lambda node: (node.startswith('APPLICATION ERROR ')
                               and node.parent['class'] == 'form-title'
                               and not isinstance(node, Comment)))
        if app_error:
            app_error_code = ''.join(c for c in app_error if c.isdigit())
            app_error_message = app_error.findNext('p')
            if app_error_message is not None:
                app_error_message = app_error_message.string
            return app_error_code, app_error_message

        return None

    def _findValueRightOfKey(self, page_soup, key):
        """Scrape a value from a Mantis bug view page where the value
        is displayed to the right of the key.

        The Mantis bug view page uses HTML tables for both layout and
        representing tabular data, often within the same table. This
        method assumes that the key and value are on the same row,
        adjacent to one another, with the key preceeding the value:

        ...
        <td>Key</td>
        <td>Value</td>
        ...

        This method does not compensate for colspan or rowspan.
        """
        key_node = page_soup.find(
            text=lambda node: (node.strip() == key
                               and not isinstance(node, Comment)))
        if key_node is None:
            raise UnparseableBugData(
                "Key %r not found." % (key,))

        value_cell = key_node.findNext('td')
        if value_cell is None:
            raise UnparseableBugData(
                "Value cell for key %r not found." % (key,))

        value_node = value_cell.string
        if value_node is None:
            raise UnparseableBugData(
                "Value for key %r not found." % (key,))

        return value_node.strip()

    def _findValueBelowKey(self, page_soup, key):
        """Scrape a value from a Mantis bug view page where the value
        is displayed directly below the key.

        The Mantis bug view page uses HTML tables for both layout and
        representing tabular data, often within the same table. This
        method assumes that the key and value are within the same
        column on adjacent rows, with the key preceeding the value:

        ...
        <tr>...<td>Key</td>...</tr>
        <tr>...<td>Value</td>...</tr>
        ...

        This method does not compensate for colspan or rowspan.
        """
        key_node = page_soup.find(
            text=lambda node: (node.strip() == key
                               and not isinstance(node, Comment)))
        if key_node is None:
            raise UnparseableBugData(
                "Key %r not found." % (key,))

        key_cell = key_node.parent
        if key_cell is None:
            raise UnparseableBugData(
                "Cell for key %r not found." % (key,))

        key_row = key_cell.parent
        if key_row is None:
            raise UnparseableBugData(
                "Row for key %r not found." % (key,))

        try:
            key_pos = key_row.findAll('td').index(key_cell)
        except ValueError:
            raise UnparseableBugData(
                "Key cell in row for key %r not found." % (key,))

        value_row = key_row.findNextSibling('tr')
        if value_row is None:
            raise UnparseableBugData(
                "Value row for key %r not found." % (key,))

        value_cell = value_row.findAll('td')[key_pos]
        if value_cell is None:
            raise UnparseableBugData(
                "Value cell for key %r not found." % (key,))

        value_node = value_cell.string
        if value_node is None:
            raise UnparseableBugData(
                "Value for key %r not found." % (key,))

        return value_node.strip()

    def getRemoteStatus(self, bug_id):
        if not bug_id.isdigit():
            raise InvalidBugId(
                "Mantis (%s) bug number not an integer: %s" % (
                    self.baseurl, bug_id))

        try:
            bug = self.bugs[int(bug_id)]
        except KeyError:
            raise BugNotFound(bug_id)

        # Use a colon and a space to join status and resolution because
        # there is a chance that statuses contain spaces, and because
        # it makes display of the data nicer.
        return "%(status)s: %(resolution)s" % bug

    def _getStatusFromCSV(self, bug_id):
        try:
            bug = self.bugs[int(bug_id)]
        except KeyError:
            raise BugNotFound(bug_id)
        else:
            return bug['status'], bug['resolution']

    def convertRemoteStatus(self, status_and_resolution):
        if (not status_and_resolution or
            status_and_resolution == UNKNOWN_REMOTE_STATUS):
            return BugTaskStatus.UNKNOWN

        remote_status, remote_resolution = status_and_resolution.split(
            ": ", 1)

        if remote_status == 'assigned':
            return BugTaskStatus.INPROGRESS
        if remote_status == 'feedback':
            return BugTaskStatus.INCOMPLETE
        if remote_status in ['new']:
            return BugTaskStatus.NEW
        if remote_status in ['confirmed', 'acknowledged']:
            return BugTaskStatus.CONFIRMED
        if remote_status in ['resolved', 'closed']:
            if remote_resolution == 'fixed':
                return BugTaskStatus.FIXRELEASED
            if remote_resolution == 'reopened':
                return BugTaskStatus.NEW
            if remote_resolution in ["unable to reproduce", "not fixable",
                                     'suspended']:
                return BugTaskStatus.INVALID
            if remote_resolution == "won't fix":
                return BugTaskStatus.WONTFIX
            if remote_resolution == 'duplicate':
                # XXX: kiko 2007-07-05: Follow duplicates
                return BugTaskStatus.INVALID
            if remote_resolution in ['open', 'no change required']:
                # XXX: kiko 2007-07-05: Pretty inconsistently used
                return BugTaskStatus.FIXRELEASED

        log.warn("Unknown status/resolution %s/%s." %
                 (remote_status, remote_resolution))
        return BugTaskStatus.UNKNOWN


class Trac(ExternalBugTracker):
    """An ExternalBugTracker instance for handling Trac bugtrackers."""

    ticket_url = 'ticket/%i?format=csv'
    batch_url = 'query?%s&order=resolution&format=csv'
    batch_query_threshold = 10

    def supportsSingleExports(self, bug_ids):
        """Return True if the Trac instance provides CSV exports for single
        tickets, False otherwise.

        :bug_ids: A list of bug IDs that we can use for discovery purposes.
        """
        valid_ticket = False
        html_ticket_url = '%s/%s' % (
            self.baseurl, self.ticket_url.replace('?format=csv', ''))

        bug_ids = list(bug_ids)
        while not valid_ticket and len(bug_ids) > 0:
            try:
                # We try to retrive the ticket in HTML form, since that will
                # tell us whether or not it is actually a valid ticket
                ticket_id = int(bug_ids.pop())
                html_data = self.urlopen(html_ticket_url % ticket_id)
            except (ValueError, urllib2.HTTPError):
                # If we get an HTTP error we can consider the ticket to be
                # invalid. If we get a ValueError then the ticket_id couldn't
                # be intified and it's of no use to us anyway.
                pass
            else:
                # If we didn't get an error we can try to get the ticket in
                # CSV form. If this fails then we can consider single ticket
                # exports to be unsupported.
                try:
                    csv_data = self.urlopen(
                        "%s/%s" % (self.baseurl, self.ticket_url % ticket_id))
                    return csv_data.headers.subtype == 'csv'
                except (urllib2.HTTPError, urllib2.URLError):
                    return False
        else:
            # If we reach this point then we likely haven't had any valid
            # tickets or something else is wrong. Either way, we can only
            # assume that CSV exports of single tickets aren't supported.
            return False

    def getRemoteBug(self, bug_id):
        """See `ExternalBugTracker`.""" 
        bug_id = int(bug_id)
        query_url = "%s/%s" % (self.baseurl, self.ticket_url % bug_id)
        reader = csv.DictReader(self._fetchPage(query_url))
        return (bug_id, reader.next())

    def getRemoteBugBatch(self, bug_ids):
        """See `ExternalBugTracker`."""
        id_string = '&'.join(['id=%s' % id for id in bug_ids])
        query_url = "%s/%s" % (self.baseurl, self.batch_url % id_string)
        remote_bugs = csv.DictReader(self._fetchPage(query_url))

        bugs = {}
        for remote_bug in remote_bugs:
            # We're only interested in the bug if it's one of the ones in
            # bug_ids, just in case we get all the tickets in the Trac
            # instance back instead of only the ones we want.
            if remote_bug['id'] not in bug_ids:
                continue

            bugs[int(remote_bug['id'])] = remote_bug

        return bugs

    def initializeRemoteBugDB(self, bug_ids):
        """See `ExternalBugTracker`.

        This method overrides ExternalBugTracker.initializeRemoteBugDB()
        so that the remote Trac instance's support for single ticket
        exports can be taken into account.

        If the URL specified for the bugtracker is not valid a
        BugTrackerConnectError will be raised.
        """
        self.bugs = {}
        # When there are less than batch_query_threshold bugs to update
        # we make one request per bug id to the remote bug tracker,
        # providing it supports CSV exports per-ticket. If the Trac
        # instance doesn't support exports-per-ticket we fail over to
        # using the batch export method for retrieving bug statuses.
        if (len(bug_ids) < self.batch_query_threshold and
            self.supportsSingleExports(bug_ids)):
            for bug_id in bug_ids:
                # If we can't get the remote bug for any reason a
                # BugTrackerConnectError will be raised at this point.
                remote_id, remote_bug = self.getRemoteBug(bug_id)
                self.bugs[remote_id] = remote_bug

        # For large lists of bug ids we retrieve bug statuses as a batch
        # from the remote bug tracker so as to avoid effectively DOSing
        # it.
        else:
            self.bugs = self.getRemoteBugBatch(bug_ids)

    def getRemoteStatus(self, bug_id):
        """Return the remote status for the given bug id.

        Raise BugNotFound if the bug can't be found.
        Raise InvalidBugId if the bug id has an unexpected format.
        """
        try:
            bug_id = int(bug_id)
        except ValueError:
            raise InvalidBugId(
                "bug_id must be convertable an integer: %s" % str(bug_id))

        try:
            remote_bug = self.bugs[bug_id]
        except KeyError:
            raise BugNotFound(bug_id)

        # If the bug has a valid resolution as well as a status then we return
        # that, since it's more informative than the status field on its own.
        if (remote_bug.has_key('resolution') and
            remote_bug['resolution'] not in ['', '--', None]):
            return remote_bug['resolution']
        else:
            try:
                return remote_bug['status']
            except KeyError:
                # Some Trac instances don't include the bug status in their
                # CSV exports. In those cases we raise a warning.
                log.warn("Trac ticket %i defines no status." % bug_id)
                return UNKNOWN_REMOTE_STATUS

    def convertRemoteStatus(self, remote_status):
        """See `IExternalBugTracker`"""
        status_map = {
            'assigned': BugTaskStatus.CONFIRMED,
            # XXX: 2007-08-06 Graham Binns:
            #      We should follow dupes if possible.
            'duplicate': BugTaskStatus.CONFIRMED,
            'fixed': BugTaskStatus.FIXRELEASED,
            'closed': BugTaskStatus.FIXRELEASED,
            'invalid': BugTaskStatus.INVALID,
            'new': BugTaskStatus.NEW,
            'open': BugTaskStatus.NEW,
            'reopened': BugTaskStatus.NEW,
            'wontfix': BugTaskStatus.WONTFIX,
            'worksforme': BugTaskStatus.INVALID,
            UNKNOWN_REMOTE_STATUS: BugTaskStatus.UNKNOWN,
        }

        try:
            return status_map[remote_status]
        except KeyError:
            log.warn("Unknown remote status '%s'." % remote_status)
            return BugTaskStatus.UNKNOWN

class Roundup(ExternalBugTracker):
    """An ExternalBugTracker descendant for handling Roundup bug trackers."""

    def __init__(self, txn, bugtracker):
        """Create a new Roundup instance.

        :bugtracker: The Roundup bugtracker.

        If the bug tracker's baseurl is one which points to
        bugs.python.org, the behaviour of the Roundup bugtracker will be
        different from that which it exhibits to every other Roundup bug
        tracker, since the Python Roundup instance is very specific to
        Python and in fact behaves rather more like SourceForge than
        Roundup.
        """
        super(Roundup, self).__init__(txn, bugtracker)

        if self.isPython():
            # The bug export URLs differ only from the base Roundup ones
            # insofar as they need to include the resolution column in
            # order for us to be able to successfully export it.
            self.single_bug_export_url = (
                "issue?@action=export_csv&@columns=title,id,activity,"
                "status,resolution&@sort=id&@group=priority&@filter=id"
                "&@pagesize=50&@startwith=0&id=%i")
            self.batch_bug_export_url = (
                "issue?@action=export_csv&@columns=title,id,activity,"
                "status,resolution&@sort=activity&@group=priority"
                "&@pagesize=50&@startwith=0")
        else:
            # XXX: 2007-08-29 Graham Binns
            #      I really don't like these URLs but Roundup seems to
            #      be very sensitive to changing them. These are the
            #      only ones that I can find that work consistently on
            #      all the roundup instances I can find to test them
            #      against, but I think that refining these should be
            #      looked into at some point.
            self.single_bug_export_url = (
                "issue?@action=export_csv&@columns=title,id,activity,"
                "status&@sort=id&@group=priority&@filter=id"
                "&@pagesize=50&@startwith=0&id=%i")
            self.batch_bug_export_url = (
                "issue?@action=export_csv&@columns=title,id,activity,"
                "status&@sort=activity&@group=priority&@pagesize=50"
                "&@startwith=0")

    @property
    def status_map(self):
        """Return the remote status -> BugTaskStatus mapping for the
        current remote bug tracker.
        """
        if self.isPython():
            # Python bugtracker statuses come in two parts: status and
            # resolution. Both of these are integer values. We can look
            # them up in the form status_map[status][resolution]
            return {
                # Open issues (status=1). We also use this as a fallback
                # for statuses 2 and 3, for which the mappings are
                # different only in a few instances.
                1: {
                    None: BugTaskStatus.NEW,       # No resolution
                    1: BugTaskStatus.CONFIRMED,    # Resolution: accepted
                    2: BugTaskStatus.CONFIRMED,    # Resolution: duplicate
                    3: BugTaskStatus.FIXCOMMITTED, # Resolution: fixed
                    4: BugTaskStatus.INVALID,      # Resolution: invalid
                    5: BugTaskStatus.CONFIRMED,    # Resolution: later
                    6: BugTaskStatus.INVALID,      # Resolution: out-of-date
                    7: BugTaskStatus.CONFIRMED,    # Resolution: postponed
                    8: BugTaskStatus.WONTFIX,      # Resolution: rejected
                    9: BugTaskStatus.CONFIRMED,    # Resolution: remind
                    10: BugTaskStatus.WONTFIX,     # Resolution: wontfix
                    11: BugTaskStatus.INVALID,     # Resolution: works for me
                    UNKNOWN_REMOTE_STATUS: BugTaskStatus.UNKNOWN},

                # Closed issues (status=2)
                2: {
                    None: BugTaskStatus.WONTFIX,   # No resolution
                    1: BugTaskStatus.FIXCOMMITTED, # Resolution: accepted
                    3: BugTaskStatus.FIXRELEASED,  # Resolution: fixed
                    7: BugTaskStatus.WONTFIX},     # Resolution: postponed

                # Pending issues (status=3)
                3: {
                    None: BugTaskStatus.INCOMPLETE,# No resolution
                    7: BugTaskStatus.WONTFIX},     # Resolution: postponed
            }

        else:
            # Our mapping of Roundup => Launchpad statuses.  Roundup
            # statuses are integer-only and highly configurable.
            # Therefore we map the statuses available by default so that
            # they can be overridden by subclassing the Roundup class.
            return {
                1: BugTaskStatus.NEW,          # Roundup status 'unread'
                2: BugTaskStatus.CONFIRMED,    # Roundup status 'deferred'
                3: BugTaskStatus.INCOMPLETE,   # Roundup status 'chatting'
                4: BugTaskStatus.INCOMPLETE,   # Roundup status 'need-eg'
                5: BugTaskStatus.INPROGRESS,   # Roundup status 'in-progress'
                6: BugTaskStatus.INPROGRESS,   # Roundup status 'testing'
                7: BugTaskStatus.FIXCOMMITTED, # Roundup status 'done-cbb'
                8: BugTaskStatus.FIXRELEASED,  # Roundup status 'resolved'
                UNKNOWN_REMOTE_STATUS: BugTaskStatus.UNKNOWN}

    def isPython(self):
        """Return True if the remote bug tracker is at bugs.python.org.

        Return False otherwise.
        """
        return 'bugs.python.org' in self.baseurl

    def _getBug(self, bug_id):
        """Return the bug with the ID bug_id from the internal bug list.

        :param bug_id: The ID of the remote bug to return.
        :type bug_id: int

        BugNotFound will be raised if the bug does not exist.
        InvalidBugId will be raised if bug_id is not of a valid format.
        """
        try:
            bug_id = int(bug_id)
        except ValueError:
            raise InvalidBugId(
                "bug_id must be convertible an integer: %s." % str(bug_id))

        try:
            return self.bugs[bug_id]
        except KeyError:
            raise BugNotFound(bug_id)

    def getRemoteBug(self, bug_id):
        """See `ExternalBugTracker`."""
        bug_id = int(bug_id)
        query_url = '%s/%s' % (
            self.baseurl, self.single_bug_export_url % bug_id)
        reader = csv.DictReader(self._fetchPage(query_url))
        return (bug_id, reader.next())

    def getRemoteBugBatch(self, bug_ids):
        """See `ExternalBugTracker`"""
        # XXX: 2007-08-28 Graham Binns
        #      At present, Roundup does not support exporting only a
        #      subset of bug ids as a batch (launchpad bug 135317). When
        #      this bug is fixed we need to change this method to only
        #      export the bug ids needed rather than hitting the remote
        #      tracker for a potentially massive number of bugs.
        query_url = '%s/%s' % (self.baseurl, self.batch_bug_export_url)
        remote_bugs = csv.DictReader(self._fetchPage(query_url))
        bugs = {}
        for remote_bug in remote_bugs:
            # We're only interested in the bug if it's one of the ones in
            # bug_ids.
            if remote_bug['id'] not in bug_ids:
                continue

            bugs[int(remote_bug['id'])] = remote_bug

        return bugs

    def getRemoteStatus(self, bug_id):
        """See `ExternalBugTracker`."""
        remote_bug = self._getBug(bug_id)
        if self.isPython():
            # A remote bug must define a status and a resolution, even
            # if that resolution is 'None', otherwise we can't
            # accurately assign a BugTaskStatus to it.
            try:
                status = remote_bug['status']
                resolution = remote_bug['resolution']
            except KeyError:
                raise UnparseableBugData(
                    "Remote bug %s does not define both a status and a "
                    "resolution." % bug_id)

            # Remote status is stored as a string, so for sanity's sake
            # we return an easily-parseable string.
            return '%s:%s' % (status, resolution)

        else:
            try:
                return remote_bug['status']
            except KeyError:
                raise UnparseableBugData(
                    "Remote bug %s does not define a status.")

    def convertRemoteStatus(self, remote_status):
        """See `IExternalBugTracker`."""
        # XXX: 2007-09-04 Graham Binns
        #      We really shouldn't have to do this here because we
        #      should logically never be passed UNKNOWN_REMOTE_STATUS as
        #      a status to convert in the first place. Unfortunately,
        #      that's exactly what ExternalBugTracker.updateBugWatches()
        #      does (LP bug 136391), so until that bug is fixed we make
        #      this check here for the sake of avoiding silly errors.
        if remote_status == UNKNOWN_REMOTE_STATUS:
            return BugTaskStatus.UNKNOWN

        if self.isPython():
            return self._convertPythonRemoteStatus(remote_status)
        else:
            try:
                return self.status_map[int(remote_status)]
            except (KeyError, ValueError):
                log.warn("Unknown remote status '%s'." % remote_status)
                return BugTaskStatus.UNKNOWN

    def _convertPythonRemoteStatus(self, remote_status):
        """Convert a Python bug status into a BugTaskStatus.

        :remote_status: A bugs.python.org status string in the form
            '<status>:<resolution>', where status is an integer and
            resolution is an integer or None. An AssertionError will be
            raised if these conditions are not met.
        """
        try:
            status, resolution = remote_status.split(':')
        except ValueError:
            raise AssertionError(
                "The remote status must be a string of the form "
                "<status>:<resolution>.")

        try:
            status = int(status)

            # If we can't find the status in our status map we can give
            # up now.
            if not self.status_map.has_key(status):
                log.warn("Unknown remote status '%s'." % remote_status)
                return BugTaskStatus.UNKNOWN
        except ValueError:
            raise AssertionError("The remote status must be an integer.")

        if resolution.isdigit():
            resolution = int(resolution)
        elif resolution == 'None':
            resolution = None
        else:
            raise AssertionError(
                "The resolution must be an integer or 'None'.")

        # We look the status/resolution mapping up first in the status's
        # dict then in the dict for status #1 (open) if we can't find
        # it.
        if self.status_map[status].has_key(resolution):
            return self.status_map[status][resolution]
        elif self.status_map[1].has_key(resolution):
            return self.status_map[1][resolution]
        else:
            log.warn("Unknown remote status '%s'." % remote_status)
            return BugTaskStatus.UNKNOWN


class SourceForge(ExternalBugTracker):
    """An ExternalBugTracker for SourceForge bugs."""

    # We only allow ourselves to update one SourceForge bug at a time to
    # avoid getting clobbered by SourceForge's rate limiting code.
    batch_size = 1
    export_url = 'support/tracker.php?aid=%s'

    def initializeRemoteBugDB(self, bug_ids):
        """See `ExternalBugTracker`.

        We override this method because SourceForge does not provide a
        nice way for us to export bug statuses en masse. Instead, we
        resort to screen-scraping on a per-bug basis. Therefore the
        usual choice of batch vs. single export does not apply here and
        we only perform single exports.
        """
        self.bugs = {}

        for bug_id in bug_ids:
            query_url = self.export_url % bug_id
            page_data = self._getPage(query_url)

            soup = BeautifulSoup(page_data)
            status_tag = soup.find(text=re.compile('Status:'))

            # If we can't find a status line in the output from
            # SourceForge there's little point in continuing.
            if not status_tag:
                raise UnparseableBugData(
                    'Remote bug %s does not define a status.' % bug_id)

            # We can extract the status by finding the grandparent tag.
            # Happily, BeautifulSoup will turn the contents of this tag
            # into a newline-delimited list from which we can then
            # extract the requisite data.
            status_row = status_tag.findParent().findParent()
            status = status_row.contents[-1]
            status = status.strip()

            # We need to do the same for Resolution, though if we can't
            # find it it's not critical.
            resolution_tag = soup.find(text=re.compile('Resolution:'))
            if resolution_tag:
                resolution_row = resolution_tag.findParent().findParent()
                resolution = resolution_row.contents[-1]
                resolution = resolution.strip()
            else:
                resolution = None

            self.bugs[int(bug_id)] = {
                'id': int(bug_id),
                'status': status,
                'resolution': resolution}

    def getRemoteStatus(self, bug_id):
        """See `ExternalBugTracker`."""
        try:
            bug_id = int(bug_id)
        except ValueError:
            raise InvalidBugId(
                "bug_id must be convertible to an integer: %s" % str(bug_id))

        try:
            remote_bug = self.bugs[bug_id]
        except KeyError:
            raise BugNotFound(bug_id)

        try:
            return '%(status)s:%(resolution)s' % remote_bug
        except KeyError:
            raise UnparseableBugData(
                "Remote bug %i does not define a status." % bug_id)


    def convertRemoteStatus(self, remote_status):
        """See `IExternalBugTracker`."""
        # XXX: 2007-09-06 Graham Binns
        #      We shouldn't have to do this, but
        #      ExternalBugTracker.updateBugWatches() will pass us
        #      UNKNOWN_BUG_STATUS if it gets it from getRemoteStatus()
        #      (Launchpad bug 136391).
        if remote_status == UNKNOWN_REMOTE_STATUS:
            return BugTaskStatus.UNKNOWN

        # SourceForge statuses come in two parts: status and
        # resolution. Both of these are strings. We can look
        # them up in the form status_map[status][resolution]
        status_map = {
            # We use the open status as a fallback when we can't find an
            # exact mapping for the other statuses.
            'Open' : {
                None: BugTaskStatus.NEW,
                'Accepted': BugTaskStatus.CONFIRMED,
                'Duplicate': BugTaskStatus.CONFIRMED,
                'Fixed': BugTaskStatus.FIXCOMMITTED,
                'Invalid': BugTaskStatus.INVALID,
                'Later': BugTaskStatus.CONFIRMED,
                'Out of Date': BugTaskStatus.INVALID,
                'Postponed': BugTaskStatus.CONFIRMED,
                'Rejected': BugTaskStatus.WONTFIX,
                'Remind': BugTaskStatus.CONFIRMED,

                # Some custom SourceForge trackers misspell this, so we
                # deal with the syntactically incorrect version, too.
                "Won't Fix": BugTaskStatus.WONTFIX,
                'Wont Fix': BugTaskStatus.WONTFIX,
                'Works For Me': BugTaskStatus.INVALID,
            },

            'Closed': {
                None: BugTaskStatus.FIXRELEASED,
                'Accepted': BugTaskStatus.FIXCOMMITTED,
                'Fixed': BugTaskStatus.FIXRELEASED,
                'Postponed': BugTaskStatus.WONTFIX,
            },

            'Pending': {
                None: BugTaskStatus.INCOMPLETE,
                'Postponed': BugTaskStatus.WONTFIX,
            },
        }

        # We have to deal with situations where we can't get a
        # resolution to go with the status, so we define both even if we
        # can't get both from SourceForge.
        if ':' in remote_status:
            status, resolution = remote_status.split(':')

            if resolution == 'None':
                resolution = None
        else:
            status = remote_status
            resolution = None

        if status not in status_map:
            log.warn("Unknown status '%s'" % remote_status)
            return BugTaskStatus.UNKNOWN

        local_status = status_map[status].get(
            resolution, status_map['Open'].get(resolution))
        if local_status is None:
            log.warn("Unknown status '%s'" % remote_status)
            return BugTaskStatus.UNKNOWN
        else:
            return local_status


BUG_TRACKER_CLASSES = {
    BugTrackerType.BUGZILLA: Bugzilla,
    BugTrackerType.DEBBUGS: DebBugs,
    BugTrackerType.MANTIS: Mantis,
    BugTrackerType.TRAC: Trac,
    BugTrackerType.ROUNDUP: Roundup
    }


def get_external_bugtracker(txn, bugtracker):
    """Return an `ExternalBugTracker` for bugtracker."""
    bugtrackertype = bugtracker.bugtrackertype
    bugtracker_class = BUG_TRACKER_CLASSES.get(bugtracker.bugtrackertype)    
    if bugtracker_class is not None:
        return bugtracker_class(txn, bugtracker)
    else:
        raise UnknownBugTrackerTypeError(bugtrackertype.name,
            bugtracker.name)<|MERGE_RESOLUTION|>--- conflicted
+++ resolved
@@ -92,30 +92,6 @@
 class BugNotFound(Exception):
     """The bug was not found in the external bug tracker."""
 
-<<<<<<< HEAD
-=======
-#
-# Helper function
-#
-def get_external_bugtracker(bugtracker, version=None):
-    """Return an `ExternalBugTracker` for bugtracker."""
-    bugtrackertype = bugtracker.bugtrackertype
-    if bugtrackertype == BugTrackerType.BUGZILLA:
-        return Bugzilla(bugtracker, version)
-    elif bugtrackertype == BugTrackerType.DEBBUGS:
-        return DebBugs(bugtracker)
-    elif bugtrackertype == BugTrackerType.MANTIS:
-        return Mantis(bugtracker)
-    elif bugtrackertype == BugTrackerType.TRAC:
-        return Trac(bugtracker)
-    elif bugtrackertype == BugTrackerType.ROUNDUP:
-        return Roundup(bugtracker)
-    elif bugtrackertype == BugTrackerType.SOURCEFORGE:
-        return SourceForge(bugtracker)
-    else:
-        raise UnknownBugTrackerTypeError(bugtrackertype.name,
-            bugtracker.name)
->>>>>>> 2a15eab4
 
 _exception_to_bugwatcherrortype = [
    (BugTrackerConnectError, BugWatchErrorType.CONNECTION_ERROR),
@@ -1800,7 +1776,8 @@
     BugTrackerType.DEBBUGS: DebBugs,
     BugTrackerType.MANTIS: Mantis,
     BugTrackerType.TRAC: Trac,
-    BugTrackerType.ROUNDUP: Roundup
+    BugTrackerType.ROUNDUP: Roundup,
+    BugTrackerType.SOURCEFORGE: SourceForge
     }
 
 
