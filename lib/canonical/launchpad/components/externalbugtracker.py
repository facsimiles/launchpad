# Copyright 2007 Canonical Ltd.  All rights reserved.

"""External bugtrackers."""

__metaclass__ = type

import cgi
import csv
import os.path
import re
import socket
import sys
import urllib
import urllib2
import xml.parsers.expat

from email.Utils import parseaddr
from itertools import chain
from urlparse import urlunparse
from xml.dom import minidom

import ClientCookie

from BeautifulSoup import BeautifulSoup, Comment, SoupStrainer
from zope.component import getUtility
from zope.interface import implements

from canonical.cachedproperty import cachedproperty
from canonical.config import config
from canonical import encoding
from canonical.database.sqlbase import flush_database_updates, commit
from canonical.launchpad.scripts import log, debbugs
from canonical.launchpad.interfaces import (
    BugTaskImportance, BugTaskStatus, BugTrackerType, BugWatchErrorType,
    CreateBugParams, IBugWatchSet, IDistribution, IExternalBugTracker,
    ILaunchpadCelebrities, IMessageSet, IPersonSet,
    PersonCreationRationale, ISupportsCommentImport,
    UNKNOWN_REMOTE_IMPORTANCE, UNKNOWN_REMOTE_STATUS)
from canonical.launchpad.webapp import errorlog
from canonical.launchpad.webapp.url import urlparse


# The user agent we send in our requests
LP_USER_AGENT = "Launchpad Bugscraper/0.2 (https://bugs.launchpad.net/)"


#
# Exceptions caught in scripts/checkwatches.py
#


class BugWatchUpdateError(Exception):
    """Base exception for when we fail to update watches for a tracker."""


class UnknownBugTrackerTypeError(BugWatchUpdateError):
    """Exception class to catch systems we don't have a class for yet."""

    def __init__(self, bugtrackertypename, bugtrackername):
        BugWatchUpdateError.__init__(self)
        self.bugtrackertypename = bugtrackertypename
        self.bugtrackername = bugtrackername

    def __str__(self):
        return self.bugtrackertypename


class UnsupportedBugTrackerVersion(BugWatchUpdateError):
    """The bug tracker version is not supported."""


class UnparseableBugTrackerVersion(BugWatchUpdateError):
    """The bug tracker version could not be parsed."""


class UnparseableBugData(BugWatchUpdateError):
    """The bug tracker provided bug data that could not be parsed."""


class BugTrackerConnectError(BugWatchUpdateError):
    """Exception class to catch misc errors contacting a bugtracker."""

    def __init__(self, url, error):
        BugWatchUpdateError.__init__(self)
        self.url = url
        self.error = str(error)

    def __str__(self):
        return "%s: %s" % (self.url, self.error)


#
# Exceptions caught locally
#


class BugWatchUpdateWarning(Exception):
    """An exception representing a warning.

    This is a flag exception for the benefit of the OOPS machinery.
    """


class InvalidBugId(BugWatchUpdateWarning):
    """The bug id wasn't in the format the bug tracker expected.

    For example, Bugzilla and debbugs expect the bug id to be an
    integer.
    """


class BugNotFound(BugWatchUpdateWarning):
    """The bug was not found in the external bug tracker."""


#
# OOPS reporting.
#


def report_oops(message=None, properties=None, info=None):
    """Record an oops for the current exception.

    This must only be called while handling an exception.

    :param message: custom explanatory error message. Do not use
        str(exception) to fill in this parameter, it should only be
        set when a human readable error has been explicitly generated.

    :param properties: Properties to record in the OOPS report.
    :type properties: An iterable of (name, value) tuples.

    :param info: Exception info.
    :type info: The return value of `sys.exc_info()`.
    """
    # Get the current exception info first of all.
    if info is None:
        info = sys.exc_info()

    # Collect properties to report.
    if properties is None:
        properties = []
    else:
        properties = list(properties)

    if message is not None:
        properties.append(('error-explanation', message))

    # Create the dummy request object.
    request = errorlog.ScriptRequest(properties)
    errorlog.globalErrorUtility.raising(info, request)

    return request


def report_warning(message, properties=None, info=None):
    """Create and report a warning as an OOPS.

    If no exception info is passed in this will create a generic
    `BugWatchUpdateWarning` to record. The reason is that the stack
    trace may be useful for later diagnosis.

    :param message: See `report_oops`.
    :param properties: See `report_oops`.
    :param info: See `report_oops`.
    """
    if info is None:
        # Raise and catch the exception so that sys.exc_info will
        # return our warning and stack trace.
        try:
            raise BugWatchUpdateWarning
        except BugWatchUpdateWarning:
            return report_oops(message, properties)
    else:
        return report_oops(message, properties, info)


_exception_to_bugwatcherrortype = [
   (BugTrackerConnectError, BugWatchErrorType.CONNECTION_ERROR),
   (UnparseableBugData, BugWatchErrorType.UNPARSABLE_BUG),
   (UnparseableBugTrackerVersion, BugWatchErrorType.UNPARSABLE_BUG_TRACKER),
   (UnsupportedBugTrackerVersion, BugWatchErrorType.UNSUPPORTED_BUG_TRACKER),
   (UnknownBugTrackerTypeError, BugWatchErrorType.UNSUPPORTED_BUG_TRACKER),
   (socket.timeout, BugWatchErrorType.TIMEOUT)]

def get_bugwatcherrortype_for_error(error):
    """Return the correct `BugWatchErrorType` for a given error."""
    for exc_type, bugwatcherrortype in _exception_to_bugwatcherrortype:
        if isinstance(error, exc_type):
            return bugwatcherrortype
    else:
        return BugWatchErrorType.UNKNOWN


class ExternalBugTracker:
    """Base class for an external bug tracker."""

    implements(IExternalBugTracker)
    batch_size = None
    batch_query_threshold = config.checkwatches.batch_query_threshold
    import_comments = config.checkwatches.import_comments

    def __init__(self, txn, bugtracker):
        self.bugtracker = bugtracker
        self.baseurl = bugtracker.baseurl.rstrip('/')
        self.txn = txn

    def urlopen(self, request, data=None):
        return urllib2.urlopen(request, data)

    def initializeRemoteBugDB(self, bug_ids):
        """Do any initialization before each bug watch is updated.

        It's optional to override this method.
        """
        self.bugs = {}
        if len(bug_ids) > self.batch_query_threshold:
            self.bugs = self.getRemoteBugBatch(bug_ids)
        else:
            # XXX: 2007-08-24 Graham Binns
            #      It might be better to do this synchronously for the sake of
            #      handling timeouts nicely. For now, though, we do it
            #      sequentially for the sake of easing complexity and making
            #      testing easier.
            for bug_id in bug_ids:
                bug_id, remote_bug = self.getRemoteBug(bug_id)

                if bug_id is not None:
                    self.bugs[bug_id] = remote_bug

    def getRemoteBug(self, bug_id):
        """Retrieve and return a single bug from the remote database.

        The bug is returned as a tuple in the form (id, bug). This ensures
        that bug ids are formatted correctly for the current
        ExternalBugTracker. If no data can be found for bug_id, (None,
        None) will be returned.

        A BugTrackerConnectError will be raised if anything goes wrong.
        """
        raise NotImplementedError(self.getRemoteBug)

    def getRemoteBugBatch(self, bug_ids):
        """Retrieve and return a set of bugs from the remote database.

        A BugTrackerConnectError will be raised if anything goes wrong.
        """
        raise NotImplementedError(self.getRemoteBugBatch)

    def getRemoteImportance(self, bug_id):
        """Return the remote importance for the given bug id.

        Raise BugNotFound if the bug can't be found.
        Raise InvalidBugId if the bug id has an unexpected format.
        Raise UnparseableBugData if the bug data cannot be parsed.
        """
        # This method should be overridden by subclasses, so we raise a
        # NotImplementedError if this version of it gets called for some
        # reason.
        raise NotImplementedError(self.getRemoteImportance)

    def getRemoteStatus(self, bug_id):
        """Return the remote status for the given bug id.

        Raise BugNotFound if the bug can't be found.
        Raise InvalidBugId if the bug id has an unexpected format.
        """
        raise NotImplementedError(self.getRemoteStatus)

    def _fetchPage(self, page):
        """Fetch a page from the remote server.

        A BugTrackerConnectError will be raised if anything goes wrong.
        """
        try:
            return self.urlopen(page)
        except (urllib2.HTTPError, urllib2.URLError), val:
            raise BugTrackerConnectError(self.baseurl, val)

    def _getPage(self, page):
        """GET the specified page on the remote HTTP server."""
        # For some reason, bugs.kde.org doesn't allow the regular urllib
        # user-agent string (Python-urllib/2.x) to access their
        # bugzilla, so we send our own instead.
        request = urllib2.Request("%s/%s" % (self.baseurl, page),
                                  headers={'User-agent': LP_USER_AGENT})
        return self._fetchPage(request).read()

    def _postPage(self, page, form):
        """POST to the specified page.

        :form: is a dict of form variables being POSTed.
        """
        url = "%s/%s" % (self.baseurl, page)
        post_data = urllib.urlencode(form)
        request = urllib2.Request(url, headers={'User-agent': LP_USER_AGENT})
        url = self.urlopen(request, data=post_data)
        page_contents = url.read()
        return page_contents

    def _getBugWatch(self, bug_watch_id):
        """Return the bug watch with id `bug_watch_id`."""
        return getUtility(IBugWatchSet).get(bug_watch_id)

    def _getBugWatchesByRemoteBug(self, bug_watch_ids):
        """Returns a dictionary of bug watches mapped to remote bugs.

        For each bug watch id fetches the corresponding bug watch and
        appends it to a list of bug watches pointing to one remote
        bug - the key of the returned mapping."""
        bug_watches_by_remote_bug = {}
        for bug_watch_id in bug_watch_ids:
            bug_watch = self._getBugWatch(bug_watch_id)
            remote_bug = bug_watch.remotebug
            # There can be multiple bug watches pointing to the same
            # remote bug; because of that, we need to store lists of bug
            # watches related to the remote bug, and later update the
            # status of each one of them.
            if remote_bug not in bug_watches_by_remote_bug:
                bug_watches_by_remote_bug[remote_bug] = []
            bug_watches_by_remote_bug[remote_bug].append(bug_watch)
        return bug_watches_by_remote_bug

    @property
    def _oops_properties(self):
        """Properties that are useful to record in an OOPS report.
<<<<<<< HEAD

        Return an iterable of 2-tuples (name, value).

        Subclasses should override this, but chain their properties
        after these, perhaps with the use of `itertools.chain`.
        """
        return [('batch_size', self.batch_size),
                ('batch_query_threshold', self.batch_query_threshold),
                ('import_comments', self.import_comments),
                ('externalbugtracker', self.__class__.__name__),
                ('baseurl', self.baseurl)]

    def info(self, message):
        """Record an informational message related to this bug tracker."""
        log.info(message)

    def warning(self, message, properties=None, info=None):
        """Record a warning related to this bug tracker."""
        if properties is None:
            properties = self._oops_properties
        else:
            properties = chain(properties, self._oops_properties)
        report_warning(message, properties, info)
        # Also put it in the log.
        log.warning(message)

    def error(self, message, properties=None, info=None):
        """Record an error related to this external bug tracker."""
        if properties is None:
            properties = self._oops_properties
        else:
            properties = chain(properties, self._oops_properties)
        report_oops(message, properties, info)
        # Also put it in the log.
        log.error(message, exc_info=info)
=======

        Return an iterable of 2-tuples (name, value).

        Subclasses should override this, but chain their properties
        after these, perhaps with the use of `itertools.chain`.
        """
        return [('batch_size', self.batch_size),
                ('batch_query_threshold', self.batch_query_threshold),
                ('import_comments', self.import_comments),
                ('externalbugtracker', self.__class__.__name__),
                ('baseurl', self.baseurl)]

    def info(self, message):
        """Record an informational message related to this bug tracker."""
        log.info(message)

    def warning(self, message, properties=None, info=None):
        """Record a warning related to this bug tracker."""
        if properties is None:
            properties = self._oops_properties
        else:
            properties = chain(properties, self._oops_properties)
        report_warning(message, properties, info)
        # Also put it in the log.
        log.warning(message)

    def error(self, message, properties=None, info=None):
        """Record an error related to this external bug tracker."""
        if properties is None:
            properties = self._oops_properties
        else:
            properties = chain(properties, self._oops_properties)
        report_oops(message, properties, info)
        # Also put it in the log.
        log.error(message, exc_info=info)

    def updateBugWatches(self, bug_watches):
        """Update the given bug watches."""
        # Save the url for later, since we might need it to report an
        # error after a transaction has been aborted.
        bug_tracker_url = self.baseurl

        # Some tests pass a list of bug watches whilst checkwatches.py
        # will pass a SelectResults instance. We convert bug_watches to a
        # list here to ensure that were're doing sane things with it
        # later on.
        bug_watches = list(bug_watches)

        # We limit the number of watches we're updating by the
        # ExternalBugTracker's batch_size. In an ideal world we'd just
        # slice the bug_watches list but for the sake of testing we need
        # to ensure that the list of bug watches is ordered by remote
        # bug id before we do so.
        remote_ids = sorted(
            [bug_watch.remotebug for bug_watch in bug_watches])
        if self.batch_size is not None:
            remote_ids = remote_ids[:self.batch_size]

            for bug_watch in list(bug_watches):
                if bug_watch.remotebug not in remote_ids:
                    bug_watches.remove(bug_watch)

        self.info("Updating %i watches on %s" %
                  (len(bug_watches), bug_tracker_url))

        bug_watch_ids = [bug_watch.id for bug_watch in bug_watches]
        bug_watches_by_remote_bug = self._getBugWatchesByRemoteBug(
            bug_watch_ids)

        # Do things in a fixed order, mainly to help with testing.
        bug_ids_to_update = sorted(bug_watches_by_remote_bug)

        try:
            self.initializeRemoteBugDB(bug_ids_to_update)
        except Exception, error:
            # We record the error against all the bugwatches that should
            # have been updated before re-raising it. We also update the
            # bug watches' lastchecked dates so that checkwatches
            # doesn't keep trying to update them every time it runs.
            errortype = get_bugwatcherrortype_for_error(error)
            for bugwatch in bug_watches:
                bugwatch.lastchecked = UTC_NOW
                bugwatch.last_error_type = errortype
            raise

        # Again, fixed order here to help with testing.
        bug_ids = sorted(bug_watches_by_remote_bug.keys())
        for bug_id in bug_ids:
            bug_watches = bug_watches_by_remote_bug[bug_id]
            local_ids = ", ".join(str(watch.bug.id) for watch in bug_watches)
            try:
                new_remote_status = None
                new_malone_status = None
                new_remote_importance = None
                new_malone_importance = None
                error = None

                # XXX: 2007-10-17 Graham Binns
                #      This nested set of try:excepts isn't really
                #      necessary and can be refactored out when bug
                #      136391 is dealt with.
                try:
                    new_remote_status = self.getRemoteStatus(bug_id)
                    new_malone_status = self.convertRemoteStatus(
                        new_remote_status)

                    new_remote_importance = self.getRemoteImportance(bug_id)
                    new_malone_importance = self.convertRemoteImportance(
                        new_remote_importance)
                except InvalidBugId:
                    error = BugWatchErrorType.INVALID_BUG_ID
                    self.warning(
                        "Invalid bug %r on %s (local bugs: %s)." % (
                            bug_id, self.baseurl, local_ids),
                        properties=[
                            ('bug_id', bug_id),
                            ('local_ids', local_ids)],
                        info=sys.exc_info())
                except BugNotFound:
                    error = BugWatchErrorType.BUG_NOT_FOUND
                    self.warning(
                        "Didn't find bug %r on %s (local bugs: %s)." % (
                            bug_id, self.baseurl, local_ids),
                        properties=[
                            ('bug_id', bug_id),
                            ('local_ids', local_ids)],
                        info=sys.exc_info())

                for bug_watch in bug_watches:
                    bug_watch.lastchecked = UTC_NOW
                    bug_watch.last_error_type = error
                    if new_malone_status is not None:
                        bug_watch.updateStatus(new_remote_status,
                            new_malone_status)
                    if new_malone_importance is not None:
                        bug_watch.updateImportance(new_remote_importance,
                            new_malone_importance)
                    if (ISupportsCommentImport.providedBy(self) and
                        self.import_comments):
                        self.importBugComments(bug_watch)

            except (KeyboardInterrupt, SystemExit):
                # We should never catch KeyboardInterrupt or SystemExit.
                raise
            except Exception, error:
                # If something unexpected goes wrong, we shouldn't break the
                # updating of the other bugs.

                # Restart the transaction so that subsequent
                # bug watches will get recorded.
                self.txn.abort()
                self.txn.begin()
                bug_watches_by_remote_bug = self._getBugWatchesByRemoteBug(
                    bug_watch_ids)

                # We record errors against the bug watches and update
                # their lastchecked dates so that we don't try to
                # re-check them every time checkwatches runs.
                errortype = get_bugwatcherrortype_for_error(error)
                for bugwatch in bug_watches:
                    bugwatch.lastchecked = UTC_NOW
                    bugwatch.last_error_type = errortype

                self.error(
                    "Failure updating bug %r on %s (local bugs: %s)." % (
                        bug_id, bug_tracker_url, local_ids),
                    properties=[
                        ('bug_id', bug_id),
                        ('local_ids', local_ids)])
>>>>>>> d5fb28db

    def importBugComments(self, bug_watch):
        """See `ISupportsCommentImport`."""
        imported_comments = 0
        for comment_id in self.getCommentIds(bug_watch):
<<<<<<< HEAD
            displayname, email = self.getPosterForComment(bug_watch, comment_id)
=======
            displayname, email = self.getPosterForComment(
                bug_watch, comment_id)
>>>>>>> d5fb28db

            poster = getUtility(IPersonSet).ensurePerson(
                email, displayname, PersonCreationRationale.BUGIMPORT,
                comment='when importing comments for %s.' % bug_watch.title)

<<<<<<< HEAD
            comment_message = self._getComment(bug_watch, comment_id, poster)
=======
            comment_message = self.getMessageForComment(
                bug_watch, comment_id, poster)
>>>>>>> d5fb28db
            if not bug_watch.hasComment(comment_id):
                bug_watch.addComment(comment_id, comment_message)
                imported_comments += 1

        if imported_comments > 0:
            self.info("Imported %(count)i comments for remote bug "
                "%(remotebug)s on %(bugtracker_url)s into Launchpad bug "
                "%(bug_id)s." %
                {'count': imported_comments,
                 'remotebug': bug_watch.remotebug,
                 'bugtracker_url': self.baseurl,
                 'bug_id': bug_watch.bug.id})


#
# Bugzilla
#

class Bugzilla(ExternalBugTracker):
    """An ExternalBugTrack for dealing with remote Bugzilla systems."""

    implements(IExternalBugTracker)
    batch_query_threshold = 0 # Always use the batch method.

    def __init__(self, txn, bugtracker, version=None):
        super(Bugzilla, self).__init__(txn, bugtracker)
        self.version = self._parseVersion(version)
        self.is_issuezilla = False
        self.remote_bug_status = {}

    def _parseDOMString(self, contents):
        """Return a minidom instance representing the XML contents supplied"""
        # Some Bugzilla sites will return pages with content that has
        # broken encoding. It's unfortunate but we need to guess the
        # encoding that page is in, and then encode() it into the utf-8
        # that minidom requires.
        contents = encoding.guess(contents).encode("utf-8")
        return minidom.parseString(contents)

    def _probe_version(self):
        """Retrieve and return a remote bugzilla version.

        If the version cannot be parsed from the remote server
        `UnparseableBugTrackerVersion` will be raised. If the remote
        server cannot be reached `BugTrackerConnectError` will be
        raised.
        """
        version_xml = self._getPage('xml.cgi?id=1')
        try:
            document = self._parseDOMString(version_xml)
        except xml.parsers.expat.ExpatError, e:
            raise BugTrackerConnectError(self.baseurl,
                "Failed to parse output when probing for version: %s" % e)
        bugzilla = document.getElementsByTagName("bugzilla")
        if not bugzilla:
            # Welcome to Disneyland. The Issuezilla tracker replaces
            # "bugzilla" with "issuezilla".
            bugzilla = document.getElementsByTagName("issuezilla")
            if bugzilla:
                self.is_issuezilla = True
            else:
                raise UnparseableBugTrackerVersion(
                    'Failed to parse version from xml.cgi for %s: could '
                    'not find top-level bugzilla element'
                    % self.baseurl)
        version = bugzilla[0].getAttribute("version")
        return self._parseVersion(version)

    def _parseVersion(self, version):
        """Return a Bugzilla version parsed into a tuple.

        A typical tuple will be in the form (major_version,
        minor_version), so the version string '2.15' would be returned
        as (2, 15).

        If the passed version is None, None will be returned.
        If the version cannot be parsed `UnparseableBugTrackerVersion`
        will be raised.
        """
        if version is None:
            return None

        try:
            # Get rid of trailing -rh, -debian, etc.
            version = version.split("-")[0]
            # Ignore plusses in the version.
            version = version.replace("+", "")
            # We need to convert the version to a tuple of integers if
            # we are to compare it correctly.
            version = tuple(int(x) for x in version.split("."))
        except ValueError:
            raise UnparseableBugTrackerVersion(
                'Failed to parse version %r for %s' %
                (version, self.baseurl))

        return version

    def convertRemoteImportance(self, remote_importance):
        """See `ExternalBugTracker`.

        This method is implemented here as a stub to ensure that
        existing functionality is preserved. As a result,
        BugTaskImportance.UNKNOWN will always be returned.
        """
        return BugTaskImportance.UNKNOWN

    def convertRemoteStatus(self, remote_status):
        """See `IExternalBugTracker`.

        Bugzilla status consist of two parts separated by space, where
        the last part is the resolution. The resolution is optional.
        """
        if not remote_status or remote_status == UNKNOWN_REMOTE_STATUS:
            return BugTaskStatus.UNKNOWN
        if ' ' in remote_status:
            remote_status, resolution = remote_status.split(' ', 1)
        else:
            resolution = ''

        if remote_status in ['ASSIGNED', 'ON_DEV', 'FAILS_QA', 'STARTED']:
            # FAILS_QA, ON_DEV: bugzilla.redhat.com
            # STARTED: OOO Issuezilla
            malone_status = BugTaskStatus.INPROGRESS
        elif remote_status in ['NEEDINFO', 'NEEDINFO_REPORTER',
                               'WAITING', 'SUSPENDED']:
            # NEEDINFO_REPORTER: bugzilla.redhat.com
            # SUSPENDED, WAITING: http://gcc.gnu.org/bugzilla
            #   though SUSPENDED applies to something pending discussion
            #   in a larger/separate context.
            malone_status = BugTaskStatus.INCOMPLETE
        elif (remote_status in
            ['PENDINGUPLOAD', 'MODIFIED', 'RELEASE_PENDING', 'ON_QA']):
            # RELEASE_PENDING, MODIFIED, ON_QA: bugzilla.redhat.com
            malone_status = BugTaskStatus.FIXCOMMITTED
        elif remote_status in ['REJECTED']:
            # REJECTED: bugzilla.kernel.org
            malone_status = BugTaskStatus.INVALID
        elif remote_status in ['RESOLVED', 'VERIFIED', 'CLOSED']:
            # depends on the resolution:
            if resolution in ['CODE_FIX', 'CURRENTRELEASE', 'ERRATA',
                              'FIXED', 'NEXTRELEASE',
                              'PATCH_ALREADY_AVAILABLE', 'RAWHIDE']:

                # The following resolutions come from bugzilla.redhat.com.
                # All of them map to Malone's FIXRELEASED status:
                #     CODE_FIX, CURRENTRELEASE, ERRATA, NEXTRELEASE,
                #     PATCH_ALREADY_AVAILABLE, RAWHIDE
                malone_status = BugTaskStatus.FIXRELEASED
            elif resolution == 'WONTFIX':
                # VERIFIED WONTFIX maps directly to WONTFIX
                malone_status = BugTaskStatus.WONTFIX
            else:
                #XXX: Bjorn Tillenius 2005-02-03 Bug=31745:
                #     Which are the valid resolutions? We should fail
                #     if we don't know of the resolution.
                malone_status = BugTaskStatus.INVALID
        elif remote_status in ['REOPENED', 'NEW', 'UPSTREAM', 'DEFERRED']:
            # DEFERRED: bugzilla.redhat.com
            malone_status = BugTaskStatus.CONFIRMED
        elif remote_status in ['UNCONFIRMED']:
            malone_status = BugTaskStatus.NEW
        else:
            self.warning(
                "Unknown Bugzilla status '%s' at %s." % (
                    remote_status, self.baseurl))
            malone_status = BugTaskStatus.UNKNOWN

        return malone_status

    def initializeRemoteBugDB(self, bug_ids):
        """See `ExternalBugTracker`.

        This method is overriden so that Bugzilla version issues can be
        accounted for.
        """
        if self.version is None:
            self.version = self._probe_version()

        super(Bugzilla, self).initializeRemoteBugDB(bug_ids)

    def getRemoteBug(self, bug_id):
        """See `ExternalBugTracker`."""
        return (bug_id, self.getRemoteBugBatch([bug_id]))

    def getRemoteBugBatch(self, bug_ids):
        """See `ExternalBugTracker`."""
        # XXX: GavinPanella 2007-10-25 bug=153532: The modification of
        # self.remote_bug_status later on is a side-effect that should
        # really not be in this method, but for the fact that
        # getRemoteStatus needs it at other times. Perhaps
        # getRemoteBug and getRemoteBugBatch could return RemoteBug
        # objects which have status properties that would replace
        # getRemoteStatus.
        if self.is_issuezilla:
            buglist_page = 'xml.cgi'
            data = {'download_type' : 'browser',
                    'output_configured' : 'true',
                    'include_attachments' : 'false',
                    'include_dtd' : 'true',
                    'id'      : ','.join(bug_ids),
                    }
            bug_tag = 'issue'
            id_tag = 'issue_id'
            status_tag = 'issue_status'
            resolution_tag = 'resolution'
        elif self.version < (2, 16):
            buglist_page = 'xml.cgi'
            data = {'id': ','.join(bug_ids)}
            bug_tag = 'bug'
            id_tag = 'bug_id'
            status_tag = 'bug_status'
            resolution_tag = 'resolution'
        else:
            buglist_page = 'buglist.cgi'
            data = {'form_name'   : 'buglist.cgi',
                    'bug_id_type' : 'include',
                    'bug_id'      : ','.join(bug_ids),
                    }
            if self.version < (2, 17, 1):
                data.update({'format' : 'rdf'})
            else:
                data.update({'ctype'  : 'rdf'})
            bug_tag = 'bz:bug'
            id_tag = 'bz:id'
            status_tag = 'bz:bug_status'
            resolution_tag = 'bz:resolution'

        buglist_xml = self._postPage(buglist_page, data)
        try:
            document = self._parseDOMString(buglist_xml)
        except xml.parsers.expat.ExpatError, e:
            raise UnparseableBugData('Failed to parse XML description for '
                '%s bugs %s: %s' % (self.baseurl, bug_ids, e))

        bug_nodes = document.getElementsByTagName(bug_tag)
        for bug_node in bug_nodes:
            # We use manual iteration to pick up id_tags instead of
            # getElementsByTagName because the latter does a recursive
            # search, and in some documents we've found the id_tag to
            # appear under other elements (such as "has_duplicates") in
            # the document hierarchy.
            bug_id_nodes = [node for node in bug_node.childNodes if
                            node.nodeName == id_tag]
            if not bug_id_nodes:
                # Something in the output is really weird; this will
                # show up as a bug not found, but we can catch that
                # later in the error logs.
                continue
            bug_id_node = bug_id_nodes[0]
            assert len(bug_id_node.childNodes) == 1, (
                "id node should contain a non-empty text string.")
            bug_id = str(bug_id_node.childNodes[0].data)
            # This assertion comes in late so we can at least tell what
            # bug caused this crash.
            assert len(bug_id_nodes) == 1, ("Should be only one id node, "
                "but %s had %s." % (bug_id, len(bug_id_nodes)))

            status_nodes = bug_node.getElementsByTagName(status_tag)
            if not status_nodes:
                # Older versions of bugzilla used bz:status; this was
                # later changed to bz:bug_status. For robustness, and
                # because there is practically no risk of reading wrong
                # data here, just try the older format as well.
                status_nodes = bug_node.getElementsByTagName("bz:status")
            assert len(status_nodes) == 1, ("Couldn't find a status "
                                            "node for bug %s." % bug_id)
            bug_status_node = status_nodes[0]
            assert len(bug_status_node.childNodes) == 1, (
                "status node for bug %s should contain a non-empty "
                "text string." % bug_id)
            status = bug_status_node.childNodes[0].data

            resolution_nodes = bug_node.getElementsByTagName(resolution_tag)
            assert len(resolution_nodes) <= 1, (
                "Should be only one resolution node for bug %s." % bug_id)
            if resolution_nodes:
                assert len(resolution_nodes[0].childNodes) <= 1, (
                    "Resolution for bug %s should just contain "
                    "a string." % bug_id)
                if resolution_nodes[0].childNodes:
                    resolution = resolution_nodes[0].childNodes[0].data
                    status += ' %s' % resolution
            self.remote_bug_status[bug_id] = status

    def getRemoteImportance(self, bug_id):
        """See `ExternalBugTracker`.

        This method is implemented here as a stub to ensure that
        existing functionality is preserved. As a result,
        UNKNOWN_REMOTE_IMPORTANCE will always be returned.
        """
        return UNKNOWN_REMOTE_IMPORTANCE

    def getRemoteStatus(self, bug_id):
        """See ExternalBugTracker."""
        if not bug_id.isdigit():
            raise InvalidBugId(
                "Bugzilla (%s) bug number not an integer: %s" % (
                    self.baseurl, bug_id))
        try:
            return self.remote_bug_status[bug_id]
        except KeyError:
            raise BugNotFound(bug_id)

#
# Debbugs
#

debbugsstatusmap = {'open':      BugTaskStatus.NEW,
                    'forwarded': BugTaskStatus.CONFIRMED,
                    'done':      BugTaskStatus.FIXRELEASED}


class DebBugsDatabaseNotFound(BugTrackerConnectError):
    """The Debian bug database was not found."""


class DebBugs(ExternalBugTracker):
    """A class that deals with communications with a debbugs db."""

    implements(ISupportsCommentImport)

    # We don't support different versions of debbugs.
    version = None
    debbugs_pl = os.path.join(
        os.path.dirname(debbugs.__file__), 'debbugs-log.pl')

    def __init__(self, txn, bugtracker, db_location=None):
        super(DebBugs, self).__init__(txn, bugtracker)
        if db_location is None:
            self.db_location = config.malone.debbugs_db_location
        else:
            self.db_location = db_location

        if not os.path.exists(os.path.join(self.db_location, 'db-h')):
            raise DebBugsDatabaseNotFound(
                self.db_location, '"db-h" not found.')

        # The debbugs database is split in two parts: a current
        # database, which is kept under the 'db-h' directory, and
        # the archived database, which is kept under 'archive'. The
        # archived database is used as a fallback, as you can see in
        # getRemoteStatus
        self.debbugs_db = debbugs.Database(
            self.db_location, self.debbugs_pl)
        if os.path.exists(os.path.join(self.db_location, 'archive')):
            self.debbugs_db_archive = debbugs.Database(
                self.db_location, self.debbugs_pl, subdir="archive")

    def initializeRemoteBugDB(self, bug_ids):
        """See `ExternalBugTracker`.

        This method is overridden (and left empty) here to avoid breakage when
        the continuous bug-watch checking spec is implemented.
        """

    def convertRemoteImportance(self, remote_importance):
        """See `ExternalBugTracker`.

        This method is implemented here as a stub to ensure that
        existing functionality is preserved. As a result,
        BugTaskImportance.UNKNOWN will always be returned.
        """
        return BugTaskImportance.UNKNOWN

    def convertRemoteStatus(self, remote_status):
        """Convert a debbugs status to a Malone status.

        A debbugs status consists of either two or three parts,
        separated with space; the status and severity, followed by
        optional tags. The tags are also separated with a space
        character.
        """
        if not remote_status or remote_status == UNKNOWN_REMOTE_STATUS:
            return BugTaskStatus.UNKNOWN
        parts = remote_status.split(' ')
        if len(parts) < 2:
            self.warning('Malformed debbugs status: %r.' % remote_status)
            return BugTaskStatus.UNKNOWN
        status = parts[0]
        severity = parts[1]
        tags = parts[2:]

        # For the moment we convert only the status, not the severity.
        try:
            malone_status = debbugsstatusmap[status]
        except KeyError:
            self.warning('Unknown debbugs status "%s".' % status)
            malone_status = BugTaskStatus.UNKNOWN
        if status == 'open':
            confirmed_tags = [
                'help', 'confirmed', 'upstream', 'fixed-upstream']
            fix_committed_tags = ['pending', 'fixed', 'fixed-in-experimental']
            if 'moreinfo' in tags:
                malone_status = BugTaskStatus.INCOMPLETE
            for confirmed_tag in confirmed_tags:
                if confirmed_tag in tags:
                    malone_status = BugTaskStatus.CONFIRMED
                    break
            for fix_committed_tag in fix_committed_tags:
                if fix_committed_tag in tags:
                    malone_status = BugTaskStatus.FIXCOMMITTED
                    break
            if 'wontfix' in tags:
                malone_status = BugTaskStatus.WONTFIX

        return malone_status

    def _findBug(self, bug_id):
        if not bug_id.isdigit():
            raise InvalidBugId(
                "Debbugs bug number not an integer: %s" % bug_id)
        try:
            debian_bug = self.debbugs_db[int(bug_id)]
        except KeyError:
            # If we couldn't find it in the main database, there's
            # always the archive.
            try:
                debian_bug = self.debbugs_db_archive[int(bug_id)]
            except KeyError:
                raise BugNotFound(bug_id)

        return debian_bug

    def _loadLog(self, debian_bug):
        """Load the debbugs comment log for a given bug.

        This method is analogous to _findBug() in that if the comment
        log cannot be loaded from the main database it will attempt to
        load the log from the archive database.

        If no comment log can be found, a debbugs.LogParseFailed error
        will be raised.
        """
        # If we can't find the log in the main database we try the
        # archive.
        try:
            self.debbugs_db.load_log(debian_bug)
        except debbugs.LogParseFailed:
            # If there is no log for this bug in the archive a
            # LogParseFailed error will be raised. However, we let that
            # propagate upwards since we need to make the callsite deal
            # with the fact that there's no log to parse.
            self.debbugs_db_archive.load_log(debian_bug)

    def getRemoteImportance(self, bug_id):
        """See `ExternalBugTracker`.

        This method is implemented here as a stub to ensure that
        existing functionality is preserved. As a result,
        UNKNOWN_REMOTE_IMPORTANCE will always be returned.
        """
        return UNKNOWN_REMOTE_IMPORTANCE

    def getRemoteStatus(self, bug_id):
        """See ExternalBugTracker."""
        debian_bug = self._findBug(bug_id)
        if not debian_bug.severity:
            # 'normal' is the default severity in debbugs.
            severity = 'normal'
        else:
            severity = debian_bug.severity
        new_remote_status = ' '.join(
            [debian_bug.status, severity] + debian_bug.tags)
        return new_remote_status

    def importBug(self, bug_target, remote_bug):
        """Import a remote bug into Launchpad."""
        assert IDistribution.providedBy(bug_target), (
            'We assume debbugs is used only by a distribution (Debian).')
        debian_bug = self._findBug(remote_bug)
        reporter_name, reporter_email = parseaddr(debian_bug.originator)
        reporter = getUtility(IPersonSet).ensurePerson(
            reporter_email, reporter_name, PersonCreationRationale.BUGIMPORT,
            comment='when importing debbugs bug #%s' % remote_bug)
        package = bug_target.getSourcePackage(debian_bug.package)
        if package is not None:
            bug_target = package
        else:
            # Debbugs requires all bugs to be targeted to a package, so
            # it shouldn't be empty.
            self.warning(
                'Unknown Debian package (debbugs #%s): %s' % (
                    remote_bug, debian_bug.package))
        bug = bug_target.createBug(
            CreateBugParams(
                reporter, debian_bug.subject, debian_bug.description,
                subscribe_reporter=False))

        [debian_task] = bug.bugtasks
        bug_watch = getUtility(IBugWatchSet).createBugWatch(
            bug=bug,
            owner=getUtility(ILaunchpadCelebrities).bug_watch_updater,
            bugtracker=self.bugtracker, remotebug=remote_bug)

        debian_task.bugwatch = bug_watch
        # Need to flush databse updates, so that the bug watch knows it
        # is linked from a bug task.
        flush_database_updates()

        return bug

    def getCommentIds(self, bug_watch):
        """Return all the comment IDs for a given remote bug."""
        debian_bug = self._findBug(bug_watch.remotebug)
        self._loadLog(debian_bug)

        comment_ids = []
        for comment in debian_bug.comments:
            parsed_comment = email.message_from_string(comment)
            comment_ids.append(parsed_comment['message-id'])

        return comment_ids

    def getPosterForComment(self, bug_watch, comment_id):
<<<<<<< HEAD
        """Return a tuple of (displayname, email_address) for a comment's poster."""
=======
        """Return a tuple of (name, emailaddress) for a comment's poster."""
>>>>>>> d5fb28db
        debian_bug = self._findBug(bug_watch.remotebug)
        self._loadLog(debian_bug)

        for comment in debian_bug.comments:
            parsed_comment = email.message_from_string(comment)
            if parsed_comment['message-id'] == comment_id:
                return parseaddr(parsed_comment['from'])

<<<<<<< HEAD
    def _getComment(self, bug_watch, comment_id, poster):
=======
    def getMessageForComment(self, bug_watch, comment_id, poster):
>>>>>>> d5fb28db
        """Return a Message object for a comment."""
        debian_bug = self._findBug(bug_watch.remotebug)
        self._loadLog(debian_bug)

        for comment in debian_bug.comments:
            parsed_comment = email.message_from_string(comment)
            if parsed_comment['message-id'] == comment_id:
                message = getUtility(IMessageSet).fromEmail(comment, poster,
                    parsed_message=parsed_comment)

                commit()
                return message


#
# Mantis
#

class MantisLoginHandler(ClientCookie.HTTPRedirectHandler):
    """Handler for ClientCookie.build_opener to automatically log-in
    to Mantis anonymously if needed.

    The ALSA bug tracker is the only tested Mantis installation that
    actually needs this. For ALSA bugs, the dance is like so:

      1. We request bug 3301 ('jack sensing problem'):
           https://bugtrack.alsa-project.org/alsa-bug/view.php?id=3301

      2. Mantis redirects us to:
           .../alsa-bug/login_page.php?return=%2Falsa-bug%2Fview.php%3Fid%3D3301

      3. We notice this, rewrite the query, and skip to login.php:
           .../alsa-bug/login.php?return=%2Falsa-bug%2Fview.php%3Fid%3D3301&username=guest&password=guest

      4. Mantis accepts our credentials then redirects us to the bug
         view page via a cookie test page (login_cookie_test.php)
    """

    def redirect_request(self, newurl, req, fp, code, msg, headers):
        # XXX: The argument order here is different from that in
        # urllib2.HTTPRedirectHandler. ClientCookie is meant to mimic
        # urllib2 (and does subclass it), so this is probably a
        # bug. -- Gavin Panella, 2007-08-27

        scheme, host, path, params, query, fragment = urlparse(newurl)

        # If we can, skip the login page and submit credentials
        # directly. The query should contain a 'return' parameter
        # which, if our credentials are accepted, means we'll be
        # redirected back from whence we came. In other words, we'll
        # end up back at the bug page we first requested.
        login_page = '/login_page.php'
        if path.endswith(login_page):
            path = path[:-len(login_page)] + '/login.php'
            query = cgi.parse_qs(query, True)
            query['username'] = query['password'] = ['guest']
            if 'return' not in query:
                self.warning(
                    "Mantis redirected us to the login page "
                    "but did not set a return path.")
            query = urllib.urlencode(query, True)
            newurl = urlunparse(
                (scheme, host, path, params, query, fragment))

        # XXX: Previous versions of the Mantis external bug tracker
        # fetched login_anon.php in addition to the login.php method
        # above, but none of the Mantis installations tested actually
        # needed this. For example, the ALSA bugtracker actually
        # issues an error "Your account may be disabled" when
        # accessing this page. For now it's better to *not* try this
        # page because we may end up annoying admins with spurious
        # login attempts. -- Gavin Panella, 2007-08-28.

        return ClientCookie.HTTPRedirectHandler.redirect_request(
            self, newurl, req, fp, code, msg, headers)


class Mantis(ExternalBugTracker):
    """An `ExternalBugTracker` for dealing with Mantis instances.

    For a list of tested Mantis instances and their behaviour when
    exported from, see http://launchpad.canonical.com/MantisBugtrackers.
    """

    # Custom opener that automatically sends anonymous credentials to
    # Mantis if (and only if) needed.
    _opener = ClientCookie.build_opener(MantisLoginHandler)

    def urlopen(self, request, data=None):
        # We use ClientCookie to make following cookies transparent.
        # This is required for certain bugtrackers that require
        # cookies that actually do anything (as is the case with
        # Mantis). It's basically a drop-in replacement for
        # urllib2.urlopen() that tracks cookies. We also have a
        # customised ClientCookie opener to handle transparent
        # authentication.
        return self._opener.open(request, data)

    @cachedproperty
    def csv_data(self):
        """Attempt to retrieve a CSV export from the remote server.

        If the export fails (i.e. the response is 0-length), None will
        be returned.
        """
        # Next step is getting our query filter cookie set up; we need
        # to do this weird submit in order to get the closed bugs
        # included in the results; the default Mantis filter excludes
        # them. It's unlikely that all these parameters are actually
        # necessary, but it's easy to prepare the complete set from a
        # view_all_bugs.php form dump so let's keep it complete.
        data = {
           'type': '1',
           'page_number': '1',
           'view_type': 'simple',
           'reporter_id[]': '0',
           'user_monitor[]': '0',
           'handler_id[]': '0',
           'show_category[]': '0',
           'show_severity[]': '0',
           'show_resolution[]': '0',
           'show_profile[]': '0',
           'show_status[]': '0',
           # Some of the more modern Mantis trackers use
           # a value of 'hide_status[]': '-2' here but it appears that
           # [none] works. Oops, older Mantis uses 'none' here. Gross!
           'hide_status[]': '[none]',
           'show_build[]': '0',
           'show_version[]': '0',
           'fixed_in_version[]': '0',
           'show_priority[]': '0',
           'per_page': '50',
           'view_state': '0',
           'sticky_issues': 'on',
           'highlight_changed': '6',
           'relationship_type': '-1',
           'relationship_bug': '0',
           # Hack around the fact that the sorting parameter has
           # changed over time.
           'sort': 'last_updated',
           'sort_0': 'last_updated',
           'dir': 'DESC',
           'dir_0': 'DESC',
           'search': '',
           'filter': 'Apply Filter',
        }
        self.page = self._postPage("view_all_set.php?f=3", data)

        # Finally grab the full CSV export, which uses the
        # MANTIS_VIEW_ALL_COOKIE set in the previous step to specify
        # what's being viewed.
        csv_data = self._getPage("csv_export.php")

        if not csv_data:
            return None
        else:
            return csv_data

    def canUseCSVExports(self):
        """Return True if a Mantis instance supports CSV exports.

        If the Mantis instance cannot or does not support CSV exports,
        False will be returned.
        """
        return self.csv_data is not None

    def initializeRemoteBugDB(self, bug_ids):
        """See `ExternalBugTracker`.

        This method is overridden so that it can take into account the
        fact that not all Mantis instances support CSV exports. In
        those cases all bugs will be imported individually, regardless
        of how many there are.
        """
        self.bugs = {}

        if (len(bug_ids) > self.batch_query_threshold and
            self.canUseCSVExports()):
            # We only query for batches of bugs if the remote Mantis
            # instance supports CSV exports, otherwise we default to
            # screen-scraping on a per bug basis regardless of how many bugs
            # there are to retrieve.
            self.bugs = self.getRemoteBugBatch(bug_ids)
        else:
            for bug_id in bug_ids:
                bug_id, remote_bug = self.getRemoteBug(bug_id)

                if bug_id is not None:
                    self.bugs[bug_id] = remote_bug

    def getRemoteBug(self, bug_id):
        """See `ExternalBugTracker`."""
        # Only parse tables to save time and memory. If we didn't have
        # to check for application errors in the page (using
        # _checkForApplicationError) then we could be much more
        # specific than this.
        bug_page = BeautifulSoup(
            self._getPage('view.php?id=%s' % bug_id),
            convertEntities=BeautifulSoup.HTML_ENTITIES,
            parseOnlyThese=SoupStrainer('table'))

        app_error = self._checkForApplicationError(bug_page)
        if app_error:
            app_error_code, app_error_message = app_error
            # 1100 is ERROR_BUG_NOT_FOUND in Mantis (see
            # mantisbt/core/constant_inc.php).
            if app_error_code == '1100':
                return None, None
            else:
                raise BugWatchUpdateError(
                    "Mantis APPLICATION ERROR #%s: %s" % (
                    app_error_code, app_error_message))

        bug = {
            'id': bug_id,
            'status': self._findValueRightOfKey(bug_page, 'Status'),
            'resolution': self._findValueRightOfKey(bug_page, 'Resolution')}

        return int(bug_id), bug

    def getRemoteBugBatch(self, bug_ids):
        """See `ExternalBugTracker`."""
        # You may find this zero in "\r\n0" funny. Well I don't. This is
        # to work around the fact that Mantis' CSV export doesn't cope
        # with the fact that the bug summary can contain embedded "\r\n"
        # characters! I don't see a better way to handle this short of
        # not using the CSV module and forcing all lines to have the
        # same number as fields as the header.
        # XXX: kiko 2007-07-05: Report Mantis bug.
        # XXX: allenap 2007-09-06: Reported in LP as bug #137780.
        csv_data = self.csv_data.strip().split("\r\n0")

        if not csv_data:
            raise UnparseableBugData("Empty CSV for %s" % self.baseurl)

        # Clean out stray, unquoted newlines inside csv_data to avoid
        # the CSV module blowing up.
        csv_data = [s.replace("\r", "") for s in csv_data]
        csv_data = [s.replace("\n", "") for s in csv_data]

        # The first line of the CSV file is the header. We need to read
        # it because different Mantis instances have different header
        # ordering and even different columns in the export.
        self.headers = [h.lower() for h in csv_data.pop(0).split(",")]
        if len(self.headers) < 2:
            raise UnparseableBugData("CSV header mangled: %r" % self.headers)

        if not csv_data:
            # A file with a header and no bugs is also useless.
            raise UnparseableBugData("CSV for %s contained no bugs!"
                                     % self.baseurl)

        try:
            bugs = {}
            # Using the CSV reader is pretty much essential since the
            # data that comes back can include title text which can in
            # turn contain field separators -- you don't want to handle
            # the unquoting yourself.
            for bug_line in csv.reader(csv_data):
                bug = self._processCSVBugLine(bug_line)
                bugs[int(bug['id'])] = bug

            return bugs

        except csv.Error, error:
            raise UnparseableBugData(
                "Exception parsing CSV file: %s." % error)

    def _processCSVBugLine(self, bug_line):
        """Processes a single line of the CSV.

        Adds the bug it represents to self.bugs.
        """
        required_fields = ['id', 'status', 'resolution']
        bug = {}
        for header in self.headers:
            try:
                data = bug_line.pop(0)
            except IndexError:
                self.warning("Line '%r' incomplete." % bug_line)
                return
            bug[header] = data
        for field in required_fields:
            if field not in bug:
                self.warning("Bug %s lacked field '%r'." % (bug['id'], field))
                return
            try:
                # See __init__ for an explanation of why we use integer
                # IDs in the internal data structure.
                bug_id = int(bug['id'])
            except ValueError:
                self.warning("Encountered invalid bug ID: %r." % bug['id'])
                return

        return bug

    def _checkForApplicationError(self, page_soup):
        """If Mantis does not find the bug it still returns a 200 OK
        response, so we need to look into the page to figure it out.

        If there is no error, None is returned.

        If there is an error, a 2-tuple of (code, message) is
        returned, both unicode strings.
        """
        app_error = page_soup.find(
            text=lambda node: (node.startswith('APPLICATION ERROR ')
                               and node.parent['class'] == 'form-title'
                               and not isinstance(node, Comment)))
        if app_error:
            app_error_code = ''.join(c for c in app_error if c.isdigit())
            app_error_message = app_error.findNext('p')
            if app_error_message is not None:
                app_error_message = app_error_message.string
            return app_error_code, app_error_message

        return None

    def _findValueRightOfKey(self, page_soup, key):
        """Scrape a value from a Mantis bug view page where the value
        is displayed to the right of the key.

        The Mantis bug view page uses HTML tables for both layout and
        representing tabular data, often within the same table. This
        method assumes that the key and value are on the same row,
        adjacent to one another, with the key preceeding the value:

        ...
        <td>Key</td>
        <td>Value</td>
        ...

        This method does not compensate for colspan or rowspan.
        """
        key_node = page_soup.find(
            text=lambda node: (node.strip() == key
                               and not isinstance(node, Comment)))
        if key_node is None:
            raise UnparseableBugData(
                "Key %r not found." % (key,))

        value_cell = key_node.findNext('td')
        if value_cell is None:
            raise UnparseableBugData(
                "Value cell for key %r not found." % (key,))

        value_node = value_cell.string
        if value_node is None:
            raise UnparseableBugData(
                "Value for key %r not found." % (key,))

        return value_node.strip()

    def _findValueBelowKey(self, page_soup, key):
        """Scrape a value from a Mantis bug view page where the value
        is displayed directly below the key.

        The Mantis bug view page uses HTML tables for both layout and
        representing tabular data, often within the same table. This
        method assumes that the key and value are within the same
        column on adjacent rows, with the key preceeding the value:

        ...
        <tr>...<td>Key</td>...</tr>
        <tr>...<td>Value</td>...</tr>
        ...

        This method does not compensate for colspan or rowspan.
        """
        key_node = page_soup.find(
            text=lambda node: (node.strip() == key
                               and not isinstance(node, Comment)))
        if key_node is None:
            raise UnparseableBugData(
                "Key %r not found." % (key,))

        key_cell = key_node.parent
        if key_cell is None:
            raise UnparseableBugData(
                "Cell for key %r not found." % (key,))

        key_row = key_cell.parent
        if key_row is None:
            raise UnparseableBugData(
                "Row for key %r not found." % (key,))

        try:
            key_pos = key_row.findAll('td').index(key_cell)
        except ValueError:
            raise UnparseableBugData(
                "Key cell in row for key %r not found." % (key,))

        value_row = key_row.findNextSibling('tr')
        if value_row is None:
            raise UnparseableBugData(
                "Value row for key %r not found." % (key,))

        value_cell = value_row.findAll('td')[key_pos]
        if value_cell is None:
            raise UnparseableBugData(
                "Value cell for key %r not found." % (key,))

        value_node = value_cell.string
        if value_node is None:
            raise UnparseableBugData(
                "Value for key %r not found." % (key,))

        return value_node.strip()

    def getRemoteImportance(self, bug_id):
        """See `ExternalBugTracker`.

        This method is implemented here as a stub to ensure that
        existing functionality is preserved. As a result,
        UNKNOWN_REMOTE_IMPORTANCE will always be returned.
        """
        return UNKNOWN_REMOTE_IMPORTANCE

    def getRemoteStatus(self, bug_id):
        if not bug_id.isdigit():
            raise InvalidBugId(
                "Mantis (%s) bug number not an integer: %s" % (
                    self.baseurl, bug_id))

        try:
            bug = self.bugs[int(bug_id)]
        except KeyError:
            raise BugNotFound(bug_id)

        # Use a colon and a space to join status and resolution because
        # there is a chance that statuses contain spaces, and because
        # it makes display of the data nicer.
        return "%(status)s: %(resolution)s" % bug

    def _getStatusFromCSV(self, bug_id):
        try:
            bug = self.bugs[int(bug_id)]
        except KeyError:
            raise BugNotFound(bug_id)
        else:
            return bug['status'], bug['resolution']

    def convertRemoteImportance(self, remote_importance):
        """See `ExternalBugTracker`.

        This method is implemented here as a stub to ensure that
        existing functionality is preserved. As a result,
        BugTaskImportance.UNKNOWN will always be returned.
        """
        return BugTaskImportance.UNKNOWN

    def convertRemoteStatus(self, status_and_resolution):
        if (not status_and_resolution or
            status_and_resolution == UNKNOWN_REMOTE_STATUS):
            return BugTaskStatus.UNKNOWN

        remote_status, remote_resolution = status_and_resolution.split(
            ": ", 1)

        if remote_status == 'assigned':
            return BugTaskStatus.INPROGRESS
        if remote_status == 'feedback':
            return BugTaskStatus.INCOMPLETE
        if remote_status in ['new']:
            return BugTaskStatus.NEW
        if remote_status in ['confirmed', 'acknowledged']:
            return BugTaskStatus.CONFIRMED
        if remote_status in ['resolved', 'closed']:
            if remote_resolution == 'fixed':
                return BugTaskStatus.FIXRELEASED
            if remote_resolution == 'reopened':
                return BugTaskStatus.NEW
            if remote_resolution in ["unable to reproduce", "not fixable",
                                     'suspended']:
                return BugTaskStatus.INVALID
            if remote_resolution == "won't fix":
                return BugTaskStatus.WONTFIX
            if remote_resolution == 'duplicate':
                # XXX: kiko 2007-07-05: Follow duplicates
                return BugTaskStatus.INVALID
            if remote_resolution in ['open', 'no change required']:
                # XXX: kiko 2007-07-05: Pretty inconsistently used
                return BugTaskStatus.FIXRELEASED

        self.warning("Unknown status/resolution %s/%s." %
                     (remote_status, remote_resolution))
        return BugTaskStatus.UNKNOWN


class Trac(ExternalBugTracker):
    """An ExternalBugTracker instance for handling Trac bugtrackers."""

    ticket_url = 'ticket/%i?format=csv'
    batch_url = 'query?%s&order=resolution&format=csv'

    def __init__(self, txn, bugtracker):
        super(Trac, self).__init__(txn, bugtracker)
        self.batch_query_threshold = 10

    def supportsSingleExports(self, bug_ids):
        """Return True if the Trac instance provides CSV exports for single
        tickets, False otherwise.

        :bug_ids: A list of bug IDs that we can use for discovery purposes.
        """
        valid_ticket = False
        html_ticket_url = '%s/%s' % (
            self.baseurl, self.ticket_url.replace('?format=csv', ''))

        bug_ids = list(bug_ids)
        while not valid_ticket and len(bug_ids) > 0:
            try:
                # We try to retrive the ticket in HTML form, since that will
                # tell us whether or not it is actually a valid ticket
                ticket_id = int(bug_ids.pop())
                html_data = self.urlopen(html_ticket_url % ticket_id)
            except (ValueError, urllib2.HTTPError):
                # If we get an HTTP error we can consider the ticket to be
                # invalid. If we get a ValueError then the ticket_id couldn't
                # be intified and it's of no use to us anyway.
                pass
            else:
                # If we didn't get an error we can try to get the ticket in
                # CSV form. If this fails then we can consider single ticket
                # exports to be unsupported.
                try:
                    csv_data = self.urlopen(
                        "%s/%s" % (self.baseurl, self.ticket_url % ticket_id))
                    return csv_data.headers.subtype == 'csv'
                except (urllib2.HTTPError, urllib2.URLError):
                    return False
        else:
            # If we reach this point then we likely haven't had any valid
            # tickets or something else is wrong. Either way, we can only
            # assume that CSV exports of single tickets aren't supported.
            return False

    def getRemoteBug(self, bug_id):
        """See `ExternalBugTracker`."""
        bug_id = int(bug_id)
        query_url = "%s/%s" % (self.baseurl, self.ticket_url % bug_id)
        reader = csv.DictReader(self._fetchPage(query_url))
        return (bug_id, reader.next())

    def getRemoteBugBatch(self, bug_ids):
        """See `ExternalBugTracker`."""
        id_string = '&'.join(['id=%s' % id for id in bug_ids])
        query_url = "%s/%s" % (self.baseurl, self.batch_url % id_string)
        remote_bugs = csv.DictReader(self._fetchPage(query_url))

        bugs = {}
        for remote_bug in remote_bugs:
            # We're only interested in the bug if it's one of the ones in
            # bug_ids, just in case we get all the tickets in the Trac
            # instance back instead of only the ones we want.
            if remote_bug['id'] not in bug_ids:
                continue

            bugs[int(remote_bug['id'])] = remote_bug

        return bugs

    def initializeRemoteBugDB(self, bug_ids):
        """See `ExternalBugTracker`.

        This method overrides ExternalBugTracker.initializeRemoteBugDB()
        so that the remote Trac instance's support for single ticket
        exports can be taken into account.

        If the URL specified for the bugtracker is not valid a
        BugTrackerConnectError will be raised.
        """
        self.bugs = {}
        # When there are less than batch_query_threshold bugs to update
        # we make one request per bug id to the remote bug tracker,
        # providing it supports CSV exports per-ticket. If the Trac
        # instance doesn't support exports-per-ticket we fail over to
        # using the batch export method for retrieving bug statuses.
        if (len(bug_ids) < self.batch_query_threshold and
            self.supportsSingleExports(bug_ids)):
            for bug_id in bug_ids:
                # If we can't get the remote bug for any reason a
                # BugTrackerConnectError will be raised at this point.
                remote_id, remote_bug = self.getRemoteBug(bug_id)
                self.bugs[remote_id] = remote_bug

        # For large lists of bug ids we retrieve bug statuses as a batch
        # from the remote bug tracker so as to avoid effectively DOSing
        # it.
        else:
            self.bugs = self.getRemoteBugBatch(bug_ids)

    def getRemoteImportance(self, bug_id):
        """See `ExternalBugTracker`.

        This method is implemented here as a stub to ensure that
        existing functionality is preserved. As a result,
        UNKNOWN_REMOTE_IMPORTANCE will always be returned.
        """
        return UNKNOWN_REMOTE_IMPORTANCE

    def getRemoteStatus(self, bug_id):
        """Return the remote status for the given bug id.

        Raise BugNotFound if the bug can't be found.
        Raise InvalidBugId if the bug id has an unexpected format.
        """
        try:
            bug_id = int(bug_id)
        except ValueError:
            raise InvalidBugId(
                "bug_id must be convertable an integer: %s" % str(bug_id))

        try:
            remote_bug = self.bugs[bug_id]
        except KeyError:
            raise BugNotFound(bug_id)

        # If the bug has a valid resolution as well as a status then we return
        # that, since it's more informative than the status field on its own.
        if (remote_bug.has_key('resolution') and
            remote_bug['resolution'] not in ['', '--', None]):
            return remote_bug['resolution']
        else:
            try:
                return remote_bug['status']
            except KeyError:
                # Some Trac instances don't include the bug status in their
                # CSV exports. In those cases we raise a warning.
                self.warning("Trac ticket %i defines no status." % bug_id)
                return UNKNOWN_REMOTE_STATUS

    def convertRemoteImportance(self, remote_importance):
        """See `ExternalBugTracker`.

        This method is implemented here as a stub to ensure that
        existing functionality is preserved. As a result,
        BugTaskImportance.UNKNOWN will always be returned.
        """
        return BugTaskImportance.UNKNOWN

    def convertRemoteStatus(self, remote_status):
        """See `IExternalBugTracker`"""
        status_map = {
            'accepted': BugTaskStatus.CONFIRMED,
            'assigned': BugTaskStatus.CONFIRMED,
            # XXX: 2007-08-06 Graham Binns:
            #      We should follow dupes if possible.
            'duplicate': BugTaskStatus.CONFIRMED,
            'fixed': BugTaskStatus.FIXRELEASED,
            'closed': BugTaskStatus.FIXRELEASED,
            'invalid': BugTaskStatus.INVALID,
            'new': BugTaskStatus.NEW,
            'open': BugTaskStatus.NEW,
            'reopened': BugTaskStatus.NEW,
            'wontfix': BugTaskStatus.WONTFIX,
            'worksforme': BugTaskStatus.INVALID,
            UNKNOWN_REMOTE_STATUS: BugTaskStatus.UNKNOWN,
        }

        try:
            return status_map[remote_status]
        except KeyError:
            self.warning("Unknown remote status '%s'." % remote_status)
            return BugTaskStatus.UNKNOWN


class Roundup(ExternalBugTracker):
    """An ExternalBugTracker descendant for handling Roundup bug trackers."""

    def __init__(self, txn, bugtracker):
        """Create a new Roundup instance.

        :bugtracker: The Roundup bugtracker.

        If the bug tracker's baseurl is one which points to
        bugs.python.org, the behaviour of the Roundup bugtracker will be
        different from that which it exhibits to every other Roundup bug
        tracker, since the Python Roundup instance is very specific to
        Python and in fact behaves rather more like SourceForge than
        Roundup.
        """
        super(Roundup, self).__init__(txn, bugtracker)

        if self.isPython():
            # The bug export URLs differ only from the base Roundup ones
            # insofar as they need to include the resolution column in
            # order for us to be able to successfully export it.
            self.single_bug_export_url = (
                "issue?@action=export_csv&@columns=title,id,activity,"
                "status,resolution&@sort=id&@group=priority&@filter=id"
                "&@pagesize=50&@startwith=0&id=%i")
            self.batch_bug_export_url = (
                "issue?@action=export_csv&@columns=title,id,activity,"
                "status,resolution&@sort=activity&@group=priority"
                "&@pagesize=50&@startwith=0")
        else:
            # XXX: 2007-08-29 Graham Binns
            #      I really don't like these URLs but Roundup seems to
            #      be very sensitive to changing them. These are the
            #      only ones that I can find that work consistently on
            #      all the roundup instances I can find to test them
            #      against, but I think that refining these should be
            #      looked into at some point.
            self.single_bug_export_url = (
                "issue?@action=export_csv&@columns=title,id,activity,"
                "status&@sort=id&@group=priority&@filter=id"
                "&@pagesize=50&@startwith=0&id=%i")
            self.batch_bug_export_url = (
                "issue?@action=export_csv&@columns=title,id,activity,"
                "status&@sort=activity&@group=priority&@pagesize=50"
                "&@startwith=0")

    @property
    def status_map(self):
        """Return the remote status -> BugTaskStatus mapping for the
        current remote bug tracker.
        """
        if self.isPython():
            # Python bugtracker statuses come in two parts: status and
            # resolution. Both of these are integer values. We can look
            # them up in the form status_map[status][resolution]
            return {
                # Open issues (status=1). We also use this as a fallback
                # for statuses 2 and 3, for which the mappings are
                # different only in a few instances.
                1: {
                    None: BugTaskStatus.NEW,       # No resolution
                    1: BugTaskStatus.CONFIRMED,    # Resolution: accepted
                    2: BugTaskStatus.CONFIRMED,    # Resolution: duplicate
                    3: BugTaskStatus.FIXCOMMITTED, # Resolution: fixed
                    4: BugTaskStatus.INVALID,      # Resolution: invalid
                    5: BugTaskStatus.CONFIRMED,    # Resolution: later
                    6: BugTaskStatus.INVALID,      # Resolution: out-of-date
                    7: BugTaskStatus.CONFIRMED,    # Resolution: postponed
                    8: BugTaskStatus.WONTFIX,      # Resolution: rejected
                    9: BugTaskStatus.CONFIRMED,    # Resolution: remind
                    10: BugTaskStatus.WONTFIX,     # Resolution: wontfix
                    11: BugTaskStatus.INVALID,     # Resolution: works for me
                    UNKNOWN_REMOTE_STATUS: BugTaskStatus.UNKNOWN},

                # Closed issues (status=2)
                2: {
                    None: BugTaskStatus.WONTFIX,   # No resolution
                    1: BugTaskStatus.FIXCOMMITTED, # Resolution: accepted
                    3: BugTaskStatus.FIXRELEASED,  # Resolution: fixed
                    7: BugTaskStatus.WONTFIX},     # Resolution: postponed

                # Pending issues (status=3)
                3: {
                    None: BugTaskStatus.INCOMPLETE,# No resolution
                    7: BugTaskStatus.WONTFIX},     # Resolution: postponed
            }

        else:
            # Our mapping of Roundup => Launchpad statuses.  Roundup
            # statuses are integer-only and highly configurable.
            # Therefore we map the statuses available by default so that
            # they can be overridden by subclassing the Roundup class.
            return {
                1: BugTaskStatus.NEW,          # Roundup status 'unread'
                2: BugTaskStatus.CONFIRMED,    # Roundup status 'deferred'
                3: BugTaskStatus.INCOMPLETE,   # Roundup status 'chatting'
                4: BugTaskStatus.INCOMPLETE,   # Roundup status 'need-eg'
                5: BugTaskStatus.INPROGRESS,   # Roundup status 'in-progress'
                6: BugTaskStatus.INPROGRESS,   # Roundup status 'testing'
                7: BugTaskStatus.FIXCOMMITTED, # Roundup status 'done-cbb'
                8: BugTaskStatus.FIXRELEASED,  # Roundup status 'resolved'
                UNKNOWN_REMOTE_STATUS: BugTaskStatus.UNKNOWN}

    def isPython(self):
        """Return True if the remote bug tracker is at bugs.python.org.

        Return False otherwise.
        """
        return 'bugs.python.org' in self.baseurl

    def _getBug(self, bug_id):
        """Return the bug with the ID bug_id from the internal bug list.

        :param bug_id: The ID of the remote bug to return.
        :type bug_id: int

        BugNotFound will be raised if the bug does not exist.
        InvalidBugId will be raised if bug_id is not of a valid format.
        """
        try:
            bug_id = int(bug_id)
        except ValueError:
            raise InvalidBugId(
                "bug_id must be convertible an integer: %s." % str(bug_id))

        try:
            return self.bugs[bug_id]
        except KeyError:
            raise BugNotFound(bug_id)

    def getRemoteBug(self, bug_id):
        """See `ExternalBugTracker`."""
        bug_id = int(bug_id)
        query_url = '%s/%s' % (
            self.baseurl, self.single_bug_export_url % bug_id)
        reader = csv.DictReader(self._fetchPage(query_url))
        return (bug_id, reader.next())

    def getRemoteBugBatch(self, bug_ids):
        """See `ExternalBugTracker`"""
        # XXX: 2007-08-28 Graham Binns
        #      At present, Roundup does not support exporting only a
        #      subset of bug ids as a batch (launchpad bug 135317). When
        #      this bug is fixed we need to change this method to only
        #      export the bug ids needed rather than hitting the remote
        #      tracker for a potentially massive number of bugs.
        query_url = '%s/%s' % (self.baseurl, self.batch_bug_export_url)
        remote_bugs = csv.DictReader(self._fetchPage(query_url))
        bugs = {}
        for remote_bug in remote_bugs:
            # We're only interested in the bug if it's one of the ones in
            # bug_ids.
            if remote_bug['id'] not in bug_ids:
                continue

            bugs[int(remote_bug['id'])] = remote_bug

        return bugs

    def getRemoteImportance(self, bug_id):
        """See `ExternalBugTracker`.

        This method is implemented here as a stub to ensure that
        existing functionality is preserved. As a result,
        UNKNOWN_REMOTE_IMPORTANCE will always be returned.
        """
        return UNKNOWN_REMOTE_IMPORTANCE

    def getRemoteStatus(self, bug_id):
        """See `ExternalBugTracker`."""
        remote_bug = self._getBug(bug_id)
        if self.isPython():
            # A remote bug must define a status and a resolution, even
            # if that resolution is 'None', otherwise we can't
            # accurately assign a BugTaskStatus to it.
            try:
                status = remote_bug['status']
                resolution = remote_bug['resolution']
            except KeyError:
                raise UnparseableBugData(
                    "Remote bug %s does not define both a status and a "
                    "resolution." % bug_id)

            # Remote status is stored as a string, so for sanity's sake
            # we return an easily-parseable string.
            return '%s:%s' % (status, resolution)

        else:
            try:
                return remote_bug['status']
            except KeyError:
                raise UnparseableBugData(
                    "Remote bug %s does not define a status.")

    def convertRemoteImportance(self, remote_importance):
        """See `ExternalBugTracker`.

        This method is implemented here as a stub to ensure that
        existing functionality is preserved. As a result,
        BugTaskImportance.UNKNOWN will always be returned.
        """
        return BugTaskImportance.UNKNOWN

    def convertRemoteStatus(self, remote_status):
        """See `IExternalBugTracker`."""
        # XXX: 2007-09-04 Graham Binns
        #      We really shouldn't have to do this here because we
        #      should logically never be passed UNKNOWN_REMOTE_STATUS as
        #      a status to convert in the first place. Unfortunately,
        #      that's exactly what ExternalBugTracker.updateBugWatches()
        #      does (LP bug 136391), so until that bug is fixed we make
        #      this check here for the sake of avoiding silly errors.
        if remote_status == UNKNOWN_REMOTE_STATUS:
            return BugTaskStatus.UNKNOWN

        if self.isPython():
            return self._convertPythonRemoteStatus(remote_status)
        else:
            try:
                return self.status_map[int(remote_status)]
            except (KeyError, ValueError):
                self.warning("Unknown remote status '%s'." % remote_status)
                return BugTaskStatus.UNKNOWN

    def _convertPythonRemoteStatus(self, remote_status):
        """Convert a Python bug status into a BugTaskStatus.

        :remote_status: A bugs.python.org status string in the form
            '<status>:<resolution>', where status is an integer and
            resolution is an integer or None. An AssertionError will be
            raised if these conditions are not met.
        """
        try:
            status, resolution = remote_status.split(':')
        except ValueError:
            raise AssertionError(
                "The remote status must be a string of the form "
                "<status>:<resolution>.")

        try:
            status = int(status)

            # If we can't find the status in our status map we can give
            # up now.
            if not self.status_map.has_key(status):
                self.warning("Unknown remote status '%s'." % remote_status)
                return BugTaskStatus.UNKNOWN
        except ValueError:
            raise AssertionError("The remote status must be an integer.")

        if resolution.isdigit():
            resolution = int(resolution)
        elif resolution == 'None':
            resolution = None
        else:
            raise AssertionError(
                "The resolution must be an integer or 'None'.")

        # We look the status/resolution mapping up first in the status's
        # dict then in the dict for status #1 (open) if we can't find
        # it.
        if self.status_map[status].has_key(resolution):
            return self.status_map[status][resolution]
        elif self.status_map[1].has_key(resolution):
            return self.status_map[1][resolution]
        else:
            self.warning("Unknown remote status '%s'." % remote_status)
            return BugTaskStatus.UNKNOWN


class SourceForge(ExternalBugTracker):
    """An ExternalBugTracker for SourceForge bugs."""

    # We only allow ourselves to update one SourceForge bug at a time to
    # avoid getting clobbered by SourceForge's rate limiting code.
    export_url = 'support/tracker.php?aid=%s'
    batch_size = 1

    def __init__(self, txn, bugtracker):
        super(SourceForge, self).__init__(txn, bugtracker)

    def initializeRemoteBugDB(self, bug_ids):
        """See `ExternalBugTracker`.

        We override this method because SourceForge does not provide a
        nice way for us to export bug statuses en masse. Instead, we
        resort to screen-scraping on a per-bug basis. Therefore the
        usual choice of batch vs. single export does not apply here and
        we only perform single exports.
        """
        self.bugs = {}

        for bug_id in bug_ids:
            query_url = self.export_url % bug_id
            page_data = self._getPage(query_url)

            soup = BeautifulSoup(page_data)
            status_tag = soup.find(text=re.compile('Status:'))

            # If we can't find a status line in the output from
            # SourceForge there's little point in continuing.
            if not status_tag:
                raise UnparseableBugData(
                    'Remote bug %s does not define a status.' % bug_id)

            # We can extract the status by finding the grandparent tag.
            # Happily, BeautifulSoup will turn the contents of this tag
            # into a newline-delimited list from which we can then
            # extract the requisite data.
            status_row = status_tag.findParent().findParent()
            status = status_row.contents[-1]
            status = status.strip()

            # We need to do the same for Resolution, though if we can't
            # find it it's not critical.
            resolution_tag = soup.find(text=re.compile('Resolution:'))
            if resolution_tag:
                resolution_row = resolution_tag.findParent().findParent()
                resolution = resolution_row.contents[-1]
                resolution = resolution.strip()
            else:
                resolution = None

            self.bugs[int(bug_id)] = {
                'id': int(bug_id),
                'status': status,
                'resolution': resolution}

    def getRemoteImportance(self, bug_id):
        """See `ExternalBugTracker`.

        This method is implemented here as a stub to ensure that
        existing functionality is preserved. As a result,
        UNKNOWN_REMOTE_IMPORTANCE will always be returned.
        """
        return UNKNOWN_REMOTE_IMPORTANCE

    def getRemoteStatus(self, bug_id):
        """See `ExternalBugTracker`."""
        try:
            bug_id = int(bug_id)
        except ValueError:
            raise InvalidBugId(
                "bug_id must be convertible to an integer: %s" % str(bug_id))

        try:
            remote_bug = self.bugs[bug_id]
        except KeyError:
            raise BugNotFound(bug_id)

        try:
            return '%(status)s:%(resolution)s' % remote_bug
        except KeyError:
            raise UnparseableBugData(
                "Remote bug %i does not define a status." % bug_id)

    def convertRemoteImportance(self, remote_importance):
        """See `ExternalBugTracker`.

        This method is implemented here as a stub to ensure that
        existing functionality is preserved. As a result,
        BugTaskImportance.UNKNOWN will always be returned.
        """
        return BugTaskImportance.UNKNOWN

    def convertRemoteStatus(self, remote_status):
        """See `IExternalBugTracker`."""
        # XXX: 2007-09-06 Graham Binns
        #      We shouldn't have to do this, but
        #      ExternalBugTracker.updateBugWatches() will pass us
        #      UNKNOWN_BUG_STATUS if it gets it from getRemoteStatus()
        #      (Launchpad bug 136391).
        if remote_status == UNKNOWN_REMOTE_STATUS:
            return BugTaskStatus.UNKNOWN

        # SourceForge statuses come in two parts: status and
        # resolution. Both of these are strings. We can look
        # them up in the form status_map[status][resolution]
        status_map = {
            # We use the open status as a fallback when we can't find an
            # exact mapping for the other statuses.
            'Open' : {
                None: BugTaskStatus.NEW,
                'Accepted': BugTaskStatus.CONFIRMED,
                'Duplicate': BugTaskStatus.CONFIRMED,
                'Fixed': BugTaskStatus.FIXCOMMITTED,
                'Invalid': BugTaskStatus.INVALID,
                'Later': BugTaskStatus.CONFIRMED,
                'Out of Date': BugTaskStatus.INVALID,
                'Postponed': BugTaskStatus.CONFIRMED,
                'Rejected': BugTaskStatus.WONTFIX,
                'Remind': BugTaskStatus.CONFIRMED,

                # Some custom SourceForge trackers misspell this, so we
                # deal with the syntactically incorrect version, too.
                "Won't Fix": BugTaskStatus.WONTFIX,
                'Wont Fix': BugTaskStatus.WONTFIX,
                'Works For Me': BugTaskStatus.INVALID,
            },

            'Closed': {
                None: BugTaskStatus.FIXRELEASED,
                'Accepted': BugTaskStatus.FIXCOMMITTED,
                'Fixed': BugTaskStatus.FIXRELEASED,
                'Postponed': BugTaskStatus.WONTFIX,
            },

            'Pending': {
                None: BugTaskStatus.INCOMPLETE,
                'Postponed': BugTaskStatus.WONTFIX,
            },
        }

        # We have to deal with situations where we can't get a
        # resolution to go with the status, so we define both even if we
        # can't get both from SourceForge.
        if ':' in remote_status:
            status, resolution = remote_status.split(':')

            if resolution == 'None':
                resolution = None
        else:
            status = remote_status
            resolution = None

        if status not in status_map:
            self.warning("Unknown status '%s'" % remote_status)
            return BugTaskStatus.UNKNOWN

        local_status = status_map[status].get(
            resolution, status_map['Open'].get(resolution))
        if local_status is None:
            self.warning("Unknown status '%s'" % remote_status)
            return BugTaskStatus.UNKNOWN
        else:
            return local_status


class RequestTracker(ExternalBugTracker):
    """`ExternalBugTracker` subclass for handling RT imports."""

    ticket_url = 'REST/1.0/ticket/%s/show'
    batch_url = 'REST/1.0/search/ticket/'
    batch_query_threshold = 1

    @property
    def credentials(self):
        """Return the authentication credentials needed to log in.

        If there are specific credentials for the current RT instance,
        these will be returned. Otherwise the RT default guest
        credentials (username and password of 'guest') will be returned.
        """
        credentials_map = {
            'rt.cpan.org': {'user': 'launchpad@launchpad.net',
                            'pass': 'th4t3'}}

        hostname = urlparse(self.baseurl)[1]
        try:
            return credentials_map[hostname]
        except KeyError:
            return {'user': 'guest', 'pass': 'guest'}

    def _logIn(self, opener):
        """Attempt to log in to the remote RT service.

        :param opener: An instance of urllib2.OpenerDirector
            to be used to connect to the remote server.

        If HTTPError or URLErrors are encountered at any point in this
        process, they will be raised to be caught at the callsite.

        This method is separate from the _opener property so as to allow
        us to test the _opener property without having to connect to a
        remote server.
        """
        # To log in to an RT instance we must pass a username and
        # password to its login form, as a user would from the web.
        opener.open('%s/' % self.baseurl, urllib.urlencode(
            self.credentials))

    @cachedproperty
    def _opener(self):
        """Return a urllib2.OpenerDirector for the remote RT instance.

        An attempt will be made to log in to the remote instance before
        the opener is returned. If logging in is not successful a
        BugTrackerConnectError will be raised
        """
        opener = urllib2.build_opener(urllib2.HTTPCookieProcessor())

        # Attempt to log in to the remote system. Raise an error if we
        # can't.
        try:
            self._logIn(opener)
        except (urllib2.HTTPError, urllib2.URLError), error:
            raise BugTrackerConnectError('%s/' % self.baseurl,
                "Unable to authenticate with remote RT service: "
                "Could not submit login form: " +
                error.message)

        return opener

    def urlopen(self, request, data=None):
        """Return a handle to a remote resource.

        This method overrides that of `ExternalBugTracker` so that the
        custom URL opener for RequestTracker instances can be used.
        """
        # We create our own opener so as to handle the RT authentication
        # cookies that need to be passed around.
        return self._opener.open(request, data)

    def getRemoteBug(self, bug_id):
        """See `ExternalBugTracker`."""
        ticket_url = self.ticket_url % str(bug_id)
        query_url = '%s/%s' % (self.baseurl, ticket_url)
        try:
            bug_data = self.urlopen(query_url)
        except urllib2.HTTPError, error:
            raise BugTrackerConnectError(ticket_url, error.message)

        # We use the first line of the response to ensure that we've
        # made a successful request.
        firstline = bug_data.readline().strip().split(' ')
        if firstline[1] != '200':
            # If anything goes wrong we raise a BugTrackerConnectError.
            # We included in the error message the status code and error
            # message returned by the server.
            raise BugTrackerConnectError(
                query_url,
                "Unable to retrieve bug %s. The remote server returned the "
                "following error: %s." %
                (str(bug_id), " ".join(firstline[1:])))

        # RT's REST interface returns tickets in RFC822 format, so we
        # can use the email module to parse them.
        bug = email.message_from_string(bug_data.read().strip())
        if bug.get('id') is None:
            return None, None
        else:
            bug_id = bug['id'].replace('ticket/', '')
            return int(bug_id), bug

    def getRemoteBugBatch(self, bug_ids):
        """See `ExternalBugTracker`."""
        # We need to ensure that all the IDs are strings first.
        id_list = [str(id) for id in bug_ids]
        query = "id = " + "OR id = ".join(id_list)

        query_url = '%s/%s' % (self.baseurl, self.batch_url)
        request_params = {'query': query, 'format': 'l'}
        try:
            bug_data = self.urlopen(query_url, urllib.urlencode(
                request_params))
        except urllib2.HTTPError, error:
            raise BugTrackerConnectError(query_url, error.message)

        # We use the first line of the response to ensure that we've
        # made a successful request.
        firstline = bug_data.readline().strip().split(' ')
        if firstline[1] != '200':
            # If anything goes wrong we raise a BugTrackerConnectError.
            # We included in the error message the status code and error
            # message returned by the server.
            bug_id_string = ", ".join([str(bug_id) for bug_id in bug_ids])
            raise BugTrackerConnectError(
                query_url,
                "Unable to retrieve bugs %s. The remote server returned the "
                "following error:  %s." %
                (bug_id_string, " ".join(firstline[1:])))

        # Tickets returned in RT multiline format are separated by lines
        # containing only --\n.
        tickets = bug_data.read().split("--\n")
        bugs = {}
        for ticket in tickets:
            ticket = ticket.strip()

            # RT's REST interface returns tickets in RFC822 format, so we
            # can use the email module to parse them.
            bug = email.message_from_string(ticket)

            # We only bother adding the bug to the bugs dict if we
            # actually have some data worth adding.
            if bug.get('id') is not None:
                bug_id = bug['id'].replace('ticket/', '')
                bugs[int(bug_id)] = bug

        return bugs

    def getRemoteStatus(self, bug_id):
        """Return the remote status of a given bug.

        See `ExternalBugTracker`.
        """
        try:
            bug_id = int(bug_id)
        except ValueError:
            raise InvalidBugId(
                "RequestTracker bug ids must be integers (was passed %r)"
                % bug_id)

        if bug_id not in self.bugs:
            raise BugNotFound(bug_id)

        return self.bugs[bug_id]['status']

    def getRemoteImportance(self, bug_id):
        """See `IExternalBugTracker`."""
        pass

    def convertRemoteImportance(self, remote_importance):
        """See `IExternalBugTracker`."""
        return UNKNOWN_REMOTE_IMPORTANCE

    def convertRemoteStatus(self, remote_status):
        """Convert an RT status into a Launchpad BugTaskStatus."""
        status_map = {
            'new': BugTaskStatus.NEW,
            'open': BugTaskStatus.CONFIRMED,
            'stalled': BugTaskStatus.CONFIRMED,
            'rejected': BugTaskStatus.INVALID,
            'resolved': BugTaskStatus.FIXRELEASED,
            UNKNOWN_REMOTE_STATUS.lower(): BugTaskStatus.UNKNOWN}

        try:
            remote_status = remote_status.lower()
            return status_map[remote_status]
        except KeyError:
            self.warning("Unknown status '%s'." % remote_status)
            return BugTaskStatus.UNKNOWN


BUG_TRACKER_CLASSES = {
    BugTrackerType.BUGZILLA: Bugzilla,
    BugTrackerType.DEBBUGS: DebBugs,
    BugTrackerType.MANTIS: Mantis,
    BugTrackerType.TRAC: Trac,
    BugTrackerType.ROUNDUP: Roundup,
    BugTrackerType.RT: RequestTracker,
    BugTrackerType.SOURCEFORGE: SourceForge
    }


def get_external_bugtracker(txn, bugtracker):
    """Return an `ExternalBugTracker` for bugtracker."""
    bugtrackertype = bugtracker.bugtrackertype
    bugtracker_class = BUG_TRACKER_CLASSES.get(bugtracker.bugtrackertype)
    if bugtracker_class is not None:
        return bugtracker_class(txn, bugtracker)
    else:
        raise UnknownBugTrackerTypeError(bugtrackertype.name,
            bugtracker.name)<|MERGE_RESOLUTION|>--- conflicted
+++ resolved
@@ -324,7 +324,6 @@
     @property
     def _oops_properties(self):
         """Properties that are useful to record in an OOPS report.
-<<<<<<< HEAD
 
         Return an iterable of 2-tuples (name, value).
 
@@ -360,199 +359,20 @@
         report_oops(message, properties, info)
         # Also put it in the log.
         log.error(message, exc_info=info)
-=======
-
-        Return an iterable of 2-tuples (name, value).
-
-        Subclasses should override this, but chain their properties
-        after these, perhaps with the use of `itertools.chain`.
-        """
-        return [('batch_size', self.batch_size),
-                ('batch_query_threshold', self.batch_query_threshold),
-                ('import_comments', self.import_comments),
-                ('externalbugtracker', self.__class__.__name__),
-                ('baseurl', self.baseurl)]
-
-    def info(self, message):
-        """Record an informational message related to this bug tracker."""
-        log.info(message)
-
-    def warning(self, message, properties=None, info=None):
-        """Record a warning related to this bug tracker."""
-        if properties is None:
-            properties = self._oops_properties
-        else:
-            properties = chain(properties, self._oops_properties)
-        report_warning(message, properties, info)
-        # Also put it in the log.
-        log.warning(message)
-
-    def error(self, message, properties=None, info=None):
-        """Record an error related to this external bug tracker."""
-        if properties is None:
-            properties = self._oops_properties
-        else:
-            properties = chain(properties, self._oops_properties)
-        report_oops(message, properties, info)
-        # Also put it in the log.
-        log.error(message, exc_info=info)
-
-    def updateBugWatches(self, bug_watches):
-        """Update the given bug watches."""
-        # Save the url for later, since we might need it to report an
-        # error after a transaction has been aborted.
-        bug_tracker_url = self.baseurl
-
-        # Some tests pass a list of bug watches whilst checkwatches.py
-        # will pass a SelectResults instance. We convert bug_watches to a
-        # list here to ensure that were're doing sane things with it
-        # later on.
-        bug_watches = list(bug_watches)
-
-        # We limit the number of watches we're updating by the
-        # ExternalBugTracker's batch_size. In an ideal world we'd just
-        # slice the bug_watches list but for the sake of testing we need
-        # to ensure that the list of bug watches is ordered by remote
-        # bug id before we do so.
-        remote_ids = sorted(
-            [bug_watch.remotebug for bug_watch in bug_watches])
-        if self.batch_size is not None:
-            remote_ids = remote_ids[:self.batch_size]
-
-            for bug_watch in list(bug_watches):
-                if bug_watch.remotebug not in remote_ids:
-                    bug_watches.remove(bug_watch)
-
-        self.info("Updating %i watches on %s" %
-                  (len(bug_watches), bug_tracker_url))
-
-        bug_watch_ids = [bug_watch.id for bug_watch in bug_watches]
-        bug_watches_by_remote_bug = self._getBugWatchesByRemoteBug(
-            bug_watch_ids)
-
-        # Do things in a fixed order, mainly to help with testing.
-        bug_ids_to_update = sorted(bug_watches_by_remote_bug)
-
-        try:
-            self.initializeRemoteBugDB(bug_ids_to_update)
-        except Exception, error:
-            # We record the error against all the bugwatches that should
-            # have been updated before re-raising it. We also update the
-            # bug watches' lastchecked dates so that checkwatches
-            # doesn't keep trying to update them every time it runs.
-            errortype = get_bugwatcherrortype_for_error(error)
-            for bugwatch in bug_watches:
-                bugwatch.lastchecked = UTC_NOW
-                bugwatch.last_error_type = errortype
-            raise
-
-        # Again, fixed order here to help with testing.
-        bug_ids = sorted(bug_watches_by_remote_bug.keys())
-        for bug_id in bug_ids:
-            bug_watches = bug_watches_by_remote_bug[bug_id]
-            local_ids = ", ".join(str(watch.bug.id) for watch in bug_watches)
-            try:
-                new_remote_status = None
-                new_malone_status = None
-                new_remote_importance = None
-                new_malone_importance = None
-                error = None
-
-                # XXX: 2007-10-17 Graham Binns
-                #      This nested set of try:excepts isn't really
-                #      necessary and can be refactored out when bug
-                #      136391 is dealt with.
-                try:
-                    new_remote_status = self.getRemoteStatus(bug_id)
-                    new_malone_status = self.convertRemoteStatus(
-                        new_remote_status)
-
-                    new_remote_importance = self.getRemoteImportance(bug_id)
-                    new_malone_importance = self.convertRemoteImportance(
-                        new_remote_importance)
-                except InvalidBugId:
-                    error = BugWatchErrorType.INVALID_BUG_ID
-                    self.warning(
-                        "Invalid bug %r on %s (local bugs: %s)." % (
-                            bug_id, self.baseurl, local_ids),
-                        properties=[
-                            ('bug_id', bug_id),
-                            ('local_ids', local_ids)],
-                        info=sys.exc_info())
-                except BugNotFound:
-                    error = BugWatchErrorType.BUG_NOT_FOUND
-                    self.warning(
-                        "Didn't find bug %r on %s (local bugs: %s)." % (
-                            bug_id, self.baseurl, local_ids),
-                        properties=[
-                            ('bug_id', bug_id),
-                            ('local_ids', local_ids)],
-                        info=sys.exc_info())
-
-                for bug_watch in bug_watches:
-                    bug_watch.lastchecked = UTC_NOW
-                    bug_watch.last_error_type = error
-                    if new_malone_status is not None:
-                        bug_watch.updateStatus(new_remote_status,
-                            new_malone_status)
-                    if new_malone_importance is not None:
-                        bug_watch.updateImportance(new_remote_importance,
-                            new_malone_importance)
-                    if (ISupportsCommentImport.providedBy(self) and
-                        self.import_comments):
-                        self.importBugComments(bug_watch)
-
-            except (KeyboardInterrupt, SystemExit):
-                # We should never catch KeyboardInterrupt or SystemExit.
-                raise
-            except Exception, error:
-                # If something unexpected goes wrong, we shouldn't break the
-                # updating of the other bugs.
-
-                # Restart the transaction so that subsequent
-                # bug watches will get recorded.
-                self.txn.abort()
-                self.txn.begin()
-                bug_watches_by_remote_bug = self._getBugWatchesByRemoteBug(
-                    bug_watch_ids)
-
-                # We record errors against the bug watches and update
-                # their lastchecked dates so that we don't try to
-                # re-check them every time checkwatches runs.
-                errortype = get_bugwatcherrortype_for_error(error)
-                for bugwatch in bug_watches:
-                    bugwatch.lastchecked = UTC_NOW
-                    bugwatch.last_error_type = errortype
-
-                self.error(
-                    "Failure updating bug %r on %s (local bugs: %s)." % (
-                        bug_id, bug_tracker_url, local_ids),
-                    properties=[
-                        ('bug_id', bug_id),
-                        ('local_ids', local_ids)])
->>>>>>> d5fb28db
 
     def importBugComments(self, bug_watch):
         """See `ISupportsCommentImport`."""
         imported_comments = 0
         for comment_id in self.getCommentIds(bug_watch):
-<<<<<<< HEAD
-            displayname, email = self.getPosterForComment(bug_watch, comment_id)
-=======
             displayname, email = self.getPosterForComment(
                 bug_watch, comment_id)
->>>>>>> d5fb28db
 
             poster = getUtility(IPersonSet).ensurePerson(
                 email, displayname, PersonCreationRationale.BUGIMPORT,
                 comment='when importing comments for %s.' % bug_watch.title)
 
-<<<<<<< HEAD
-            comment_message = self._getComment(bug_watch, comment_id, poster)
-=======
             comment_message = self.getMessageForComment(
                 bug_watch, comment_id, poster)
->>>>>>> d5fb28db
             if not bug_watch.hasComment(comment_id):
                 bug_watch.addComment(comment_id, comment_message)
                 imported_comments += 1
@@ -1068,11 +888,7 @@
         return comment_ids
 
     def getPosterForComment(self, bug_watch, comment_id):
-<<<<<<< HEAD
-        """Return a tuple of (displayname, email_address) for a comment's poster."""
-=======
         """Return a tuple of (name, emailaddress) for a comment's poster."""
->>>>>>> d5fb28db
         debian_bug = self._findBug(bug_watch.remotebug)
         self._loadLog(debian_bug)
 
@@ -1081,11 +897,7 @@
             if parsed_comment['message-id'] == comment_id:
                 return parseaddr(parsed_comment['from'])
 
-<<<<<<< HEAD
-    def _getComment(self, bug_watch, comment_id, poster):
-=======
     def getMessageForComment(self, bug_watch, comment_id, poster):
->>>>>>> d5fb28db
         """Return a Message object for a comment."""
         debian_bug = self._findBug(bug_watch.remotebug)
         self._loadLog(debian_bug)
