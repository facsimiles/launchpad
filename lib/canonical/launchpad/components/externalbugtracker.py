--- conflicted
+++ resolved
@@ -111,9 +111,11 @@
             except BugNotFound:
                 not_found_bugs.append(bug_id)
                 continue
-            if new_remote_status != bug_watch.remotestatus:
-                malone_status = self.convertRemoteStatus(new_remote_status)
-                bug_watch.updateStatus(new_remote_status, malone_status)
+            new_malone_status = self.convertRemoteStatus(new_remote_status)
+            old_malone_status = self.convertRemoteStatus(bug_watch.remotestatus)
+            if (new_remote_status != bug_watch.remotestatus or
+                new_remote_status != old_malone_status):
+                bug_watch.updateStatus(new_remote_status, new_malone_status)
 
         for not_found_id in not_found_bugs:
             log.warn(
@@ -269,18 +271,7 @@
                     status += ' %s' % resolution
             self.remote_bug_status[bug_id] = status
 
-<<<<<<< HEAD
         return True
-=======
-            bug_watch = bug_watches_by_remote_bug[bug_id]
-            new_malone_status = self.convertRemoteStatus(status)
-            old_malone_status = self.convertRemoteStatus(
-                bug_watch.remotestatus)
-            if (old_malone_status != new_malone_status or
-                bug_watch.remotestatus != status):
-                log.debug('Updating status for remote bug #%s' % bug_id)
-                bug_watch.updateStatus(status, new_malone_status)
->>>>>>> f10cc772
 
     def _getRemoteStatus(self, bug_id):
         """See ExternalBugTracker."""
@@ -327,6 +318,8 @@
         optional tags. The tags are also separated with a space
         character.
         """
+        if not remote_status:
+            return BugTaskStatus.UNKNOWN
         parts = remote_status.split(' ')
         if len(parts) < 2:
             log.error('Malformed debbugs status: %r' % remote_status)
