# Copyright 2005 Canonical Ltd.  All rights reserved.

__metaclass__ = type

import gettextpo
import datetime
import pytz
from email.Utils import parseaddr
from zope.component import getUtility

from canonical.launchpad.interfaces import (
        IPOTemplate, IPOFile, IPersonSet, NotFoundError, TranslationConstants
        )
from canonical.launchpad.components.poparser import POParser
<<<<<<< HEAD
=======
from canonical.launchpad.helpers import TranslationConstants
from canonical.lp.dbschema import PersonCreationRationale
>>>>>>> 6a37bf6f


class OldPOImported(Exception):
    """Raised when an older PO file is imported."""


def getLastTranslator(parser, pofile):
    """Return the person that appears as Last-Translator in a parsed PO file.

    If the person is unknown in launchpad, the account will be created.
    If the parser does not have a IPOHeader, the return value will be None.
    """
    if parser.header is None:
        # The file does not have a header field.
        return None

    try:
        last_translator = parser.header['Last-Translator']
    except KeyError:
        # Usually we should only get a KeyError exception but if we get
        # any other exception we should do the same, use the importer name
        # as the person who owns the imported po file.
        return None

    name, email = parseaddr(last_translator)

    if email == 'EMAIL@ADDRESS' or not '@' in email:
        # Gettext (and Rosetta) sets by default the email address to
        # EMAIL@ADDRESS unless we know the real address, thus, we know this
        # isn't a real account and we use the person that imported the file
        # as the owner.
        return None
    else:
        personset = getUtility(IPersonSet)
        person = personset.getByEmail(email)

        if person is None:
            comment = None
            if pofile is not None:
                comment = ('when importing the %s translation of %s'
                           % (pofile.language.displayname,
                              pofile.potemplate.displayname))
            # We create a new user without a password.
            person, dummy = personset.createPersonAndEmail(
                email, PersonCreationRationale.POFILEIMPORT,
                displayname=name, comment=comment)

        return person

def import_po(pofile_or_potemplate, file, importer, published=True):
    """Convert a .pot or .po file into DB objects.

    :arg pofile_or_potemplate: is the IPOFile or IPOTemplate object where the
        import will be done.
    :arg file: is a file-like object with the content we are importing.
    :arg importer: is the person who requested this import.
    :arg published: indicates if the file being imported is published or just a
        translation update. With template files should be always published.

    If file is older than previous imported file, OldPOImported exception is
    raised.

    Return a list of dictionaries with three keys:
        - 'pomsgset': The DB pomsgset with an error.
        - 'pomessage': The original POMessage object.
        - 'error-message': The error message as gettext names it.
    """
    assert importer is not None, "The importer cannot be None."

    parser = POParser()
    parser.write(file.read())
    parser.finish()

    if IPOFile.providedBy(pofile_or_potemplate):
        pofile = pofile_or_potemplate
        potemplate = pofile.potemplate
        # Check if we are importing a new version.
        if pofile.isPORevisionDateOlder(parser.header):
            # The new imported file is older than latest one imported, we
            # don't import it, just ignore it as it could be a mistake and
            # would make us lose translations.
            raise OldPOImported(
                'Previous imported file is newer than this one.')
        else:
            # Expire old messages
            pofile.expireAllMessages()
            # Update the header
            pofile.updateHeader(parser.header)
            # Get last translator.
            last_translator = getLastTranslator(parser, pofile)
            if last_translator is None:
                # We were not able to guess it from the .po file, so we take
                # the importer as the last translator.
                last_translator = importer
    elif IPOTemplate.providedBy(pofile_or_potemplate):
        pofile = None
        potemplate = pofile_or_potemplate
        # Expire old messages
        potemplate.expireAllMessages()
        if parser.header is not None:
            # Update the header
            potemplate.header = parser.header.msgstr
        UTC = pytz.timezone('UTC')
        potemplate.date_last_updated = datetime.datetime.now(UTC)
    else:
        raise TypeError(
            'Bad argument %s, an IPOTemplate or IPOFile was expected.' %
                repr(pofile_or_potemplate))

    count = 0

    errors = []
    for pomessage in parser.messages:
        # Add the English msgid.
        potmsgset = potemplate.getPOTMsgSetByMsgIDText(pomessage.msgid)
        if potmsgset is None:
            # It's the first time we see this msgid.
            potmsgset = potemplate.createMessageSetFromText(pomessage.msgid)
        else:
            # Note that we saw it.
            potmsgset.makeMessageIDSighting(
                pomessage.msgid, TranslationConstants.SINGULAR_FORM,
                update=True)

        # Add the English plural form.
        if pomessage.msgidPlural is not None and pomessage.msgidPlural != '':
            # Check if old potmsgset had a plural form already and mark as not
            # available in the file being imported.
            msgids = list(potmsgset.getPOMsgIDs())
            if len(msgids) > 1:
                pomsgidsighting = potmsgset.getPOMsgIDSighting(
                    TranslationConstants.PLURAL_FORM)
                if (pomsgidsighting.pomsgid_.msgid != pomessage.msgidPlural and
                    pofile is not None):
                    # The PO file wants to change the msgidPlural from the PO
                    # template, that's broken and not usual, so we raise an
                    # exception to log the issue and fix it manually.
                    pomsgset = potmsgset.getPOMsgSet(
                        pofile.language.code, pofile.variant)
                    if pomsgset is None:
                        pomsgset = pofile.createMessageSetFromMessageSet(potmsgset)
                    # Add the pomsgset to the list of pomsgsets with errors.
                    error = {
                        'pomsgset': pomsgset,
                        'pomessage': pomessage,
                        'error-message': ("The msgid_Plural field has changed"
                            " since last time this .po file was\ngenerated,"
                            " please notify this error to rosetta@ubuntu.com")
                    }

                    errors.append(error)
                    continue

                pomsgidsighting.inlastrevision = False
                # Sync needed to be sure that we don't have two
                # pomsgidsightings set as in last revision
                pomsgidsighting.sync()

            potmsgset.makeMessageIDSighting(
                pomessage.msgidPlural, TranslationConstants.PLURAL_FORM,
                update=True)

        # Update the position
        count += 1

        commenttext = pomessage.commentText
        if commenttext is not None:
            commenttext = commenttext.rstrip()

        sourcecomment = pomessage.sourceComment
        if sourcecomment is not None:
            sourcecomment = sourcecomment.rstrip()

        filereferences = pomessage.fileReferences
        if filereferences is not None:
            filereferences = filereferences.rstrip()

        if 'fuzzy' in pomessage.flags:
            pomessage.flags.remove('fuzzy')
            fuzzy = True
        else:
            fuzzy = False

        flagscomment = pomessage.flagsText(withHash=False)

        if pofile is None:
            # The import is a .pot file
            potmsgset.sequence = count
            potmsgset.commenttext = commenttext
            potmsgset.sourcecomment = sourcecomment
            potmsgset.filereferences = filereferences
            potmsgset.flagscomment = flagscomment

            # Finally, we need to invalidate the cached .po files so new
            # downloads get the new messages from this import.
            potemplate.invalidateCache()
        else:
            # The import is a .po file
            pomsgset = potmsgset.getPOMsgSet(
                pofile.language.code, pofile.variant)
            if pomsgset is None:
                # There is no such pomsgset.
                pomsgset = pofile.createMessageSetFromMessageSet(potmsgset)

            pomsgset.sequence = count
            pomsgset.commenttext = commenttext
            if potmsgset.sequence == 0:
                # We are importing a message that does not exists in latest
                # template so we can update the template values.
                potmsgset.sourcecomment = sourcecomment
                potmsgset.filereferences = filereferences
                pomsgset.flagscomment = flagscomment

            pomsgset.obsolete = pomessage.obsolete

            # Store translations
            if pomessage.msgstrPlurals:
                translations = {}
                for i, plural in enumerate(pomessage.msgstrPlurals):
                    translations[i] = plural
            elif pomessage.msgstr is not None:
                translations = { 0: pomessage.msgstr }
            else:
                # We don't have anything to import.
                continue

            # Use the importer (rosetta-admins) rights to make sure the
            # imported translations are actually accepted instead of being 
            # just suggestions.
            is_editor = pofile.canEditTranslations(importer)
            try:
                pomsgset.updateTranslationSet(last_translator,
                                              translations,
                                              fuzzy, published,
                                              force_edition_rights=is_editor)
            except gettextpo.error, e:
                # We got an error, so we submit the translation again but
                # this time asking to store it as a translation with
                # errors.
                pomsgset.updateTranslationSet(last_translator,
                                              translations,
                                              fuzzy, published,
                                              ignore_errors=True,
                                              force_edition_rights=is_editor)

                # Add the pomsgset to the list of pomsgsets with errors.
                error = {
                    'pomsgset': pomsgset,
                    'pomessage': pomessage,
                    'error-message': e
                }

                errors.append(error)

    return errors<|MERGE_RESOLUTION|>--- conflicted
+++ resolved
@@ -12,12 +12,8 @@
         IPOTemplate, IPOFile, IPersonSet, NotFoundError, TranslationConstants
         )
 from canonical.launchpad.components.poparser import POParser
-<<<<<<< HEAD
-=======
 from canonical.launchpad.helpers import TranslationConstants
 from canonical.lp.dbschema import PersonCreationRationale
->>>>>>> 6a37bf6f
-
 
 class OldPOImported(Exception):
     """Raised when an older PO file is imported."""
