--- conflicted
+++ resolved
@@ -9,12 +9,9 @@
     'BugDescriptionChange',
     'BugTagsChange',
     'BugTitleChange',
-<<<<<<< HEAD
+    'BugVisibilityChange',
     'BugWatchAdded',
     'BugWatchRemoved',
-=======
-    'BugVisibilityChange',
->>>>>>> c08a987d
     'UnsubscribedFromBug',
     'get_bug_change_class',
     ]
@@ -98,26 +95,16 @@
         return None
 
 
-<<<<<<< HEAD
 class BugWatchAdded(BugChangeBase):
     """A bug watch was added to the bug."""
 
     def __init__(self, when, person, bug_watch):
         super(BugWatchAdded, self).__init__(when, person)
         self.bug_watch = bug_watch
-=======
-class BranchLinkedToBug(BugChangeBase):
-    """A branch got linked to the bug."""
-
-    def __init__(self, when, person, branch):
-        super(BranchLinkedToBug, self).__init__(when, person)
-        self.branch = branch
->>>>>>> c08a987d
-
-    def getBugActivity(self):
-        """See `IBugChange`."""
-        return dict(
-<<<<<<< HEAD
+
+    def getBugActivity(self):
+        """See `IBugChange`."""
+        return dict(
             whatchanged='bug watch added',
             newvalue=self.bug_watch.url)
 
@@ -142,32 +129,10 @@
     def __init__(self, when, person, bug_watch):
         super(BugWatchRemoved, self).__init__(when, person)
         self.bug_watch = bug_watch
-=======
-            whatchanged='branch linked',
-            newvalue=self.branch.bzr_identity)
-
-    def getBugNotification(self):
-        """See `IBugChange`."""
-        return {'text': '** Branch linked: %s' % self.branch.bzr_identity}
-
-    def getBugNotificationRecipients(self):
-        """See `IBugChange`."""
-        # Send the notification to the default recipients.
-        return None
-
-
-class BranchUnlinkedFromBug(BugChangeBase):
-    """A branch got unlinked from the bug."""
-
-    def __init__(self, when, person, branch):
-        super(BranchUnlinkedFromBug, self).__init__(when, person)
-        self.branch = branch
->>>>>>> c08a987d
-
-    def getBugActivity(self):
-        """See `IBugChange`."""
-        return dict(
-<<<<<<< HEAD
+
+    def getBugActivity(self):
+        """See `IBugChange`."""
+        return dict(
             whatchanged='bug watch removed',
             oldvalue=self.bug_watch.url)
 
@@ -183,7 +148,42 @@
 
     def getBugNotificationRecipients(self):
         """See `IBugChange`."""
-=======
+        return None
+
+
+class BranchLinkedToBug(BugChangeBase):
+    """A branch got linked to the bug."""
+
+    def __init__(self, when, person, branch):
+        super(BranchLinkedToBug, self).__init__(when, person)
+        self.branch = branch
+
+    def getBugActivity(self):
+        """See `IBugChange`."""
+        return dict(
+            whatchanged='branch linked',
+            newvalue=self.branch.bzr_identity)
+
+    def getBugNotification(self):
+        """See `IBugChange`."""
+        return {'text': '** Branch linked: %s' % self.branch.bzr_identity}
+
+    def getBugNotificationRecipients(self):
+        """See `IBugChange`."""
+        # Send the notification to the default recipients.
+        return None
+
+
+class BranchUnlinkedFromBug(BugChangeBase):
+    """A branch got unlinked from the bug."""
+
+    def __init__(self, when, person, branch):
+        super(BranchUnlinkedFromBug, self).__init__(when, person)
+        self.branch = branch
+
+    def getBugActivity(self):
+        """See `IBugChange`."""
+        return dict(
             whatchanged='branch unlinked',
             oldvalue=self.branch.bzr_identity)
 
@@ -194,7 +194,6 @@
     def getBugNotificationRecipients(self):
         """See `IBugChange`."""
         # Send the notification to the default recipients.
->>>>>>> c08a987d
         return None
 
 
