= Using a mailing list as a team's contact address =

The contact address for any team can be set to the team's mailing list, in
which case all notifications sent by Launchpad to the team will be sent to the
mailing list's address.

Create a mailing list for the contact address of our new team.

    >>> from canonical.launchpad.mailman.testing import helpers
    >>> list_one = helpers.create_list('itest-one')

    # Ignore the new list notification message.
    >>> smtpd.reset()

Anne subscribes to the team and its mailing list.

    >>> helpers.subscribe('Anne', 'itest-one')

The team is set as the project's answer contact.

    >>> browser = Browser('no-priv@canonical.com:test')
    >>> browser.open('http://launchpad.dev:8085/~itest-one/+contactaddress')
    >>> browser.getControl('The Launchpad mailing list').selected = True
    >>> browser.getControl('Change').click()

    >>> browser.getLink('Change contact address').click()
    >>> browser.getControl(name='field.contact_method').displayValue
    ['\xa0The Launchpad mailing list for this team...]

    >>> browser.open(
    ...     'http://answers.launchpad.dev:8085/firefox/+answer-contact')
    >>> browser.getControl(name='field.answer_contact_teams').displayValue = [
    ...     'Itest One']
    >>> browser.getControl('Continue').click()

Now that the contact address for the team is its mailing list, a new questions
will be delivered to the mailing list.

    >>> browser.open('http://answers.launchpad.dev:8085/firefox/+addquestion')
    >>> browser.getControl('Summary').value = 'A new question'
    >>> browser.getControl('Continue').click()
    >>> browser.getControl('Description').value = 'More detail.'
    >>> browser.getControl('Add').click()

There are now three messages in the mailbox.  One message goes to
no-priv@canonical.com because he added the question, one goes to the mailing
list's archive, and one goes to Anne because she is the mailing list's only
member.

    # The three messages addressed to the mailing list seen on the smtp server
    # are 1) the original posted message on the +addquestion, 2) the message
    # as sent to Anne, 3) the message as sent to the archiver.
    >>> smtpd_watcher.wait_for_list_traffic('itest-one')
    >>> smtpd_watcher.wait_for_list_traffic('itest-one')
    >>> smtpd_watcher.wait_for_list_traffic('itest-one')

    >>> messages = smtpd.getMessages()
    >>> len(messages)
    3

Here is the message to the person who added the question.

    >>> print messages[0].as_string()
    Content-Type: text/plain; charset="utf-8"
    ...
    X-Launchpad-Question: product=firefox; status=Open; assignee=None;
      priority=Normal; language=en
    Reply-To: question...@answers.launchpad.net
    X-Launchpad-Message-Rationale: Subscriber
    To: no-priv@canonical.com
    From: No Privileges Person <question...@answers.launchpad.net>
    Subject: [Question #...]: A new question
    ...
    Sender: bounces@canonical.com
    Errors-To: bounces@canonical.com
    Return-Path: bounces@canonical.com
    Precedence: bulk
<<<<<<< HEAD
    ...
=======
    X-Generated-By: Launchpad (canonical.com)
    X-Launchpad-Shared-Secret: topsecret
>>>>>>> 37422dce
    Received: by smtp2mbox
    <BLANKLINE>
    New question #... on Mozilla Firefox:
    http://answers.launchpad.dev:8085/firefox/+question/...
    <BLANKLINE>
    More detail.
    <BLANKLINE>
    -- =
    <BLANKLINE>
    You received this question notification because you are a direct
    subscriber of the question.
    <BLANKLINE>
    <BLANKLINE>

Here is the message to Anne, the mailing list member.

    >>> print messages[1].as_string()
    MIME-Version: 1.0
    X-Launchpad-Question: product=firefox; status=Open; assignee=None;
      priority=Normal; language=en
    X-Launchpad-Message-Rationale: Answer Contact (firefox) @itest-one
    To: itest-one@lists.launchpad.dev
    From: No Privileges Person <question...@answers.launchpad.net>
    ...
    Subject: [Itest-one] [Question #...]: A new question
    X-BeenThere: itest-one@lists.launchpad.dev
    X-Mailman-Version: ...
    Reply-To: question...@answers.launchpad.net
    List-Id: <itest-one.lists.launchpad.dev>
    List-Help: <http://help.launchpad.dev/ListHelp>
    List-Subscribe: <http://launchpad.dev/~itest-one>
    List-Unsubscribe: <http://launchpad.dev/~itest-one>
    List-Post: <mailto:itest-one@lists.launchpad.dev>
    List-Archive: <http://lists.launchpad.dev/itest-one>
    List-Owner: <http://launchpad.dev/~itest-one>
    Content-Type: text/plain; charset="us-ascii"
    Content-Transfer-Encoding: 7bit
    Sender: itest-one-bounces+anne.person=example.com@lists.launchpad.dev
    Errors-To: itest-one-bounces+anne.person=example.com@lists.launchpad.dev
    Received: by smtp2mbox
    <BLANKLINE>
    New question #... on Mozilla Firefox:
    http://answers.launchpad.dev:8085/firefox/+question/...
    <BLANKLINE>
    More detail.
    <BLANKLINE>
    --
    You received this question notification because you are a member of
    Itest One, which is an answer contact for Mozilla Firefox.
    _______________________________________________
    Mailing list: http://launchpad.dev/~itest-one
    Post to     : itest-one@lists.launchpad.dev
    Unsubscribe : http://launchpad.dev/~itest-one
    More help   : http://help.launchpad.dev/ListHelp
    <BLANKLINE>
    <BLANKLINE>

Here is the message to the archive submission address.

    # This is mostly the same as the message to Anne, so we'll be succinct.
    >>> print messages[2].as_string()
    MIME-Version: 1.0
    ...
    Sender: itest-one-bounces+archive=mail-archive.dev@lists.launchpad.dev
    Errors-To: itest-one-bounces+archive=mail-archive.dev@lists.launchpad.dev
    ...
    <BLANKLINE>
    <BLANKLINE>

Similarly, when the team is subscribed to a blueprint, a notification will be
sent to Anne and to the archive, via the mailing list.

    >>> browser.open(
    ...     'http://launchpad.dev:8085/firefox/+spec/canvas/+addsubscriber')
    >>> browser.getControl('Subscriber').value = 'itest-one'
    >>> browser.getControl('Continue').click()

Launchpad sends a message to the team's contact address.  This message is
delivered directly to Mailman and is not available for viewing in the smtp
server.

    >>> smtpd_watcher.wait_for_list_traffic('itest-one')

Mailman then delivers two messages's to the team mailing list's recipients.
One is sent to Anne and the other is sent to the archiver.

    >>> smtpd_watcher.wait_for_list_traffic('itest-one')
    >>> smtpd_watcher.wait_for_list_traffic('itest-one')
    >>> messages = smtpd.getMessages()
    >>> len(messages)
    2
    >>> from operator import itemgetter
    >>> messages.sort(key=itemgetter('sender'))

This one gets sent to Anne...

    >>> print messages[0].as_string()
    MIME-Version: 1.0
    To: itest-one@lists.launchpad.dev
    From: No Privileges Person <no-priv@canonical.com>
    ...
    Subject: [Itest-one] [Blueprint canvas] Support <canvas> Objects
    X-BeenThere: itest-one@lists.launchpad.dev
    ...
    Sender: itest-one-bounces+anne.person=example.com@lists.launchpad.dev
    Errors-To: itest-one-bounces+anne.person=example.com@lists.launchpad.dev
    Received: by smtp2mbox
    <BLANKLINE>
    You are now subscribed to the blueprint canvas - Support <canvas>
    Objects.
    <BLANKLINE>
    --
      http://blueprints.launchpad.dev:8085/firefox/+spec/canvas
    _______________________________________________
    Mailing list: http://launchpad.dev/~itest-one
    Post to     : itest-one@lists.launchpad.dev
    Unsubscribe : http://launchpad.dev/~itest-one
    More help   : http://help.launchpad.dev/ListHelp
    <BLANKLINE>
    <BLANKLINE>

...and this one gets sent to the archives.

    >>> print messages[1].as_string()
    MIME-Version: 1.0
    To: itest-one@lists.launchpad.dev
    From: No Privileges Person <no-priv@canonical.com>
    ...
    Subject: [Itest-one] [Blueprint canvas] Support <canvas> Objects
    X-BeenThere: itest-one@lists.launchpad.dev
    ...
    Sender: itest-one-bounces+archive=mail-archive.dev@lists.launchpad.dev
    Errors-To: itest-one-bounces+archive=mail-archive.dev@lists.launchpad.dev
    Received: by smtp2mbox
    <BLANKLINE>
    You are now subscribed to the blueprint canvas - Support <canvas>
    Objects.
    <BLANKLINE>
    --
      http://blueprints.launchpad.dev:8085/firefox/+spec/canvas
    _______________________________________________
    Mailing list: http://launchpad.dev/~itest-one
    Post to     : itest-one@lists.launchpad.dev
    Unsubscribe : http://launchpad.dev/~itest-one
    More help   : http://help.launchpad.dev/ListHelp
    <BLANKLINE>
    <BLANKLINE>

The team's contact address is set to each team member individually.
Notifications will no longer be sent to the mailing list.

    >>> browser.open('http://launchpad.dev:8085/~itest-one/+contactaddress')
    >>> browser.getControl('Each member individually').selected = True
    >>> browser.getControl('Change').click()

    >>> browser.getLink('Change contact address').click()
    >>> browser.getControl(name='field.contact_method').displayValue
    ['\xa0Each member individually']

    >>> browser.open('http://answers.launchpad.dev:8085/firefox/+addquestion')
    >>> browser.getControl('Summary').value = 'Another question'
    >>> browser.getControl('Continue').click()
    >>> browser.getControl('Description').value = 'More detail.'
    >>> browser.getControl('Add').click()

    >>> smtpd_watcher.expecting_timeout = True
    >>> smtpd_watcher.wait_for_list_traffic('itest-one')
    'Timed out'

There are two messages in the mailbox.  One message was sent to
no-priv@canonical.com because he added the question.  The other goes to Anne
as a member of the team, since the team's contact address is not set.  Nothing
is sent to the archive because the mailing list was not used.

    >>> messages = smtpd.getMessages()
    >>> len(messages)
    2

    # Because this doesn't go through the mailing list, the Sender header will
    # be the same for both, so sort on the To field instead.
    >>> messages.sort(key=itemgetter('to'), reverse=True)

This message goes to the submitter of the question.

    >>> print messages[0].as_string()
    Content-Type: text/plain; charset="utf-8"
    ...
    To: no-priv@canonical.com
    From: No Privileges Person <question...@answers.launchpad.net>
    Subject: [Question #...]: Another question
    ...
    <BLANKLINE>
    New question #... on Mozilla Firefox:
    http://answers.launchpad.dev:8085/firefox/+question/...
    <BLANKLINE>
    More detail.
    <BLANKLINE>
    -- =
    <BLANKLINE>
    You received this question notification because you are a direct
    subscriber of the question.
    <BLANKLINE>
    <BLANKLINE>

This message goes to the team members individually, and Anne is the only team
member.

    >>> print messages[1].as_string()
    Content-Type: text/plain; charset="utf-8"
    ...
    Reply-To: question...@answers.launchpad.net
    X-Launchpad-Message-Rationale: Answer Contact (firefox) @itest-one
    To: anne.person@example.com
    From: No Privileges Person <question...@answers.launchpad.net>
    Subject: [Question #...]: Another question
    ...
    <BLANKLINE>
    New question #... on Mozilla Firefox:
    http://answers.launchpad.dev:8085/firefox/+question/...
    <BLANKLINE>
    More detail.
    <BLANKLINE>
    -- =
    <BLANKLINE>
    You received this question notification because you are a member of
    Itest One, which is an answer contact for Mozilla Firefox.
    <BLANKLINE>
    <BLANKLINE>

When emails are sent directly to the mailing list address they're still
delivered since the mailing list is still active.

    >>> from Mailman.Post import inject
    >>> inject('itest-one', """\
    ... From: anne.person@example.com
    ... To: itest-one@lists.launchpad.dev
    ... Subject: A member post
    ... Message-ID: <first-injection>
    ...
    ... Hi, I am a member of Launchpad.
    ... """)
    >>> smtpd_watcher.wait_for_mbox_delivery('first-injection')
    >>> smtpd_watcher.wait_for_mbox_delivery('first-injection')
    >>> messages = smtpd.getMessages()

Anne (as the only member of the mailing list) and the archive submission
address both get copies of the message.

    >>> len(messages)
    2
    >>> messages.sort(key=itemgetter('sender'))

    >>> print messages[0].as_string()
    From: anne.person@example.com
    To: itest-one@lists.launchpad.dev
    Message-ID: <first-injection>
    Subject: [Itest-one] A member post
    X-BeenThere: itest-one@lists.launchpad.dev
    ...
    Sender: itest-one-bounces+anne.person=example.com@lists.launchpad.dev
    Errors-To: itest-one-bounces+anne.person=example.com@lists.launchpad.dev
    Received: by smtp2mbox
    <BLANKLINE>
    Hi, I am a member of Launchpad.
    _______________________________________________
    Mailing list: http://launchpad.dev/~itest-one
    Post to     : itest-one@lists.launchpad.dev
    Unsubscribe : http://launchpad.dev/~itest-one
    More help   : http://help.launchpad.dev/ListHelp
    <BLANKLINE>
    <BLANKLINE>

    >>> print messages[1].as_string()
    From: anne.person@example.com
    To: itest-one@lists.launchpad.dev
    Message-ID: <first-injection>
    Subject: [Itest-one] A member post
    X-BeenThere: itest-one@lists.launchpad.dev
    ...
    Sender: itest-one-bounces+archive=mail-archive.dev@lists.launchpad.dev
    Errors-To: itest-one-bounces+archive=mail-archive.dev@lists.launchpad.dev
    Received: by smtp2mbox
    <BLANKLINE>
    Hi, I am a member of Launchpad.
    _______________________________________________
    Mailing list: http://launchpad.dev/~itest-one
    Post to     : itest-one@lists.launchpad.dev
    Unsubscribe : http://launchpad.dev/~itest-one
    More help   : http://help.launchpad.dev/ListHelp
    <BLANKLINE>
    <BLANKLINE><|MERGE_RESOLUTION|>--- conflicted
+++ resolved
@@ -75,12 +75,8 @@
     Errors-To: bounces@canonical.com
     Return-Path: bounces@canonical.com
     Precedence: bulk
-<<<<<<< HEAD
-    ...
-=======
-    X-Generated-By: Launchpad (canonical.com)
+    ...
     X-Launchpad-Shared-Secret: topsecret
->>>>>>> 37422dce
     Received: by smtp2mbox
     <BLANKLINE>
     New question #... on Mozilla Firefox:
