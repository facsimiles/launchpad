<!-- Copyright 2009 Canonical Ltd.  This software is licensed under the
     GNU Affero General Public License version 3 (see the file LICENSE).
-->

<configure
    xmlns="http://namespaces.zope.org/zope"
    xmlns:browser="http://namespaces.zope.org/browser"
    i18n_domain="canonical.launchpad">

    <include file="servers.zcml" />
    <!-- Included via override-includes, as we are overriding a default
         Z3 component
    <include file="errorlog.zcml" />
    -->
    <include file="bug-5133.zcml" />

    <class class="canonical.launchpad.webapp.servers.LaunchpadBrowserRequest">
      <allow
        interface="
          canonical.launchpad.webapp.interfaces.ILaunchpadBrowserApplicationRequest"
        attributes="response locale __str__"
        />
      <allow
        interface="zope.component.interfaces.IPresentationRequest" />
    </class>

    <class class="canonical.launchpad.webapp.publisher.RedirectionView">
      <allow attributes="browserDefault __call__" />
    </class>

    <adapter
        for="zope.interface.Interface
             zope.publisher.interfaces.http.IHTTPRequest"
        provides="zope.traversing.browser.interfaces.IAbsoluteURL"
        factory="canonical.launchpad.webapp.publisher.CanonicalAbsoluteURL"
        />

    <adapter
        for="zope.publisher.interfaces.http.IHTTPRequest"
        provides="canonical.launchpad.webapp.interfaces.IDatabasePolicy"
        factory="canonical.launchpad.webapp.dbpolicy.LaunchpadDatabasePolicyFactory"
        />
    <adapter
        for="zope.publisher.interfaces.xmlrpc.IXMLRPCRequest"
        provides="canonical.launchpad.webapp.interfaces.IDatabasePolicy"
        factory="canonical.launchpad.webapp.dbpolicy.MasterDatabasePolicy"
        />
    <adapter
        for="canonical.launchpad.layers.WebServiceLayer"
        provides="canonical.launchpad.webapp.interfaces.IDatabasePolicy"
        factory="canonical.launchpad.webapp.dbpolicy.MasterDatabasePolicy"
        />
    <adapter
        for="canonical.launchpad.layers.FeedsLayer"
        provides="canonical.launchpad.webapp.interfaces.IDatabasePolicy"
        factory="canonical.launchpad.webapp.dbpolicy.SlaveOnlyDatabasePolicy"
        />
    <adapter
        for="canonical.launchpad.layers.WebServiceLayer"
        provides="canonical.launchpad.webapp.interfaces.IWebBrowserOriginatingRequest"
        factory="canonical.launchpad.webapp.servers.web_service_request_to_browser_request"
        />

    <!-- lazr.batchnavigator hook -->
    <adapter
        factory='.batching.FiniteSequenceAdapter' />
    
    <adapter
        factory='.batching.FiniteSequenceAdapter'
        for='storm.zope.interfaces.ISQLObjectResultSet' />

    <!-- links -->
    <class class="canonical.launchpad.webapp.menu.LinkData">
        <allow interface="canonical.launchpad.webapp.interfaces.ILinkData" />
    </class>

    <adapter
        for="canonical.launchpad.webapp.interfaces.ILinkData"
        provides="canonical.launchpad.webapp.interfaces.ILink"
        factory="canonical.launchpad.webapp.menu.MenuLink"
        />

    <adapter
        for="*"
        provides="canonical.launchpad.webapp.interfaces.IPrimaryContext"
        factory="canonical.launchpad.webapp.publication.DefaultPrimaryContext"
        />

    <class class="canonical.launchpad.webapp.menu.MenuLink">
        <require
            permission="zope.Public"
            interface="canonical.launchpad.webapp.interfaces.ILink"
            />
    </class>

    <adapter
        for="canonical.launchpad.webapp.interfaces.ILinkData"
        provides="canonical.launchpad.webapp.interfaces.IFacetLink"
        factory="canonical.launchpad.webapp.menu.FacetLink"
        />

    <class class="canonical.launchpad.webapp.menu.FacetLink">
        <require
            permission="zope.Public"
            interface="canonical.launchpad.webapp.interfaces.IFacetLink"
            />
    </class>

    <!-- Launchpad root object -->
    <utility
        provides="canonical.launchpad.webapp.interfaces.ILaunchpadRoot"
        component="canonical.launchpad.webapp.publisher.rootObject"
        />

    <adapter
        provides="canonical.launchpad.webapp.interfaces.ICanonicalUrlData"
        for="canonical.launchpad.webapp.interfaces.ILaunchpadRoot"
        factory="canonical.launchpad.webapp.publisher.LaunchpadRootUrlData"
        />

    <adapter
        for="canonical.launchpad.webapp.interfaces.ILaunchpadRoot"
        provides="canonical.launchpad.webapp.interfaces.ILaunchpadContainer"
        factory="canonical.launchpad.webapp.publisher.LaunchpadContainer"
        />

    <!-- TALES namespaces. -->

    <!-- TALES lp: namespace (should be deprecated) -->
    <adapter
        for="zope.publisher.interfaces.IApplicationRequest"
        provides="zope.traversing.interfaces.IPathAdapter"
        factory="canonical.launchpad.webapp.tales.RequestAPI"
        name="lp"
        />

    <!-- TALES enum-value: namespace -->
    <adapter
        for="lazr.enum.BaseItem"
        provides="zope.traversing.interfaces.IPathAdapter"
        factory="canonical.launchpad.webapp.tales.EnumValueAPI"
        name="enumvalue"
        />

    <!-- TALES menu: namespace -->
    <adapter
        for="*"
        provides="zope.traversing.interfaces.IPathAdapter"
        factory="canonical.launchpad.webapp.tales.MenuAPI"
        name="menu"
        />

    <!-- TALES count: namespace -->
    <adapter
        for="*"
        provides="zope.traversing.interfaces.IPathAdapter"
        factory="canonical.launchpad.webapp.tales.CountAPI"
        name="count"
        />

    <!-- TALES macro: namespace -->
    <adapter
        for="*"
        provides="zope.traversing.interfaces.IPathAdapter"
        factory="canonical.launchpad.webapp.tales.PageMacroDispatcher"
        name="macro"
        />

    <!-- TALES htmlform: namespace -->
    <adapter
        for="zope.publisher.interfaces.browser.IBrowserApplicationRequest"
        provides="zope.traversing.interfaces.IPathAdapter"
        factory="canonical.launchpad.webapp.tales.HTMLFormAPI"
        name="htmlform"
        />

    <!-- TALES image: namespace -->
    <adapter
        for="*"
        provides="zope.traversing.interfaces.IPathAdapter"
        factory="canonical.launchpad.webapp.tales.ObjectImageDisplayAPI"
        name="image"
        />

    <adapter
        for="canonical.launchpad.interfaces.IKarmaCategory"
        provides="zope.traversing.interfaces.IPathAdapter"
        factory="canonical.launchpad.webapp.tales.KarmaCategoryImageDisplayAPI"
        name="image"
        />

    <adapter
        for="canonical.launchpad.interfaces.IQuestion"
        provides="zope.traversing.interfaces.IPathAdapter"
        factory="canonical.launchpad.webapp.tales.QuestionImageDisplayAPI"
        name="image"
        />

    <adapter
        for="canonical.launchpad.interfaces.IBugTask"
        provides="zope.traversing.interfaces.IPathAdapter"
        factory="canonical.launchpad.webapp.tales.BugTaskImageDisplayAPI"
        name="image"
        />

    <adapter
        for="lp.bugs.browser.bugtask.BugTaskListingItem"
        provides="zope.traversing.interfaces.IPathAdapter"
        factory="canonical.launchpad.webapp.tales.BugTaskListingItemImageDisplayAPI"
        name="image"
        />

    <adapter
        for="canonical.launchpad.interfaces.IMilestone"
        provides="zope.traversing.interfaces.IPathAdapter"
        factory="canonical.launchpad.webapp.tales.MilestoneImageDisplayAPI"
        name="image"
        />

    <adapter
        for="lp.soyuz.interfaces.build.IBuild"
        provides="zope.traversing.interfaces.IPathAdapter"
        factory="canonical.launchpad.webapp.tales.BuildImageDisplayAPI"
        name="image"
        />

    <adapter
        for="lp.soyuz.interfaces.archive.IArchive"
        provides="zope.traversing.interfaces.IPathAdapter"
        factory="canonical.launchpad.webapp.tales.ArchiveImageDisplayAPI"
        name="image"
        />

    <adapter
        for="canonical.launchpad.interfaces.ISpecification"
        provides="zope.traversing.interfaces.IPathAdapter"
        factory="canonical.launchpad.webapp.tales.SpecificationImageDisplayAPI"
        name="image"
        />

    <!-- TALES badges: namespace -->

    <adapter
        for="*"
        provides="zope.traversing.interfaces.IPathAdapter"
        factory="canonical.launchpad.webapp.tales.BadgeDisplayAPI"
        name="badges"
        />

    <!-- TALES fmt: namespace -->

    <!-- The next directive is registered for all dicts, but we really only
         want it to apply to the page template's CONTEXTS dict.
      -->
    <adapter
        for="canonical.launchpad.interfaces.IPPA"
        provides="zope.traversing.interfaces.IPathAdapter"
        factory="canonical.launchpad.webapp.tales.PPAFormatterAPI"
        name="fmt"
        />

    <adapter
        for="dict"
        provides="zope.traversing.interfaces.IPathAdapter"
        factory="canonical.launchpad.webapp.tales.PageTemplateContextsAPI"
        name="fmt"
        />

    <adapter
        for="int"
        provides="zope.traversing.interfaces.IPathAdapter"
        factory="canonical.launchpad.webapp.tales.DBSchemaAPI"
        name="lp"
        />

    <adapter
        for="datetime.datetime"
        provides="zope.traversing.interfaces.IPathAdapter"
        factory="canonical.launchpad.webapp.tales.DateTimeFormatterAPI"
        name="fmt"
        />

    <adapter
        for="datetime.timedelta"
        provides="zope.traversing.interfaces.IPathAdapter"
        factory="canonical.launchpad.webapp.tales.DurationFormatterAPI"
        name="fmt"
        />

    <adapter
        for="basestring"
        provides="zope.traversing.interfaces.IPathAdapter"
        factory="canonical.launchpad.webapp.tales.FormattersAPI"
        name="fmt"
        />

    <adapter
        for="int"
        provides="zope.traversing.interfaces.IPathAdapter"
        factory="canonical.launchpad.webapp.tales.NumberFormatterAPI"
        name="fmt"
        />

    <adapter
        for="long"
        provides="zope.traversing.interfaces.IPathAdapter"
        factory="canonical.launchpad.webapp.tales.NumberFormatterAPI"
        name="fmt"
        />

    <adapter
        for="float"
        provides="zope.traversing.interfaces.IPathAdapter"
        factory="canonical.launchpad.webapp.tales.NumberFormatterAPI"
        name="fmt"
        />

    <adapter
        for="types.NoneType"
        provides="zope.traversing.interfaces.IPathAdapter"
        factory="canonical.launchpad.webapp.tales.NoneFormatter"
        name="fmt"
        />

    <adapter
        for="*"
        provides="zope.traversing.interfaces.IPathAdapter"
        factory="canonical.launchpad.webapp.tales.ObjectFormatterAPI"
        name="fmt"
        />

    <adapter
        for="canonical.launchpad.interfaces.IPerson"
        provides="zope.traversing.interfaces.IPathAdapter"
        factory="canonical.launchpad.webapp.tales.PersonFormatterAPI"
        name="fmt"
        />

    <adapter
        for="canonical.launchpad.interfaces.ITeam"
        provides="zope.traversing.interfaces.IPathAdapter"
        factory="canonical.launchpad.webapp.tales.TeamFormatterAPI"
        name="fmt"
        />

    <adapter
        for="canonical.launchpad.interfaces.IProduct"
        provides="zope.traversing.interfaces.IPathAdapter"
        factory="canonical.launchpad.webapp.tales.PillarFormatterAPI"
        name="fmt"
        />

    <adapter
        for="canonical.launchpad.interfaces.IProject"
        provides="zope.traversing.interfaces.IPathAdapter"
        factory="canonical.launchpad.webapp.tales.PillarFormatterAPI"
        name="fmt"
        />

    <adapter
        for="canonical.launchpad.interfaces.IDistribution"
        provides="zope.traversing.interfaces.IPathAdapter"
        factory="canonical.launchpad.webapp.tales.PillarFormatterAPI"
        name="fmt"
        />

    <adapter
        for="lp.registry.interfaces.distroseries.IDistroSeries"
        provides="zope.traversing.interfaces.IPathAdapter"
        factory="canonical.launchpad.webapp.tales.DistroSeriesFormatterAPI"
        name="fmt"
        />

    <adapter
        for="canonical.launchpad.interfaces.IBug"
        provides="zope.traversing.interfaces.IPathAdapter"
        factory="canonical.launchpad.webapp.tales.BugFormatterAPI"
        name="fmt"
        />

    <adapter
        for="lp.code.interfaces.branch.IBranch"
        provides="zope.traversing.interfaces.IPathAdapter"
        factory="canonical.launchpad.webapp.tales.BranchFormatterAPI"
        name="fmt"
        />

    <adapter
        for="canonical.launchpad.interfaces.IBugBranch"
        provides="zope.traversing.interfaces.IPathAdapter"
        factory="canonical.launchpad.webapp.tales.BugBranchFormatterAPI"
        name="fmt"
        />

    <adapter
        for="canonical.launchpad.interfaces.IBugTask"
        provides="zope.traversing.interfaces.IPathAdapter"
        factory="canonical.launchpad.webapp.tales.BugTaskFormatterAPI"
        name="fmt"
        />

    <adapter
        for="lp.code.interfaces.branchsubscription.IBranchSubscription"
        provides="zope.traversing.interfaces.IPathAdapter"
        factory="canonical.launchpad.webapp.tales.BranchSubscriptionFormatterAPI"
        name="fmt"
        />

    <adapter
        for="lp.code.interfaces.branchmergeproposal.IBranchMergeProposal"
        provides="zope.traversing.interfaces.IPathAdapter"
        factory="canonical.launchpad.webapp.tales.BranchMergeProposalFormatterAPI"
        name="fmt"
        />

    <adapter
        for="lp.code.interfaces.seriessourcepackagebranch.ISeriesSourcePackageBranch"
        provides="zope.traversing.interfaces.IPathAdapter"
        factory="canonical.launchpad.webapp.tales.SeriesSourcePackageBranchFormatter"
        name="fmt"
        />

    <adapter
        for="lp.code.interfaces.diff.IPreviewDiff"
        provides="zope.traversing.interfaces.IPathAdapter"
        factory="canonical.launchpad.webapp.tales.PreviewDiffFormatterAPI"
        name="fmt"
        />

    <adapter
        for="lp.code.interfaces.codeimport.ICodeImport"
        provides="zope.traversing.interfaces.IPathAdapter"
        factory="canonical.launchpad.webapp.tales.CodeImportFormatterAPI"
        name="fmt"
        />

    <adapter
        for="lp.code.interfaces.codeimportmachine.ICodeImportMachine"
        provides="zope.traversing.interfaces.IPathAdapter"
        factory="canonical.launchpad.webapp.tales.CodeImportMachineFormatterAPI"
        name="fmt"
        />

    <adapter
        for="canonical.launchpad.interfaces.IMilestone"
        provides="zope.traversing.interfaces.IPathAdapter"
        factory="canonical.launchpad.webapp.tales.MilestoneFormatterAPI"
        name="fmt"
        />
    <adapter
        for="canonical.launchpad.interfaces.IProductRelease"
        provides="zope.traversing.interfaces.IPathAdapter"
        factory="canonical.launchpad.webapp.tales.ProductReleaseFormatterAPI"
        name="fmt"
        />
    <adapter
        for="lp.registry.interfaces.productrelease.IProductReleaseFile"
        provides="zope.traversing.interfaces.IPathAdapter"
        factory="canonical.launchpad.webapp.tales.ProductReleaseFileFormatterAPI"
        name="fmt"
        />
    <adapter
        for="canonical.launchpad.interfaces.IProductSeries"
        provides="zope.traversing.interfaces.IPathAdapter"
        factory="canonical.launchpad.webapp.tales.ProductSeriesFormatterAPI"
        name="fmt"
        />
    <adapter
        for="canonical.launchpad.interfaces.IQuestion"
        provides="zope.traversing.interfaces.IPathAdapter"
        factory="canonical.launchpad.webapp.tales.QuestionFormatterAPI"
        name="fmt"
        />
    <adapter
        for="canonical.launchpad.interfaces.ISpecification"
        provides="zope.traversing.interfaces.IPathAdapter"
        factory="canonical.launchpad.webapp.tales.SpecificationFormatterAPI"
        name="fmt"
        />
    <adapter
        for="canonical.launchpad.interfaces.ISpecificationBranch"
        provides="zope.traversing.interfaces.IPathAdapter"
        factory="canonical.launchpad.webapp.tales.SpecificationBranchFormatterAPI"
        name="fmt"
        />
    <adapter
        for="lp.code.interfaces.codereviewcomment.ICodeReviewComment"
        provides="zope.traversing.interfaces.IPathAdapter"
        factory="canonical.launchpad.webapp.tales.CodeReviewCommentFormatterAPI"
        name="fmt"
        />
    <adapter
        for="lp.registry.interfaces.sourcepackage.ISourcePackage"
        provides="zope.traversing.interfaces.IPathAdapter"
        factory="canonical.launchpad.webapp.tales.SourcePackageFormatterAPI"
        name="fmt"
        />
    <adapter
        for="canonical.launchpad.interfaces.IBugTracker"
        provides="zope.traversing.interfaces.IPathAdapter"
        factory="canonical.launchpad.webapp.tales.BugTrackerFormatterAPI"
        name="fmt"
        />
    <adapter
        for="canonical.launchpad.interfaces.IBugWatch"
        provides="zope.traversing.interfaces.IPathAdapter"
        factory="canonical.launchpad.webapp.tales.BugWatchFormatterAPI"
        name="fmt"
        />
    <adapter
        for="canonical.launchpad.webapp.interfaces.ILink"
        provides="zope.traversing.interfaces.IPathAdapter"
        factory="canonical.launchpad.webapp.tales.LinkFormatterAPI"
        name="fmt"
        />
    <adapter
        for="lp.translations.interfaces.translationgroup.ITranslationGroup"
        provides="zope.traversing.interfaces.IPathAdapter"
        factory="canonical.launchpad.webapp.tales.TranslationGroupFormatterAPI"
        name="fmt"
        />
    <adapter
<<<<<<< HEAD
        for="lp.services.worlddata.interfaces.language.ILanguage"
        provides="zope.traversing.interfaces.IPathAdapter"
        factory="canonical.launchpad.webapp.tales.LanguageFormatterAPI"
=======
        for="lp.translations.interfaces.pofile.IPOFile"
        provides="zope.traversing.interfaces.IPathAdapter"
        factory="canonical.launchpad.webapp.tales.POFileFormatterAPI"
>>>>>>> 352d5e3d
        name="fmt"
        />
    <adapter
        for="*"
        provides="zope.traversing.interfaces.IPathAdapter"
        factory="canonical.launchpad.webapp.tales.PermissionRequiredQuery"
        name="required"
        />

    <!-- Authentication. -->
    <utility
        component="canonical.launchpad.webapp.authentication.authService"
        provides="canonical.launchpad.webapp.interfaces.IPlacelessAuthUtility"
        permission="zope.Public"
        />

    <subscriber
        for="canonical.launchpad.webapp.interfaces.IPrincipalIdentifiedEvent"
        handler="canonical.launchpad.webapp.launchbag.set_login_in_launchbag_when_principal_identified"
        />

    <subscriber
        for="canonical.launchpad.webapp.interfaces.IPrincipalIdentifiedEvent"
        handler="canonical.launchpad.rest.me.cache_me_link_when_principal_identified"
        />

    <subscriber
        for="zope.app.publication.interfaces.IBeforeTraverseEvent"
        handler="canonical.launchpad.webapp.launchbag.set_developer_in_launchbag_before_traversal"
        />

    <subscriber
        for="canonical.launchpad.webapp.interfaces.ILoggedOutEvent"
        handler="canonical.launchpad.webapp.launchbag.reset_login_in_launchbag_on_logout"
        />

    <subscriber
        for="canonical.launchpad.webapp.interfaces.ILoggedOutEvent"
        handler="canonical.launchpad.webapp.launchbag.reset_developer_in_launchbag_on_logout"
        />

    <utility
        factory="canonical.launchpad.webapp.authentication.SSHADigestEncryptor"
        provides="canonical.launchpad.interfaces.IPasswordEncryptor"
        permission="zope.Public"
        />

    <utility
        component="canonical.launchpad.webapp.authentication.loginSource"
        provides="canonical.launchpad.webapp.interfaces.IPlacelessLoginSource"
        permission="zope.Public"
        />

    <!-- Session machinery. -->
    <utility
        component="canonical.launchpad.webapp.session.idmanager"
        provides="zope.session.interfaces.IClientIdManager"
        />
    <utility
        component="canonical.launchpad.webapp.pgsession.data_container"
        provides="zope.session.interfaces.ISessionDataContainer"
        />

    <!-- Storm Store selector. -->
    <utility
        component="canonical.launchpad.webapp.adapter.StoreSelector"
        provides="canonical.launchpad.webapp.interfaces.IStoreSelector">
    </utility>

    <!-- Storm Store adapters, adapting a Storm subclass or instance
         to the correct Store for that tables replication set.
      -->
    <adapter
        provides="canonical.launchpad.interfaces.IStore"
        for="zope.interface.Interface"
        factory="canonical.launchpad.webapp.adapter.get_store"
        />
    <adapter
        provides="canonical.launchpad.interfaces.IMasterStore"
        for="zope.interface.Interface"
        factory="canonical.launchpad.webapp.adapter.get_master_store"
        />
    <adapter
        provides="canonical.launchpad.interfaces.ISlaveStore"
        for="zope.interface.Interface"
        factory="canonical.launchpad.webapp.adapter.get_slave_store"
        />
    <adapter
        provides="canonical.launchpad.interfaces.IMasterObject"
        for="canonical.launchpad.interfaces.IDBObject"
        trusted="yes"
        factory="canonical.launchpad.webapp.adapter.get_object_from_master_store"
        />
    <class class="storm.store.Store">
        <implements interface="canonical.launchpad.interfaces.IStore" />
        <allow attributes="get" />
    </class>
    <class class="canonical.database.sqlbase.SQLBase">
        <implements interface="canonical.launchpad.interfaces.IDBObject" />
    </class>

    <!-- Default favicon -->
    <browser:favicon for="*" file="../images/launchpad.png" />

    <!-- LaunchBag Utility -->
    <utility
        factory="canonical.launchpad.webapp.launchbag.LaunchBag"
        provides="canonical.launchpad.webapp.interfaces.IOpenLaunchBag"
        permission="zope.Public"
        />

    <class class="canonical.launchpad.webapp.launchbag.LaunchBag">
        <require
            permission="zope.Public"
            interface="canonical.launchpad.webapp.interfaces.ILaunchBag"
            />
    </class>

    <browser:page
        for="*"
        name="bag"
        template="../templates/launchbag-debug.pt"
        permission="zope.Public"
        class="canonical.launchpad.webapp.launchbag.LaunchBagView"
        />

    <!-- Resource unnamed view, allowing Z3 preferred spelling
        /@@/launchpad-icon-small to access the images directory -->
    <browser:page
        name=""
        for="canonical.launchpad.webapp.interfaces.ILaunchpadRoot"
        class="canonical.launchpad.browser.launchpad.LaunchpadImageFolder"
        permission="zope.Public"
        />
    <browser:page
        name=""
        for="canonical.launchpad.interfaces.IFeedsApplication"
        class="canonical.launchpad.browser.launchpad.LaunchpadImageFolder"
        permission="zope.Public"
        />

    <!-- LaunchpadBrowserResponse needs to be able to find the session -->
    <adapter
        for="canonical.launchpad.webapp.servers.LaunchpadBrowserResponse"
        provides="zope.session.interfaces.ISession"
        factory="canonical.launchpad.webapp.servers.adaptResponseToSession"
        />

    <!-- LaunchpadBrowserRequest needs to be able to find the response.
    We don't just use the response attribute, as this makes our tests harder
    to write -->
    <adapter
        for="canonical.launchpad.webapp.servers.LaunchpadBrowserRequest"
        provides="canonical.launchpad.webapp.interfaces.INotificationResponse"
        factory="canonical.launchpad.webapp.servers.adaptRequestToResponse"
        />

    <adapter
        factory="canonical.launchpad.webapp.snapshot.snapshot_sql_result" />
    <!-- It also works for the legacy SQLObject interface. -->
    <adapter
        factory="canonical.launchpad.webapp.snapshot.snapshot_sql_result"
        for="storm.zope.interfaces.ISQLObjectResultSet" />

    <!--These pages are used for testing BrowserNotificationMessages
        They are protected with admin privileges rather than being installed
        on the debug port because we use them in page tests and as an easy way
        to view and adjust the visual rendering of the notifications.
    -->
    <browser:page
        for="canonical.launchpad.webapp.interfaces.ILaunchpadRoot"
        name="+notificationtest1"
        template="../templates/notification-test.pt"
        permission="launchpad.Admin"
        class="canonical.launchpad.webapp.notifications.NotificationTestView1"
        />
    <browser:page
        for="canonical.launchpad.webapp.interfaces.ILaunchpadRoot"
        name="+notificationtest2"
        template="../templates/notification-test.pt"
        permission="launchpad.Admin"
        class="canonical.launchpad.webapp.notifications.NotificationTestView2"
        />
    <browser:page
        for="canonical.launchpad.webapp.interfaces.ILaunchpadRoot"
        name="+notificationtest3"
        template="../templates/notification-test.pt"
        permission="launchpad.Admin"
        class="canonical.launchpad.webapp.notifications.NotificationTestView3"
        />
    <browser:page
        for="canonical.launchpad.webapp.interfaces.ILaunchpadRoot"
        name="+notificationtest4"
        template="../templates/notification-test.pt"
        permission="launchpad.Admin"
        class="canonical.launchpad.webapp.notifications.NotificationTestView4"
        />

    <!-- Signal handlers -->
    <subscriber
        for="zope.app.appsetup.IProcessStartingEvent"
        handler="canonical.launchpad.webapp.sigusr1.setup_sigusr1"
        />
    <subscriber
        for="zope.app.appsetup.IProcessStartingEvent"
        handler="canonical.launchpad.webapp.sigusr2.setup_sigusr2"
        />

    <!-- Confirm the database is the correct revision level -->
    <subscriber
        for="zope.app.appsetup.IProcessStartingEvent"
        handler="canonical.database.revision.confirm_dbrevision_on_startup"
        />

    <!-- Confirm that no main thread event handlers use the connection cache -->
    <subscriber
        for="zope.app.appsetup.IProcessStartingEvent"
        handler="canonical.launchpad.webapp.adapter.break_main_thread_db_access"
        />

    <!-- Make sure that the config is sane for references debugging. -->
    <subscriber
        for="zope.app.appsetup.IProcessStartingEvent"
        handler="canonical.launchpad.webapp.publication.debug_references_startup_check"
        />

    <!-- Set the default timeout function. -->
    <subscriber
        for="zope.app.appsetup.IProcessStartingEvent"
        handler="canonical.launchpad.webapp.servers.set_launchpad_default_timeout"
        />

    <subscriber
        for="zope.app.publication.interfaces.IBeforeTraverseEvent"
        handler="canonical.launchpad.webapp.sigusr1.before_traverse"
        />

    <subscriber
        for="zope.app.publication.interfaces.IEndRequestEvent"
        handler="canonical.launchpad.webapp.sigusr1.end_request"
        />

    <class class="canonical.launchpad.webapp.publication.LoginRoot">
      <allow
        attributes="publishTraverse"
        />
    </class>

    <!-- Define the widget used by Choice fields that use huge vocabularies -->
    <view
      type="zope.publisher.interfaces.browser.IBrowserRequest"
      for="zope.schema.interfaces.IChoice
        canonical.launchpad.webapp.vocabulary.IHugeVocabulary"
      provides="zope.app.form.interfaces.IInputWidget"
      factory="canonical.widgets.popup.VocabularyPickerWidget"
      permission="zope.Public"
      />

    <!-- Define the widget used by PublicPersonChoice fields. -->
    <view
      type="zope.publisher.interfaces.browser.IBrowserRequest"
      for="canonical.launchpad.fields.PublicPersonChoice
        canonical.launchpad.webapp.vocabulary.IHugeVocabulary"
      provides="zope.app.form.interfaces.IInputWidget"
      factory="canonical.widgets.popup.PersonPickerWidget"
      permission="zope.Public"
      />

    <!-- Define the widget used by fields that use BranchVocabularyBase. -->
    <view
      type="zope.publisher.interfaces.browser.IBrowserRequest"
      for="zope.schema.interfaces.IChoice
        canonical.launchpad.vocabularies.dbobjects.BranchVocabularyBase"
      provides="zope.app.form.interfaces.IInputWidget"
      factory="canonical.launchpad.browser.widgets.BranchPopupWidget"
      permission="zope.Public"
      />

    <!-- A simple view used by the page tests. -->
    <browser:page
        for="canonical.launchpad.interfaces.ILaunchpadRoot"
        name="+whichdb"
        permission="zope.Public"
        class="canonical.launchpad.webapp.dbpolicy.WhichDbView"
        layer="canonical.launchpad.layers.PageTestLayer"
        />

    <class class="canonical.launchpad.webapp.vocabulary.CountableIterator">
      <allow interface="canonical.launchpad.webapp.vocabulary.ICountableIterator" />
    </class>

    <class class="canonical.launchpad.webapp.vocabulary.BatchedCountableIterator">
      <allow interface="canonical.launchpad.webapp.vocabulary.ICountableIterator" />
    </class>

    <!-- Create a namespace to render the form of any LaunchpadFormView-->
    <view
        name="form" type="*"
        provides="zope.traversing.interfaces.ITraversable" for="*"
        factory="canonical.launchpad.webapp.namespace.FormNamespaceView"
        />

</configure><|MERGE_RESOLUTION|>--- conflicted
+++ resolved
@@ -520,15 +520,15 @@
         name="fmt"
         />
     <adapter
-<<<<<<< HEAD
         for="lp.services.worlddata.interfaces.language.ILanguage"
         provides="zope.traversing.interfaces.IPathAdapter"
         factory="canonical.launchpad.webapp.tales.LanguageFormatterAPI"
-=======
+        name="fmt"
+        />
+    <adapter
         for="lp.translations.interfaces.pofile.IPOFile"
         provides="zope.traversing.interfaces.IPathAdapter"
         factory="canonical.launchpad.webapp.tales.POFileFormatterAPI"
->>>>>>> 352d5e3d
         name="fmt"
         />
     <adapter
