--- conflicted
+++ resolved
@@ -119,7 +119,6 @@
             return None
         return _Batch(self.list, start, self.size, _listlength=self.listlength)
 
-<<<<<<< HEAD
     def firstBatch(self):
         return _Batch(self.list, 0, size=self.size,
                       _listlength=self.listlength)
@@ -129,14 +128,6 @@
         return _Batch(self.list, last_batch_start, size=self.size,
                       _listlength=self.listlength)
 
-    def first(self):
-        return self.list[self.start]
-
-    def last(self):
-        return self.list[self.end]
-
-=======
->>>>>>> 8076a1db
     def total(self):
         return self.listlength
 
