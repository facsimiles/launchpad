# Copyright 2007 Canonical Ltd.  All rights reserved.

"""Definition of the internet servers that Launchpad uses."""

__metaclass__ = type

import pytz
import threading
import xmlrpclib
from datetime import datetime

from zope.app.form.browser.widget import SimpleInputWidget
from zope.app.form.browser.itemswidgets import  MultiDataHelper
from zope.app.session.interfaces import ISession
from zope.app.publication.httpfactory import HTTPPublicationRequestFactory
from zope.app.publication.interfaces import IRequestPublicationFactory
from zope.app.publication.requestpublicationregistry import (
    factoryRegistry as publisher_factory_registry)
from zope.app.server import wsgi
from zope.app.wsgi import WSGIPublisherApplication
from zope.component import getMultiAdapter, getUtility, queryAdapter
from zope.component.interfaces import ComponentLookupError
from zope.interface import directlyProvides, implements
from zope.publisher.browser import (
    BrowserRequest, BrowserResponse, TestRequest)
from zope.publisher.interfaces import NotFound
from zope.publisher.xmlrpc import XMLRPCRequest, XMLRPCResponse
<<<<<<< HEAD
from zope.security.interfaces import Unauthorized
from zope.security.proxy import isinstance as zope_isinstance
from zope.security.proxy import removeSecurityProxy
=======
from zope.security.checker import ProxyFactory
from zope.security.proxy import (
    isinstance as zope_isinstance, removeSecurityProxy)
>>>>>>> 40ca6392
from zope.server.http.commonaccesslogger import CommonAccessLogger
from zope.server.http.wsgihttpserver import PMDBWSGIHTTPServer, WSGIHTTPServer

from canonical.cachedproperty import cachedproperty
from canonical.config import config

from canonical.lazr.interfaces import (
    ICollection, ICollectionField, IEntry, IFeed, IHTTPResource,
    IScopedCollection)
from canonical.lazr.rest import CollectionResource, EntryResource

import canonical.launchpad.layers
from canonical.launchpad.interfaces import (
    IFeedsApplication, IPrivateApplication, IOpenIdApplication,
    IShipItApplication, IWebServiceApplication, IOAuthConsumerSet,
    OAuthPermission, NonceAlreadyUsed)

from canonical.launchpad.webapp.notifications import (
    NotificationRequest, NotificationResponse, NotificationList)
from canonical.launchpad.webapp.interfaces import (
    ILaunchpadBrowserApplicationRequest, ILaunchpadProtocolError,
    IBasicLaunchpadRequest, IBrowserFormNG, INotificationRequest,
    INotificationResponse, IPlacelessAuthUtility, UnexpectedFormData,
    IPlacelessLoginSource)
from canonical.launchpad.webapp.authentication import (
    check_oauth_signature, get_oauth_authorization)
from canonical.launchpad.webapp.errorlog import ErrorReportRequest
from canonical.launchpad.webapp.uri import URI
from canonical.launchpad.webapp.vhosts import allvhosts
from canonical.launchpad.webapp.publication import LaunchpadBrowserPublication
from canonical.launchpad.webapp.publisher import get_current_browser_request
from canonical.launchpad.webapp.opstats import OpStats


class StepsToGo:
    """

    >>> class FakeRequest:
    ...     def __init__(self, traversed, stack):
    ...         self._traversed_names = traversed
    ...         self.stack = stack
    ...     def getTraversalStack(self):
    ...         return self.stack
    ...     def setTraversalStack(self, stack):
    ...         self.stack = stack

    >>> request = FakeRequest([], ['baz', 'bar', 'foo'])
    >>> stepstogo = StepsToGo(request)
    >>> stepstogo.startswith()
    True
    >>> stepstogo.startswith('foo')
    True
    >>> stepstogo.startswith('foo', 'bar')
    True
    >>> stepstogo.startswith('foo', 'baz')
    False
    >>> len(stepstogo)
    3
    >>> print stepstogo.consume()
    foo
    >>> request._traversed_names
    ['foo']
    >>> request.stack
    ['baz', 'bar']
    >>> print stepstogo.consume()
    bar
    >>> bool(stepstogo)
    True
    >>> print stepstogo.consume()
    baz
    >>> print stepstogo.consume()
    None
    >>> bool(stepstogo)
    False

    """

    @property
    def _stack(self):
        return self.request.getTraversalStack()

    def __init__(self, request):
        self.request = request

    def consume(self):
        """Remove the next path step and return it.

        Returns None if there are no path steps left.
        """
        stack = self.request.getTraversalStack()
        try:
            nextstep = stack.pop()
        except IndexError:
            return None
        self.request._traversed_names.append(nextstep)
        self.request.setTraversalStack(stack)
        return nextstep

    def startswith(self, *args):
        """Return whether the steps to go start with the names given."""
        if not args:
            return True
        return self._stack[-len(args):] == list(reversed(args))

    def __len__(self):
        return len(self._stack)

    def __nonzero__(self):
        return bool(self._stack)


class ApplicationServerSettingRequestFactory:
    """Create a request and call its setApplicationServer method.

    Due to the factory-fanatical design of this part of Zope3, we need
    to have a kind of proxying factory here so that we can create an
    appropriate request and call its setApplicationServer method before it
    is used.
    """

    def __init__(self, requestfactory, host, protocol, port):
        self.requestfactory = requestfactory
        self.host = host
        self.protocol = protocol
        self.port = port

    def __call__(self, body_instream, environ, response=None):
        """Equivalent to the request's __init__ method."""
        request = self.requestfactory(body_instream, environ, response)
        request.setApplicationServer(self.host, self.protocol, self.port)
        return request

class VirtualHostRequestPublicationFactory:
    """An `IRequestPublicationFactory` handling request to a Launchpad vhost.

    This factory will accepts requests to a particular Launchpad virtual host
    that matches a particular port and set of HTTP methods.
    """
    implements(IRequestPublicationFactory)

    def __init__(self, vhost_name, request_factory, publication_factory,
                 port=None, methods=None, handle_default_host=False):
        """Creates a new factory.

        :param vhost_name: The config section defining the virtual host
             handled by this factory.
        :param request_factory: The request factory to use for this virtual
             host's requests.
        :param publication_factory: The publication factory to use for this
            virtual host's requests.
        :param port: The port which is handled by this factory. If
            this is None, this factory will handle requests that
            originate on any port.
        :param methods: A sequence of HTTP methods that this factory handles.
        :param handle_default_host: Whether or not this factory is
            capable of handling requests that specify no hostname.
        """

        self.vhost_name = vhost_name
        self.request_factory = request_factory
        self.publication_factory = publication_factory
        self.port = port
        if methods is None:
            methods = ['GET', 'HEAD', 'POST']
        self.methods = methods
        self.handle_default_host = handle_default_host

        self.vhost_config = allvhosts.configs[self.vhost_name]
        self.all_hostnames = set(self.vhost_config.althostnames
                                 + [self.vhost_config.hostname])
        self._thread_local = threading.local()
        self._thread_local.environment = None

    def canHandle(self, environment):
        """See `IRequestPublicationFactory`.

        Returns true if the HTTP host and port of the incoming request
        match the ones this factory is equipped to handle.
        """
        # We look at the wsgi environment to get the port this request
        # is coming in over.  The port number can be in one of two
        # places; either it's on the SERVER_PORT environment variable
        # or, as is the case with the test suite, it's on the
        # HTTP_HOST variable after a colon.
        # Check the former first.
        host = environment.get('HTTP_HOST')
        port = environment.get('SERVER_PORT')
        if ":" in host:
            assert len(host.split(':')) == 2, (
                "Having a ':' in the host name isn't allowed.")
            host, new_port = host.split(':')
            if port is not None:
                assert str(port) == new_port, (
                    "Port specified in SERVER_PORT does not match "
                    "port specified in HTTP_HOST")
            port = new_port

        if host == '':
            if not self.handle_default_host:
                return False
        elif host not in self.all_hostnames:
            return False
        else:
            # This factory handles this host.
            pass

        if self.port is not None:
            if port is not None:
                try:
                    port = int(port)
                except (ValueError):
                    port = None
            if self.port != port:
                return False

        self._thread_local.environment = environment
        self._thread_local.host = host
        return True

    def __call__(self):
        """See `IRequestPublicationFactory`.

        We know that this factory is the right one for the given host
        and port. But there might be something else wrong with the
        request.  For instance, it might have the wrong HTTP method.
        """
        environment = self._thread_local.environment
        if environment is None:
            raise AssertionError('This factory declined the request.')

        root_url = URI(self.vhost_config.rooturl)

        real_request_factory, publication_factory = (
            self.checkRequest(environment))

        if not real_request_factory:
            real_request_factory = self.request_factory
            publication_factory = self.publication_factory


        host = environment.get('HTTP_HOST').split(':')[0]
        if host in ['', 'localhost']:
            # Sometimes requests come in to the default or local host.
            # If we set the application server for these requests,
            # they'll be handled as launchpad.net requests, and
            # responses will go out containing launchpad.net URLs.
            # That's a little unelegant, so we don't set the application
            # server for these requests.
            request_factory = real_request_factory
        else:
            request_factory = ApplicationServerSettingRequestFactory(
                real_request_factory,
                root_url.host,
                root_url.scheme,
                root_url.port)

        self._thread_local.environment = None
        return (request_factory, publication_factory)

    def checkRequest(self, environment):
        """Makes sure that the incoming HTTP request is of an expected type.

        This is different from canHandle() because we know the request
        went to the right place. It's just that it might be an invalid
        request for this handler.

        :return: An appropriate ProtocolErrorPublicationFactory if the
            HTTP request doesn't comply with the expected protocol. If
            the request does comply, (None, None).
        """
        method = environment.get('REQUEST_METHOD')
        if method in self.methods:
            return None, None
        else:
            request_factory = ProtocolErrorRequest
            publication_factory = ProtocolErrorPublicationFactory(
                405, headers={'Allow':" ".join(self.methods)})
            return request_factory, publication_factory


class XMLRPCRequestPublicationFactory(VirtualHostRequestPublicationFactory):
    """A VirtualHostRequestPublicationFactory for XML-RPC.

    This factory only accepts XML-RPC method calls.
    """

    def __init__(self, vhost_name, request_factory, publication_factory,
                 port=None):
        super(XMLRPCRequestPublicationFactory, self).__init__(
            vhost_name, request_factory, publication_factory, port, ['POST'])

    def checkRequest(self, environment):
        """See `VirtualHostRequestPublicationFactory`.

        Accept only requests where the MIME type is text/xml.
        """
        request_factory, publication_factory = (
            super(XMLRPCRequestPublicationFactory, self).checkRequest(
                environment))
        if request_factory is None:
            mime_type = environment.get('CONTENT_TYPE')
            if mime_type != 'text/xml':
                request_factory = ProtocolErrorRequest
                # 415 - Unsupported Media Type
                publication_factory = ProtocolErrorPublicationFactory(415)
        return request_factory, publication_factory


class WebServiceRequestPublicationFactory(
    VirtualHostRequestPublicationFactory):
    """A VirtualHostRequestPublicationFactory for requests against
    resources published through a web service.
    """

    def __init__(self, vhost_name, request_factory, publication_factory,
                 port=None):
        """This factory accepts requests that use all five major HTTP methods.
        """
        super(WebServiceRequestPublicationFactory, self).__init__(
            vhost_name, request_factory, publication_factory, port,
            ['GET', 'HEAD', 'POST', 'PATCH', 'PUT', 'DELETE', 'OPTIONS'])

    def canHandle(self, environment):
        """See `IRequestPublicationFactory`.

        XXX: This factory only accepts calls if the web service is
        exposed. Once we launch the web service this method will be
        removed.-- Leonard Richardson 2008-01-04
        (https://launchpad.net/launchpad/+spec/api-bugs-remote)
        """
        result = super(WebServiceRequestPublicationFactory, self).canHandle(
            environment)
        return result and config.vhosts.expose_webservice


class NotFoundRequestPublicationFactory:
    """An IRequestPublicationFactory which always yields a 404."""

    def canHandle(self, environment):
        """See `IRequestPublicationFactory`."""
        return True

    def __call__(self):
        """See `IRequestPublicationFactory`.

        Unlike other publication factories, this one doesn't wrap its
        request factory in an ApplicationServerSettingRequestFactory.
        That's because it's only triggered when there's no valid hostname.
        """
        return (ProtocolErrorRequest, ProtocolErrorPublicationFactory(404))


class BasicLaunchpadRequest:
    """Mixin request class to provide stepstogo and breadcrumbs."""

    implements(IBasicLaunchpadRequest)

    def __init__(self, body_instream, environ, response=None):
        self.breadcrumbs = []
        self.traversed_objects = []
        self._wsgi_keys = set()
        self.needs_datepicker_iframe = False
        self.needs_datetimepicker_iframe = False
        super(BasicLaunchpadRequest, self).__init__(
            body_instream, environ, response)

    @property
    def stepstogo(self):
        return StepsToGo(self)

    def retry(self):
        """See IPublisherRequest."""
        new_request = super(BasicLaunchpadRequest, self).retry()
        # propagate the list of keys we have set in the WSGI environment
        new_request._wsgi_keys = self._wsgi_keys
        return new_request

    def getNearest(self, *some_interfaces):
        """See ILaunchpadBrowserApplicationRequest.getNearest()"""
        for context in reversed(self.traversed_objects):
            for iface in some_interfaces:
                if iface.providedBy(context):
                    return context, iface
        return None, None

    def setInWSGIEnvironment(self, key, value):
        """Set a key-value pair in the WSGI environment of this request.

        Raises KeyError if the key is already present in the environment
        but not set with setInWSGIEnvironment().
        """
        # This method expects the BasicLaunchpadRequest mixin to be used
        # with a base that provides self._orig_env.
        if key not in self._wsgi_keys and key in self._orig_env:
            raise KeyError("'%s' already present in wsgi environment." % key)
        self._orig_env[key] = value
        self._wsgi_keys.add(key)


class LaunchpadBrowserRequest(BasicLaunchpadRequest, BrowserRequest,
                              NotificationRequest, ErrorReportRequest):
    """Integration of launchpad mixin request classes to make an uber
    launchpad request class.
    """

    implements(ILaunchpadBrowserApplicationRequest)

    retry_max_count = 5    # How many times we're willing to retry

    def __init__(self, body_instream, environ, response=None):
        super(LaunchpadBrowserRequest, self).__init__(
            body_instream, environ, response)

    def _createResponse(self):
        """As per zope.publisher.browser.BrowserRequest._createResponse"""
        return LaunchpadBrowserResponse()

    @cachedproperty
    def form_ng(self):
        """See ILaunchpadBrowserApplicationRequest."""
        return BrowserFormNG(self.form)


class BrowserFormNG:
    """Wrapper that provides IBrowserFormNG around a regular form dict."""

    implements(IBrowserFormNG)

    def __init__(self, form):
        """Create a new BrowserFormNG that wraps a dict containing form data.
        """
        self.form = form

    def __contains__(self, name):
        """See IBrowserFormNG."""
        return name in self.form

    def __iter__(self):
        """See IBrowserFormNG."""
        return iter(self.form)

    def getOne(self, name, default=None):
        """See IBrowserFormNG."""
        value = self.form.get(name, default)
        if zope_isinstance(value, (list, tuple)):
            raise UnexpectedFormData(
                'Expected only one value form field %s: %s' % (name, value))
        return value

    def getAll(self, name, default=None):
        """See IBrowserFormNG."""
        # We don't want a mutable as a default parameter, so we use None as a
        # marker.
        if default is None:
            default = []
        else:
            assert zope_isinstance(default, list), (
                "default should be a list: %s" % default)
        value = self.form.get(name, default)
        if not zope_isinstance(value, list):
            value = [value]
        return value


class Zope3WidgetsUseIBrowserFormNGMonkeyPatch:
    """Make Zope3 widgets use IBrowserFormNG.

    Replace the SimpleInputWidget._getFormInput method with one using
    `IBrowserFormNG`.
    """

    installed = False

    @classmethod
    def install(cls):
        """Install the monkey patch."""
        assert not cls.installed, "Monkey patch is already installed."
        def _getFormInput_single(self):
            """Return the submitted form value.

            :raises UnexpectedFormData: If more than one value is submitted.
            """
            return self.request.form_ng.getOne(self.name)

        def _getFormInput_multi(self):
            """Return the submitted form values.
            """
            return self.request.form_ng.getAll(self.name)

        # Save the original method and replace it with fixed ones.
        # We don't save MultiDataHelper._getFormInput because it doesn't
        # override the one in SimpleInputWidget.
        cls._original__getFormInput = SimpleInputWidget._getFormInput
        SimpleInputWidget._getFormInput = _getFormInput_single
        MultiDataHelper._getFormInput = _getFormInput_multi
        cls.installed = True

    @classmethod
    def uninstall(cls):
        """Uninstall the monkey patch."""
        assert cls.installed, "Monkey patch is not installed."

        # Restore saved method.
        SimpleInputWidget._getFormInput = cls._original__getFormInput
        del MultiDataHelper._getFormInput
        cls.installed = False


Zope3WidgetsUseIBrowserFormNGMonkeyPatch.install()


class LaunchpadBrowserResponse(NotificationResponse, BrowserResponse):

    # Note that NotificationResponse defines a 'redirect' method which
    # needs to override the 'redirect' method in BrowserResponse
    def __init__(self, header_output=None, http_transaction=None):
        super(LaunchpadBrowserResponse, self).__init__(
                header_output, http_transaction
                )

    def redirect(self, location, status=None, temporary_if_possible=False):
        """Do a redirect.

        If temporary_if_possible is True, then do a temporary redirect
        if this is a HEAD or GET, otherwise do a 303.

        See RFC 2616.

        The interface doesn't say that redirect returns anything.
        However, Zope's implementation does return the location given.  This
        is largely useless, as it is just the location given which is often
        relative.  So we won't return anything.
        """
        if temporary_if_possible:
            assert status is None, (
                "Do not set 'status' if also setting "
                "'temporary_if_possible'.")
            method = self._request.method
            if method == 'GET' or method == 'HEAD':
                status = 307
            else:
                status = 303
        super(LaunchpadBrowserResponse, self).redirect(
                unicode(location).encode('UTF-8'), status=status
                )


def adaptResponseToSession(response):
    """Adapt LaunchpadBrowserResponse to ISession"""
    return ISession(response._request)


def adaptRequestToResponse(request):
    """Adapt LaunchpadBrowserRequest to LaunchpadBrowserResponse"""
    return request.response


class LaunchpadTestRequest(TestRequest):
    """Mock request for use in unit and functional tests.

    >>> request = LaunchpadTestRequest(SERVER_URL='http://127.0.0.1/foo/bar')

    This class subclasses TestRequest - the standard Mock request object
    used in unit tests

    >>> isinstance(request, TestRequest)
    True

    It provides LaunchpadLayer and adds a mock INotificationRequest
    implementation.

    >>> canonical.launchpad.layers.LaunchpadLayer.providedBy(request)
    True
    >>> INotificationRequest.providedBy(request)
    True
    >>> request.uuid == request.response.uuid
    True
    >>> request.notifications is request.response.notifications
    True

    It also provides the form_ng attribute that is available from
    LaunchpadBrowserRequest.

    >>> from zope.interface.verify import verifyObject
    >>> verifyObject(IBrowserFormNG, request.form_ng)
    True

    It also provides the  hooks for popup calendar iframes:

    >>> request.needs_datetimepicker_iframe
    False
    >>> request.needs_datepicker_iframe
    False
    """
    implements(INotificationRequest, IBasicLaunchpadRequest,
               canonical.launchpad.layers.LaunchpadLayer)

    def __init__(self, body_instream=None, environ=None, form=None,
                 skin=None, outstream=None, method='GET', **kw):
        super(LaunchpadTestRequest, self).__init__(
            body_instream=body_instream, environ=environ, form=form,
            skin=skin, outstream=outstream, REQUEST_METHOD=method, **kw)
        self.breadcrumbs = []
        self.traversed_objects = []
        self.needs_datepicker_iframe = False
        self.needs_datetimepicker_iframe = False

    @property
    def uuid(self):
        return self.response.uuid

    @property
    def notifications(self):
        """See INotificationRequest."""
        return self.response.notifications

    @property
    def stepstogo(self):
        """See IBasicLaunchpadRequest."""
        return StepsToGo(self)

    def getNearest(self, *some_interfaces):
        """See IBasicLaunchpadRequest."""
        return None, None

    def _createResponse(self):
        """As per zope.publisher.browser.BrowserRequest._createResponse"""
        return LaunchpadTestResponse()

    @property
    def form_ng(self):
        """See ILaunchpadBrowserApplicationRequest."""
        return BrowserFormNG(self.form)


class LaunchpadTestResponse(LaunchpadBrowserResponse):
    """Mock response for use in unit and functional tests.

    >>> request = LaunchpadTestRequest()
    >>> response = request.response
    >>> isinstance(response, LaunchpadTestResponse)
    True
    >>> INotificationResponse.providedBy(response)
    True

    >>> response.addWarningNotification('Warning Notification')
    >>> request.notifications[0].message
    u'Warning Notification'
    """
    implements(INotificationResponse)

    uuid = 'LaunchpadTestResponse'

    _notifications = None

    @property
    def notifications(self):
        if self._notifications is None:
            self._notifications = NotificationList()
        return self._notifications


class DebugLayerRequestFactory(HTTPPublicationRequestFactory):
    """RequestFactory that sets the DebugLayer on a request."""

    def __call__(self, input_stream, env, output_stream=None):
        """See zope.app.publication.interfaces.IPublicationRequestFactory"""
        assert output_stream is None, 'output_stream is deprecated in Z3.2'

        # Mark the request with the 'canonical.launchpad.layers.debug' layer
        request = HTTPPublicationRequestFactory.__call__(
            self, input_stream, env)
        canonical.launchpad.layers.setFirstLayer(
            request, canonical.launchpad.layers.DebugLayer)
        return request


class LaunchpadAccessLogger(CommonAccessLogger):

    def log(self, task):
        """Receives a completed task and logs it in launchpad log format.

        task IP address
        X_FORWARDED_FOR
        HOST
        datetime task started
        request string  (1st line of request)
        response status
        response bytes written
        number of sql statements
        request duration
        number of ticks during traversal
        number of ticks during publication
        launchpad user id
        launchpad page id
        REFERER
        USER_AGENT

        """
        request_headers = task.request_data.headers
        cgi_env = task.getCGIEnvironment()

        x_forwarded_for = request_headers.get('X_FORWARDED_FOR', '')
        host = request_headers.get('HOST', '')
        start_time = self.log_date_string(task.start_time)
        first_line = task.request_data.first_line
        status = task.status
        bytes_written = task.bytes_written
        userid = cgi_env.get('launchpad.userid', '')
        pageid = cgi_env.get('launchpad.pageid', '')
        sql_statements = cgi_env.get('launchpad.sqlstatements', 0)
        request_duration = cgi_env.get('launchpad.requestduration', 0)
        traversal_ticks = cgi_env.get('launchpad.traversalticks', 0)
        publication_ticks = cgi_env.get('launchpad.publicationticks', 0)
        referer = request_headers.get('REFERER', '')
        user_agent = request_headers.get('USER_AGENT', '')

        log_template = (' - "%s" "%s" [%s] "%s" %s %d %d %s %s '
                        '%s "%s" "%s" "%s" "%s"\n')
        self.output.logRequest(
            task.channel.addr[0],
            log_template % (
                x_forwarded_for,
                host,
                start_time,
                first_line,
                status,
                bytes_written,
                sql_statements,
                request_duration,
                traversal_ticks,
                publication_ticks,
                userid,
                pageid,
                referer,
                user_agent
                )
           )


http = wsgi.ServerType(
    WSGIHTTPServer,
    WSGIPublisherApplication,
    LaunchpadAccessLogger,
    8080,
    True)

pmhttp = wsgi.ServerType(
    PMDBWSGIHTTPServer,
    WSGIPublisherApplication,
    LaunchpadAccessLogger,
    8081,
    True)

debughttp = wsgi.ServerType(
    WSGIHTTPServer,
    WSGIPublisherApplication,
    LaunchpadAccessLogger,
    8082,
    True,
    requestFactory=DebugLayerRequestFactory)

privatexmlrpc = wsgi.ServerType(
    WSGIHTTPServer,
    WSGIPublisherApplication,
    LaunchpadAccessLogger,
    8080,
    True)


# ---- mainsite

class MainLaunchpadPublication(LaunchpadBrowserPublication):
    """The publication used for the main Launchpad site."""

# ---- blueprint

class BlueprintBrowserRequest(LaunchpadBrowserRequest):
    implements(canonical.launchpad.layers.BlueprintLayer)

class BlueprintPublication(LaunchpadBrowserPublication):
    """The publication used for the Blueprint site."""

# ---- code

class CodePublication(LaunchpadBrowserPublication):
    """The publication used for the Code site."""

class CodeBrowserRequest(LaunchpadBrowserRequest):
    implements(canonical.launchpad.layers.CodeLayer)

# ---- translations

class TranslationsPublication(LaunchpadBrowserPublication):
    """The publication used for the Translations site."""

class TranslationsBrowserRequest(LaunchpadBrowserRequest):
    implements(canonical.launchpad.layers.TranslationsLayer)

# ---- bugs

class BugsPublication(LaunchpadBrowserPublication):
    """The publication used for the Bugs site."""

class BugsBrowserRequest(LaunchpadBrowserRequest):
    implements(canonical.launchpad.layers.BugsLayer)

# ---- answers

class AnswersPublication(LaunchpadBrowserPublication):
    """The publication used for the Answers site."""

class AnswersBrowserRequest(LaunchpadBrowserRequest):
    implements(canonical.launchpad.layers.AnswersLayer)

# ---- shipit

class ShipItPublication(LaunchpadBrowserPublication):
    """The publication used for the ShipIt sites."""

    root_object_interface = IShipItApplication

class UbuntuShipItBrowserRequest(LaunchpadBrowserRequest):
    implements(canonical.launchpad.layers.ShipItUbuntuLayer)

class KubuntuShipItBrowserRequest(LaunchpadBrowserRequest):
    implements(canonical.launchpad.layers.ShipItKUbuntuLayer)

class EdubuntuShipItBrowserRequest(LaunchpadBrowserRequest):
    implements(canonical.launchpad.layers.ShipItEdUbuntuLayer)

# ---- feeds

class FeedsPublication(LaunchpadBrowserPublication):
    """The publication used for Launchpad feed requests."""

    root_object_interface = IFeedsApplication

    def traverseName(self, request, ob, name):
        """Override traverseName to restrict urls on feeds.launchpad.net.

        Feeds.lp.net should only serve classes that implement the IFeed
        interface or redirect to some other url.
        """
        result = super(FeedsPublication, self).traverseName(request, ob, name)
        if len(request.stepstogo) == 0:
            # The url has been fully traversed. Now we can check that
            # the result is a feed or a redirection.
            naked_result = removeSecurityProxy(result)
            if (IFeed.providedBy(result) or
                getattr(naked_result, 'status', None) == 301):
                return result
            else:
                raise NotFound(self, '', request)
        else:
            # There are still url segments to traverse.
            return result

    def getPrincipal(self, request):
        """For feeds always return the anonymous user."""
        auth_utility = getUtility(IPlacelessAuthUtility)
        return auth_utility.unauthenticatedPrincipal()


class FeedsBrowserRequest(LaunchpadBrowserRequest):
    """Request type for a launchpad feed."""
    implements(canonical.launchpad.layers.FeedsLayer)

# ---- web service


class CollectionEntryDummy:
    """An empty object providing the interface of the items in the collection.

    This is to work around the fact that getMultiAdapter() and other
    zope.component lookup methods don't accept a bare interface and only
    works with objects.
    """
    def __init__(self, collection_field):
        directlyProvides(self, collection_field.value_type.schema)


class WebServicePublication(LaunchpadBrowserPublication):
    """The publication used for Launchpad web service requests."""

    root_object_interface = IWebServiceApplication

    def traverseName(self, request, ob, name):
        """See `zope.publisher.interfaces.IPublication`.

        In addition to the default traversal implementation, this publication
        also handle traversal to collection scoped into an entry.
        """
        # If this is the last traversal step, then look first for a scoped
        # collection. This is done because although Navigation handles
        # traversal to entries in a scoped collection, they don't usually
        # handle traversing to the scoped collection itself.
        if len(request.getTraversalStack()) == 0:
            result = self._traverseToScopedCollection(request, ob, name)
            if result is not None:
                return result
        return super(WebServicePublication, self).traverseName(
            request, ob, name)

    def _traverseToScopedCollection(self, request, ob, name):
        """Try to traverse to a collection named name in ob.

        If ob supports IEntry, we check if name refers to a collection
        field and if it does, we return the IScopedCollection available
        for this field.

        This is done because we don't usually traverse to attributes
        representing a collection in our regular Navigation.

        This method returns None if a scoped collection cannot be found.
        """
        try:
            entry = IEntry(ob)
        except TypeError:
            return None

        field = entry.schema.get(name)
        if not ICollectionField.providedBy(field):
            return None

        collection = getattr(entry, name, None)
        if collection is None:
            return None

        # Create a dummy object that implements the field's interface.
        # This is necessary because we can't pass the interface itself
        # into getMultiAdapter.
        example_entry = CollectionEntryDummy(field)
        try:
            scoped_collection = getMultiAdapter(
                (ob, example_entry), IScopedCollection)
        except ComponentLookupError:
            return None

        # Tell the IScopedCollection object what collection it's managing,
        # and what the collection's relationship is to the entry it's
        # scoped to.
        scoped_collection.collection = collection
        scoped_collection.relationship = field
        return scoped_collection

    def getDefaultTraversal(self, request, ob):
        """See `zope.publisher.interfaces.browser.IBrowserPublication`.

        The WebService doesn't use the getDefaultTraversal() extension
        mechanism, because it only applies to GET, HEAD, and POST methods.

        See getResource() for the alternate mechanism.
        """
        # Don't traverse to anything else.
        return ob, None

    def getResource(self, request, ob):
        """Return the resource that can publish the object ob.

        This is done at the end of traversal.  If the published object
        supports the ICollection, or IEntry interface we wrap it into the
        appropriate resource.
        """
        if (ICollection.providedBy(ob) or
            queryAdapter(ob, ICollection) is not None):
            # Object supports ICollection protocol.
            resource = CollectionResource(ob, request)
        elif (IEntry.providedBy(ob) or
              queryAdapter(ob, IEntry) is not None):
            # Object supports IEntry protocol.
            resource = EntryResource(ob, request)
        elif IHTTPResource.providedBy(ob):
            # A resource knows how to take care of itself.
            return ob
        else:
            # This object should not be published on the web service.
            raise NotFound(ob, '')

        # Wrap the resource in a security proxy.
        return ProxyFactory(resource)


class WebServiceRequestTraversal:
    """Mixin providing web-service resource wrapping in traversal.

    This is implemented as a mixin, because we want the WebServiceTestRequest
    to use the same mechanism. And since the Launchpad request class
    hierarchy is a mess, it's simple to use a mixin.
    """

    def traverse(self, ob):
        """See `zope.publisher.interfaces.IPublisherRequest`.

        WebService requests call the WebServicePublication.getResource()
        on the result of the default traversal.
        """
        result = super(WebServiceRequestTraversal, self).traverse(ob)
        return self.publication.getResource(self, result)

    def finishReadOnlyRequest(self, txn):
        """Commit the transaction so that created OAuthNonces are stored."""
        txn.commit()

    def getPrincipal(self, request):
        # Fetch OAuth authorization information from the request.
        form = get_oauth_authorization(request)

        consumer_key = form.get('oauth_consumer_key')
        consumer = getUtility(IOAuthConsumerSet).getByKey(consumer_key)
        if consumer is None:
            raise Unauthorized('Unknown consumer (%s).' % consumer_key)
        token_key = form.get('oauth_token')
        token = consumer.getAccessToken(token_key)
        if token is None:
            raise Unauthorized('Unknown access token (%s).' % token_key)
        nonce = form.get('oauth_nonce')
        timestamp = form.get('oauth_timestamp')
        try:
            token.ensureNonce(nonce, timestamp)
        except NonceAlreadyUsed, e:
            raise Unauthorized('Invalid nonce/timestamp: %s' % e)
        now = datetime.now(pytz.timezone('UTC'))
        if token.permission == OAuthPermission.UNAUTHORIZED:
            raise Unauthorized('Unauthorized token (%s).' % token.key)
        elif token.date_expires is not None and token.date_expires <= now:
            raise Unauthorized('Expired token (%s).' % token.key)
        elif not check_oauth_signature(request, consumer, token):
            raise Unauthorized('Invalid signature.')
        else:
            # Everything is fine, let's return the principal.
            pass
        return getUtility(IPlacelessLoginSource).getPrincipal(token.person.id)


class WebServiceClientRequest(WebServiceRequestTraversal,
                              LaunchpadBrowserRequest):
    """Request type for a resource published through the web service."""
    implements(canonical.launchpad.layers.WebServiceLayer)


class WebServiceTestRequest(WebServiceRequestTraversal, LaunchpadTestRequest):
    """Test request for the webservice.

    It provides the WebServiceLayer and supports the getResource()
    web publication hook.
    """
    implements(canonical.launchpad.layers.WebServiceLayer)

    def __init__(self, body_instream=None, environ=None, **kw):
        test_environ = {
            'SERVERL_URL': 'http://api.launchpad.dev',
            'HTTP_HOST': 'api.launchpad.dev',
            }
        if environ is not None:
            test_environ.update(environ)
        super(WebServiceTestRequest, self).__init__(
            body_instream=body_instream, environ=test_environ, **kw)


# ---- openid

class OpenIdPublication(LaunchpadBrowserPublication):
    """The publication used for OpenId requests."""

    root_object_interface = IOpenIdApplication


class OpenIdBrowserRequest(LaunchpadBrowserRequest):
    implements(canonical.launchpad.layers.OpenIdLayer)

# ---- xmlrpc

class PublicXMLRPCPublication(LaunchpadBrowserPublication):
    """The publication used for public XML-RPC requests."""
    def handleException(self, object, request, exc_info, retry_allowed=True):
        LaunchpadBrowserPublication.handleException(
                self, object, request, exc_info, retry_allowed
                )
        OpStats.stats['xml-rpc faults'] += 1

    def endRequest(self, request, object):
        OpStats.stats['xml-rpc requests'] += 1
        return LaunchpadBrowserPublication.endRequest(self, request, object)


class PublicXMLRPCRequest(BasicLaunchpadRequest, XMLRPCRequest,
                          ErrorReportRequest):
    """Request type for doing public XML-RPC in Launchpad."""

    def _createResponse(self):
        return PublicXMLRPCResponse()


class PublicXMLRPCResponse(XMLRPCResponse):
    """Response type for doing public XML-RPC in Launchpad."""

    def handleException(self, exc_info):
        # If we don't have a proper xmlrpclib.Fault, and we have
        # logged an OOPS, create a Fault that reports the OOPS ID to
        # the user.
        exc_value = exc_info[1]
        if not isinstance(exc_value, xmlrpclib.Fault):
            request = get_current_browser_request()
            if request is not None and request.oopsid is not None:
                exc_info = (xmlrpclib.Fault,
                            xmlrpclib.Fault(-1, request.oopsid),
                            None)
        XMLRPCResponse.handleException(self, exc_info)


class PrivateXMLRPCPublication(PublicXMLRPCPublication):
    """The publication used for private XML-RPC requests."""

    root_object_interface = IPrivateApplication

    def traverseName(self, request, ob, name):
        """Traverse to an end point or let normal traversal do its thing."""
        assert isinstance(request, PrivateXMLRPCRequest), (
            'Not a private XML-RPC request')
        missing = object()
        end_point = getattr(ob, name, missing)
        if end_point is missing:
            return super(PrivateXMLRPCPublication, self).traverseName(
                request, ob, name)
        return end_point


class PrivateXMLRPCRequest(PublicXMLRPCRequest):
    """Request type for doing private XML-RPC in Launchpad."""
    # For now, the same as public requests.

# ---- Protocol errors

class ProtocolErrorRequest(LaunchpadBrowserRequest):
    """An HTTP request that happened to result in an HTTP error."""

    def traverse(self, object):
        """It's already been determined that there's an error. Return None."""
        return None


class ProtocolErrorPublicationFactory:
    """This class publishes error messages in response to protocol errors."""

    def __init__(self, status, headers=None):
        """Store the headers and status for turning into a parameterized
        publication.
        """
        if not headers:
            headers = {}
        self.status = status
        self.headers = headers

    def __call__(self, db):
        """Create a parameterized publication object."""
        return ProtocolErrorPublication(self.status, self.headers)


class ProtocolErrorPublication(LaunchpadBrowserPublication):
    """Publication used for requests that turn out to be protocol errors."""

    def __init__(self, status, headers):
        """Prepare to construct a ProtocolErrorException

        :param status: The HTTP status to send
        :param headers: Any HTTP headers that should be sent.
        """
        super(ProtocolErrorPublication, self).__init__(None)
        self.status = status
        self.headers = headers

    def callObject(self, request, object):
        """Raise an approprate exception for this protocol error."""
        if self.status == 404:
            raise NotFound(self, '', request)
        else:
            raise ProtocolErrorException(self.status, self.headers)


class ProtocolErrorException(Exception):
    """An exception for requests that turn out to be protocol errors."""
    implements(ILaunchpadProtocolError)

    def __init__(self, status, headers):
        """Store status and headers for rendering in the HTTP response."""
        Exception.__init__(self)
        self.status = status
        self.headers = headers

    def __str__(self):
        """A protocol error can be well-represented by its HTTP status code.
        """
        return "Protocol error: %s" % self.status

# ---- End publication classes.


def register_launchpad_request_publication_factories():
    """Register our factories with the Zope3 publisher.

    DEATH TO ZCML!
    """
    VHRP = VirtualHostRequestPublicationFactory

    factories = [
        VHRP('mainsite', LaunchpadBrowserRequest, MainLaunchpadPublication,
             handle_default_host=True),
        VHRP('blueprints', BlueprintBrowserRequest, BlueprintPublication),
        VHRP('code', CodeBrowserRequest, CodePublication),
        VHRP('translations', TranslationsBrowserRequest,
             TranslationsPublication),
        VHRP('bugs', BugsBrowserRequest, BugsPublication),
        VHRP('answers', AnswersBrowserRequest, AnswersPublication),
        VHRP('openid', OpenIdBrowserRequest, OpenIdPublication),
        VHRP('shipitubuntu', UbuntuShipItBrowserRequest,
             ShipItPublication),
        VHRP('shipitkubuntu', KubuntuShipItBrowserRequest,
             ShipItPublication),
        VHRP('shipitedubuntu', EdubuntuShipItBrowserRequest,
             ShipItPublication),
        VHRP('feeds', FeedsBrowserRequest, FeedsPublication),
        WebServiceRequestPublicationFactory('api', WebServiceClientRequest,
                                            WebServicePublication),
        XMLRPCRequestPublicationFactory('xmlrpc', PublicXMLRPCRequest,
                                        PublicXMLRPCPublication)
        ]

    # We may also have a private XML-RPC server.
    private_port = None
    for server in config.servers:
        if server.type == 'PrivateXMLRPC':
            ip, private_port = server.address
            break

    if private_port is not None:
        factories.append(XMLRPCRequestPublicationFactory(
            'xmlrpc_private', PrivateXMLRPCRequest,
            PrivateXMLRPCPublication, port=private_port))

    # Register those factories, in priority order corresponding to
    # their order in the list. This means picking a large number for
    # the first factory and giving each subsequent factory the next
    # lower number. We need to leave one space left over for the
    # catch-all handler defined below, so we start at
    # len(factories)+1.
    for priority, factory in enumerate(factories):
        publisher_factory_registry.register(
            "*", "*", factory.vhost_name, len(factories)-priority+1, factory)

    # Register a catch-all "not found" handler at the lowest priority.
    publisher_factory_registry.register(
        "*", "*", "*", 0, NotFoundRequestPublicationFactory())

register_launchpad_request_publication_factories()<|MERGE_RESOLUTION|>--- conflicted
+++ resolved
@@ -25,15 +25,10 @@
     BrowserRequest, BrowserResponse, TestRequest)
 from zope.publisher.interfaces import NotFound
 from zope.publisher.xmlrpc import XMLRPCRequest, XMLRPCResponse
-<<<<<<< HEAD
 from zope.security.interfaces import Unauthorized
-from zope.security.proxy import isinstance as zope_isinstance
-from zope.security.proxy import removeSecurityProxy
-=======
 from zope.security.checker import ProxyFactory
 from zope.security.proxy import (
     isinstance as zope_isinstance, removeSecurityProxy)
->>>>>>> 40ca6392
 from zope.server.http.commonaccesslogger import CommonAccessLogger
 from zope.server.http.wsgihttpserver import PMDBWSGIHTTPServer, WSGIHTTPServer
 
@@ -1016,24 +1011,6 @@
         # Wrap the resource in a security proxy.
         return ProxyFactory(resource)
 
-
-class WebServiceRequestTraversal:
-    """Mixin providing web-service resource wrapping in traversal.
-
-    This is implemented as a mixin, because we want the WebServiceTestRequest
-    to use the same mechanism. And since the Launchpad request class
-    hierarchy is a mess, it's simple to use a mixin.
-    """
-
-    def traverse(self, ob):
-        """See `zope.publisher.interfaces.IPublisherRequest`.
-
-        WebService requests call the WebServicePublication.getResource()
-        on the result of the default traversal.
-        """
-        result = super(WebServiceRequestTraversal, self).traverse(ob)
-        return self.publication.getResource(self, result)
-
     def finishReadOnlyRequest(self, txn):
         """Commit the transaction so that created OAuthNonces are stored."""
         txn.commit()
@@ -1069,6 +1046,24 @@
         return getUtility(IPlacelessLoginSource).getPrincipal(token.person.id)
 
 
+class WebServiceRequestTraversal:
+    """Mixin providing web-service resource wrapping in traversal.
+
+    This is implemented as a mixin, because we want the WebServiceTestRequest
+    to use the same mechanism. And since the Launchpad request class
+    hierarchy is a mess, it's simple to use a mixin.
+    """
+
+    def traverse(self, ob):
+        """See `zope.publisher.interfaces.IPublisherRequest`.
+
+        WebService requests call the WebServicePublication.getResource()
+        on the result of the default traversal.
+        """
+        result = super(WebServiceRequestTraversal, self).traverse(ob)
+        return self.publication.getResource(self, result)
+
+
 class WebServiceClientRequest(WebServiceRequestTraversal,
                               LaunchpadBrowserRequest):
     """Request type for a resource published through the web service."""
