--- conflicted
+++ resolved
@@ -979,13 +979,9 @@
                 userid,
                 pageid,
                 referer,
-<<<<<<< HEAD
                 user_agent,
                 )
            )
-=======
-                user_agent))
->>>>>>> 6c919540
 
 
 http = wsgi.ServerType(
@@ -1023,7 +1019,6 @@
 class MainLaunchpadPublication(LaunchpadBrowserPublication):
     """The publication used for the main Launchpad site."""
 
-<<<<<<< HEAD
 # ---- blueprint
 
 class BlueprintBrowserRequest(LaunchpadBrowserRequest):
@@ -1083,8 +1078,6 @@
         self.response.setHeader(
             'Vary', 'Cookie, Authorization, Accept-Language')
 
-=======
->>>>>>> 6c919540
 
 class AccountPrincipalMixin:
     """Mixin for publication that works with person-less accounts."""
