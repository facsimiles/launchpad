# Copyright 2007 Canonical Ltd.  All rights reserved.

"""Definition of the internet servers that Launchpad uses."""

__metaclass__ = type

import pytz
import threading
import xmlrpclib
from datetime import datetime

from zope.app.form.browser.widget import SimpleInputWidget
from zope.app.form.browser.itemswidgets import  MultiDataHelper
from zope.app.session.interfaces import ISession
from zope.app.publication.httpfactory import HTTPPublicationRequestFactory
from zope.app.publication.interfaces import IRequestPublicationFactory
from zope.app.publication.requestpublicationregistry import (
    factoryRegistry as publisher_factory_registry)
from zope.app.server import wsgi
from zope.app.wsgi import WSGIPublisherApplication
from zope.component import (
    getMultiAdapter, getUtility, queryAdapter, queryMultiAdapter)
from zope.interface import implements
from zope.publisher.browser import (
    BrowserRequest, BrowserResponse, TestRequest)
from zope.publisher.interfaces import NotFound
from zope.publisher.xmlrpc import XMLRPCRequest, XMLRPCResponse
from zope.schema.interfaces import IBytes
from zope.security.interfaces import IParticipation, Unauthorized
from zope.security.checker import ProxyFactory
from zope.security.proxy import (
    isinstance as zope_isinstance, removeSecurityProxy)
from zope.server.http.commonaccesslogger import CommonAccessLogger
from zope.server.http.wsgihttpserver import PMDBWSGIHTTPServer, WSGIHTTPServer

from canonical.cachedproperty import cachedproperty
from canonical.config import config

from canonical.lazr.interfaces import (
    IByteStorage, ICollection, ICollectionField, IEntry, IFeed,
    IHTTPResource)
from canonical.lazr.rest.resource import (
    CollectionResource, EntryResource, ScopedCollection)

import canonical.launchpad.layers
from canonical.launchpad.interfaces import (
    IFeedsApplication, IPrivateApplication, IOpenIdApplication,
    IShipItApplication, IWebServiceApplication, IOAuthConsumerSet,
    OAuthPermission, NonceAlreadyUsed)

from canonical.launchpad.webapp.adapter import (
    get_request_duration, RequestExpired)
from canonical.launchpad.webapp.notifications import (
    NotificationRequest, NotificationResponse, NotificationList)
from canonical.launchpad.webapp.interfaces import (
    ILaunchpadBrowserApplicationRequest, ILaunchpadProtocolError,
    IBasicLaunchpadRequest, IBrowserFormNG, INotificationRequest,
    INotificationResponse, IPlacelessAuthUtility, UnexpectedFormData,
    IPlacelessLoginSource)
from canonical.launchpad.webapp.authentication import (
    check_oauth_signature, get_oauth_authorization)
from canonical.launchpad.webapp.errorlog import ErrorReportRequest
from canonical.launchpad.webapp.uri import URI
from canonical.launchpad.webapp.vhosts import allvhosts
from canonical.launchpad.webapp.publication import LaunchpadBrowserPublication
from canonical.launchpad.webapp.publisher import get_current_browser_request
from canonical.launchpad.webapp.opstats import OpStats

from canonical.lazr.timeout import set_default_timeout_function


class StepsToGo:
    """

    >>> class FakeRequest:
    ...     def __init__(self, traversed, stack):
    ...         self._traversed_names = traversed
    ...         self.stack = stack
    ...     def getTraversalStack(self):
    ...         return self.stack
    ...     def setTraversalStack(self, stack):
    ...         self.stack = stack

    >>> request = FakeRequest([], ['baz', 'bar', 'foo'])
    >>> stepstogo = StepsToGo(request)
    >>> stepstogo.startswith()
    True
    >>> stepstogo.startswith('foo')
    True
    >>> stepstogo.startswith('foo', 'bar')
    True
    >>> stepstogo.startswith('foo', 'baz')
    False
    >>> len(stepstogo)
    3
    >>> print stepstogo.consume()
    foo
    >>> request._traversed_names
    ['foo']
    >>> request.stack
    ['baz', 'bar']
    >>> print stepstogo.consume()
    bar
    >>> bool(stepstogo)
    True
    >>> print stepstogo.consume()
    baz
    >>> print stepstogo.consume()
    None
    >>> bool(stepstogo)
    False

    """

    @property
    def _stack(self):
        return self.request.getTraversalStack()

    def __init__(self, request):
        self.request = request

    def consume(self):
        """Remove the next path step and return it.

        Returns None if there are no path steps left.
        """
        stack = self.request.getTraversalStack()
        try:
            nextstep = stack.pop()
        except IndexError:
            return None
        self.request._traversed_names.append(nextstep)
        self.request.setTraversalStack(stack)
        return nextstep

    def startswith(self, *args):
        """Return whether the steps to go start with the names given."""
        if not args:
            return True
        return self._stack[-len(args):] == list(reversed(args))

    def __len__(self):
        return len(self._stack)

    def __nonzero__(self):
        return bool(self._stack)


class ApplicationServerSettingRequestFactory:
    """Create a request and call its setApplicationServer method.

    Due to the factory-fanatical design of this part of Zope3, we need
    to have a kind of proxying factory here so that we can create an
    appropriate request and call its setApplicationServer method before it
    is used.
    """

    def __init__(self, requestfactory, host, protocol, port):
        self.requestfactory = requestfactory
        self.host = host
        self.protocol = protocol
        self.port = port

    def __call__(self, body_instream, environ, response=None):
        """Equivalent to the request's __init__ method."""
        request = self.requestfactory(body_instream, environ, response)
        request.setApplicationServer(self.host, self.protocol, self.port)
        return request

class VirtualHostRequestPublicationFactory:
    """An `IRequestPublicationFactory` handling request to a Launchpad vhost.

    This factory will accepts requests to a particular Launchpad virtual host
    that matches a particular port and set of HTTP methods.
    """
    implements(IRequestPublicationFactory)

    def __init__(self, vhost_name, request_factory, publication_factory,
                 port=None, methods=None, handle_default_host=False):
        """Creates a new factory.

        :param vhost_name: The config section defining the virtual host
             handled by this factory.
        :param request_factory: The request factory to use for this virtual
             host's requests.
        :param publication_factory: The publication factory to use for this
            virtual host's requests.
        :param port: The port which is handled by this factory. If
            this is None, this factory will handle requests that
            originate on any port.
        :param methods: A sequence of HTTP methods that this factory handles.
        :param handle_default_host: Whether or not this factory is
            capable of handling requests that specify no hostname.
        """

        self.vhost_name = vhost_name
        self.request_factory = request_factory
        self.publication_factory = publication_factory
        self.port = port
        if methods is None:
            methods = ['GET', 'HEAD', 'POST']
        self.methods = methods
        self.handle_default_host = handle_default_host

        self.vhost_config = allvhosts.configs[self.vhost_name]
        self.all_hostnames = set(self.vhost_config.althostnames
                                 + [self.vhost_config.hostname])
        self._thread_local = threading.local()
        self._thread_local.environment = None

    def canHandle(self, environment):
        """See `IRequestPublicationFactory`.

        Returns true if the HTTP host and port of the incoming request
        match the ones this factory is equipped to handle.
        """
        # We look at the wsgi environment to get the port this request
        # is coming in over.  The port number can be in one of two
        # places; either it's on the SERVER_PORT environment variable
        # or, as is the case with the test suite, it's on the
        # HTTP_HOST variable after a colon.
        # Check the former first.
        host = environment.get('HTTP_HOST')
        port = environment.get('SERVER_PORT')
        if ":" in host:
            assert len(host.split(':')) == 2, (
                "Having a ':' in the host name isn't allowed.")
            host, new_port = host.split(':')
            if port is not None:
                assert str(port) == new_port, (
                    "Port specified in SERVER_PORT does not match "
                    "port specified in HTTP_HOST")
            port = new_port

        if host == '':
            if not self.handle_default_host:
                return False
        elif host not in self.all_hostnames:
            return False
        else:
            # This factory handles this host.
            pass

        if self.port is not None:
            if port is not None:
                try:
                    port = int(port)
                except (ValueError):
                    port = None
            if self.port != port:
                return False

        self._thread_local.environment = environment
        self._thread_local.host = host
        return True

    def __call__(self):
        """See `IRequestPublicationFactory`.

        We know that this factory is the right one for the given host
        and port. But there might be something else wrong with the
        request.  For instance, it might have the wrong HTTP method.
        """
        environment = self._thread_local.environment
        if environment is None:
            raise AssertionError('This factory declined the request.')

        root_url = URI(self.vhost_config.rooturl)

        real_request_factory, publication_factory = (
            self.checkRequest(environment))

        if not real_request_factory:
            real_request_factory = self.request_factory
            publication_factory = self.publication_factory


        host = environment.get('HTTP_HOST').split(':')[0]
        if host in ['', 'localhost']:
            # Sometimes requests come in to the default or local host.
            # If we set the application server for these requests,
            # they'll be handled as launchpad.net requests, and
            # responses will go out containing launchpad.net URLs.
            # That's a little unelegant, so we don't set the application
            # server for these requests.
            request_factory = real_request_factory
        else:
            request_factory = ApplicationServerSettingRequestFactory(
                real_request_factory,
                root_url.host,
                root_url.scheme,
                root_url.port)

        self._thread_local.environment = None
        return (request_factory, publication_factory)

    def checkRequest(self, environment):
        """Makes sure that the incoming HTTP request is of an expected type.

        This is different from canHandle() because we know the request
        went to the right place. It's just that it might be an invalid
        request for this handler.

        :return: An appropriate ProtocolErrorPublicationFactory if the
            HTTP request doesn't comply with the expected protocol. If
            the request does comply, (None, None).
        """
        method = environment.get('REQUEST_METHOD')
        if method in self.methods:
            return None, None
        else:
            request_factory = ProtocolErrorRequest
            publication_factory = ProtocolErrorPublicationFactory(
                405, headers={'Allow':" ".join(self.methods)})
            return request_factory, publication_factory


class XMLRPCRequestPublicationFactory(VirtualHostRequestPublicationFactory):
    """A VirtualHostRequestPublicationFactory for XML-RPC.

    This factory only accepts XML-RPC method calls.
    """

    def __init__(self, vhost_name, request_factory, publication_factory,
                 port=None):
        super(XMLRPCRequestPublicationFactory, self).__init__(
            vhost_name, request_factory, publication_factory, port, ['POST'])

    def checkRequest(self, environment):
        """See `VirtualHostRequestPublicationFactory`.

        Accept only requests where the MIME type is text/xml.
        """
        request_factory, publication_factory = (
            super(XMLRPCRequestPublicationFactory, self).checkRequest(
                environment))
        if request_factory is None:
            mime_type = environment.get('CONTENT_TYPE')
            if mime_type != 'text/xml':
                request_factory = ProtocolErrorRequest
                # 415 - Unsupported Media Type
                publication_factory = ProtocolErrorPublicationFactory(415)
        return request_factory, publication_factory


class WebServiceRequestPublicationFactory(
    VirtualHostRequestPublicationFactory):
    """A VirtualHostRequestPublicationFactory for requests against
    resources published through a web service.
    """

    def __init__(self, vhost_name, request_factory, publication_factory,
                 port=None):
        """This factory accepts requests that use all five major HTTP methods.
        """
        super(WebServiceRequestPublicationFactory, self).__init__(
            vhost_name, request_factory, publication_factory, port,
            ['GET', 'HEAD', 'POST', 'PATCH', 'PUT', 'DELETE', 'OPTIONS'])

    def canHandle(self, environment):
        """See `IRequestPublicationFactory`.

        XXX: This factory only accepts calls if the web service is
        exposed. Once we launch the web service this method will be
        removed.-- Leonard Richardson 2008-01-04
        (https://launchpad.net/launchpad/+spec/api-bugs-remote)
        """
        result = super(WebServiceRequestPublicationFactory, self).canHandle(
            environment)
        return result and config.vhosts.expose_webservice


class NotFoundRequestPublicationFactory:
    """An IRequestPublicationFactory which always yields a 404."""

    def canHandle(self, environment):
        """See `IRequestPublicationFactory`."""
        return True

    def __call__(self):
        """See `IRequestPublicationFactory`.

        Unlike other publication factories, this one doesn't wrap its
        request factory in an ApplicationServerSettingRequestFactory.
        That's because it's only triggered when there's no valid hostname.
        """
        return (ProtocolErrorRequest, ProtocolErrorPublicationFactory(404))


class BasicLaunchpadRequest:
    """Mixin request class to provide stepstogo and breadcrumbs."""

    implements(IBasicLaunchpadRequest)

    def __init__(self, body_instream, environ, response=None):
        self.breadcrumbs = []
        self.traversed_objects = []
        self._wsgi_keys = set()
        self.needs_datepicker_iframe = False
        self.needs_datetimepicker_iframe = False
        super(BasicLaunchpadRequest, self).__init__(
            body_instream, environ, response)

    @property
    def stepstogo(self):
        return StepsToGo(self)

    def retry(self):
        """See IPublisherRequest."""
        new_request = super(BasicLaunchpadRequest, self).retry()
        # propagate the list of keys we have set in the WSGI environment
        new_request._wsgi_keys = self._wsgi_keys
        return new_request

    def getNearest(self, *some_interfaces):
        """See ILaunchpadBrowserApplicationRequest.getNearest()"""
        for context in reversed(self.traversed_objects):
            for iface in some_interfaces:
                if iface.providedBy(context):
                    return context, iface
        return None, None

    def setInWSGIEnvironment(self, key, value):
        """Set a key-value pair in the WSGI environment of this request.

        Raises KeyError if the key is already present in the environment
        but not set with setInWSGIEnvironment().
        """
        # This method expects the BasicLaunchpadRequest mixin to be used
        # with a base that provides self._orig_env.
        if key not in self._wsgi_keys and key in self._orig_env:
            raise KeyError("'%s' already present in wsgi environment." % key)
        self._orig_env[key] = value
        self._wsgi_keys.add(key)


class LaunchpadBrowserRequest(BasicLaunchpadRequest, BrowserRequest,
                              NotificationRequest, ErrorReportRequest):
    """Integration of launchpad mixin request classes to make an uber
    launchpad request class.
    """

    implements(ILaunchpadBrowserApplicationRequest)

    retry_max_count = 5    # How many times we're willing to retry

    def __init__(self, body_instream, environ, response=None):
        super(LaunchpadBrowserRequest, self).__init__(
            body_instream, environ, response)

    def _createResponse(self):
        """As per zope.publisher.browser.BrowserRequest._createResponse"""
        return LaunchpadBrowserResponse()

    @cachedproperty
    def form_ng(self):
        """See ILaunchpadBrowserApplicationRequest."""
        return BrowserFormNG(self.form)


class BrowserFormNG:
    """Wrapper that provides IBrowserFormNG around a regular form dict."""

    implements(IBrowserFormNG)

    def __init__(self, form):
        """Create a new BrowserFormNG that wraps a dict containing form data.
        """
        self.form = form

    def __contains__(self, name):
        """See IBrowserFormNG."""
        return name in self.form

    def __iter__(self):
        """See IBrowserFormNG."""
        return iter(self.form)

    def getOne(self, name, default=None):
        """See IBrowserFormNG."""
        value = self.form.get(name, default)
        if zope_isinstance(value, (list, tuple)):
            raise UnexpectedFormData(
                'Expected only one value form field %s: %s' % (name, value))
        return value

    def getAll(self, name, default=None):
        """See IBrowserFormNG."""
        # We don't want a mutable as a default parameter, so we use None as a
        # marker.
        if default is None:
            default = []
        else:
            assert zope_isinstance(default, list), (
                "default should be a list: %s" % default)
        value = self.form.get(name, default)
        if not zope_isinstance(value, list):
            value = [value]
        return value


class Zope3WidgetsUseIBrowserFormNGMonkeyPatch:
    """Make Zope3 widgets use IBrowserFormNG.

    Replace the SimpleInputWidget._getFormInput method with one using
    `IBrowserFormNG`.
    """

    installed = False

    @classmethod
    def install(cls):
        """Install the monkey patch."""
        assert not cls.installed, "Monkey patch is already installed."
        def _getFormInput_single(self):
            """Return the submitted form value.

            :raises UnexpectedFormData: If more than one value is submitted.
            """
            return self.request.form_ng.getOne(self.name)

        def _getFormInput_multi(self):
            """Return the submitted form values.
            """
            return self.request.form_ng.getAll(self.name)

        # Save the original method and replace it with fixed ones.
        # We don't save MultiDataHelper._getFormInput because it doesn't
        # override the one in SimpleInputWidget.
        cls._original__getFormInput = SimpleInputWidget._getFormInput
        SimpleInputWidget._getFormInput = _getFormInput_single
        MultiDataHelper._getFormInput = _getFormInput_multi
        cls.installed = True

    @classmethod
    def uninstall(cls):
        """Uninstall the monkey patch."""
        assert cls.installed, "Monkey patch is not installed."

        # Restore saved method.
        SimpleInputWidget._getFormInput = cls._original__getFormInput
        del MultiDataHelper._getFormInput
        cls.installed = False


Zope3WidgetsUseIBrowserFormNGMonkeyPatch.install()


class LaunchpadBrowserResponse(NotificationResponse, BrowserResponse):

    # Note that NotificationResponse defines a 'redirect' method which
    # needs to override the 'redirect' method in BrowserResponse
    def __init__(self, header_output=None, http_transaction=None):
        super(LaunchpadBrowserResponse, self).__init__(
                header_output, http_transaction
                )

    def redirect(self, location, status=None, temporary_if_possible=False):
        """Do a redirect.

        If temporary_if_possible is True, then do a temporary redirect
        if this is a HEAD or GET, otherwise do a 303.

        See RFC 2616.

        The interface doesn't say that redirect returns anything.
        However, Zope's implementation does return the location given.  This
        is largely useless, as it is just the location given which is often
        relative.  So we won't return anything.
        """
        if temporary_if_possible:
            assert status is None, (
                "Do not set 'status' if also setting "
                "'temporary_if_possible'.")
            method = self._request.method
            if method == 'GET' or method == 'HEAD':
                status = 307
            else:
                status = 303
        super(LaunchpadBrowserResponse, self).redirect(
                unicode(location).encode('UTF-8'), status=status
                )


def adaptResponseToSession(response):
    """Adapt LaunchpadBrowserResponse to ISession"""
    return ISession(response._request)


def adaptRequestToResponse(request):
    """Adapt LaunchpadBrowserRequest to LaunchpadBrowserResponse"""
    return request.response


class LaunchpadTestRequest(TestRequest):
    """Mock request for use in unit and functional tests.

    >>> request = LaunchpadTestRequest(SERVER_URL='http://127.0.0.1/foo/bar')

    This class subclasses TestRequest - the standard Mock request object
    used in unit tests

    >>> isinstance(request, TestRequest)
    True

    It provides LaunchpadLayer and adds a mock INotificationRequest
    implementation.

    >>> canonical.launchpad.layers.LaunchpadLayer.providedBy(request)
    True
    >>> INotificationRequest.providedBy(request)
    True
    >>> request.uuid == request.response.uuid
    True
    >>> request.notifications is request.response.notifications
    True

    It also provides the form_ng attribute that is available from
    LaunchpadBrowserRequest.

    >>> from zope.interface.verify import verifyObject
    >>> verifyObject(IBrowserFormNG, request.form_ng)
    True

    It also provides the  hooks for popup calendar iframes:

    >>> request.needs_datetimepicker_iframe
    False
    >>> request.needs_datepicker_iframe
    False
    """
    implements(INotificationRequest, IBasicLaunchpadRequest, IParticipation,
               canonical.launchpad.layers.LaunchpadLayer)
    # These two attributes satisfy IParticipation.
    principal = None
    interaction = None

    def __init__(self, body_instream=None, environ=None, form=None,
                 skin=None, outstream=None, method='GET', **kw):
        super(LaunchpadTestRequest, self).__init__(
            body_instream=body_instream, environ=environ, form=form,
            skin=skin, outstream=outstream, REQUEST_METHOD=method, **kw)
        self.breadcrumbs = []
        self.traversed_objects = []
        self.needs_datepicker_iframe = False
        self.needs_datetimepicker_iframe = False

    @property
    def uuid(self):
        return self.response.uuid

    @property
    def notifications(self):
        """See INotificationRequest."""
        return self.response.notifications

    @property
    def stepstogo(self):
        """See IBasicLaunchpadRequest."""
        return StepsToGo(self)

    def getNearest(self, *some_interfaces):
        """See IBasicLaunchpadRequest."""
        return None, None

    def setInWSGIEnvironment(self, key, value):
        """See IBasicLaunchpadRequest."""
        self._orig_env[key] = value

    def _createResponse(self):
        """As per zope.publisher.browser.BrowserRequest._createResponse"""
        return LaunchpadTestResponse()

    @property
    def form_ng(self):
        """See ILaunchpadBrowserApplicationRequest."""
        return BrowserFormNG(self.form)

    def setPrincipal(self, principal):
        """See `IPublicationRequest`."""
        self.principal = principal


class LaunchpadTestResponse(LaunchpadBrowserResponse):
    """Mock response for use in unit and functional tests.

    >>> request = LaunchpadTestRequest()
    >>> response = request.response
    >>> isinstance(response, LaunchpadTestResponse)
    True
    >>> INotificationResponse.providedBy(response)
    True

    >>> response.addWarningNotification('Warning Notification')
    >>> request.notifications[0].message
    u'Warning Notification'
    """
    implements(INotificationResponse)

    uuid = 'LaunchpadTestResponse'

    _notifications = None

    @property
    def notifications(self):
        if self._notifications is None:
            self._notifications = NotificationList()
        return self._notifications


class DebugLayerRequestFactory(HTTPPublicationRequestFactory):
    """RequestFactory that sets the DebugLayer on a request."""

    def __call__(self, input_stream, env, output_stream=None):
        """See zope.app.publication.interfaces.IPublicationRequestFactory"""
        assert output_stream is None, 'output_stream is deprecated in Z3.2'

        # Mark the request with the 'canonical.launchpad.layers.debug' layer
        request = HTTPPublicationRequestFactory.__call__(
            self, input_stream, env)
        canonical.launchpad.layers.setFirstLayer(
            request, canonical.launchpad.layers.DebugLayer)
        return request


class LaunchpadAccessLogger(CommonAccessLogger):

    def log(self, task):
        """Receives a completed task and logs it in launchpad log format.

        task IP address
        X_FORWARDED_FOR
        HOST
        datetime task started
        request string  (1st line of request)
        response status
        response bytes written
        number of sql statements
        request duration
        number of ticks during traversal
        number of ticks during publication
        launchpad user id
        launchpad page id
        REFERER
        USER_AGENT

        """
        request_headers = task.request_data.headers
        cgi_env = task.getCGIEnvironment()

        x_forwarded_for = request_headers.get('X_FORWARDED_FOR', '')
        host = request_headers.get('HOST', '')
        start_time = self.log_date_string(task.start_time)
        first_line = task.request_data.first_line
        status = task.status
        bytes_written = task.bytes_written
        userid = cgi_env.get('launchpad.userid', '')
        pageid = cgi_env.get('launchpad.pageid', '')
        sql_statements = cgi_env.get('launchpad.sqlstatements', 0)
        request_duration = cgi_env.get('launchpad.requestduration', 0)
        traversal_ticks = cgi_env.get('launchpad.traversalticks', 0)
        publication_ticks = cgi_env.get('launchpad.publicationticks', 0)
        referer = request_headers.get('REFERER', '')
        user_agent = request_headers.get('USER_AGENT', '')

        log_template = (' - "%s" "%s" [%s] "%s" %s %d %d %s %s '
                        '%s "%s" "%s" "%s" "%s"\n')
        self.output.logRequest(
            task.channel.addr[0],
            log_template % (
                x_forwarded_for,
                host,
                start_time,
                first_line,
                status,
                bytes_written,
                sql_statements,
                request_duration,
                traversal_ticks,
                publication_ticks,
                userid,
                pageid,
                referer,
                user_agent
                )
           )


http = wsgi.ServerType(
    WSGIHTTPServer,
    WSGIPublisherApplication,
    LaunchpadAccessLogger,
    8080,
    True)

pmhttp = wsgi.ServerType(
    PMDBWSGIHTTPServer,
    WSGIPublisherApplication,
    LaunchpadAccessLogger,
    8081,
    True)

debughttp = wsgi.ServerType(
    WSGIHTTPServer,
    WSGIPublisherApplication,
    LaunchpadAccessLogger,
    8082,
    True,
    requestFactory=DebugLayerRequestFactory)

privatexmlrpc = wsgi.ServerType(
    WSGIHTTPServer,
    WSGIPublisherApplication,
    LaunchpadAccessLogger,
    8080,
    True)


# ---- mainsite

class MainLaunchpadPublication(LaunchpadBrowserPublication):
    """The publication used for the main Launchpad site."""

# ---- blueprint

class BlueprintBrowserRequest(LaunchpadBrowserRequest):
    implements(canonical.launchpad.layers.BlueprintLayer)

class BlueprintPublication(LaunchpadBrowserPublication):
    """The publication used for the Blueprint site."""

# ---- code

class CodePublication(LaunchpadBrowserPublication):
    """The publication used for the Code site."""

class CodeBrowserRequest(LaunchpadBrowserRequest):
    implements(canonical.launchpad.layers.CodeLayer)

# ---- translations

class TranslationsPublication(LaunchpadBrowserPublication):
    """The publication used for the Translations site."""

class TranslationsBrowserRequest(LaunchpadBrowserRequest):
    implements(canonical.launchpad.layers.TranslationsLayer)

# ---- bugs

class BugsPublication(LaunchpadBrowserPublication):
    """The publication used for the Bugs site."""

class BugsBrowserRequest(LaunchpadBrowserRequest):
    implements(canonical.launchpad.layers.BugsLayer)

# ---- answers

class AnswersPublication(LaunchpadBrowserPublication):
    """The publication used for the Answers site."""

class AnswersBrowserRequest(LaunchpadBrowserRequest):
    implements(canonical.launchpad.layers.AnswersLayer)

# ---- shipit

class ShipItPublication(LaunchpadBrowserPublication):
    """The publication used for the ShipIt sites."""

    root_object_interface = IShipItApplication

class UbuntuShipItBrowserRequest(LaunchpadBrowserRequest):
    implements(canonical.launchpad.layers.ShipItUbuntuLayer)

class KubuntuShipItBrowserRequest(LaunchpadBrowserRequest):
    implements(canonical.launchpad.layers.ShipItKUbuntuLayer)

class EdubuntuShipItBrowserRequest(LaunchpadBrowserRequest):
    implements(canonical.launchpad.layers.ShipItEdUbuntuLayer)

# ---- feeds

class FeedsPublication(LaunchpadBrowserPublication):
    """The publication used for Launchpad feed requests."""

    root_object_interface = IFeedsApplication

    def traverseName(self, request, ob, name):
        """Override traverseName to restrict urls on feeds.launchpad.net.

        Feeds.lp.net should only serve classes that implement the IFeed
        interface or redirect to some other url.
        """
        result = super(FeedsPublication, self).traverseName(request, ob, name)
        if len(request.stepstogo) == 0:
            # The url has been fully traversed. Now we can check that
            # the result is a feed or a redirection.
            naked_result = removeSecurityProxy(result)
            if (IFeed.providedBy(result) or
                getattr(naked_result, 'status', None) == 301):
                return result
            else:
                raise NotFound(self, '', request)
        else:
            # There are still url segments to traverse.
            return result

    def getPrincipal(self, request):
        """For feeds always return the anonymous user."""
        auth_utility = getUtility(IPlacelessAuthUtility)
        return auth_utility.unauthenticatedPrincipal()


class FeedsBrowserRequest(LaunchpadBrowserRequest):
    """Request type for a launchpad feed."""
    implements(canonical.launchpad.layers.FeedsLayer)

# ---- web service

class WebServicePublication(LaunchpadBrowserPublication):
    """The publication used for Launchpad web service requests."""

    root_object_interface = IWebServiceApplication

    def getApplication(self, request):
        """See `zope.publisher.interfaces.IPublication`.

        Always use the web service application to serve web service
        resources, no matter what application is normally used to serve
        the underlying objects.
        """
        return getUtility(IWebServiceApplication)

    def traverseName(self, request, ob, name):
        """See `zope.publisher.interfaces.IPublication`.

        In addition to the default traversal implementation, this publication
        also handle traversal to collection scoped into an entry.
        """
        # If this is the last traversal step, then look first for a scoped
        # collection. This is done because although Navigation handles
        # traversal to entries in a scoped collection, they don't usually
        # handle traversing to the scoped collection itself.
        if len(request.getTraversalStack()) == 0:
            try_special_traversal = True
            try:
                entry = IEntry(ob)
            except TypeError:
                try_special_traversal = False
            result = None
            if try_special_traversal:
                field = entry.schema.get(name)
                if ICollectionField.providedBy(field):
                    result = self._traverseToScopedCollection(
                        request, entry, field, name)
                elif IBytes.providedBy(field):
                    result = self._traverseToByteStorage(
                        request, entry, field, name)
            if result is not None:
                return result
        return super(WebServicePublication, self).traverseName(
            request, ob, name)

    def _traverseToByteStorage(self, request, entry, field, name):
        """Try to traverse to a byte storage resource in entry."""
        # Even if the library file is None, we want to allow
        # traversal, because the request might be a PUT request
        # creating a file here.
        return getMultiAdapter((entry, field.bind(entry)), IByteStorage)

    def _traverseToScopedCollection(self, request, entry, field, name):
        """Try to traverse to a collection in entry.

        This is done because we don't usually traverse to attributes
        representing a collection in our regular Navigation.

        This method returns None if a scoped collection cannot be found.
        """
        collection = getattr(entry, name, None)
        if collection is None:
            return None
        scoped_collection = ScopedCollection(entry.context, entry)
        # Tell the IScopedCollection object what collection it's managing,
        # and what the collection's relationship is to the entry it's
        # scoped to.
        scoped_collection.collection = collection
        scoped_collection.relationship = field
        return scoped_collection

    def getDefaultTraversal(self, request, ob):
        """See `zope.publisher.interfaces.browser.IBrowserPublication`.

        The WebService doesn't use the getDefaultTraversal() extension
        mechanism, because it only applies to GET, HEAD, and POST methods.

        See getResource() for the alternate mechanism.
        """
        # Don't traverse to anything else.
        return ob, None

    def getResource(self, request, ob):
        """Return the resource that can publish the object ob.

        This is done at the end of traversal.  If the published object
        supports the ICollection, or IEntry interface we wrap it into the
        appropriate resource.
        """
        if (ICollection.providedBy(ob) or
            queryAdapter(ob, ICollection) is not None):
            # Object supports ICollection protocol.
            resource = CollectionResource(ob, request)
        elif (IEntry.providedBy(ob) or
              queryAdapter(ob, IEntry) is not None):
            # Object supports IEntry protocol.
            resource = EntryResource(ob, request)
        elif queryMultiAdapter((ob, request), IHTTPResource) is not None:
            # Object can be adapted to a resource.
            resource = queryMultiAdapter((ob, request), IHTTPResource)
        elif IHTTPResource.providedBy(ob):
            # A resource knows how to take care of itself.
            return ob
        else:
            # This object should not be published on the web service.
            raise NotFound(ob, '')

        # Wrap the resource in a security proxy.
        return ProxyFactory(resource)

    def finishReadOnlyRequest(self, txn):
        """Commit the transaction so that created OAuthNonces are stored."""
        txn.commit()

    def getPrincipal(self, request):
        # Fetch OAuth authorization information from the request.
        form = get_oauth_authorization(request)

        consumer_key = form.get('oauth_consumer_key')
        consumer = getUtility(IOAuthConsumerSet).getByKey(consumer_key)
        if consumer is None:
            raise Unauthorized('Unknown consumer (%s).' % consumer_key)
        token_key = form.get('oauth_token')
        token = consumer.getAccessToken(token_key)
        if token is None:
            raise Unauthorized('Unknown access token (%s).' % token_key)
        nonce = form.get('oauth_nonce')
        timestamp = form.get('oauth_timestamp')
        try:
            token.ensureNonce(nonce, timestamp)
        except NonceAlreadyUsed, e:
            raise Unauthorized('Invalid nonce/timestamp: %s' % e)
        now = datetime.now(pytz.timezone('UTC'))
        if token.permission == OAuthPermission.UNAUTHORIZED:
            raise Unauthorized('Unauthorized token (%s).' % token.key)
        elif token.date_expires is not None and token.date_expires <= now:
            raise Unauthorized('Expired token (%s).' % token.key)
        elif not check_oauth_signature(request, consumer, token):
            raise Unauthorized('Invalid signature.')
        else:
            # Everything is fine, let's return the principal.
            pass
        return getUtility(IPlacelessLoginSource).getPrincipal(
            token.person.id, access_level=token.permission)


class WebServiceRequestTraversal:
    """Mixin providing web-service resource wrapping in traversal.

    This is implemented as a mixin, because we want the WebServiceTestRequest
    to use the same mechanism. And since the Launchpad request class
    hierarchy is a mess, it's simple to use a mixin.
    """

    def traverse(self, ob):
        """See `zope.publisher.interfaces.IPublisherRequest`.

        WebService requests call the WebServicePublication.getResource()
        on the result of the default traversal.
        """
        stack = self.getTraversalStack()
        # Only accept versioned URLs.
        if len(stack) > 0:
            last_component = stack.pop()
        else:
            last_component = ''
        if last_component == 'beta':
            self.setTraversalStack(stack)
            self.setVirtualHostRoot(names=('beta', ))
        else:
            raise NotFound(self, '', self)
        result = super(WebServiceRequestTraversal, self).traverse(ob)
        return self.publication.getResource(self, result)


class WebServiceClientRequest(WebServiceRequestTraversal,
                              LaunchpadBrowserRequest):
    """Request type for a resource published through the web service."""
    implements(canonical.launchpad.layers.WebServiceLayer)


class WebServiceTestRequest(WebServiceRequestTraversal, LaunchpadTestRequest):
    """Test request for the webservice.

    It provides the WebServiceLayer and supports the getResource()
    web publication hook.
    """
    implements(canonical.launchpad.layers.WebServiceLayer)

    def __init__(self, body_instream=None, environ=None, **kw):
        test_environ = {
            'SERVERL_URL': 'http://api.launchpad.dev',
            'HTTP_HOST': 'api.launchpad.dev',
            }
        if environ is not None:
            test_environ.update(environ)
        super(WebServiceTestRequest, self).__init__(
            body_instream=body_instream, environ=test_environ, **kw)


# ---- openid

class OpenIdPublication(LaunchpadBrowserPublication):
    """The publication used for OpenId requests."""

    root_object_interface = IOpenIdApplication


class OpenIdBrowserRequest(LaunchpadBrowserRequest):
    implements(canonical.launchpad.layers.OpenIdLayer)

# ---- xmlrpc

class PublicXMLRPCPublication(LaunchpadBrowserPublication):
    """The publication used for public XML-RPC requests."""
    def handleException(self, object, request, exc_info, retry_allowed=True):
        LaunchpadBrowserPublication.handleException(
                self, object, request, exc_info, retry_allowed
                )
        OpStats.stats['xml-rpc faults'] += 1

    def endRequest(self, request, object):
        OpStats.stats['xml-rpc requests'] += 1
        return LaunchpadBrowserPublication.endRequest(self, request, object)


class PublicXMLRPCRequest(BasicLaunchpadRequest, XMLRPCRequest,
                          ErrorReportRequest):
    """Request type for doing public XML-RPC in Launchpad."""

    def _createResponse(self):
        return PublicXMLRPCResponse()


class PublicXMLRPCResponse(XMLRPCResponse):
    """Response type for doing public XML-RPC in Launchpad."""

    def handleException(self, exc_info):
        # If we don't have a proper xmlrpclib.Fault, and we have
        # logged an OOPS, create a Fault that reports the OOPS ID to
        # the user.
        exc_value = exc_info[1]
        if not isinstance(exc_value, xmlrpclib.Fault):
            request = get_current_browser_request()
            if request is not None and request.oopsid is not None:
                exc_info = (xmlrpclib.Fault,
                            xmlrpclib.Fault(-1, request.oopsid),
                            None)
        XMLRPCResponse.handleException(self, exc_info)


class PrivateXMLRPCPublication(PublicXMLRPCPublication):
    """The publication used for private XML-RPC requests."""

    root_object_interface = IPrivateApplication

    def traverseName(self, request, ob, name):
        """Traverse to an end point or let normal traversal do its thing."""
        assert isinstance(request, PrivateXMLRPCRequest), (
            'Not a private XML-RPC request')
        missing = object()
        end_point = getattr(ob, name, missing)
        if end_point is missing:
            return super(PrivateXMLRPCPublication, self).traverseName(
                request, ob, name)
        return end_point


class PrivateXMLRPCRequest(PublicXMLRPCRequest):
    """Request type for doing private XML-RPC in Launchpad."""
    # For now, the same as public requests.

# ---- Protocol errors

class ProtocolErrorRequest(LaunchpadBrowserRequest):
    """An HTTP request that happened to result in an HTTP error."""

    def traverse(self, object):
        """It's already been determined that there's an error. Return None."""
        return None


class ProtocolErrorPublicationFactory:
    """This class publishes error messages in response to protocol errors."""

    def __init__(self, status, headers=None):
        """Store the headers and status for turning into a parameterized
        publication.
        """
        if not headers:
            headers = {}
        self.status = status
        self.headers = headers

    def __call__(self, db):
        """Create a parameterized publication object."""
        return ProtocolErrorPublication(self.status, self.headers)


class ProtocolErrorPublication(LaunchpadBrowserPublication):
    """Publication used for requests that turn out to be protocol errors."""

    def __init__(self, status, headers):
        """Prepare to construct a ProtocolErrorException

        :param status: The HTTP status to send
        :param headers: Any HTTP headers that should be sent.
        """
        super(ProtocolErrorPublication, self).__init__(None)
        self.status = status
        self.headers = headers

    def callObject(self, request, object):
        """Raise an approprate exception for this protocol error."""
        if self.status == 404:
            raise NotFound(self, '', request)
        else:
            raise ProtocolErrorException(self.status, self.headers)


class ProtocolErrorException(Exception):
    """An exception for requests that turn out to be protocol errors."""
    implements(ILaunchpadProtocolError)

    def __init__(self, status, headers):
        """Store status and headers for rendering in the HTTP response."""
        Exception.__init__(self)
        self.status = status
        self.headers = headers

    def __str__(self):
        """A protocol error can be well-represented by its HTTP status code.
        """
        return "Protocol error: %s" % self.status


def launchpad_default_timeout():
    """Return the time before the request should be expired."""
    timeout = config.database.db_statement_timeout
    if timeout is None:
        return None
    left = timeout - get_request_duration()
    if left < 0:
        raise RequestExpired('request expired.')
    return left


<<<<<<< HEAD
# ---- End publication classes.
=======
>>>>>>> a3c923b3
def set_launchpad_default_timeout(event):
    """Set the LAZR default timeout function."""
    set_default_timeout_function(launchpad_default_timeout)


def register_launchpad_request_publication_factories():
    """Register our factories with the Zope3 publisher.

    DEATH TO ZCML!
    """
    VHRP = VirtualHostRequestPublicationFactory

    factories = [
        VHRP('mainsite', LaunchpadBrowserRequest, MainLaunchpadPublication,
             handle_default_host=True),
        VHRP('blueprints', BlueprintBrowserRequest, BlueprintPublication),
        VHRP('code', CodeBrowserRequest, CodePublication),
        VHRP('translations', TranslationsBrowserRequest,
             TranslationsPublication),
        VHRP('bugs', BugsBrowserRequest, BugsPublication),
        VHRP('answers', AnswersBrowserRequest, AnswersPublication),
        VHRP('openid', OpenIdBrowserRequest, OpenIdPublication),
        VHRP('shipitubuntu', UbuntuShipItBrowserRequest,
             ShipItPublication),
        VHRP('shipitkubuntu', KubuntuShipItBrowserRequest,
             ShipItPublication),
        VHRP('shipitedubuntu', EdubuntuShipItBrowserRequest,
             ShipItPublication),
        VHRP('feeds', FeedsBrowserRequest, FeedsPublication),
        WebServiceRequestPublicationFactory('api', WebServiceClientRequest,
                                            WebServicePublication),
        XMLRPCRequestPublicationFactory('xmlrpc', PublicXMLRPCRequest,
                                        PublicXMLRPCPublication)
        ]

    # We may also have a private XML-RPC server.
    private_port = None
    for server in config.servers:
        if server.type == 'PrivateXMLRPC':
            ip, private_port = server.address
            break

    if private_port is not None:
        factories.append(XMLRPCRequestPublicationFactory(
            'xmlrpc_private', PrivateXMLRPCRequest,
            PrivateXMLRPCPublication, port=private_port))

    # Register those factories, in priority order corresponding to
    # their order in the list. This means picking a large number for
    # the first factory and giving each subsequent factory the next
    # lower number. We need to leave one space left over for the
    # catch-all handler defined below, so we start at
    # len(factories)+1.
    for priority, factory in enumerate(factories):
        publisher_factory_registry.register(
            "*", "*", factory.vhost_name, len(factories)-priority+1, factory)

    # Register a catch-all "not found" handler at the lowest priority.
    publisher_factory_registry.register(
        "*", "*", "*", 0, NotFoundRequestPublicationFactory())

register_launchpad_request_publication_factories()<|MERGE_RESOLUTION|>--- conflicted
+++ resolved
@@ -1262,10 +1262,6 @@
     return left
 
 
-<<<<<<< HEAD
-# ---- End publication classes.
-=======
->>>>>>> a3c923b3
 def set_launchpad_default_timeout(event):
     """Set the LAZR default timeout function."""
     set_default_timeout_function(launchpad_default_timeout)
