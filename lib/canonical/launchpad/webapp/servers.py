# Copyright 2007-2008 Canonical Ltd.  All rights reserved.
# pylint: disable-msg=W0231

"""Definition of the internet servers that Launchpad uses."""

__metaclass__ = type

import cgi
import pytz
import threading
import xmlrpclib
from datetime import datetime

import transaction
from transaction.interfaces import ISynchronizer

from zope.app.form.browser.widget import SimpleInputWidget
from zope.app.form.browser.itemswidgets import  MultiDataHelper
from zope.session.interfaces import ISession
from zope.app.publication.httpfactory import HTTPPublicationRequestFactory
from zope.app.publication.interfaces import IRequestPublicationFactory
from zope.app.publication.requestpublicationregistry import (
    factoryRegistry as publisher_factory_registry)
from zope.app.server import wsgi
from zope.app.wsgi import WSGIPublisherApplication
from zope.component import getUtility
from zope.interface import implements
from zope.publisher.browser import (
    BrowserRequest, BrowserResponse, TestRequest)
from zope.publisher.interfaces import NotFound
from zope.publisher.xmlrpc import XMLRPCRequest, XMLRPCResponse
from zope.security.interfaces import IParticipation, Unauthorized
from zope.security.proxy import (
    isinstance as zope_isinstance, removeSecurityProxy)
from zope.server.http.commonaccesslogger import CommonAccessLogger
from zope.server.http.wsgihttpserver import PMDBWSGIHTTPServer

from canonical.cachedproperty import cachedproperty
from canonical.config import config

<<<<<<< HEAD
from canonical.lazr.interfaces import IFeed
from canonical.lazr.rest.publisher import (
    WebServicePublicationMixin, WebServiceRequestTraversal,
    WEBSERVICE_PATH_OVERRIDE)
=======
from canonical.lazr.interfaces import (
    IByteStorage, ICollection, IEntry, IEntryField, IFeed, IHTTPResource,
    IWebBrowserInitiatedRequest, IWebServiceConfiguration)
from canonical.lazr.interfaces.fields import ICollectionField
from canonical.lazr.rest.resource import (
    CollectionResource, EntryField, EntryFieldResource,
    EntryResource, ScopedCollection)
>>>>>>> e1acb719

import canonical.launchpad.layers
from canonical.launchpad.interfaces import (
    IFeedsApplication, IPrivateApplication, IOpenIDApplication, IPerson,
    IPersonSet, IShipItApplication, IWebServiceApplication,
    IOAuthConsumerSet, NonceAlreadyUsed, TimestampOrderingError, ClockSkew)
import canonical.launchpad.versioninfo

from canonical.launchpad.webapp.adapter import (
    get_request_duration, RequestExpired)
from canonical.launchpad.webapp.authorization import (
    LAUNCHPAD_SECURITY_POLICY_CACHE_KEY)
from canonical.launchpad.webapp.notifications import (
    NotificationRequest, NotificationResponse, NotificationList)
from canonical.launchpad.webapp.interfaces import (
    ILaunchpadBrowserApplicationRequest, ILaunchpadProtocolError,
    IBasicLaunchpadRequest, IBrowserFormNG, INotificationRequest,
    INotificationResponse, IPlacelessAuthUtility, UnexpectedFormData,
    IPlacelessLoginSource, OAuthPermission)
from canonical.launchpad.webapp.authentication import (
    check_oauth_signature, get_oauth_authorization)
from canonical.launchpad.webapp.errorlog import ErrorReportRequest
from lazr.uri import URI
from canonical.launchpad.webapp.vhosts import allvhosts
from canonical.launchpad.webapp.publication import LaunchpadBrowserPublication
from canonical.launchpad.webapp.publisher import (
    get_current_browser_request, RedirectionView)
from canonical.launchpad.webapp.opstats import OpStats
from zc.zservertracelog.tracelog import Server as ZServerTracelogServer

from canonical.lazr.timeout import set_default_timeout_function


class StepsToGo:
    """

    >>> class FakeRequest:
    ...     def __init__(self, traversed, stack):
    ...         self._traversed_names = traversed
    ...         self.stack = stack
    ...     def getTraversalStack(self):
    ...         return self.stack
    ...     def setTraversalStack(self, stack):
    ...         self.stack = stack

    >>> request = FakeRequest([], ['baz', 'bar', 'foo'])
    >>> stepstogo = StepsToGo(request)
    >>> stepstogo.startswith()
    True
    >>> stepstogo.startswith('foo')
    True
    >>> stepstogo.startswith('foo', 'bar')
    True
    >>> stepstogo.startswith('foo', 'baz')
    False
    >>> len(stepstogo)
    3
    >>> print stepstogo.consume()
    foo
    >>> request._traversed_names
    ['foo']
    >>> request.stack
    ['baz', 'bar']
    >>> print stepstogo.consume()
    bar
    >>> bool(stepstogo)
    True
    >>> print stepstogo.consume()
    baz
    >>> print stepstogo.consume()
    None
    >>> bool(stepstogo)
    False

    >>> request = FakeRequest([], ['baz', 'bar', 'foo'])
    >>> list(StepsToGo(request))
    ['foo', 'bar', 'baz']

    """

    @property
    def _stack(self):
        return self.request.getTraversalStack()

    def __init__(self, request):
        self.request = request

    def __iter__(self):
        return self

    def consume(self):
        """Remove the next path step and return it.

        Returns None if there are no path steps left.
        """
        stack = self.request.getTraversalStack()
        try:
            nextstep = stack.pop()
        except IndexError:
            return None
        self.request._traversed_names.append(nextstep)
        self.request.setTraversalStack(stack)
        return nextstep

    def next(self):
        value = self.consume()
        if value is None:
            raise StopIteration
        return value

    def startswith(self, *args):
        """Return whether the steps to go start with the names given."""
        if not args:
            return True
        return self._stack[-len(args):] == list(reversed(args))

    def __len__(self):
        return len(self._stack)

    def __nonzero__(self):
        return bool(self._stack)


class ApplicationServerSettingRequestFactory:
    """Create a request and call its setApplicationServer method.

    Due to the factory-fanatical design of this part of Zope3, we need
    to have a kind of proxying factory here so that we can create an
    appropriate request and call its setApplicationServer method before it
    is used.
    """

    def __init__(self, requestfactory, host, protocol, port):
        self.requestfactory = requestfactory
        self.host = host
        self.protocol = protocol
        self.port = port

    def __call__(self, body_instream, environ, response=None):
        """Equivalent to the request's __init__ method."""
        # Make sure that HTTPS variable is set so that request.getURL() is
        # sane
        if self.protocol == 'https':
            environ['HTTPS'] = 'on'
        request = self.requestfactory(body_instream, environ, response)
        request.setApplicationServer(self.host, self.protocol, self.port)
        return request


class VirtualHostRequestPublicationFactory:
    """An `IRequestPublicationFactory` handling request to a Launchpad vhost.

    This factory will accepts requests to a particular Launchpad virtual host
    that matches a particular port and set of HTTP methods.
    """
    implements(IRequestPublicationFactory)

    default_methods = ['GET', 'HEAD', 'POST']

    def __init__(self, vhost_name, request_factory, publication_factory,
                 port=None, methods=None, handle_default_host=False):
        """Creates a new factory.

        :param vhost_name: The config section defining the virtual host
             handled by this factory.
        :param request_factory: The request factory to use for this virtual
             host's requests.
        :param publication_factory: The publication factory to use for this
            virtual host's requests.
        :param port: The port which is handled by this factory. If
            this is None, this factory will handle requests that
            originate on any port.
        :param methods: A sequence of HTTP methods that this factory handles.
        :param handle_default_host: Whether or not this factory is
            capable of handling requests that specify no hostname.
        """

        self.vhost_name = vhost_name
        self.request_factory = request_factory
        self.publication_factory = publication_factory
        self.port = port
        if methods is None:
            methods = self.default_methods
        self.methods = methods
        self.handle_default_host = handle_default_host

        self.vhost_config = allvhosts.configs[self.vhost_name]
        self.all_hostnames = set(self.vhost_config.althostnames
                                 + [self.vhost_config.hostname])
        self._thread_local = threading.local()
        self._thread_local.environment = None

    def canHandle(self, environment):
        """See `IRequestPublicationFactory`.

        Returns true if the HTTP host and port of the incoming request
        match the ones this factory is equipped to handle.
        """
        # We look at the wsgi environment to get the port this request
        # is coming in over.  The port number can be in one of two
        # places; either it's on the SERVER_PORT environment variable
        # or, as is the case with the test suite, it's on the
        # HTTP_HOST variable after a colon.
        # The former takes precedence, the port from the host variable is
        # only checked because the test suite doesn't set SERVER_PORT.
        host = environment.get('HTTP_HOST', '')
        port = environment.get('SERVER_PORT')
        if ":" in host:
            assert len(host.split(':')) == 2, (
                "Having a ':' in the host name isn't allowed.")
            host, new_port = host.split(':')
            if port is None:
                port = new_port

        if host == '':
            if not self.handle_default_host:
                return False
        elif host not in self.all_hostnames:
            return False
        else:
            # This factory handles this host.
            pass

        if self.port is not None:
            if port is not None:
                try:
                    port = int(port)
                except (ValueError):
                    port = None
            if self.port != port:
                return False

        self._thread_local.environment = environment
        self._thread_local.host = host
        return True

    def __call__(self):
        """See `IRequestPublicationFactory`.

        We know that this factory is the right one for the given host
        and port. But there might be something else wrong with the
        request.  For instance, it might have the wrong HTTP method.
        """
        environment = self._thread_local.environment
        if environment is None:
            raise AssertionError('This factory declined the request.')

        root_url = URI(self.vhost_config.rooturl)

        real_request_factory, publication_factory = (
            self.checkRequest(environment))

        if not real_request_factory:
            real_request_factory, publication_factory = (
                self.getRequestAndPublicationFactories(environment))

        host = environment.get('HTTP_HOST', '').split(':')[0]
        if host in ['', 'localhost']:
            # Sometimes requests come in to the default or local host.
            # If we set the application server for these requests,
            # they'll be handled as launchpad.net requests, and
            # responses will go out containing launchpad.net URLs.
            # That's a little unelegant, so we don't set the application
            # server for these requests.
            request_factory = real_request_factory
        else:
            request_factory = ApplicationServerSettingRequestFactory(
                real_request_factory,
                root_url.host,
                root_url.scheme,
                root_url.port)

        self._thread_local.environment = None
        return (request_factory, publication_factory)

    def getRequestAndPublicationFactories(self, environment):
        """Return the request and publication factories to use.

        You can override this method if the request and publication can
        vary based on the environment.
        """
        return self.request_factory, self.publication_factory

    def getAcceptableMethods(self, environment):
        """Return the HTTP methods acceptable in this particular environment.
        """
        return self.methods

    def checkRequest(self, environment):
        """Makes sure that the incoming HTTP request is of an expected type.

        This is different from canHandle() because we know the request
        went to the right place. It's just that it might be an invalid
        request for this handler.

        :return: An appropriate ProtocolErrorPublicationFactory if the
            HTTP request doesn't comply with the expected protocol. If
            the request does comply, (None, None).
        """
        method = environment.get('REQUEST_METHOD')

        if method in self.getAcceptableMethods(environment):
            factories = (None, None)
        else:
            request_factory = ProtocolErrorRequest
            publication_factory = ProtocolErrorPublicationFactory(
                405, headers={'Allow':" ".join(self.methods)})
            factories = (request_factory, publication_factory)

        return factories


class XMLRPCRequestPublicationFactory(VirtualHostRequestPublicationFactory):
    """A VirtualHostRequestPublicationFactory for XML-RPC.

    This factory only accepts XML-RPC method calls.
    """

    def __init__(self, vhost_name, request_factory, publication_factory,
                 port=None):
        super(XMLRPCRequestPublicationFactory, self).__init__(
            vhost_name, request_factory, publication_factory, port, ['POST'])

    def checkRequest(self, environment):
        """See `VirtualHostRequestPublicationFactory`.

        Accept only requests where the MIME type is text/xml.
        """
        request_factory, publication_factory = (
            super(XMLRPCRequestPublicationFactory, self).checkRequest(
                environment))
        if request_factory is None:
            mime_type = environment.get('CONTENT_TYPE')
            if mime_type != 'text/xml':
                request_factory = ProtocolErrorRequest
                # 415 - Unsupported Media Type
                publication_factory = ProtocolErrorPublicationFactory(415)
        return request_factory, publication_factory


class WebServiceRequestPublicationFactory(
    VirtualHostRequestPublicationFactory):
    """A VirtualHostRequestPublicationFactory for requests against
    resources published through a web service.
    """

    default_methods = [
        'GET', 'HEAD', 'POST', 'PATCH', 'PUT', 'DELETE', 'OPTIONS']

    def __init__(self, vhost_name, request_factory, publication_factory,
                 port=None):
        """This factory accepts requests that use all five major HTTP methods.
        """
        super(WebServiceRequestPublicationFactory, self).__init__(
            vhost_name, request_factory, publication_factory, port)


class VHostWebServiceRequestPublicationFactory(
    VirtualHostRequestPublicationFactory):
    """An `IRequestPublicationFactory` handling requests to vhosts.

    It also handles requests to the launchpad web service, if the
    request's path points to a web service resource.
    """

    def getAcceptableMethods(self, environment):
        """See `VirtualHostRequestPublicationFactory`.

        If this is a request for a webservice path, returns the appropriate
        methods.
        """
        if self.isWebServicePath(environment.get('PATH_INFO', '')):
            return WebServiceRequestPublicationFactory.default_methods
        else:
            return super(
                VHostWebServiceRequestPublicationFactory,
                self).getAcceptableMethods(environment)

    def getRequestAndPublicationFactories(self, environment):
        """See `VirtualHostRequestPublicationFactory`.

        If this is a request for a webservice path, returns the appropriate
        factories.
        """
        if self.isWebServicePath(environment.get('PATH_INFO', '')):
            return WebServiceClientRequest, WebServicePublication
        else:
            return super(
                VHostWebServiceRequestPublicationFactory,
                self).getRequestAndPublicationFactories(environment)

    def isWebServicePath(self, path):
        """Does the path refer to a web service resource?"""
        # Add a trailing slash, if it is missing.
        if not path.endswith('/'):
            path = path + '/'
        config = getUtility(IWebServiceConfiguration)
        return path.startswith('/%s/' % config.path_override)


class NotFoundRequestPublicationFactory:
    """An IRequestPublicationFactory which always yields a 404."""

    def canHandle(self, environment):
        """See `IRequestPublicationFactory`."""
        return True

    def __call__(self):
        """See `IRequestPublicationFactory`.

        Unlike other publication factories, this one doesn't wrap its
        request factory in an ApplicationServerSettingRequestFactory.
        That's because it's only triggered when there's no valid hostname.
        """
        return (ProtocolErrorRequest, ProtocolErrorPublicationFactory(404))


def get_query_string_params(request):
    """Return a dict of the query string params for a request.

    Defined here so that it can be used in both BasicLaunchpadRequest and
    the LaunchpadTestRequest (which doesn't inherit from
    BasicLaunchpadRequest).
    """
    query_string = request.get('QUERY_STRING', '')

    # Just in case QUERY_STRING is in the environment explicitly as
    # None (Some tests seem to do this, but not sure if it can ever
    # happen outside of tests.)
    if query_string is None:
        query_string = ''

    return cgi.parse_qs(query_string, keep_blank_values=True)

class BasicLaunchpadRequest:
    """Mixin request class to provide stepstogo."""

    implements(IBasicLaunchpadRequest)

    def __init__(self, body_instream, environ, response=None):
        self.traversed_objects = []
        self._wsgi_keys = set()
        self.needs_datepicker_iframe = False
        self.needs_datetimepicker_iframe = False
        self.needs_json = False
        self.needs_gmap2 = False
        super(BasicLaunchpadRequest, self).__init__(
            body_instream, environ, response)

        # Our response always vary based on authentication.
        self.response.setHeader('Vary', 'Cookie, Authorization')

    @property
    def stepstogo(self):
        return StepsToGo(self)

    def retry(self):
        """See IPublisherRequest."""
        new_request = super(BasicLaunchpadRequest, self).retry()
        # Propagate the list of keys we have set in the WSGI environment.
        new_request._wsgi_keys = self._wsgi_keys
        return new_request

    def getNearest(self, *some_interfaces):
        """See ILaunchpadBrowserApplicationRequest.getNearest()"""
        for context in reversed(self.traversed_objects):
            for iface in some_interfaces:
                if iface.providedBy(context):
                    return context, iface
        return None, None

    def setInWSGIEnvironment(self, key, value):
        """Set a key-value pair in the WSGI environment of this request.

        Raises KeyError if the key is already present in the environment
        but not set with setInWSGIEnvironment().
        """
        # This method expects the BasicLaunchpadRequest mixin to be used
        # with a base that provides self._orig_env.
        if key not in self._wsgi_keys and key in self._orig_env:
            raise KeyError("'%s' already present in wsgi environment." % key)
        self._orig_env[key] = value
        self._wsgi_keys.add(key)

    @cachedproperty
    def query_string_params(self):
        """See ILaunchpadBrowserApplicationRequest."""
        return get_query_string_params(self)


class LaunchpadBrowserRequest(BasicLaunchpadRequest, BrowserRequest,
                              NotificationRequest, ErrorReportRequest):
    """Integration of launchpad mixin request classes to make an uber
    launchpad request class.
    """

    implements(ILaunchpadBrowserApplicationRequest, ISynchronizer)

    retry_max_count = 5    # How many times we're willing to retry

    def __init__(self, body_instream, environ, response=None):
        BasicLaunchpadRequest.__init__(self, body_instream, environ, response)
        transaction.manager.registerSynch(self)

    def _createResponse(self):
        """As per zope.publisher.browser.BrowserRequest._createResponse"""
        return LaunchpadBrowserResponse()

    @cachedproperty
    def form_ng(self):
        """See ILaunchpadBrowserApplicationRequest."""
        return BrowserFormNG(self.form)

    def setPrincipal(self, principal):
        self.clearSecurityPolicyCache()
        BrowserRequest.setPrincipal(self, principal)

    def clearSecurityPolicyCache(self):
        if LAUNCHPAD_SECURITY_POLICY_CACHE_KEY in self.annotations:
            del self.annotations[LAUNCHPAD_SECURITY_POLICY_CACHE_KEY]

    def beforeCompletion(self, transaction):
        """See `ISynchronizer`."""
        pass

    def afterCompletion(self, transaction):
        """See `ISynchronizer`.

        We clear the cache of security policy results on commit, as objects
        will be refetched from the database and the security checks may result
        in different answers.
        """
        self.clearSecurityPolicyCache()

    def newTransaction(self, transaction):
        """See `ISynchronizer`."""
        pass

class BrowserFormNG:
    """Wrapper that provides IBrowserFormNG around a regular form dict."""

    implements(IBrowserFormNG)

    def __init__(self, form):
        """Create a new BrowserFormNG that wraps a dict containing form data.
        """
        self.form = form

    def __contains__(self, name):
        """See IBrowserFormNG."""
        return name in self.form

    def __iter__(self):
        """See IBrowserFormNG."""
        return iter(self.form)

    def getOne(self, name, default=None):
        """See IBrowserFormNG."""
        value = self.form.get(name, default)
        if zope_isinstance(value, (list, tuple)):
            raise UnexpectedFormData(
                'Expected only one value form field %s: %s' % (name, value))
        return value

    def getAll(self, name, default=None):
        """See IBrowserFormNG."""
        # We don't want a mutable as a default parameter, so we use None as a
        # marker.
        if default is None:
            default = []
        else:
            assert zope_isinstance(default, list), (
                "default should be a list: %s" % default)
        value = self.form.get(name, default)
        if not zope_isinstance(value, list):
            value = [value]
        return value


class Zope3WidgetsUseIBrowserFormNGMonkeyPatch:
    """Make Zope3 widgets use IBrowserFormNG.

    Replace the SimpleInputWidget._getFormInput method with one using
    `IBrowserFormNG`.
    """

    installed = False

    @classmethod
    def install(cls):
        """Install the monkey patch."""
        assert not cls.installed, "Monkey patch is already installed."
        def _getFormInput_single(self):
            """Return the submitted form value.

            :raises UnexpectedFormData: If more than one value is submitted.
            """
            return self.request.form_ng.getOne(self.name)

        def _getFormInput_multi(self):
            """Return the submitted form values.
            """
            return self.request.form_ng.getAll(self.name)

        # Save the original method and replace it with fixed ones.
        # We don't save MultiDataHelper._getFormInput because it doesn't
        # override the one in SimpleInputWidget.
        cls._original__getFormInput = SimpleInputWidget._getFormInput
        SimpleInputWidget._getFormInput = _getFormInput_single
        MultiDataHelper._getFormInput = _getFormInput_multi
        cls.installed = True

    @classmethod
    def uninstall(cls):
        """Uninstall the monkey patch."""
        assert cls.installed, "Monkey patch is not installed."

        # Restore saved method.
        SimpleInputWidget._getFormInput = cls._original__getFormInput
        del MultiDataHelper._getFormInput
        cls.installed = False


Zope3WidgetsUseIBrowserFormNGMonkeyPatch.install()


class LaunchpadBrowserResponse(NotificationResponse, BrowserResponse):

    # Note that NotificationResponse defines a 'redirect' method which
    # needs to override the 'redirect' method in BrowserResponse
    def __init__(self, header_output=None, http_transaction=None):
        super(LaunchpadBrowserResponse, self).__init__()

    def redirect(self, location, status=None, temporary_if_possible=False):
        """Do a redirect.

        If temporary_if_possible is True, then do a temporary redirect
        if this is a HEAD or GET, otherwise do a 303.

        See RFC 2616.

        The interface doesn't say that redirect returns anything.
        However, Zope's implementation does return the location given.  This
        is largely useless, as it is just the location given which is often
        relative.  So we won't return anything.
        """
        if temporary_if_possible:
            assert status is None, (
                "Do not set 'status' if also setting "
                "'temporary_if_possible'.")
            method = self._request.method
            if method == 'GET' or method == 'HEAD':
                status = 307
            else:
                status = 303
        super(LaunchpadBrowserResponse, self).redirect(
                unicode(location).encode('UTF-8'), status=status
                )


def adaptResponseToSession(response):
    """Adapt LaunchpadBrowserResponse to ISession"""
    return ISession(response._request)


def adaptRequestToResponse(request):
    """Adapt LaunchpadBrowserRequest to LaunchpadBrowserResponse"""
    return request.response


class LaunchpadTestRequest(TestRequest):
    """Mock request for use in unit and functional tests.

    >>> request = LaunchpadTestRequest(SERVER_URL='http://127.0.0.1/foo/bar')

    This class subclasses TestRequest - the standard Mock request object
    used in unit tests

    >>> isinstance(request, TestRequest)
    True

    It provides LaunchpadLayer and adds a mock INotificationRequest
    implementation.

    >>> canonical.launchpad.layers.LaunchpadLayer.providedBy(request)
    True
    >>> INotificationRequest.providedBy(request)
    True
    >>> request.uuid == request.response.uuid
    True
    >>> request.notifications is request.response.notifications
    True

    It also provides the form_ng attribute that is available from
    LaunchpadBrowserRequest.

    >>> from zope.interface.verify import verifyObject
    >>> verifyObject(IBrowserFormNG, request.form_ng)
    True

    It also provides the query_string_params dict that is available from
    LaunchpadBrowserRequest.

    >>> request = LaunchpadTestRequest(SERVER_URL='http://127.0.0.1/foo/bar',
    ...     QUERY_STRING='a=1&b=2&c=3')
    >>> request.query_string_params == {'a': ['1'], 'b': ['2'], 'c': ['3']}
    True

    It also provides the  hooks for popup calendar iframes:

    >>> request.needs_datetimepicker_iframe
    False
    >>> request.needs_datepicker_iframe
    False

    And for JSON and GMap2:

    >>> request.needs_json
    False
    >>> request.needs_gmap2
    False

    """
    implements(INotificationRequest, IBasicLaunchpadRequest, IParticipation,
               canonical.launchpad.layers.LaunchpadLayer)
    # These two attributes satisfy IParticipation.
    principal = None
    interaction = None

    def __init__(self, body_instream=None, environ=None, form=None,
                 skin=None, outstream=None, method='GET', **kw):
        super(LaunchpadTestRequest, self).__init__(
            body_instream=body_instream, environ=environ, form=form,
            skin=skin, outstream=outstream, REQUEST_METHOD=method, **kw)
        self.traversed_objects = []
        self.needs_datepicker_iframe = False
        self.needs_datetimepicker_iframe = False
        self.needs_json = False
        self.needs_gmap2 = False

    @property
    def uuid(self):
        return self.response.uuid

    @property
    def notifications(self):
        """See INotificationRequest."""
        return self.response.notifications

    @property
    def stepstogo(self):
        """See IBasicLaunchpadRequest."""
        return StepsToGo(self)

    def getNearest(self, *some_interfaces):
        """See IBasicLaunchpadRequest."""
        return None, None

    def setInWSGIEnvironment(self, key, value):
        """See IBasicLaunchpadRequest."""
        self._orig_env[key] = value

    def _createResponse(self):
        """As per zope.publisher.browser.BrowserRequest._createResponse"""
        return LaunchpadTestResponse()

    @property
    def form_ng(self):
        """See ILaunchpadBrowserApplicationRequest."""
        return BrowserFormNG(self.form)

    @property
    def query_string_params(self):
        """See ILaunchpadBrowserApplicationRequest."""
        return get_query_string_params(self)

    def setPrincipal(self, principal):
        """See `IPublicationRequest`."""
        self.principal = principal


class LaunchpadTestResponse(LaunchpadBrowserResponse):
    """Mock response for use in unit and functional tests.

    >>> request = LaunchpadTestRequest()
    >>> response = request.response
    >>> isinstance(response, LaunchpadTestResponse)
    True
    >>> INotificationResponse.providedBy(response)
    True

    >>> response.addWarningNotification('Warning Notification')
    >>> request.notifications[0].message
    u'Warning Notification'
    """
    implements(INotificationResponse)

    uuid = 'LaunchpadTestResponse'

    _notifications = None

    @property
    def notifications(self):
        if self._notifications is None:
            self._notifications = NotificationList()
        return self._notifications


class DebugLayerRequestFactory(HTTPPublicationRequestFactory):
    """RequestFactory that sets the DebugLayer on a request."""

    def __call__(self, input_stream, env, output_stream=None):
        """See zope.app.publication.interfaces.IPublicationRequestFactory"""
        assert output_stream is None, 'output_stream is deprecated in Z3.2'

        # Mark the request with the 'canonical.launchpad.layers.debug' layer
        request = HTTPPublicationRequestFactory.__call__(
            self, input_stream, env)
        canonical.launchpad.layers.setFirstLayer(
            request, canonical.launchpad.layers.DebugLayer)
        return request


class LaunchpadAccessLogger(CommonAccessLogger):

    def log(self, task):
        """Receives a completed task and logs it in launchpad log format.

        task IP address
        X_FORWARDED_FOR
        HOST
        datetime task started
        request string  (1st line of request)
        response status
        response bytes written
        number of sql statements
        request duration
        number of ticks during traversal
        number of ticks during publication
        launchpad user id
        launchpad page id
        REFERER
        USER_AGENT

        """
        request_headers = task.request_data.headers
        cgi_env = task.getCGIEnvironment()

        x_forwarded_for = request_headers.get('X_FORWARDED_FOR', '')
        host = request_headers.get('HOST', '')
        start_time = self.log_date_string(task.start_time)
        first_line = task.request_data.first_line
        status = task.status
        bytes_written = task.bytes_written
        userid = cgi_env.get('launchpad.userid', '')
        pageid = cgi_env.get('launchpad.pageid', '')
        sql_statements = cgi_env.get('launchpad.sqlstatements', 0)
        request_duration = cgi_env.get('launchpad.requestduration', 0)
        traversal_ticks = cgi_env.get('launchpad.traversalticks', 0)
        publication_ticks = cgi_env.get('launchpad.publicationticks', 0)
        referer = request_headers.get('REFERER', '')
        user_agent = request_headers.get('USER_AGENT', '')

        log_template = (' - "%s" "%s" [%s] "%s" %s %d %d %s %s '
                        '%s "%s" "%s" "%s" "%s"\n')
        self.output.logRequest(
            task.channel.addr[0],
            log_template % (
                x_forwarded_for,
                host,
                start_time,
                first_line,
                status,
                bytes_written,
                sql_statements,
                request_duration,
                traversal_ticks,
                publication_ticks,
                userid,
                pageid,
                referer,
                user_agent
                )
           )


http = wsgi.ServerType(
    ZServerTracelogServer, # subclass of WSGIHTTPServer
    WSGIPublisherApplication,
    LaunchpadAccessLogger,
    8080,
    True)

pmhttp = wsgi.ServerType(
    PMDBWSGIHTTPServer,
    WSGIPublisherApplication,
    LaunchpadAccessLogger,
    8081,
    True)

debughttp = wsgi.ServerType(
    ZServerTracelogServer, # subclass of WSGIHTTPServer
    WSGIPublisherApplication,
    LaunchpadAccessLogger,
    8082,
    True,
    requestFactory=DebugLayerRequestFactory)

privatexmlrpc = wsgi.ServerType(
    ZServerTracelogServer, # subclass of WSGIHTTPServer
    WSGIPublisherApplication,
    LaunchpadAccessLogger,
    8080,
    True)


# ---- mainsite

class MainLaunchpadPublication(LaunchpadBrowserPublication):
    """The publication used for the main Launchpad site."""

# ---- blueprint

class BlueprintBrowserRequest(LaunchpadBrowserRequest):
    implements(canonical.launchpad.layers.BlueprintLayer)

class BlueprintPublication(LaunchpadBrowserPublication):
    """The publication used for the Blueprint site."""

# ---- code

class CodePublication(LaunchpadBrowserPublication):
    """The publication used for the Code site."""

class CodeBrowserRequest(LaunchpadBrowserRequest):
    implements(canonical.launchpad.layers.CodeLayer)

# ---- translations

class TranslationsPublication(LaunchpadBrowserPublication):
    """The publication used for the Translations site."""

class TranslationsBrowserRequest(LaunchpadBrowserRequest):
    implements(canonical.launchpad.layers.TranslationsLayer)

    def __init__(self, body_instream, environ, response=None):
        super(TranslationsBrowserRequest, self).__init__(
            body_instream, environ, response)
        # Some of the responses from translations vary based on language.
        self.response.setHeader(
            'Vary', 'Cookie, Authorization, Accept-Language')

# ---- bugs

class BugsPublication(LaunchpadBrowserPublication):
    """The publication used for the Bugs site."""

class BugsBrowserRequest(LaunchpadBrowserRequest):
    implements(canonical.launchpad.layers.BugsLayer)

# ---- answers

class AnswersPublication(LaunchpadBrowserPublication):
    """The publication used for the Answers site."""

class AnswersBrowserRequest(LaunchpadBrowserRequest):
    implements(canonical.launchpad.layers.AnswersLayer)

    def __init__(self, body_instream, environ, response=None):
        super(AnswersBrowserRequest, self).__init__(
            body_instream, environ, response)
        # Many of the responses from Answers vary based on language.
        self.response.setHeader(
            'Vary', 'Cookie, Authorization, Accept-Language')


# ---- shipit

class ShipItPublication(LaunchpadBrowserPublication):
    """The publication used for the ShipIt sites."""

    root_object_interface = IShipItApplication

class UbuntuShipItBrowserRequest(LaunchpadBrowserRequest):
    implements(canonical.launchpad.layers.ShipItUbuntuLayer)

    @property
    def icing_url(self):
        """The URL to the directory containing resources for this request."""
        return "%s+icing-ubuntu/rev%d" % (
            allvhosts.configs['shipitubuntu'].rooturl,
            canonical.launchpad.versioninfo.revno)


class KubuntuShipItBrowserRequest(LaunchpadBrowserRequest):
    implements(canonical.launchpad.layers.ShipItKUbuntuLayer)

    @property
    def icing_url(self):
        """The URL to the directory containing resources for this request."""
        return "%s+icing-kubuntu/rev%d" % (
            allvhosts.configs['shipitkubuntu'].rooturl,
            canonical.launchpad.versioninfo.revno)


class EdubuntuShipItBrowserRequest(LaunchpadBrowserRequest):
    implements(canonical.launchpad.layers.ShipItEdUbuntuLayer)

    @property
    def icing_url(self):
        """The URL to the directory containing resources for this request."""
        return "%s+icing-edubuntu/rev%d" % (
            allvhosts.configs['shipitedubuntu'].rooturl,
            canonical.launchpad.versioninfo.revno)

# ---- feeds

class FeedsPublication(LaunchpadBrowserPublication):
    """The publication used for Launchpad feed requests."""

    root_object_interface = IFeedsApplication

    def traverseName(self, request, ob, name):
        """Override traverseName to restrict urls on feeds.launchpad.net.

        Feeds.lp.net should only serve classes that implement the IFeed
        interface or redirect to some other url.
        """
        # LaunchpadImageFolder is imported here to avoid an import loop.
        from canonical.launchpad.browser.launchpad import LaunchpadImageFolder
        result = super(FeedsPublication, self).traverseName(request, ob, name)
        if len(request.stepstogo) == 0:
            # The url has been fully traversed. Now we can check that
            # the result is a feed, an image, or a redirection.
            naked_result = removeSecurityProxy(result)
            if (IFeed.providedBy(result) or
                isinstance(naked_result, LaunchpadImageFolder) or
                getattr(naked_result, 'status', None) == 301):
                return result
            else:
                raise NotFound(self, '', request)
        else:
            # There are still url segments to traverse.
            return result

    def getPrincipal(self, request):
        """For feeds always return the anonymous user."""
        auth_utility = getUtility(IPlacelessAuthUtility)
        return auth_utility.unauthenticatedPrincipal()


class FeedsBrowserRequest(LaunchpadBrowserRequest):
    """Request type for a launchpad feed."""
    implements(canonical.launchpad.layers.FeedsLayer)

# ---- web service

class WebServicePublication(WebServicePublicationMixin,
                            LaunchpadBrowserPublication):
    """The publication used for Launchpad web service requests."""

    root_object_interface = IWebServiceApplication

    def getApplication(self, request):
        """See `zope.publisher.interfaces.IPublication`.

        Always use the web service application to serve web service
        resources, no matter what application is normally used to serve
        the underlying objects.
        """
        return getUtility(IWebServiceApplication)

    def getResource(self, request, ob):
        """Return the resource that can publish the object ob.

        This is done at the end of traversal.  If the published object
        supports the ICollection, or IEntry interface we wrap it into the
        appropriate resource.
        """
        if zope_isinstance(ob, RedirectionView):
            # A redirection should be served as is.
            return ob
        else:
            return super(WebServicePublication, self).getResource(request, ob)

    def finishReadOnlyRequest(self, txn):
        """Commit the transaction so that created OAuthNonces are stored."""
        # Transaction commits usually need to be aware of the possibility of
        # a doomed transaction.  We do not expect that this code will
        # encounter doomed transactions.  If it does, this will need to be
        # revisited.
        txn.commit()

    def getPrincipal(self, request):
        """See `LaunchpadBrowserPublication`.

        Web service requests are authenticated using OAuth, except for the
        one made using (presumably) JavaScript on the /api override path.
        """
        # Use the regular HTTP authentication, when the request is not
        # on the API virtual host but comes through the path_override on
        # the other regular virtual hosts.
        request_path = request.get('PATH_INFO', '')
        web_service_config = getUtility(IWebServiceConfiguration)
        if request_path.startswith("/%s" % web_service_config.path_override):
            return super(WebServicePublication, self).getPrincipal(request)

        # Fetch OAuth authorization information from the request.
        form = get_oauth_authorization(request)

        consumer_key = form.get('oauth_consumer_key')
        consumer = getUtility(IOAuthConsumerSet).getByKey(consumer_key)
        if consumer is None:
            raise Unauthorized('Unknown consumer (%s).' % consumer_key)
        token_key = form.get('oauth_token')
        token = consumer.getAccessToken(token_key)
        if token is None:
            raise Unauthorized('Unknown access token (%s).' % token_key)
        nonce = form.get('oauth_nonce')
        timestamp = form.get('oauth_timestamp')
        try:
            token.checkNonceAndTimestamp(nonce, timestamp)
        except (NonceAlreadyUsed, TimestampOrderingError, ClockSkew), e:
            raise Unauthorized('Invalid nonce/timestamp: %s' % e)
        now = datetime.now(pytz.timezone('UTC'))
        if token.permission == OAuthPermission.UNAUTHORIZED:
            raise Unauthorized('Unauthorized token (%s).' % token.key)
        elif token.date_expires is not None and token.date_expires <= now:
            raise Unauthorized('Expired token (%s).' % token.key)
        elif not check_oauth_signature(request, consumer, token):
            raise Unauthorized('Invalid signature.')
        else:
            # Everything is fine, let's return the principal.
            pass
        principal = getUtility(IPlacelessLoginSource).getPrincipal(
            token.person.account.id, access_level=token.permission,
            scope=token.context)

        # Make sure the principal is a member of the beta test team.
        # XXX leonardr 2008-05-22 spec=api-bugs-remote:
        # Once we launch the web service this code will be removed.
        people = getUtility(IPersonSet)
        webservice_beta_team_name = config.vhost.api.beta_test_team
        if webservice_beta_team_name is not None:
            webservice_beta_team = people.getByName(
                webservice_beta_team_name)
            person = IPerson(principal)
            if not person.inTeam(webservice_beta_team):
                raise Unauthorized(
                    person.name + " is not a member of the beta test team.")
        return principal


<<<<<<< HEAD
=======
class WebServiceRequestTraversal:
    """Mixin providing web-service resource wrapping in traversal.

    This is implemented as a mixin, because we want the WebServiceTestRequest
    to use the same mechanism. And since the Launchpad request class
    hierarchy is a mess, it's simple to use a mixin.
    """

    def traverse(self, ob):
        """See `zope.publisher.interfaces.IPublisherRequest`.

        This is called once at the beginning of the traversal process.

        WebService requests call the `WebServicePublication.getResource()`
        on the result of the base class's traversal.
        """
        self._removeVirtualHostTraversals()
        result = super(WebServiceRequestTraversal, self).traverse(ob)
        return self.publication.getResource(self, result)

    def _removeVirtualHostTraversals(self):
        """Remove the /[path_override] and /[version] traversal names."""
        names = list()
        config = getUtility(IWebServiceConfiguration)
        api = self._popTraversal(config.path_override)
        if api is not None:
            names.append(api)
            # Requests that use the webservice path override are
            # usually made by web browsers. Mark this request as one
            # initiated by a web browser, for the sake of
            # optimizations later in the request lifecycle.
            alsoProvides(self, IWebBrowserInitiatedRequest)

        # Only accept versioned URLs.
        version_string = config.service_version_uri_prefix
        version = self._popTraversal(version_string)
        if version is not None:
            names.append(version)
            self.setVirtualHostRoot(names=names)
        else:
            raise NotFound(self, '', self)

    def _popTraversal(self, name):
        """Remove a name from the traversal stack, if it is present.

        :return: The name of the element removed, or None if the stack
            wasn't changed.
        """
        stack = self.getTraversalStack()
        if len(stack) > 0 and stack[-1] == name:
            item = stack.pop()
            self.setTraversalStack(stack)
            return item
        return None


>>>>>>> e1acb719
class WebServiceClientRequest(WebServiceRequestTraversal,
                              LaunchpadBrowserRequest):
    """Request type for a resource published through the web service."""
    implements(canonical.launchpad.layers.WebServiceLayer)

    def __init__(self, body_instream, environ, response=None):
        super(WebServiceClientRequest, self).__init__(
            body_instream, environ, response)
        # Web service requests use content negotiation.
        self.response.setHeader('Vary', 'Cookie, Authorization, Accept')


def website_request_to_web_service_request(website_request):
    """An adapter from a web browser request to a web service request.

    Used to instantiate Resource objects when handling normal web
    browser requests.
    """
    body = website_request.bodyStream.getCacheStream().read()
    environ = dict(website_request._environ)
    # Zope picks up on SERVER_URL when setting the _app_server attribute
    # of the new request.
    environ['SERVER_URL'] = website_request.getApplicationURL()
    version_string = getUtility(
        IWebServiceConfiguration).service_version_uri_prefix
    web_service_request = WebServiceClientRequest(body, environ)
    web_service_request.setVirtualHostRoot(names=["api", version_string])
    web_service_request.setPublication(WebServicePublication(None))
    return web_service_request


class WebServiceTestRequest(WebServiceRequestTraversal, LaunchpadTestRequest):
    """Test request for the webservice.

    It provides the WebServiceLayer and supports the getResource()
    web publication hook.
    """
    implements(canonical.launchpad.layers.WebServiceLayer)

    def __init__(self, body_instream=None, environ=None, **kw):
        test_environ = {
            'SERVER_URL': 'http://api.launchpad.dev',
            'HTTP_HOST': 'api.launchpad.dev',
            }
        if environ is not None:
            test_environ.update(environ)
        super(WebServiceTestRequest, self).__init__(
            body_instream=body_instream, environ=test_environ, **kw)


# ---- openid

class IdPublication(LaunchpadBrowserPublication):
    """The publication used for OpenID requests."""

    root_object_interface = IOpenIDApplication

    def getPrincipal(self, request):
        """Return the authenticated principal for this request.

        This is only necessary because, unlike in LaunchpadBrowserPublication,
        here we want principals representing personless accounts to be
        returned, so that personless accounts can use our OpenID server.
        """
        auth_utility = getUtility(IPlacelessAuthUtility)
        principal = auth_utility.authenticate(request)
        if principal is None:
            principal = auth_utility.unauthenticatedPrincipal()
            assert principal is not None, "Missing unauthenticated principal."
        return principal


class IdBrowserRequest(LaunchpadBrowserRequest):
    implements(canonical.launchpad.layers.IdLayer)


# XXX sinzui 2008-09-04 bug=264783:
# Remove OpenIDPublication and OpenIDBrowserRequest.
class OpenIDPublication(IdPublication):
    """The publication used for old OpenID requests."""

    root_object_interface = IOpenIDApplication


class OpenIDBrowserRequest(LaunchpadBrowserRequest):
    implements(canonical.launchpad.layers.OpenIDLayer)


# ---- xmlrpc

class PublicXMLRPCPublication(LaunchpadBrowserPublication):
    """The publication used for public XML-RPC requests."""
    def handleException(self, object, request, exc_info, retry_allowed=True):
        LaunchpadBrowserPublication.handleException(
                self, object, request, exc_info, retry_allowed
                )
        OpStats.stats['xml-rpc faults'] += 1

    def endRequest(self, request, object):
        OpStats.stats['xml-rpc requests'] += 1
        return LaunchpadBrowserPublication.endRequest(self, request, object)


class PublicXMLRPCRequest(BasicLaunchpadRequest, XMLRPCRequest,
                          ErrorReportRequest):
    """Request type for doing public XML-RPC in Launchpad."""

    def _createResponse(self):
        return PublicXMLRPCResponse()


class PublicXMLRPCResponse(XMLRPCResponse):
    """Response type for doing public XML-RPC in Launchpad."""

    def handleException(self, exc_info):
        # If we don't have a proper xmlrpclib.Fault, and we have
        # logged an OOPS, create a Fault that reports the OOPS ID to
        # the user.
        exc_value = exc_info[1]
        if not isinstance(exc_value, xmlrpclib.Fault):
            request = get_current_browser_request()
            if request is not None and request.oopsid is not None:
                exc_info = (xmlrpclib.Fault,
                            xmlrpclib.Fault(-1, request.oopsid),
                            None)
        XMLRPCResponse.handleException(self, exc_info)


class PrivateXMLRPCPublication(PublicXMLRPCPublication):
    """The publication used for private XML-RPC requests."""

    root_object_interface = IPrivateApplication

    def traverseName(self, request, ob, name):
        """Traverse to an end point or let normal traversal do its thing."""
        assert isinstance(request, PrivateXMLRPCRequest), (
            'Not a private XML-RPC request')
        missing = object()
        end_point = getattr(ob, name, missing)
        if end_point is missing:
            return super(PrivateXMLRPCPublication, self).traverseName(
                request, ob, name)
        return end_point


class PrivateXMLRPCRequest(PublicXMLRPCRequest):
    """Request type for doing private XML-RPC in Launchpad."""
    # For now, the same as public requests.

# ---- Protocol errors

class ProtocolErrorRequest(LaunchpadBrowserRequest):
    """An HTTP request that happened to result in an HTTP error."""

    def traverse(self, object):
        """It's already been determined that there's an error. Return None."""
        return None


class ProtocolErrorPublicationFactory:
    """This class publishes error messages in response to protocol errors."""

    def __init__(self, status, headers=None):
        """Store the headers and status for turning into a parameterized
        publication.
        """
        if not headers:
            headers = {}
        self.status = status
        self.headers = headers

    def __call__(self, db):
        """Create a parameterized publication object."""
        return ProtocolErrorPublication(self.status, self.headers)


class ProtocolErrorPublication(LaunchpadBrowserPublication):
    """Publication used for requests that turn out to be protocol errors."""

    def __init__(self, status, headers):
        """Prepare to construct a ProtocolErrorException

        :param status: The HTTP status to send
        :param headers: Any HTTP headers that should be sent.
        """
        super(ProtocolErrorPublication, self).__init__(None)
        self.status = status
        self.headers = headers

    def callObject(self, request, object):
        """Raise an approprate exception for this protocol error."""
        if self.status == 404:
            raise NotFound(self, '', request)
        else:
            raise ProtocolErrorException(self.status, self.headers)


class ProtocolErrorException(Exception):
    """An exception for requests that turn out to be protocol errors."""
    implements(ILaunchpadProtocolError)

    def __init__(self, status, headers):
        """Store status and headers for rendering in the HTTP response."""
        Exception.__init__(self)
        self.status = status
        self.headers = headers

    def __str__(self):
        """A protocol error can be well-represented by its HTTP status code.
        """
        return "Protocol error: %s" % self.status


def launchpad_default_timeout():
    """Return the time before the request should be expired."""
    timeout = config.database.db_statement_timeout
    if timeout is None:
        return None
    left = timeout - get_request_duration()
    if left < 0:
        raise RequestExpired('request expired.')
    return left


def set_launchpad_default_timeout(event):
    """Set the LAZR default timeout function."""
    set_default_timeout_function(launchpad_default_timeout)


def register_launchpad_request_publication_factories():
    """Register our factories with the Zope3 publisher.

    DEATH TO ZCML!
    """
    VHRP = VirtualHostRequestPublicationFactory
    VWSHRP = VHostWebServiceRequestPublicationFactory

    factories = [
        VWSHRP('mainsite', LaunchpadBrowserRequest, MainLaunchpadPublication,
               handle_default_host=True),
        VWSHRP('blueprints', BlueprintBrowserRequest, BlueprintPublication),
        VWSHRP('code', CodeBrowserRequest, CodePublication),
        VWSHRP('translations', TranslationsBrowserRequest,
               TranslationsPublication),
        VWSHRP('bugs', BugsBrowserRequest, BugsPublication),
        VWSHRP('answers', AnswersBrowserRequest, AnswersPublication),
        VHRP('id', IdBrowserRequest, IdPublication),
        # XXX sinzui 2008-09-04 bug=264783: Remove openid.
        VHRP('openid', OpenIDBrowserRequest, OpenIDPublication),
        VHRP('shipitubuntu', UbuntuShipItBrowserRequest,
             ShipItPublication),
        VHRP('shipitkubuntu', KubuntuShipItBrowserRequest,
             ShipItPublication),
        VHRP('shipitedubuntu', EdubuntuShipItBrowserRequest,
             ShipItPublication),
        VHRP('feeds', FeedsBrowserRequest, FeedsPublication),
        WebServiceRequestPublicationFactory(
            'api', WebServiceClientRequest, WebServicePublication),
        XMLRPCRequestPublicationFactory(
            'xmlrpc', PublicXMLRPCRequest, PublicXMLRPCPublication)
        ]

    # We may also have a private XML-RPC server.
    private_port = None
    for server in config.servers:
        if server.type == 'PrivateXMLRPC':
            ip, private_port = server.address
            break

    if private_port is not None:
        factories.append(XMLRPCRequestPublicationFactory(
            'xmlrpc_private', PrivateXMLRPCRequest,
            PrivateXMLRPCPublication, port=private_port))

    # Register those factories, in priority order corresponding to
    # their order in the list. This means picking a large number for
    # the first factory and giving each subsequent factory the next
    # lower number. We need to leave one space left over for the
    # catch-all handler defined below, so we start at
    # len(factories)+1.
    for priority, factory in enumerate(factories):
        publisher_factory_registry.register(
            "*", "*", factory.vhost_name, len(factories)-priority+1, factory)

    # Register a catch-all "not found" handler at the lowest priority.
    publisher_factory_registry.register(
        "*", "*", "*", 0, NotFoundRequestPublicationFactory())

register_launchpad_request_publication_factories()<|MERGE_RESOLUTION|>--- conflicted
+++ resolved
@@ -38,20 +38,10 @@
 from canonical.cachedproperty import cachedproperty
 from canonical.config import config
 
-<<<<<<< HEAD
-from canonical.lazr.interfaces import IFeed
+from canonical.lazr.interfaces.feed import IFeed
+from canonical.lazr.interfaces.rest import IWebServiceConfiguration
 from canonical.lazr.rest.publisher import (
-    WebServicePublicationMixin, WebServiceRequestTraversal,
-    WEBSERVICE_PATH_OVERRIDE)
-=======
-from canonical.lazr.interfaces import (
-    IByteStorage, ICollection, IEntry, IEntryField, IFeed, IHTTPResource,
-    IWebBrowserInitiatedRequest, IWebServiceConfiguration)
-from canonical.lazr.interfaces.fields import ICollectionField
-from canonical.lazr.rest.resource import (
-    CollectionResource, EntryField, EntryFieldResource,
-    EntryResource, ScopedCollection)
->>>>>>> e1acb719
+    WebServicePublicationMixin, WebServiceRequestTraversal)
 
 import canonical.launchpad.layers
 from canonical.launchpad.interfaces import (
@@ -1205,65 +1195,6 @@
         return principal
 
 
-<<<<<<< HEAD
-=======
-class WebServiceRequestTraversal:
-    """Mixin providing web-service resource wrapping in traversal.
-
-    This is implemented as a mixin, because we want the WebServiceTestRequest
-    to use the same mechanism. And since the Launchpad request class
-    hierarchy is a mess, it's simple to use a mixin.
-    """
-
-    def traverse(self, ob):
-        """See `zope.publisher.interfaces.IPublisherRequest`.
-
-        This is called once at the beginning of the traversal process.
-
-        WebService requests call the `WebServicePublication.getResource()`
-        on the result of the base class's traversal.
-        """
-        self._removeVirtualHostTraversals()
-        result = super(WebServiceRequestTraversal, self).traverse(ob)
-        return self.publication.getResource(self, result)
-
-    def _removeVirtualHostTraversals(self):
-        """Remove the /[path_override] and /[version] traversal names."""
-        names = list()
-        config = getUtility(IWebServiceConfiguration)
-        api = self._popTraversal(config.path_override)
-        if api is not None:
-            names.append(api)
-            # Requests that use the webservice path override are
-            # usually made by web browsers. Mark this request as one
-            # initiated by a web browser, for the sake of
-            # optimizations later in the request lifecycle.
-            alsoProvides(self, IWebBrowserInitiatedRequest)
-
-        # Only accept versioned URLs.
-        version_string = config.service_version_uri_prefix
-        version = self._popTraversal(version_string)
-        if version is not None:
-            names.append(version)
-            self.setVirtualHostRoot(names=names)
-        else:
-            raise NotFound(self, '', self)
-
-    def _popTraversal(self, name):
-        """Remove a name from the traversal stack, if it is present.
-
-        :return: The name of the element removed, or None if the stack
-            wasn't changed.
-        """
-        stack = self.getTraversalStack()
-        if len(stack) > 0 and stack[-1] == name:
-            item = stack.pop()
-            self.setTraversalStack(stack)
-            return item
-        return None
-
-
->>>>>>> e1acb719
 class WebServiceClientRequest(WebServiceRequestTraversal,
                               LaunchpadBrowserRequest):
     """Request type for a resource published through the web service."""
