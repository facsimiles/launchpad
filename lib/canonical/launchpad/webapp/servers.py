# Copyright 2007 Canonical Ltd.  All rights reserved.

"""Definition of the internet servers that Launchpad uses."""

__metaclass__ = type

import pytz
import threading
import xmlrpclib
from datetime import datetime

import transaction
from transaction.interfaces import ISynchronizer

from zope.app.form.browser.widget import SimpleInputWidget
from zope.app.form.browser.itemswidgets import  MultiDataHelper
from zope.app.session.interfaces import ISession
from zope.app.publication.httpfactory import HTTPPublicationRequestFactory
from zope.app.publication.interfaces import IRequestPublicationFactory
from zope.app.publication.requestpublicationregistry import (
    factoryRegistry as publisher_factory_registry)
from zope.app.server import wsgi
from zope.app.wsgi import WSGIPublisherApplication
from zope.component import (
    getMultiAdapter, getUtility, queryAdapter, queryMultiAdapter)
from zope.interface import implements
from zope.publisher.browser import (
    BrowserRequest, BrowserResponse, TestRequest)
from zope.publisher.interfaces import NotFound
from zope.publisher.xmlrpc import XMLRPCRequest, XMLRPCResponse
from zope.schema.interfaces import IBytes
from zope.security.interfaces import IParticipation, Unauthorized
from zope.security.checker import ProxyFactory
from zope.security.proxy import (
    isinstance as zope_isinstance, removeSecurityProxy)
from zope.server.http.commonaccesslogger import CommonAccessLogger
from zope.server.http.wsgihttpserver import PMDBWSGIHTTPServer, WSGIHTTPServer

from canonical.cachedproperty import cachedproperty
from canonical.config import config

from canonical.lazr.interfaces import (
    IByteStorage, ICollection, IEntry, IFeed, IHTTPResource)
from canonical.lazr.interfaces.fields import ICollectionField
from canonical.lazr.rest.resource import (
    CollectionResource, EntryResource, ScopedCollection)

import canonical.launchpad.layers
from canonical.launchpad.interfaces import (
    IFeedsApplication, IPrivateApplication, IOpenIDApplication, IPerson,
    IPersonSet, IShipItApplication, IWebServiceApplication,
    IOAuthConsumerSet, NonceAlreadyUsed)
import canonical.launchpad.versioninfo

from canonical.launchpad.webapp.adapter import (
    get_request_duration, RequestExpired)
from canonical.launchpad.webapp.authorization import (
    LAUNCHPAD_SECURITY_POLICY_CACHE_KEY)
from canonical.launchpad.webapp.notifications import (
    NotificationRequest, NotificationResponse, NotificationList)
from canonical.launchpad.webapp.interfaces import (
    ILaunchpadBrowserApplicationRequest, ILaunchpadProtocolError,
    IBasicLaunchpadRequest, IBrowserFormNG, INotificationRequest,
    INotificationResponse, IPlacelessAuthUtility, UnexpectedFormData,
    IPlacelessLoginSource, OAuthPermission)
from canonical.launchpad.webapp.authentication import (
    check_oauth_signature, get_oauth_authorization)
from canonical.launchpad.webapp.errorlog import ErrorReportRequest
from canonical.launchpad.webapp.uri import URI
from canonical.launchpad.webapp.vhosts import allvhosts
from canonical.launchpad.webapp.publication import LaunchpadBrowserPublication
from canonical.launchpad.webapp.publisher import (
    get_current_browser_request, RedirectionView)
from canonical.launchpad.webapp.opstats import OpStats

from canonical.lazr.timeout import set_default_timeout_function


# Any requests that have the following element at the beginning of their
# PATH_INFO will be handled by the web service, as if they had gone to
# api.launchpad.net.
WEBSERVICE_PATH_OVERRIDE = 'api'


class StepsToGo:
    """

    >>> class FakeRequest:
    ...     def __init__(self, traversed, stack):
    ...         self._traversed_names = traversed
    ...         self.stack = stack
    ...     def getTraversalStack(self):
    ...         return self.stack
    ...     def setTraversalStack(self, stack):
    ...         self.stack = stack

    >>> request = FakeRequest([], ['baz', 'bar', 'foo'])
    >>> stepstogo = StepsToGo(request)
    >>> stepstogo.startswith()
    True
    >>> stepstogo.startswith('foo')
    True
    >>> stepstogo.startswith('foo', 'bar')
    True
    >>> stepstogo.startswith('foo', 'baz')
    False
    >>> len(stepstogo)
    3
    >>> print stepstogo.consume()
    foo
    >>> request._traversed_names
    ['foo']
    >>> request.stack
    ['baz', 'bar']
    >>> print stepstogo.consume()
    bar
    >>> bool(stepstogo)
    True
    >>> print stepstogo.consume()
    baz
    >>> print stepstogo.consume()
    None
    >>> bool(stepstogo)
    False

    """

    @property
    def _stack(self):
        return self.request.getTraversalStack()

    def __init__(self, request):
        self.request = request

    def consume(self):
        """Remove the next path step and return it.

        Returns None if there are no path steps left.
        """
        stack = self.request.getTraversalStack()
        try:
            nextstep = stack.pop()
        except IndexError:
            return None
        self.request._traversed_names.append(nextstep)
        self.request.setTraversalStack(stack)
        return nextstep

    def startswith(self, *args):
        """Return whether the steps to go start with the names given."""
        if not args:
            return True
        return self._stack[-len(args):] == list(reversed(args))

    def __len__(self):
        return len(self._stack)

    def __nonzero__(self):
        return bool(self._stack)


class ApplicationServerSettingRequestFactory:
    """Create a request and call its setApplicationServer method.

    Due to the factory-fanatical design of this part of Zope3, we need
    to have a kind of proxying factory here so that we can create an
    appropriate request and call its setApplicationServer method before it
    is used.
    """

    def __init__(self, requestfactory, host, protocol, port):
        self.requestfactory = requestfactory
        self.host = host
        self.protocol = protocol
        self.port = port

    def __call__(self, body_instream, environ, response=None):
        """Equivalent to the request's __init__ method."""
        request = self.requestfactory(body_instream, environ, response)
        request.setApplicationServer(self.host, self.protocol, self.port)
        return request


class VirtualHostRequestPublicationFactory:
    """An `IRequestPublicationFactory` handling request to a Launchpad vhost.

    This factory will accepts requests to a particular Launchpad virtual host
    that matches a particular port and set of HTTP methods.
    """
    implements(IRequestPublicationFactory)

    default_methods = ['GET', 'HEAD', 'POST']

    def __init__(self, vhost_name, request_factory, publication_factory,
                 port=None, methods=None, handle_default_host=False):
        """Creates a new factory.

        :param vhost_name: The config section defining the virtual host
             handled by this factory.
        :param request_factory: The request factory to use for this virtual
             host's requests.
        :param publication_factory: The publication factory to use for this
            virtual host's requests.
        :param port: The port which is handled by this factory. If
            this is None, this factory will handle requests that
            originate on any port.
        :param methods: A sequence of HTTP methods that this factory handles.
        :param handle_default_host: Whether or not this factory is
            capable of handling requests that specify no hostname.
        """

        self.vhost_name = vhost_name
        self.request_factory = request_factory
        self.publication_factory = publication_factory
        self.port = port
        if methods is None:
            methods = self.default_methods
        self.methods = methods
        self.handle_default_host = handle_default_host

        self.vhost_config = allvhosts.configs[self.vhost_name]
        self.all_hostnames = set(self.vhost_config.althostnames
                                 + [self.vhost_config.hostname])
        self._thread_local = threading.local()
        self._thread_local.environment = None

    def canHandle(self, environment):
        """See `IRequestPublicationFactory`.

        Returns true if the HTTP host and port of the incoming request
        match the ones this factory is equipped to handle.
        """
        # We look at the wsgi environment to get the port this request
        # is coming in over.  The port number can be in one of two
        # places; either it's on the SERVER_PORT environment variable
        # or, as is the case with the test suite, it's on the
        # HTTP_HOST variable after a colon.
        # The former takes precedence, the port from the host variable is
        # only checked because the test suite doesn't set SERVER_PORT.
        host = environment.get('HTTP_HOST', '')
        port = environment.get('SERVER_PORT')
        if ":" in host:
            assert len(host.split(':')) == 2, (
                "Having a ':' in the host name isn't allowed.")
            host, new_port = host.split(':')
            if port is None:
                port = new_port

        if host == '':
            if not self.handle_default_host:
                return False
        elif host not in self.all_hostnames:
            return False
        else:
            # This factory handles this host.
            pass

        if self.port is not None:
            if port is not None:
                try:
                    port = int(port)
                except (ValueError):
                    port = None
            if self.port != port:
                return False

        self._thread_local.environment = environment
        self._thread_local.host = host
        return True

    def __call__(self):
        """See `IRequestPublicationFactory`.

        We know that this factory is the right one for the given host
        and port. But there might be something else wrong with the
        request.  For instance, it might have the wrong HTTP method.
        """
        environment = self._thread_local.environment
        if environment is None:
            raise AssertionError('This factory declined the request.')

        root_url = URI(self.vhost_config.rooturl)

        real_request_factory, publication_factory = (
            self.checkRequest(environment))

        if not real_request_factory:
            real_request_factory, publication_factory = (
                self.getRequestAndPublicationFactories(environment))

        host = environment.get('HTTP_HOST', '').split(':')[0]
        if host in ['', 'localhost']:
            # Sometimes requests come in to the default or local host.
            # If we set the application server for these requests,
            # they'll be handled as launchpad.net requests, and
            # responses will go out containing launchpad.net URLs.
            # That's a little unelegant, so we don't set the application
            # server for these requests.
            request_factory = real_request_factory
        else:
            request_factory = ApplicationServerSettingRequestFactory(
                real_request_factory,
                root_url.host,
                root_url.scheme,
                root_url.port)

        self._thread_local.environment = None
        return (request_factory, publication_factory)

    def getRequestAndPublicationFactories(self, environment):
        """Return the request and publication factories to use.

        You can override this method if the request and publication can
        vary based on the environment.
        """
        return self.request_factory, self.publication_factory

    def getAcceptableMethods(self, environment):
        """Return the HTTP methods acceptable in this particular environment.
        """
        return self.methods

    def checkRequest(self, environment):
        """Makes sure that the incoming HTTP request is of an expected type.

        This is different from canHandle() because we know the request
        went to the right place. It's just that it might be an invalid
        request for this handler.

        :return: An appropriate ProtocolErrorPublicationFactory if the
            HTTP request doesn't comply with the expected protocol. If
            the request does comply, (None, None).
        """
        method = environment.get('REQUEST_METHOD')

        if method in self.getAcceptableMethods(environment):
            factories = (None, None)
        else:
            request_factory = ProtocolErrorRequest
            publication_factory = ProtocolErrorPublicationFactory(
                405, headers={'Allow':" ".join(self.methods)})
            factories = (request_factory, publication_factory)

        return factories


class XMLRPCRequestPublicationFactory(VirtualHostRequestPublicationFactory):
    """A VirtualHostRequestPublicationFactory for XML-RPC.

    This factory only accepts XML-RPC method calls.
    """

    def __init__(self, vhost_name, request_factory, publication_factory,
                 port=None):
        super(XMLRPCRequestPublicationFactory, self).__init__(
            vhost_name, request_factory, publication_factory, port, ['POST'])

    def checkRequest(self, environment):
        """See `VirtualHostRequestPublicationFactory`.

        Accept only requests where the MIME type is text/xml.
        """
        request_factory, publication_factory = (
            super(XMLRPCRequestPublicationFactory, self).checkRequest(
                environment))
        if request_factory is None:
            mime_type = environment.get('CONTENT_TYPE')
            if mime_type != 'text/xml':
                request_factory = ProtocolErrorRequest
                # 415 - Unsupported Media Type
                publication_factory = ProtocolErrorPublicationFactory(415)
        return request_factory, publication_factory


class WebServiceRequestPublicationFactory(
    VirtualHostRequestPublicationFactory):
    """A VirtualHostRequestPublicationFactory for requests against
    resources published through a web service.
    """

    default_methods = [
        'GET', 'HEAD', 'POST', 'PATCH', 'PUT', 'DELETE', 'OPTIONS']

    def __init__(self, vhost_name, request_factory, publication_factory,
                 port=None):
        """This factory accepts requests that use all five major HTTP methods.
        """
        super(WebServiceRequestPublicationFactory, self).__init__(
            vhost_name, request_factory, publication_factory, port)


class VHostWebServiceRequestPublicationFactory(
    VirtualHostRequestPublicationFactory):
    """An `IRequestPublicationFactory` handling requests to vhosts.

    It also handles requests to the launchpad web service, if the
    request's path points to a web service resource.
    """

    def getAcceptableMethods(self, environment):
        """See `VirtualHostRequestPublicationFactory`.

        If this is a request for a webservice path, returns the appropriate
        methods.
        """
        if self.isWebServicePath(environment.get('PATH_INFO', '')):
            return WebServiceRequestPublicationFactory.default_methods
        else:
            return super(
                VHostWebServiceRequestPublicationFactory,
                self).getAcceptableMethods(environment)

    def getRequestAndPublicationFactories(self, environment):
        """See `VirtualHostRequestPublicationFactory`.

        If this is a request for a webservice path, returns the appropriate
        factories.
        """
        if self.isWebServicePath(environment.get('PATH_INFO', '')):
            return WebServiceClientRequest, WebServicePublication
        else:
            return super(
                VHostWebServiceRequestPublicationFactory,
                self).getRequestAndPublicationFactories(environment)

    def isWebServicePath(self, path):
        """Does the path refer to a web service resource?"""
        # Add a trailing slash, if it is missing.
        if not path.endswith('/'):
            path = path + '/'
        return path.startswith('/%s/' % WEBSERVICE_PATH_OVERRIDE)


class NotFoundRequestPublicationFactory:
    """An IRequestPublicationFactory which always yields a 404."""

    def canHandle(self, environment):
        """See `IRequestPublicationFactory`."""
        return True

    def __call__(self):
        """See `IRequestPublicationFactory`.

        Unlike other publication factories, this one doesn't wrap its
        request factory in an ApplicationServerSettingRequestFactory.
        That's because it's only triggered when there's no valid hostname.
        """
        return (ProtocolErrorRequest, ProtocolErrorPublicationFactory(404))


class BasicLaunchpadRequest:
    """Mixin request class to provide stepstogo."""

    implements(IBasicLaunchpadRequest)

    def __init__(self, body_instream, environ, response=None):
        self.traversed_objects = []
        self._wsgi_keys = set()
        self.needs_datepicker_iframe = False
        self.needs_datetimepicker_iframe = False
        self.needs_json = False
        self.needs_gmap2 = False
        super(BasicLaunchpadRequest, self).__init__(
            body_instream, environ, response)

    @property
    def stepstogo(self):
        return StepsToGo(self)

    def retry(self):
        """See IPublisherRequest."""
        new_request = super(BasicLaunchpadRequest, self).retry()
        # propagate the list of keys we have set in the WSGI environment
        new_request._wsgi_keys = self._wsgi_keys
        return new_request

    def getNearest(self, *some_interfaces):
        """See ILaunchpadBrowserApplicationRequest.getNearest()"""
        for context in reversed(self.traversed_objects):
            for iface in some_interfaces:
                if iface.providedBy(context):
                    return context, iface
        return None, None

    def setInWSGIEnvironment(self, key, value):
        """Set a key-value pair in the WSGI environment of this request.

        Raises KeyError if the key is already present in the environment
        but not set with setInWSGIEnvironment().
        """
        # This method expects the BasicLaunchpadRequest mixin to be used
        # with a base that provides self._orig_env.
        if key not in self._wsgi_keys and key in self._orig_env:
            raise KeyError("'%s' already present in wsgi environment." % key)
        self._orig_env[key] = value
        self._wsgi_keys.add(key)


class LaunchpadBrowserRequest(BasicLaunchpadRequest, BrowserRequest,
                              NotificationRequest, ErrorReportRequest):
    """Integration of launchpad mixin request classes to make an uber
    launchpad request class.
    """

    implements(ILaunchpadBrowserApplicationRequest, ISynchronizer)

    retry_max_count = 5    # How many times we're willing to retry

    def __init__(self, body_instream, environ, response=None):
        BasicLaunchpadRequest.__init__(self, body_instream, environ, response)
        transaction.manager.registerSynch(self)

    def _createResponse(self):
        """As per zope.publisher.browser.BrowserRequest._createResponse"""
        return LaunchpadBrowserResponse()

    @cachedproperty
    def form_ng(self):
        """See ILaunchpadBrowserApplicationRequest."""
        return BrowserFormNG(self.form)

    def setPrincipal(self, principal):
        self.clearSecurityPolicyCache()
        BrowserRequest.setPrincipal(self, principal)

    def clearSecurityPolicyCache(self):
        if LAUNCHPAD_SECURITY_POLICY_CACHE_KEY in self.annotations:
            del self.annotations[LAUNCHPAD_SECURITY_POLICY_CACHE_KEY]

    def beforeCompletion(self, transaction):
        """See `ISynchronizer`."""
        pass

    def afterCompletion(self, transaction):
        """See `ISynchronizer`.

        We clear the cache of security policy results on commit, as objects
        will be refetched from the database and the security checks may result
        in different answers.
        """
        self.clearSecurityPolicyCache()

    def newTransaction(self, transaction):
        """See `ISynchronizer`."""
        pass

class BrowserFormNG:
    """Wrapper that provides IBrowserFormNG around a regular form dict."""

    implements(IBrowserFormNG)

    def __init__(self, form):
        """Create a new BrowserFormNG that wraps a dict containing form data.
        """
        self.form = form

    def __contains__(self, name):
        """See IBrowserFormNG."""
        return name in self.form

    def __iter__(self):
        """See IBrowserFormNG."""
        return iter(self.form)

    def getOne(self, name, default=None):
        """See IBrowserFormNG."""
        value = self.form.get(name, default)
        if zope_isinstance(value, (list, tuple)):
            raise UnexpectedFormData(
                'Expected only one value form field %s: %s' % (name, value))
        return value

    def getAll(self, name, default=None):
        """See IBrowserFormNG."""
        # We don't want a mutable as a default parameter, so we use None as a
        # marker.
        if default is None:
            default = []
        else:
            assert zope_isinstance(default, list), (
                "default should be a list: %s" % default)
        value = self.form.get(name, default)
        if not zope_isinstance(value, list):
            value = [value]
        return value


class Zope3WidgetsUseIBrowserFormNGMonkeyPatch:
    """Make Zope3 widgets use IBrowserFormNG.

    Replace the SimpleInputWidget._getFormInput method with one using
    `IBrowserFormNG`.
    """

    installed = False

    @classmethod
    def install(cls):
        """Install the monkey patch."""
        assert not cls.installed, "Monkey patch is already installed."
        def _getFormInput_single(self):
            """Return the submitted form value.

            :raises UnexpectedFormData: If more than one value is submitted.
            """
            return self.request.form_ng.getOne(self.name)

        def _getFormInput_multi(self):
            """Return the submitted form values.
            """
            return self.request.form_ng.getAll(self.name)

        # Save the original method and replace it with fixed ones.
        # We don't save MultiDataHelper._getFormInput because it doesn't
        # override the one in SimpleInputWidget.
        cls._original__getFormInput = SimpleInputWidget._getFormInput
        SimpleInputWidget._getFormInput = _getFormInput_single
        MultiDataHelper._getFormInput = _getFormInput_multi
        cls.installed = True

    @classmethod
    def uninstall(cls):
        """Uninstall the monkey patch."""
        assert cls.installed, "Monkey patch is not installed."

        # Restore saved method.
        SimpleInputWidget._getFormInput = cls._original__getFormInput
        del MultiDataHelper._getFormInput
        cls.installed = False


Zope3WidgetsUseIBrowserFormNGMonkeyPatch.install()


class LaunchpadBrowserResponse(NotificationResponse, BrowserResponse):

    # Note that NotificationResponse defines a 'redirect' method which
    # needs to override the 'redirect' method in BrowserResponse
    def __init__(self, header_output=None, http_transaction=None):
        super(LaunchpadBrowserResponse, self).__init__(
                header_output, http_transaction
                )

    def redirect(self, location, status=None, temporary_if_possible=False):
        """Do a redirect.

        If temporary_if_possible is True, then do a temporary redirect
        if this is a HEAD or GET, otherwise do a 303.

        See RFC 2616.

        The interface doesn't say that redirect returns anything.
        However, Zope's implementation does return the location given.  This
        is largely useless, as it is just the location given which is often
        relative.  So we won't return anything.
        """
        if temporary_if_possible:
            assert status is None, (
                "Do not set 'status' if also setting "
                "'temporary_if_possible'.")
            method = self._request.method
            if method == 'GET' or method == 'HEAD':
                status = 307
            else:
                status = 303
        super(LaunchpadBrowserResponse, self).redirect(
                unicode(location).encode('UTF-8'), status=status
                )


def adaptResponseToSession(response):
    """Adapt LaunchpadBrowserResponse to ISession"""
    return ISession(response._request)


def adaptRequestToResponse(request):
    """Adapt LaunchpadBrowserRequest to LaunchpadBrowserResponse"""
    return request.response


class LaunchpadTestRequest(TestRequest):
    """Mock request for use in unit and functional tests.

    >>> request = LaunchpadTestRequest(SERVER_URL='http://127.0.0.1/foo/bar')

    This class subclasses TestRequest - the standard Mock request object
    used in unit tests

    >>> isinstance(request, TestRequest)
    True

    It provides LaunchpadLayer and adds a mock INotificationRequest
    implementation.

    >>> canonical.launchpad.layers.LaunchpadLayer.providedBy(request)
    True
    >>> INotificationRequest.providedBy(request)
    True
    >>> request.uuid == request.response.uuid
    True
    >>> request.notifications is request.response.notifications
    True

    It also provides the form_ng attribute that is available from
    LaunchpadBrowserRequest.

    >>> from zope.interface.verify import verifyObject
    >>> verifyObject(IBrowserFormNG, request.form_ng)
    True

    It also provides the  hooks for popup calendar iframes:

    >>> request.needs_datetimepicker_iframe
    False
    >>> request.needs_datepicker_iframe
    False

    And for JSON and GMap2:

    >>> request.needs_json
    False
    >>> request.needs_gmap2
    False

    """
    implements(INotificationRequest, IBasicLaunchpadRequest, IParticipation,
               canonical.launchpad.layers.LaunchpadLayer)
    # These two attributes satisfy IParticipation.
    principal = None
    interaction = None

    def __init__(self, body_instream=None, environ=None, form=None,
                 skin=None, outstream=None, method='GET', **kw):
        super(LaunchpadTestRequest, self).__init__(
            body_instream=body_instream, environ=environ, form=form,
            skin=skin, outstream=outstream, REQUEST_METHOD=method, **kw)
        self.traversed_objects = []
        self.needs_datepicker_iframe = False
        self.needs_datetimepicker_iframe = False
        self.needs_json = False
        self.needs_gmap2 = False

    @property
    def uuid(self):
        return self.response.uuid

    @property
    def notifications(self):
        """See INotificationRequest."""
        return self.response.notifications

    @property
    def stepstogo(self):
        """See IBasicLaunchpadRequest."""
        return StepsToGo(self)

    def getNearest(self, *some_interfaces):
        """See IBasicLaunchpadRequest."""
        return None, None

    def setInWSGIEnvironment(self, key, value):
        """See IBasicLaunchpadRequest."""
        self._orig_env[key] = value

    def _createResponse(self):
        """As per zope.publisher.browser.BrowserRequest._createResponse"""
        return LaunchpadTestResponse()

    @property
    def form_ng(self):
        """See ILaunchpadBrowserApplicationRequest."""
        return BrowserFormNG(self.form)

    def setPrincipal(self, principal):
        """See `IPublicationRequest`."""
        self.principal = principal


class LaunchpadTestResponse(LaunchpadBrowserResponse):
    """Mock response for use in unit and functional tests.

    >>> request = LaunchpadTestRequest()
    >>> response = request.response
    >>> isinstance(response, LaunchpadTestResponse)
    True
    >>> INotificationResponse.providedBy(response)
    True

    >>> response.addWarningNotification('Warning Notification')
    >>> request.notifications[0].message
    u'Warning Notification'
    """
    implements(INotificationResponse)

    uuid = 'LaunchpadTestResponse'

    _notifications = None

    @property
    def notifications(self):
        if self._notifications is None:
            self._notifications = NotificationList()
        return self._notifications


class DebugLayerRequestFactory(HTTPPublicationRequestFactory):
    """RequestFactory that sets the DebugLayer on a request."""

    def __call__(self, input_stream, env, output_stream=None):
        """See zope.app.publication.interfaces.IPublicationRequestFactory"""
        assert output_stream is None, 'output_stream is deprecated in Z3.2'

        # Mark the request with the 'canonical.launchpad.layers.debug' layer
        request = HTTPPublicationRequestFactory.__call__(
            self, input_stream, env)
        canonical.launchpad.layers.setFirstLayer(
            request, canonical.launchpad.layers.DebugLayer)
        return request


class LaunchpadAccessLogger(CommonAccessLogger):

    def log(self, task):
        """Receives a completed task and logs it in launchpad log format.

        task IP address
        X_FORWARDED_FOR
        HOST
        datetime task started
        request string  (1st line of request)
        response status
        response bytes written
        number of sql statements
        request duration
        number of ticks during traversal
        number of ticks during publication
        launchpad user id
        launchpad page id
        REFERER
        USER_AGENT

        """
        request_headers = task.request_data.headers
        cgi_env = task.getCGIEnvironment()

        x_forwarded_for = request_headers.get('X_FORWARDED_FOR', '')
        host = request_headers.get('HOST', '')
        start_time = self.log_date_string(task.start_time)
        first_line = task.request_data.first_line
        status = task.status
        bytes_written = task.bytes_written
        userid = cgi_env.get('launchpad.userid', '')
        pageid = cgi_env.get('launchpad.pageid', '')
        sql_statements = cgi_env.get('launchpad.sqlstatements', 0)
        request_duration = cgi_env.get('launchpad.requestduration', 0)
        traversal_ticks = cgi_env.get('launchpad.traversalticks', 0)
        publication_ticks = cgi_env.get('launchpad.publicationticks', 0)
        referer = request_headers.get('REFERER', '')
        user_agent = request_headers.get('USER_AGENT', '')

        log_template = (' - "%s" "%s" [%s] "%s" %s %d %d %s %s '
                        '%s "%s" "%s" "%s" "%s"\n')
        self.output.logRequest(
            task.channel.addr[0],
            log_template % (
                x_forwarded_for,
                host,
                start_time,
                first_line,
                status,
                bytes_written,
                sql_statements,
                request_duration,
                traversal_ticks,
                publication_ticks,
                userid,
                pageid,
                referer,
                user_agent
                )
           )


http = wsgi.ServerType(
    WSGIHTTPServer,
    WSGIPublisherApplication,
    LaunchpadAccessLogger,
    8080,
    True)

pmhttp = wsgi.ServerType(
    PMDBWSGIHTTPServer,
    WSGIPublisherApplication,
    LaunchpadAccessLogger,
    8081,
    True)

debughttp = wsgi.ServerType(
    WSGIHTTPServer,
    WSGIPublisherApplication,
    LaunchpadAccessLogger,
    8082,
    True,
    requestFactory=DebugLayerRequestFactory)

privatexmlrpc = wsgi.ServerType(
    WSGIHTTPServer,
    WSGIPublisherApplication,
    LaunchpadAccessLogger,
    8080,
    True)


# ---- mainsite

class MainLaunchpadPublication(LaunchpadBrowserPublication):
    """The publication used for the main Launchpad site."""

# ---- blueprint

class BlueprintBrowserRequest(LaunchpadBrowserRequest):
    implements(canonical.launchpad.layers.BlueprintLayer)

class BlueprintPublication(LaunchpadBrowserPublication):
    """The publication used for the Blueprint site."""

# ---- code

class CodePublication(LaunchpadBrowserPublication):
    """The publication used for the Code site."""

class CodeBrowserRequest(LaunchpadBrowserRequest):
    implements(canonical.launchpad.layers.CodeLayer)

# ---- translations

class TranslationsPublication(LaunchpadBrowserPublication):
    """The publication used for the Translations site."""

class TranslationsBrowserRequest(LaunchpadBrowserRequest):
    implements(canonical.launchpad.layers.TranslationsLayer)

# ---- bugs

class BugsPublication(LaunchpadBrowserPublication):
    """The publication used for the Bugs site."""

class BugsBrowserRequest(LaunchpadBrowserRequest):
    implements(canonical.launchpad.layers.BugsLayer)

# ---- answers

class AnswersPublication(LaunchpadBrowserPublication):
    """The publication used for the Answers site."""

class AnswersBrowserRequest(LaunchpadBrowserRequest):
    implements(canonical.launchpad.layers.AnswersLayer)

# ---- shipit

class ShipItPublication(LaunchpadBrowserPublication):
    """The publication used for the ShipIt sites."""

    root_object_interface = IShipItApplication

class UbuntuShipItBrowserRequest(LaunchpadBrowserRequest):
    implements(canonical.launchpad.layers.ShipItUbuntuLayer)

    @property
    def icing_url(self):
        """The URL to the directory containing resources for this request."""
        return "%s+icing-ubuntu/rev%d" % (
            allvhosts.configs['shipitubuntu'].rooturl,
            canonical.launchpad.versioninfo.revno)


class KubuntuShipItBrowserRequest(LaunchpadBrowserRequest):
    implements(canonical.launchpad.layers.ShipItKUbuntuLayer)

    @property
    def icing_url(self):
        """The URL to the directory containing resources for this request."""
        return "%s+icing-kubuntu/rev%d" % (
            allvhosts.configs['shipitkubuntu'].rooturl,
            canonical.launchpad.versioninfo.revno)


class EdubuntuShipItBrowserRequest(LaunchpadBrowserRequest):
    implements(canonical.launchpad.layers.ShipItEdUbuntuLayer)

    @property
    def icing_url(self):
        """The URL to the directory containing resources for this request."""
        return "%s+icing-edubuntu/rev%d" % (
            allvhosts.configs['shipitedubuntu'].rooturl,
            canonical.launchpad.versioninfo.revno)

# ---- feeds

class FeedsPublication(LaunchpadBrowserPublication):
    """The publication used for Launchpad feed requests."""

    root_object_interface = IFeedsApplication

    def traverseName(self, request, ob, name):
        """Override traverseName to restrict urls on feeds.launchpad.net.

        Feeds.lp.net should only serve classes that implement the IFeed
        interface or redirect to some other url.
        """
        # LaunchpadImageFolder is imported here to avoid an import loop.
        from canonical.launchpad.browser.launchpad import LaunchpadImageFolder
        result = super(FeedsPublication, self).traverseName(request, ob, name)
        if len(request.stepstogo) == 0:
            # The url has been fully traversed. Now we can check that
            # the result is a feed, an image, or a redirection.
            naked_result = removeSecurityProxy(result)
            if (IFeed.providedBy(result) or
                isinstance(naked_result, LaunchpadImageFolder) or
                getattr(naked_result, 'status', None) == 301):
                return result
            else:
                raise NotFound(self, '', request)
        else:
            # There are still url segments to traverse.
            return result

    def getPrincipal(self, request):
        """For feeds always return the anonymous user."""
        auth_utility = getUtility(IPlacelessAuthUtility)
        return auth_utility.unauthenticatedPrincipal()


class FeedsBrowserRequest(LaunchpadBrowserRequest):
    """Request type for a launchpad feed."""
    implements(canonical.launchpad.layers.FeedsLayer)

# ---- web service

class WebServicePublication(LaunchpadBrowserPublication):
    """The publication used for Launchpad web service requests."""

    root_object_interface = IWebServiceApplication

    def getApplication(self, request):
        """See `zope.publisher.interfaces.IPublication`.

        Always use the web service application to serve web service
        resources, no matter what application is normally used to serve
        the underlying objects.
        """
        return getUtility(IWebServiceApplication)

    def traverseName(self, request, ob, name):
        """See `zope.publisher.interfaces.IPublication`.

        In addition to the default traversal implementation, this publication
        also handle traversal to collection scoped into an entry.
        """
        # If this is the last traversal step, then look first for a scoped
        # collection. This is done because although Navigation handles
        # traversal to entries in a scoped collection, they don't usually
        # handle traversing to the scoped collection itself.
        if len(request.getTraversalStack()) == 0:
            try_special_traversal = True
            try:
                entry = IEntry(ob)
            except TypeError:
                try_special_traversal = False
            result = None
            if try_special_traversal:
                field = entry.schema.get(name)
                if ICollectionField.providedBy(field):
                    result = self._traverseToScopedCollection(
                        request, entry, field, name)
                elif IBytes.providedBy(field):
                    result = self._traverseToByteStorage(
                        request, entry, field, name)
            if result is not None:
                return result
        return super(WebServicePublication, self).traverseName(
            request, ob, name)

    def _traverseToByteStorage(self, request, entry, field, name):
        """Try to traverse to a byte storage resource in entry."""
        # Even if the library file is None, we want to allow
        # traversal, because the request might be a PUT request
        # creating a file here.
        return getMultiAdapter((entry, field.bind(entry)), IByteStorage)

    def _traverseToScopedCollection(self, request, entry, field, name):
        """Try to traverse to a collection in entry.

        This is done because we don't usually traverse to attributes
        representing a collection in our regular Navigation.

        This method returns None if a scoped collection cannot be found.
        """
        collection = getattr(entry, name, None)
        if collection is None:
            return None
        scoped_collection = ScopedCollection(entry.context, entry)
        # Tell the IScopedCollection object what collection it's managing,
        # and what the collection's relationship is to the entry it's
        # scoped to.
        scoped_collection.collection = collection
        scoped_collection.relationship = field
        return scoped_collection

    def getDefaultTraversal(self, request, ob):
        """See `zope.publisher.interfaces.browser.IBrowserPublication`.

        The WebService doesn't use the getDefaultTraversal() extension
        mechanism, because it only applies to GET, HEAD, and POST methods.

        See getResource() for the alternate mechanism.
        """
        # Don't traverse to anything else.
        return ob, None

    def getResource(self, request, ob):
        """Return the resource that can publish the object ob.

        This is done at the end of traversal.  If the published object
        supports the ICollection, or IEntry interface we wrap it into the
        appropriate resource.
        """
        if (ICollection.providedBy(ob) or
            queryAdapter(ob, ICollection) is not None):
            # Object supports ICollection protocol.
            resource = CollectionResource(ob, request)
        elif (IEntry.providedBy(ob) or
              queryAdapter(ob, IEntry) is not None):
            # Object supports IEntry protocol.
            resource = EntryResource(ob, request)
        elif queryMultiAdapter((ob, request), IHTTPResource) is not None:
            # Object can be adapted to a resource.
            resource = queryMultiAdapter((ob, request), IHTTPResource)
        elif IHTTPResource.providedBy(ob):
            # A resource knows how to take care of itself.
            return ob
        elif zope_isinstance(ob, RedirectionView):
            # A redirection should be served as is.
            return ob
        else:
            # This object should not be published on the web service.
            raise NotFound(ob, '')

        # Wrap the resource in a security proxy.
        return ProxyFactory(resource)

    def finishReadOnlyRequest(self, txn):
        """Commit the transaction so that created OAuthNonces are stored."""
        txn.commit()

    def getPrincipal(self, request):
        """See `LaunchpadBrowserPublication`.

        Web service requests are authenticated using OAuth, except for the
        one made using (presumably) JavaScript on the /api override path.
        """
        # Use the regular HTTP authentication, when the request is not
        # on the API virtual host but comes through the path_override on
        # the other regular virtual hosts.
        request_path = request.get('PATH_INFO', '')
        if request_path.startswith("/%s" % WEBSERVICE_PATH_OVERRIDE):
            return super(WebServicePublication, self).getPrincipal(request)

        # Fetch OAuth authorization information from the request.
        form = get_oauth_authorization(request)

        consumer_key = form.get('oauth_consumer_key')
        consumer = getUtility(IOAuthConsumerSet).getByKey(consumer_key)
        if consumer is None:
            raise Unauthorized('Unknown consumer (%s).' % consumer_key)
        token_key = form.get('oauth_token')
        token = consumer.getAccessToken(token_key)
        if token is None:
            raise Unauthorized('Unknown access token (%s).' % token_key)
        nonce = form.get('oauth_nonce')
        timestamp = form.get('oauth_timestamp')
        try:
            token.ensureNonce(nonce, timestamp)
        except NonceAlreadyUsed, e:
            raise Unauthorized('Invalid nonce/timestamp: %s' % e)
        now = datetime.now(pytz.timezone('UTC'))
        if token.permission == OAuthPermission.UNAUTHORIZED:
            raise Unauthorized('Unauthorized token (%s).' % token.key)
        elif token.date_expires is not None and token.date_expires <= now:
            raise Unauthorized('Expired token (%s).' % token.key)
        elif not check_oauth_signature(request, consumer, token):
            raise Unauthorized('Invalid signature.')
        else:
            # Everything is fine, let's return the principal.
            pass
        principal = getUtility(IPlacelessLoginSource).getPrincipal(
            token.person.id, access_level=token.permission,
            scope=token.context)

        # Make sure the principal is a member of the beta test team.
        # XXX leonardr 2008-05-22 spec=api-bugs-remote:
        # Once we launch the web service this code will be removed.
        people = getUtility(IPersonSet)
        webservice_beta_team_name = config.vhost.api.beta_test_team
        if webservice_beta_team_name is not None:
            webservice_beta_team = people.getByName(
                webservice_beta_team_name)
            person = IPerson(principal)
            if not person.inTeam(webservice_beta_team):
                raise Unauthorized(person.name +
                                   " is not a member of the beta test team.")
        return principal


class WebServiceRequestTraversal:
    """Mixin providing web-service resource wrapping in traversal.

    This is implemented as a mixin, because we want the WebServiceTestRequest
    to use the same mechanism. And since the Launchpad request class
    hierarchy is a mess, it's simple to use a mixin.
    """

    def traverse(self, ob):
        """See `zope.publisher.interfaces.IPublisherRequest`.

        This is called once at the beginning of the traversal process.

        WebService requests call the `WebServicePublication.getResource()`
        on the result of the base class's traversal.
        """
        self._removeVirtualHostTraversals()
        result = super(WebServiceRequestTraversal, self).traverse(ob)
        return self.publication.getResource(self, result)

    def _removeVirtualHostTraversals(self):
        """Remove the /api and /beta traversal names."""
        names = list()
        api = self._popTraversal(WEBSERVICE_PATH_OVERRIDE)
        if api is not None:
            names.append(api)

        # Only accept versioned URLs.
        beta = self._popTraversal('beta')
        if beta is not None:
            names.append(beta)
            self.setVirtualHostRoot(names=names)
        else:
            raise NotFound(self, '', self)

    def _popTraversal(self, name):
        """Remove a name from the traversal stack, if it is present.

        :return: The name of the element removed, or None if the stack
            wasn't changed.
        """
        stack = self.getTraversalStack()
        if len(stack) > 0 and stack[-1] == name:
            item = stack.pop()
            self.setTraversalStack(stack)
            return item
        return None


class WebServiceClientRequest(WebServiceRequestTraversal,
                              LaunchpadBrowserRequest):
    """Request type for a resource published through the web service."""
    implements(canonical.launchpad.layers.WebServiceLayer)


class WebServiceTestRequest(WebServiceRequestTraversal, LaunchpadTestRequest):
    """Test request for the webservice.

    It provides the WebServiceLayer and supports the getResource()
    web publication hook.
    """
    implements(canonical.launchpad.layers.WebServiceLayer)

    def __init__(self, body_instream=None, environ=None, **kw):
        test_environ = {
            'SERVER_URL': 'http://api.launchpad.dev',
            'HTTP_HOST': 'api.launchpad.dev',
            }
        if environ is not None:
            test_environ.update(environ)
        super(WebServiceTestRequest, self).__init__(
            body_instream=body_instream, environ=test_environ, **kw)


# ---- openid

class IdPublication(LaunchpadBrowserPublication):
    """The publication used for OpenID requests."""

    root_object_interface = IOpenIDApplication


class IdBrowserRequest(LaunchpadBrowserRequest):
    implements(canonical.launchpad.layers.IdLayer)


# XXX sinzui 2008-09-04 bug=264783:
# Remove OpenIDPublication and OpenIDBrowserRequest.
class OpenIDPublication(LaunchpadBrowserPublication):
    """The publication used for old OpenID requests."""

    root_object_interface = IOpenIDApplication


class OpenIDBrowserRequest(LaunchpadBrowserRequest):
    implements(canonical.launchpad.layers.OpenIDLayer)


# ---- xmlrpc

class PublicXMLRPCPublication(LaunchpadBrowserPublication):
    """The publication used for public XML-RPC requests."""
    def handleException(self, object, request, exc_info, retry_allowed=True):
        LaunchpadBrowserPublication.handleException(
                self, object, request, exc_info, retry_allowed
                )
        OpStats.stats['xml-rpc faults'] += 1

    def endRequest(self, request, object):
        OpStats.stats['xml-rpc requests'] += 1
        return LaunchpadBrowserPublication.endRequest(self, request, object)


class PublicXMLRPCRequest(BasicLaunchpadRequest, XMLRPCRequest,
                          ErrorReportRequest):
    """Request type for doing public XML-RPC in Launchpad."""

    def _createResponse(self):
        return PublicXMLRPCResponse()


class PublicXMLRPCResponse(XMLRPCResponse):
    """Response type for doing public XML-RPC in Launchpad."""

    def handleException(self, exc_info):
        # If we don't have a proper xmlrpclib.Fault, and we have
        # logged an OOPS, create a Fault that reports the OOPS ID to
        # the user.
        exc_value = exc_info[1]
        if not isinstance(exc_value, xmlrpclib.Fault):
            request = get_current_browser_request()
            if request is not None and request.oopsid is not None:
                exc_info = (xmlrpclib.Fault,
                            xmlrpclib.Fault(-1, request.oopsid),
                            None)
        XMLRPCResponse.handleException(self, exc_info)


class PrivateXMLRPCPublication(PublicXMLRPCPublication):
    """The publication used for private XML-RPC requests."""

    root_object_interface = IPrivateApplication

    def traverseName(self, request, ob, name):
        """Traverse to an end point or let normal traversal do its thing."""
        assert isinstance(request, PrivateXMLRPCRequest), (
            'Not a private XML-RPC request')
        missing = object()
        end_point = getattr(ob, name, missing)
        if end_point is missing:
            return super(PrivateXMLRPCPublication, self).traverseName(
                request, ob, name)
        return end_point


class PrivateXMLRPCRequest(PublicXMLRPCRequest):
    """Request type for doing private XML-RPC in Launchpad."""
    # For now, the same as public requests.

# ---- Protocol errors

class ProtocolErrorRequest(LaunchpadBrowserRequest):
    """An HTTP request that happened to result in an HTTP error."""

    def traverse(self, object):
        """It's already been determined that there's an error. Return None."""
        return None


class ProtocolErrorPublicationFactory:
    """This class publishes error messages in response to protocol errors."""

    def __init__(self, status, headers=None):
        """Store the headers and status for turning into a parameterized
        publication.
        """
        if not headers:
            headers = {}
        self.status = status
        self.headers = headers

    def __call__(self, db):
        """Create a parameterized publication object."""
        return ProtocolErrorPublication(self.status, self.headers)


class ProtocolErrorPublication(LaunchpadBrowserPublication):
    """Publication used for requests that turn out to be protocol errors."""

    def __init__(self, status, headers):
        """Prepare to construct a ProtocolErrorException

        :param status: The HTTP status to send
        :param headers: Any HTTP headers that should be sent.
        """
        super(ProtocolErrorPublication, self).__init__(None)
        self.status = status
        self.headers = headers

    def callObject(self, request, object):
        """Raise an approprate exception for this protocol error."""
        if self.status == 404:
            raise NotFound(self, '', request)
        else:
            raise ProtocolErrorException(self.status, self.headers)


class ProtocolErrorException(Exception):
    """An exception for requests that turn out to be protocol errors."""
    implements(ILaunchpadProtocolError)

    def __init__(self, status, headers):
        """Store status and headers for rendering in the HTTP response."""
        Exception.__init__(self)
        self.status = status
        self.headers = headers

    def __str__(self):
        """A protocol error can be well-represented by its HTTP status code.
        """
        return "Protocol error: %s" % self.status


def launchpad_default_timeout():
    """Return the time before the request should be expired."""
    timeout = config.database.db_statement_timeout
    if timeout is None:
        return None
    left = timeout - get_request_duration()
    if left < 0:
        raise RequestExpired('request expired.')
    return left


def set_launchpad_default_timeout(event):
    """Set the LAZR default timeout function."""
    set_default_timeout_function(launchpad_default_timeout)


def register_launchpad_request_publication_factories():
    """Register our factories with the Zope3 publisher.

    DEATH TO ZCML!
    """
    VHRP = VirtualHostRequestPublicationFactory
    VWSHRP = VHostWebServiceRequestPublicationFactory

    factories = [
<<<<<<< HEAD
        VHRP('mainsite', LaunchpadBrowserRequest, MainLaunchpadPublication,
             handle_default_host=True),
        VHRP('blueprints', BlueprintBrowserRequest, BlueprintPublication),
        VHRP('code', CodeBrowserRequest, CodePublication),
        VHRP('translations', TranslationsBrowserRequest,
             TranslationsPublication),
        VHRP('bugs', BugsBrowserRequest, BugsPublication),
        VHRP('answers', AnswersBrowserRequest, AnswersPublication),
        VHRP('id', IdBrowserRequest, IdPublication),
        # XXX sinzui 2008-09-04 bug=264783: Remove openid.
=======
        VWSHRP('mainsite', LaunchpadBrowserRequest, MainLaunchpadPublication,
               handle_default_host=True),
        VWSHRP('blueprints', BlueprintBrowserRequest, BlueprintPublication),
        VWSHRP('code', CodeBrowserRequest, CodePublication),
        VWSHRP('translations', TranslationsBrowserRequest,
               TranslationsPublication),
        VWSHRP('bugs', BugsBrowserRequest, BugsPublication),
        VWSHRP('answers', AnswersBrowserRequest, AnswersPublication),
>>>>>>> 244195c9
        VHRP('openid', OpenIDBrowserRequest, OpenIDPublication),
        VHRP('shipitubuntu', UbuntuShipItBrowserRequest,
             ShipItPublication),
        VHRP('shipitkubuntu', KubuntuShipItBrowserRequest,
             ShipItPublication),
        VHRP('shipitedubuntu', EdubuntuShipItBrowserRequest,
             ShipItPublication),
        VHRP('feeds', FeedsBrowserRequest, FeedsPublication),
        WebServiceRequestPublicationFactory('api', WebServiceClientRequest,
                                            WebServicePublication),
        XMLRPCRequestPublicationFactory('xmlrpc', PublicXMLRPCRequest,
                                        PublicXMLRPCPublication)
        ]

    # We may also have a private XML-RPC server.
    private_port = None
    for server in config.servers:
        if server.type == 'PrivateXMLRPC':
            ip, private_port = server.address
            break

    if private_port is not None:
        factories.append(XMLRPCRequestPublicationFactory(
            'xmlrpc_private', PrivateXMLRPCRequest,
            PrivateXMLRPCPublication, port=private_port))

    # Register those factories, in priority order corresponding to
    # their order in the list. This means picking a large number for
    # the first factory and giving each subsequent factory the next
    # lower number. We need to leave one space left over for the
    # catch-all handler defined below, so we start at
    # len(factories)+1.
    for priority, factory in enumerate(factories):
        publisher_factory_registry.register(
            "*", "*", factory.vhost_name, len(factories)-priority+1, factory)

    # Register a catch-all "not found" handler at the lowest priority.
    publisher_factory_registry.register(
        "*", "*", "*", 0, NotFoundRequestPublicationFactory())

register_launchpad_request_publication_factories()<|MERGE_RESOLUTION|>--- conflicted
+++ resolved
@@ -1460,18 +1460,6 @@
     VWSHRP = VHostWebServiceRequestPublicationFactory
 
     factories = [
-<<<<<<< HEAD
-        VHRP('mainsite', LaunchpadBrowserRequest, MainLaunchpadPublication,
-             handle_default_host=True),
-        VHRP('blueprints', BlueprintBrowserRequest, BlueprintPublication),
-        VHRP('code', CodeBrowserRequest, CodePublication),
-        VHRP('translations', TranslationsBrowserRequest,
-             TranslationsPublication),
-        VHRP('bugs', BugsBrowserRequest, BugsPublication),
-        VHRP('answers', AnswersBrowserRequest, AnswersPublication),
-        VHRP('id', IdBrowserRequest, IdPublication),
-        # XXX sinzui 2008-09-04 bug=264783: Remove openid.
-=======
         VWSHRP('mainsite', LaunchpadBrowserRequest, MainLaunchpadPublication,
                handle_default_host=True),
         VWSHRP('blueprints', BlueprintBrowserRequest, BlueprintPublication),
@@ -1480,7 +1468,8 @@
                TranslationsPublication),
         VWSHRP('bugs', BugsBrowserRequest, BugsPublication),
         VWSHRP('answers', AnswersBrowserRequest, AnswersPublication),
->>>>>>> 244195c9
+        VHRP('id', IdBrowserRequest, IdPublication),
+        # XXX sinzui 2008-09-04 bug=264783: Remove openid.
         VHRP('openid', OpenIDBrowserRequest, OpenIDPublication),
         VHRP('shipitubuntu', UbuntuShipItBrowserRequest,
              ShipItPublication),
