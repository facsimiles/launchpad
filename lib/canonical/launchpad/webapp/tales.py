# Copyright 2004 Canonical Ltd.  All rights reserved.
# pylint: disable-msg=W0613,E0201,R0911
#
"""Implementation of the lp: htmlform: fmt: namespaces in TALES.

"""
__metaclass__ = type

import bisect
import cgi
from email.Utils import formatdate
import math
import os.path
import re
import rfc822
from xml.sax.saxutils import unescape as xml_unescape
from datetime import datetime, timedelta

from zope.interface import Interface, Attribute, implements
from zope.component import getUtility, queryAdapter
from zope.app import zapi
from zope.publisher.interfaces import IApplicationRequest
from zope.publisher.interfaces.browser import IBrowserApplicationRequest
from zope.app.traversing.interfaces import ITraversable
from zope.app.pagetemplate.viewpagetemplatefile import ViewPageTemplateFile
from zope.security.interfaces import Unauthorized
from zope.security.proxy import isinstance as zope_isinstance

import pytz

from canonical.config import config
from canonical.launchpad.interfaces import (
    IBug,
    IBugAttachment,
    IBugExternalRef,
    IBugNomination,
    IBugSet,
    IHasIcon,
    IHasLogo,
    IHasMugshot,
    IPerson,
    IProduct,
    IProject,
    ISprint,
    IDistribution,
    IStructuralHeaderPresentation,
    NotFoundError,
    )
from canonical.launchpad.webapp.interfaces import (
    IFacetMenu, IApplicationMenu, IContextMenu, NoCanonicalUrl, ILaunchBag)
from canonical.launchpad.webapp.vhosts import allvhosts
import canonical.launchpad.pagetitles
from canonical.lp import dbschema
from canonical.launchpad.webapp import (
    canonical_url, nearest_context_with_adapter, nearest_adapter)
from canonical.launchpad.webapp.uri import URI
from canonical.launchpad.webapp.publisher import (
    get_current_browser_request, nearest)
from canonical.launchpad.webapp.authorization import check_permission
from canonical.launchpad.webapp.session import get_cookie_domain
from canonical.lazr import enumerated_type_registry


class TraversalError(NotFoundError):
    """Remove this when we upgrade to a more recent Zope x3."""
    # XXX: Steve Alexander 2004-12-14:
    # Remove this when we upgrade to a more recent Zope x3.


class MenuAPI:
    """Namespace to give access to the facet menus.

       CONTEXTS/menu:facet       gives the facet menu of the nearest object
                                 along the canonical url chain that has an
                                 IFacetMenu adapter.

    """

    def __init__(self, context):
        if zope_isinstance(context, dict):
            # We have what is probably a CONTEXTS dict.
            # We get the context out of here, and use that for self.context.
            # We also want to see if the view has a __launchpad_facetname__
            # attribute.
            self._context = context['context']
            view = context['view']
            self._request = context['request']
            self._selectedfacetname = getattr(
                view, '__launchpad_facetname__', None)
        else:
            self._context = context
            self._request = get_current_browser_request()
            self._selectedfacetname = None

    def _nearest_menu(self, menutype):
        try:
            return nearest_adapter(self._context, menutype)
        except NoCanonicalUrl:
            return None

    def _requesturi(self):
        request = self._request
        if request is None:
            return None
        requesturiobj = URI(request.getURL())
        # If the default view name is being used, we will want the url
        # without the default view name.
        defaultviewname = zapi.getDefaultViewName(self._context, request)
        if requesturiobj.path.rstrip('/').endswith(defaultviewname):
            requesturiobj = URI(request.getURL(1))
        query = request.get('QUERY_STRING')
        if query:
            requesturiobj = requesturiobj.replace(query=query)
        return requesturiobj

    def facet(self):
        menu = self._nearest_menu(IFacetMenu)
        if menu is None:
            return []
        else:
            menu.request = self._request
            return list(menu.iterlinks(
                requesturi=self._requesturi(),
                selectedfacetname=self._selectedfacetname))

    def selectedfacetname(self):
        if self._selectedfacetname is None:
            return 'unknown'
        else:
            return self._selectedfacetname

    def application(self):
        selectedfacetname = self._selectedfacetname
        if selectedfacetname is None:
            # No facet menu is selected.  So, return empty list.
            return []
        menu = queryAdapter(
            self._context, IApplicationMenu, selectedfacetname)
        if menu is None:
            return []
        else:
            menu.request = self._request
            return list(menu.iterlinks(requesturi=self._requesturi()))

    def context(self):
        menu = IContextMenu(self._context, None)
        if menu is None:
            return  []
        else:
            menu.request = self._request
            return list(menu.iterlinks(requesturi=self._requesturi()))


class CountAPI:
    """Namespace to provide counting-related functions, such as length.

    This is available for all objects.  Individual operations may fail for
    objects that do not support them.
    """
    def __init__(self, context):
        self._context = context

    def len(self):
        """somelist/count:len  gives you an int that is len(somelist)."""
        return len(self._context)


class EnumValueAPI:
    """Namespace to test whether an EnumeratedType Item has a particular value.

    The value is given in the next path step.

        tal:condition="somevalue/enumvalue:BISCUITS"

    Registered for canonical.lazr.enum.Item.
    """
    implements(ITraversable)

    def __init__(self, item):
        self.item = item

    def traverse(self, name, furtherPath):
        if self.item.name == name:
            return True
        else:
            # Check whether this was an allowed value for this enumerated type.
            enum = self.item.enum
            try:
                enum.getTermByToken(name)
            except LookupError:
                raise TraversalError(
                    'The enumerated type %s does not have a value %s.' %
                    (enum.name, name))
            return False


class HTMLFormAPI:
    """HTML form helper API, available as request/htmlform:.

    Use like:

        request/htmlform:fieldname/selected/literalvalue

        if request.form[fieldname] == literalvalue:
            return "selected"
        else:
            return None

    """
    implements(ITraversable)
    __used_for__ = IBrowserApplicationRequest

    def __init__(self, request):
        self.form = request.form

    def traverse(self, name, furtherPath):
        if len(furtherPath) == 1:
            operation = furtherPath.pop()
            return HTMLFormOperation(self.form.get(name), operation)
        else:
            operation = furtherPath.pop()
            value = furtherPath.pop()
            if htmlmatch(self.form.get(name), value):
                return operation
            else:
                return None

def htmlmatch(formvalue, value):
    value = str(value)
    if isinstance(formvalue, list):
        return value in formvalue
    else:
        return formvalue == value

class HTMLFormOperation:

    implements(ITraversable)

    def __init__(self, formvalue, operation):
        self.formvalue = formvalue
        self.operation = operation

    def traverse(self, name, furtherPath):
        if htmlmatch(self.formvalue, name):
            return self.operation
        else:
            return None


class IRequestAPI(Interface):
    """Launchpad lp:... API available for an IApplicationRequest."""

    person = Attribute("The IPerson for the request's principal.")
    cookie_scope = Attribute("The scope parameters for cookies.")


class RequestAPI:
    """Adapter from IApplicationRequest to IRequestAPI."""
    implements(IRequestAPI)

    __used_for__ = IApplicationRequest

    def __init__(self, request):
        self.request = request

    @property
    def person(self):
        return IPerson(self.request.principal, None)

    @property
    def cookie_scope(self):
        params = '; Path=/'
        uri = URI(self.request.getURL())
        if uri.scheme == 'https':
            params += '; Secure'
        domain = get_cookie_domain(uri.host)
        if domain is not None:
            params += '; Domain=%s' % domain
        return params


class DBSchemaAPI:
    """Adapter from integers to things that can extract information from
    DBSchemas.
    """
    implements(ITraversable)

    def __init__(self, number):
        self._number = number

    def traverse(self, name, furtherPath):
        if name in enumerated_type_registry:
            enum = enumerated_type_registry[name]
            return enum.items[self._number].title
        else:
            raise TraversalError(name)


class NoneFormatter:
    """Adapter from None to various string formats.

    In general, these will return an empty string.  They are provided for ease
    of handling NULL values from the database, which become None values for
    attributes in content classes.
    """
    implements(ITraversable)

    allowed_names = set([
        'approximatedate',
        'approximateduration',
        'breadcrumbs',
        'break-long-words',
        'date',
        'datetime',
        'displaydate',
        'email-to-html',
        'exactduration',
        'lower',
        'nice_pre',
        'nl_to_br',
        'pagetitle',
        'rfc822utcdatetime',
        'text-to-html',
        'time',
        'url',
        ])

    def __init__(self, context):
        self.context = context

    def traverse(self, name, furtherPath):
        if name == 'shorten':
            if len(furtherPath) == 0:
                raise TraversalError(
                    "you need to traverse a number after fmt:shorten")
            # Remove the maxlength from the path as it is a parameter
            # and not another traversal command.
            furtherPath.pop()
            return ''
        elif name in self.allowed_names:
            return ''
        else:
            raise TraversalError, name


class ObjectFormatterAPI:
    """Adapter from any object to a formatted string.

    Used for fmt:url.
    """

    def __init__(self, context):
        self._context = context

    def url(self):
        request = get_current_browser_request()
        return canonical_url(
            self._context, request, path_only_if_possible=True)


class ObjectFormatterExtendedAPI(ObjectFormatterAPI):
    """Adapter for any object to a formatted string.

    Adds fmt:link which shows the icon and formatted string in an anchor.
    """

    implements(ITraversable)

    allowed_names = set([
        'url',
        ])

    def traverse(self, name, furtherPath):
        if name == 'link':
            extra_path = '/'.join(reversed(furtherPath))
            del furtherPath[:]
            return self.link(extra_path)
        elif name in self.allowed_names:
            return getattr(self, name)()
        else:
            raise TraversalError, name

    def link(self, extra_path):
        """Return an HTML link to the person's page containing an icon
        followed by the person's name.
        """
        raise NotImplemented


class ObjectImageDisplayAPI:
    """Base class for producing the HTML that presents objects
    as an icon, a logo, a mugshot or a set of badges.
    """

    def __init__(self, context):
        self._context = context

    def default_icon_resource(self, context):
        if IProduct.providedBy(context):
            return '/@@/product'
        elif IProject.providedBy(context):
            return '/@@/project'
        elif IPerson.providedBy(context):
            if context.isTeam():
                return '/@@/team'
            else:
                if context.is_valid_person:
                    return '/@@/person'
                else:
                    return '/@@/person-inactive'
        elif IDistribution.providedBy(context):
            return '/@@/distribution'
        elif ISprint.providedBy(context):
            return '/@@/meeting'
        return '/@@/nyet-icon'

    def default_logo_resource(self, context):
        if IProject.providedBy(context):
            return '/@@/project-logo'
        elif IPerson.providedBy(context):
            if context.isTeam():
                return '/@@/team-logo'
            else:
                if context.is_valid_person:
                    return '/@@/person-logo'
                else:
                    return '/@@/person-inactive-logo'
        elif IProduct.providedBy(context):
            return '/@@/product-logo'
        elif IDistribution.providedBy(context):
            return '/@@/distribution-logo'
        elif ISprint.providedBy(context):
            return '/@@/meeting-logo'
        return '/@@/nyet-logo'

    def default_mugshot_resource(self, context):
        if IProject.providedBy(context):
            return '/@@/project-mugshot'
        elif IPerson.providedBy(context):
            if context.isTeam():
                return '/@@/team-mugshot'
            else:
                if context.is_valid_person:
                    return '/@@/person-mugshot'
                else:
                    return '/@@/person-inactive-mugshot'
        elif IProduct.providedBy(context):
            return '/@@/product-mugshot'
        elif IDistribution.providedBy(context):
            return '/@@/distribution-mugshot'
        elif ISprint.providedBy(context):
            return '/@@/meeting-mugshot'
        return '/@@/nyet-mugshot'

    def icon(self, rootsite = None):
        """Return the appropriate <img> tag for this object's icon."""
        context = self._context
        if context is None:
            # we handle None specially and return an empty string
            return ''
        if IHasIcon.providedBy(context) and context.icon is not None:
            url = context.icon.getURL()
        else:
            if rootsite is not None:
                root_url = allvhosts.configs[rootsite].rooturl[:-1]
            else:
                root_url = ''
            url = root_url + self.default_icon_resource(context)
        icon = '<img alt="" width="14" height="14" src="%s" />'
        return icon % url

    def logo(self):
        """Return the appropriate <img> tag for this object's logo."""
        context = self._context
        if not IHasLogo.providedBy(context):
            context = nearest(context, IHasLogo)
        if context is None:
            # we use the Launchpad logo for anything which is in no way
            # related to a Pillar (for example, a buildfarm)
            url = '/@@/launchpad-logo'
        elif context.logo is not None:
            url = context.logo.getURL()
        else:
            url = self.default_logo_resource(context)
        logo = '<img alt="" width="64" height="64" src="%s" />'
        return logo % url

    def mugshot(self):
        """Return the appropriate <img> tag for this object's mugshot."""
        context = self._context
        assert IHasMugshot.providedBy(context), 'No Mugshot for this item'
        if context.mugshot is not None:
            url = context.mugshot.getURL()
        else:
            url = self.default_mugshot_resource(context)
        mugshot = """<div style="width: 200; height: 200; float: right">
            <img alt="" width="192" height="192" src="%s" />
            </div>"""
        return mugshot % url

    def badges(self):
        raise NotImplementedError(
            "Badge display not implemented for this item")


class PillarSearchItemAPI(ObjectImageDisplayAPI):
    """Provides image:icon for a PillarSearchItem."""

    def mugshot(self):
        raise NotImplementedError("A PillarSearchItem doesn't have a mugshot")

    def logo(self):
        raise NotImplementedError("A PillarSearchItem doesn't have a logo")


class BugTaskImageDisplayAPI(ObjectImageDisplayAPI):
    """Adapter for IBugTask objects to a formatted string. This inherits
    from the generic ObjectImageDisplayAPI and overrides the icon
    presentation method.

    Used for image:icon.
    """

    icon_template = (
        '<img height="14" width="14" alt="%s" title="%s" src="%s" />')

    def icon(self):
        # The icon displayed is dependent on the IBugTask.importance.
        if self._context.importance:
            importance = self._context.importance.title.lower()
            alt = "(%s)" % importance
            title = importance.capitalize()
            if importance not in ("undecided", "wishlist"):
                # The other status names do not make a lot of sense on
                # their own, so tack on a noun here.
                title += " importance"
            src = "/@@/bug-%s" % importance
        else:
            alt = ""
            title = ""
            src = "/@@/bug"

        return self.icon_template % (alt, title, src)


    def badges(self):

        badges = ''
        if self._context.bug.private:
            badges += self.icon_template % (
                "private", "Private","/@@/private")

        if self._context.bug.mentoring_offers.count() > 0:
            badges += self.icon_template % (
                "mentoring", "Mentoring offered", "/@@/mentoring")

        if self._context.bug.bug_branches.count() > 0:
            badges += self.icon_template % (
                "branch", "Branch exists", "/@@/branch")

        if self._context.bug.specifications.count() > 0:
            badges += self.icon_template % (
                "blueprint", "Related to a blueprint", "/@@/blueprint")

        return badges


class SpecificationImageDisplayAPI(ObjectImageDisplayAPI):
    """Adapter for ISpecification objects to a formatted string. This inherits
    from the generic ObjectImageDisplayAPI and overrides the icon
    presentation method.

    Used for image:icon.
    """

    icon_template = """
        <img height="14" width="14" alt="%s" title="%s" src="%s" />"""

    def icon(self):
        # The icon displayed is dependent on the IBugTask.importance.
        if self._context.priority:
            priority = self._context.priority.title.lower()
            alt = "(%s)" % priority
            title = priority.capitalize()
            if priority != 'not':
                # The other status names do not make a lot of sense on
                # their own, so tack on a noun here.
                title += " priority"
            else:
                title += " a priority"
            src = "/@@/blueprint-%s" % priority
        else:
            alt = ""
            title = ""
            src = "/@@/blueprint"

        return self.icon_template % (alt, title, src)


    def badges(self):

        badges = ''
        if self._context.mentoring_offers.count() > 0:
            badges += self.icon_template % (
                "mentoring", "Mentoring offered", "/@@/mentoring")

        if self._context.branch_links.count() > 0:
            badges += self.icon_template % (
                "branch", "Branch is available", "/@@/branch")

        if self._context.informational:
            badges += self.icon_template % (
                "informational", "Blueprint is purely informational",
                "/@@/info")

        return badges


class KarmaCategoryImageDisplayAPI(ObjectImageDisplayAPI):
    """Adapter for IKarmaCategory objects to an image.

    Used for image:icon.
    """

    icons_for_karma_categories = {
        'bugs': '/@@/bug',
        'translations': '/@@/translation',
        'specs': '/@@/blueprint',
        'answers': '/@@/question'}

    def icon(self):
        icon = self.icons_for_karma_categories[self._context.name]
        return ('<img height="14" width="14" alt="" title="%s" src="%s" />'
                % (self._context.title, icon))


class MilestoneImageDisplayAPI(ObjectImageDisplayAPI):
    """Adapter for IMilestone objects to an image.

    Used for image:icon.
    """

    def icon(self):
        """Return the appropriate <img> tag for the milestone icon."""
        return '<img height="14" width="14" alt="" src="/@@/milestone" />'


class BuildImageDisplayAPI(ObjectImageDisplayAPI):
    """Adapter for IBuild objects to an image.

    Used for image:icon.
    """
    icon_template = """
        <img width="14" height="14" alt="%s" title="%s" src="%s" />
        """

    def icon(self):
        """Return the appropriate <img> tag for the build icon."""
        icon_map = {
            dbschema.BuildStatus.NEEDSBUILD: "/@@/build-needed",
            dbschema.BuildStatus.FULLYBUILT: "/@@/build-success",
            dbschema.BuildStatus.FAILEDTOBUILD: "/@@/build-failure",
            dbschema.BuildStatus.MANUALDEPWAIT: "/@@/build-depwait",
            dbschema.BuildStatus.CHROOTWAIT: "/@@/build-chrootwait",
            dbschema.BuildStatus.SUPERSEDED: "/@@/build-superseded",
            dbschema.BuildStatus.BUILDING: "/@@/build-building",
            dbschema.BuildStatus.FAILEDTOUPLOAD: "/@@/build-failedtoupload",
            }

        alt = '[%s]' % self._context.buildstate.name
        title = self._context.buildstate.title
        source = icon_map[self._context.buildstate]

        return self.icon_template % (alt, title, source)


class PersonFormatterAPI(ObjectFormatterExtendedAPI):
    """Adapter for IPerson objects to a formatted string."""

<<<<<<< HEAD
    implements(ITraversable)

    allowed_names = set([
        'url',
        ])

    def traverse(self, name, furtherPath):
        if name == 'link' or name[:5] == 'link:':
            if name == 'link':
                rootsite = None
            else:
                rootsite = name.split(':')[1]
            extra_path = '/'.join(reversed(furtherPath))
            del furtherPath[:]
            return self.link(extra_path, rootsite=rootsite)
        elif name in self.allowed_names:
            return getattr(self, name)()
        else:
            raise TraversalError, name

    def link(self, extra_path, rootsite=None):
=======
    def link(self, extra_path):
>>>>>>> d4d484b3
        """Return an HTML link to the person's page containing an icon
        followed by the person's name.
        """
        person = self._context
        url = canonical_url(person, rootsite=rootsite)
        if extra_path:
            url = '%s/%s' % (url, extra_path)
        image_html = ObjectImageDisplayAPI(person).icon(rootsite=rootsite)
        return '<a href="%s">%s&nbsp;%s</a>' % (
            url, image_html, person.browsername)


class BranchFormatterAPI(ObjectFormatterExtendedAPI):
    """Adapter for IBranch objects to a formatted string."""

    def link(self, extra_path):
        """Return an HTML link to the branch page containing an icon
        followed by the branch's unique name.
        """
        branch = self._context
        url = canonical_url(branch)
        if extra_path:
            url = '%s/%s' % (url, extra_path)
        return ('<a href="%s" title="%s"><img src="/@@/branch" alt=""/>'
                '&nbsp;%s</a>' % (url, branch.displayname, branch.unique_name))


class BugFormatterAPI(ObjectFormatterExtendedAPI):
    """Adapter for IBug objects to a formatted string."""

    def link(self, extra_path):
        """Return an HTML link to the bug page containing an icon
        followed by the bug's title.
        """
        bug = self._context
        url = canonical_url(bug)
        if extra_path:
            url = '%s/%s' % (url, extra_path)
        return ('<a href="%s"><img src="/@@/bug" alt=""/>'
                '&nbsp;Bug #%d: %s</a>' % (url, bug.id, bug.title))


class BugTaskFormatterAPI(ObjectFormatterExtendedAPI):
    """Adapter for IBugTask objects to a formatted string."""

    def link(self, extra_path):
        """Return an HTML link to the bug task's page containing an icon
        appropriate to the importance of the bug task.
        """
        bugtask = self._context
        url = canonical_url(bugtask)
        if extra_path:
            url = '%s/%s' % (url, extra_path)
        image_html = BugTaskImageDisplayAPI(bugtask).icon()
        return '<a href="%s">%s&nbsp;Bug #%d: %s</a>' % (
            url, image_html, bugtask.bug.id, bugtask.bug.title)


class NumberFormatterAPI:
    """Adapter for converting numbers to formatted strings."""

    def __init__(self, number):
        assert not float(number) < 0, "Expected a non-negative number."
        self._number = number

    def bytes(self):
        """Render number as byte contractions according to IEC60027-2."""
        # See http://en.wikipedia.org/wiki
        # /Binary_prefixes#Specific_units_of_IEC_60027-2_A.2
        # Note that there is a zope.app.size.byteDisplay() function, but
        # it really limited and doesn't work well enough for us here.
        n = int(self._number)
        if n == 1:
            # Handle the singular case.
            return "1 byte"
        if n == 0:
            # To avoid math.log(0, X) blowing up.
            return "0 bytes"
        suffixes = ["KiB", "MiB", "GiB", "TiB", "PiB", "EiB", "ZiB", "YiB"]
        exponent = int(math.log(n, 1024))
        exponent = min(len(suffixes), exponent)
        if exponent < 1:
            # If this is less than 1 KiB, no need for rounding.
            return "%s bytes" % n
        return "%.1f %s" % (n / 1024.0 ** exponent, suffixes[exponent - 1])


class DateTimeFormatterAPI:
    """Adapter from datetime objects to a formatted string."""

    def __init__(self, datetimeobject):
        self._datetime = datetimeobject

    def time(self):
        if self._datetime.tzinfo:
            value = self._datetime.astimezone(getUtility(ILaunchBag).timezone)
            return value.strftime('%T %Z')
        else:
            return self._datetime.strftime('%T')

    def date(self):
        value = self._datetime
        if value.tzinfo:
            value = value.astimezone(getUtility(ILaunchBag).timezone)
        return value.strftime('%Y-%m-%d')

    def displaydate(self):
        if self._datetime.tzinfo:
            # datetime is offset-aware
            now = datetime.now(pytz.timezone('UTC'))
        else:
            # datetime is offset-naive
            now = datetime.utcnow()
        delta = abs(now - self._datetime)
        if delta > timedelta(1, 0, 0):
            # far in the past or future, display the date
            return 'on ' + self.date()
        return self.approximatedate()

    def approximatedate(self):
        if self._datetime.tzinfo:
            # datetime is offset-aware
            now = datetime.now(pytz.timezone('UTC'))
        else:
            # datetime is offset-naive
            now = datetime.utcnow()
        delta = now - self._datetime
        if abs(delta) > timedelta(1, 0, 0):
            # far in the past or future, display the date
            return self.date()
        future = delta < timedelta(0, 0, 0)
        delta = abs(delta)
        days = delta.days
        hours = delta.seconds / 3600
        minutes = (delta.seconds - (3600*hours)) / 60
        seconds = delta.seconds % 60
        result = ''
        comma = ''
        if future:
            result += 'in '
        if days != 0:
            result += '%d days' % days
            comma = ', '
        if days == 0 and hours != 0:
            result += '%s%d hours' % (comma, hours)
            comma = ', '
        if days == 0 and hours == 0 and minutes != 0:
            result += '%s%d minutes' % (comma, minutes)
            comma = ', '
        if days == 0 and hours == 0 and minutes == 0:
            result += '%s%d seconds' % (comma, seconds)
        if not future:
            result += ' ago'
        return result

    def datetime(self):
        return "%s %s" % (self.date(), self.time())

    def rfc822utcdatetime(self):
        return formatdate(
            rfc822.mktime_tz(self._datetime.utctimetuple() + (0,)))


class DurationFormatterAPI:
    """Adapter from timedelta objects to a formatted string."""

    def __init__(self, duration):
        self._duration = duration

    def exactduration(self):
        """Format timedeltas as "v days, w hours, x minutes, y.z seconds"."""
        parts = []
        minutes, seconds = divmod(self._duration.seconds, 60)
        hours, minutes = divmod(minutes, 60)
        seconds = seconds + (float(self._duration.microseconds) / 10**6)
        if self._duration.days > 0:
            if self._duration.days == 1:
                parts.append('%d day' % self._duration.days)
            else:
                parts.append('%d days' % self._duration.days)
        if parts or hours > 0:
            if hours == 1:
                parts.append('%d hour' % hours)
            else:
                parts.append('%d hours' % hours)
        if parts or minutes > 0:
            if minutes == 1:
                parts.append('%d minute' % minutes)
            else:
                parts.append('%d minutes' % minutes)
        if parts or seconds > 0:
            parts.append('%0.1f seconds' % seconds)

        return ', '.join(parts)

    def approximateduration(self):
        """Return a nicely-formatted approximate duration.

        E.g. 'an hour', 'three minutes', '1 hour 10 minutes' and so
        forth.

        See https://launchpad.canonical.com/PresentingLengthsOfTime.
        """
        # NOTE: There are quite a few "magic numbers" in this
        # implementation; they are generally just figures pulled
        # directly out of the PresentingLengthsOfTime spec, and so
        # it's not particularly easy to give each and every number of
        # a useful name. It's also unlikely that these numbers will be
        # changed.

        # Calculate the total number of seconds in the duration,
        # including the decimal part.
        seconds = self._duration.days * (3600 * 24)
        seconds += self._duration.seconds
        seconds += (float(self._duration.microseconds) / 10**6)

        # First we'll try to calculate an approximate number of
        # seconds up to a minute. We'll start by defining a sorted
        # list of (boundary, display value) tuples.  We want to show
        # the display value corresponding to the lowest boundary that
        # 'seconds' is less than, if one exists.
        representation_in_seconds = (
            (1.5, '1 second'),
            (2.5, '2 seconds'),
            (3.5, '3 seconds'),
            (4.5, '4 seconds'),
            (7.5, '5 seconds'),
            (12.5, '10 seconds'),
            (17.5, '15 seconds'),
            (22.5, '20 seconds'),
            (27.5, '25 seconds'),
            (35, '30 seconds'),
            (45, '40 seconds'),
            (55, '50 seconds'),
            (90, 'a minute'),
        )

        # Break representation_in_seconds into two pieces, to simplify
        # finding the correct display value, through the use of the
        # built-in bisect module.
        second_boundaries, display_values = zip(*representation_in_seconds)

        # Is seconds small enough that we can produce a representation
        # in seconds (up to 'a minute'?)
        if seconds < second_boundaries[-1]:
            # Use the built-in bisection algorithm to locate the index
            # of the item which "seconds" sorts after.
            matching_element_index = bisect.bisect(second_boundaries, seconds)

            # Return the corresponding display value.
            return display_values[matching_element_index]

        # More than a minute, approximately; our calculation strategy
        # changes. From this point forward, we may also need a
        # "verbal" representation of the number. (We never need a
        # verbal representation of "1", because we tend to special
        # case the number 1 for various approximations, and we usually
        # use a word like "an", instead of "one", e.g. "an hour")
        number_name = {
            2: 'two', 3: 'three', 4: 'four', 5: 'five',
            6: 'six', 7: 'seven', 8: 'eight', 9: 'nine',
            10: 'ten'}

        # Convert seconds into minutes, and round it.
        minutes, remaining_seconds = divmod(seconds, 60)
        minutes += remaining_seconds / 60.0
        minutes = int(round(minutes))

        if minutes <= 59:
            number_as_text = number_name.get(minutes, str(minutes))
            return number_as_text + " minutes"

        # Is the duration less than an hour and 5 minutes?
        if seconds < (60 + 5) * 60:
            return "an hour"

        # Next phase: try and calculate an approximate duration
        # greater than one hour, but fewer than ten hours, to a 10
        # minute granularity.
        hours, remaining_seconds = divmod(seconds, 3600)
        ten_minute_chunks = int(round(remaining_seconds / 600.0))
        minutes = ten_minute_chunks * 10
        hours += (minutes / 60)
        minutes %= 60
        if hours < 10:
            if minutes:
                # If there is a minutes portion to display, the number
                # of hours is always shown as a digit.
                if hours == 1:
                    return "1 hour %s minutes" % minutes
                else:
                    return "%d hours %s minutes" % (hours, minutes)
            else:
                number_as_text = number_name.get(hours, str(hours))
                return "%s hours" % number_as_text

        # Is the duration less than ten and a half hours?
        if seconds < (10.5 * 3600):
            return 'ten hours'

        # Try to calculate the approximate number of hours, to a
        # maximum of 47.
        hours = int(round(seconds / 3600.0))
        if hours <= 47:
            return "%d hours" % hours

        # Is the duration fewer than two and a half days?
        if seconds < (2.5 * 24 * 3600):
            return 'two days'

        # Try to approximate to day granularity, up to a maximum of 13
        # days.
        days = int(round(seconds / (24 * 3600)))
        if days <= 13:
            return "%s days" % number_name.get(days, str(days))

        # Is the duration fewer than two and a half weeks?
        if seconds < (2.5 * 7 * 24 * 3600):
            return 'two weeks'

        # If we've made it this far, we'll calculate the duration to a
        # granularity of weeks, once and for all.
        weeks = int(round(seconds / (7 * 24 * 3600.0)))
        return "%s weeks" % number_name.get(weeks, str(weeks))


def clean_path_segments(request):
    """Returns list of path segments, excluding system-related segments."""
    proto_host_port = request.getApplicationURL()
    clean_url = request.getURL()
    clean_path = clean_url[len(proto_host_port):]
    clean_path_split = clean_path.split('/')
    return clean_path_split


class PageTemplateContextsAPI:
    """Adapter from page tempate's CONTEXTS object to fmt:pagetitle.

    This is registered to be used for the dict type.
    """

    implements(ITraversable)

    def __init__(self, contextdict):
        self.contextdict = contextdict

    def traverse(self, name, furtherPath):
        if name == 'pagetitle':
            return self.pagetitle()
        else:
            raise TraversalError(name)

    def pagetitle(self):
        """Return the string title for the page template CONTEXTS dict.

        Take the simple filename without extension from
        self.contextdict['template'].filename, replace any hyphens with
        underscores, and use this to look up a string, unicode or
        function in the module canonical.launchpad.pagetitles.

        If no suitable object is found in canonical.launchpad.pagetitles, emit a
        warning that this page has no title, and return the default page title.
        """
        template = self.contextdict['template']
        filename = os.path.basename(template.filename)
        name, ext = os.path.splitext(filename)
        name = name.replace('-', '_')
        titleobj = getattr(canonical.launchpad.pagetitles, name, None)
        if titleobj is None:
            # sabdfl 25/0805 page titles are now mandatory hence the assert
            raise AssertionError(
                 "No page title in canonical.launchpad.pagetitles "
                 "for %s" % name)
        elif isinstance(titleobj, basestring):
            return titleobj
        else:
            context = self.contextdict['context']
            view = self.contextdict['view']
            title = titleobj(context, view)
            if title is None:
                return canonical.launchpad.pagetitles.DEFAULT_LAUNCHPAD_TITLE
            else:
                return title


def split_paragraphs(text):
    """Split text into paragraphs.

    This function yields lists of strings that represent lines of text
    in each paragraph.

    Paragraphs are split by one or more blank lines.
    """
    paragraph = []
    for line in text.splitlines():
        line = line.rstrip()

        # blank lines split paragraphs
        if not line:
            if paragraph:
                yield paragraph
            paragraph = []
            continue

        paragraph.append(line)

    if paragraph:
        yield paragraph


def re_substitute(pattern, replace_match, replace_nomatch, string):
    """Transform a string, replacing matched and non-matched sections.

     :param patter: a regular expression
     :param replace_match: a function used to transform matches
     :param replace_nomatch: a function used to transform non-matched text
     :param string: the string to transform

    This function behaves similarly to re.sub() when a function is
    passed as the second argument, except that the non-matching
    portions of the string can be transformed by a second function.
    """
    if replace_match is None:
        replace_match = lambda match: match.group()
    if replace_nomatch is None:
        replace_nomatch = lambda text: text
    parts = []
    position = 0
    for match in re.finditer(pattern, string):
        if match.start() != position:
            parts.append(replace_nomatch(string[position:match.start()]))
        parts.append(replace_match(match))
        position = match.end()
    remainder = string[position:]
    if remainder:
        parts.append(replace_nomatch(remainder))
    return ''.join(parts)


def next_word_chunk(word, pos, minlen, maxlen):
    """Return the next chunk of the word of length between minlen and maxlen.

    Shorter word chunks are preferred, preferably ending in a non
    alphanumeric character.  The index of the end of the chunk is also
    returned.

    This function treats HTML entities in the string as single
    characters.  The string should not include HTML tags.
    """
    nchars = 0
    endpos = pos
    while endpos < len(word):
        # advance by one character
        if word[endpos] == '&':
            # make sure we grab the entity as a whole
            semicolon = word.find(';', endpos)
            assert semicolon >= 0, 'badly formed entity: %r' % word[endpos:]
            endpos = semicolon + 1
        else:
            endpos += 1
        nchars += 1
        if nchars >= maxlen:
            # stop if we've reached the maximum chunk size
            break
        if nchars >= minlen and not word[endpos-1].isalnum():
            # stop if we've reached the minimum chunk size and the last
            # character wasn't alphanumeric.
            break
    return word[pos:endpos], endpos


def add_word_breaks(word):
    """Insert manual word breaks into a string.

    The word may be entity escaped, but is not expected to contain
    any HTML tags.

    Breaks are inserted at least every 7 to 15 characters,
    preferably after puctuation.
    """
    broken = []
    pos = 0
    while pos < len(word):
        chunk, pos = next_word_chunk(word, pos, 7, 15)
        broken.append(chunk)
    return '<wbr></wbr>'.join(broken)


break_text_pat = re.compile(r'''
  (?P<tag>
    <[^>]*>
  ) |
  (?P<longword>
    (?<![^\s<>])(?:[^\s<>&]|&[^;]*;){20,}
  )
''', re.VERBOSE)

def break_long_words(text):
    """Add word breaks to long words in a run of text.

    The text may contain entity references or HTML tags.
    """
    def replace(match):
        if match.group('tag'):
            return match.group()
        elif match.group('longword'):
            return add_word_breaks(match.group())
        else:
            raise AssertionError('text matched but neither named group found')
    return break_text_pat.sub(replace, text)


class FormattersAPI:
    """Adapter from strings to HTML formatted text."""

    implements(ITraversable)

    def __init__(self, stringtoformat):
        self._stringtoformat = stringtoformat

    def nl_to_br(self):
        """Quote HTML characters, then replace newlines with <br /> tags."""
        return cgi.escape(self._stringtoformat).replace('\n','<br />\n')

    def break_long_words(self):
        """Add manual word breaks to long words."""
        return break_long_words(cgi.escape(self._stringtoformat))

    @staticmethod
    def _substitute_matchgroup_for_spaces(match):
        """Return a string made up of '&nbsp;' for each character in the
        first match group.

        Used when replacing leading spaces with nbsps.

        There must be only one match group.
        """
        groups = match.groups()
        assert len(groups) == 1
        return '&nbsp;' * len(groups[0])

    @staticmethod
    def _linkify_substitution(match):
        if match.group('bug') is not None:
            bugnum = match.group('bugnum')
            # XXX Brad Bollenbach 2006-04-10: Use a hardcoded url so
            # we still have a link for bugs that don't exist.
            url = '/bugs/%s' % bugnum
            # The text will have already been cgi escaped.
            text = match.group('bug')
            bugset = getUtility(IBugSet)
            try:
                bug = bugset.get(bugnum)
            except NotFoundError:
                title = "No such bug"
            else:
                try:
                    title = bug.title
                except Unauthorized:
                    title = "private bug"
            title = cgi.escape(title, quote=True)
            return '<a href="%s" title="%s">%s</a>' % (url, title, text)
        elif match.group('url') is not None:
            # The text will already have been cgi escaped.  We temporarily
            # unescape it so that we can strip common trailing characters
            # that aren't part of the URL.
            url = xml_unescape(match.group('url'))
            match = FormattersAPI._re_url_trailers.search(url)
            if match:
                trailers = match.group(1)
                url = url[:-len(trailers)]
            else:
                trailers = ''
            return '<a rel="nofollow" href="%s">%s</a>%s' % (
                cgi.escape(url, quote=True),
                add_word_breaks(cgi.escape(url)),
                cgi.escape(trailers))
        elif match.group('oops') is not None:
            text = match.group('oops')

            if not getUtility(ILaunchBag).developer:
                return text

            root_url = config.launchpad.oops_root_url

            if not root_url.endswith('/'):
                root_url += '/'

            url = root_url + match.group('oopscode')
            return '<a rel="nofollow" href="%s">%s</a>' % (url, text)
        else:
            raise AssertionError("Unknown pattern matched.")

    # match whitespace at the beginning of a line
    _re_leadingspace = re.compile(r'^(\s+)')

    # From RFC 3986 ABNF for URIs:
    #
    #   URI           = scheme ":" hier-part [ "?" query ] [ "#" fragment ]
    #   hier-part     = "//" authority path-abempty
    #                 / path-absolute
    #                 / path-rootless
    #                 / path-empty
    #
    #   authority     = [ userinfo "@" ] host [ ":" port ]
    #   userinfo      = *( unreserved / pct-encoded / sub-delims / ":" )
    #   host          = IP-literal / IPv4address / reg-name
    #   reg-name      = *( unreserved / pct-encoded / sub-delims )
    #   port          = *DIGIT
    #
    #   path-abempty  = *( "/" segment )
    #   path-absolute = "/" [ segment-nz *( "/" segment ) ]
    #   path-rootless = segment-nz *( "/" segment )
    #   path-empty    = 0<pchar>
    #
    #   segment       = *pchar
    #   segment-nz    = 1*pchar
    #   pchar         = unreserved / pct-encoded / sub-delims / ":" / "@"
    #
    #   query         = *( pchar / "/" / "?" )
    #   fragment      = *( pchar / "/" / "?" )
    #
    #   unreserved    = ALPHA / DIGIT / "-" / "." / "_" / "~"
    #   pct-encoded   = "%" HEXDIG HEXDIG
    #   sub-delims    = "!" / "$" / "&" / "'" / "(" / ")"
    #                 / "*" / "+" / "," / ";" / "="
    #
    # We only match a set of known scheme names too.  We don't handle
    # IP-literal either.
    #
    # We will simplify "unreserved / pct-encoded / sub-delims" as the
    # following regular expression:
    #   [-a-zA-Z0-9._~%!$&'()*+,;=]
    #
    # We also require that the path-rootless form not begin with a
    # colon to avoid matching strings like "http::foo" (to avoid bug
    # #40255).
    #
    # The path-empty pattern is not matched either, due to false
    # positives.
    #
    # Some allowed URI punctuation characters will be trimmed if they
    # appear at the end of the URI since they may be incidental in the
    # flow of the text.
    #
    # apport has at one time produced query strings containing sqaure
    # braces (that are not percent-encoded). In RFC 2986 they seem to be
    # allowed by section 2.2 "Reserved Characters", yet section 3.4
    # "Query" appears to provide a strict definition of the query string
    # that would forbid square braces. Either way, links with
    # non-percent-encoded square braces are being used on Launchpad so
    # it's probably best to accomodate them.

    # Match urls or bugs or oopses.
    _re_linkify = re.compile(r'''
      (?P<url>
        \b
        (?:about|gopher|http|https|sftp|news|ftp|mailto|file|irc|jabber)
        :
        (?:
          (?:
            # "//" authority path-abempty
            //
            (?: # userinfo
              [%(unreserved)s:]*
              @
            )?
            (?: # host
              \d+\.\d+\.\d+\.\d+ |
              [%(unreserved)s]*
            )
            (?: # port
              : \d*
            )?
            (?: / [%(unreserved)s:@]* )*
          ) | (?:
            # path-absolute
            /
            (?: [%(unreserved)s:@]+
                (?: / [%(unreserved)s:@]* )* )?
          ) | (?:
            # path-rootless
            [%(unreserved)s@]
            [%(unreserved)s:@]*
            (?: / [%(unreserved)s:@]* )*
          )
        )
        (?: # query
          \?
          [%(unreserved)s:@/\?\[\]]*
        )?
        (?: # fragment
          \#
          [%(unreserved)s:@/\?]*
        )?
      ) |
      (?P<bug>
        \bbug(?:\s|<br\s*/>)*(?:\#|report|number\.?|num\.?|no\.?)?(?:\s|<br\s*/>)*
        0*(?P<bugnum>\d+)
      ) |
      (?P<oops>
        \boops\s*-?\s*
        (?P<oopscode> \d* [a-z]+ \d+)
      )
    ''' % {'unreserved': "-a-zA-Z0-9._~%!$&'()*+,;="},
                             re.IGNORECASE | re.VERBOSE)

    # a pattern to match common trailing punctuation for URLs that we
    # don't want to include in the link.
    _re_url_trailers = re.compile(r'([,.?:);>]+)$')

    def text_to_html(self):
        """Quote text according to DisplayingParagraphsOfText."""
        # This is based on the algorithm in the
        # DisplayingParagraphsOfText spec, but is a little more
        # complicated.

        # 1. Blank lines are used to detect paragraph boundaries.
        # 2. Two lines are considered to be part of the same logical line
        #    only if the first is between 60 and 80 characters and the
        #    second does not begin with white space.
        # 3. Use <br /> to split logical lines within a paragraph.

        output = []
        first_para = True
        for para in split_paragraphs(self._stringtoformat):
            if not first_para:
                output.append('\n')
            first_para = False
            output.append('<p>')
            first_line = True
            for line in para:
                if not first_line:
                    output.append('<br />\n')
                first_line = False
                # escape ampersands, etc in text
                line = cgi.escape(line)
                # convert leading space in logical line to non-breaking space
                line = self._re_leadingspace.sub(
                    self._substitute_matchgroup_for_spaces, line)
                output.append(line)
            output.append('</p>')

        text = ''.join(output)

        # Linkify the text.
        text = re_substitute(self._re_linkify, self._linkify_substitution,
                             break_long_words, text)

        return text

    def nice_pre(self):
        """<pre>, except the browser knows it is allowed to break long lines

        Note that CSS will eventually have a property to specify this
        behaviour, but we want this now. To do this we need to use the mozilla
        specific -moz-pre-wrap value of the white-space property. We try to
        fall back for IE by using the IE specific word-wrap property.

        TODO: Test IE compatibility. StuartBishop 20041118
        TODO: This should probably just live in the stylesheet if this
            CSS implementation is good enough. StuartBishop 20041118
        """
        if not self._stringtoformat:
            return self._stringtoformat
        else:
            return ('<pre style="'
                    'white-space: -moz-pre-wrap;'
                    'white-space: -o-pre-wrap;'
                    'word-wrap: break-word;'
                    '">%s</pre>'
                    % cgi.escape(self._stringtoformat)
                    )

    # Match lines that start with one or more quote symbols followed
    # by a space. Quote symbols are commonly '|', or '>'; they are
    # used for quoting passages from another email. Both '>> ' and
    # '> > ' are valid quoting sequences.
    # The dpkg version is used for exceptional cases where it
    # is better to not assume '|' is a start of a quoted passage.
    _re_quoted = re.compile('^(([|] ?)+|(&gt; ?)+)')
    _re_dpkg_quoted = re.compile('^(&gt; ?)+ ')

    # Match blocks that start as signatures or PGP inclusions.
    _re_include = re.compile('^<p>(--<br />|-----BEGIN PGP)')

    def email_to_html(self):
        """text_to_html and hide signatures and full-quoted emails.

        This method wraps inclusions like signatures and PGP blocks in
        <span class="foldable"></span> tags. Quoted passages are wrapped
        <span class="foldable-quoted"></span> tags. The tags identify the
        extra content in the message to the presentation layer. CSS and
        JavaScript may use this markup to control the content's display
        behaviour.
        """
        start_fold_markup = '<span class="foldable">'
        start_fold_quoted_markup = '<span class="foldable-quoted">'
        end_fold_markup = '%s\n</span></p>'
        re_quoted = self._re_quoted
        re_include = self._re_include
        output = []
        in_fold = False
        in_quoted = False
        in_false_paragraph = False

        def is_quoted(line):
            """Test that a line is a quote and not Python.

            Note that passages may be wrongly be interpreted as Python
            because they start with '>>> '. The function does not check
            that next and previous lines of text consistently uses '>>> '
            as Python would.
            """
            python_block = '&gt;&gt;&gt; '
            return (not line.startswith(python_block)
                and re_quoted.match(line) is not None)

        def strip_leading_p_tag(line):
            """Return the characters after the paragraph mark (<p>).

            The caller must be certain the line starts with a paragraph mark.
            """
            assert line.startswith('<p>'), (
                "The line must start with a paragraph mark (<p>).")
            return line[3:]

        def strip_trailing_p_tag(line):
            """Return the characters before the line paragraph mark (</p>).

            The caller must be certain the line ends with a paragraph mark.
            """
            assert line.endswith('</p>'), (
                "The line must end with a paragraph mark (</p>).")
            return line[:-4]

        for line in self.text_to_html().split('\n'):
            if 'Desired=<wbr></wbr>Unknown/' in line and not in_fold:
                # When we see a evidence of dpkg output, we switch the
                # quote matching rules. We do not assume lines that start
                # with a pipe are quoted passages. dpkg output is often
                # reformatted by users and tools. When we see the dpkg
                # output header, we change the rules regardless of if the
                # lines that follow are legitimate.
                re_quoted = self._re_dpkg_quoted
            elif not in_fold and re_include.match(line) is not None:
                # This line is a paragraph with a signature or PGP inclusion.
                # Start a foldable paragraph.
                in_fold = True
                line = '<p>%s%s' % (start_fold_markup, strip_leading_p_tag(line))
            elif (not in_fold and line.startswith('<p>')
                and is_quoted(strip_leading_p_tag(line))):
                # The paragraph starts with quoted marks.
                # Start a foldable quoted paragraph.
                in_fold = True
                line = '<p>%s%s' % (
                    start_fold_quoted_markup, strip_leading_p_tag(line))
            elif not in_fold and is_quoted(line):
                # This line in the paragraph is quoted.
                # Start foldable quoted lines in a paragraph.
                in_quoted = True
                in_fold = True
                output.append(start_fold_quoted_markup)
            else:
                # This line is continues the current state.
                # This line is not a transition.
                pass

            # We must test line starts and ends in separate blocks to
            # close the rare single line that is foldable.
            if in_fold and line.endswith('</p>') and in_false_paragraph:
                # The line ends with a false paragraph in a PGP signature.
                # Restore the line break to join with the next paragraph.
                line = '%s<br />\n<br />' %  strip_trailing_p_tag(line)
            elif (in_quoted and self._re_quoted.match(line) is None):
                # The line is not quoted like the previous line.
                # End fold before we append this line.
                in_fold = False
                in_quoted = False
                output.append("</span>\n")
            elif in_fold and line.endswith('</p>'):
                # The line is quoted or an inclusion, and ends the paragraph.
                # End the fold before the close paragraph mark.
                in_fold = False
                in_quoted = False
                line = end_fold_markup % strip_trailing_p_tag(line)
            elif in_false_paragraph and line.startswith('<p>'):
                # This line continues a PGP signature, but starts a paragraph.
                # Remove the paragraph to join with the previous paragraph.
                in_false_paragraph = False
                line = strip_leading_p_tag(line)
            else:
                # This line is continues the current state.
                # This line is not a transition.
                pass

            if in_fold and 'PGP SIGNATURE' in line:
                # PGP signature blocks are split into two paragraphs
                # by the text_to_html. The foldable feature works with
                # a single paragraph, so we merge this paragraph with
                # the next one.
                in_false_paragraph = True

            output.append(line)
        return '\n'.join(output)

    # This is a regular expression that matches email address embedded in
    # text. It is not RFC 2821 compliant, nor does it need to be. This
    # expression strives to identify probable email addresses so that they
    # can be obfuscated when viewed by unauthenticated users. See
    # http://www.email-unlimited.com/stuff/email_address_validator.htm

    # localnames do not have [&?%!@<>,;:`|{}()#*^~ ] in practice
    # (regardless of RFC 2821) because they conflict with other systems.
    # See https://lists.ubuntu.com
    #     /mailman/private/launchpad-reviews/2007-June/006081.html

    # This verson of the re is more than 5x faster that the orginal
    # version used in ftest/test_tales.testObfuscateEmail.
    _re_email = re.compile(r"""
        \b[a-zA-Z0-9._/="'+-]{1,64}@  # The localname.
        [a-zA-Z][a-zA-Z0-9-]{1,63}    # The hostname.
        \.[a-zA-Z0-9.-]{1,251}\b      # Dot starts one or more domains.
        """, re.VERBOSE)

    def obfuscate_email(self):
        """Obfuscate an email address as '<email address hidden>'.

        This formatter is intended to hide possible email addresses from
        unauthenticated users who view this text on the Web. Run this before
        the text is converted to html because text-to-html and email-to-html
        will insert markup into the address. eg.
        foo/fmt:obfuscate-email/fmt:email-to-html

        The pattern used to identify an email address is not 2822. It strives
        to match any possible email address embedded in the text. For example,
        mailto:person@domain.dom and http://person:password@domain.dom both
        match, though the http match is in fact not an email address.
        """
        text = self._re_email.sub(
            r'<email address hidden>', self._stringtoformat)
        return text

    def lower(self):
        """Return the string in lowercase"""
        return self._stringtoformat.lower()

    def shorten(self, maxlength):
        """Use like tal:content="context/foo/fmt:shorten/60"."""
        if len(self._stringtoformat) > maxlength:
            return '%s...' % self._stringtoformat[:maxlength-3]
        else:
            return self._stringtoformat

    def traverse(self, name, furtherPath):
        if name == 'nl_to_br':
            return self.nl_to_br()
        elif name == 'lower':
            return self.lower()
        elif name == 'break-long-words':
            return self.break_long_words()
        elif name == 'text-to-html':
            return self.text_to_html()
        elif name == 'nice_pre':
            return self.nice_pre()
        elif name == 'email-to-html':
            return self.email_to_html()
        elif name == 'obfuscate-email':
            return self.obfuscate_email()
        elif name == 'shorten':
            if len(furtherPath) == 0:
                raise TraversalError(
                    "you need to traverse a number after fmt:shorten")
            maxlength = int(furtherPath.pop())
            return self.shorten(maxlength)
        else:
            raise TraversalError(name)


class PermissionRequiredQuery:
    """Check if the logged in user has a given permission on a given object.

    Example usage::
        tal:condition="person/required:launchpad.Edit"
    """

    implements(ITraversable)

    def __init__(self, context):
        self.context = context

    def traverse(self, name, furtherPath):
        if len(furtherPath) > 0:
            raise TraversalError(
                    "There should be no further path segments after "
                    "required:permission")
        return check_permission(name, self.context)


class PageMacroDispatcher:
    """Selects a macro, while storing information about page layout.

        view/macro:page
        view/macro:page/applicationhome
        view/macro:page/pillarindex
        view/macro:page/freeform

        view/macro:pagehas/applicationtabs
        view/macro:pagehas/applicationborder
        view/macro:pagehas/applicationbuttons
        view/macro:pagehas/globalsearch
        view/macro:pagehas/heading
        view/macro:pagehas/pageheading
        view/macro:pagehas/portlets
        view/macro:pagehas/structuralheaderobject

        view/macro:pagetype

    """

    implements(ITraversable)

    master = ViewPageTemplateFile('../templates/main-template.pt')

    def __init__(self, context):
        # The context of this object is a view object.
        self.context = context

    def traverse(self, name, furtherPath):
        if name == 'page':
            if len(furtherPath) == 1:
                pagetype = furtherPath.pop()
            elif not furtherPath:
                pagetype = 'default'
            else:
                raise TraversalError("Max one path segment after macro:page")

            return self.page(pagetype)

        if name == 'pagehas':
            if len(furtherPath) != 1:
                raise TraversalError(
                    "Exactly one path segment after macro:haspage")

            layoutelement = furtherPath.pop()
            return self.haspage(layoutelement)

        if name == 'pagetype':
            return self.pagetype()

        raise TraversalError()

    def page(self, pagetype):
        if pagetype not in self._pagetypes:
            raise TraversalError('unknown pagetype: %s' % pagetype)
        self.context.__pagetype__ = pagetype
        return self.master.macros['master']

    def haspage(self, layoutelement):
        pagetype = getattr(self.context, '__pagetype__', None)
        if pagetype is None:
            pagetype = 'unset'
        return self._pagetypes[pagetype][layoutelement]

    def pagetype(self):
        return getattr(self.context, '__pagetype__', 'unset')

    class LayoutElements:

        def __init__(self,
            applicationtabs=False,
            applicationborder=False,
            applicationbuttons=False,
            globalsearch=False,
            heading=False,
            pageheading=True,
            portlets=False,
            structuralheaderobject=False,
            pagetypewasset=True
            ):
            self.elements = vars()

        def __getitem__(self, name):
            return self.elements[name]

    _pagetypes = {
        'unset':
            LayoutElements(
                applicationborder=True,
                applicationtabs=True,
                globalsearch=True,
                portlets=True,
                structuralheaderobject=True,
                pagetypewasset=False),
        'default':
            LayoutElements(
                applicationborder=True,
                applicationtabs=True,
                globalsearch=True,
                portlets=True,
                structuralheaderobject=True),
        'applicationhome':
            LayoutElements(
                applicationborder=True,
                applicationbuttons=True,
                pageheading=False,
                globalsearch=False,
                heading=True),
        'pillarindex':
            LayoutElements(
                applicationborder=True,
                applicationbuttons=True,
                globalsearch=False,
                heading=True,
                pageheading=False,
                portlets=True),
        'freeform':
            LayoutElements(),
        }


class GotoStructuralObject:
    """lp:structuralheaderobject, lp:structuralfooterobject

    Returns None when there is no structural object.
    """

    def __init__(self, context_dict):
        self.context = context_dict['context']
        self.view = context_dict['view']
        self.use_context = self._getUseContext()

    def _getUseContext(self):
        """Return the appropriate context to use.

        This works around the hack in bug-related views where the context
        is not the bugtask, but instead the bug.
        """
        if (IBug.providedBy(self.context) or
            IBugAttachment.providedBy(self.context) or
            IBugNomination.providedBy(self.context) or
            IBugExternalRef.providedBy(self.context)):
            return self.view.current_bugtask
        else:
            return self.context

    @property
    def structuralfooterobject(self):
        # The structural object is the nearest object with a facet menu.
        try:
            menucontext, facetmenu = nearest_context_with_adapter(
                self.use_context, IFacetMenu)
        except NoCanonicalUrl:
            return None
        return menucontext

    @property
    def structuralheaderobject(self):
        try:
            headercontext, adapter = nearest_context_with_adapter(
                self.use_context, IStructuralHeaderPresentation)
        except NoCanonicalUrl:
            return None
        return headercontext

    @property
    def immediate_object_is_private(self):
        try:
            headercontext, adapter = nearest_context_with_adapter(
                self.use_context, IStructuralHeaderPresentation)
        except NoCanonicalUrl:
            return False
        return adapter.isPrivate()<|MERGE_RESOLUTION|>--- conflicted
+++ resolved
@@ -677,7 +677,6 @@
 class PersonFormatterAPI(ObjectFormatterExtendedAPI):
     """Adapter for IPerson objects to a formatted string."""
 
-<<<<<<< HEAD
     implements(ITraversable)
 
     allowed_names = set([
@@ -699,9 +698,6 @@
             raise TraversalError, name
 
     def link(self, extra_path, rootsite=None):
-=======
-    def link(self, extra_path):
->>>>>>> d4d484b3
         """Return an HTML link to the person's page containing an icon
         followed by the person's name.
         """
