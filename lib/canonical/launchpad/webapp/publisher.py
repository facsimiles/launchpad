--- conflicted
+++ resolved
@@ -41,15 +41,9 @@
 from canonical.launchpad.webapp.breadcrumb import Breadcrumb
 from canonical.launchpad.webapp.vhosts import allvhosts
 from canonical.launchpad.webapp.interfaces import (
-<<<<<<< HEAD
-    ICanonicalUrlData, NoCanonicalUrl, ILaunchpadRoot, ILaunchpadApplication,
-    ILaunchBag, IOpenLaunchBag, NotFoundError,
-    ILaunchpadContainer)
-=======
-    IBreadcrumb, ICanonicalUrlData, ILaunchBag, ILaunchpadApplication,
-    ILaunchpadContainer, ILaunchpadRoot, IOpenLaunchBag, IStructuredString,
-    NoCanonicalUrl, NotFoundError)
->>>>>>> 39b45af3
+    ICanonicalUrlData, ILaunchBag, ILaunchpadApplication, ILaunchpadContainer,
+    ILaunchpadRoot, IOpenLaunchBag, IStructuredString, NoCanonicalUrl,
+    NotFoundError)
 from canonical.launchpad.webapp.url import urlappend
 
 
