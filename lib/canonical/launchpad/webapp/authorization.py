# Copyright 2004 Canonical Ltd.  All rights reserved.

__metaclass__ = type

import warnings

from zope.interface import classProvides
from zope.component import queryAdapter
from zope.component.interfaces import IView

from zope.security.interfaces import ISecurityPolicy
from zope.security.checker import CheckerPublic
from zope.security.proxy import removeSecurityProxy
from zope.security.simplepolicies import ParanoidSecurityPolicy
from zope.security.management import system_user

from canonical.launchpad.webapp.interfaces import ILaunchpadPrincipal
from canonical.launchpad.interfaces import IAuthorization, IObjectAuthorization
from canonical.launchpad.interfaces import IPerson


class LaunchpadSecurityPolicy(ParanoidSecurityPolicy):
    classProvides(ISecurityPolicy)

    def checkPermission(self, permission, object):
        """Check the permission, object, user against the launchpad
        authorization policy.

        If the object is a view, then consider the object to be the view's
        context.

        Workflow:
        - If we have zope.Public, allow.  (We shouldn't ever get this, though.)
        - If we have launchpad.AnyPerson and the user is an ILaunchpadPrincipal
          then allow.
        - If the object has an IObjectAuthorization adapter, use that to
          check the permission.
        - Otherwise, if the object has an IAuthorization named adapter, named
          after the permission, use that to check the permission.
        - Otherwise, deny.
        """
        # This check shouldn't be needed, strictly speaking.
        # However, it is here as a "belt and braces".
        # XXX: It should emit a warning.  Steve Alexander, 2004-11-24.
        #      This applies to the policy in zope3 also.
        if permission == 'zope.Public':
            warnings.warn('zope.Public being used raw on object %r' % object)
            return True
        if permission is CheckerPublic:
            return True
        users = [p.principal
                 for p in self.participations
                 if p.principal is not system_user]

        if not users:
            return False
        if len(users) > 1:
            raise RuntimeError, "More than one user participating."
        user = users[0]
        if (permission == 'launchpad.AnyPerson' and
            ILaunchpadPrincipal.providedBy(user)):
            return True
        else:
            # If we have a view, get its context and use that to get an
            # authorization adapter.
            if IView.providedBy(object):
                objecttoauthorize = object.context
            else:
                objecttoauthorize = object

            # Remove security proxies from object to authorize.
            objecttoauthorize = removeSecurityProxy(objecttoauthorize)

            # Get an IObjectAuthorization adapter.
            objectauthorization = IObjectAuthorization(objecttoauthorize, None)
            if objectauthorization is not None:
                person = IPerson(user, None)
                result = objectauthorization.checkPermission(person,
                                                             permission)
                if result is not True and result is not False:
                    warnings.warn(
                        'object authorization returning non-bool value: %r' %
                        objectauthorization)
                return bool(result)

            # If there is no IObjectAuthorization adapter, we look for an
            # IAuthorization adapter.  If there is no such adapter, then
            # the permission is not granted.
            # This is a named adapter from objecttoauthorize, providing
            # IAuthorization, named after the permission.
            authorization = queryAdapter(
                objecttoauthorize, IAuthorization, permission)
            if authorization is None:
                return False
            else:
                person = IPerson(user, None)
                result = authorization.checkPermission(person)
                if result is not True and result is not False:
                    warnings.warn(
                        'authorization returning non-bool value: %r' %
<<<<<<< HEAD
                        objectauthorization)
                return bool(authorization.checkPermission(user))
=======
                        authorization)
                return bool(result)
>>>>>>> 7c750364
<|MERGE_RESOLUTION|>--- conflicted
+++ resolved
@@ -98,10 +98,5 @@
                 if result is not True and result is not False:
                     warnings.warn(
                         'authorization returning non-bool value: %r' %
-<<<<<<< HEAD
-                        objectauthorization)
-                return bool(authorization.checkPermission(user))
-=======
                         authorization)
                 return bool(result)
->>>>>>> 7c750364
