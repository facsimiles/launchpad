# Copyright 2009-2011 Canonical Ltd.  This software is licensed under the
# GNU Affero General Public License version 3 (see the file LICENSE).

__metaclass__ = type

__all__ = [
    'FormNamespaceView',
    'JsonModelNamespaceView',
    ]


from z3c.ptcompat import ViewPageTemplateFile
from zope.app.pagetemplate.viewpagetemplatefile import BoundPageTemplate
from zope.app.publisher.browser import getDefaultViewName
from zope.component import getMultiAdapter
from zope.security.proxy import removeSecurityProxy
from zope.traversing.interfaces import TraversalError
from zope.traversing.namespace import view
from zope.interface import implements
from zope.publisher.interfaces.browser import IBrowserPublisher

from lp.app.browser.launchpadform import LaunchpadFormView


class FormNamespaceView(view):
    """A namespace view to handle traversals with ++form++."""

    # Use a class variable for the template so that it does not need
    # to be created during the traverse.
    template = ViewPageTemplateFile('templates/launchpad-form-body.pt')

    def traverse(self, name, ignored):
        """Form traversal adapter.

        This adapter allows any LaunchpadFormView to simply render the
        form body.
        """
        # Note: removeSecurityProxy seems necessary here as otherwise
        # isinstance below doesn't determine the type of the context.
        context = removeSecurityProxy(self.context)

        if isinstance(context, LaunchpadFormView):
            # Note: without explicitly creating the BoundPageTemplate here
            # the view fails to render.
            context.index = BoundPageTemplate(FormNamespaceView.template,
                                              context)
        else:
            raise TraversalError("The URL does not correspond to a form.")

        return self.context


class JsonModelNamespaceView(view):
    """A namespace view to handle traversals with ++model++."""

    implements(IBrowserPublisher)

    def traverse(self, name, ignored):
        """Model traversal adapter.

        This adapter allows any LaunchpadView to render its JSON cache.
        """
        return self

    def browserDefault(self, request):
        # Tell traversal to stop, already.
        return self, None

    def __call__(self):
<<<<<<< HEAD
        # This will render the parent view so that the object cache is
        # initialized.  This is a bit paranoid.
        # XXX register a <browser:pages> directive in the ZCML for
        # LaunchpadView to make the security settings work.
        naked_context = removeSecurityProxy(self.context)
        naked_context.initialize()
        #self.context.initialize()
        ## cache = IJSONRequestCache(self.request)
        ## #cache = {'name': 'brad'}
        ## return dumps(cache.objects)
        cache = naked_context.getCacheJSON()
        self.request.response.setHeader('content-type', 'application/json')
=======
        """Return the JSON cache."""
        if IBrowserPublisher.providedBy(self.context):
            view = self.context
        else:
            defaultviewname = getDefaultViewName(
                self.context, self.request)
            view = getMultiAdapter(
                (self.context, self.request), name=defaultviewname)
        naked_view = removeSecurityProxy(view)
        naked_view.initialize()
        cache = naked_view.getCacheJSON()
>>>>>>> c4652a8c
        return cache<|MERGE_RESOLUTION|>--- conflicted
+++ resolved
@@ -67,20 +67,6 @@
         return self, None
 
     def __call__(self):
-<<<<<<< HEAD
-        # This will render the parent view so that the object cache is
-        # initialized.  This is a bit paranoid.
-        # XXX register a <browser:pages> directive in the ZCML for
-        # LaunchpadView to make the security settings work.
-        naked_context = removeSecurityProxy(self.context)
-        naked_context.initialize()
-        #self.context.initialize()
-        ## cache = IJSONRequestCache(self.request)
-        ## #cache = {'name': 'brad'}
-        ## return dumps(cache.objects)
-        cache = naked_context.getCacheJSON()
-        self.request.response.setHeader('content-type', 'application/json')
-=======
         """Return the JSON cache."""
         if IBrowserPublisher.providedBy(self.context):
             view = self.context
@@ -92,5 +78,4 @@
         naked_view = removeSecurityProxy(view)
         naked_view.initialize()
         cache = naked_view.getCacheJSON()
->>>>>>> c4652a8c
         return cache