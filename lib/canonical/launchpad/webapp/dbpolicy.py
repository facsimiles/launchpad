--- conflicted
+++ resolved
@@ -23,11 +23,7 @@
 from canonical.launchpad.interfaces import IMasterStore, ISlaveStore
 from canonical.launchpad.webapp import LaunchpadView
 from canonical.launchpad.webapp.interfaces import (
-<<<<<<< HEAD
-    ALL_STORES, AUTH_STORE, DEFAULT_FLAVOR,
-=======
     AUTH_STORE, DEFAULT_FLAVOR, DisallowedStore,
->>>>>>> 44d41a39
     IDatabasePolicy, IStoreSelector,
     MAIN_STORE, MASTER_FLAVOR, SLAVE_FLAVOR)
 
@@ -55,40 +51,8 @@
     # The default flavor to use.
     default_flavor = MASTER_FLAVOR
 
-<<<<<<< HEAD
-        Resets the default flavor and config section. In the app server,
-        it isn't necessary to reset the default store as it will just be
-        selected the next request. However, changing the default store in
-        the middle of a pagetest can break things.
-        """
-        da.StoreSelector.setGlobalDefaultFlavor(DEFAULT_FLAVOR)
-        da.StoreSelector.setConfigSectionName(None)
-        da.StoreSelector.setAllowedStores(None)
-
-
-class MasterDatabasePolicy(BaseDatabasePolicy):
-    """`IDatabasePolicy` that always select the MASTER_FLAVOR.
-
-    This policy is used for XMLRPC and WebService requests which don't
-    support session cookies.
-    """
-    def beforeTraversal(self):
-        """See `IDatabasePolicy`."""
-        da.StoreSelector.setGlobalDefaultFlavor(MASTER_FLAVOR)
-
-
-class SlaveDatabasePolicy(BaseDatabasePolicy):
-    """`IDatabasePolicy` that always selects the SLAVE_FLAVOR.
-
-    This policy is used for Feeds requests and other always-read only request.
-    """
-    def beforeTraversal(self):
-        """See `IDatabasePolicy`."""
-        da.StoreSelector.setGlobalDefaultFlavor(SLAVE_FLAVOR)
-=======
     def __init__(self, request=None):
         pass
->>>>>>> 44d41a39
 
     def getStore(self, name, flavor):
         """See `IDatabasePolicy`."""
@@ -169,11 +133,7 @@
 
         # If this is a Retry attempt, force use of the master database.
         if getattr(self.request, '_retry_count', 0) > 0:
-<<<<<<< HEAD
-            da.StoreSelector.setGlobalDefaultFlavor(MASTER_FLAVOR)
-=======
             default_flavor = MASTER_FLAVOR
->>>>>>> 44d41a39
 
         # Select if the DEFAULT_FLAVOR Store will be the master or a
         # slave. We select slave if this is a readonly request, and
@@ -189,11 +149,7 @@
                 # configured threshold. This reduces replication oddities
                 # noticed by users, as well as reducing load on the
                 # slave allowing it to catch up quicker.
-<<<<<<< HEAD
-                da.StoreSelector.setGlobalDefaultFlavor(MASTER_FLAVOR)
-=======
                 default_flavor = MASTER_FLAVOR
->>>>>>> 44d41a39
             else:
                 session_data = ISession(self.request)['lp.dbpolicy']
                 last_write = session_data.get('last_write', None)
@@ -205,19 +161,11 @@
                 else:
                     recently = timedelta(minutes=2) + lag
                 if last_write is None or last_write < now - recently:
-<<<<<<< HEAD
-                    da.StoreSelector.setGlobalDefaultFlavor(SLAVE_FLAVOR)
-                else:
-                    da.StoreSelector.setGlobalDefaultFlavor(MASTER_FLAVOR)
-        else:
-            da.StoreSelector.setGlobalDefaultFlavor(MASTER_FLAVOR)
-=======
                     default_flavor = SLAVE_FLAVOR
                 else:
                     default_flavor = MASTER_FLAVOR
         else:
             default_flavor = MASTER_FLAVOR
->>>>>>> 44d41a39
 
         assert default_flavor is not None, 'default_flavor not set!'
 
@@ -280,17 +228,6 @@
     """`IDatabasePolicy` for the single signon servie.
 
     Only the auth Master and the main Slave are allowed. Requests for
-<<<<<<< HEAD
-    other Stores raise exceptions.
-    """
-    def beforeTraversal(self):
-        """See `IDatabasePolicy`."""
-        da.StoreSelector.setConfigSectionName('sso')
-        da.StoreSelector.setDefaultFlavor(AUTH_STORE, MASTER_FLAVOR)
-        da.StoreSelector.setDefaultFlavor(MAIN_STORE, SLAVE_FLAVOR)
-        da.StoreSelector.setAllowedStores([
-            (AUTH_STORE, MASTER_FLAVOR), (MAIN_STORE, SLAVE_FLAVOR)])
-=======
     other Stores raise DisallowedStore exceptions.
     """
     config_section = 'sso'
@@ -309,7 +246,6 @@
             raise DisallowedStore(name, flavor)
 
         return super(SSODatabasePolicy, self).getStore(name, flavor)
->>>>>>> 44d41a39
 
 
 class WhichDbView(LaunchpadView):
