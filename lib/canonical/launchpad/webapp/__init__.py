--- conflicted
+++ resolved
@@ -35,15 +35,11 @@
 from canonical.launchpad.webapp.preferredcharsets import Utf8PreferredCharsets
 from canonical.launchpad.webapp.publisher import (
     canonical_url, nearest, LaunchpadView, Navigation, stepthrough,
-<<<<<<< HEAD
     redirection, RedirectionView, stepto, LaunchpadXMLRPCView)
 from canonical.launchpad.webapp.servers import (
         LaunchpadBrowserRequest, LaunchpadBrowserResponse
         )
 from canonical.launchpad.interfaces import ILaunchBag
-=======
-    redirection, stepto, LaunchpadXMLRPCView)
->>>>>>> b0943fa4
 
 
 def smartquote(str):
