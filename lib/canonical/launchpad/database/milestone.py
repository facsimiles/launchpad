--- conflicted
+++ resolved
@@ -31,11 +31,7 @@
 
     # joins
     bugtasks = SQLMultipleJoin('BugTask', joinColumn='milestone',
-<<<<<<< HEAD
-        orderBy=['-importance', 'datecreated'])
-=======
-        orderBy=['-severity', '-priority', 'id'])
->>>>>>> b4ba0b1d
+        orderBy=['-importance', 'datecreated', 'id'])
     specifications = SQLMultipleJoin('Specification', joinColumn='milestone',
         orderBy=['-priority', 'status', 'delivery', 'title'])
 
