--- conflicted
+++ resolved
@@ -39,12 +39,7 @@
     SpecificationStatus)
 
 
-<<<<<<< HEAD
-
-class ProductSeries(SQLBase, BugTargetBase):
-=======
 class ProductSeries(SQLBase):
->>>>>>> 00583b6a
     """A series of product releases."""
     implements(IProductSeries, IProductSeriesSourceAdmin)
     _table = 'ProductSeries'
