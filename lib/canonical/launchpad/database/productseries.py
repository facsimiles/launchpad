--- conflicted
+++ resolved
@@ -558,13 +558,6 @@
         return ProductSeries.select(
             query, distinct=True, clauseTables=['Product', 'Project'])
 
-<<<<<<< HEAD
-    def importcount(self, status=None):
-        """See `IProductSeriesSet`."""
-        return self.searchImports(importstatus=status).count()
-
-=======
->>>>>>> d4d484b3
     def composeQueryString(self, text=None, importstatus=None):
         """Build SQL "where" clause for `ProductSeries` search.
 
