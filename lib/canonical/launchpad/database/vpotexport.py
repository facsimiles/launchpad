# Copyright 2006-2007 Canonical Ltd.  All rights reserved.

"""Database class to handle translation template export view."""

__metaclass__ = type

__all__ = [
    'VPOTExportSet',
    'VPOTExport'
    ]

from zope.interface import implements

from canonical.database.sqlbase import sqlvalues, cursor
<<<<<<< HEAD
from canonical.launchpad.database import POTemplate, POTMsgSet
=======
from canonical.launchpad.database import POTemplate
from canonical.launchpad.database.potmsgset import POTMsgSet
>>>>>>> 727e700e
from canonical.launchpad.interfaces import IVPOTExportSet, IVPOTExport


class VPOTExportSet:
    """Retrieve collections of VPOTExport objects."""

    implements(IVPOTExportSet)

    column_names = [
        'potemplate',
<<<<<<< HEAD
        'potmsgset',
        'template_header',
=======
        'template_header',
        'potmsgset',
>>>>>>> 727e700e
        'sequence',
        'comment',
        'source_comment',
        'file_references',
        'flags_comment',
        'context',
        'msgid_singular',
        'msgid_plural',
    ]
    columns = ', '.join(['POTExport.' + name for name in column_names])

    sort_column_names = [
        'potemplate',
        'sequence',
        'potmsgset',
    ]
    sort_columns = ', '.join(
        ['POTExport.' + name for name in sort_column_names])

    def _select(self, join=None, where=None):
        query = 'SELECT %s FROM POTExport' % self.columns

        if join is not None:
            query += ''.join([' JOIN ' + s for s in join])

        if where is not None:
            query += ' WHERE %s' % where

        query += ' ORDER BY %s' % self.sort_columns

        cur = cursor()
        cur.execute(query)

        while True:
            row = cur.fetchone()

            if row is not None:
                yield VPOTExport(*row)
            else:
                break

    def get_potemplate_rows(self, potemplate):
        """See IVPOTExportSet."""
        where = 'potemplate = %s' % sqlvalues(potemplate.id)

        return self._select(where=where)


class VPOTExport:
    """Present Rosetta POT files in a form suitable for exporting them
    efficiently.
    """

    implements(IVPOTExport)

    def __init__(self, *args):
        (potemplate,
<<<<<<< HEAD
         potmsgset,
         self.template_header,
=======
         self.template_header,
         potmsgset,
>>>>>>> 727e700e
         self.sequence,
         self.comment,
         self.source_comment,
         self.file_references,
         self.flags_comment,
         self.context,
         self.msgid_singular,
         self.msgid_plural) = args

        self.potemplate = POTemplate.get(potemplate)
        self.potmsgset = POTMsgSet.get(potmsgset)
<|MERGE_RESOLUTION|>--- conflicted
+++ resolved
@@ -12,12 +12,7 @@
 from zope.interface import implements
 
 from canonical.database.sqlbase import sqlvalues, cursor
-<<<<<<< HEAD
 from canonical.launchpad.database import POTemplate, POTMsgSet
-=======
-from canonical.launchpad.database import POTemplate
-from canonical.launchpad.database.potmsgset import POTMsgSet
->>>>>>> 727e700e
 from canonical.launchpad.interfaces import IVPOTExportSet, IVPOTExport
 
 
@@ -28,13 +23,9 @@
 
     column_names = [
         'potemplate',
-<<<<<<< HEAD
         'potmsgset',
         'template_header',
-=======
-        'template_header',
         'potmsgset',
->>>>>>> 727e700e
         'sequence',
         'comment',
         'source_comment',
@@ -92,13 +83,7 @@
 
     def __init__(self, *args):
         (potemplate,
-<<<<<<< HEAD
          potmsgset,
-         self.template_header,
-=======
-         self.template_header,
-         potmsgset,
->>>>>>> 727e700e
          self.sequence,
          self.comment,
          self.source_comment,
