# Copyright 2007 Canonical Ltd.  All rights reserved.
# pylint: disable-msg=E0611,W0212

"""Hardware database related table classes."""

__all__ = [
    'HWDevice',
    'HWDeviceClass',
    'HWDeviceClassSet',
    'HWDeviceSet',
    'HWDeviceDriverLink',
    'HWDeviceDriverLinkSet',
    'HWDeviceNameVariant',
    'HWDeviceNameVariantSet',
    'HWDriver',
    'HWDriverSet',
    'HWSubmission',
    'HWSubmissionBug',
    'HWSubmissionBugSet',
    'HWSubmissionSet',
    'HWSubmissionDevice',
    'HWSubmissionDeviceSet',
    'HWSystemFingerprint',
    'HWSystemFingerprintSet',
    'HWVendorID',
    'HWVendorIDSet',
    'HWVendorName',
    'HWVendorNameSet',
    ]

import re

from zope.component import getUtility
from zope.interface import implements

from sqlobject import BoolCol, ForeignKey, IntCol, StringCol
from storm.expr import Alias, And, Count, In, Not, Or, Select
from storm.store import Store

from canonical.database.constants import DEFAULT, UTC_NOW
from canonical.database.datetimecol import UtcDateTimeCol
from canonical.database.enumcol import EnumCol
from canonical.database.sqlbase import SQLBase, sqlvalues
from lp.bugs.model.bug import Bug, BugAffectsPerson, BugTag
from lp.bugs.model.bugsubscription import BugSubscription
from canonical.launchpad.helpers import shortlist
from canonical.launchpad.validators.name import valid_name
from lp.registry.model.distribution import Distribution
from lp.soyuz.model.distroarchseries import DistroArchSeries
from lp.registry.model.distroseries import DistroSeries
from lp.registry.model.person import Person
from lp.registry.model.teammembership import TeamParticipation
from lp.soyuz.interfaces.distroarchseries import IDistroArchSeries
from canonical.launchpad.interfaces.hwdb import (
    HWBus, HWMainClass, HWSubClass, HWSubmissionFormat,
    HWSubmissionKeyNotUnique, HWSubmissionProcessingStatus, IHWDevice,
    IHWDeviceClass, IHWDeviceClassSet, IHWDeviceDriverLink,
    IHWDeviceDriverLinkSet, IHWDeviceNameVariant, IHWDeviceNameVariantSet,
    IHWDeviceSet, IHWDriver, IHWDriverSet, IHWSubmission, IHWSubmissionBug,
    IHWSubmissionBugSet, IHWSubmissionDevice, IHWSubmissionDeviceSet,
    IHWSubmissionSet, IHWSystemFingerprint, IHWSystemFingerprintSet,
    IHWVendorID, IHWVendorIDSet, IHWVendorName, IHWVendorNameSet,
    IllegalQuery, ParameterError)
from canonical.launchpad.interfaces.launchpad import ILaunchpadCelebrities
from canonical.launchpad.interfaces.librarian import ILibraryFileAliasSet
from lp.registry.interfaces.distribution import IDistribution
from lp.registry.interfaces.distroseries import IDistroSeries
from lp.registry.interfaces.person import IPersonSet
from lp.registry.interfaces.product import License
from lp.registry.interfaces.person import validate_public_person
from canonical.launchpad.webapp.interfaces import (
    DEFAULT_FLAVOR, IStoreSelector, MAIN_STORE)
from canonical.launchpad.components.decoratedresultset import (
    DecoratedResultSet)

# The vendor name assigned to new, unknown vendor IDs. See
# HWDeviceSet.create().
UNKNOWN = 'Unknown'


class HWSubmission(SQLBase):
    """See `IHWSubmission`."""

    implements(IHWSubmission)

    _table = 'HWSubmission'

    date_created = UtcDateTimeCol(notNull=True, default=UTC_NOW)
    date_submitted = UtcDateTimeCol(notNull=True, default=UTC_NOW)
    format = EnumCol(enum=HWSubmissionFormat, notNull=True)
    status = EnumCol(enum=HWSubmissionProcessingStatus, notNull=True)
    private = BoolCol(notNull=True)
    contactable = BoolCol(notNull=True)
    submission_key = StringCol(notNull=True)
    owner = ForeignKey(dbName='owner', foreignKey='Person',
                       storm_validator=validate_public_person)
    distroarchseries = ForeignKey(dbName='distroarchseries',
                                  foreignKey='DistroArchSeries')
    raw_submission = ForeignKey(dbName='raw_submission',
                                foreignKey='LibraryFileAlias',
                                notNull=False, default=DEFAULT)
    system_fingerprint = ForeignKey(dbName='system_fingerprint',
                                    foreignKey='HWSystemFingerprint',
                                    notNull=True)
    raw_emailaddress = StringCol()

    @property
    def devices(self):
        return HWSubmissionDeviceSet().getDevices(submission=self)


class HWSubmissionSet:
    """See `IHWSubmissionSet`."""

    implements(IHWSubmissionSet)

    def createSubmission(self, date_created, format, private, contactable,
                         submission_key, emailaddress, distroarchseries,
                         raw_submission, filename, filesize,
                         system_fingerprint):
        """See `IHWSubmissionSet`."""
        assert valid_name(submission_key), "Invalid key %s" % submission_key

        submission_exists = HWSubmission.selectOneBy(
            submission_key=submission_key)
        if submission_exists is not None:
            raise HWSubmissionKeyNotUnique(
                'A submission with this ID already exists')

        personset = getUtility(IPersonSet)
        if emailaddress is not None:
            owner = personset.getByEmail(emailaddress)
        else:
            owner = None

        fingerprint = HWSystemFingerprint.selectOneBy(
            fingerprint=system_fingerprint)
        if fingerprint is None:
            fingerprint = HWSystemFingerprint(fingerprint=system_fingerprint)

        libraryfileset = getUtility(ILibraryFileAliasSet)
        libraryfile = libraryfileset.create(
            name=filename,
            size=filesize,
            file=raw_submission,
            # XXX: kiko 2007-09-20: The hwdb client sends us bzipped XML, but
            # arguably other clients could send us other formats. The right
            # way to do this is either to enforce the format in the browser
            # code, allow the client to specify the format, or use a
            # magic module to sniff what it is we got.
            contentType='application/x-bzip2',
            expires=None)

        return HWSubmission(
            date_created=date_created,
            format=format,
            status=HWSubmissionProcessingStatus.SUBMITTED,
            private=private,
            contactable=contactable,
            submission_key=submission_key,
            owner=owner,
            distroarchseries=distroarchseries,
            raw_submission=libraryfile,
            system_fingerprint=fingerprint,
            raw_emailaddress=emailaddress)

    def _userHasAccessClause(self, user):
        """Limit results of HWSubmission queries to rows the user can access.
        """
        admins = getUtility(ILaunchpadCelebrities).admin
        if user is None:
            return " AND NOT HWSubmission.private"
        elif not user.inTeam(admins):
            return """
                AND (NOT HWSubmission.private
                     OR EXISTS
                         (SELECT 1
                             FROM HWSubmission as HWAccess, TeamParticipation
                             WHERE HWAccess.id=HWSubmission.id
                                 AND HWAccess.owner=TeamParticipation.team
                                 AND TeamParticipation.person=%i
                                 ))
                """ % user.id
        else:
            return ""

    def getBySubmissionKey(self, submission_key, user=None):
        """See `IHWSubmissionSet`."""
        store = getUtility(IStoreSelector).get(MAIN_STORE, DEFAULT_FLAVOR)
        return store.find(
            HWSubmission,
            And(HWSubmission.submission_key == submission_key,
                _userCanAccessSubmissionStormClause(user))).one()

    def getByFingerprintName(self, name, user=None):
        """See `IHWSubmissionSet`."""
        fp = HWSystemFingerprintSet().getByName(name)
        query = """
            system_fingerprint=%s
            AND HWSystemFingerprint.id = HWSubmission.system_fingerprint
            """ % sqlvalues(fp)
        query = query + self._userHasAccessClause(user)

        return HWSubmission.select(
            query,
            clauseTables=['HWSystemFingerprint'],
            prejoinClauseTables=['HWSystemFingerprint'],
            orderBy=['-date_submitted',
                     'HWSystemFingerprint.fingerprint',
                     'submission_key'])

    def getByOwner(self, owner, user=None):
        """See `IHWSubmissionSet`."""
        query = """
            owner=%i
            AND HWSystemFingerprint.id = HWSubmission.system_fingerprint
            """ % owner.id
        query = query + self._userHasAccessClause(user)

        return HWSubmission.select(
            query,
            clauseTables=['HWSystemFingerprint'],
            prejoinClauseTables=['HWSystemFingerprint'],
            orderBy=['-date_submitted',
                     'HWSystemFingerprint.fingerprint',
                     'submission_key'])

    def submissionIdExists(self, submission_key):
        """See `IHWSubmissionSet`."""
        rows = HWSubmission.selectBy(submission_key=submission_key)
        return rows.count() > 0

    def getByStatus(self, status, user=None):
        """See `IHWSubmissionSet`."""
        store = getUtility(IStoreSelector).get(MAIN_STORE, DEFAULT_FLAVOR)
        result_set = store.find(HWSubmission,
                                HWSubmission.status == status,
                                _userCanAccessSubmissionStormClause(user))
        # Provide a stable order. Sorting by id, to get the oldest
        # submissions first. When date_submitted has an index, we could
        # sort by that first.
        result_set.order_by(HWSubmission.id)
        return result_set

    def search(self, user=None, device=None, driver=None, distribution=None,
               distroseries=None, architecture=None, owner=None):
        """See `IHWSubmissionSet`."""
        store = getUtility(IStoreSelector).get(MAIN_STORE, DEFAULT_FLAVOR)
        args = []
        if device is not None:
            args.append(HWDeviceDriverLink.device == HWDevice.id)
            args.append(HWDevice.id == device.id)
        if driver is not None:
            args.append(HWDeviceDriverLink.driver == HWDriver.id)
            args.append(HWDriver.id == driver.id)
        # HWDevice and HWDriver are linked to submissions via
        # HWDeviceDriverLink and HWSubmissionDevice.
        if args:
            args.append(HWSubmissionDevice.device_driver_link ==
                        HWDeviceDriverLink.id)
            args.append(HWSubmissionDevice.submission == HWSubmission.id)

        if (distribution is not None or distroseries is not None
            or architecture is not None):
            # We need to select a specific distribution, distroseries,
            # and/or processor architecture.
            if distribution and distroseries:
                raise IllegalQuery(
                    'Only one of `distribution` or '
                    '`distroseries` can be present.')
            args.append(HWSubmission.distroarchseries == DistroArchSeries.id)
            if architecture is not None:
                args.append(DistroArchSeries.architecturetag == architecture)
            if distribution is not None:
                args.append(DistroArchSeries.distroseries == DistroSeries.id)
                args.append(DistroSeries.distribution == Distribution.id)
                args.append(Distribution.id == distribution.id)
            if distroseries is not None:
                args.append(DistroArchSeries.distroseries == distroseries.id)
        if owner is not None:
            args.append(HWSubmission.owner == owner.id)

        result_set = store.find(
            HWSubmission,
            _userCanAccessSubmissionStormClause(user),
            *args)
        # Many devices are associated with more than one driver, even
        # for one submission, hence we may have more than one
        # HWSubmissionDevice record and more than one HWDeviceDriverLink
        # for one device and one submission matching the WHERE clause
        # defined above. This leads to duplicate results without a
        # DISTINCT clause.
        result_set.config(distinct=True)
        result_set.order_by(HWSubmission.id)
        # The Storm implementation of ResultSet.count() is incorrect if
        # the select query uses the distinct directive (see bug #217644).
        # DecoratedResultSet solves this problem by modifying the query
        # to count only the records appearing in a subquery.
        # We don't actually need to transform the results, which is why
        # the second argument is a no-op.
        return DecoratedResultSet(result_set, lambda result: result)

    def _submissionsSubmitterSelects(
        self, target_column, bus, vendor_id, product_id, driver_name,
        package_name, distro_target):
        """Return Select objects for statistical queries.

        :return: A tuple
            (select_device_related_records, select_all_records)
            where select_device_related_records is a Select instance
            returning target_column matching all other method
            parameters, and where select_all_records is a Select
            instance returning target_column and matching distro_target,
        :param target_column: The records returned by the Select instance.
        :param bus: The `HWBus` of the device.
        :param vendor_id: The vendor ID of the device.
        :param product_id: The product ID of the device.
        :param driver_name: The name of the driver used for the device
            (optional).
        :param package_name: The name of the package the driver is a part of.
            (optional).
        :param distro_target: Limit the result to submissions made for the
            given distribution, distroseries or distroarchseries.
            (optional).
        """
        tables, clauses = make_distro_target_clause(distro_target)
        if HWSubmission not in tables:
            tables.append(HWSubmission)
        clauses.append(
            HWSubmission.status == HWSubmissionProcessingStatus.PROCESSED)

        all_submissions = Select(
            columns=[target_column], tables=tables, where=And(*clauses),
            distinct=True)

        device_tables, device_clauses = (
            make_submission_device_statistics_clause(
                bus, vendor_id, product_id, driver_name, package_name, True))
        submission_ids = Select(
            columns=[HWSubmissionDevice.submissionID],
            tables=device_tables, where=And(*device_clauses))

        clauses.append(In(HWSubmission.id, submission_ids))
        submissions_with_device = Select(
            columns=[target_column], tables=tables, where=And(*clauses),
            distinct=True)

        return (submissions_with_device, all_submissions)

    def numSubmissionsWithDevice(
        self, bus, vendor_id, product_id, driver_name=None, package_name=None,
        distro_target=None):
        """See `IHWSubmissionSet`."""
        store = getUtility(IStoreSelector).get(MAIN_STORE, DEFAULT_FLAVOR)
        submissions_with_device_select, all_submissions_select = (
            self._submissionsSubmitterSelects(
                Count(), bus, vendor_id, product_id, driver_name,
                package_name, distro_target))
        submissions_with_device = store.execute(
            submissions_with_device_select)
        all_submissions = store.execute(all_submissions_select)
        return (submissions_with_device.get_one()[0],
                all_submissions.get_one()[0])

    def numOwnersOfDevice(
        self, bus, vendor_id, product_id, driver_name=None, package_name=None,
        distro_target=None):
        """See `IHWSubmissionSet`."""
        store = getUtility(IStoreSelector).get(MAIN_STORE, DEFAULT_FLAVOR)
        submitters_with_device_select, all_submitters_select = (
            self._submissionsSubmitterSelects(
                HWSubmission.raw_emailaddress, bus, vendor_id, product_id,
                driver_name, package_name, distro_target))

        submitters_with_device = store.execute(
            Select(
                columns=[Count()],
                tables=[Alias(submitters_with_device_select, 'addresses')]))
        all_submitters = store.execute(
            Select(
                columns=[Count()],
                tables=[Alias(all_submitters_select, 'addresses')]))

        return (submitters_with_device.get_one()[0],
                all_submitters.get_one()[0])

    def deviceDriverOwnersAffectedByBugs(
        self, bus=None, vendor_id=None, product_id=None, driver_name=None,
        package_name=None, bug_ids=None, bug_tags=None, affected_by_bug=False,
        subscribed_to_bug=False, user=None):
        """See `IHWSubmissionSet`."""
        store = getUtility(IStoreSelector).get(MAIN_STORE, DEFAULT_FLAVOR)
        tables, clauses = make_submission_device_statistics_clause(
                bus, vendor_id, product_id, driver_name, package_name, False)
        tables.append(HWSubmission)
        clauses.append(HWSubmissionDevice.submission == HWSubmission.id)
<<<<<<< HEAD
        clauses.append(self._userHasAccessStormClause(user))
=======
        clauses.append(HWSubmission.owner == Person.id)
        clauses.append(_userCanAccessSubmissionStormClause(user))
>>>>>>> d51d868b

        if ((bug_ids is None or len(bug_ids) == 0) and
            (bug_tags is None or len(bug_tags) == 0)):
            raise ParameterError('bug_ids or bug_tags must be supplied.')

        tables.append(Bug)
        if bug_ids is not None and bug_ids is not []:
            clauses.append(In(Bug.id, bug_ids))

        if bug_tags is not None and bug_tags is not []:
            clauses.extend([
                Bug.id == BugTag.bugID, In(BugTag.tag, bug_tags)])
            tables.append(BugTag)

        # If we OR-combine the search for bug owners, subscribers
        # and affected people on SQL level, the query runs very slow.
        # So let's run the queries separately and join the results
        # on Python level.

        owner_query = Select(
            columns=[HWSubmission.ownerID], tables=tables,
            where=And(*(clauses + [Bug.ownerID == HWSubmission.ownerID])))
        user_ids = set(store.execute(owner_query))

        if subscribed_to_bug:
            subscriber_clauses = [
                BugSubscription.personID == HWSubmission.ownerID,
                BugSubscription.bug == Bug.id,
                ]
            subscriber_query = Select(
                columns=[HWSubmission.ownerID],
                tables=tables + [BugSubscription],
                where=And(*(clauses + subscriber_clauses)))
            user_ids.update(store.execute(subscriber_query))

        if affected_by_bug:
            affected_clauses = [
                BugAffectsPerson.personID == HWSubmission.ownerID,
                BugAffectsPerson.bug == Bug.id,
                BugAffectsPerson.affected,
                ]
            affected_query = Select(
                columns=[HWSubmission.ownerID],
                tables=tables + [BugAffectsPerson],
                where=And(*(clauses + affected_clauses)))
            user_ids.update(store.execute(affected_query))

        # A "WHERE x IN (y, z...)" query needs at least one element
        # on the right side of IN.
        if len(user_ids) == 0:
            result = store.find(Person, False)
        else:
            result = store.find(Person, In(Person.id, list(user_ids)))
        result.order_by(Person.displayname)
        return result

    def hwInfoByBugRelatedUsers(
        self, bug_ids=None, bug_tags=None, affected_by_bug=False,
        subscribed_to_bug=False, user=None):
        """See `IHWSubmissionSet`."""
        store = getUtility(IStoreSelector).get(MAIN_STORE, DEFAULT_FLAVOR)

        if ((bug_ids is None or len(bug_ids) == 0) and
            (bug_tags is None or len(bug_tags) == 0)):
            raise ParameterError('bug_ids or bug_tags must be supplied.')

        tables = [
            Person, HWSubmission, HWSubmissionDevice, HWDeviceDriverLink,
            HWDevice, HWVendorID, Bug, BugTag,
            ]

        clauses = [
            Person.id == HWSubmission.ownerID,
            HWSubmissionDevice.submission == HWSubmission.id,
            HWSubmissionDevice.device_driver_link == HWDeviceDriverLink.id,
            HWDeviceDriverLink.device == HWDevice.id,
            HWDevice.bus_vendor == HWVendorID.id
            ]

        if bug_ids is not None and bug_ids is not []:
            clauses.append(In(Bug.id, bug_ids))

        if bug_tags is not None and bug_tags is not []:
            clauses.extend([Bug.id == BugTag.bugID, In(BugTag.tag, bug_tags)])

        clauses.append(_userCanAccessSubmissionStormClause(user))

        person_clauses = [Bug.ownerID == HWSubmission.ownerID]
        if subscribed_to_bug:
            person_clauses.append(
                And(BugSubscription.personID == HWSubmission.ownerID,
                    BugSubscription.bug == Bug.id))
            tables.append(BugSubscription)
        if affected_by_bug:
            person_clauses.append(
                And(BugAffectsPerson.personID == HWSubmission.ownerID,
                    BugAffectsPerson.bug == Bug.id,
                    BugAffectsPerson.affected))
            tables.append(BugAffectsPerson)
        clauses.append(Or(person_clauses))

        query = Select(
            columns=[
                Person.name, HWVendorID.bus,
                HWVendorID.vendor_id_for_bus, HWDevice.bus_product_id
                ],
            tables=tables, where=And(*clauses), distinct=True,
            order_by=[HWVendorID.bus, HWVendorID.vendor_id_for_bus,
                      HWDevice.bus_product_id, Person.name])

        return [
            (person_name, HWBus.items[bus_id], vendor_id, product_id)
             for person_name, bus_id, vendor_id, product_id
             in store.execute(query)]


class HWSystemFingerprint(SQLBase):
    """Identifiers of a computer system."""

    implements(IHWSystemFingerprint)

    _table = 'HWSystemFingerprint'

    fingerprint = StringCol(notNull=True)


class HWSystemFingerprintSet:
    """A set of identifiers of a computer system."""

    implements(IHWSystemFingerprintSet)

    def getByName(self, fingerprint):
        """See `IHWSystemFingerprintSet`."""
        return HWSystemFingerprint.selectOneBy(fingerprint=fingerprint)

    def createFingerprint(self, fingerprint):
        """See `IHWSystemFingerprintSet`."""
        return HWSystemFingerprint(fingerprint=fingerprint)


class HWVendorName(SQLBase):
    """See `IHWVendorName`."""

    implements(IHWVendorName)

    _table = 'HWVendorName'

    name = StringCol(notNull=True)


class HWVendorNameSet:
    """See `IHWVendorNameSet`."""

    implements(IHWVendorNameSet)

    def create(self, name):
        """See `IHWVendorNameSet`."""
        return HWVendorName(name=name)

    def getByName(self, name):
        """See `IHWVendorNameSet`."""
        return HWVendorName.selectOne(
            'ulower(name)=ulower(%s)' % sqlvalues(name))


four_hex_digits = re.compile('^0x[0-9a-f]{4}$')
six_hex_digits = re.compile('^0x[0-9a-f]{6}$')
# The regular expressions for the SCSI vendor and product IDs are not as
# "picky" as the specification requires. Considering the fact that for
# example Microtek sold at least one scanner model that returns '        '
# as the vendor ID, it seems reasonable to allows also somewhat broken
# looking IDs.
scsi_vendor = re.compile('^.{8}$')
scsi_product = re.compile('^.{16}$')

validVendorID = {
    HWBus.PCI: four_hex_digits,
    HWBus.PCCARD: four_hex_digits,
    HWBus.USB: four_hex_digits,
    HWBus.IEEE1394: six_hex_digits,
    HWBus.SCSI: scsi_vendor,
    }

validProductID = {
    HWBus.PCI: four_hex_digits,
    HWBus.PCCARD: four_hex_digits,
    HWBus.USB: four_hex_digits,
    HWBus.SCSI: scsi_product,
    }

def isValidVendorID(bus, id):
    """Check that the string id is a valid vendor ID for this bus.

    :return: True, if id is valid, otherwise False
    :param bus: A `HWBus` indicating the bus type of "id"
    :param id: A string with the ID

    Some busses have constraints for IDs, while some can use arbitrary
    values, for example the "fake" busses HWBus.SYSTEM and HWBus.SERIAL.

    We use a hexadecimal representation of integers like "0x123abc",
    i.e., the numbers have the prefix "0x"; for the digits > 9 we
    use the lower case characters a to f.

    USB and PCI IDs have always four digits; IEEE1394 IDs have always
    six digits.

    SCSI vendor IDs consist of eight bytes of ASCII data (0x20..0x7e);
    if a vendor name has less than eight characters, it is padded on the
    right with spaces (See http://t10.org/ftp/t10/drafts/spc4/spc4r14.pdf,
    page 45).
    """
    if bus not in validVendorID:
        return True
    return validVendorID[bus].search(id) is not None


def isValidProductID(bus, id):
    """Check that the string id is a valid product for this bus.

    :return: True, if id is valid, otherwise False
    :param bus: A `HWBus` indicating the bus type of "id"
    :param id: A string with the ID

    Some busses have constraints for IDs, while some can use arbitrary
    values, for example the "fake" busses HWBus.SYSTEM and HWBus.SERIAL.

    We use a hexadecimal representation of integers like "0x123abc",
    i.e., the numbers have the prefix "0x"; for the digits > 9 we
    use the lower case characters a to f.

    USB and PCI IDs have always four digits.

    Since IEEE1394 does not specify product IDs, there is no formal
    check of them.

    SCSI product IDs consist of 16 bytes of ASCII data (0x20..0x7e);
    if a product name has less than 16 characters, it is padded on the
    right with spaces.
    """
    if bus not in validProductID:
        return True
    return validProductID[bus].search(id) is not None


class HWVendorID(SQLBase):
    """See `IHWVendorID`."""

    implements(IHWVendorID)

    _table = 'HWVendorID'

    bus = EnumCol(enum=HWBus, notNull=True)
    vendor_id_for_bus = StringCol(notNull=True)
    vendor_name = ForeignKey(dbName='vendor_name', foreignKey='HWVendorName',
                             notNull=True)

    def _create(self, id, **kw):
        bus = kw.get('bus')
        if bus is None:
            raise TypeError('HWVendorID() did not get expected keyword '
                            'argument bus')
        vendor_id_for_bus = kw.get('vendor_id_for_bus')
        if vendor_id_for_bus is None:
            raise TypeError('HWVendorID() did not get expected keyword '
                            'argument vendor_id_for_bus')
        if not isValidVendorID(bus, vendor_id_for_bus):
            raise ParameterError(
                '%s is not a valid vendor ID for %s'
                % (repr(vendor_id_for_bus), bus.title))
        SQLBase._create(self, id, **kw)


class HWVendorIDSet:
    """See `IHWVendorIDSet`."""

    implements(IHWVendorIDSet)

    def create(self, bus, vendor_id, vendor_name):
        """See `IHWVendorIDSet`."""
        vendor_name = HWVendorName.selectOneBy(name=vendor_name.name)
        return HWVendorID(bus=bus, vendor_id_for_bus=vendor_id,
                          vendor_name=vendor_name)

    def getByBusAndVendorID(self, bus, vendor_id):
        """See `IHWVendorIDSet`."""
        if not isValidVendorID(bus, vendor_id):
            raise ParameterError(
                '%s is not a valid vendor ID for %s'
                % (repr(vendor_id), bus.title))
        return HWVendorID.selectOneBy(bus=bus, vendor_id_for_bus=vendor_id)

    def get(self, id):
        """See `IHWVendorIDSet`."""
        store = getUtility(IStoreSelector).get(MAIN_STORE, DEFAULT_FLAVOR)
        return store.find(HWVendorID, HWVendorID.id == id).one()

    def idsForBus(self, bus):
        """See `IHWVendorIDSet`."""
        store = getUtility(IStoreSelector).get(MAIN_STORE, DEFAULT_FLAVOR)
        result_set = store.find(HWVendorID, bus=bus)
        result_set.order_by(HWVendorID.vendor_id_for_bus)
        return result_set


class HWDevice(SQLBase):
    """See `IHWDevice.`"""

    implements(IHWDevice)
    _table = 'HWDevice'

    # XXX Abel Deuring 2008-05-02: The columns bus_vendor and
    # bus_product_id are supposed to be immutable. However, if they
    # are defined as "immutable=True", the creation of a new HWDevice
    # instance leads to an AttributeError in sqlobject/main.py, line 814.
    bus_vendor = ForeignKey(dbName='bus_vendor_id', foreignKey='HWVendorID',
                            notNull=True, immutable=False)
    bus_product_id = StringCol(notNull=True, dbName='bus_product_id',
                               immutable=False)
    variant = StringCol(notNull=False)
    name = StringCol(notNull=True)
    submissions = IntCol(notNull=True)

    @property
    def bus(self):
        return self.bus_vendor.bus

    @property
    def vendor_id(self):
        return self.bus_vendor.vendor_id_for_bus

    @property
    def vendor_name(self):
        return self.bus_vendor.vendor_name.name

    def _create(self, id, **kw):
        bus_vendor = kw.get('bus_vendor')
        if bus_vendor is None:
            raise TypeError('HWDevice() did not get expected keyword '
                            'argument bus_vendor')
        bus_product_id = kw.get('bus_product_id')
        if bus_product_id is None:
            raise TypeError('HWDevice() did not get expected keyword '
                            'argument bus_product_id')
        if not isValidProductID(bus_vendor.bus, bus_product_id):
            raise ParameterError(
                '%s is not a valid product ID for %s'
                % (repr(bus_product_id), bus_vendor.bus.title))
        SQLBase._create(self, id, **kw)

    def getSubmissions(self, driver=None, distribution=None,
                       distroseries=None, architecture=None, owner=None):
        """See `IHWDevice.`"""
        return HWSubmissionSet().search(
            device=self, driver=driver, distribution=distribution,
            distroseries=distroseries, architecture=architecture, owner=owner)

    @property
    def drivers(self):
        """See `IHWDevice.`"""
        store = getUtility(IStoreSelector).get(MAIN_STORE, DEFAULT_FLAVOR)
        result_set = store.find(HWDriver,
                                HWDeviceDriverLink.driver == HWDriver.id,
                                HWDeviceDriverLink.device == self)
        result_set.order_by((HWDriver.package_name, HWDriver.name))
        return result_set


class HWDeviceSet:
    """See `IHWDeviceSet`."""

    implements(IHWDeviceSet)

    def create(self, bus, vendor_id, product_id, product_name, variant=None):
        """See `IHWDeviceSet`."""
        vendor_id_record = HWVendorID.selectOneBy(bus=bus,
                                                  vendor_id_for_bus=vendor_id)
        if vendor_id_record is None:
            # The vendor ID may be unknown for two reasons:
            #   - we do not have anything like a subscription to newly
            #     assigned PCI or USB vendor IDs, so we may get submissions
            #     with IDs we don't know about yet.
            #   - we may get submissions with invalid IDs.
            # In both cases, we create a new HWVendorID entry with the
            # vendor name 'Unknown'.
            unknown_vendor = HWVendorName.selectOneBy(name=UNKNOWN)
            if unknown_vendor is None:
                unknown_vendor = HWVendorName(name=UNKNOWN)
            vendor_id_record = HWVendorID(bus=bus,
                                          vendor_id_for_bus=vendor_id,
                                          vendor_name=unknown_vendor)
        return HWDevice(bus_vendor=vendor_id_record,
                        bus_product_id=product_id, name=product_name,
                        variant=variant, submissions=0)

    def getByDeviceID(self, bus, vendor_id, product_id, variant=None):
        """See `IHWDeviceSet`."""
        if not isValidProductID(bus, product_id):
            raise ParameterError(
                '%s is not a valid product ID for %s'
                % (repr(product_id), bus.title))
        bus_vendor = HWVendorIDSet().getByBusAndVendorID(bus, vendor_id)
        return HWDevice.selectOneBy(bus_vendor=bus_vendor,
                                    bus_product_id=product_id,
                                    variant=variant)

    def getOrCreate(self, bus, vendor_id, product_id, product_name,
                    variant=None):
        """See `IHWDeviceSet`."""
        device = self.getByDeviceID(bus, vendor_id, product_id, variant)
        if device is None:
            return self.create(bus, vendor_id, product_id, product_name,
                               variant)
        return device

    def getByID(self, id):
        """See `IHWDeviceSet`."""
        store = getUtility(IStoreSelector).get(MAIN_STORE, DEFAULT_FLAVOR)
        return store.find(HWDevice, HWDevice.id == id).one()

    def search(self, bus, vendor_id, product_id=None):
        """See `IHWDeviceSet`."""
        bus_vendor = HWVendorIDSet().getByBusAndVendorID(bus, vendor_id)
        store = getUtility(IStoreSelector).get(MAIN_STORE, DEFAULT_FLAVOR)
        args = []
        if product_id is not None:
            if not isValidProductID(bus, product_id):
                raise ParameterError(
                    '%s is not a valid product ID for %s'
                    % (repr(product_id), bus.title))
            args.append(HWDevice.bus_product_id == product_id)
        result_set = store.find(
            HWDevice, HWDevice.bus_vendor == bus_vendor, *args)
        result_set.order_by(HWDevice.id)
        return result_set


class HWDeviceNameVariant(SQLBase):
    """See `IHWDeviceNameVariant`."""

    implements(IHWDeviceNameVariant)
    _table = 'HWDeviceNameVariant'

    vendor_name = ForeignKey(dbName='vendor_name', foreignKey='HWVendorName',
                             notNull=True)
    product_name = StringCol(notNull=True)
    device = ForeignKey(dbName='device', foreignKey='HWDevice', notNull=True)
    submissions = IntCol(notNull=True)


class HWDeviceNameVariantSet:
    """See `IHWDeviceNameVariantSet`."""

    implements(IHWDeviceNameVariantSet)

    def create(self, device, vendor_name, product_name):
        """See `IHWDeviceNameVariantSet`."""
        vendor_name_record = HWVendorName.selectOneBy(name=vendor_name)
        if vendor_name_record is None:
            vendor_name_record = HWVendorName(name=vendor_name)
        return HWDeviceNameVariant(device=device,
                                   vendor_name=vendor_name_record,
                                   product_name=product_name,
                                   submissions=0)


class HWDriver(SQLBase):
    """See `IHWDriver`."""

    implements(IHWDriver)
    _table = 'HWDriver'

    # XXX: Abel Deuring 2008-12-10 bug=306265: package_name should
    # be declared notNull=True. This fixes the ambiguity that
    # "package_name is None" as well as "package_name == ''" can
    # indicate "we don't know to which package this driver belongs",
    # moreover, it gives a more clear meaning to the parameter value
    #package_name='' in webservice API calls.
    package_name = StringCol(notNull=False)
    name = StringCol(notNull=True)
    license = EnumCol(enum=License, notNull=False)

    def getSubmissions(self, distribution=None, distroseries=None,
                       architecture=None, owner=None):
        """See `IHWDriver.`"""
        return HWSubmissionSet().search(
            driver=self, distribution=distribution,
            distroseries=distroseries, architecture=architecture, owner=owner)


class HWDriverSet:
    """See `IHWDriver`."""

    implements(IHWDriverSet)

    def create(self, package_name, name, license):
        """See `IHWDriverSet`."""
        if package_name is None:
            package_name = ''
        return HWDriver(package_name=package_name, name=name, license=license)

    def getByPackageAndName(self, package_name, name):
        """See `IHWDriverSet`."""
        store = getUtility(IStoreSelector).get(MAIN_STORE, DEFAULT_FLAVOR)
        if package_name in (None, ''):
            return store.find(
                HWDriver,
                Or(HWDriver.package_name == None,
                   HWDriver.package_name == ''),
                HWDriver.name == name).one()
        else:
            return store.find(
                HWDriver, HWDriver.package_name == package_name,
                HWDriver.name == name).one()

    def getOrCreate(self, package_name, name, license=None):
        """See `IHWDriverSet`."""
        # Bugs 306265, 369769: If the method parameter package_name is
        # None, and if no matching record exists, we create new records
        # with package_name = '', but we must also search for old records
        # where package_name == None in order to avoid the creation of
        # two records where on rcord has package_name=None and the other
        # package_name=''.
        driver = self.getByPackageAndName(package_name, name)

        if driver is None:
            return self.create(package_name, name, license)
        return driver

    def search(self, package_name=None, name=None):
        """See `IHWDriverSet`."""
        store = getUtility(IStoreSelector).get(MAIN_STORE, DEFAULT_FLAVOR)
        args = []
        if package_name is not None:
            if len(package_name) == 0:
                args.append(Or(HWDriver.package_name == None,
                               HWDriver.package_name == ''))
            else:
                args.append(HWDriver.package_name == package_name)
        if name != None:
            args.append(HWDriver.name == name)
        result_set = store.find(HWDriver, *args)
        return result_set.order_by(HWDriver.id)

    def getByID(self, id):
        """See `IHWDriverSet`."""
        store = getUtility(IStoreSelector).get(MAIN_STORE, DEFAULT_FLAVOR)
        return store.find(HWDriver, HWDriver.id == id).one()

    @property
    def package_names(self):
        """See `IHWDriverSet`."""
        # We want to return a distinct set of the values of the column
        # package_name. The attempt to do this the "standard way" with
        # Storm has two problems:
        # - The Storm API allows at present only the values None, True,
        #   False for result_set.config(distinct=...), but we would need
        #   here a value which results in the SQL clause
        #   DISTINCT ON (package_name)
        # - The result set entries would be tuples (package name, driver
        #   name), but the driver name is pure noise in this context.
        store = getUtility(IStoreSelector).get(MAIN_STORE, DEFAULT_FLAVOR)
        result_set = store.execute("""
            SELECT DISTINCT ON (package_name) package_name
                FROM HWDriver
                ORDER BY package_name
                """)
        # Return a shortlist, because returning result_set itself (which
        # is of type PostgresResult, while results of ordinary queries are
        # of type storm.store.ResultSet) would lead to ForbiddenAttribute
        # errors. We have currently (2009-02-12) ca. 350 distinct package
        # names, which is reasonably small.
        return shortlist([record[0] for record in result_set],
                         longest_expected=1000)


class HWDeviceDriverLink(SQLBase):
    """See `IHWDeviceDriverLink`."""

    implements(IHWDeviceDriverLink)
    _table = 'HWDeviceDriverLink'

    device = ForeignKey(dbName='device', foreignKey='HWDevice', notNull=True)
    driver = ForeignKey(dbName='driver', foreignKey='HWDriver', notNull=False)


class HWDeviceDriverLinkSet:
    """See `IHWDeviceDriverLinkSet`."""

    implements(IHWDeviceDriverLinkSet)

    def create(self, device, driver):
        """See `IHWDeviceDriverLinkSet`."""
        return HWDeviceDriverLink(device=device, driver=driver)

    def getByDeviceAndDriver(self, device, driver):
        """See `IHWDeviceDriverLink`."""
        return HWDeviceDriverLink.selectOneBy(device=device, driver=driver)

    def getOrCreate(self, device, driver):
        """See `IHWDeviceDriverLink`."""
        device_driver_link = self.getByDeviceAndDriver(device, driver)
        if device_driver_link is None:
            return self.create(device, driver)
        return device_driver_link


class HWDeviceClass(SQLBase):
    """See `IHWDeviceClass`."""
    implements(IHWDeviceClass)

    device = ForeignKey(dbName='device', foreignKey='HWDevice', notNull=True)
    main_class = EnumCol(enum=HWMainClass, notNull=True)
    sub_class = EnumCol(enum=HWSubClass)

    def _create(self, id, **kw):
        """Create a HWDeviceClass record.

        Ensure that main_class and sub_class have consistent values.
        """
        main_class = kw.get('main_class')
        if main_class is None:
            raise TypeError('HWDeviceClass() did not get expected keyword '
                            'argument main_class')
        sub_class = kw.get('sub_class')
        if sub_class is not None:
            if not sub_class.name.startswith(main_class.name + '_'):
                raise TypeError(
                    'HWDeviceClass() did not get matching argument values '
                    'for main_class: %r and sub_class: %r.'
                    % (main_class, sub_class))
        SQLBase._create(self, id, **kw)


class HWDeviceClassSet:
    """See `IHWDeviceClassSet`."""
    implements(IHWDeviceClassSet)

    def create(self, device, main_class, sub_class=None):
        """See `IHWDeviceClassSet`."""
        return HWDeviceClass(device=device, main_class=main_class,
                             sub_class=sub_class)


class HWSubmissionDevice(SQLBase):
    """See `IHWSubmissionDevice`."""

    implements(IHWSubmissionDevice)
    _table = 'HWSubmissionDevice'

    device_driver_link = ForeignKey(dbName='device_driver_link',
                                    foreignKey='HWDeviceDriverLink',
                                    notNull=True)
    submission = ForeignKey(dbName='submission', foreignKey='HWSubmission',
                            notNull=True)
    parent = ForeignKey(dbName='parent', foreignKey='HWSubmissionDevice',
                        notNull=False)

    hal_device_id = IntCol(notNull=True)

    @property
    def device(self):
        """See `IHWSubmissionDevice`."""
        return self.device_driver_link.device

    @property
    def driver(self):
        """See `IHWSubmissionDevice`."""
        return self.device_driver_link.driver


class HWSubmissionDeviceSet:
    """See `IHWSubmissionDeviceSet`."""

    implements(IHWSubmissionDeviceSet)

    def create(self, device_driver_link, submission, parent, hal_device_id):
        """See `IHWSubmissionDeviceSet`."""
        return HWSubmissionDevice(device_driver_link=device_driver_link,
                                  submission=submission, parent=parent,
                                  hal_device_id=hal_device_id)

    def getDevices(self, submission):
        """See `IHWSubmissionDeviceSet`."""
        return HWSubmissionDevice.selectBy(
            submission=submission,
            orderBy=['parent', 'device_driver_link', 'hal_device_id'])

    def get(self, id):
        """See `IHWSubmissionDeviceSet`."""
        store = getUtility(IStoreSelector).get(MAIN_STORE, DEFAULT_FLAVOR)
        return store.find(
            HWSubmissionDevice, HWSubmissionDevice.id == id).one()

    def numDevicesInSubmissions(
        self, bus, vendor_id, product_id, driver_name=None, package_name=None,
        distro_target=None):
        """See `IHWSubmissionDeviceSet`."""
        store = getUtility(IStoreSelector).get(MAIN_STORE, DEFAULT_FLAVOR)

        tables, where_clauses = make_submission_device_statistics_clause(
            bus, vendor_id, product_id, driver_name, package_name, True)

        distro_tables, distro_clauses = make_distro_target_clause(
            distro_target)
        if distro_clauses:
            tables.extend(distro_tables)
            where_clauses.extend(distro_clauses)
            where_clauses.append(
                HWSubmissionDevice.submission == HWSubmission.id)

        result = store.execute(
            Select(
                columns=[Count()], tables=tables, where=And(*where_clauses)))
        return result.get_one()[0]


class HWSubmissionBug(SQLBase):
    """See `IHWSubmissionBug`."""

    implements(IHWSubmissionBug)
    _table = 'HWSubmissionBug'

    submission = ForeignKey(dbName='submission', foreignKey='HWSubmission',
                              notNull=True)
    bug = ForeignKey(dbName='bug', foreignKey='Bug', notNull=True)


class HWSubmissionBugSet:
    """See `IHWSubmissionBugSet`."""

    implements(IHWSubmissionBugSet)

    def create(self, submission, bug):
        """See `IHWSubmissionBugSet`."""
        store = Store.of(bug)
        existing_link = store.find(
            HWSubmissionBug,
            And(HWSubmissionBug.submission == submission,
                HWSubmissionBug.bug == bug)).one()
        if existing_link is not None:
            return existing_link
        return HWSubmissionBug(submission=submission, bug=bug)

    def remove(self, submission, bug):
        """See `IHWSubmissionBugSet`."""
        store = Store.of(bug)
        link = store.find(
            HWSubmissionBug,
            And(HWSubmissionBug.bug == bug,
                HWSubmissionBug.submission == submission.id)).one()
        if link is not None:
            store.remove(link)

    def submissionsForBug(self, bug, user=None):
        """See `IHWSubmissionBugSet`."""
        store = Store.of(bug)
        result = store.find(
            HWSubmission, And(HWSubmissionBug.bug == bug,
                              HWSubmissionBug.submission == HWSubmission.id,
                              _userCanAccessSubmissionStormClause(user)))
        result.order_by(HWSubmission.submission_key)
        return result


def make_submission_device_statistics_clause(
    bus, vendor_id, product_id, driver_name, package_name,
    device_ids_required):
    """Create a where expression and a table list for selecting devices.
    """
    tables = [HWSubmissionDevice, HWDeviceDriverLink, HWVendorID, HWDevice]
    where_clauses = [
        HWSubmissionDevice.device_driver_link == HWDeviceDriverLink.id,
        ]

    if device_ids_required:
        if bus is None or vendor_id is None or product_id is None:
            raise ParameterError("Device IDs are required.")
    else:
        device_specified = [
            param
            for param in (bus, vendor_id, product_id)
            if param is not None]

        if len(device_specified) not in (0, 3):
            raise ParameterError(
                'Either specify bus, vendor_id and product_id or none of '
                'them.')
        if bus is None and driver_name is None:
            raise ParameterError(
                'Specify (bus, vendor_id, product_id) or driver_name.')
    if bus is not None:
        where_clauses.extend([
            HWVendorID.bus == bus,
            HWVendorID.vendor_id_for_bus == vendor_id,
            HWDevice.bus_vendor == HWVendorID.id,
            HWDeviceDriverLink.device == HWDevice.id,
            HWDevice.bus_product_id == product_id
            ])

    if driver_name is None and package_name is None:
        where_clauses.append(HWDeviceDriverLink.driver == None)
    else:
        tables.append(HWDriver)
        where_clauses.append(HWDeviceDriverLink.driver == HWDriver.id)
        if driver_name is not None:
            where_clauses.append(HWDriver.name == driver_name)
        if package_name is not None:
            if package_name == '':
                # XXX Abel Deuring, 2009-05-07, bug=306265. package_name
                # should be declared notNull=True. For now, we must query
                # for the empty string as well as for None.
                where_clauses.append(
                    Or(HWDriver.package_name == package_name,
                       HWDriver.package_name == None))
            else:
                where_clauses.append(HWDriver.package_name == package_name)

    return tables, where_clauses

def make_distro_target_clause(distro_target):
    """Create a where expression and a table list to limit results to a
    distro target.
    """
    if distro_target is not None:
        if IDistroArchSeries.providedBy(distro_target):
            return (
                [HWSubmission],
                [HWSubmission.distroarchseries == distro_target.id])
        elif IDistroSeries.providedBy(distro_target):
            return (
                [DistroArchSeries, HWSubmission],
                [
                    HWSubmission.distroarchseries == DistroArchSeries.id,
                    DistroArchSeries.distroseries == distro_target.id,
                    ])
        elif IDistribution.providedBy(distro_target):
            return (
                [DistroArchSeries, DistroSeries, HWSubmission],
                [
                    HWSubmission.distroarchseries == DistroArchSeries.id,
                    DistroArchSeries.distroseries == DistroSeries.id,
                    DistroSeries.distribution == distro_target.id,
                    ])
        else:
            raise ValueError(
                'Parameter distro_target must be an IDistribution, '
                'IDistroSeries or IDistroArchSeries')
    return ([], [])

def _userCanAccessSubmissionStormClause(user):
    """Limit results of HWSubmission queries to rows the user can access.
    """
    submission_is_public = Not(HWSubmission.private)
    admins = getUtility(ILaunchpadCelebrities).admin
    janitor = getUtility(ILaunchpadCelebrities).janitor
    if user is None:
        return submission_is_public
    elif user.inTeam(admins) or user == janitor:
        return True
    else:
        public = Not(HWSubmission.private)
        subselect = Select(
            TeamParticipation.teamID,
            And(HWSubmission.ownerID == TeamParticipation.teamID,
                TeamParticipation.personID == user.id))
        has_access = HWSubmission.ownerID.is_in(subselect)
        return Or(public, has_access)
<|MERGE_RESOLUTION|>--- conflicted
+++ resolved
@@ -394,12 +394,7 @@
                 bus, vendor_id, product_id, driver_name, package_name, False)
         tables.append(HWSubmission)
         clauses.append(HWSubmissionDevice.submission == HWSubmission.id)
-<<<<<<< HEAD
-        clauses.append(self._userHasAccessStormClause(user))
-=======
-        clauses.append(HWSubmission.owner == Person.id)
         clauses.append(_userCanAccessSubmissionStormClause(user))
->>>>>>> d51d868b
 
         if ((bug_ids is None or len(bug_ids) == 0) and
             (bug_tags is None or len(bug_tags) == 0)):
