--- conflicted
+++ resolved
@@ -638,13 +638,12 @@
                                   submission=submission, parent=parent,
                                   hal_device_id=hal_device_id)
 
-<<<<<<< HEAD
     def getDevices(self, submission):
         """See `IHWSubmissionDeviceSet`."""
         return HWSubmissionDevice.selectBy(
             submission=submission,
             orderBy=['parent', 'device_driver_link', 'hal_device_id'])
-=======
+
 
 class HWSubmissionBug(SQLBase):
     """See `IHWSubmissionBug`."""
@@ -663,5 +662,4 @@
 
     def create(self, submission, bug):
         """See `IHWSubmissionBugSet`."""
-        return HWSubmissionBug(submission=submission, bug=bug)
->>>>>>> 2f6c2065
+        return HWSubmissionBug(submission=submission, bug=bug)