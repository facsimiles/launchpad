# Copyright 2004-2005 Canonical Ltd.  All rights reserved.

__metaclass__ = type
__all__ = ['Distribution', 'DistributionSet']

from zope.interface import implements
from zope.component import getUtility

from sqlobject import (
    RelatedJoin, SQLObjectNotFound, StringCol, ForeignKey, MultipleJoin)

from canonical.database.sqlbase import SQLBase, quote, sqlvalues

from canonical.launchpad.components.bugtarget import BugTargetBase

from canonical.launchpad.database.bug import BugSet
from canonical.launchpad.database.bugtask import BugTask, BugTaskSet
from canonical.launchpad.database.milestone import Milestone
from canonical.launchpad.database.specification import Specification
from canonical.launchpad.database.ticket import Ticket
from canonical.launchpad.database.distrorelease import DistroRelease
from canonical.launchpad.database.publishedpackage import PublishedPackage
from canonical.launchpad.database.librarian import LibraryFileAlias
from canonical.launchpad.database.binarypackagename import (
    BinaryPackageName)
from canonical.launchpad.database.binarypackagerelease import (
    BinaryPackageRelease)
from canonical.launchpad.database.distributionbounty import DistributionBounty
from canonical.launchpad.database.distributionmirror import DistributionMirror
from canonical.launchpad.database.distributionsourcepackage import (
    DistributionSourcePackage)
from canonical.launchpad.database.distributionsourcepackagerelease import (
    DistributionSourcePackageRelease)
from canonical.launchpad.database.distributionsourcepackagecache import (
    DistributionSourcePackageCache)
from canonical.launchpad.database.sourcepackagename import (
    SourcePackageName)
from canonical.launchpad.database.sourcepackagerelease import (
    SourcePackageRelease)
from canonical.launchpad.database.publishing import (
    SourcePackageFilePublishing, BinaryPackageFilePublishing,
    SourcePackagePublishing)

from canonical.lp.dbschema import (
    EnumCol, BugTaskStatus, DistributionReleaseStatus,
    TranslationPermission, SpecificationSort)

from canonical.launchpad.interfaces import (
    IDistribution, IDistributionSet, NotFoundError,
    IHasBuildRecords, ISourcePackageName, IBuildSet,
    UNRESOLVED_BUGTASK_STATUSES, RESOLVED_BUGTASK_STATUSES)

from sourcerer.deb.version import Version

from canonical.launchpad.validators.name import valid_name


class Distribution(SQLBase, BugTargetBase):
    """A distribution of an operating system, e.g. Debian GNU/Linux."""
    implements(IDistribution, IHasBuildRecords)

    _defaultOrder = 'name'

    name = StringCol(notNull=True, alternateID=True, unique=True)
    displayname = StringCol(notNull=True)
    title = StringCol(notNull=True)
    summary = StringCol(notNull=True)
    description = StringCol(notNull=True)
    domainname = StringCol(notNull=True)
    owner = ForeignKey(dbName='owner', foreignKey='Person', notNull=True)
    bugcontact = ForeignKey(
        dbName='bugcontact', foreignKey='Person', notNull=False, default=None)
    members = ForeignKey(dbName='members', foreignKey='Person', notNull=True)
    translationgroup = ForeignKey(dbName='translationgroup',
        foreignKey='TranslationGroup', notNull=False, default=None)
    translationpermission = EnumCol(dbName='translationpermission',
        notNull=True, schema=TranslationPermission,
        default=TranslationPermission.OPEN)
    lucilleconfig = StringCol(notNull=False, default=None)
    uploadsender = StringCol(notNull=False, default=None)
    uploadadmin = StringCol(notNull=False, default=None)

    bounties = RelatedJoin(
        'Bounty', joinColumn='distribution', otherColumn='bounty',
        intermediateTable='DistributionBounty')
    bugtasks = MultipleJoin('BugTask', joinColumn='distribution')
    milestones = MultipleJoin('Milestone', joinColumn='distribution')
    uploaders = MultipleJoin('DistroComponentUploader',
        joinColumn='distribution')
    source_package_caches = MultipleJoin('DistributionSourcePackageCache',
        joinColumn='distribution', orderBy='name')

    @property
    def enabled_official_mirrors(self):
        return DistributionMirror.selectBy(
            distributionID=self.id, official_approved=True,
            official_candidate=True, enabled=True)

    @property
    def enabled_mirrors(self):
        return DistributionMirror.selectBy(distributionID=self.id, enabled=True)

    @property
    def releases(self):
        ret = DistroRelease.selectBy(distributionID=self.id)
        return sorted(ret, key=lambda a: Version(a.version), reverse=True)

    def searchTasks(self, search_params):
        """See canonical.launchpad.interfaces.IBugTarget."""
        search_params.setDistribution(self)
        return BugTaskSet().search(search_params)

    def getMirrorByName(self, name):
        """See IDistribution."""
        return DistributionMirror.selectOneBy(distributionID=self.id, name=name)

    def newMirror(self, owner, name, speed, country, content, pulse_type,
                  displayname=None, description=None, http_base_url=None,
                  ftp_base_url=None, rsync_base_url=None, file_list=None,
                  official_candidate=False, enabled=False, pulse_source=None):
        """See IDistribution."""
        return DistributionMirror(
            distribution=self, owner=owner, name=name, speed=speed,
            country=country, content=content, pulse_type=pulse_type,
            displayname=displayname, description=description,
            http_base_url=http_base_url, ftp_base_url=ftp_base_url,
            rsync_base_url=rsync_base_url, file_list=file_list,
            official_candidate=official_candidate, enabled=enabled,
            pulse_source=pulse_source)

    def createBug(self, owner, title, comment, private=False):
        """See canonical.launchpad.interfaces.IBugTarget."""
        return BugSet().createBug(
            distribution=self, comment=comment, title=title, owner=owner,
            private=private)

    @property
    def open_cve_bugtasks(self):
        """See IDistribution."""
        open_bugtask_status_sql_values = "(%s)" % (
            ', '.join(sqlvalues(*UNRESOLVED_BUGTASK_STATUSES)))

        result = BugTask.select("""
            CVE.id = BugCve.cve AND
            BugCve.bug = Bug.id AND
            BugTask.bug = Bug.id AND
            BugTask.distribution=%d AND
            BugTask.status IN %s
            """ % (self.id, open_bugtask_status_sql_values),
            clauseTables=['Bug', 'Cve', 'BugCve'],
            orderBy=['-severity', 'datecreated'])

        return result

    @property
    def resolved_cve_bugtasks(self):
        """See IDistribution."""
        resolved_bugtask_status_sql_values = "(%s)" % (
            ', '.join(sqlvalues(*RESOLVED_BUGTASK_STATUSES)))

        result = BugTask.select("""
            CVE.id = BugCve.cve AND
            BugCve.bug = Bug.id AND
            BugTask.bug = Bug.id AND
            BugTask.distribution=%d AND
            BugTask.status IN %s
            """ % (self.id, resolved_bugtask_status_sql_values),
            clauseTables=['Bug', 'Cve', 'BugCve'],
            orderBy=['-severity', 'datecreated'])
        return result

    @property
    def currentrelease(self):
        # If we have a frozen one, return that.
        for rel in self.releases:
            if rel.releasestatus == DistributionReleaseStatus.FROZEN:
                return rel
        # If we have one in development, return that.
        for rel in self.releases:
            if rel.releasestatus == DistributionReleaseStatus.DEVELOPMENT:
                return rel
        # If we have a stable one, return that.
        for rel in self.releases:
            if rel.releasestatus == DistributionReleaseStatus.CURRENT:
                return rel
        # If we have ANY, return the first one.
        if len(self.releases) > 0:
            return self.releases[0]
        return None

    def __getitem__(self, name):
        for release in self.releases:
            if release.name == name:
                return release
        raise NotFoundError(name)

    def __iter__(self):
        return iter(self.releases)

    def bugCounter(self):
        counts = []

        severities = [BugTaskStatus.NEW,
                      BugTaskStatus.ACCEPTED,
                      BugTaskStatus.REJECTED,
                      BugTaskStatus.FIXED]

        query = ("BugTask.distribution = %s AND "
                 "BugTask.bugstatus = %i")

        for severity in severities:
            query = query % (quote(self.id), severity)
            count = BugTask.select(query).count()
            counts.append(count)

        return counts
    bugCounter = property(bugCounter)

    def getRelease(self, name_or_version):
        """See IDistribution."""
        distrorelease = DistroRelease.selectOneBy(
            distributionID=self.id, name=name_or_version)
        if distrorelease is None:
            distrorelease = DistroRelease.selectOneBy(
                distributionID=self.id, version=name_or_version)
            if distrorelease is None:
                raise NotFoundError(name_or_version)
        return distrorelease

    def getDevelopmentReleases(self):
        """See IDistribution."""
        return DistroRelease.selectBy(
            distributionID = self.id,
            releasestatus = DistributionReleaseStatus.DEVELOPMENT)

    def getMilestone(self, name):
        """See IDistribution."""
        return Milestone.selectOne("""
            distribution = %s AND
            name = %s
            """ % sqlvalues(self.id, name))

    def getSourcePackage(self, name):
        """See IDistribution."""
        if ISourcePackageName.providedBy(name):
            sourcepackagename = name
        else:
            try:
                sourcepackagename = SourcePackageName.byName(name)
            except SQLObjectNotFound:
                return None
        return DistributionSourcePackage(self, sourcepackagename)

    def getSourcePackageRelease(self, sourcepackagerelease):
        """See IDistribution."""
        return DistributionSourcePackageRelease(self, sourcepackagerelease)

    def specifications(self, sort=None, quantity=None):
        """See IHasSpecifications."""
        if sort is None or sort == SpecificationSort.DATE:
            order = ['-datecreated', 'id']
        elif sort == SpecificationSort.PRIORITY:
            order = ['-priority', 'status', 'name']
        return Specification.selectBy(distributionID=self.id,
            orderBy=order)[:quantity]

    def getSpecification(self, name):
        """See ISpecificationTarget."""
        return Specification.selectOneBy(distributionID=self.id, name=name)

    def tickets(self, quantity=None):
        """See ITicketTarget."""
        return Ticket.select("""
            distribution = %s
            """ % sqlvalues(self.id),
            orderBy='-datecreated',
            limit=quantity)

    def newTicket(self, owner, title, description):
        """See ITicketTarget."""
        return Ticket(
            title=title, description=description, owner=owner,
            distribution=self)

    def getTicket(self, ticket_num):
        """See ITicketTarget."""
        # First see if there is a ticket with that number.
        try:
            ticket = Ticket.get(ticket_num)
        except SQLObjectNotFound:
            return None
        # Now verify that that ticket is actually for this target.
        if ticket.target != self:
            return None
        return ticket

    def ensureRelatedBounty(self, bounty):
        """See IDistribution."""
        for curr_bounty in self.bounties:
            if bounty.id == curr_bounty.id:
                return None
        DistributionBounty(distribution=self, bounty=bounty)

    def getDistroReleaseAndPocket(self, distrorelease_name):
        """See IDistribution."""
        from canonical.archivepublisher.publishing import suffixpocket

        # Get the list of suffixes.
        suffixes = [suffix for suffix, ignored in suffixpocket.items()]
        # Sort it longest string first.
        suffixes.sort(key=len, reverse=True)

        for suffix in suffixes:
            if distrorelease_name.endswith(suffix):
                try:
                    left_size = len(distrorelease_name) - len(suffix)
                    return (self[distrorelease_name[:left_size]],
                            suffixpocket[suffix])
                except KeyError:
                    # Swallow KeyError to continue round the loop.
                    pass

        raise NotFoundError(distrorelease_name)

    def getFileByName(self, filename, source=True, binary=True):
        """See IDistribution."""
        assert (source or binary), "searching in an explicitly empty " \
               "space is pointless"
        # XXX: this could be done as a query on LibraryFileAlias joining
        # on SourcePackageFilePublishing, instead of this odd for ..
        # return -- kiko, 2006-01-27
        if source:
            candidates = SourcePackageFilePublishing.selectBy(
                distribution=self.id,
                libraryfilealiasfilename=filename)
            for candidate in candidates:
                return LibraryFileAlias.get(candidate.libraryfilealias)
        if binary:
            candidates = BinaryPackageFilePublishing.selectBy(
                distribution=self.id,
                libraryfilealiasfilename=filename)
            for candidate in candidates:
                return LibraryFileAlias.get(candidate.libraryfilealias)
        raise NotFoundError(filename)


    def getBuildRecords(self, status=None):
        """See IHasBuildRecords"""
        # Find out the distroarchreleases in question.
        arch_ids = []
        # concatenate architectures list since they are distinct.
        for release in self.releases:
            arch_ids += [arch.id for arch in release.architectures]

        # use facility provided by IBuildSet to retrieve the records
        return getUtility(IBuildSet).getBuildsByArchIds(arch_ids, status)

    def removeOldCacheItems(self):
        """See IDistribution."""

        # Get the set of source package names to deal with.
        spns = set(SourcePackageName.select("""
            SourcePackagePublishing.distrorelease =
                DistroRelease.id AND
            DistroRelease.distribution = %s AND
            SourcePackagePublishing.sourcepackagerelease =
                SourcePackageRelease.id AND
            SourcePackageRelease.sourcepackagename =
                SourcePackageName.id
            """ % sqlvalues(self.id),
            distinct=True,
            clauseTables=['SourcePackagePublishing', 'DistroRelease',
                'SourcePackageRelease']))

        # Remove the cache entries for packages we no longer publish.
        for cache in self.source_package_caches:
            if cache.sourcepackagename not in spns:
                cache.destroySelf()

    def updateCompleteSourcePackageCache(self, ztm=None):
        """See IDistribution."""

        # Get the set of source package names to deal with.
        spns = list(SourcePackageName.select("""
            SourcePackagePublishing.distrorelease =
                DistroRelease.id AND
            DistroRelease.distribution = %s AND
            SourcePackagePublishing.sourcepackagerelease =
                SourcePackageRelease.id AND
            SourcePackageRelease.sourcepackagename =
                SourcePackageName.id
            """ % sqlvalues(self.id),
            distinct=True,
            clauseTables=['SourcePackagePublishing', 'DistroRelease',
                'SourcePackageRelease']))

        # Now update, committing every 50 packages.
        counter = 0
        for spn in spns:
            self.updateSourcePackageCache(spn)
            counter += 1
            if counter > 49:
                counter = 0
                if ztm is not None:
                    ztm.commit()

    def updateSourcePackageCache(self, sourcepackagename):
        """See IDistribution."""

        # Get the set of published sourcepackage releases.
        sprs = list(SourcePackageRelease.select("""
            SourcePackageRelease.sourcepackagename = %s AND
            SourcePackageRelease.id =
                SourcePackagePublishing.sourcepackagerelease AND
            SourcePackagePublishing.distrorelease =
                DistroRelease.id AND
            DistroRelease.distribution = %s
            """ % sqlvalues(sourcepackagename.id, self.id),
            orderBy='id',
            clauseTables=['SourcePackagePublishing', 'DistroRelease'],
            distinct=True))
        if len(sprs) == 0:
            return

        # Find or create the cache entry.
        cache = DistributionSourcePackageCache.selectOne("""
            distribution = %s AND
            sourcepackagename = %s
            """ % sqlvalues(self.id, sourcepackagename.id))
        if cache is None:
            cache = DistributionSourcePackageCache(
                distribution=self,
                sourcepackagename=sourcepackagename)

        # Make sure the name is correct.
        cache.name = sourcepackagename.name

        # Get the sets of binary package names, summaries, descriptions.
        binpkgnames = set()
        binpkgsummaries = set()
        binpkgdescriptions = set()
        for spr in sprs:
            binpkgs = BinaryPackageRelease.select("""
                BinaryPackageRelease.build = Build.id AND
                Build.sourcepackagerelease = %s
                """ % sqlvalues(spr.id),
                clauseTables=['Build'])
            for binpkg in binpkgs:
                binpkgnames.add(binpkg.name)
                binpkgsummaries.add(binpkg.summary)
                binpkgdescriptions.add(binpkg.description)

        # Update the caches.
        cache.binpkgnames = ' '.join(sorted(binpkgnames))
        cache.binpkgsummaries = ' '.join(sorted(binpkgsummaries))
        cache.binpkgdescriptions = ' '.join(sorted(binpkgdescriptions))

    def searchSourcePackages(self, text):
        """See IDistribution."""
        dspcaches = DistributionSourcePackageCache.select("""
            distribution = %s AND
            fti @@ ftq(%s)
            """ % sqlvalues(self.id, text),
            selectAlso='rank(fti, ftq(%s)) AS rank' % sqlvalues(text),
            orderBy=['-rank'],
            distinct=True)
        return [DistributionSourcePackage(
            distribution=self,
            sourcepackagename=dspc.sourcepackagename) for dspc in dspcaches]

    def getPackageNames(self, pkgname):
        """See IDistribution"""
        # We should only ever get a pkgname as a string.
        assert isinstance(pkgname, str), "Only ever call this with a string"

        # Clean it up and make sure it's a valid package name.
        pkgname = pkgname.strip().lower()
        if not valid_name(pkgname):
            raise NotFoundError('Invalid package name: %s' % pkgname)

        # First, we try assuming it's a binary package. let's try and find
        # a binarypackagename for it.
        binarypackagename = BinaryPackageName.selectOneBy(name=pkgname)
        if binarypackagename is None:
            # Is it a sourcepackagename?
            sourcepackagename = SourcePackageName.selectOneBy(name=pkgname)
            if sourcepackagename is not None:

                # It's definitely only a sourcepackagename. Let's make sure it
                # is published in the current distro release.
                publishing = SourcePackagePublishing.select('''
                    SourcePackagePublishing.distrorelease = %s AND
                    SourcePackagePublishing.sourcepackagerelease =
                        SourcePackageRelease.id AND
                    SourcePackageRelease.sourcepackagename = %s
                    ''' % sqlvalues(self.currentrelease.id,
                        sourcepackagename.id),
                    clauseTables=['SourcePackageRelease'],
                    distinct=True).count()
                if publishing == 0:
                    # Yes, it's a sourcepackage, but we don't know about it in
                    # this distro.
                    raise NotFoundError('Unpublished source package: %s'
                                        % pkgname)
                return (sourcepackagename, None)
            # It's neither a sourcepackage, nor a binary package name.
            raise NotFoundError('Unknown package: %s' % pkgname)

        # Ok, so we have a binarypackage with that name. let's see if it's
        # published, and what its sourcepackagename is.
        publishings = PublishedPackage.selectBy(
            binarypackagename=binarypackagename.name,
            distrorelease=self.currentrelease.id,
            orderBy=['id'])
        if publishings.count() == 0:
            # Ok, we have a binary package name, but it's not published in the
            # target distro release. let's see if it's published anywhere.
            publishings = PublishedPackage.selectBy(
                binarypackagename=binarypackagename.name,
                orderBy=['id'])
            if publishings.count() == 0:
                # There are no publishing records anywhere for this beast,
                # sadly.
                raise NotFoundError('Unpublished binary package: %s' % pkgname)

        # PublishedPackageView uses the actual text names.
        for p in publishings:
            sourcepackagenametxt = p.sourcepackagename
            break
        sourcepackagename = SourcePackageName.byName(sourcepackagenametxt)
        return (sourcepackagename, binarypackagename)


class DistributionSet:
    """This class is to deal with Distribution related stuff"""

    implements(IDistributionSet)

    def __init__(self):
        self.title = "Distributions registered in Launchpad"

    def __iter__(self):
        return iter(Distribution.select())

    def __getitem__(self, name):
        try:
            return Distribution.byName(name)
        except SQLObjectNotFound:
            raise NotFoundError(name)

    def get(self, distributionid):
        """See canonical.launchpad.interfaces.IDistributionSet."""
        return Distribution.get(distributionid)

    def count(self):
        return Distribution.select().count()

    def getDistros(self):
        """Returns all Distributions available on the database"""
        return Distribution.select()

    def getByName(self, name):
        """Returns a Distribution with name = name"""
        return self[name]

    def new(self, name, displayname, title, description, summary, domainname,
            members, owner):
        return Distribution(
            name=name,
            displayname=displayname,
            title=title,
            description=description,
            summary=summary,
            domainname=domainname,
            members=members,
            owner=owner)
<<<<<<< HEAD
=======

class DistroPackageFinder:

    implements(IDistroPackageFinder)

    def __init__(self, distribution=None, processorfamily=None):
        self.distribution = distribution
        # XXX kiko: and what about processorfamily?
>>>>>>> 75337ada
<|MERGE_RESOLUTION|>--- conflicted
+++ resolved
@@ -574,14 +574,4 @@
             domainname=domainname,
             members=members,
             owner=owner)
-<<<<<<< HEAD
-=======
-
-class DistroPackageFinder:
-
-    implements(IDistroPackageFinder)
-
-    def __init__(self, distribution=None, processorfamily=None):
-        self.distribution = distribution
-        # XXX kiko: and what about processorfamily?
->>>>>>> 75337ada
+
