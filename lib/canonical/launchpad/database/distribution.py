# Copyright 2004-2007 Canonical Ltd.  All rights reserved.
"""Database classes for implementing distribution items."""

__metaclass__ = type
__all__ = ['Distribution', 'DistributionSet']

from zope.interface import implements
from zope.component import getUtility

from sqlobject import (
    BoolCol, ForeignKey, SQLMultipleJoin, SQLRelatedJoin, StringCol,
    SQLObjectNotFound)
from sqlobject.sqlbuilder import AND, OR, SQLConstant

from canonical.cachedproperty import cachedproperty

from canonical.database.sqlbase import quote, quote_like, SQLBase, sqlvalues
from canonical.database.datetimecol import UtcDateTimeCol
from canonical.database.enumcol import EnumCol
from canonical.database.constants import UTC_NOW

from canonical.launchpad.database.bugtarget import BugTargetBase

from canonical.launchpad.database.karma import KarmaContextMixin
from canonical.launchpad.database.archive import Archive
from canonical.launchpad.database.bug import (
    BugSet, get_bug_tags, get_bug_tags_open_count)
from canonical.launchpad.database.bugtask import BugTask, BugTaskSet
from canonical.launchpad.database.faq import FAQ, FAQSearch
from canonical.launchpad.database.mentoringoffer import MentoringOffer
from canonical.launchpad.database.milestone import Milestone
from canonical.launchpad.database.question import (
    QuestionTargetSearch, QuestionTargetMixin)
from canonical.launchpad.database.specification import (
    HasSpecificationsMixin, Specification)
from canonical.launchpad.database.sprint import HasSprintsMixin
from canonical.launchpad.database.distroseries import DistroSeries
from canonical.launchpad.database.publishedpackage import PublishedPackage
from canonical.launchpad.database.binarypackagename import (
    BinaryPackageName)
from canonical.launchpad.database.binarypackagerelease import (
    BinaryPackageRelease)
from canonical.launchpad.database.distributionbounty import DistributionBounty
from canonical.launchpad.database.distributionmirror import DistributionMirror
from canonical.launchpad.database.distributionsourcepackage import (
    DistributionSourcePackage)
from canonical.launchpad.database.distributionsourcepackagerelease import (
    DistributionSourcePackageRelease)
from canonical.launchpad.database.distributionsourcepackagecache import (
    DistributionSourcePackageCache)
from canonical.launchpad.database.sourcepackagename import (
    SourcePackageName)
from canonical.launchpad.database.sourcepackagerelease import (
    SourcePackageRelease)
from canonical.launchpad.database.publishing import (
    SourcePackageFilePublishing, BinaryPackageFilePublishing,
    SourcePackagePublishingHistory)
from canonical.launchpad.helpers import shortlist
from canonical.launchpad.webapp.url import urlparse

from canonical.lp.dbschema import (
<<<<<<< HEAD
    ArchivePurpose, DistroSeriesStatus, MirrorContent,
    TranslationPermission, SpecificationSort, SpecificationFilter,
    SpecificationDefinitionStatus, SpecificationImplementationStatus,
    PackagePublishingStatus)
=======
    ArchivePurpose, BugTaskStatus, DistroSeriesStatus,
    PackagePublishingStatus, SpecificationDefinitionStatus,
    SpecificationFilter, SpecificationImplementationStatus, SpecificationSort,
    TranslationPermission)
>>>>>>> a2a7473c

from canonical.launchpad.interfaces import (
    IArchiveSet, IBuildSet, IDistribution, IDistributionSet, IFAQTarget, 
    IHasBuildRecords, IHasIcon, IHasLogo, IHasMugshot, ILaunchpadCelebrities, 
<<<<<<< HEAD
    ISourcePackageName, IQuestionTarget, NotFoundError, 
    QUESTION_STATUS_DEFAULT_SEARCH, BugTaskStatus)
=======
    IQuestionTarget, ISourcePackageName, MirrorContent, NotFoundError,
    QUESTION_STATUS_DEFAULT_SEARCH)
>>>>>>> a2a7473c

from canonical.archivepublisher.debversion import Version

from canonical.launchpad.validators.name import sanitize_name, valid_name


class Distribution(SQLBase, BugTargetBase, HasSpecificationsMixin,
                   HasSprintsMixin, KarmaContextMixin, QuestionTargetMixin):
    """A distribution of an operating system, e.g. Debian GNU/Linux."""
    implements(
        IDistribution, IFAQTarget, IHasBuildRecords, IQuestionTarget,
        IHasLogo, IHasMugshot, IHasIcon)

    _table = 'Distribution'
    _defaultOrder = 'name'

    name = StringCol(notNull=True, alternateID=True, unique=True)
    displayname = StringCol(notNull=True)
    title = StringCol(notNull=True)
    summary = StringCol(notNull=True)
    description = StringCol(notNull=True)
    homepage_content = StringCol(default=None)
    icon = ForeignKey(
        dbName='icon', foreignKey='LibraryFileAlias', default=None)
    logo = ForeignKey(
        dbName='logo', foreignKey='LibraryFileAlias', default=None)
    mugshot = ForeignKey(
        dbName='mugshot', foreignKey='LibraryFileAlias', default=None)
    domainname = StringCol(notNull=True)
    owner = ForeignKey(dbName='owner', foreignKey='Person', notNull=True)
    bugcontact = ForeignKey(
        dbName='bugcontact', foreignKey='Person', notNull=False, default=None)
    security_contact = ForeignKey(
        dbName='security_contact', foreignKey='Person', notNull=False,
        default=None)
    driver = ForeignKey(
        foreignKey="Person", dbName="driver", notNull=False, default=None)
    members = ForeignKey(dbName='members', foreignKey='Person', notNull=True)
    mirror_admin = ForeignKey(
        dbName='mirror_admin', foreignKey='Person', notNull=True)
    translationgroup = ForeignKey(
        dbName='translationgroup', foreignKey='TranslationGroup',
        notNull=False, default=None)
    translationpermission = EnumCol(
        dbName='translationpermission', notNull=True,
        schema=TranslationPermission, default=TranslationPermission.OPEN)
    lucilleconfig = StringCol(
        dbName='lucilleconfig', notNull=False, default=None)
    upload_sender = StringCol(
        dbName='upload_sender', notNull=False, default=None)
    upload_admin = ForeignKey(
        dbName='upload_admin', foreignKey='Person', default=None,
        notNull=False)
    bounties = SQLRelatedJoin(
        'Bounty', joinColumn='distribution', otherColumn='bounty',
        intermediateTable='DistributionBounty')
    uploaders = SQLMultipleJoin('DistroComponentUploader',
        joinColumn='distribution', prejoins=["uploader", "component"])
    official_answers = BoolCol(dbName='official_answers', notNull=True,
        default=False)
    official_malone = BoolCol(dbName='official_malone', notNull=True,
        default=False)
    official_rosetta = BoolCol(dbName='official_rosetta', notNull=True,
        default=False)
    translation_focus = ForeignKey(dbName='translation_focus',
        foreignKey='DistroSeries', notNull=False, default=None)
    source_package_caches = SQLMultipleJoin('DistributionSourcePackageCache',
                                            joinColumn="distribution",
                                            orderBy="name",
                                            prejoins=['sourcepackagename'])
    date_created = UtcDateTimeCol(notNull=False, default=UTC_NOW)

    @cachedproperty
    def main_archive(self):
        """See IDistribution."""
        return Archive.selectOneBy(distribution=self,
                                   purpose=ArchivePurpose.PRIMARY)

    @cachedproperty
    def all_distro_archives(self):
        """See `IDistribution`."""
        return Archive.select("""
            Distribution = %s AND
            Purpose != %s""" % sqlvalues(self.id, ArchivePurpose.PPA)
            )

    @property
    def all_milestones(self):
        """See `IDistribution`."""
        return Milestone.selectBy(
            distribution=self, orderBy=['dateexpected', 'name'])

    @property
    def milestones(self):
        """See `IDistribution`."""
        return Milestone.selectBy(
            distribution=self, visible=True, orderBy=['dateexpected', 'name'])

    @property
    def archive_mirrors(self):
        """See canonical.launchpad.interfaces.IDistribution."""
        return DistributionMirror.selectBy(
            distribution=self, content=MirrorContent.ARCHIVE,
            official_approved=True, official_candidate=True, enabled=True)

    @property
    def cdimage_mirrors(self):
        """See canonical.launchpad.interfaces.IDistribution."""
        return DistributionMirror.selectBy(
            distribution=self, content=MirrorContent.RELEASE,
            official_approved=True, official_candidate=True, enabled=True)

    @property
    def disabled_mirrors(self):
        """See canonical.launchpad.interfaces.IDistribution."""
        return DistributionMirror.selectBy(
            distribution=self, official_approved=True,
            official_candidate=True, enabled=False)

    @property
    def unofficial_mirrors(self):
        """See canonical.launchpad.interfaces.IDistribution."""
        query = OR(DistributionMirror.q.official_candidate==False,
                   DistributionMirror.q.official_approved==False)
        return DistributionMirror.select(
            AND(DistributionMirror.q.distributionID==self.id, query))

    @property
    def full_functionality(self):
        """See `IDistribution`."""
        if self == getUtility(ILaunchpadCelebrities).ubuntu:
            return True
        return False

    @property
    def drivers(self):
        """See `IDistribution`."""
        if self.driver is not None:
            return [self.driver]
        else:
            return [self.owner]

    @property
    def is_read_only(self):
        """See `IDistribution`."""
        return self.name in ['debian', 'redhat', 'gentoo']

    @property
    def _sort_key(self):
        """Return something that can be used to sort distributions,
        putting Ubuntu and its major derivatives first.

        This is used to ensure that the list of distributions displayed in
        Soyuz generally puts Ubuntu at the top.
        """
        if self.name == 'ubuntu':
            return (0, 'ubuntu')
        if self.name in ['kubuntu', 'xubuntu', 'edubuntu']:
            return (1, self.name)
        if 'buntu' in self.name:
            return (2, self.name)
        return (3, self.name)

    @property
    def serieses(self):
        """See `IDistribution`."""
        # This is used in a number of places and given it's already
        # listified, why not spare the trouble of regenerating?
        ret = DistroSeries.selectBy(distribution=self)
        return sorted(ret, key=lambda a: Version(a.version), reverse=True)

    @property
    def mentoring_offers(self):
        """See `IDistribution`"""
        via_specs = MentoringOffer.select("""
            Specification.distribution = %s AND
            Specification.id = MentoringOffer.specification
            """ % sqlvalues(self.id) + """ AND NOT (
            """ + Specification.completeness_clause + ")",
            clauseTables=['Specification'],
            distinct=True)
        via_bugs = MentoringOffer.select("""
            BugTask.distribution = %s AND
            BugTask.bug = MentoringOffer.bug AND
            BugTask.bug = Bug.id AND
            Bug.private IS FALSE
            """ % sqlvalues(self.id) + """ AND NOT (
            """ + BugTask.completeness_clause +")",
            clauseTables=['BugTask', 'Bug'],
            distinct=True)
        return via_specs.union(via_bugs, orderBy=['-date_created', '-id'])

    @property
    def bugtargetdisplayname(self):
        """See IBugTarget."""
        return self.displayname

    @property
    def bugtargetname(self):
        """See `IBugTarget`."""
        return self.name

    def _getBugTaskContextWhereClause(self):
        """See BugTargetBase."""
        return "BugTask.distribution = %d" % self.id

    def searchTasks(self, search_params):
        """See canonical.launchpad.interfaces.IBugTarget."""
        search_params.setDistribution(self)
        return BugTaskSet().search(search_params)

    def getUsedBugTags(self):
        """See `IBugTarget`."""
        return get_bug_tags("BugTask.distribution = %s" % sqlvalues(self))

    def getUsedBugTagsWithOpenCounts(self, user):
        """See `IBugTarget`."""
        return get_bug_tags_open_count(
            "BugTask.distribution = %s" % sqlvalues(self), user)

    def getMirrorByName(self, name):
        """See `IDistribution`."""
        return DistributionMirror.selectOneBy(distribution=self, name=name)

    def newMirror(self, owner, speed, country, content, displayname=None,
                  description=None, http_base_url=None, ftp_base_url=None,
                  rsync_base_url=None, official_candidate=False,
                  enabled=False):
        """See `IDistribution`."""
        # NB this functionality is only available to distributions that have
        # the full functionality of Launchpad enabled. This is Ubuntu and
        # commercial derivatives that have been specifically given this
        # ability
        if not self.full_functionality:
            return None

        url = http_base_url or ftp_base_url
        assert url is not None, (
            "A mirror must provide either an HTTP or FTP URL (or both).")
        dummy, host, dummy, dummy, dummy, dummy = urlparse(url)
        name = sanitize_name('%s-%s' % (host, content.name.lower()))

        orig_name = name
        count = 1
        while DistributionMirror.selectOneBy(name=name) is not None:
            count += 1
            name = '%s%s' % (orig_name, count)

        return DistributionMirror(
            distribution=self, owner=owner, name=name, speed=speed,
            country=country, content=content, displayname=displayname,
            description=description, http_base_url=http_base_url,
            ftp_base_url=ftp_base_url, rsync_base_url=rsync_base_url,
            official_candidate=official_candidate, enabled=enabled)

    def createBug(self, bug_params):
        """See canonical.launchpad.interfaces.IBugTarget."""
        bug_params.setBugTarget(distribution=self)
        return BugSet().createBug(bug_params)

    def _getBugTaskContextClause(self):
        """See BugTargetBase."""
        return 'BugTask.distribution = %s' % sqlvalues(self)

    @property
    def currentseries(self):
        """See `IDistribution`."""
        # XXX: this should be just a selectFirst with a case in its
        # order by clause -- kiko, 2006-03-18

        serieses = self.serieses
        # If we have a frozen one, return that.
        for series in serieses:
            if series.status == DistroSeriesStatus.FROZEN:
                return series
        # If we have one in development, return that.
        for series in serieses:
            if series.status == DistroSeriesStatus.DEVELOPMENT:
                return series
        # If we have a stable one, return that.
        for series in serieses:
            if series.status == DistroSeriesStatus.CURRENT:
                return series
        # If we have ANY, return the first one.
        if len(serieses) > 0:
            return serieses[0]
        return None

    def __getitem__(self, name):
        for series in self.serieses:
            if series.name == name:
                return series
        raise NotFoundError(name)

    def __iter__(self):
        return iter(self.serieses)

    @property
    def bugCounter(self):
        """See `IDistribution`."""
        counts = []

        severities = [BugTaskStatus.NEW,
                      BugTaskStatus.CONFIRMED,
                      BugTaskStatus.INVALID,
                      BugTaskStatus.FIXRELEASED]

        querystr = ("BugTask.distribution = %s AND "
                 "BugTask.status = %s")

        for severity in severities:
            query = querystr % sqlvalues(self.id, severity.value)
            count = BugTask.select(query).count()
            counts.append(count)

        return counts

    def getSeries(self, name_or_version):
        """See `IDistribution`."""
        distroseries = DistroSeries.selectOneBy(
            distribution=self, name=name_or_version)
        if distroseries is None:
            distroseries = DistroSeries.selectOneBy(
                distribution=self, version=name_or_version)
            if distroseries is None:
                raise NotFoundError(name_or_version)
        return distroseries

    def getDevelopmentSerieses(self):
        """See `IDistribution`."""
        return DistroSeries.selectBy(
            distribution=self,
            status=DistroSeriesStatus.DEVELOPMENT)

    def getMilestone(self, name):
        """See `IDistribution`."""
        return Milestone.selectOne("""
            distribution = %s AND
            name = %s
            """ % sqlvalues(self.id, name))

    def getSourcePackage(self, name):
        """See `IDistribution`."""
        if ISourcePackageName.providedBy(name):
            sourcepackagename = name
        else:
            try:
                sourcepackagename = SourcePackageName.byName(name)
            except SQLObjectNotFound:
                return None
        return DistributionSourcePackage(self, sourcepackagename)

    def getSourcePackageRelease(self, sourcepackagerelease):
        """See `IDistribution`."""
        return DistributionSourcePackageRelease(self, sourcepackagerelease)

    @property
    def has_any_specifications(self):
        """See `IHasSpecifications`."""
        return self.all_specifications.count()

    @property
    def all_specifications(self):
        """See `IHasSpecifications`."""
        return self.specifications(filter=[SpecificationFilter.ALL])

    def specifications(self, sort=None, quantity=None, filter=None):
        """See `IHasSpecifications`.

        In the case of distributions, there are two kinds of filtering,
        based on:

          - completeness: we want to show INCOMPLETE if nothing is said
          - informationalness: we will show ANY if nothing is said

        """

        # Make a new list of the filter, so that we do not mutate what we
        # were passed as a filter
        if not filter:
            # it could be None or it could be []
            filter = [SpecificationFilter.INCOMPLETE]

        # now look at the filter and fill in the unsaid bits

        # defaults for completeness: if nothing is said about completeness
        # then we want to show INCOMPLETE
        completeness = False
        for option in [
            SpecificationFilter.COMPLETE,
            SpecificationFilter.INCOMPLETE]:
            if option in filter:
                completeness = True
        if completeness is False:
            filter.append(SpecificationFilter.INCOMPLETE)

        # defaults for acceptance: in this case we have nothing to do
        # because specs are not accepted/declined against a distro

        # defaults for informationalness: we don't have to do anything
        # because the default if nothing is said is ANY

        # sort by priority descending, by default
        if sort is None or sort == SpecificationSort.PRIORITY:
            order = (
                ['-priority', 'Specification.definition_status', 'Specification.name'])
        elif sort == SpecificationSort.DATE:
            order = ['-Specification.datecreated', 'Specification.id']

        # figure out what set of specifications we are interested in. for
        # distributions, we need to be able to filter on the basis of:
        #
        #  - completeness. by default, only incomplete specs shown
        #  - informational.
        #
        base = 'Specification.distribution = %s' % self.id
        query = base
        # look for informational specs
        if SpecificationFilter.INFORMATIONAL in filter:
            query += (' AND Specification.implementation_status = %s ' %
                quote(SpecificationImplementationStatus.INFORMATIONAL))

        # filter based on completion. see the implementation of
        # Specification.is_complete() for more details
        completeness =  Specification.completeness_clause

        if SpecificationFilter.COMPLETE in filter:
            query += ' AND ( %s ) ' % completeness
        elif SpecificationFilter.INCOMPLETE in filter:
            query += ' AND NOT ( %s ) ' % completeness

        # Filter for validity. If we want valid specs only then we should
        # exclude all OBSOLETE or SUPERSEDED specs
        if SpecificationFilter.VALID in filter:
            query += ' AND Specification.definition_status NOT IN ( %s, %s ) ' % \
                sqlvalues(SpecificationDefinitionStatus.OBSOLETE,
                          SpecificationDefinitionStatus.SUPERSEDED)

        # ALL is the trump card
        if SpecificationFilter.ALL in filter:
            query = base

        # Filter for specification text
        for constraint in filter:
            if isinstance(constraint, basestring):
                # a string in the filter is a text search filter
                query += ' AND Specification.fti @@ ftq(%s) ' % quote(
                    constraint)

        # now do the query, and remember to prejoin to people
        results = Specification.select(query, orderBy=order, limit=quantity)
        return results.prejoin(['assignee', 'approver', 'drafter'])

    def getSpecification(self, name):
        """See `ISpecificationTarget`."""
        return Specification.selectOneBy(distribution=self, name=name)

    def searchQuestions(self, search_text=None,
                        status=QUESTION_STATUS_DEFAULT_SEARCH,
                        language=None, sort=None, owner=None,
                        needs_attention_from=None, unsupported=False):
        """See `IQuestionCollection`."""
        if unsupported:
            unsupported_target = self
        else:
            unsupported_target = None

        return QuestionTargetSearch(
            distribution=self,
            search_text=search_text, status=status,
            language=language, sort=sort, owner=owner,
            needs_attention_from=needs_attention_from,
            unsupported_target=unsupported_target).getResults()

    def getTargetTypes(self):
        """See `QuestionTargetMixin`.
        
        Defines distribution as self and sourcepackagename as None.
        """
        return {'distribution': self,
                'sourcepackagename': None}

    def questionIsForTarget(self, question):
        """See `QuestionTargetMixin`.
        
        Return True when the Question's distribution is self.
        """
        if question.distribution is not self:
            return False
        return True

    def newFAQ(self, owner, title, content, keywords=None, date_created=None):
        """See `IFAQTarget`."""
        return FAQ.new(
            owner=owner, title=title, content=content, keywords=keywords,
            date_created=date_created, distribution=self)

    def findSimilarFAQs(self, summary):
        """See `IFAQTarget`."""
        return FAQ.findSimilar(summary, distribution=self)

    def getFAQ(self, id):
        """See `IFAQCollection`."""
        return FAQ.getForTarget(id, self)

    def searchFAQs(self, search_text=None, owner=None, sort=None):
        """See `IFAQCollection`."""
        return FAQSearch(
            search_text=search_text, owner=owner, sort=sort,
            distribution=self).getResults()
    
    def ensureRelatedBounty(self, bounty):
        """See `IDistribution`."""
        for curr_bounty in self.bounties:
            if bounty.id == curr_bounty.id:
                return None
        DistributionBounty(distribution=self, bounty=bounty)

    def getDistroSeriesAndPocket(self, distroseries_name):
        """See `IDistribution`."""
        from canonical.archivepublisher.publishing import suffixpocket

        # Get the list of suffixes.
        suffixes = [suffix for suffix, ignored in suffixpocket.items()]
        # Sort it longest string first.
        suffixes.sort(key=len, reverse=True)

        for suffix in suffixes:
            if distroseries_name.endswith(suffix):
                try:
                    left_size = len(distroseries_name) - len(suffix)
                    return (self[distroseries_name[:left_size]],
                            suffixpocket[suffix])
                except KeyError:
                    # Swallow KeyError to continue round the loop.
                    pass

        raise NotFoundError(distroseries_name)

    def getFileByName(self, filename, archive=None, source=True, binary=True):
        """See `IDistribution`."""
        assert (source or binary), "searching in an explicitly empty " \
               "space is pointless"
        if archive is None:
            archive = self.main_archive

        if source:
            candidate = SourcePackageFilePublishing.selectFirstBy(
                distribution=self, libraryfilealiasfilename=filename,
                archive=archive, orderBy=['id'])

        if binary:
            candidate = BinaryPackageFilePublishing.selectFirstBy(
                distribution=self,
                libraryfilealiasfilename=filename,
                archive=archive, orderBy=["-id"])

        if candidate is not None:
            return candidate.libraryfilealias

        raise NotFoundError(filename)

    def getBuildRecords(self, status=None, name=None, pocket=None):
        """See `IHasBuildRecords`"""
        # Find out the distroarchseriess in question.
        arch_ids = []
        # concatenate architectures list since they are distinct.
        for series in self.serieses:
            arch_ids += [arch.id for arch in series.architectures]

        # use facility provided by IBuildSet to retrieve the records
        return getUtility(IBuildSet).getBuildsByArchIds(
            arch_ids, status, name, pocket)

    def removeOldCacheItems(self, log):
        """See `IDistribution`."""

        # Get the set of source package names to deal with.
        spns = set(SourcePackageName.select("""
            SourcePackagePublishingHistory.distrorelease =
                DistroRelease.id AND
            DistroRelease.distribution = %s AND
            SourcePackagePublishingHistory.archive = %s AND
            SourcePackagePublishingHistory.sourcepackagerelease =
                SourcePackageRelease.id AND
            SourcePackagePublishingHistory.status != %s AND
            SourcePackageRelease.sourcepackagename =
                SourcePackageName.id
            """ % sqlvalues(self, self.main_archive,
                            PackagePublishingStatus.REMOVED),
            distinct=True,
            clauseTables=['SourcePackagePublishingHistory', 'DistroRelease',
                'SourcePackageRelease']))

        # Remove the cache entries for packages we no longer publish.
        for cache in self.source_package_caches:
            if cache.sourcepackagename not in spns:
                log.debug(
                    "Removing source cache for '%s' (%s)"
                    % (cache.name, cache.id))
                cache.destroySelf()

    def updateCompleteSourcePackageCache(self, log, ztm):
        """See `IDistribution`."""
        # Get the set of source package names to deal with.
        spns = list(SourcePackageName.select("""
            SourcePackagePublishingHistory.distrorelease =
                DistroRelease.id AND
            DistroRelease.distribution = %s AND
            SourcePackagePublishingHistory.archive = %s AND
            SourcePackagePublishingHistory.sourcepackagerelease =
                SourcePackageRelease.id AND
            SourcePackagePublishingHistory.status != %s AND
            SourcePackageRelease.sourcepackagename =
                SourcePackageName.id
            """ % sqlvalues(self, self.main_archive,
                            PackagePublishingStatus.REMOVED),
            distinct=True,
            clauseTables=['SourcePackagePublishingHistory', 'DistroRelease',
                'SourcePackageRelease']))

        # Now update, committing every 50 packages.
        counter = 0
        for spn in spns:
            log.debug("Considering source '%s'" % spn.name)
            self.updateSourcePackageCache(spn, log)
            counter += 1
            if counter > 49:
                counter = 0
                log.debug("Committing")
                ztm.commit()

    def updateSourcePackageCache(self, sourcepackagename, log):
        """See `IDistribution`."""

        # Get the set of published sourcepackage releases.
        sprs = list(SourcePackageRelease.select("""
            SourcePackageRelease.sourcepackagename = %s AND
            SourcePackageRelease.id =
                SourcePackagePublishingHistory.sourcepackagerelease AND
            SourcePackagePublishingHistory.distrorelease =
                DistroRelease.id AND
            DistroRelease.distribution = %s AND
            SourcePackagePublishingHistory.archive = %s AND
            SourcePackagePublishingHistory.status != %s
            """ % sqlvalues(sourcepackagename, self, self.main_archive,
                            PackagePublishingStatus.REMOVED),
            orderBy='id',
            clauseTables=['SourcePackagePublishingHistory', 'DistroRelease'],
            distinct=True))

        if len(sprs) == 0:
            log.debug("No sources releases found.")
            return

        # Find or create the cache entry.
        cache = DistributionSourcePackageCache.selectOne("""
            distribution = %s AND
            sourcepackagename = %s
            """ % sqlvalues(self.id, sourcepackagename.id))
        if cache is None:
            log.debug("Creating new source cache entry.")
            cache = DistributionSourcePackageCache(
                distribution=self,
                sourcepackagename=sourcepackagename)

        # Make sure the name is correct.
        cache.name = sourcepackagename.name

        # Get the sets of binary package names, summaries, descriptions.

        # XXX This bit of code needs fixing up, it is doing stuff that
        # really needs to be done in SQL, such as sorting and uniqueness.
        # This would also improve the performance.
        # Julian 2007-04-03
        binpkgnames = set()
        binpkgsummaries = set()
        binpkgdescriptions = set()
        sprchangelog = set()
        for spr in sprs:
            log.debug("Considering source version %s" % spr.version)
            # changelog may be empty, in which case we don't want to add it
            # to the set as the join would fail below.
            if spr.changelog is not None:
                sprchangelog.add(spr.changelog)
            binpkgs = BinaryPackageRelease.select("""
                BinaryPackageRelease.build = Build.id AND
                Build.sourcepackagerelease = %s
                """ % sqlvalues(spr.id),
                clauseTables=['Build'])
            for binpkg in binpkgs:
                log.debug("Considering binary '%s'" % binpkg.name)
                binpkgnames.add(binpkg.name)
                binpkgsummaries.add(binpkg.summary)
                binpkgdescriptions.add(binpkg.description)

        # Update the caches.
        cache.binpkgnames = ' '.join(sorted(binpkgnames))
        cache.binpkgsummaries = ' '.join(sorted(binpkgsummaries))
        cache.binpkgdescriptions = ' '.join(sorted(binpkgdescriptions))
        cache.changelog = ' '.join(sorted(sprchangelog))

    def searchSourcePackages(self, text):
        """See `IDistribution`."""
        # The query below tries exact matching on the source package
        # name as well; this is because source package names are
        # notoriously bad for fti matching -- they can contain dots, or
        # be short like "at", both things which users do search for.
        dspcaches = DistributionSourcePackageCache.select("""
            distribution = %s AND
            (fti @@ ftq(%s) OR
             DistributionSourcePackageCache.name ILIKE '%%' || %s || '%%')
            """ % (quote(self.id), quote(text), quote_like(text)),
            orderBy=[SQLConstant('rank(fti, ftq(%s)) DESC' % quote(text))],
            prejoins=["sourcepackagename"])
        return [dspc.distributionsourcepackage for dspc in dspcaches]

    def guessPackageNames(self, pkgname):
        """See `IDistribution`"""
        assert isinstance(pkgname, basestring), (
            "Expected string. Got: %r" % pkgname)

        pkgname = pkgname.strip().lower()
        if not valid_name(pkgname):
            raise NotFoundError('Invalid package name: %s' % pkgname)

        if self.currentseries is None:
            # Distribution with no series can't have anything
            # published in it.
            raise NotFoundError('%s has no series; %r was never '
                                'published in it'
                                % (self.displayname, pkgname))

        # The way this method works is that is tries to locate a pair
        # of packages related to that name. If it locates a source
        # package it then tries to see if it has been published at any
        # point, and gets the binary package from the publishing
        # record.
        #
        # If that fails (no source package by that name, or not
        # published) then it'll search binary packages, then find the
        # source package most recently associated with it, first in
        # the current distroseries and then across the whole
        # distribution.
        #
        # XXX: note that the strategy of falling back to previous
        # distribution series might be revisited in the future; for
        # instance, when people file bugs, it might actually be bad for
        # us to allow them to be associated with obsolete packages.
        #   -- kiko, 2006-07-28

        sourcepackagename = SourcePackageName.selectOneBy(name=pkgname)
        if sourcepackagename:
            # Note that in the source package case, we don't restrict
            # the search to the distribution release, making a best
            # effort to find a package.
            publishing = SourcePackagePublishingHistory.selectFirst('''
                SourcePackagePublishingHistory.distrorelease =
                    DistroRelease.id AND
                DistroRelease.distribution = %s AND
                SourcePackagePublishingHistory.archive = %s AND
                SourcePackagePublishingHistory.sourcepackagerelease =
                    SourcePackageRelease.id AND
                SourcePackageRelease.sourcepackagename = %s AND
                SourcePackagePublishingHistory.status = %s
                ''' % sqlvalues(self, self.main_archive, sourcepackagename,
                                PackagePublishingStatus.PUBLISHED),
                clauseTables=['SourcePackageRelease', 'DistroRelease'],
                distinct=True,
                orderBy="id")
            if publishing is not None:
                # Attempt to find a published binary package of the
                # same name. Try the current release first.
                publishedpackage = PublishedPackage.selectFirstBy(
                    sourcepackagename=sourcepackagename.name,
                    binarypackagename=sourcepackagename.name,
                    distroseries=self.currentseries,
                    orderBy=['-id'])
                if publishedpackage is None:
                    # Try any release next.
                    # XXX could we just do this first? I'm just
                    # following the pattern that was here before
                    # (e.g. see the search for a binary package
                    # below).
                    #   -- Gavin Panella, 2007-04-18
                    publishedpackage = PublishedPackage.selectFirstBy(
                        sourcepackagename=sourcepackagename.name,
                        binarypackagename=sourcepackagename.name,
                        distribution=self,
                        orderBy=['-id'])
                if publishedpackage is not None:
                    binarypackagename = BinaryPackageName.byName(
                        publishedpackage.binarypackagename)
                    return (sourcepackagename, binarypackagename)
                # No binary with a similar name, so just return None
                # rather than returning some arbitrary binary package.
                return (sourcepackagename, None)

        # At this point we don't have a published source package by
        # that name, so let's try to find a binary package and work
        # back from there.
        binarypackagename = BinaryPackageName.selectOneBy(name=pkgname)
        if binarypackagename:
            # Ok, so we have a binarypackage with that name. Grab its
            # latest publication -- first in the distribution series
            # and if that fails, in the distribution (this may be an old
            # package name the end-user is groping for) -- and then get
            # the sourcepackagename from that.
            publishing = PublishedPackage.selectFirstBy(
                binarypackagename=binarypackagename.name,
                distroseries=self.currentseries,
                orderBy=['-id'])
            if publishing is None:
                publishing = PublishedPackage.selectFirstBy(
                    binarypackagename=binarypackagename.name,
                    distribution=self,
                    orderBy=['-id'])
            if publishing is not None:
                sourcepackagename = SourcePackageName.byName(
                                        publishing.sourcepackagename)
                return (sourcepackagename, binarypackagename)

        # We got nothing so signal an error.
        if sourcepackagename is None:
            # Not a binary package name, not a source package name,
            # game over!
            if binarypackagename:
                raise NotFoundError('Binary package %s not published in %s'
                                    % (pkgname, self.displayname))
            else:
                raise NotFoundError('Unknown package: %s' % pkgname)
        else:
            raise NotFoundError('Package %s not published in %s'
                                % (pkgname, self.displayname))


class DistributionSet:
    """This class is to deal with Distribution related stuff"""

    implements(IDistributionSet)

    def __init__(self):
        self.title = "Registered Distributions"

    def __iter__(self):
        """Return all distributions sorted with Ubuntu preferentially
        displayed.
        """
        distroset = Distribution.select()
        return iter(sorted(shortlist(distroset),
                        key=lambda distro: distro._sort_key))

    def __getitem__(self, name):
        """See canonical.launchpad.interfaces.IDistributionSet."""
        distribution = self.getByName(name)
        if distribution is None:
            raise NotFoundError(name)
        return distribution

    def get(self, distributionid):
        """See canonical.launchpad.interfaces.IDistributionSet."""
        return Distribution.get(distributionid)

    def count(self):
        """See `IDistributionSet`."""
        return Distribution.select().count()

    def getDistros(self):
        """Returns all Distributions available on the database"""
        return Distribution.select()

    def getByName(self, distroname):
        """See canonical.launchpad.interfaces.IDistributionSet."""
        try:
            return Distribution.byName(distroname)
        except SQLObjectNotFound:
            return None

    def new(self, name, displayname, title, description, summary, domainname,
            members, owner, mugshot=None, logo=None, icon=None):
        """See `IDistributionSet`."""
        distro = Distribution(
            name=name,
            displayname=displayname,
            title=title,
            description=description,
            summary=summary,
            domainname=domainname,
            members=members,
            mirror_admin=owner,
            owner=owner,
            mugshot=mugshot,
            logo=logo,
            icon=icon)
        archive = getUtility(IArchiveSet).new(distribution=distro,
            purpose=ArchivePurpose.PRIMARY)
        return distro<|MERGE_RESOLUTION|>--- conflicted
+++ resolved
@@ -59,28 +59,15 @@
 from canonical.launchpad.webapp.url import urlparse
 
 from canonical.lp.dbschema import (
-<<<<<<< HEAD
-    ArchivePurpose, DistroSeriesStatus, MirrorContent,
-    TranslationPermission, SpecificationSort, SpecificationFilter,
-    SpecificationDefinitionStatus, SpecificationImplementationStatus,
-    PackagePublishingStatus)
-=======
-    ArchivePurpose, BugTaskStatus, DistroSeriesStatus,
-    PackagePublishingStatus, SpecificationDefinitionStatus,
-    SpecificationFilter, SpecificationImplementationStatus, SpecificationSort,
-    TranslationPermission)
->>>>>>> a2a7473c
+    ArchivePurpose, DistroSeriesStatus, PackagePublishingStatus,
+    SpecificationDefinitionStatus, SpecificationFilter,
+    SpecificationImplementationStatus, SpecificationSort,TranslationPermission)
 
 from canonical.launchpad.interfaces import (
     IArchiveSet, IBuildSet, IDistribution, IDistributionSet, IFAQTarget, 
     IHasBuildRecords, IHasIcon, IHasLogo, IHasMugshot, ILaunchpadCelebrities, 
-<<<<<<< HEAD
-    ISourcePackageName, IQuestionTarget, NotFoundError, 
-    QUESTION_STATUS_DEFAULT_SEARCH, BugTaskStatus)
-=======
-    IQuestionTarget, ISourcePackageName, MirrorContent, NotFoundError,
-    QUESTION_STATUS_DEFAULT_SEARCH)
->>>>>>> a2a7473c
+    IQuestionTarget, ISourcePackageName, BugTaskStatus, MirrorContent,
+    NotFoundError, QUESTION_STATUS_DEFAULT_SEARCH)
 
 from canonical.archivepublisher.debversion import Version
 
