--- conflicted
+++ resolved
@@ -59,13 +59,8 @@
 
 from canonical.launchpad.interfaces import (
     IBuildSet, IDistribution, IDistributionSet, IHasBuildRecords,
-<<<<<<< HEAD
-    ILaunchpadCelebrities, ISourcePackageName, ITicketTarget, NotFoundError,
-    TICKET_STATUS_DEFAULT_SEARCH, get_supported_languages, IHasGotchiAndEmblem)
-=======
     ILaunchpadCelebrities, ISourcePackageName, IQuestionTarget, NotFoundError,
-    get_supported_languages)
->>>>>>> 9122415c
+    get_supported_languages, IHasGotchiAndEmblem)
 
 from sourcerer.deb.version import Version
 
@@ -74,12 +69,8 @@
 
 class Distribution(SQLBase, BugTargetBase, KarmaContextMixin):
     """A distribution of an operating system, e.g. Debian GNU/Linux."""
-<<<<<<< HEAD
     implements(
-        IDistribution, IHasBuildRecords, ITicketTarget, IHasGotchiAndEmblem)
-=======
-    implements(IDistribution, IHasBuildRecords, IQuestionTarget)
->>>>>>> 9122415c
+        IDistribution, IHasBuildRecords, IQuestionTarget, IHasGotchiAndEmblem)
 
     _defaultOrder = 'name'
     default_gotchi_resource = '/@@/distribution-mugshot'
