# Copyright 2009 Canonical Ltd.  All rights reserved.

"""Database class for table ArchiveAuthToken."""

__metaclass__ = type

__all__ = [
    'ArchiveAuthToken',
    ]

import pytz

from lazr.uri import URI

from storm.locals import DateTime, Int, Reference, Storm, Unicode

from zope.component import getUtility
from zope.interface import implements

from canonical.database.constants import UTC_NOW
from canonical.launchpad.interfaces.archiveauthtoken import (
    IArchiveAuthToken, IArchiveAuthTokenSet)
from canonical.launchpad.webapp.interfaces import (
    IStoreSelector, MAIN_STORE, DEFAULT_FLAVOR)

class ArchiveAuthToken(Storm):
    """See `IArchiveAuthToken`."""
    implements(IArchiveAuthToken)
    __storm_table__ = 'ArchiveAuthToken'

    id = Int(primary=True)

    archive_id = Int(name='archive', allow_none=False)
    archive = Reference(archive_id, 'Archive.id')

    person_id = Int(name='person', allow_none=False)
    person = Reference(person_id, 'Person.id')

    date_created = DateTime(
        name='date_created', allow_none=False, tzinfo=pytz.UTC)

    date_deactivated = DateTime(
        name='date_deactivated', allow_none=True, tzinfo=pytz.UTC)

    token = Unicode(name='token', allow_none=False)

    def deactivate(self):
        """See `IArchiveAuthTokenSet`."""
        self.date_deactivated = UTC_NOW

    @property
    def archive_url(self):
        """Return a custom archive url for basic authentication."""
        normal_url = URI(self.archive.archive_url)
        auth_url = normal_url.replace(
            userinfo="%s:%s" %(self.person.name, self.token))
        return str(auth_url)


class ArchiveAuthTokenSet:
    """See `IArchiveAuthTokenSet`."""
    implements(IArchiveAuthTokenSet)
    title = "Archive Tokens in Launchpad"

    def get(self, token_id):
        """See `IArchiveAuthTokenSet`."""
        store = getUtility(IStoreSelector).get(MAIN_STORE, DEFAULT_FLAVOR)
        return store.get(ArchiveAuthToken, token_id)

    def getByToken(self, token):
        """See `IArchiveAuthTokenSet`."""
        store = getUtility(IStoreSelector).get(MAIN_STORE, DEFAULT_FLAVOR)
        return store.find(
            ArchiveAuthToken,
            ArchiveAuthToken.token == token).one()

<<<<<<< HEAD
    def getByArchive(self, archive):
=======
    def getActiveTokenForArchiveAndPerson(self, archive, person):
>>>>>>> 39c858dd
        """See `IArchiveAuthTokenSet`."""
        store = getUtility(IStoreSelector).get(MAIN_STORE, DEFAULT_FLAVOR)
        return store.find(
            ArchiveAuthToken,
            ArchiveAuthToken.archive == archive,
<<<<<<< HEAD
            ArchiveAuthToken.date_deactivated == None)
=======
            ArchiveAuthToken.person == person,
            ArchiveAuthToken.date_deactivated == None).one()
>>>>>>> 39c858dd
<|MERGE_RESOLUTION|>--- conflicted
+++ resolved
@@ -74,19 +74,19 @@
             ArchiveAuthToken,
             ArchiveAuthToken.token == token).one()
 
-<<<<<<< HEAD
     def getByArchive(self, archive):
-=======
-    def getActiveTokenForArchiveAndPerson(self, archive, person):
->>>>>>> 39c858dd
         """See `IArchiveAuthTokenSet`."""
         store = getUtility(IStoreSelector).get(MAIN_STORE, DEFAULT_FLAVOR)
         return store.find(
             ArchiveAuthToken,
             ArchiveAuthToken.archive == archive,
-<<<<<<< HEAD
             ArchiveAuthToken.date_deactivated == None)
-=======
+
+    def getActiveTokenForArchiveAndPerson(self, archive, person):
+        """See `IArchiveAuthTokenSet`."""
+        store = getUtility(IStoreSelector).get(MAIN_STORE, DEFAULT_FLAVOR)
+        return store.find(
+            ArchiveAuthToken,
+            ArchiveAuthToken.archive == archive,
             ArchiveAuthToken.person == person,
             ArchiveAuthToken.date_deactivated == None).one()
->>>>>>> 39c858dd
