--- conflicted
+++ resolved
@@ -164,7 +164,6 @@
         query.append('POFile.id = TranslationMessage.pofile')
 
         query.append('''
-<<<<<<< HEAD
             potmsgset IN (
                 SELECT POTMsgSet.id
                 FROM POTMsgSet
@@ -211,35 +210,6 @@
         result = TranslationMessage.select('id IN (%s)' % ids_query)
 
         return shortlist(result, longest_expected=100, hardlimit=2000)
-=======
-                potmsgset IN (
-                    SELECT POTMsgSet.id FROM POTMsgSet
-                        JOIN POTemplate ON POTMsgSet.potemplate = POTemplate.id
-                        LEFT JOIN ProductSeries ON
-                            POTemplate.productseries = ProductSeries.id
-                        LEFT JOIN Product ON ProductSeries.product = Product.id
-                        LEFT JOIN DistroSeries ON
-                            POTemplate.distroseries = DistroSeries.id
-                        LEFT JOIN Distribution ON
-                            DistroSeries.distribution = Distribution.id
-                      WHERE POTMsgSet.id!=%s AND
-                          msgid_singular=%s AND
-                          POTemplate.iscurrent AND
-                          (Product.official_rosetta OR
-                           Distribution.official_rosetta)
-                          )''' % sqlvalues(self, self.msgid_singular))
-
-        result = TranslationMessage.select(' AND '.join(query),
-                                           clauseTables=['POFile'])
-        # XXX 2007-11-20 Danilo: We do filtering of duplicates in
-        # the browser code, which is how it was before DB refactoring.
-        # We should move this to SQL queries above, and lower the limit
-        # below.
-        # The numbers were gotten from our production data, by finding
-        # the largest number of external "suggestions" we may get, with
-        # the maximum turning out to be 1943.
-        return shortlist(result, longest_expected=1000, hardlimit=3000)
->>>>>>> 08fd8cc1
 
     def getExternallyUsedTranslationMessages(self, language):
         """See `IPOTMsgSet`."""
