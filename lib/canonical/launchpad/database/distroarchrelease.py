# Copyright 2004-2005 Canonical Ltd.  All rights reserved.

__metaclass__ = type
__all__ = ['DistroArchRelease',
           'DistroArchReleaseSet',
           'PocketChroot'
           ]

from zope.interface import implements
from zope.component import getUtility

from sqlobject import (
    BoolCol, IntCol, StringCol, ForeignKey, SQLRelatedJoin, SQLObjectNotFound)

from canonical.database.sqlbase import SQLBase, sqlvalues, quote_like, quote
from canonical.database.constants import DEFAULT

from canonical.launchpad.interfaces import (
    IDistroArchRelease, IBinaryPackageReleaseSet, IPocketChroot,
    IHasBuildRecords, IBinaryPackageName, IDistroArchReleaseSet,
    IBuildSet, IBinaryPackageNameSet, IPublishing)

from canonical.launchpad.database.binarypackagename import BinaryPackageName
from canonical.launchpad.database.distroarchreleasebinarypackage import (
    DistroArchReleaseBinaryPackage)
from canonical.launchpad.database.publishing import BinaryPackagePublishing
from canonical.launchpad.database.publishedpackage import PublishedPackage
from canonical.launchpad.database.processor import Processor
from canonical.launchpad.database.binarypackagerelease import (
    BinaryPackageRelease)
from canonical.launchpad.helpers import shortlist
from canonical.lp.dbschema import (
    EnumCol, PackagePublishingPocket, DistributionReleaseStatus,
    PackagePublishingStatus)

class DistroArchRelease(SQLBase):
    implements(IDistroArchRelease, IHasBuildRecords, IPublishing)
    _table = 'DistroArchRelease'

    distrorelease = ForeignKey(dbName='distrorelease',
        foreignKey='DistroRelease', notNull=True)
    processorfamily = ForeignKey(dbName='processorfamily',
        foreignKey='ProcessorFamily', notNull=True)
    architecturetag = StringCol(notNull=True)
    official = BoolCol(notNull=True)
    owner = ForeignKey(dbName='owner', foreignKey='Person', notNull=True)
    package_count = IntCol(notNull=True, default=DEFAULT)

    packages = SQLRelatedJoin('BinaryPackageRelease',
        joinColumn='distroarchrelease',
        intermediateTable='BinaryPackagePublishing',
        otherColumn='binarypackagerelease')

    def __getitem__(self, name):
        return self.getBinaryPackage(name)

    @property
    def default_processor(self):
        """See IDistroArchRelease"""
        return self.processors[0]

    @property
    def processors(self):
        """See IDistroArchRelease"""
        return Processor.selectBy(familyID=self.processorfamily.id,
                                  orderBy='id')

    @property
    def title(self):
        """See IDistroArchRelease """
        return '%s for %s (%s)' % (
            self.distrorelease.title, self.architecturetag,
            self.processorfamily.name
            )

    @property
    def displayname(self):
        """See IDistroArchRelease."""
        return '%s %s' % (self.distrorelease.name, self.architecturetag)

    def updatePackageCount(self):
        """See IDistroArchRelease """
        query = """
            BinaryPackagePublishing.distroarchrelease = %s AND
            BinaryPackagePublishing.status = %s AND
            BinaryPackagePublishing.pocket = %s
            """ % sqlvalues(
                    self.id,
                    PackagePublishingStatus.PUBLISHED,
                    PackagePublishingPocket.RELEASE
                 )
        self.package_count = BinaryPackagePublishing.select(query).count()

    @property
    def isNominatedArchIndep(self):
        """See IDistroArchRelease"""
        return (self.distrorelease.nominatedarchindep and
                self.id == self.distrorelease.nominatedarchindep.id)

    def getChroot(self, pocket=None, default=None):
        """See IDistroArchRelease"""
        if not pocket:
            pocket = PackagePublishingPocket.RELEASE

        pchroot = PocketChroot.selectOneBy(distroarchreleaseID=self.id,
                                           pocket=pocket)
        if pchroot:
            # return the librarianfilealias of the chroot
            return pchroot.chroot

        return default

    def findPackagesByName(self, pattern, fti=False):
        """Search BinaryPackages matching pattern and archtag"""
        binset = getUtility(IBinaryPackageReleaseSet)
        return binset.findByNameInDistroRelease(
            self.distrorelease.id, pattern, self.architecturetag, fti)

    def searchBinaryPackages(self, text):
        """See IDistroArchRelease."""
        bprs = BinaryPackageRelease.select("""
            BinaryPackagePublishing.distroarchrelease = %s AND
            BinaryPackagePublishing.binarypackagerelease =
                BinaryPackageRelease.id AND
             BinaryPackageRelease.binarypackagename =
                BinaryPackageName.id AND
            (BinaryPackageRelease.fti @@ ftq(%s) OR
             BinaryPackageName.name ILIKE '%%' || %s || '%%')
            """ % (quote(self.id), quote(text), quote_like(text)),
            selectAlso="""
                rank(BinaryPackageRelease.fti, ftq(%s))
                AS rank""" % sqlvalues(text),
            clauseTables=['BinaryPackagePublishing',  'BinaryPackageName'],
            prejoinClauseTables=["BinaryPackageName"],
            orderBy=['-rank'],
            distinct=True)
        # import here to avoid circular import problems
        from canonical.launchpad.database import (
            DistroArchReleaseBinaryPackageRelease)
        return [DistroArchReleaseBinaryPackageRelease(
                    distroarchrelease=self,
                    binarypackagerelease=bpr) for bpr in bprs]

    def getBinaryPackage(self, name):
        """See IDistroArchRelease."""
        if not IBinaryPackageName.providedBy(name):
            try:
                name = BinaryPackageName.byName(name)
            except SQLObjectNotFound:
                return None
        return DistroArchReleaseBinaryPackage(
            self, name)

    def getBuildRecords(self, status=None, name=None, pocket=None):
        """See IHasBuildRecords"""
        # use facility provided by IBuildSet to retrieve the records
        return getUtility(IBuildSet).getBuildsByArchIds([self.id], status,
                                                        name, pocket)

    def getReleasedPackages(self, binary_name, pocket=None,
                            include_pending=False, exclude_pocket=None):
        """See IDistroArchRelease."""
        queries = []

        if not IBinaryPackageName.providedBy(binary_name):
            binname_set = getUtility(IBinaryPackageNameSet)
            binary_name = binname_set.getOrCreateByName(binary_name)

        queries.append("""
        binarypackagerelease=binarypackagerelease.id AND
        binarypackagerelease.binarypackagename=%s AND
        distroarchrelease=%s
        """ % sqlvalues(binary_name.id, self.id))

        if pocket is not None:
            queries.append("pocket=%s" % sqlvalues(pocket.value))

        if exclude_pocket is not None:
            queries.append("pocket!=%s" % sqlvalues(exclude_pocket.value))

        if include_pending:
            queries.append("status in (%s, %s)" % sqlvalues(
                PackagePublishingStatus.PUBLISHED,
                PackagePublishingStatus.PENDING))
        else:
            queries.append("status=%s" % sqlvalues(
                PackagePublishingStatus.PUBLISHED))

        published = BinaryPackagePublishing.select(
            " AND ".join(queries),
            clauseTables = ['BinaryPackageRelease'])

        return shortlist(published)

    def findDepCandidateByName(self, name):
        """See IPublishedSet."""
        return PublishedPackage.selectFirstBy(
            binarypackagename=name, distroarchreleaseID=self.id,
            packagepublishingstatus=PackagePublishingStatus.PUBLISHED,
            orderBy=['-id'])

<<<<<<< HEAD
    def publish(self, diskpool, log, careful=False, dirty_pockets=None):
=======
    def publish(self, diskpool, log, careful=False):
>>>>>>> fe75702a
        """See IPublishing."""
        log.debug("Attempting to publish pending binaries for %s"
              % self.architecturetag)

        queries = ["distroarchrelease=%s" % sqlvalues(self)]

        if careful:
            target_status = [
                PackagePublishingStatus.PENDING,
                PackagePublishingStatus.PUBLISHED,
                ]
        else:
            target_status = [
                PackagePublishingStatus.PENDING,
                ]

        queries.append("status in %s" % sqlvalues(target_status))

        unstable_states = [
            DistributionReleaseStatus.FROZEN,
            DistributionReleaseStatus.DEVELOPMENT,
            DistributionReleaseStatus.EXPERIMENTAL,
            ]

        if self.distrorelease.releasestatus in unstable_states:
            queries.append(
<<<<<<< HEAD
                'pocket!=%s' % sqlvalues(PackagePublishingPocket.RELEASE))

        if self.distrorelease.releasestatus in unstable_states:
            queries.append(
=======
>>>>>>> fe75702a
                "pocket=%s" % sqlvalues(PackagePublishingPocket.RELEASE))
        else:
            queries.append(
                "pocket!=%s" % sqlvalues(PackagePublishingPocket.RELEASE))

        bpps = BinaryPackagePublishing.select(" AND ".join(queries))

        for bpp in bpps:
            bpp.publish(diskpool, log)
            if dirty_pockets is not None:
                name = self.distrorelease.name
                release_pockets = dirty_pockets.setdefault(name, {})
                release_pockets[bpp.pocket] = True



class DistroArchReleaseSet:
    """This class is to deal with DistroArchRelease related stuff"""

    implements(IDistroArchReleaseSet)

    def __iter__(self):
        return iter(DistroArchRelease.select())

    def get(self, dar_id):
        """See canonical.launchpad.interfaces.IDistributionSet."""
        return DistroArchRelease.get(dar_id)

    def count(self):
        return DistroArchRelease.select().count()

class PocketChroot(SQLBase):
    implements(IPocketChroot)
    _table = "PocketChroot"

    distroarchrelease = ForeignKey(
        dbName='distroarchrelease',foreignKey='DistroArchRelease',
        notNull=True)

    pocket = EnumCol(
        schema=PackagePublishingPocket,
        default=PackagePublishingPocket.RELEASE,
        notNull=True)

    chroot = ForeignKey(dbName='chroot', foreignKey='LibraryFileAlias')

<|MERGE_RESOLUTION|>--- conflicted
+++ resolved
@@ -199,11 +199,7 @@
             packagepublishingstatus=PackagePublishingStatus.PUBLISHED,
             orderBy=['-id'])
 
-<<<<<<< HEAD
     def publish(self, diskpool, log, careful=False, dirty_pockets=None):
-=======
-    def publish(self, diskpool, log, careful=False):
->>>>>>> fe75702a
         """See IPublishing."""
         log.debug("Attempting to publish pending binaries for %s"
               % self.architecturetag)
@@ -230,13 +226,6 @@
 
         if self.distrorelease.releasestatus in unstable_states:
             queries.append(
-<<<<<<< HEAD
-                'pocket!=%s' % sqlvalues(PackagePublishingPocket.RELEASE))
-
-        if self.distrorelease.releasestatus in unstable_states:
-            queries.append(
-=======
->>>>>>> fe75702a
                 "pocket=%s" % sqlvalues(PackagePublishingPocket.RELEASE))
         else:
             queries.append(
