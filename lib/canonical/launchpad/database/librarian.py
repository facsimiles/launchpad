--- conflicted
+++ resolved
@@ -16,19 +16,12 @@
 from zope.interface import implements
 
 from sqlobject import StringCol, ForeignKey, IntCol, SQLRelatedJoin, BoolCol
-from storm.locals import (
-    Date, DateTime, Int, RawStr, Reference, Storm, Unicode)
+from storm.locals import Date, Int, RawStr, Reference, Storm, Unicode
 
 from canonical.config import config
-<<<<<<< HEAD
 from canonical.launchpad.interfaces import (
     ILibraryFileContent, ILibraryFileAlias, ILibraryFileAliasSet,
-    IMasterStore)
-=======
-from canonical.launchpad.interfaces.librarian import (
-    ILibraryFileAlias, ILibraryFileAliasSet, ILibraryFileContent,
-    ILibraryFileDownloadCount, IParsedLibrarianApacheLog)
->>>>>>> 1ef9a07f
+    ILibraryFileDownloadCount, IMasterStore, IParsedLibrarianApacheLog)
 from canonical.librarian.interfaces import (
     DownloadFailed, ILibrarianClient, IRestrictedLibrarianClient)
 from canonical.database.sqlbase import SQLBase
