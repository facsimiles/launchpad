# Copyright 2009 Canonical Ltd.  This software is licensed under the
# GNU Affero General Public License version 3 (see the file LICENSE).

# pylint: disable-msg=E0611,W0212

__metaclass__ = type
__all__ = [
    'LibraryFileAlias',
    'LibraryFileAliasWithParent',
    'LibraryFileAliasSet',
    'LibraryFileContent',
    'LibraryFileDownloadCount',
    ]

from datetime import datetime, timedelta
import pytz

from zope.component import adapts, getUtility
from zope.interface import implements, Interface

from sqlobject import StringCol, ForeignKey, IntCol, SQLRelatedJoin, BoolCol
from storm.locals import Date, Desc, Int, Reference, Store

from canonical.config import config
<<<<<<< HEAD
from canonical.launchpad.interfaces.lpstorm import IMasterStore
from canonical.launchpad.interfaces.librarian import (
    ILibraryFileAlias, ILibraryFileAliasSet, ILibraryFileContent,
    ILibraryFileDownloadCount)
=======
from canonical.launchpad.interfaces import (
    ILibraryFileAlias, ILibraryFileAliasWithParent, ILibraryFileAliasSet,
    ILibraryFileContent, ILibraryFileDownloadCount, IMasterStore)
>>>>>>> 5a86a635
from canonical.librarian.interfaces import (
    DownloadFailed, ILibrarianClient, IRestrictedLibrarianClient,
    LIBRARIAN_SERVER_DEFAULT_TIMEOUT)
from canonical.database.sqlbase import SQLBase
from canonical.database.constants import UTC_NOW, DEFAULT
from canonical.database.datetimecol import UtcDateTimeCol
from lazr.delegates import delegates


class LibraryFileContent(SQLBase):
    """A pointer to file content in the librarian."""

    implements(ILibraryFileContent)

    _table = 'LibraryFileContent'

    datecreated = UtcDateTimeCol(notNull=True, default=UTC_NOW)
    filesize = IntCol(notNull=True)
    sha1 = StringCol(notNull=True)
    md5 = StringCol()


class LibraryFileAlias(SQLBase):
    """A filename and mimetype that we can serve some given content with."""
    # The updateLastAccessed method has unreachable code.
    # pylint: disable-msg=W0101

    implements(ILibraryFileAlias)

    _table = 'LibraryFileAlias'
    date_created = UtcDateTimeCol(notNull=False, default=DEFAULT)
    content = ForeignKey(
            foreignKey='LibraryFileContent', dbName='content', notNull=False,
            )
    filename = StringCol(notNull=True)
    mimetype = StringCol(notNull=True)
    expires = UtcDateTimeCol(notNull=False, default=None)
    restricted = BoolCol(notNull=True, default=False)
    last_accessed = UtcDateTimeCol(notNull=True, default=DEFAULT)
    hits = IntCol(notNull=True, default=0)

    products = SQLRelatedJoin('ProductRelease', joinColumn='libraryfile',
                           otherColumn='productrelease',
                           intermediateTable='ProductReleaseFile')

    sourcepackages = SQLRelatedJoin('SourcePackageRelease',
                                 joinColumn='libraryfile',
                                 otherColumn='sourcepackagerelease',
                                 intermediateTable='SourcePackageReleaseFile')

    @property
    def client(self):
        """Return the librarian client to use to retrieve that file."""
        if self.restricted:
            return getUtility(IRestrictedLibrarianClient)
        else:
            return getUtility(ILibrarianClient)

    @property
    def http_url(self):
        """See ILibraryFileAlias.http_url"""
        return self.client.getURLForAlias(self.id)

    @property
    def https_url(self):
        """See ILibraryFileAlias.https_url"""
        url = self.http_url
        if url is None:
            return url
        return url.replace('http', 'https', 1)

    def getURL(self):
        """See ILibraryFileAlias.getURL"""
        if config.librarian.use_https:
            return self.https_url
        else:
            return self.http_url

    _datafile = None

    def open(self, timeout=LIBRARIAN_SERVER_DEFAULT_TIMEOUT):
        """See ILibraryFileAlias."""
        self._datafile = self.client.getFileByAlias(self.id, timeout)
        if self._datafile is None:
            raise DownloadFailed(
                    "Unable to retrieve LibraryFileAlias %d" % self.id
                    )

    def read(self, chunksize=None, timeout=LIBRARIAN_SERVER_DEFAULT_TIMEOUT):
        """See ILibraryFileAlias."""
        if not self._datafile:
            if chunksize is not None:
                raise RuntimeError("Can't combine autoopen with chunksize")
            self.open(timeout=timeout)
            autoopen = True
        else:
            autoopen = False

        if chunksize is None:
            rv = self._datafile.read()
            if autoopen:
                self.close()
            return rv
        else:
            return self._datafile.read(chunksize)

    def close(self):
        # Don't die with an AttributeError if the '_datafile' property
        # is not set.
        if self._datafile is not None:
            self._datafile.close()
            self._datafile = None

    def updateLastAccessed(self):
        """Update last_accessed if it has not been updated recently.

        This method relies on the system clock being vaguely sane, but
        does not cause real harm if this is not the case.
        """
        # XXX: stub 2007-04-10 Bug=86171: Feature disabled due to.
        return

        # Update last_accessed no more than once every 6 hours.
        precision = timedelta(hours=6)
        UTC = pytz.timezone('UTC')
        now = datetime.now(UTC)
        if self.last_accessed + precision < now:
            self.last_accessed = UTC_NOW

    @property
    def last_downloaded(self):
        """See `ILibraryFileAlias`."""
        store = Store.of(self)
        results = store.find(LibraryFileDownloadCount, libraryfilealias=self)
        results.order_by(Desc(LibraryFileDownloadCount.day))
        entry = results.first()
        if entry is None:
            return None
        else:
            return datetime.now(pytz.utc).date() - entry.day

    def updateDownloadCount(self, day, country, count):
        """See ILibraryFileAlias."""
        store = Store.of(self)
        entry = store.find(
            LibraryFileDownloadCount, libraryfilealias=self,
            day=day, country=country).one()
        if entry is None:
            entry = LibraryFileDownloadCount(
                libraryfilealias=self, day=day, country=country, count=count)
        else:
            entry.count += count
        self.hits += count

    products = SQLRelatedJoin('ProductRelease', joinColumn='libraryfile',
                           otherColumn='productrelease',
                           intermediateTable='ProductReleaseFile')

    sourcepackages = SQLRelatedJoin('SourcePackageRelease',
                                 joinColumn='libraryfile',
                                 otherColumn='sourcepackagerelease',
                                 intermediateTable='SourcePackageReleaseFile')

    @property
    def deleted(self):
        return self.content is None

    def __storm_invalidated__(self):
        """Make sure that the file is closed across transaction boundary."""
        self.close()


class LibraryFileAliasWithParent:
    """A LibraryFileAlias variant that has a parent."""

    adapts(ILibraryFileAlias, Interface)
    implements(ILibraryFileAliasWithParent)
    delegates(ILibraryFileAlias)

    def __init__(self, libraryfile, parent):
        self.context = libraryfile
        self.__parent__ = parent


class LibraryFileAliasSet(object):
    """Create and find LibraryFileAliases."""

    implements(ILibraryFileAliasSet)

    def create(
        self, name, size, file, contentType, expires=None, debugID=None,
        restricted=False):
        """See `ILibraryFileAliasSet`"""
        if restricted:
            client = getUtility(IRestrictedLibrarianClient)
        else:
            client = getUtility(ILibrarianClient)
        fid = client.addFile(name, size, file, contentType, expires, debugID)
        lfa = IMasterStore(LibraryFileAlias).find(
            LibraryFileAlias, LibraryFileAlias.id == fid).one()
        assert lfa is not None, "client.addFile didn't!"
        return lfa

    def __getitem__(self, key):
        """See ILibraryFileAliasSet.__getitem__"""
        return LibraryFileAlias.get(key)

    def findBySHA1(self, sha1):
        """See ILibraryFileAliasSet."""
        return LibraryFileAlias.select("""
            content = LibraryFileContent.id
            AND LibraryFileContent.sha1 = '%s'
            """ % sha1, clauseTables=['LibraryFileContent'])


class LibraryFileDownloadCount(SQLBase):
    """See `ILibraryFileDownloadCount`"""

    implements(ILibraryFileDownloadCount)
    __storm_table__ = 'LibraryFileDownloadCount'

    id = Int(primary=True)
    libraryfilealias_id = Int(name='libraryfilealias', allow_none=False)
    libraryfilealias = Reference(libraryfilealias_id, 'LibraryFileAlias.id')
    day = Date(allow_none=False)
    count = Int(allow_none=False)
    country_id = Int(name='country', allow_none=True)
    country = Reference(country_id, 'Country.id')<|MERGE_RESOLUTION|>--- conflicted
+++ resolved
@@ -22,16 +22,10 @@
 from storm.locals import Date, Desc, Int, Reference, Store
 
 from canonical.config import config
-<<<<<<< HEAD
 from canonical.launchpad.interfaces.lpstorm import IMasterStore
 from canonical.launchpad.interfaces.librarian import (
     ILibraryFileAlias, ILibraryFileAliasSet, ILibraryFileContent,
-    ILibraryFileDownloadCount)
-=======
-from canonical.launchpad.interfaces import (
-    ILibraryFileAlias, ILibraryFileAliasWithParent, ILibraryFileAliasSet,
-    ILibraryFileContent, ILibraryFileDownloadCount, IMasterStore)
->>>>>>> 5a86a635
+    ILibraryFileDownloadCount, ILibraryFileAliasWithParent)
 from canonical.librarian.interfaces import (
     DownloadFailed, ILibrarianClient, IRestrictedLibrarianClient,
     LIBRARIAN_SERVER_DEFAULT_TIMEOUT)
