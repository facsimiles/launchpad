--- conflicted
+++ resolved
@@ -23,11 +23,7 @@
 
 from canonical.lp.dbschema import (
     SourcePackageUrgency, SourcePackageFormat,
-<<<<<<< HEAD
-    SourcePackageFileType, BuildStatus, TicketStatus,
-=======
     SourcePackageFileType, BuildStatus, QuestionStatus,
->>>>>>> 418bbaec
     PackagePublishingStatus)
 
 from canonical.librarian.interfaces import ILibrarianClient
@@ -38,11 +34,7 @@
     ISourcePackageRelease, ILaunchpadCelebrities, ITranslationImportQueue,
     BugTaskSearchParams, UNRESOLVED_BUGTASK_STATUSES
     )
-<<<<<<< HEAD
-from canonical.launchpad.database.ticket import Ticket
-=======
 from canonical.launchpad.database.question import Question
->>>>>>> 418bbaec
 from canonical.launchpad.database.build import Build
 from canonical.launchpad.database.files import SourcePackageReleaseFile
 from canonical.launchpad.database.publishing import (
