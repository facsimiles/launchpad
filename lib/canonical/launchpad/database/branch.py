--- conflicted
+++ resolved
@@ -842,7 +842,6 @@
         # - any import branches which have been synced since their last mirror
         return self.getHostedPullQueue().union(
             self.getMirroredPullQueue()).union(
-<<<<<<< HEAD
             self.getImportedPullQueue()).orderBy('mirror_request_time')
 
 
@@ -900,6 +899,3 @@
 
     label = ForeignKey(foreignKey='Label', dbName='label', notNull=True)
     branch = ForeignKey(foreignKey='Branch', dbName='branch', notNull=True)
-=======
-            self.getImportedPullQueue()).orderBy('last_mirror_attempt')
->>>>>>> 63caffce
