--- conflicted
+++ resolved
@@ -762,21 +762,6 @@
 
     def getHostedPullQueue(self):
         """See `IBranchSet`."""
-<<<<<<< HEAD
-=======
-
-        # XXX: JonathanLange 2007-07-27: Hosted branches (see Andrew's comment
-        # dated 2006-06-15) are mirrored if their mirror_request_time is not
-        # NULL or if they haven't been mirrored in the last 6 hours. The latter
-        # behaviour is a fail-safe and should probably be removed once we trust
-        # the mirror_request_time behavior. See
-        # test_mirror_stale_hosted_branches.
-
-        # The mirroring interval is 6 hours. we think this is a safe balance
-        # between frequency of mirroring and not hammering servers with
-        # requests to check whether mirror branches are up to date.
-
->>>>>>> ef419147
         return Branch.select(
             AND(Branch.q.branch_type == BranchType.HOSTED,
                 Branch.q.mirror_request_time != None),
