# Copyright 2004-2005 Canonical Ltd.  All rights reserved.
# pylint: disable-msg=E0611,W0212,W0141

__metaclass__ = type
__all__ = [
    'Branch',
    'BranchSet',
    'DEFAULT_BRANCH_LISTING_SORT',
    'RevisionMailJob',
    ]

from datetime import datetime

import transaction

from bzrlib.branch import Branch as BzrBranch
from bzrlib.revision import NULL_REVISION
from bzrlib.revisionspec import RevisionSpec
import pytz
import simplejson

from zope.component import getUtility
from zope.event import notify
from zope.interface import classProvides, implements

from canonical.lazr import DBEnumeratedType, DBItem
from lazr.delegates import delegates
from storm.expr import And, Join, LeftJoin, Or
from storm.info import ClassAlias
from storm.store import Store
from sqlobject import (
    ForeignKey, IntCol, StringCol, BoolCol, SQLMultipleJoin, SQLRelatedJoin,
    SQLObjectNotFound)
from sqlobject.sqlbuilder import AND

from canonical.config import config
from canonical.database.constants import DEFAULT, UTC_NOW
from canonical.database.sqlbase import (
    cursor, quote, SQLBase, sqlvalues)
from canonical.database.datetimecol import UtcDateTimeCol
from canonical.database.enumcol import EnumCol

from canonical.launchpad import _
from canonical.launchpad.event.branchmergeproposal import (
    NewBranchMergeProposalEvent)
from canonical.launchpad.interfaces import (
    BadBranchSearchContext, BRANCH_MERGE_PROPOSAL_FINAL_STATES,
    BranchCreationForbidden,
    BranchCreationNoTeamOwnedJunkBranches,
    BranchCreatorNotMemberOfOwnerTeam, BranchCreatorNotOwner, BranchExists,
    BranchFormat, BranchLifecycleStatus, BranchListingSort,
    BranchMergeProposalStatus, BranchPersonSearchRestriction,
    BranchSubscriptionDiffSize, BranchSubscriptionNotificationLevel,
    BranchType, BranchTypeError, BranchVisibilityRule, CannotDeleteBranch,
    CodeReviewNotificationLevel, ControlFormat,
    DEFAULT_BRANCH_STATUS_IN_LISTING, IBranch, IBranchPersonSearchContext,
    IBranchSet, ILaunchpadCelebrities, InvalidBranchMergeProposal, IPerson,
    IProduct, IProductSet, IProject, MAXIMUM_MIRROR_FAILURES,
    MIRROR_TIME_INCREMENT, NotFoundError, RepositoryFormat)
from canonical.launchpad.interfaces.branch import (
<<<<<<< HEAD
    bazaar_identity, IBranchNavigationMenu, NoSuchBranch,
    user_has_special_branch_access)
=======
    bazaar_identity, IBranchDiffJob, IBranchDiffJobSource,
    IBranchJob, IBranchNavigationMenu, IRevisionMailJob,
    IRevisionMailJobSource, NoSuchBranch, user_has_special_branch_access)
>>>>>>> 04dfed0a
from canonical.launchpad.interfaces.branchnamespace import (
    get_branch_namespace, IBranchNamespaceSet, InvalidNamespace)
from canonical.launchpad.interfaces.codehosting import LAUNCHPAD_SERVICES
from canonical.launchpad.database.branchcontainer import (
    PackageContainer, PersonContainer, ProductContainer)
from canonical.launchpad.interfaces.product import NoSuchProduct
from canonical.launchpad.database.branchmergeproposal import (
    BranchMergeProposal)
from canonical.launchpad.database.branchrevision import BranchRevision
from canonical.launchpad.database.branchsubscription import BranchSubscription
from canonical.launchpad.mailout.branch import BranchMailer
from canonical.launchpad.validators.person import (
    validate_public_person)
from canonical.launchpad.database.diff import StaticDiff
from canonical.launchpad.database.job import Job
from canonical.launchpad.database.revision import Revision
from canonical.launchpad.event import SQLObjectCreatedEvent
from canonical.launchpad.mailnotification import NotificationRecipientSet
from canonical.launchpad.webapp import urlappend
from canonical.launchpad.webapp.interfaces import (
        IStoreSelector, MAIN_STORE, DEFAULT_FLAVOR, MASTER_FLAVOR)
from canonical.launchpad.webapp.uri import InvalidURIError, URI
from canonical.launchpad.validators.name import valid_name
from canonical.launchpad.xmlrpc import faults


class Branch(SQLBase):
    """A sequence of ordered revisions in Bazaar."""

    implements(IBranch, IBranchNavigationMenu)
    _table = 'Branch'
    _defaultOrder = ['product', '-lifecycle_status', 'owner', 'name']

    branch_type = EnumCol(enum=BranchType, notNull=True)

    name = StringCol(notNull=False)
    title = StringCol(notNull=False)
    summary = StringCol(notNull=False)
    url = StringCol(dbName='url')
    branch_format = EnumCol(enum=BranchFormat)
    repository_format = EnumCol(enum=RepositoryFormat)
    # XXX: Aaron Bentley 2008-06-13
    # Rename the metadir_format in the database, see bug 239746
    control_format = EnumCol(enum=ControlFormat, dbName='metadir_format')
    whiteboard = StringCol(default=None)
    mirror_status_message = StringCol(default=None)

    private = BoolCol(default=False, notNull=True)

    registrant = ForeignKey(
        dbName='registrant', foreignKey='Person',
        storm_validator=validate_public_person, notNull=True)
    owner = ForeignKey(
        dbName='owner', foreignKey='Person',
        storm_validator=validate_public_person, notNull=True)
    reviewer = ForeignKey(
        dbName='reviewer', foreignKey='Person',
        storm_validator=validate_public_person, default=None)

    product = ForeignKey(dbName='product', foreignKey='Product', default=None)

    distroseries = ForeignKey(
        dbName='distroseries', foreignKey='DistroSeries', default=None)
    sourcepackagename = ForeignKey(
        dbName='sourcepackagename', foreignKey='SourcePackageName',
        default=None)

    lifecycle_status = EnumCol(
        enum=BranchLifecycleStatus, notNull=True,
        default=BranchLifecycleStatus.NEW)

    last_mirrored = UtcDateTimeCol(default=None)
    last_mirrored_id = StringCol(default=None)
    last_mirror_attempt = UtcDateTimeCol(default=None)
    mirror_failures = IntCol(default=0, notNull=True)
    next_mirror_time = UtcDateTimeCol(default=None)

    last_scanned = UtcDateTimeCol(default=None)
    last_scanned_id = StringCol(default=None)
    revision_count = IntCol(default=DEFAULT, notNull=True)
    stacked_on = ForeignKey(
        dbName='stacked_on', foreignKey='Branch', default=None)

    def __repr__(self):
        return '<Branch %r (%d)>' % (self.unique_name, self.id)

    @property
    def container(self):
        """See `IBranch`."""
        if self.product is None:
            if self.distroseries is None:
                return PersonContainer(self.owner)
            else:
<<<<<<< HEAD
                return PackageContainer(
                    self.distroseries, self.sourcepackagename)
=======
                return PackageContainer(self.sourcepackage)
>>>>>>> 04dfed0a
        else:
            return ProductContainer(self.product)

    @property
<<<<<<< HEAD
=======
    def distribution(self):
        """See `IBranch`."""
        if self.distroseries is None:
            return None
        return self.distroseries.distribution

    @property
    def sourcepackage(self):
        """See `IBranch`."""
        # Avoid circular imports.
        from canonical.launchpad.database.sourcepackage import SourcePackage
        if self.distroseries is None:
            return None
        return SourcePackage(self.sourcepackagename, self.distroseries)

    @property
>>>>>>> 04dfed0a
    def revision_history(self):
        return BranchRevision.select('''
            BranchRevision.branch = %s AND
            BranchRevision.sequence IS NOT NULL
            ''' % sqlvalues(self),
            prejoins=['revision'], orderBy='-sequence')

    subscriptions = SQLMultipleJoin(
        'BranchSubscription', joinColumn='branch', orderBy='id')
    subscribers = SQLRelatedJoin(
        'Person', joinColumn='branch', otherColumn='person',
        intermediateTable='BranchSubscription', orderBy='name')

    bug_branches = SQLMultipleJoin(
        'BugBranch', joinColumn='branch', orderBy='id')

    spec_links = SQLMultipleJoin('SpecificationBranch',
        joinColumn='branch',
        orderBy='id')

    date_created = UtcDateTimeCol(notNull=True, default=DEFAULT)
    date_last_modified = UtcDateTimeCol(notNull=True, default=DEFAULT)

    landing_targets = SQLMultipleJoin(
        'BranchMergeProposal', joinColumn='source_branch')

    @property
    def landing_candidates(self):
        """See `IBranch`."""
        return BranchMergeProposal.select("""
            BranchMergeProposal.target_branch = %s AND
            BranchMergeProposal.queue_status NOT IN %s
            """ % sqlvalues(self, BRANCH_MERGE_PROPOSAL_FINAL_STATES))

    @property
    def dependent_branches(self):
        """See `IBranch`."""
        return BranchMergeProposal.select("""
            BranchMergeProposal.dependent_branch = %s AND
            BranchMergeProposal.queue_status NOT IN %s
            """ % sqlvalues(self, BRANCH_MERGE_PROPOSAL_FINAL_STATES))

    def addLandingTarget(self, registrant, target_branch,
                         dependent_branch=None, whiteboard=None,
                         date_created=None, needs_review=False,
                         initial_comment=None, review_requests=None,
                         review_diff=None):
        """See `IBranch`."""
        if self.product is None:
            raise InvalidBranchMergeProposal(
                'Junk branches cannot be used as source branches.')
        if not IBranch.providedBy(target_branch):
            raise InvalidBranchMergeProposal(
                'Target branch must implement IBranch.')
        if self == target_branch:
            raise InvalidBranchMergeProposal(
                'Source and target branches must be different.')
        if self.product != target_branch.product:
            raise InvalidBranchMergeProposal(
                'The source branch and target branch must be branches of the '
                'same project.')
        if dependent_branch is not None:
            if not IBranch.providedBy(dependent_branch):
                raise InvalidBranchMergeProposal(
                    'Dependent branch must implement IBranch.')
            if self.product != dependent_branch.product:
                raise InvalidBranchMergeProposal(
                    'The source branch and dependent branch must be branches '
                    'of the same project.')
            if self == dependent_branch:
                raise InvalidBranchMergeProposal(
                    'Source and dependent branches must be different.')
            if target_branch == dependent_branch:
                raise InvalidBranchMergeProposal(
                    'Target and dependent branches must be different.')

        target = BranchMergeProposal.select("""
            BranchMergeProposal.source_branch = %s AND
            BranchMergeProposal.target_branch = %s AND
            BranchMergeProposal.queue_status NOT IN %s
            """ % sqlvalues(self, target_branch,
                            BRANCH_MERGE_PROPOSAL_FINAL_STATES))
        if target.count() > 0:
            raise InvalidBranchMergeProposal(
                'There is already a branch merge proposal registered for '
                'branch %s to land on %s that is still active.'
                % (self.unique_name, target_branch.unique_name))

        if date_created is None:
            date_created = UTC_NOW

        if needs_review:
            queue_status = BranchMergeProposalStatus.NEEDS_REVIEW
            date_review_requested = date_created
        else:
            queue_status = BranchMergeProposalStatus.WORK_IN_PROGRESS
            date_review_requested = None

        if review_requests is None:
            review_requests = []

        bmp = BranchMergeProposal(
            registrant=registrant, source_branch=self,
            target_branch=target_branch, dependent_branch=dependent_branch,
            whiteboard=whiteboard, date_created=date_created,
            date_review_requested=date_review_requested,
            queue_status=queue_status, review_diff=review_diff)

        if initial_comment is not None:
            bmp.createComment(
                registrant, None, initial_comment, _notify_listeners=False)

        for reviewer, review_type in review_requests:
            bmp.nominateReviewer(
                reviewer, registrant, review_type, _notify_listeners=False)

        notify(NewBranchMergeProposalEvent(bmp))
        return bmp

    def addToLaunchBag(self, launchbag):
        """See `IBranch`."""
        launchbag.add(self.product)
        if self.distroseries is not None:
            launchbag.add(self.distroseries)
            launchbag.add(self.distribution)
            launchbag.add(self.sourcepackage)

    def getStackedBranches(self):
        """See `IBranch`."""
        store = Store.of(self)
        return store.find(Branch, Branch.stacked_on == self)

    def getStackedBranchesWithIncompleteMirrors(self):
        """See `IBranch`."""
        store = Store.of(self)
        return store.find(
            Branch, Branch.stacked_on == self,
            # Have been started.
            Branch.last_mirror_attempt != None,
            # Either never successfully mirrored or started since the last
            # successful mirror.
            Or(Branch.last_mirrored == None,
               Branch.last_mirror_attempt > Branch.last_mirrored))

    def getMergeQueue(self):
        """See `IBranch`."""
        return BranchMergeProposal.select("""
            BranchMergeProposal.target_branch = %s AND
            BranchMergeProposal.queue_status = %s
            """ % sqlvalues(self, BranchMergeProposalStatus.QUEUED),
            orderBy="queue_position")

    @property
    def code_is_browseable(self):
        """See `IBranch`."""
        return ((self.revision_count > 0  or self.last_mirrored != None)
            and not self.private)

    @property
    def bzr_identity(self):
        """See `IBranch`."""
        if self.product is not None:
            series_branch = self.product.development_focus.series_branch
            is_dev_focus = (series_branch == self)
        else:
            is_dev_focus = False
        return bazaar_identity(
            self, self.associatedProductSeries(), is_dev_focus)

    @property
    def related_bugs(self):
        """See `IBranch`."""
        return [bug_branch.bug for bug_branch in self.bug_branches]

    @property
    def warehouse_url(self):
        """See `IBranch`."""
        return 'lp-mirrored:///%s' % self.unique_name

<<<<<<< HEAD
    def _getContainerName(self):
        if self.product is not None:
            return self.product.name
        if (self.distroseries is not None
            and self.sourcepackagename is not None):
            return '%s/%s/%s' % (
                self.distroseries.distribution.name,
                self.distroseries.name, self.sourcepackagename.name)
        return '+junk'
=======
    def getBzrBranch(self):
        """Return the BzrBranch for this database Branch.

        This provides the mirrored copy of the branch.
        """
        return BzrBranch.open(self.warehouse_url)
>>>>>>> 04dfed0a

    @property
    def unique_name(self):
        """See `IBranch`."""
        return u'~%s/%s/%s' % (
            self.owner.name, self.container.name, self.name)

    @property
    def displayname(self):
        """See `IBranch`."""
        if self.title:
            return self.title
        else:
            return self.unique_name

    @property
    def code_reviewer(self):
        """See `IBranch`."""
        if self.reviewer:
            return self.reviewer
        else:
            return self.owner

    def latest_revisions(self, quantity=10):
        """See `IBranch`."""
        return self.revision_history.limit(quantity)

    def revisions_since(self, timestamp):
        """See `IBranch`."""
        return BranchRevision.select(
            'Revision.id=BranchRevision.revision AND '
            'BranchRevision.branch = %d AND '
            'BranchRevision.sequence IS NOT NULL AND '
            'Revision.revision_date > %s' %
            (self.id, quote(timestamp)),
            orderBy='-sequence',
            clauseTables=['Revision'])

    def canBeDeleted(self):
        """See `IBranch`."""
        if (len(self.deletionRequirements()) != 0):
            # Can't delete if the branch is associated with anything.
            return False
        else:
            return True

    @property
    def code_import(self):
        from canonical.launchpad.database.codeimport import CodeImportSet
        return CodeImportSet().getByBranch(self)

    def _deletionRequirements(self):
        """Determine what operations must be performed to delete this branch.

        Two dictionaries are returned, one for items that must be deleted,
        one for items that must be altered.  The item in question is the
        key, and the value is a user-facing string explaining why the item
        is affected.

        As well as the dictionaries, this method returns two list of callables
        that may be called to perform the alterations and deletions needed.
        """
        alteration_operations = []
        deletion_operations = []
        # Merge proposals require their source and target branches to exist.
        for merge_proposal in self.landing_targets:
            deletion_operations.append(
                DeletionCallable(merge_proposal,
                    _('This branch is the source branch of this merge'
                    ' proposal.'), merge_proposal.deleteProposal))
        # Cannot use self.landing_candidates, because it ignores merged
        # merge proposals.
        for merge_proposal in BranchMergeProposal.selectBy(
            target_branch=self):
            deletion_operations.append(
                DeletionCallable(merge_proposal,
                    _('This branch is the target branch of this merge'
                    ' proposal.'), merge_proposal.deleteProposal))
        for merge_proposal in BranchMergeProposal.selectBy(
            dependent_branch=self):
            alteration_operations.append(ClearDependentBranch(merge_proposal))

        for subscription in self.subscriptions:
            deletion_operations.append(
                DeletionCallable(subscription,
                    _('This is a subscription to this branch.'),
                    subscription.destroySelf))
        for bugbranch in self.bug_branches:
            deletion_operations.append(
                DeletionCallable(bugbranch,
                _('This bug is linked to this branch.'),
                bugbranch.destroySelf))
        for spec_link in self.spec_links:
            deletion_operations.append(
                DeletionCallable(spec_link,
                    _('This blueprint is linked to this branch.'),
                    spec_link.destroySelf))
        for series in self.associatedProductSeries():
            alteration_operations.append(ClearSeriesBranch(series, self))
        if self.code_import is not None:
            deletion_operations.append(DeleteCodeImport(self.code_import))
        return (alteration_operations, deletion_operations)

    def deletionRequirements(self):
        """See `IBranch`."""
        alteration_operations, deletion_operations, = (
            self._deletionRequirements())
        result = dict(
            (operation.affected_object, ('alter', operation.rationale)) for
            operation in alteration_operations)
        # Deletion entries should overwrite alteration entries.
        result.update(
            (operation.affected_object, ('delete', operation.rationale)) for
            operation in deletion_operations)
        return result

    def _breakReferences(self):
        """Break all external references to this branch.

        NULLable references will be NULLed.  References which are not NULLable
        will cause the item holding the reference to be deleted.

        This function is guaranteed to perform the operations predicted by
        deletionRequirements, because it uses the same backing function.
        """
        (alteration_operations,
            deletion_operations) = self._deletionRequirements()
        for operation in alteration_operations:
            operation()
        for operation in deletion_operations:
            operation()

    def associatedProductSeries(self):
        """See `IBranch`."""
        # Imported here to avoid circular import.
        from canonical.launchpad.database.productseries import ProductSeries
        return ProductSeries.select("""
            ProductSeries.user_branch = %s OR
            ProductSeries.import_branch = %s
            """ % sqlvalues(self, self))

    # subscriptions
    def subscribe(self, person, notification_level, max_diff_lines,
                  review_level):
        """See `IBranch`."""
        # If the person is already subscribed, update the subscription with
        # the specified notification details.
        subscription = self.getSubscription(person)
        if subscription is None:
            subscription = BranchSubscription(
                branch=self, person=person,
                notification_level=notification_level,
                max_diff_lines=max_diff_lines, review_level=review_level)
            Store.of(subscription).flush()
        else:
            subscription.notification_level = notification_level
            subscription.max_diff_lines = max_diff_lines
            subscription.review_level = review_level
        return subscription

    def getSubscription(self, person):
        """See `IBranch`."""
        if person is None:
            return None
        subscription = BranchSubscription.selectOneBy(
            person=person, branch=self)
        return subscription

    def getSubscriptionsByLevel(self, notification_levels):
        """See `IBranch`."""
        notification_levels = [level.value for level in notification_levels]
        return BranchSubscription.select(
            "BranchSubscription.branch = %s "
            "AND BranchSubscription.notification_level IN %s"
            % sqlvalues(self, notification_levels))

    def hasSubscription(self, person):
        """See `IBranch`."""
        return self.getSubscription(person) is not None

    def unsubscribe(self, person):
        """See `IBranch`."""
        subscription = self.getSubscription(person)
        store = Store.of(subscription)
        assert subscription is not None, "User is not subscribed."
        BranchSubscription.delete(subscription.id)
        store.flush()

    def getBranchRevision(self, sequence=None, revision=None,
                          revision_id=None):
        """See `IBranch`."""
        params = (sequence, revision, revision_id)
        if len([p for p in params if p is not None]) != 1:
            raise AssertionError(
                "One and only one of sequence, revision, or revision_id "
                "should have a value.")
        if sequence is not None:
            query = BranchRevision.sequence == sequence
        elif revision is not None:
            query = BranchRevision.revision == revision
        else:
            query = And(BranchRevision.revision == Revision.id,
                        Revision.revision_id == revision_id)

        store = Store.of(self)

        return store.find(
            BranchRevision,
            BranchRevision.branch == self,
            query).one()

    def createBranchRevision(self, sequence, revision):
        """See `IBranch`."""
        branch_revision = BranchRevision(
            branch=self, sequence=sequence, revision=revision)
        # Allocate karma if no karma has been allocated for this revision.
        if not revision.karma_allocated:
            revision.allocateKarma(self)
        return branch_revision

    def createBranchRevisionFromIDs(self, revision_id_sequence_pairs):
        """See `IBranch`."""
        if not revision_id_sequence_pairs:
            return
        store = Store.of(self)
        store.execute(
            """
            CREATE TEMPORARY TABLE RevidSequence
            (revision_id text, sequence integer)
            """)
        data = []
        for revid, sequence in revision_id_sequence_pairs:
            data.append('(%s, %s)' % sqlvalues(revid, sequence))
        data = ', '.join(data)
        store.execute(
            "INSERT INTO RevidSequence (revision_id, sequence) VALUES %s"
            % data)
        store.execute(
            """
            INSERT INTO BranchRevision (branch, revision, sequence)
            SELECT %s, Revision.id, RevidSequence.sequence
            FROM RevidSequence, Revision
            WHERE Revision.revision_id = RevidSequence.revision_id
            """ % sqlvalues(self))
        store.execute("DROP TABLE RevidSequence")

    def getTipRevision(self):
        """See `IBranch`."""
        tip_revision_id = self.last_scanned_id
        if tip_revision_id is None:
            return None
        return Revision.selectOneBy(revision_id=tip_revision_id)

    def updateScannedDetails(self, db_revision, revision_count):
        """See `IBranch`."""
        # By taking the minimum of the revision date and the date created, we
        # cap the revision date to make sure that we don't use a future date.
        # The date created is set to be the time that the revision was created
        # in the database, so if the revision_date is a future date, then we
        # use the date created instead.
        if db_revision is None:
            revision_id = NULL_REVISION
            revision_date = UTC_NOW
        else:
            revision_id = db_revision.revision_id
            revision_date = min(
                db_revision.revision_date, db_revision.date_created)

        # If the branch has changed through either a different tip revision or
        # revision count, then update.
        if ((revision_id != self.last_scanned_id) or
            (revision_count != self.revision_count)):
            # If the date of the last revision is greated than the date last
            # modified, then bring the date last modified forward to the last
            # revision date (as long as the revision date isn't in the
            # future).
            if db_revision is None or revision_date > self.date_last_modified:
                self.date_last_modified = revision_date
            self.last_scanned = UTC_NOW
            self.last_scanned_id = revision_id
            self.revision_count = revision_count
            if self.lifecycle_status in (BranchLifecycleStatus.MERGED,
                                         BranchLifecycleStatus.ABANDONED):
                self.lifecycle_status = BranchLifecycleStatus.DEVELOPMENT

    def getNotificationRecipients(self):
        """See `IBranch`."""
        recipients = NotificationRecipientSet()
        for subscription in self.subscriptions:
            if subscription.person.isTeam():
                rationale = 'Subscriber @%s' % subscription.person.name
            else:
                rationale = 'Subscriber'
            recipients.add(subscription.person, subscription, rationale)
        return recipients

    def getScannerData(self):
        """See `IBranch`."""
        cur = cursor()
        cur.execute("""
            SELECT BranchRevision.id, BranchRevision.sequence,
                Revision.revision_id
            FROM Revision, BranchRevision
            WHERE Revision.id = BranchRevision.revision
                AND BranchRevision.branch = %s
            ORDER BY BranchRevision.sequence
            """ % sqlvalues(self))
        ancestry = set()
        history = []
        branch_revision_map = {}
        for branch_revision_id, sequence, revision_id in cur.fetchall():
            ancestry.add(revision_id)
            branch_revision_map[revision_id] = branch_revision_id
            if sequence is not None:
                history.append(revision_id)
        return ancestry, history, branch_revision_map

    def getPullURL(self):
        """See `IBranch`."""
        if self.branch_type == BranchType.MIRRORED:
            # This is a pull branch, hosted externally.
            return self.url
        elif self.branch_type == BranchType.IMPORTED:
            # This is an import branch, imported into bzr from
            # another RCS system such as CVS.
            prefix = config.launchpad.bzr_imports_root_url
            return urlappend(prefix, '%08x' % self.id)
        elif self.branch_type == BranchType.HOSTED:
            # This is a push branch, hosted on the supermirror
            # (pushed there by users via SFTP).
            return 'lp-hosted:///%s' % (self.unique_name,)
        else:
            raise AssertionError("No pull URL for %r" % (self,))

    def requestMirror(self):
        """See `IBranch`."""
        if self.branch_type == BranchType.REMOTE:
            raise BranchTypeError(self.unique_name)
        self.next_mirror_time = UTC_NOW
        self.syncUpdate()
        return self.next_mirror_time

    def startMirroring(self):
        """See `IBranch`."""
        if self.branch_type == BranchType.REMOTE:
            raise BranchTypeError(self.unique_name)
        self.last_mirror_attempt = UTC_NOW
        self.next_mirror_time = None

    def mirrorComplete(self, last_revision_id):
        """See `IBranch`."""
        if self.branch_type == BranchType.REMOTE:
            raise BranchTypeError(self.unique_name)
        assert self.last_mirror_attempt != None, (
            "startMirroring must be called before mirrorComplete.")
        self.last_mirrored = self.last_mirror_attempt
        self.mirror_failures = 0
        self.mirror_status_message = None
        if (self.next_mirror_time is None
            and self.branch_type == BranchType.MIRRORED):
            # No mirror was requested since we started mirroring.
            self.next_mirror_time = (
                datetime.now(pytz.timezone('UTC')) + MIRROR_TIME_INCREMENT)
        self.last_mirrored_id = last_revision_id

    def mirrorFailed(self, reason):
        """See `IBranch`."""
        if self.branch_type == BranchType.REMOTE:
            raise BranchTypeError(self.unique_name)
        self.mirror_failures += 1
        self.mirror_status_message = reason
        if (self.branch_type == BranchType.MIRRORED
            and self.mirror_failures < MAXIMUM_MIRROR_FAILURES):
            self.next_mirror_time = (
                datetime.now(pytz.timezone('UTC'))
                + MIRROR_TIME_INCREMENT * 2 ** (self.mirror_failures - 1))

    def destroySelf(self, break_references=False):
        """See `IBranch`."""
        if break_references:
            self._breakReferences()
        if self.canBeDeleted():
            # BranchRevisions are taken care of a cascading delete
            # in the database.
            # XXX: TimPenhey 28-Nov-2008, bug 302956
            # cascading delete removed by accident, adding explicit delete
            # back in temporarily.
            Store.of(self).find(
                BranchRevision, BranchRevision.branch == self).remove()
            SQLBase.destroySelf(self)
        else:
            raise CannotDeleteBranch(
                "Cannot delete branch: %s" % self.unique_name)


LISTING_SORT_TO_COLUMN = {
    BranchListingSort.PRODUCT: 'product.name',
    BranchListingSort.LIFECYCLE: '-lifecycle_status',
    BranchListingSort.NAME: 'branch.name',
    BranchListingSort.REGISTRANT: 'owner.name',
    BranchListingSort.MOST_RECENTLY_CHANGED_FIRST: '-date_last_modified',
    BranchListingSort.LEAST_RECENTLY_CHANGED_FIRST: 'date_last_modified',
    BranchListingSort.NEWEST_FIRST: '-date_created',
    BranchListingSort.OLDEST_FIRST: 'date_created',
    }


DEFAULT_BRANCH_LISTING_SORT = [
    'product.name', '-lifecycle_status', 'owner.name', 'branch.name']


class DeletionOperation:
    """Represent an operation to perform as part of branch deletion."""

    def __init__(self, affected_object, rationale):
        self.affected_object = affected_object
        self.rationale = rationale

    def __call__(self):
        """Perform the deletion operation."""
        raise NotImplementedError(DeletionOperation.__call__)


class DeletionCallable(DeletionOperation):
    """Deletion operation that invokes a callable."""

    def __init__(self, affected_object, rationale, func):
        DeletionOperation.__init__(self, affected_object, rationale)
        self.func = func

    def __call__(self):
        self.func()


class ClearDependentBranch(DeletionOperation):
    """Deletion operation that clears a merge proposal's dependent branch."""

    def __init__(self, merge_proposal):
        DeletionOperation.__init__(self, merge_proposal,
            _('This branch is the dependent branch of this merge proposal.'))

    def __call__(self):
        self.affected_object.dependent_branch = None
        self.affected_object.syncUpdate()


class ClearSeriesBranch(DeletionOperation):
    """Deletion operation that clears a series' branch."""

    def __init__(self, series, branch):
        DeletionOperation.__init__(
            self, series, _('This series is linked to this branch.'))
        self.branch = branch

    def __call__(self):
        if self.affected_object.user_branch == self.branch:
            self.affected_object.user_branch = None
        if self.affected_object.import_branch == self.branch:
            self.affected_object.import_branch = None
        self.affected_object.syncUpdate()


class DeleteCodeImport(DeletionOperation):
    """Deletion operation that deletes a branch's import."""

    def __init__(self, code_import):
        DeletionOperation.__init__(
            self, code_import, _( 'This is the import data for this branch.'))

    def __call__(self):
        from canonical.launchpad.database.codeimport import CodeImportSet
        CodeImportSet().delete(self.affected_object)


class BranchSet:
    """The set of all branches."""

    implements(IBranchSet)

    def __getitem__(self, branch_id):
        """See `IBranchSet`."""
        branch = self.get(branch_id)
        if branch is None:
            raise NotFoundError(branch_id)
        return branch

    def __iter__(self):
        """See `IBranchSet`."""
        return iter(Branch.select(prejoins=['owner', 'product']))

    def count(self):
        """See `IBranchSet`."""
        return Branch.select('NOT Branch.private').count()

    def countBranchesWithAssociatedBugs(self):
        """See `IBranchSet`."""
        return Branch.select(
            'NOT Branch.private AND Branch.id = BugBranch.branch',
            clauseTables=['BugBranch'],
            distinct=True).count()

    def get(self, branch_id, default=None):
        """See `IBranchSet`."""
        try:
            return Branch.get(branch_id)
        except SQLObjectNotFound:
            return default

    def _checkVisibilityPolicy(self, creator, owner, product):
        """Return a tuple of private flag and person or team to subscribe.

        This method checks the branch visibility policy of the product.  The
        product can define any number of policies that apply to particular
        teams.  Each team can have only one policy, and that policy is defined
        by the enumerated type BranchVisibilityRule.  The possibilities are
        PUBLIC, PRIVATE, PRIVATE_ONLY, and FORBIDDEN.

        PUBLIC: branches default to public for the team.
        PRIVATE: branches default to private for the team.
        PRIVATE_ONLY: branches are created private, and cannot be changed to
            public.
        FORBIDDEN: users cannot create branches for that product. The forbidden
            policy can only apply to all people, not specific teams.

        As well as specifying a policy for particular teams, there can be a
        policy that applies to everyone.  Since there is no team for everyone,
        a team policy where the team is None applies to everyone.  If there is
        no explicit policy set for everyone, then the default applies, which is
        for branches to be created PUBLIC.

        The user must be in the team of the owner in order to create a branch
        in the owner's namespace.

        If there is a policy that applies specificly to the owner of the
        branch, then that policy is applied for the branch.  This is to handle
        the situation where TeamA is a member of TeamB, TeamA has a PUBLIC
        policy, and TeamB has a PRIVATE policy.  By pushing to TeamA's branch
        area, the PUBLIC policy is used.

        If a owner is a member of more than one team that has a specified
        policy the PRIVATE and PRIVATE_ONLY override PUBLIC policies.

        If the owner is a member of more than one team that has PRIVATE or
        PRIVATE_ONLY set as the policy, then the branch is created private, and
        no team is subscribed to it as we can't guess which team the user means
        to have the visibility.
        """
        PUBLIC_BRANCH = (False, None)
        PRIVATE_BRANCH = (True, None)
        # You are not allowed to specify an owner that you are not a member
        # of.
        if not creator.inTeam(owner):
            if owner.isTeam():
                raise BranchCreatorNotMemberOfOwnerTeam(
                    "%s is not a member of %s"
                    % (creator.displayname, owner.displayname))
            else:
                raise BranchCreatorNotOwner(
                    "%s cannot create branches owned by %s"
                    % (creator.displayname, owner.displayname))
        # If the product is None, then the branch is a +junk branch.
        if product is None:
            # The only team that is allowed to own +junk branches is
            # ~vcs-imports.
            if (owner.isTeam() and
                owner != getUtility(ILaunchpadCelebrities).vcs_imports):
                raise BranchCreationNoTeamOwnedJunkBranches()
            # All junk branches are public.
            return PUBLIC_BRANCH
        # First check if the owner has a defined visibility rule.
        policy = product.getBranchVisibilityRuleForTeam(owner)
        if policy is not None:
            if policy in (BranchVisibilityRule.PRIVATE,
                          BranchVisibilityRule.PRIVATE_ONLY):
                return PRIVATE_BRANCH
            else:
                return PUBLIC_BRANCH

        rule_memberships = dict(
            [(item, []) for item in BranchVisibilityRule.items])

        # Here we ignore the team policy that applies to everyone as
        # that is the base visibility rule and it is checked only if there
        # are no team policies that apply to the owner.
        for item in product.getBranchVisibilityTeamPolicies():
            if item.team is not None and owner.inTeam(item.team):
                rule_memberships[item.rule].append(item.team)

        private_teams = (
            rule_memberships[BranchVisibilityRule.PRIVATE] +
            rule_memberships[BranchVisibilityRule.PRIVATE_ONLY])

        # Private trumps public.
        if len(private_teams) == 1:
            # The owner is a member of only one team that has private branches
            # enabled.  The case where the private_team is the same as the
            # owner of the branch is caught above where a check is done for a
            # defined policy for the owner.  So if we get to here, the owner
            # of the branch is a member of another team that has private
            # branches enabled, so subscribe the private_team to the branch.
            return (True, private_teams[0])
        elif len(private_teams) > 1:
            # If the owner is a member of multiple teams that specify private
            # branches, then we cannot guess which team should get subscribed
            # automatically, so subscribe no-one.
            return PRIVATE_BRANCH
        elif len(rule_memberships[BranchVisibilityRule.PUBLIC]) > 0:
            # If the owner is not a member of any teams that specify private
            # branches, but is a member of a team that is allowed public
            # branches, then the branch is created as a public branch.
            return PUBLIC_BRANCH
        else:
            membership_teams = rule_memberships.itervalues()
            owner_membership = reduce(lambda x, y: x + y, membership_teams)
            assert len(owner_membership) == 0, (
                'The owner should not be a member of any team that has '
                'a specified team policy.')

        # Need to check the base branch visibility policy since there were no
        # team policies that matches the owner.
        base_visibility_rule = product.getBaseBranchVisibilityRule()
        if base_visibility_rule == BranchVisibilityRule.FORBIDDEN:
            raise BranchCreationForbidden(
                "You cannot create branches for the product %r"
                % product.name)
        elif base_visibility_rule == BranchVisibilityRule.PUBLIC:
            return PUBLIC_BRANCH
        else:
            return PRIVATE_BRANCH

    def new(self, branch_type, name, registrant, owner, product=None,
            url=None, title=None, lifecycle_status=BranchLifecycleStatus.NEW,
            summary=None, whiteboard=None, date_created=None,
            branch_format=None, repository_format=None, control_format=None,
            distroseries=None, sourcepackagename=None):
        """See `IBranchSet`."""
        if date_created is None:
            date_created = UTC_NOW

        # Check the policy for the person creating the branch.
        private, implicit_subscription = self._checkVisibilityPolicy(
            registrant, owner, product)

        # Not all code paths that lead to branch creation go via a
        # schema-validated form (e.g. the register_branch XML-RPC call or
        # pushing a new branch to the supermirror), so we validate the branch
        # name here to give a nicer error message than 'ERROR: new row for
        # relation "branch" violates check constraint "valid_name"...'.
        IBranch['name'].validate(unicode(name))

        # Make sure that the new branch has a unique name if not a junk
        # branch.
        namespace = get_branch_namespace(
            owner, product=product, distroseries=distroseries,
            sourcepackagename=sourcepackagename)
        existing_branch = namespace.getByName(name)
        if existing_branch is not None:
            raise BranchExists(existing_branch)

        branch = Branch(
            registrant=registrant,
            name=name, owner=owner, product=product, url=url,
            title=title, lifecycle_status=lifecycle_status, summary=summary,
            whiteboard=whiteboard, private=private,
            date_created=date_created, branch_type=branch_type,
            date_last_modified=date_created, branch_format=branch_format,
            repository_format=repository_format,
            control_format=control_format, distroseries=distroseries,
            sourcepackagename=sourcepackagename)
        # Implicit subscriptions are to enable teams to see private branches
        # as soon as they are created.  The subscriptions can be edited at
        # a later date if desired.
        if implicit_subscription is not None:
            branch.subscribe(
                implicit_subscription,
                BranchSubscriptionNotificationLevel.NOEMAIL,
                BranchSubscriptionDiffSize.NODIFF,
                CodeReviewNotificationLevel.NOEMAIL)

        # The owner of the branch should also be automatically subscribed
        # in order for them to get code review notifications.  The implicit
        # owner subscription does not cause email to be sent about attribute
        # changes, just merge proposals and code review comments.
        branch.subscribe(
            branch.owner,
            BranchSubscriptionNotificationLevel.NOEMAIL,
            BranchSubscriptionDiffSize.NODIFF,
            CodeReviewNotificationLevel.FULL)

        notify(SQLObjectCreatedEvent(branch))
        return branch

    def getByUrl(self, url, default=None):
        """See `IBranchSet`."""
        assert not url.endswith('/')
        schemes = ('http', 'sftp', 'bzr+ssh')
        try:
            uri = URI(url)
        except InvalidURIError:
            return None
        codehosting_host = URI(config.codehosting.supermirror_root).host
        if uri.scheme in schemes and uri.host == codehosting_host:
            branch = self.getByUniqueName(uri.path.lstrip('/'))
        elif uri.scheme == 'lp':
            branch = None
            allowed_hosts = set()
            for host in config.codehosting.lp_url_hosts.split(','):
                if host == '':
                    host = None
                allowed_hosts.add(host)
            if uri.host in allowed_hosts:
                try:
                    branch = self.getByLPPath(uri.path.lstrip('/'))[0]
                except NoSuchBranch:
                    pass
        else:
            branch = Branch.selectOneBy(url=url)
        if branch is None:
            return default
        else:
            return branch

    def getByUniqueName(self, unique_name):
        """Find a branch by its unique name.

        For product branches, the unique name is ~user/product/branch; for
        source package branches,
        ~user/distro/distroseries/sourcepackagename/branch; for personal
        branches, ~user/+junk/branch.
        """
        # XXX: JonathanLange 2008-11-27 spec=package-branches: Doesn't handle
        # +dev alias, nor official source package branches.
        try:
            namespace_name, branch_name = unique_name.rsplit('/', 1)
        except ValueError:
            return None
        try:
            namespace_data = getUtility(IBranchNamespaceSet).parse(
                namespace_name)
        except InvalidNamespace:
            return None
        return self._getBranchInNamespace(namespace_data, branch_name)

    def _getBranchInNamespace(self, namespace_data, branch_name):
        if namespace_data['product'] == '+junk':
            return self._getPersonalBranch(
                namespace_data['person'], branch_name)
        elif namespace_data['product'] is None:
            return self._getPackageBranch(
                namespace_data['person'], namespace_data['distribution'],
                namespace_data['distroseries'],
                namespace_data['sourcepackagename'], branch_name)
        else:
            return self._getProductBranch(
                namespace_data['person'], namespace_data['product'],
                branch_name)

    def _getPersonalBranch(self, person, branch_name):
        """Find a personal branch given its path segments."""
        # Avoid circular imports.
        from canonical.launchpad.database import Person
        store = getUtility(IStoreSelector).get(MAIN_STORE, DEFAULT_FLAVOR)
        origin = [Branch, Join(Person, Branch.owner == Person.id)]
        result = store.using(*origin).find(
            Branch, Person.name == person,
            Branch.distroseries == None,
            Branch.product == None,
            Branch.sourcepackagename == None,
            Branch.name == branch_name)
        branch = result.one()
        return branch

    def _getProductBranch(self, person, product, branch_name):
        """Find a product branch given its path segments."""
        # Avoid circular imports.
        from canonical.launchpad.database import Person, Product
        store = getUtility(IStoreSelector).get(MAIN_STORE, DEFAULT_FLAVOR)
        origin = [
            Branch,
            Join(Person, Branch.owner == Person.id),
            Join(Product, Branch.product == Product.id)]
        result = store.using(*origin).find(
            Branch, Person.name == person, Product.name == product,
            Branch.name == branch_name)
        branch = result.one()
        return branch

    def _getPackageBranch(self, owner, distribution, distroseries,
                          sourcepackagename, branch):
        """Find a source package branch given its path segments.

        Only gets unofficial source package branches, that is, branches with
        names like ~jml/ubuntu/jaunty/openssh/stuff.
        """
        # Avoid circular imports.
        from canonical.launchpad.database import (
            Distribution, DistroSeries, Person, SourcePackageName)
        store = getUtility(IStoreSelector).get(MAIN_STORE, DEFAULT_FLAVOR)
        origin = [
            Branch,
            Join(Person, Branch.owner == Person.id),
            Join(SourcePackageName,
                 Branch.sourcepackagename == SourcePackageName.id),
            Join(DistroSeries,
                 Branch.distroseries == DistroSeries.id),
            Join(Distribution,
                 DistroSeries.distribution == Distribution.id)]
        result = store.using(*origin).find(
            Branch, Person.name == owner, Distribution.name == distribution,
            DistroSeries.name == distroseries,
            SourcePackageName.name == sourcepackagename,
            Branch.name == branch)
        branch = result.one()
        return branch

    def _getByPath(self, path):
        """Given a path within a branch, return the branch and the path."""
        namespace_set = getUtility(IBranchNamespaceSet)
<<<<<<< HEAD
        parsed = namespace_set.parseBranchPath(path)
        for parsed_path, branch_name, suffix in parsed:
            branch = self._getBranchInNamespace(parsed_path, branch_name)
            if branch is not None:
                return branch, suffix
        # This will raise an interesting error if any of the given objects
        # don't exist.
        namespace_set.interpret(
            person=parsed_path['person'],
            product=parsed_path['product'],
            distribution=parsed_path['distribution'],
            distroseries=parsed_path['distroseries'],
            sourcepackagename=parsed_path['sourcepackagename'])
        raise NoSuchBranch(path)

    def getByLPPath(self, path):
        """See `IBranchSet`."""
        try:
            branch, suffix = self._getByPath(path)
        except InvalidNamespace:
            pass
        else:
            if suffix == '':
                suffix = None
            return branch, suffix, None

        path_segments = path.split('/')
        if len(path_segments) < 3:
            branch, series = self._getDefaultProductBranch(*path_segments)
        else:
            raise faults.InvalidBranchIdentifier(path)
        return branch, None, series

    def _getDefaultProductBranch(self, product_name, series_name=None):
        """Return the branch for a product.

        :param product_name: The name of the branch's product.
        :param series_name: The name of the branch's series.  If not supplied,
            the product development focus will be used.
=======
        if not path.startswith('~'):
            raise InvalidNamespace(path)
        segments = iter(path.lstrip('~').split('/'))
        branch = namespace_set.traverse(segments)
        return branch, '/'.join(segments)

    def getByLPPath(self, path):
        """See `IBranchSet`."""
        branch = suffix = series = None
        try:
            branch, suffix = self._getByPath(path)
            if suffix == '':
                suffix = None
        except NoSuchBranch:
            raise
        except InvalidNamespace:
            # If the first element doesn't start with a tilde, then maybe
            # 'path' is a shorthand notation for a branch.
            branch, series = self._getDefaultProductBranch(path)
        return branch, suffix, series

    def _getDefaultProductBranch(self, path):
        """Return the branch with the shortcut 'path'.

        :param path: A shortcut to a branch.
        :raise InvalidBranchIdentifier: if 'path' has too many segments to be
            a shortcut.
        :raise InvalidProductIdentifier: if 'path' starts with an invalid
            name for a product.
        :raise NoSuchProduct: if 'path' starts with a non-existent product.
        :raise NoSuchSeries: if 'path' refers to a product series and that
            series does not exist.
        :raise NoBranchForSeries: if 'path' refers to a product series that
            exists, but does not have a branch.
>>>>>>> 04dfed0a
        :return: The branch.
        """
        segments = path.split('/')
        if len(segments) == 1:
            product_name, series_name = segments[0], None
        elif len(segments) == 2:
            product_name, series_name = tuple(segments)
        else:
            raise faults.InvalidBranchIdentifier(path)
        if not valid_name(product_name):
            raise faults.InvalidProductIdentifier(product_name)
        product = getUtility(IProductSet).getByName(product_name)
        if product is None:
            raise NoSuchProduct(product_name)
        if series_name is None:
            series = product.development_focus
        else:
            series = product.getSeries(series_name)
            if series is None:
                raise faults.NoSuchSeries(series_name, product)
        branch = series.series_branch
        if branch is None:
            raise faults.NoBranchForSeries(series)
        return branch, series

    def getRewriteMap(self):
        """See `IBranchSet`."""
        # Avoid circular imports.
        from canonical.launchpad.database import Person, Product
        store = getUtility(IStoreSelector).get(MAIN_STORE, DEFAULT_FLAVOR)
        # Left-join Product so that we still publish +junk branches.
        prejoin = store.using(
            LeftJoin(Branch, Product, Branch.product == Product.id), Person)
        # XXX: JonathanLange 2008-11-27 spec=package-branches: This pre-join
        # isn't good enough to handle source package branches.
        return (branch for (owner, product, branch) in prejoin.find(
            (Person, Product, Branch),
            Branch.branch_type != BranchType.REMOTE,
            Branch.owner == Person.id,
            Branch.private == False))

    def getBranchesToScan(self):
        """See `IBranchSet`"""
        # Return branches where the scanned and mirrored IDs don't match.
        # Branches with a NULL last_mirrored_id have never been
        # successfully mirrored so there is no point scanning them.
        # Branches with a NULL last_scanned_id have not been scanned yet,
        # so are included.

        return Branch.select('''
            Branch.branch_type <> %s AND
            Branch.last_mirrored_id IS NOT NULL AND
            (Branch.last_scanned_id IS NULL OR
             Branch.last_scanned_id <> Branch.last_mirrored_id)
            ''' % quote(BranchType.REMOTE))

    def getActiveUserBranchSummaryForProducts(self, products):
        """See `IBranchSet`."""
        product_ids = [product.id for product in products]
        if not product_ids:
            return []
        vcs_imports = getUtility(ILaunchpadCelebrities).vcs_imports
        lifecycle_clause = self._lifecycleClause(
            DEFAULT_BRANCH_STATUS_IN_LISTING)
        cur = cursor()
        cur.execute("""
            SELECT
                Branch.product, COUNT(Branch.id), MAX(Revision.revision_date)
            FROM Branch
            LEFT OUTER JOIN Revision
            ON Branch.last_scanned_id = Revision.revision_id
            WHERE Branch.product in %s
            AND Branch.owner <> %d %s
            GROUP BY Product
            """ % (quote(product_ids), vcs_imports.id, lifecycle_clause))
        result = {}
        product_map = dict([(product.id, product) for product in products])
        for product_id, branch_count, last_commit in cur.fetchall():
            product = product_map[product_id]
            result[product] = {'branch_count' : branch_count,
                               'last_commit' : last_commit}
        return result

    def getRecentlyChangedBranches(
        self, branch_count=None,
        lifecycle_statuses=DEFAULT_BRANCH_STATUS_IN_LISTING,
        visible_by_user=None):
        """See `IBranchSet`."""
        lifecycle_clause = self._lifecycleClause(lifecycle_statuses)
        query = ('''
            Branch.branch_type <> %s AND
            Branch.last_scanned IS NOT NULL %s
            '''
            % (quote(BranchType.IMPORTED), lifecycle_clause))
        results = Branch.select(
            self._generateBranchClause(query, visible_by_user),
            orderBy=['-last_scanned', '-id'],
            prejoins=['owner', 'product'])
        if branch_count is not None:
            results = results.limit(branch_count)
        return results

    def getRecentlyImportedBranches(
        self, branch_count=None,
        lifecycle_statuses=DEFAULT_BRANCH_STATUS_IN_LISTING,
        visible_by_user=None):
        """See `IBranchSet`."""
        lifecycle_clause = self._lifecycleClause(lifecycle_statuses)
        query = ('''
            Branch.branch_type = %s AND
            Branch.last_scanned IS NOT NULL %s
            '''
            % (quote(BranchType.IMPORTED), lifecycle_clause))
        results = Branch.select(
            self._generateBranchClause(query, visible_by_user),
            orderBy=['-last_scanned', '-id'],
            prejoins=['owner', 'product'])
        if branch_count is not None:
            results = results.limit(branch_count)
        return results

    def getRecentlyRegisteredBranches(
        self, branch_count=None,
        lifecycle_statuses=DEFAULT_BRANCH_STATUS_IN_LISTING,
        visible_by_user=None):
        """See `IBranchSet`."""
        lifecycle_clause = self._lifecycleClause(lifecycle_statuses)
        # Since the lifecycle_clause may or may not contain anything,
        # we need something that is valid if the lifecycle clause starts
        # with 'AND', so we choose true.
        query = 'true %s' % lifecycle_clause
        results = Branch.select(
            self._generateBranchClause(query, visible_by_user),
            orderBy=['-date_created', '-id'],
            prejoins=['owner', 'product'])
        if branch_count is not None:
            results = results.limit(branch_count)
        return results

    @staticmethod
    def _getBranchVisibilitySubQuery(visible_by_user):
        # Logged in people can see public branches (first part of the union),
        # branches owned by teams they are in (second part),
        # and all branches they are subscribed to (third part).
        return """
            SELECT Branch.id
            FROM Branch
            WHERE
                NOT Branch.private

            UNION

            SELECT Branch.id
            FROM Branch, TeamParticipation
            WHERE
                Branch.owner = TeamParticipation.team
            AND TeamParticipation.person = %d

            UNION

            SELECT Branch.id
            FROM Branch, BranchSubscription, TeamParticipation
            WHERE
                Branch.private
            AND Branch.id = BranchSubscription.branch
            AND BranchSubscription.person = TeamParticipation.team
            AND TeamParticipation.person = %d
            """ % (visible_by_user.id, visible_by_user.id)

    def _generateBranchClause(self, query, visible_by_user):
        # If the visible_by_user is a member of the Launchpad admins team,
        # then don't filter the results at all.
        if (LAUNCHPAD_SERVICES == visible_by_user or
            user_has_special_branch_access(visible_by_user)):
            return query

        if len(query) > 0:
            query = '%s AND ' % query

        # Non logged in people can only see public branches.
        if visible_by_user is None:
            return '%sNOT Branch.private' % query

        clause = (
            '%sBranch.id IN (%s)'
            % (query, self._getBranchVisibilitySubQuery(visible_by_user)))

        return clause

    def _lifecycleClause(self, lifecycle_statuses):
        lifecycle_clause = ''
        if lifecycle_statuses:
            lifecycle_clause = (
                ' AND Branch.lifecycle_status in %s' %
                quote(lifecycle_statuses))
        return lifecycle_clause

    @staticmethod
    def _listingSortToOrderBy(sort_by):
        """Compute a value to pass as orderBy to Branch.select().

        :param sort_by: an item from the BranchListingSort enumeration.
        """
        order_by = DEFAULT_BRANCH_LISTING_SORT[:]
        if sort_by is None:
            return order_by
        else:
            column = LISTING_SORT_TO_COLUMN[sort_by]
            if column.startswith('-'):
                variant_column = column[1:]
            else:
                variant_column = '-' + column
            if column in order_by:
                order_by.remove(column)
            if variant_column in order_by:
                order_by.remove(variant_column)
            order_by.insert(0, column)
            return order_by

    def getBranchesForContext(self,  context=None, lifecycle_statuses=None,
                              visible_by_user=None, sort_by=None):
        """See `IBranchSet`."""
        builder = BranchQueryBuilder(context, lifecycle_statuses)
        clause = self._generateBranchClause(builder.query, visible_by_user)
        # Local import to avoid cycles
        from canonical.launchpad.database import Person, Product
        Owner = ClassAlias(Person, "owner")
        clauseTables = [
            LeftJoin(
                Join(Branch, Owner, Branch.owner == Owner.id),
                Product, Branch.product == Product.id)]
        return Branch.select(clause, clauseTables=clauseTables,
                             orderBy=self._listingSortToOrderBy(sort_by))

    def getLatestBranchesForProduct(self, product, quantity,
                                    visible_by_user=None):
        """See `IBranchSet`."""
        assert product is not None, "Must have a valid product."
        lifecycle_clause = self._lifecycleClause(
            DEFAULT_BRANCH_STATUS_IN_LISTING)
        query = "Branch.product = %d%s" % (product.id, lifecycle_clause)
        return Branch.select(
            self._generateBranchClause(query, visible_by_user),
            limit=quantity,
            orderBy=['-date_created', '-id'])

    def getPullQueue(self, branch_type):
        """See `IBranchSet`."""
        return Branch.select(
            AND(Branch.q.branch_type == branch_type,
                Branch.q.next_mirror_time <= UTC_NOW),
            prejoins=['owner', 'product'], orderBy='next_mirror_time')

    def getTargetBranchesForUsersMergeProposals(self, user, product):
        """See `IBranchSet`."""
        # XXX: JonathanLange 2008-11-27 spec=package-branches: Why the hell is
        # this using SQL? In any case, we want to change this to allow source
        # packages.
        return Branch.select("""
            BranchMergeProposal.target_branch = Branch.id
            AND BranchMergeProposal.registrant = %s
            AND Branch.product = %s
            """ % sqlvalues(user, product),
            clauseTables=['BranchMergeProposal'],
            orderBy=['owner', 'name'], distinct=True)


class BranchQueryBuilder:
    """A utility class to help build branch query strings."""

    def __init__(self, context, lifecycle_statuses):
        self._tables = ['Branch']
        self._where_clauses = []

        if lifecycle_statuses:
            self._where_clauses.append(
                'Branch.lifecycle_status in %s' % quote(lifecycle_statuses))

        if context is None:
            pass
        elif IProduct.providedBy(context):
            self._searchByProduct(context)
        elif IProject.providedBy(context):
            self._searchByProject(context)
        elif IPerson.providedBy(context):
            self._searchByPerson(context)
        elif IBranchPersonSearchContext.providedBy(context):
            self._searchByPersonSearchContext(context)
        else:
            raise BadBranchSearchContext(context)

    def _searchByProduct(self, product):
        """Add restrictions to a particular product."""
        self._where_clauses.append('Branch.product = %s' % quote(product))

    def _searchByProject(self, project):
        """Add restrictions to a particular project."""
        self._tables.append('Product')
        self._where_clauses.append("""
            Branch.product = Product.id
            AND Product.project = %s
            """ % quote(project))

    def _searchByPerson(self, person):
        """Add restrictions to a particular person.

        Branches related to a person are those registered by the person,
        owned by the person, or subscribed to by the person.
        """
        self._where_clauses.append("""
            Branch.id in (
                SELECT Branch.id
                FROM Branch, BranchSubscription
                WHERE
                    Branch.id = BranchSubscription.branch
                AND BranchSubscription.person = %(person)s

                UNION

                SELECT Branch.id
                FROM Branch
                WHERE
                    Branch.owner = %(person)s
                OR Branch.registrant = %(person)s
                )
            """ % {'person': quote(person)})

    def _searchByPersonRegistered(self, person):
        """Branches registered by the person."""
        self._where_clauses.append('Branch.registrant = %s' % quote(person))

    def _searchByPersonOwned(self, person):
        """Branches owned by the person."""
        self._where_clauses.append('Branch.owner = %s' % quote(person))

    def _searchByPersonSubscribed(self, person):
        """Branches registered by the person."""
        self._tables.append('BranchSubscription')
        self._where_clauses.append('''
            Branch.id = BranchSubscription.branch
            AND BranchSubscription.person = %s
            '''  % quote(person))

    def _searchByPersonSearchContext(self, context):
        """Determine the subquery based on the restriction."""
        person = context.person
        if context.restriction == BranchPersonSearchRestriction.ALL:
            self._searchByPerson(person)
        elif context.restriction == BranchPersonSearchRestriction.REGISTERED:
            self._searchByPersonRegistered(person)
        elif context.restriction == BranchPersonSearchRestriction.OWNED:
            self._searchByPersonOwned(person)
        elif context.restriction == BranchPersonSearchRestriction.SUBSCRIBED:
            self._searchByPersonSubscribed(person)
        else:
            raise BadBranchSearchContext(context)

    @property
    def query(self):
        """Return a query string."""
        if len(self._tables) == 1:
            # Just the Branch table.
            query = ' AND '.join(self._where_clauses)
        else:
            # More complex query needed.
            query = ("""
                Branch.id IN (
                    SELECT Branch.id
                    FROM %(tables)s
                    WHERE %(where_clause)s)
                """ % {'tables': ', '.join(self._tables),
                       'where_clause': ' AND '.join(self._where_clauses)})
        return query


class BranchJobType(DBEnumeratedType):
    """Values that ICodeImportJob.state can take."""

    STATIC_DIFF = DBItem(0, """
        Static Diff

        This job runs against a branch to produce a diff that cannot change.
        """)

    REVISION_MAIL = DBItem(1, """
        Revision Mail

        This job runs against a branch to send emails about revisions.
        """)


class BranchJob(SQLBase):
    """Base class for jobs related to branches."""

    implements(IBranchJob)

    _table = 'BranchJob'

    job = ForeignKey(foreignKey='Job', notNull=True)

    branch = ForeignKey(foreignKey='Branch', notNull=True)

    job_type = EnumCol(enum=BranchJobType, notNull=True)

    _json_data = StringCol(dbName='json_data')

    @property
    def metadata(self):
        return simplejson.loads(self._json_data)

    def __init__(self, branch, job_type, metadata):
        """Constructor.

        :param branch: The database branch this job relates to.
        :param job_type: The BranchJobType of this job.
        :param metadata: The type-specific variables, as a JSON-compatible
            dict.
        """
        json_data = simplejson.dumps(metadata)
        SQLBase.__init__(
            self, job=Job(), branch=branch, job_type=job_type,
            _json_data=json_data)

    def destroySelf(self):
        """See `IBranchJob`."""
        SQLBase.destroySelf(self)
        self.job.destroySelf()


class BranchDiffJob(object):
    """A Job that calculates the a diff related to a Branch."""

    implements(IBranchDiffJob)

    classProvides(IBranchDiffJobSource)

    delegates(IBranchJob)

    def __init__(self, branch_job):
        self.context = branch_job

    @classmethod
    def create(klass, branch, from_revision_spec, to_revision_spec):
        """See `IBranchDiffJobSource`."""
        metadata = klass.getMetadata(from_revision_spec, to_revision_spec)
        branch_job = BranchJob(branch, BranchJobType.STATIC_DIFF, metadata)
        return klass(branch_job)

    @staticmethod
    def getMetadata(from_revision_spec, to_revision_spec):
        return {
            'from_revision_spec': from_revision_spec,
            'to_revision_spec': to_revision_spec,
        }

    @property
    def from_revision_spec(self):
        return self.metadata['from_revision_spec']

    @property
    def to_revision_spec(self):
        return self.metadata['to_revision_spec']

    def _get_revision_id(self, bzr_branch, spec_string):
        spec = RevisionSpec.from_string(spec_string)
        return spec.as_revision_id(bzr_branch)

    def run(self):
        """See IBranchDiffJob."""
        bzr_branch = self.branch.getBzrBranch()
        from_revision_id = self._get_revision_id(
            bzr_branch, self.from_revision_spec)
        to_revision_id = self._get_revision_id(
            bzr_branch, self.to_revision_spec)
        static_diff = StaticDiff.acquire(
            from_revision_id, to_revision_id, bzr_branch.repository)
        return static_diff


class RevisionMailJob(BranchDiffJob):
    """A Job that calculates the a diff related to a Branch."""

    implements(IRevisionMailJob)

    classProvides(IRevisionMailJobSource)

    def __eq__(self, other):
        return (self.context == other.context)

    def __ne__(self, other):
        return not (self == other)

    @classmethod
    def create(
        klass, branch, revno, from_address, body, perform_diff, subject):
        """See `IRevisionMailJobSource`."""
        metadata = {
            'revno': revno,
            'from_address': from_address,
            'body': body,
            'perform_diff': perform_diff,
            'subject': subject,
        }
        if isinstance(revno, int) and revno > 0:
            from_revision_spec = str(revno - 1)
            to_revision_spec = str(revno)
        else:
            from_revision_spec = None
            to_revision_spec = None
        metadata.update(BranchDiffJob.getMetadata(from_revision_spec,
                        to_revision_spec))
        branch_job = BranchJob(branch, BranchJobType.REVISION_MAIL, metadata)
        return klass(branch_job)

    @staticmethod
    def iterReady():
        """See `IRevisionMailJobSource`."""
        store = getUtility(IStoreSelector).get(MAIN_STORE, MASTER_FLAVOR)
        jobs = store.find(
            (BranchJob),
            And(BranchJob.job_type == BranchJobType.REVISION_MAIL,
                BranchJob.job == Job.id,
                Job.id.is_in(Job.ready_jobs)))
        return (RevisionMailJob(job) for job in jobs)

    @property
    def revno(self):
        revno = self.metadata['revno']
        if isinstance(revno, int):
            revno = long(revno)
        return revno

    @property
    def from_address(self):
        return str(self.metadata['from_address'])

    @property
    def perform_diff(self):
        return self.metadata['perform_diff']

    @property
    def body(self):
        return self.metadata['body']

    @property
    def subject(self):
        return self.metadata['subject']

    def getMailer(self):
        """Return a BranchMailer for this job."""
        if self.perform_diff and self.to_revision_spec is not None:
            diff = BranchDiffJob.run(self)
            transaction.commit()
            diff_text = diff.diff.text
        else:
            diff_text = None
        return BranchMailer.forRevision(
            self.branch, self.revno, self.from_address, self.body,
            diff_text, self.subject)

    def run(self):
        """See `IRevisionMailJob`."""
        self.getMailer().sendAll()<|MERGE_RESOLUTION|>--- conflicted
+++ resolved
@@ -58,14 +58,9 @@
     IProduct, IProductSet, IProject, MAXIMUM_MIRROR_FAILURES,
     MIRROR_TIME_INCREMENT, NotFoundError, RepositoryFormat)
 from canonical.launchpad.interfaces.branch import (
-<<<<<<< HEAD
-    bazaar_identity, IBranchNavigationMenu, NoSuchBranch,
-    user_has_special_branch_access)
-=======
     bazaar_identity, IBranchDiffJob, IBranchDiffJobSource,
     IBranchJob, IBranchNavigationMenu, IRevisionMailJob,
     IRevisionMailJobSource, NoSuchBranch, user_has_special_branch_access)
->>>>>>> 04dfed0a
 from canonical.launchpad.interfaces.branchnamespace import (
     get_branch_namespace, IBranchNamespaceSet, InvalidNamespace)
 from canonical.launchpad.interfaces.codehosting import LAUNCHPAD_SERVICES
@@ -159,18 +154,11 @@
             if self.distroseries is None:
                 return PersonContainer(self.owner)
             else:
-<<<<<<< HEAD
-                return PackageContainer(
-                    self.distroseries, self.sourcepackagename)
-=======
                 return PackageContainer(self.sourcepackage)
->>>>>>> 04dfed0a
         else:
             return ProductContainer(self.product)
 
     @property
-<<<<<<< HEAD
-=======
     def distribution(self):
         """See `IBranch`."""
         if self.distroseries is None:
@@ -187,7 +175,6 @@
         return SourcePackage(self.sourcepackagename, self.distroseries)
 
     @property
->>>>>>> 04dfed0a
     def revision_history(self):
         return BranchRevision.select('''
             BranchRevision.branch = %s AND
@@ -367,24 +354,12 @@
         """See `IBranch`."""
         return 'lp-mirrored:///%s' % self.unique_name
 
-<<<<<<< HEAD
-    def _getContainerName(self):
-        if self.product is not None:
-            return self.product.name
-        if (self.distroseries is not None
-            and self.sourcepackagename is not None):
-            return '%s/%s/%s' % (
-                self.distroseries.distribution.name,
-                self.distroseries.name, self.sourcepackagename.name)
-        return '+junk'
-=======
     def getBzrBranch(self):
         """Return the BzrBranch for this database Branch.
 
         This provides the mirrored copy of the branch.
         """
         return BzrBranch.open(self.warehouse_url)
->>>>>>> 04dfed0a
 
     @property
     def unique_name(self):
@@ -1203,47 +1178,6 @@
     def _getByPath(self, path):
         """Given a path within a branch, return the branch and the path."""
         namespace_set = getUtility(IBranchNamespaceSet)
-<<<<<<< HEAD
-        parsed = namespace_set.parseBranchPath(path)
-        for parsed_path, branch_name, suffix in parsed:
-            branch = self._getBranchInNamespace(parsed_path, branch_name)
-            if branch is not None:
-                return branch, suffix
-        # This will raise an interesting error if any of the given objects
-        # don't exist.
-        namespace_set.interpret(
-            person=parsed_path['person'],
-            product=parsed_path['product'],
-            distribution=parsed_path['distribution'],
-            distroseries=parsed_path['distroseries'],
-            sourcepackagename=parsed_path['sourcepackagename'])
-        raise NoSuchBranch(path)
-
-    def getByLPPath(self, path):
-        """See `IBranchSet`."""
-        try:
-            branch, suffix = self._getByPath(path)
-        except InvalidNamespace:
-            pass
-        else:
-            if suffix == '':
-                suffix = None
-            return branch, suffix, None
-
-        path_segments = path.split('/')
-        if len(path_segments) < 3:
-            branch, series = self._getDefaultProductBranch(*path_segments)
-        else:
-            raise faults.InvalidBranchIdentifier(path)
-        return branch, None, series
-
-    def _getDefaultProductBranch(self, product_name, series_name=None):
-        """Return the branch for a product.
-
-        :param product_name: The name of the branch's product.
-        :param series_name: The name of the branch's series.  If not supplied,
-            the product development focus will be used.
-=======
         if not path.startswith('~'):
             raise InvalidNamespace(path)
         segments = iter(path.lstrip('~').split('/'))
@@ -1278,7 +1212,6 @@
             series does not exist.
         :raise NoBranchForSeries: if 'path' refers to a product series that
             exists, but does not have a branch.
->>>>>>> 04dfed0a
         :return: The branch.
         """
         segments = path.split('/')
