# Copyright 2004-2005 Canonical Ltd.  All rights reserved.

__metaclass__ = type
__all__ = ['Branch', 'BranchSet', 'BranchRelationship', 'BranchLabel']

import os.path
import re

from zope.interface import implements
from zope.component import getUtility

from sqlobject import (
    ForeignKey, IntCol, StringCol, BoolCol, SQLMultipleJoin, SQLRelatedJoin,
    SQLObjectNotFound, AND)

from canonical.config import config
from canonical.database.constants import UTC_NOW
from canonical.database.sqlbase import SQLBase, sqlvalues, quote 
from canonical.database.datetimecol import UtcDateTimeCol

from canonical.launchpad.webapp import urlappend
from canonical.launchpad.interfaces import (IBranch, IBranchSet,
    ILaunchpadCelebrities, NotFoundError)
from canonical.launchpad.components.branch import BranchDelta
from canonical.launchpad.database.revision import RevisionNumber
from canonical.launchpad.database.branchsubscription import BranchSubscription
from canonical.launchpad.helpers import contactEmailAddresses
from canonical.launchpad.scripts.supermirror_rewritemap import split_branch_id
from canonical.lp.dbschema import (
    EnumCol, BranchRelationships, BranchLifecycleStatus)
from canonical.launchpad.utilities import ObjectDelta


class Branch(SQLBase):
    """A sequence of ordered revisions in Bazaar."""

    implements(IBranch)

    _table = 'Branch'
    name = StringCol(notNull=False)
    title = StringCol(notNull=False)
    summary = StringCol(notNull=True)
    url = StringCol(dbName='url')
    whiteboard = StringCol(default=None)
    mirror_status_message = StringCol(default=None)
    started_at = ForeignKey(dbName='started_at', foreignKey='RevisionNumber', 
                            default=None)

    owner = ForeignKey(dbName='owner', foreignKey='Person', notNull=True)
    author = ForeignKey(dbName='author', foreignKey='Person', default=None)

    product = ForeignKey(dbName='product', foreignKey='Product', default=None)
    branch_product_name = StringCol(default=None)
    product_locked = BoolCol(default=False, notNull=True)

    home_page = StringCol()
    branch_home_page = StringCol(default=None)
    home_page_locked = BoolCol(default=False, notNull=True)

    lifecycle_status = EnumCol(schema=BranchLifecycleStatus, notNull=True,
        default=BranchLifecycleStatus.NEW)

    landing_target = ForeignKey(dbName='landing_target', foreignKey='Branch',
                                default=None)
    current_delta_url = StringCol(default=None)
    current_diff_adds = IntCol(default=None)
    current_diff_deletes = IntCol(default=None)
    current_conflicts_url = StringCol(default=None)
    current_activity = IntCol(default=0, notNull=True)
    stats_updated = UtcDateTimeCol(default=None)

    last_mirrored = UtcDateTimeCol(default=None)
    last_mirrored_id = StringCol(default=None)
    last_mirror_attempt = UtcDateTimeCol(default=None)
    mirror_failures = IntCol(default=0, notNull=True)
    pull_disabled = BoolCol(default=False, notNull=True)

    last_scanned = UtcDateTimeCol(default=None)
    last_scanned_id = StringCol(default=None)
<<<<<<< HEAD
    revision_count = IntCol(default=0, notNull=True)
=======
    revision_count = IntCol(default=None)
    tip_revision = ForeignKey(dbName='tip_revision', foreignKey='Revision',
                              default=None)
>>>>>>> 823e5e3a

    cache_url = StringCol(default=None)

    revision_history = SQLMultipleJoin('RevisionNumber', joinColumn='branch',
        orderBy='-sequence')

    subjectRelations = SQLMultipleJoin(
        'BranchRelationship', joinColumn='subject')
    objectRelations = SQLMultipleJoin(
        'BranchRelationship', joinColumn='object')

    subscriptions = SQLMultipleJoin(
        'BranchSubscription', joinColumn='branch', orderBy='id')
    subscribers = SQLRelatedJoin(
        'Person', joinColumn='branch', otherColumn='person',
        intermediateTable='BranchSubscription', orderBy='name')

    bug_branches = SQLMultipleJoin(
        'BugBranch', joinColumn='branch', orderBy='id')

    spec_links = SQLMultipleJoin('SpecificationBranch',
        joinColumn='branch',
        orderBy='id')

    @property
    def related_bugs(self):
        """See IBranch."""
        return [bug_branch.bug for bug_branch in self.bug_branches]

    @property
    def warehouse_url(self):
        """See IBranch."""
        root = config.supermirror.warehouse_root_url
        return "%s%08x" % (root, self.id)

    @property
    def product_name(self):
        """See IBranch."""
        if self.product is None:
            return '+junk'
        return self.product.name

    @property
    def unique_name(self):
        """See IBranch."""
        return u'~%s/%s/%s' % (self.owner.name, self.product_name, self.name)

    @property
    def displayname(self):
        """See IBranch."""
        if self.title:
            return self.title
        else:
            return self.unique_name

    @property
    def sort_key(self):
        """See IBranch."""
        if self.product is None:
            product = None
        else:
            product = self.product.name
        if self.author is None:
            author = None
        else:
            author = self.author.browsername
        status = self.lifecycle_status.sortkey
        name = self.name
        owner = self.owner.name
        return (product, status, author, name, owner)

    def latest_revisions(self, quantity=10):
        """See IBranch."""
        return RevisionNumber.selectBy(
            branch=self, orderBy='-sequence').limit(quantity)

    def revisions_since(self, timestamp):
        """See IBranch."""
        return RevisionNumber.select(
            'Revision.id=RevisionNumber.revision AND '
            'RevisionNumber.branch = %d AND '
            'Revision.revision_date > %s' %
            (self.id, quote(timestamp)),
            orderBy='-sequence',
            clauseTables=['Revision'])

    def createRelationship(self, branch, relationship):
        BranchRelationship(subject=self, object=branch, label=relationship)

    def getRelations(self):
        return tuple(self.subjectRelations) + tuple(self.objectRelations)

    # subscriptions
    def subscribe(self, person):
        """See IBranch."""
        for sub in self.subscriptions:
            if sub.person.id == person.id:
                return sub
        return BranchSubscription(branch=self, person=person)

    def unsubscribe(self, person):
        """See IBranch."""
        for sub in self.subscriptions:
            if sub.person.id == person.id:
                BranchSubscription.delete(sub.id)
                break

    def has_subscription(self, person):
        """See IBranch."""
        assert person is not None
        subscription = BranchSubscription.selectOneBy(
            person=person, branch=self)
        return subscription is not None

    # revision number manipulation
    def getRevisionNumber(self, sequence):
        """See IBranch.getRevisionNumber()"""
        return RevisionNumber.selectOneBy(
            branch=self, sequence=sequence)

    def createRevisionNumber(self, sequence, revision):
        """See IBranch.createRevisionNumber()"""
        return RevisionNumber(branch=self, sequence=sequence, revision=revision)

    def truncateHistory(self, from_rev):
        """See IBranch.truncateHistory()"""
        revnos = RevisionNumber.select(AND(
            RevisionNumber.q.branchID == self.id,
            RevisionNumber.q.sequence >= from_rev))
        did_something = False
        # Since in the future we may not be storing the entire
        # revision history, a simple count against RevisionNumber
        # may not be sufficient to adjust the revision_count.
        for revno in revnos:
            revno.destroySelf()
            self.revision_count -= 1
            did_something = True
        return did_something

<<<<<<< HEAD
    def updateScannedDetails(self, revision_id, revision_count):
        """See IBranch."""
        self.last_scanned = UTC_NOW
        self.last_scanned_id = revision_id
        self.revision_count = revision_count
=======
    def notificationRecipientAddresses(self):
        """See IBranch."""
        related_people = [
            self.owner, self.author]
        related_people = [
            person for person in related_people if person is not None]
        # listify the subscribers
        subscribers = [person for person in self.subscribers]
        addresses = set()
        for person in related_people + subscribers:
            addresses.update(contactEmailAddresses(person))
        return sorted(addresses)

    def getDelta(self, old_branch, user):
        """See IBranch.getDelta()"""
        delta = ObjectDelta(old_branch, self)
        delta.record_new_values(("title", "summary", "url",
                                 "whiteboard",
                                 "landing_target",
                                 "tip_revision"))
        delta.record_new_and_old(("name", "lifecycle_status",
                                  "revision_count"))
        # delta.record_list_added_and_removed()
        # XXX: TFP: finish this
        if delta.changes:
            changes = delta.changes
            changes["branch"] = self
            changes["user"] = user

            return BranchDelta(**changes)
        else:
            return None
>>>>>>> 823e5e3a
        


class BranchSet:
    """The set of all branches."""

    implements(IBranchSet)

    def __getitem__(self, branch_id):
        """See IBranchSet."""
        branch = self.get(branch_id)
        if branch is None:
            raise NotFoundError(branch_id)
        return branch

    def __iter__(self):
        """See IBranchSet."""
        return iter(Branch.select())

    @property
    def all(self):
        branches = Branch.select()
        return branches.prejoin(['author', 'product'])

    def get(self, branch_id, default=None):
        """See IBranchSet."""
        try:
            return Branch.get(branch_id)
        except SQLObjectNotFound:
            return default

    def new(self, name, owner, product, url, title=None,
            lifecycle_status=BranchLifecycleStatus.NEW, author=None,
            summary=None, home_page=None, whiteboard=None):
        """See IBranchSet."""
        if not home_page:
            home_page = None
        return Branch(
            name=name, owner=owner, author=author, product=product, url=url,
            title=title, lifecycle_status=lifecycle_status, summary=summary,
            home_page=home_page, whiteboard=whiteboard)

    def getByUrl(self, url, default=None):
        """See IBranchSet."""
        assert not url.endswith('/')
        prefix = config.launchpad.supermirror_root
        if url.startswith(prefix):
            branch = self.getByUniqueName(url[len(prefix):])
        else:
            branch = Branch.selectOneBy(url=url)
        if branch is None:
            return default
        else:
            return branch

    def getByUniqueName(self, unique_name, default=None):
        """Find a branch by its ~owner/product/name unique name."""
        # import locally to avoid circular imports
        match = re.match('^~([^/]+)/([^/]+)/([^/]+)$', unique_name)
        if match is None:
            return default
        owner_name, product_name, branch_name = match.groups()
        if product_name == '+junk':
            query = ("Branch.owner = Person.id"
                     + " AND Branch.product IS NULL"
                     + " AND Person.name = " + quote(owner_name)
                     + " AND Branch.name = " + quote(branch_name))
            tables=['Person']
        else:
            query = ("Branch.owner = Person.id"
                     + " AND Branch.product = Product.id"
                     + " AND Person.name = " + quote(owner_name)
                     + " AND Product.name = " + quote(product_name)
                     + " AND Branch.name = " + quote(branch_name))
            tables=['Person', 'Product']            
        branch = Branch.selectOne(query, clauseTables=tables)
        if branch is None:
            return default
        else:
            return branch

    def getBranchesToScan(self):
        """See IBranchSet.getBranchesToScan()"""
        # Return branches where the scanned and mirrored IDs don't match.
        # Branches with a NULL last_mirrored_id have never been
        # successfully mirrored so there is no point scanning them.
        # Branches with a NULL last_scanned_id have not been scanned yet,
        # so are included.

        return Branch.select('''
            Branch.last_mirrored_id IS NOT NULL AND
            (Branch.last_scanned_id IS NULL OR
             Branch.last_scanned_id <> Branch.last_mirrored_id)
            ''')


class BranchRelationship(SQLBase):
    """A relationship between branches.

    e.g. "subject is a debianization-branch-of object"
    """

    _table = 'BranchRelationship'
    _columns = [
        ForeignKey(name='subject', foreignKey='Branch', dbName='subject', 
                   notNull=True),
        IntCol(name='label', dbName='label', notNull=True),
        ForeignKey(name='object', foreignKey='Branch', dbName='subject', 
                   notNull=True),
        ]

    def _get_src(self):
        return self.subject
    def _set_src(self, value):
        self.subject = value

    def _get_dst(self):
        return self.object
    def _set_dst(self, value):
        self.object = value

    def _get_labelText(self):
        return BranchRelationships.items[self.label]

    def nameSelector(self, sourcepackage=None, selected=None):
        # XXX: Let's get HTML out of the database code.
        #      -- SteveAlexander, 2005-04-22
        html = '<select name="binarypackagename">\n'
        if not sourcepackage:
            # Return nothing for an empty query.
            binpkgs = []
        else:
            binpkgs = self._table.select("""
                binarypackagename.id = binarypackage.binarypackagename AND
                binarypackage.build = build.id AND
                build.sourcepackagerelease = sourcepackagerelease.id AND
                sourcepackagerelease.sourcepackage = %s"""
                % sqlvalues(sourcepackage),
                clauseTables = ['binarypackagename', 'binarypackage',
                                'build', 'sourcepackagerelease']
                )
        for pkg in binpkgs:
            html = html + '<option value="' + pkg.name + '"'
            if pkg.name==selected: html = html + ' selected'
            html = html + '>' + pkg.name + '</option>\n'
        html = html + '</select>\n'
        return html


class BranchLabel(SQLBase):
    _table = 'BranchLabel'

    label = ForeignKey(foreignKey='Label', dbName='label', notNull=True)
    branch = ForeignKey(foreignKey='Branch', dbName='branch', notNull=True)<|MERGE_RESOLUTION|>--- conflicted
+++ resolved
@@ -77,13 +77,7 @@
 
     last_scanned = UtcDateTimeCol(default=None)
     last_scanned_id = StringCol(default=None)
-<<<<<<< HEAD
     revision_count = IntCol(default=0, notNull=True)
-=======
-    revision_count = IntCol(default=None)
-    tip_revision = ForeignKey(dbName='tip_revision', foreignKey='Revision',
-                              default=None)
->>>>>>> 823e5e3a
 
     cache_url = StringCol(default=None)
 
@@ -223,13 +217,12 @@
             did_something = True
         return did_something
 
-<<<<<<< HEAD
     def updateScannedDetails(self, revision_id, revision_count):
         """See IBranch."""
         self.last_scanned = UTC_NOW
         self.last_scanned_id = revision_id
         self.revision_count = revision_count
-=======
+        
     def notificationRecipientAddresses(self):
         """See IBranch."""
         related_people = [
@@ -248,8 +241,7 @@
         delta = ObjectDelta(old_branch, self)
         delta.record_new_values(("title", "summary", "url",
                                  "whiteboard",
-                                 "landing_target",
-                                 "tip_revision"))
+                                 "landing_target"))
         delta.record_new_and_old(("name", "lifecycle_status",
                                   "revision_count"))
         # delta.record_list_added_and_removed()
@@ -262,9 +254,7 @@
             return BranchDelta(**changes)
         else:
             return None
->>>>>>> 823e5e3a
         
-
 
 class BranchSet:
     """The set of all branches."""
