--- conflicted
+++ resolved
@@ -194,15 +194,7 @@
 
     # subscriptions
     def subscribe(self, person, notification_level, max_diff_lines):
-<<<<<<< HEAD
-        """See `IBranch`."""
-        # can't subscribe twice
-        assert not self.hasSubscription(person), "User is already subscribed."
-        return BranchSubscription(branch=self, person=person,
-                                  notification_level=notification_level,
-                                  max_diff_lines=max_diff_lines)
-=======
-        """See IBranch."""
+        """See `IBranch`."""
         # If the person is already subscribed, update the subscription with
         # the specified notification details.
         subscription = self.getSubscription(person)
@@ -215,7 +207,6 @@
             subscription.notification_level = notification_level
             subscription.max_diff_lines = max_diff_lines
         return subscription
->>>>>>> a8ab100e
 
     def getSubscription(self, person):
         """See `IBranch`."""
@@ -863,64 +854,4 @@
         # - any import branches which have been synced since their last mirror
         return self.getHostedPullQueue().union(
             self.getMirroredPullQueue()).union(
-<<<<<<< HEAD
-            self.getImportedPullQueue()).orderBy('last_mirror_attempt')
-=======
-            self.getImportedPullQueue()).orderBy('last_mirror_attempt')
-
-
-class BranchRelationship(SQLBase):
-    """A relationship between branches.
-
-    e.g. "subject is a debianization-branch-of object"
-    """
-
-    _table = 'BranchRelationship'
-    subject = ForeignKey(foreignKey='Branch', dbName='subject', notNull=True),
-    label = IntCol(dbName='label', notNull=True),
-    object = ForeignKey(foreignKey='Branch', dbName='object', notNull=True),
-
-    def _get_src(self):
-        return self.subject
-    def _set_src(self, value):
-        self.subject = value
-
-    def _get_dst(self):
-        return self.object
-    def _set_dst(self, value):
-        self.object = value
-
-    def _get_labelText(self):
-        return BranchRelationships.items[self.label]
-
-    def nameSelector(self, sourcepackage=None, selected=None):
-        # XXX SteveAlexander 2005-04-22: 
-        # Let's get HTML out of the database code.
-        html = '<select name="binarypackagename">\n'
-        if not sourcepackage:
-            # Return nothing for an empty query.
-            binpkgs = []
-        else:
-            binpkgs = self._table.select("""
-                binarypackagename.id = binarypackage.binarypackagename AND
-                binarypackage.build = build.id AND
-                build.sourcepackagerelease = sourcepackagerelease.id AND
-                sourcepackagerelease.sourcepackage = %s"""
-                % sqlvalues(sourcepackage),
-                clauseTables = ['binarypackagename', 'binarypackage',
-                                'build', 'sourcepackagerelease']
-                )
-        for pkg in binpkgs:
-            html = html + '<option value="' + pkg.name + '"'
-            if pkg.name==selected: html = html + ' selected'
-            html = html + '>' + pkg.name + '</option>\n'
-        html = html + '</select>\n'
-        return html
-
-
-class BranchLabel(SQLBase):
-    _table = 'BranchLabel'
-
-    label = ForeignKey(foreignKey='Label', dbName='label', notNull=True)
-    branch = ForeignKey(foreignKey='Branch', dbName='branch', notNull=True)
->>>>>>> a8ab100e
+            self.getImportedPullQueue()).orderBy('last_mirror_attempt')