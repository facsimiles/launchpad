--- conflicted
+++ resolved
@@ -27,7 +27,13 @@
         notNull=True)
     message = ForeignKey(dbName='message', foreignKey='Message', notNull=True)
     vote = EnumCol(dbName='vote', notNull=True, schema=CodeReviewVote)
-<<<<<<< HEAD
+    @property
+    def title(self):
+        return ('Comment on proposed merge of %(source)s into %(target)s' %
+            {'source': self.branch_merge_proposal.source_branch.displayname,
+             'target': self.branch_merge_proposal.target_branch.displayname,
+            })
+
 
 def graph_dict(messages):
     message_to_code = dict(
@@ -39,12 +45,4 @@
         else:
             parents = [message_to_code[code_review.message.parent]]
         result[code_review] = parents
-    return result
-=======
-    @property
-    def title(self):
-        return ('Comment on proposed merge of %(source)s into %(target)s' %
-            {'source': self.branch_merge_proposal.source_branch.displayname,
-             'target': self.branch_merge_proposal.target_branch.displayname,
-            })
->>>>>>> f69f08ad
+    return result