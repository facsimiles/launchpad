--- conflicted
+++ resolved
@@ -164,7 +164,6 @@
     submissions caches.  That machinery is needed even for `DummyPOFile`s.
     """
 
-<<<<<<< HEAD
     def getHeader(self):
         """See `IPOFile`."""
         translation_importer = getUtility(ITranslationImporter)
@@ -174,10 +173,7 @@
         header.comment = self.topcomment
         return header
 
-    def getMsgSetsForPOTMsgSets(self, for_potmsgsets):
-=======
     def getMsgSetsForPOTMsgSets(self, potmsgsets):
->>>>>>> 148fb4d4
         """See `IPOFile`."""
         if potmsgsets is None:
             return {}
