--- conflicted
+++ resolved
@@ -299,24 +299,8 @@
     def _guess_multiple_directories_with_pofile(self):
         """Return an IPOFile that we think is related to this entry or None.
 
-<<<<<<< HEAD
-    @property
-    def import_into(self):
-        """See ITranslationImportQueueEntry."""
-        if self.pofile is not None:
-            # The entry has an IPOFile associated where it should be imported.
-            return self.pofile
-        elif self.potemplate is not None and (self.path.endswith('.pot') or self.path=='en-US.xpi'):
-            # The entry has an IPOTemplate associated where it should be
-            # imported.
-            return self.potemplate
-        else:
-            # We don't know where this entry should be imported.
-            return None
-=======
         Multi directory trees layout are non standard layouts where the .pot
         file and its .po files are stored in different directories
->>>>>>> 00583b6a
 
         The know layouts are:
 
