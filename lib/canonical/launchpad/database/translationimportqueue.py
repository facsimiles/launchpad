--- conflicted
+++ resolved
@@ -27,11 +27,8 @@
     ITranslationImportQueueEntry, ITranslationImportQueue, IPOFileSet,
     IPOTemplateSet, ILanguageSet, NotFoundError)
 from canonical.librarian.interfaces import ILibrarianClient
-<<<<<<< HEAD
-=======
 from canonical.lp.dbschema import RosettaImportStatus, EnumCol
 from canonical.lp.dbschema import RosettaFileFormat
->>>>>>> a85d2653
 
 # Number of days when the DELETED and IMPORTED entries are removed from the
 # queue.
