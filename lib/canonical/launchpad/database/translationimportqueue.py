--- conflicted
+++ resolved
@@ -1,4 +1,4 @@
-# Copyright 2005-2007 Canonical Ltd. All rights reserved.
+# Copyright 2005-2008 Canonical Ltd. All rights reserved.
 # pylint: disable-msg=E0611,W0212
 
 __metaclass__ = type
@@ -18,11 +18,8 @@
 from zope.component import getUtility
 from sqlobject import SQLObjectNotFound, StringCol, ForeignKey, BoolCol
 
-<<<<<<< HEAD
-from canonical.database.sqlbase import quote, quote_like, SQLBase, sqlvalues
-=======
-from canonical.database.sqlbase import cursor, quote_like, SQLBase, sqlvalues
->>>>>>> 02f7a34a
+from canonical.database.sqlbase import (
+    cursor, quote, quote_like, SQLBase, sqlvalues)
 from canonical.database.datetimecol import UtcDateTimeCol
 from canonical.database.constants import UTC_NOW, DEFAULT
 from canonical.database.enumcol import EnumCol
