# Copyright 2008 Canonical Ltd.  All rights reserved.

"""ORM object representing jobs."""

__metaclass__ = type
__all__ = ['InvalidTransition', 'Job']


import datetime

from canonical.database.datetimecol import UtcDateTimeCol
from canonical.database.enumcol import EnumCol
from canonical.database.sqlbase import SQLBase
import pytz
from sqlobject import IntCol, StringCol
from storm.references import ReferenceSet
from zope.interface import implements

from canonical.launchpad.interfaces import IJob, JobStatus


UTC = pytz.timezone('UTC')


class InvalidTransition(Exception):

    def __init__(self, current_status, requested_status):
        Exception.__init__(
            self, 'Transition from %s to %s is invalid.' %
            (current_status, requested_status))


class Job(SQLBase):

    implements(IJob)

    scheduled_start = UtcDateTimeCol()

    date_created = UtcDateTimeCol()

    date_started = UtcDateTimeCol()

    date_finished = UtcDateTimeCol()

    lease_expires = UtcDateTimeCol()

    log = StringCol()

    status = EnumCol(enum=JobStatus, notNull=True, default=JobStatus.WAITING)

    attempt_count = IntCol(default=0)

    _valid_transitions = {
        JobStatus.WAITING: (JobStatus.RUNNING,),
        JobStatus.RUNNING: (
            JobStatus.COMPLETED, JobStatus.FAILED, JobStatus.WAITING),
        JobStatus.FAILED: (),
        JobStatus.COMPLETED: (),
    }

    def _set_status(self, status):
        if status not in self._valid_transitions[self.status]:
            raise InvalidTransition(self.status, status)
        self.status = status

    def start(self):
        self._set_status(JobStatus.RUNNING)
        self.date_started = datetime.datetime.now(UTC)
        self.date_finished = None
        self.attempt_count += 1

    def complete(self):
        self._set_status(JobStatus.COMPLETED)
        self.date_finished = datetime.datetime.now(UTC)

    def fail(self):
        self._set_status(JobStatus.FAILED)
        self.date_finished = datetime.datetime.now(UTC)

    def queue(self):
        self._set_status(JobStatus.WAITING)
        self.date_finished = datetime.datetime.now(UTC)

    def destroySelf(self):
        self.dependants.clear()
        self.prerequisites.clear()
<<<<<<< HEAD
        SQLBase.destroySelf(self)

    def addPrerequisite(self, prerequisite):
        """See IJob."""
        self.prerequisites.add(prerequisite)


class JobDependency(SQLBase):

    __storm_primary__ = "prerequisite", "dependant"
    prerequisite = IntCol()
    dependant = IntCol()

Job.prerequisites = ReferenceSet(
    Job.id, JobDependency.dependant, JobDependency.prerequisite, Job.id)

Job.dependants = ReferenceSet(
    Job.id, JobDependency.prerequisite, JobDependency.dependant, Job.id)
=======
        SQLBase.destroySelf(self)
>>>>>>> 6543f331
<|MERGE_RESOLUTION|>--- conflicted
+++ resolved
@@ -84,25 +84,4 @@
     def destroySelf(self):
         self.dependants.clear()
         self.prerequisites.clear()
-<<<<<<< HEAD
-        SQLBase.destroySelf(self)
-
-    def addPrerequisite(self, prerequisite):
-        """See IJob."""
-        self.prerequisites.add(prerequisite)
-
-
-class JobDependency(SQLBase):
-
-    __storm_primary__ = "prerequisite", "dependant"
-    prerequisite = IntCol()
-    dependant = IntCol()
-
-Job.prerequisites = ReferenceSet(
-    Job.id, JobDependency.dependant, JobDependency.prerequisite, Job.id)
-
-Job.dependants = ReferenceSet(
-    Job.id, JobDependency.prerequisite, JobDependency.dependant, Job.id)
-=======
-        SQLBase.destroySelf(self)
->>>>>>> 6543f331
+        SQLBase.destroySelf(self)