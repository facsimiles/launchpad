--- conflicted
+++ resolved
@@ -107,11 +107,7 @@
         # language, so we are actually returning the people with the most
         # translation karma that have this language selected in their
         # preferences.
-<<<<<<< HEAD
-        from canonical.launchpad.database.person import Person
-=======
         from lp.registry.model.person import Person
->>>>>>> f3c1e32b
         return Person.select('''
             PersonLanguage.person = Person.id AND
             PersonLanguage.language = %s AND
