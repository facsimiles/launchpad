# Copyright 2004-2009 Canonical Ltd.  All rights reserved.
# vars() causes W0612
# pylint: disable-msg=E0611,W0212,W0612

"""Implementation classes for a Person."""

__metaclass__ = type
__all__ = [
    'generate_nick',
    'IrcID',
    'IrcIDSet',
    'JabberID',
    'JabberIDSet',
    'Owner',
    'Person',
    'PersonLanguage',
    'PersonSet',
    'SSHKey',
    'SSHKeySet',
    'ValidPersonCache',
    'WikiName',
    'WikiNameSet']

from datetime import datetime, timedelta
from operator import attrgetter
import pytz
import random
import re

from zope.error.interfaces import IErrorReportingUtility
from zope.lifecycleevent import ObjectCreatedEvent
from zope.interface import alsoProvides, implementer, implements
from zope.component import adapter, getUtility
from zope.component.interfaces import ComponentLookupError
from zope.event import notify
from zope.security.proxy import ProxyFactory, removeSecurityProxy
from sqlobject import (
    BoolCol, ForeignKey, IntCol, SQLMultipleJoin, SQLObjectNotFound,
    SQLRelatedJoin, StringCol)
from sqlobject.sqlbuilder import AND, OR, SQLConstant
from storm.store import EmptyResultSet, Store
from storm.expr import And, Join
from storm.info import ClassAlias

from canonical.config import config
from canonical.database import postgresql
from canonical.database.constants import UTC_NOW
from canonical.database.datetimecol import UtcDateTimeCol
from canonical.database.enumcol import EnumCol
from canonical.database.sqlbase import (
    cursor, quote, quote_like, sqlvalues, SQLBase)

from canonical.cachedproperty import cachedproperty

from canonical.lazr.utils import safe_hasattr

from canonical.launchpad.database.account import Account
from canonical.launchpad.database.answercontact import AnswerContact
from canonical.launchpad.database.bugtarget import HasBugsBase
from canonical.launchpad.database.karma import KarmaCategory
from canonical.launchpad.database.language import Language
from canonical.launchpad.database.oauth import (
    OAuthAccessToken, OAuthRequestToken)
from canonical.launchpad.database.openidserver import OpenIDRPSummary
from canonical.launchpad.database.personlocation import PersonLocation
from canonical.launchpad.database.structuralsubscription import (
    StructuralSubscription)
from canonical.launchpad.database.translationrelicensingagreement import (
    TranslationRelicensingAgreement)
from canonical.launchpad.event.karma import KarmaAssignedEvent
from canonical.launchpad.event.team import JoinTeamEvent, TeamInvitationEvent
from canonical.launchpad.helpers import (
    get_contact_email_addresses, get_email_template, shortlist)

from canonical.launchpad.interfaces import IMasterObject, IMasterStore
from canonical.launchpad.interfaces.account import (
    AccountCreationRationale, AccountStatus, IAccount, IAccountSet,
    INACTIVE_ACCOUNT_STATUSES)
from canonical.launchpad.interfaces.archive import ArchivePurpose
from canonical.launchpad.interfaces.archivepermission import (
    IArchivePermissionSet)
from canonical.launchpad.interfaces.bugtask import (
    BugTaskSearchParams, IBugTaskSet)
from canonical.launchpad.interfaces.bugtarget import IBugTarget
from canonical.launchpad.interfaces.codeofconduct import (
    ISignedCodeOfConductSet)
from canonical.launchpad.interfaces.distribution import IDistribution
from canonical.launchpad.interfaces.emailaddress import (
    EmailAddressStatus, IEmailAddress, IEmailAddressSet, InvalidEmailAddress)
from canonical.launchpad.interfaces.gpg import IGPGKeySet
from canonical.launchpad.interfaces.hwdb import IHWSubmissionSet
from canonical.launchpad.interfaces.irc import IIrcID, IIrcIDSet
from canonical.launchpad.interfaces.jabber import IJabberID, IJabberIDSet
from canonical.launchpad.interfaces.launchpad import (
    IHasIcon, IHasLogo, IHasMugshot, ILaunchpadCelebrities)
from canonical.launchpad.interfaces.launchpadstatistic import (
    ILaunchpadStatisticSet)
from canonical.launchpad.interfaces.logintoken import (
    ILoginTokenSet, LoginTokenType)
from canonical.launchpad.interfaces.mailinglist import (
    IMailingListSet, MailingListStatus, PostedMessageStatus)
from canonical.launchpad.interfaces.mailinglistsubscription import (
    MailingListAutoSubscribePolicy)
from canonical.launchpad.interfaces.person import (
    IPerson, IPersonSet, ITeam, ImmutableVisibilityError, InvalidName,
    JoinNotAllowed, NameAlreadyTaken, PersonCreationRationale,
    PersonVisibility, PersonalStanding, TeamMembershipRenewalPolicy,
    TeamSubscriptionPolicy)
from canonical.launchpad.interfaces.personnotification import (
    IPersonNotificationSet)
from canonical.launchpad.interfaces.pillar import IPillarNameSet
from canonical.launchpad.interfaces.product import IProduct
from canonical.launchpad.interfaces.project import IProject
from canonical.launchpad.interfaces.questioncollection import (
    QUESTION_STATUS_DEFAULT_SEARCH)
from canonical.launchpad.interfaces.revision import IRevisionSet
from canonical.launchpad.interfaces.salesforce import (
    ISalesforceVoucherProxy, VOUCHER_STATUSES)
from canonical.launchpad.interfaces.shipit import (
    ShipItConstants, ShippingRequestStatus)
from canonical.launchpad.interfaces.specification import (
    SpecificationDefinitionStatus, SpecificationFilter,
    SpecificationImplementationStatus, SpecificationSort)
from canonical.launchpad.interfaces import IStore
from canonical.launchpad.interfaces.ssh import ISSHKey, ISSHKeySet, SSHKeyType
from canonical.launchpad.interfaces.teammembership import (
    TeamMembershipStatus)
from canonical.launchpad.interfaces.translationgroup import (
    ITranslationGroupSet)
from canonical.launchpad.interfaces.translator import ITranslatorSet
from canonical.launchpad.interfaces.wikiname import IWikiName, IWikiNameSet
from canonical.launchpad.webapp.interfaces import (
    ILaunchBag, IStoreSelector, AUTH_STORE, MASTER_FLAVOR)

from canonical.launchpad.database.archive import Archive
from canonical.launchpad.database.codeofconduct import SignedCodeOfConduct
from canonical.launchpad.database.bugtask import BugTask
from canonical.launchpad.database.emailaddress import (
    EmailAddress, HasOwnerMixin)
from canonical.launchpad.database.karma import KarmaCache, KarmaTotalCache
from canonical.launchpad.database.logintoken import LoginToken
from canonical.launchpad.database.pillar import PillarName
from canonical.launchpad.database.pofiletranslator import POFileTranslator
from canonical.launchpad.database.karma import KarmaAction, Karma
from canonical.launchpad.database.mentoringoffer import MentoringOffer
from canonical.launchpad.database.shipit import ShippingRequest
from canonical.launchpad.database.sourcepackagerelease import (
    SourcePackageRelease)
from canonical.launchpad.database.specification import (
    HasSpecificationsMixin, Specification)
from canonical.launchpad.database.specificationfeedback import (
    SpecificationFeedback)
from canonical.launchpad.database.specificationsubscription import (
    SpecificationSubscription)
from canonical.launchpad.database.translationimportqueue import (
    HasTranslationImportsMixin)
from canonical.launchpad.database.teammembership import (
    TeamMembership, TeamMembershipSet, TeamParticipation)
from canonical.launchpad.database.question import QuestionPersonSearch

from canonical.launchpad.validators.email import valid_email
from canonical.launchpad.validators.name import sanitize_name, valid_name
from canonical.launchpad.validators.person import validate_public_person


MIN_KARMA_ENTRIES_TO_BE_TRUSTED_ON_SHIPIT = 10


class ValidPersonCache(SQLBase):
    """Flags if a Person is active and usable in Launchpad.

    This is readonly, as this is a view in the database.
    """
    # Look Ma, no columns! (apart from id)


def validate_person_visibility(person, attr, value):
    """Validate changes in visibility.

    * Prevent teams with inconsistent connections from being made private
    * Prevent private teams with mailing lists from going public
    """
    mailing_list = getUtility(IMailingListSet).get(person.name)

    if (value == PersonVisibility.PUBLIC and
        person.visibility == PersonVisibility.PRIVATE_MEMBERSHIP and
        mailing_list is not None and
        mailing_list.status != MailingListStatus.PURGED):
        raise ImmutableVisibilityError(
            'This team cannot be made public since it has a mailing list')

    if value != PersonVisibility.PUBLIC:
        warning = person.visibility_consistency_warning
        if warning is not None:
            raise ImmutableVisibilityError(warning)

    return value


class Person(
    SQLBase, HasBugsBase, HasSpecificationsMixin, HasTranslationImportsMixin):
    """A Person."""

    implements(IPerson, IHasIcon, IHasLogo, IHasMugshot)

    sortingColumns = SQLConstant(
        "person_sort_key(Person.displayname, Person.name)")
    # When doing any sort of set operations (union, intersect, except_) with
    # SQLObject we can't use sortingColumns because the table name Person is
    # not available in that context, so we use this one.
    _sortingColumnsForSetOperations = SQLConstant(
        "person_sort_key(displayname, name)")
    _defaultOrder = sortingColumns

    account = ForeignKey(dbName='account', foreignKey='Account', default=None)

    def _validate_name(self, attr, value):
        """Check that rename is allowed."""
        # Renaming a team is prohibited for any team that has a non-purged
        # mailing list.  This is because renaming a mailing list is not
        # trivial in Mailman 2.1 (see Mailman FAQ item 4.70).  We prohibit
        # such renames in the team edit details view, but just to be safe, we
        # also assert that such an attempt is not being made here.  To do
        # this, we must override the SQLObject method for setting the 'name'
        # database column.  Watch out for when SQLObject is creating this row,
        # because in that case self.name isn't yet available.
        if self.name is None:
            mailing_list = None
        else:
            mailing_list = getUtility(IMailingListSet).get(self.name)
        can_rename = (self._SO_creating or
                      not self.is_team or
                      mailing_list is None or
                      mailing_list.status == MailingListStatus.PURGED)
        assert can_rename, 'Cannot rename teams with mailing lists'
        # Everything's okay, so let SQLObject do the normal thing.
        return value

    name = StringCol(dbName='name', alternateID=True, notNull=True,
                     storm_validator=_validate_name)

    def __repr__(self):
        return '<Person at 0x%x %s (%s)>' % (
            id(self), self.name, self.displayname)

    def _sync_displayname(self, attr, value):
        """Update any related Account.displayname.

        We can't do this in a DB trigger as soon the Account table will
        in a seperate database to the Person table.
        """
        if self.accountID is not None:
            auth_store = getUtility(IStoreSelector).get(
                AUTH_STORE, MASTER_FLAVOR)
            account = auth_store.get(Account, self.accountID)
            if account.displayname != value:
                account.displayname = value
        return value

    displayname = StringCol(dbName='displayname', notNull=True,
                            storm_validator=_sync_displayname)

    teamdescription = StringCol(dbName='teamdescription', default=None)
    homepage_content = StringCol(default=None)
    icon = ForeignKey(
        dbName='icon', foreignKey='LibraryFileAlias', default=None)
    logo = ForeignKey(
        dbName='logo', foreignKey='LibraryFileAlias', default=None)
    mugshot = ForeignKey(
        dbName='mugshot', foreignKey='LibraryFileAlias', default=None)

    # XXX StuartBishop 2008-05-13 bug=237280: The password,
    # account_status and account_status_comment properties should go. Note
    # that they override the current strict controls on Account, allowing
    # access via Person to use the less strinct controls on that interface.
    # Part of the process of removing these methods from Person will be
    # losening the permissions on Account or fixing the callsites.
    def _get_password(self):
        # We have to remove the security proxy because the password is
        # needed before we are authenticated. I'm not overly worried because
        # this method is scheduled for demolition -- StuartBishop 20080514
        from canonical.launchpad.database.account import AccountPassword
        password = IStore(AccountPassword).find(
            AccountPassword, accountID=self.accountID).one()
        if password is None:
            return None
        else:
            return password.password

    def _set_password(self, value):
        account = IMasterStore(Account).get(Account, self.accountID)
        assert account is not None, 'No account for this Person.'
        account.password = value

    password = property(_get_password, _set_password)

    def _get_account_status(self):
        account = IStore(Account).get(Account, self.accountID)
        if account is not None:
            return account.status
        else:
            return AccountStatus.NOACCOUNT

    def _set_account_status(self, value):
        assert self.accountID is not None, 'No account for this Person'
        account = IMasterStore(Account).get(Account, self.accountID)
        account.status = value

    # Deprecated - this value has moved to the Account table.
    # We provide this shim for backwards compatibility.
    account_status = property(_get_account_status, _set_account_status)

    def _get_account_status_comment(self):
        account = IStore(Account).get(Account, self.accountID)
        if account is not None:
            return account.status_comment

    def _set_account_status_comment(self, value):
        assert self.accountID is not None, 'No account for this Person'
        account = IMasterStore(Account).get(Account, self.accountID)
        account.status_comment = value

    # Deprecated - this value has moved to the Account table.
    # We provide this shim for backwards compatibility.
    account_status_comment = property(
            _get_account_status_comment, _set_account_status_comment)

    city = StringCol(default=None)
    phone = StringCol(default=None)
    country = ForeignKey(dbName='country', foreignKey='Country', default=None)
    province = StringCol(default=None)
    postcode = StringCol(default=None)
    addressline1 = StringCol(default=None)
    addressline2 = StringCol(default=None)
    organization = StringCol(default=None)

    teamowner = ForeignKey(dbName='teamowner', foreignKey='Person',
                           default=None,
                           storm_validator=validate_public_person)

    sshkeys = SQLMultipleJoin('SSHKey', joinColumn='person')

    renewal_policy = EnumCol(
        enum=TeamMembershipRenewalPolicy,
        default=TeamMembershipRenewalPolicy.NONE)
    subscriptionpolicy = EnumCol(
        dbName='subscriptionpolicy',
        enum=TeamSubscriptionPolicy,
        default=TeamSubscriptionPolicy.MODERATED)
    defaultrenewalperiod = IntCol(dbName='defaultrenewalperiod', default=None)
    defaultmembershipperiod = IntCol(dbName='defaultmembershipperiod',
                                     default=None)
    mailing_list_auto_subscribe_policy = EnumCol(
        enum=MailingListAutoSubscribePolicy,
        default=MailingListAutoSubscribePolicy.ON_REGISTRATION)

    merged = ForeignKey(dbName='merged', foreignKey='Person', default=None)

    datecreated = UtcDateTimeCol(notNull=True, default=UTC_NOW)
    creation_rationale = EnumCol(enum=PersonCreationRationale, default=None)
    creation_comment = StringCol(default=None)
    registrant = ForeignKey(
        dbName='registrant', foreignKey='Person', default=None,
        storm_validator=validate_public_person)
    hide_email_addresses = BoolCol(notNull=True, default=False)
    verbose_bugnotifications = BoolCol(notNull=True, default=True)

    ownedBounties = SQLMultipleJoin('Bounty', joinColumn='owner',
        orderBy='id')
    reviewerBounties = SQLMultipleJoin('Bounty', joinColumn='reviewer',
        orderBy='id')
    # XXX: matsubara 2006-03-06 bug=33935:
    # Is this really needed? There's no attribute 'claimant' in the Bounty
    # database class or interface, but the column exists in the database.
    claimedBounties = SQLMultipleJoin('Bounty', joinColumn='claimant',
        orderBy='id')
    subscribedBounties = SQLRelatedJoin('Bounty', joinColumn='person',
        otherColumn='bounty', intermediateTable='BountySubscription',
        orderBy='id')
    signedcocs = SQLMultipleJoin('SignedCodeOfConduct', joinColumn='owner')
    ircnicknames = SQLMultipleJoin('IrcID', joinColumn='person')
    jabberids = SQLMultipleJoin('JabberID', joinColumn='person')

    entitlements = SQLMultipleJoin('Entitlement', joinColumn='person')
    visibility = EnumCol(
        enum=PersonVisibility,
        default=PersonVisibility.PUBLIC,
        storm_validator=validate_person_visibility)

    personal_standing = EnumCol(
        enum=PersonalStanding, default=PersonalStanding.UNKNOWN,
        notNull=True)

    personal_standing_reason = StringCol(default=None)

    @cachedproperty('_languages_cache')
    def languages(self):
        """See `IPerson`."""
        results = Store.of(self).find(
            Language, And(Language.id == PersonLanguage.languageID,
                          PersonLanguage.personID == self.id))
        results.order_by(Language.englishname)
        return list(results)

    def getLanguagesCache(self):
        """Return this person's cached languages.

        :raises AttributeError: If the cache doesn't exist.
        """
        return self._languages_cache

    def setLanguagesCache(self, languages):
        """Set this person's cached languages.

        Order them by name if necessary.
        """
        self._languages_cache = sorted(
            languages, key=attrgetter('englishname'))

    def deleteLanguagesCache(self):
        """Delete this person's cached languages, if it exists."""
        if safe_hasattr(self, '_languages_cache'):
            del self._languages_cache

    def addLanguage(self, language):
        """See `IPerson`."""
        person_language = Store.of(self).find(
            PersonLanguage, And(PersonLanguage.languageID == language.id,
                                PersonLanguage.personID == self.id)).one()
        if person_language is not None:
            # Nothing to do.
            return
        PersonLanguage(person=self, language=language)
        self.deleteLanguagesCache()

    def removeLanguage(self, language):
        """See `IPerson`."""
        person_language = Store.of(self).find(
            PersonLanguage, And(PersonLanguage.languageID == language.id,
                                PersonLanguage.personID == self.id)).one()
        if person_language is None:
            # Nothing to do.
            return
        PersonLanguage.delete(person_language.id)
        self.deleteLanguagesCache()

    def _init(self, *args, **kw):
        """Mark the person as a team when created or fetched from database."""
        SQLBase._init(self, *args, **kw)
        if self.teamownerID is not None:
            alsoProvides(self, ITeam)

    def convertToTeam(self, team_owner):
        """See `IPerson`."""
        assert not self.is_team, "Can't convert a team to a team."
        assert self.account_status == AccountStatus.NOACCOUNT, (
            "Only Person entries whose account_status is NOACCOUNT can be "
            "converted into teams.")
        # Teams don't have Account records
        if self.account is not None:
            account_id = self.account.id
            self.account = None
            Account.delete(account_id)
        self.creation_rationale = None
        self.teamowner = team_owner
        alsoProvides(self, ITeam)
        # Add the owner as a team admin manually because we know what we're
        # doing and we don't want any email notifications to be sent.
        TeamMembershipSet().new(
            team_owner, self, TeamMembershipStatus.ADMIN, team_owner)

    @property
    def oauth_access_tokens(self):
        """See `IPerson`."""
        return OAuthAccessToken.select("""
            person = %s
            AND (date_expires IS NULL OR date_expires > %s)
            """ % sqlvalues(self, UTC_NOW))

    @property
    def oauth_request_tokens(self):
        """See `IPerson`."""
        return OAuthRequestToken.select("""
            person = %s
            AND (date_expires IS NULL OR date_expires > %s)
            """ % sqlvalues(self, UTC_NOW))

    @cachedproperty('_location')
    def location(self):
        """See `IObjectWithLocation`."""
        return PersonLocation.selectOneBy(person=self)

    @property
    def time_zone(self):
        """See `IHasLocation`."""
        if self.location is None:
            return None
        # Wrap the location with a security proxy to make sure the user has
        # enough rights to see it.
        return ProxyFactory(self.location).time_zone

    @property
    def latitude(self):
        """See `IHasLocation`."""
        if self.location is None:
            return None
        # Wrap the location with a security proxy to make sure the user has
        # enough rights to see it.
        return ProxyFactory(self.location).latitude

    @property
    def longitude(self):
        """See `IHasLocation`."""
        if self.location is None:
            return None
        # Wrap the location with a security proxy to make sure the user has
        # enough rights to see it.
        return ProxyFactory(self.location).longitude

    def setLocationVisibility(self, visible):
        """See `ISetLocation`."""
        assert not self.is_team, 'Cannot edit team location.'
        if self.location is None:
            self._location = PersonLocation(person=self, visible=visible)
        else:
            self.location.visible = visible

    def setLocation(self, latitude, longitude, time_zone, user):
        """See `ISetLocation`."""
        assert not self.is_team, 'Cannot edit team location.'
        assert ((latitude is None and longitude is None) or
                (latitude is not None and longitude is not None)), (
            "Cannot set a latitude without longitude (and vice-versa).")

        if self.location is not None:
            self.location.time_zone = time_zone
            self.location.latitude = latitude
            self.location.longitude = longitude
            self.location.last_modified_by = user
            self.location.date_last_modified = UTC_NOW
        else:
            self._location = PersonLocation(
                person=self, time_zone=time_zone, latitude=latitude,
                longitude=longitude, last_modified_by=user)

        # Make a note that we need to tell this person that their
        # information was updated by the user. We can only do this if we
        # have a validated email address for this person.
        if user != self and self.preferredemail is not None:
            mail_text = get_email_template('person-location-modified.txt')
            mail_text = mail_text % {
                'actor': user.name,
                'actor_browsername': user.browsername,
                'person': self.name}
            subject = '%s updated your location and time zone' % (
                user.browsername)
            getUtility(IPersonNotificationSet).addNotification(
                self, subject, mail_text)

    def get_translations_relicensing_agreement(self):
        """Return whether translator agrees to relicense their translations.

        If she has made no explicit decision yet, return None.
        """
        relicensing_agreement = TranslationRelicensingAgreement.selectOneBy(
            person=self)
        if relicensing_agreement is None:
            return None
        else:
            return relicensing_agreement.allow_relicensing

    def set_translations_relicensing_agreement(self, value):
        """Set a translations relicensing decision by translator.

        If she has already made a decision, overrides it with the new one.
        """
        relicensing_agreement = TranslationRelicensingAgreement.selectOneBy(
            person=self)
        if relicensing_agreement is None:
            relicensing_agreement = TranslationRelicensingAgreement(
                person=self,
                allow_relicensing=value)
        else:
            relicensing_agreement.allow_relicensing = value

    translations_relicensing_agreement = property(
        get_translations_relicensing_agreement,
        set_translations_relicensing_agreement,
        doc="See `IPerson`.")

    # specification-related joins
    @property
    def approver_specs(self):
        return shortlist(Specification.selectBy(
            approver=self, orderBy=['-datecreated']))

    @property
    def assigned_specs(self):
        return shortlist(Specification.selectBy(
            assignee=self, orderBy=['-datecreated']))

    @property
    def assigned_specs_in_progress(self):
        replacements = sqlvalues(assignee=self)
        replacements['started_clause'] = Specification.started_clause
        replacements['completed_clause'] = Specification.completeness_clause
        query = """
            (assignee = %(assignee)s)
            AND (%(started_clause)s)
            AND NOT (%(completed_clause)s)
            """ % replacements
        return Specification.select(query, orderBy=['-date_started'], limit=5)

    @property
    def created_specs(self):
        return shortlist(Specification.selectBy(
            owner=self, orderBy=['-datecreated']))

    @property
    def drafted_specs(self):
        return shortlist(Specification.selectBy(
            drafter=self, orderBy=['-datecreated']))

    @property
    def feedback_specs(self):
        return shortlist(Specification.select(
            AND(Specification.q.id == SpecificationFeedback.q.specificationID,
                SpecificationFeedback.q.reviewerID == self.id),
            clauseTables=['SpecificationFeedback'],
            orderBy=['-datecreated']))

    @property
    def subscribed_specs(self):
        specification_id = SpecificationSubscription.q.specificationID
        return shortlist(Specification.select(
            AND (Specification.q.id == specification_id,
                 SpecificationSubscription.q.personID == self.id),
            clauseTables=['SpecificationSubscription'],
            orderBy=['-datecreated']))

    # mentorship
    @property
    def mentoring_offers(self):
        """See `IPerson`"""
        return MentoringOffer.select("""MentoringOffer.id IN
        (SELECT MentoringOffer.id
            FROM MentoringOffer
            LEFT OUTER JOIN BugTask ON
                MentoringOffer.bug = BugTask.bug
            LEFT OUTER JOIN Bug ON
                BugTask.bug = Bug.id
            LEFT OUTER JOIN Specification ON
                MentoringOffer.specification = Specification.id
            WHERE
                MentoringOffer.owner = %s
                """ % sqlvalues(self.id) + """ AND (
                BugTask.id IS NULL OR NOT
                (Bug.private IS TRUE OR
                  (""" + BugTask.completeness_clause +"""))) AND (
                Specification.id IS NULL OR NOT
                (""" + Specification.completeness_clause +")))",
            )

    @property
    def team_mentorships(self):
        """See `IPerson`"""
        return MentoringOffer.select("""MentoringOffer.id IN
        (SELECT MentoringOffer.id
            FROM MentoringOffer
            JOIN TeamParticipation ON
                MentoringOffer.team = TeamParticipation.person
            LEFT OUTER JOIN BugTask ON
                MentoringOffer.bug = BugTask.bug
            LEFT OUTER JOIN Bug ON
                BugTask.bug = Bug.id
            LEFT OUTER JOIN Specification ON
                MentoringOffer.specification = Specification.id
            WHERE
                TeamParticipation.team = %s
                """ % sqlvalues(self.id) + """ AND (
                BugTask.id IS NULL OR NOT
                (Bug.private IS TRUE OR
                  (""" + BugTask.completeness_clause +"""))) AND (
                Specification.id IS NULL OR NOT
                (""" + Specification.completeness_clause +")))",
            )

    @property
    def unique_displayname(self):
        """See `IPerson`."""
        return "%s (%s)" % (self.displayname, self.name)

    @property
    def browsername(self):
        """See `IPersonPublic`."""
        return self.displayname

    @property
    def has_any_specifications(self):
        """See `IHasSpecifications`."""
        return self.all_specifications.count()

    @property
    def all_specifications(self):
        return self.specifications(filter=[SpecificationFilter.ALL])

    @property
    def valid_specifications(self):
        return self.specifications(filter=[SpecificationFilter.VALID])

    def specifications(self, sort=None, quantity=None, filter=None,
                       prejoin_people=True):
        """See `IHasSpecifications`."""

        # Make a new list of the filter, so that we do not mutate what we
        # were passed as a filter
        if not filter:
            # if no filter was passed (None or []) then we must decide the
            # default filtering, and for a person we want related incomplete
            # specs
            filter = [SpecificationFilter.INCOMPLETE]

        # now look at the filter and fill in the unsaid bits

        # defaults for completeness: if nothing is said about completeness
        # then we want to show INCOMPLETE
        completeness = False
        for option in [
            SpecificationFilter.COMPLETE,
            SpecificationFilter.INCOMPLETE]:
            if option in filter:
                completeness = True
        if completeness is False:
            filter.append(SpecificationFilter.INCOMPLETE)

        # defaults for acceptance: in this case we have nothing to do
        # because specs are not accepted/declined against a person

        # defaults for informationalness: we don't have to do anything
        # because the default if nothing is said is ANY

        # if no roles are given then we want everything
        linked = False
        roles = set([
            SpecificationFilter.CREATOR,
            SpecificationFilter.ASSIGNEE,
            SpecificationFilter.DRAFTER,
            SpecificationFilter.APPROVER,
            SpecificationFilter.FEEDBACK,
            SpecificationFilter.SUBSCRIBER])
        for role in roles:
            if role in filter:
                linked = True
        if not linked:
            for role in roles:
                filter.append(role)

        # sort by priority descending, by default
        if sort is None or sort == SpecificationSort.PRIORITY:
            order = ['-priority', 'Specification.definition_status',
                     'Specification.name']
        elif sort == SpecificationSort.DATE:
            order = ['-Specification.datecreated', 'Specification.id']

        # figure out what set of specifications we are interested in. for
        # products, we need to be able to filter on the basis of:
        #
        #  - role (owner, drafter, approver, subscriber, assignee etc)
        #  - completeness.
        #  - informational.
        #

        # in this case the "base" is quite complicated because it is
        # determined by the roles so lets do that first

        base = '(1=0'  # we want to start with a FALSE and OR them
        if SpecificationFilter.CREATOR in filter:
            base += ' OR Specification.owner = %(my_id)d'
        if SpecificationFilter.ASSIGNEE in filter:
            base += ' OR Specification.assignee = %(my_id)d'
        if SpecificationFilter.DRAFTER in filter:
            base += ' OR Specification.drafter = %(my_id)d'
        if SpecificationFilter.APPROVER in filter:
            base += ' OR Specification.approver = %(my_id)d'
        if SpecificationFilter.SUBSCRIBER in filter:
            base += """ OR Specification.id in
                (SELECT specification FROM SpecificationSubscription
                 WHERE person = %(my_id)d)"""
        if SpecificationFilter.FEEDBACK in filter:
            base += """ OR Specification.id in
                (SELECT specification FROM SpecificationFeedback
                 WHERE reviewer = %(my_id)d)"""
        base += ') '

        # filter out specs on inactive products
        base += """AND (Specification.product IS NULL OR
                        Specification.product NOT IN
                         (SELECT Product.id FROM Product
                          WHERE Product.active IS FALSE))
                """

        base = base % {'my_id': self.id}

        query = base
        # look for informational specs
        if SpecificationFilter.INFORMATIONAL in filter:
            query += (' AND Specification.implementation_status = %s' %
                quote(SpecificationImplementationStatus.INFORMATIONAL))

        # filter based on completion. see the implementation of
        # Specification.is_complete() for more details
        completeness =  Specification.completeness_clause

        if SpecificationFilter.COMPLETE in filter:
            query += ' AND ( %s ) ' % completeness
        elif SpecificationFilter.INCOMPLETE in filter:
            query += ' AND NOT ( %s ) ' % completeness

        # Filter for validity. If we want valid specs only then we should
        # exclude all OBSOLETE or SUPERSEDED specs
        if SpecificationFilter.VALID in filter:
            query += (
                ' AND Specification.definition_status NOT IN ( %s, ''%s ) ' %
                sqlvalues(SpecificationDefinitionStatus.OBSOLETE,
                          SpecificationDefinitionStatus.SUPERSEDED))

        # ALL is the trump card
        if SpecificationFilter.ALL in filter:
            query = base

        # Filter for specification text
        for constraint in filter:
            if isinstance(constraint, basestring):
                # a string in the filter is a text search filter
                query += ' AND Specification.fti @@ ftq(%s) ' % quote(
                    constraint)

        results = Specification.select(query, orderBy=order,
            limit=quantity)
        if prejoin_people:
            results = results.prejoin(['assignee', 'approver', 'drafter'])
        return results

    def searchQuestions(self, search_text=None,
                        status=QUESTION_STATUS_DEFAULT_SEARCH,
                        language=None, sort=None, participation=None,
                        needs_attention=None):
        """See `IPerson`."""
        return QuestionPersonSearch(
                person=self,
                search_text=search_text,
                status=status, language=language, sort=sort,
                participation=participation,
                needs_attention=needs_attention
                ).getResults()

    def getQuestionLanguages(self):
        """See `IQuestionTarget`."""
        return set(Language.select(
            """Language.id = language AND Question.id IN (
            SELECT id FROM Question
                      WHERE owner = %(personID)s OR answerer = %(personID)s OR
                           assignee = %(personID)s
            UNION SELECT question FROM QuestionSubscription
                  WHERE person = %(personID)s
            UNION SELECT question
                  FROM QuestionMessage JOIN Message ON (message = Message.id)
                  WHERE owner = %(personID)s
            )""" % sqlvalues(personID=self.id),
            clauseTables=['Question'], distinct=True))

    @property
    def translatable_languages(self):
        """See `IPerson`."""
        return Language.select("""
            Language.id = PersonLanguage.language AND
            PersonLanguage.person = %s AND
            Language.code <> 'en' AND
            Language.visible""" % quote(self),
            clauseTables=['PersonLanguage'], orderBy='englishname')

    def getDirectAnswerQuestionTargets(self):
        """See `IPerson`."""
        answer_contacts = AnswerContact.select(
            'person = %s' % sqlvalues(self))
        return self._getQuestionTargetsFromAnswerContacts(answer_contacts)

    def getTeamAnswerQuestionTargets(self):
        """See `IPerson`."""
        answer_contacts = AnswerContact.select(
            '''AnswerContact.person = TeamParticipation.team
            AND TeamParticipation.person = %(personID)s
            AND AnswerContact.person != %(personID)s''' % sqlvalues(
                personID=self.id),
            clauseTables=['TeamParticipation'], distinct=True)
        return self._getQuestionTargetsFromAnswerContacts(answer_contacts)

    def _getQuestionTargetsFromAnswerContacts(self, answer_contacts):
        """Return a list of active IQuestionTargets.

        :param answer_contacts: an iterable of `AnswerContact`s.
        :return: a list of active `IQuestionTarget`s.
        :raise AssertionError: if the IQuestionTarget is not a `Product`,
            `Distribution`, or `SourcePackage`.
        """
        targets = set()
        for answer_contact in answer_contacts:
            if answer_contact.product is not None:
                target = answer_contact.product
                pillar = target
            elif answer_contact.sourcepackagename is not None:
                assert answer_contact.distribution is not None, (
                    "Missing distribution.")
                distribution = answer_contact.distribution
                target = distribution.getSourcePackage(
                    answer_contact.sourcepackagename)
                pillar = distribution
            elif answer_contact.distribution is not None:
                target = answer_contact.distribution
                pillar = target
            else:
                raise AssertionError('Unknown IQuestionTarget.')

            if pillar.active:
                # Deactivated pillars are not valid IQuestionTargets.
                targets.add(target)

        return list(targets)

    # XXX: Tom Berger 2008-04-14 bug=191799:
    # The implementation of these functions
    # is no longer appropriate, since it now relies on subscriptions,
    # rather than package bug supervisors.
    def getBugSubscriberPackages(self):
        """See `IPerson`."""
        packages = [sub.target for sub in self.structural_subscriptions
                    if (sub.distribution is not None and
                        sub.sourcepackagename is not None)]
        packages.sort(key=lambda x: x.name)
        return packages

    def findPathToTeam(self, team):
        """See `IPerson`."""
        # This is our guarantee that _getDirectMemberIParticipateIn() will
        # never return None
        assert self.hasParticipationEntryFor(team), (
            "%s doesn't seem to be a member/participant in %s"
            % (self.name, team.name))
        assert team.is_team, "You can't pass a person to this method."
        path = [team]
        team = self._getDirectMemberIParticipateIn(team)
        while team != self:
            path.insert(0, team)
            team = self._getDirectMemberIParticipateIn(team)
        return path

    def _getDirectMemberIParticipateIn(self, team):
        """Return a direct member of the given team that this person
        participates in.

        If there are more than one direct member of the given team that this
        person participates in, the one with the oldest creation date is
        returned.
        """
        query = AND(
            TeamMembership.q.teamID == team.id,
            TeamMembership.q.personID == Person.q.id,
            OR(TeamMembership.q.status == TeamMembershipStatus.ADMIN,
               TeamMembership.q.status == TeamMembershipStatus.APPROVED),
            TeamParticipation.q.teamID == Person.q.id,
            TeamParticipation.q.personID == self.id)
        clauseTables = ['TeamMembership', 'TeamParticipation']
        member = Person.selectFirst(
            query, clauseTables=clauseTables, orderBy='datecreated')
        assert member is not None, (
            "%(person)s is an indirect member of %(team)s but %(person)s "
            "is not a participant in any direct member of %(team)s"
            % dict(person=self.name, team=team.name))
        return member

    @property
    def is_team(self):
        """See `IPerson`."""
        return self.teamowner is not None

    def isTeam(self):
        """Deprecated. Use is_team instead."""
        return self.teamowner is not None

    @property
    def mailing_list(self):
        """See `IPerson`."""
        return getUtility(IMailingListSet).get(self.name)

    @cachedproperty
    def is_trusted_on_shipit(self):
        """See `IPerson`."""
        min_entries = MIN_KARMA_ENTRIES_TO_BE_TRUSTED_ON_SHIPIT
        if Karma.selectBy(person=self).count() >= min_entries:
            return True
        ubuntu_members = Person.selectOneBy(name='ubuntumembers')
        if ubuntu_members is None:
            error = AssertionError(
                "No team named 'ubuntumembers' found; it's likely it has "
                "been renamed.")
            info = (error.__class__, error, None)
            globalErrorUtility = getUtility(IErrorReportingUtility)
            globalErrorUtility.raising(info)
            return False
        return self.inTeam(ubuntu_members)

    def shippedShipItRequestsOfCurrentSeries(self):
        """See `IPerson`."""
        query = '''
            ShippingRequest.recipient = %s
            AND ShippingRequest.id = RequestedCDs.request
            AND RequestedCDs.distroseries = %s
            AND ShippingRequest.shipment IS NOT NULL
            ''' % sqlvalues(self.id, ShipItConstants.current_distroseries)
        return ShippingRequest.select(
            query, clauseTables=['RequestedCDs'], distinct=True,
            orderBy='-daterequested')

    def lastShippedRequest(self):
        """See `IPerson`."""
        query = ("recipient = %s AND status = %s"
                 % sqlvalues(self.id, ShippingRequestStatus.SHIPPED))
        return ShippingRequest.selectFirst(query, orderBy=['-daterequested'])

    def pastShipItRequests(self):
        """See `IPerson`."""
        query = """
            recipient = %(id)s AND (
                status IN (%(denied)s, %(cancelled)s, %(shipped)s))
            """ % sqlvalues(id=self.id, denied=ShippingRequestStatus.DENIED,
                            cancelled=ShippingRequestStatus.CANCELLED,
                            shipped=ShippingRequestStatus.SHIPPED)
        return ShippingRequest.select(query, orderBy=['id'])

    def currentShipItRequest(self):
        """See `IPerson`."""
        query = """
            recipient = %(id)s
            AND status NOT IN (%(denied)s, %(cancelled)s, %(shipped)s)
            """ % sqlvalues(id=self.id, denied=ShippingRequestStatus.DENIED,
                            cancelled=ShippingRequestStatus.CANCELLED,
                            shipped=ShippingRequestStatus.SHIPPED)
        results = shortlist(
            ShippingRequest.select(query, orderBy=['id'], limit=2))
        count = len(results)
        assert (self == getUtility(ILaunchpadCelebrities).shipit_admin or
                count <= 1), ("Only the shipit-admins team is allowed to "
                              "have more than one open shipit request")
        if count == 1:
            return results[0]
        else:
            return None

    def _customizeSearchParams(self, search_params):
        """No-op, to satisfy a requirement of HasBugsBase."""
        pass

    def searchTasks(self, search_params, *args, **kwargs):
        """See `IHasBugs`."""
        if len(kwargs) > 0:
            # if keyword arguments are supplied, use the deault
            # implementation in HasBugsBase.
            return HasBugsBase.searchTasks(self, search_params, **kwargs)
        else:
            # Otherwise pass all positional arguments to the
            # implementation in BugTaskSet.
            return getUtility(IBugTaskSet).search(search_params, *args)

    def getProjectsAndCategoriesContributedTo(self, limit=5):
        """See `IPerson`."""
        contributions = []
        results = self._getProjectsWithTheMostKarma(limit=limit)
        for pillar_name, karma in results:
            pillar = getUtility(IPillarNameSet).getByName(pillar_name)
            contributions.append(
                {'project': pillar,
                 'categories': self._getContributedCategories(pillar)})
        return contributions

    def _getProjectsWithTheMostKarma(self, limit=10):
        """Return the names and karma points of of this person on the
        product/distribution with that name.

        The results are ordered descending by the karma points and limited to
        the given limit.
        """
        # We want this person's total karma on a given context (that is,
        # across all different categories) here; that's why we use a
        # "KarmaCache.category IS NULL" clause here.
        query = """
            SELECT PillarName.name, KarmaCache.karmavalue
            FROM KarmaCache
            JOIN PillarName ON
                COALESCE(KarmaCache.distribution, -1) =
                COALESCE(PillarName.distribution, -1)
                AND
                COALESCE(KarmaCache.product, -1) =
                COALESCE(PillarName.product, -1)
            WHERE person = %(person)s
                AND KarmaCache.category IS NULL
                AND KarmaCache.project IS NULL
            ORDER BY karmavalue DESC, name
            LIMIT %(limit)s;
            """ % sqlvalues(person=self, limit=limit)
        cur = cursor()
        cur.execute(query)
        return cur.fetchall()

    def getOwnedOrDrivenPillars(self):
        """See `IPerson`."""
        query = """
            SELECT name
            FROM product, teamparticipation
            WHERE teamparticipation.person = %(person)s
                AND (driver = teamparticipation.team
                     OR owner = teamparticipation.team)

            UNION

            SELECT name
            FROM project, teamparticipation
            WHERE teamparticipation.person = %(person)s
                AND (driver = teamparticipation.team
                     OR owner = teamparticipation.team)

            UNION

            SELECT name
            FROM distribution, teamparticipation
            WHERE teamparticipation.person = %(person)s
                AND (driver = teamparticipation.team
                     OR owner = teamparticipation.team)
            """ % sqlvalues(person=self)
        cur = cursor()
        cur.execute(query)
        names = [sqlvalues(str(name)) for [name] in cur.fetchall()]
        if not names:
            return PillarName.select("1=2")
        quoted_names = ','.join([name for [name] in names])
        return PillarName.select(
            "PillarName.name IN (%s) AND PillarName.active IS TRUE" %
            quoted_names, prejoins=['distribution', 'project', 'product'],
            orderBy=['PillarName.distribution', 'PillarName.project',
                     'PillarName.product'])

    def getOwnedProjects(self, match_name=None):
        """See `IPerson`."""
        # Import here to work around a circular import problem.
        from canonical.launchpad.database import Product

        clauses = ["""
            SELECT DISTINCT Product.id
            FROM Product, TeamParticipation
            WHERE TeamParticipation.person = %(person)s
            AND owner = TeamParticipation.team
            AND Product.active IS TRUE
            """ % sqlvalues(person=self)]

        # We only want to use the extra query if match_name is not None and it
        # is not the empty string ('' or u'').
        if match_name:
            like_query = "'%%' || %s || '%%'" % quote_like(match_name)
            quoted_query = quote(match_name)
            clauses.append(
                """(Product.name LIKE %s OR
                    Product.displayname LIKE %s OR
                    fti @@ ftq(%s))""" % (like_query,
                                          like_query,
                                          quoted_query))
        query = " AND ".join(clauses)
        results = Product.select("""id IN (%s)""" % query,
                                 orderBy=['displayname'])
        return results

    def getCommercialSubscriptionVouchers(self):
        """See `IPerson`."""
        voucher_proxy = getUtility(ISalesforceVoucherProxy)
        commercial_vouchers = voucher_proxy.getAllVouchers(self)
        unredeemed_commercial_vouchers = []
        redeemed_commercial_vouchers = []
        for voucher in commercial_vouchers:
            assert voucher.status in VOUCHER_STATUSES, (
                "Voucher %s has unrecognized status %s" %
                (voucher.voucher_id, voucher.status))
            if voucher.status == 'Redeemed':
                redeemed_commercial_vouchers.append(voucher)
            else:
                unredeemed_commercial_vouchers.append(voucher)
        return (unredeemed_commercial_vouchers,
                redeemed_commercial_vouchers)

    def iterTopProjectsContributedTo(self, limit=10):
        getByName = getUtility(IPillarNameSet).getByName
        for name, ignored in self._getProjectsWithTheMostKarma(limit=limit):
            yield getByName(name)

    def _getContributedCategories(self, pillar):
        """Return the KarmaCategories to which this person has karma on the
        given pillar.

        The given pillar must be either an IProduct or an IDistribution.
        """
        if IProduct.providedBy(pillar):
            where_clause = "product = %s" % sqlvalues(pillar)
        elif IDistribution.providedBy(pillar):
            where_clause = "distribution = %s" % sqlvalues(pillar)
        else:
            raise AssertionError(
                "Pillar must be a product or distro, got %s" % pillar)
        replacements = sqlvalues(person=self)
        replacements['where_clause'] = where_clause
        query = """
            SELECT DISTINCT KarmaCategory.id
            FROM KarmaCategory
            JOIN KarmaCache ON KarmaCache.category = KarmaCategory.id
            WHERE %(where_clause)s
                AND category IS NOT NULL
                AND person = %(person)s
            """ % replacements
        cur = cursor()
        cur.execute(query)
        ids = ",".join(str(id) for [id] in cur.fetchall())
        return KarmaCategory.select("id IN (%s)" % ids)

    @property
    def karma_category_caches(self):
        """See `IPerson`."""
        store = Store.of(self)
        conditions = And(
            KarmaCache.category == KarmaCategory.id,
            KarmaCache.person == self.id,
            KarmaCache.product == None,
            KarmaCache.project == None,
            KarmaCache.distribution == None,
            KarmaCache.sourcepackagename == None)
        result = store.find((KarmaCache, KarmaCategory), conditions)
        result = result.order_by(KarmaCategory.title)
        return [karma_cache for (karma_cache, category) in result]

    @property
    def karma(self):
        """See `IPerson`."""
        cache = KarmaTotalCache.selectOneBy(person=self)
        if cache is None:
            # Newly created accounts may not be in the cache yet, meaning the
            # karma updater script hasn't run since the account was created.
            return 0
        else:
            return cache.karma_total

    @property
    def is_valid_person_or_team(self):
        """See `IPerson`."""
        # Teams are always valid
        if self.isTeam():
            return True

        return self.is_valid_person

    @property
    def is_valid_person(self):
        """See `IPerson`."""
        if self.is_team:
            return False
        try:
            ValidPersonCache.get(self.id)
            return True
        except SQLObjectNotFound:
            return False

    def assignKarma(self, action_name, product=None, distribution=None,
                    sourcepackagename=None):
        """See `IPerson`."""
        # Teams don't get Karma. Inactive accounts don't get Karma.
        # The system user and janitor, does not get karma.
        # No warning, as we don't want to place the burden on callsites
        # to check this.
        if (not self.is_valid_person
            or self.id == getUtility(ILaunchpadCelebrities).janitor.id):
            return None

        if product is not None:
            assert distribution is None and sourcepackagename is None
        elif distribution is not None:
            assert product is None
        else:
            raise AssertionError(
                'You must provide either a product or a distribution.')

        try:
            action = KarmaAction.byName(action_name)
        except SQLObjectNotFound:
            raise AssertionError(
                "No KarmaAction found with name '%s'." % action_name)

        karma = Karma(
            person=self, action=action, product=product,
            distribution=distribution, sourcepackagename=sourcepackagename)
        notify(KarmaAssignedEvent(self, karma))
        return karma

    def latestKarma(self, quantity=25):
        """See `IPerson`."""
        return Karma.selectBy(person=self,
            orderBy='-datecreated')[:quantity]

    # This is to cache TeamParticipation information as that's used tons of
    # times in each request.
    _inTeam_cache = None

    def inTeam(self, team):
        """See `IPerson`."""
        if team is None:
            return False

        # Translate the team name to an ITeam if we were passed a team.
        if isinstance(team, str):
            team = PersonSet().getByName(team)

        if self._inTeam_cache is None: # Initialize cache
            self._inTeam_cache = {}
        else:
            try:
                return self._inTeam_cache[team.id] # Return from cache
            except KeyError:
                pass # Or fall through

        tp = TeamParticipation.selectOneBy(team=team, person=self)
        if tp is not None or self.id == team.teamownerID:
            in_team = True
        elif team.is_team and not team.teamowner.inTeam(team):
            # The owner is not a member but must retain his rights over
            # this team. This person may be a member of the owner, and in this
            # case it'll also have rights over this team.
            in_team = self.inTeam(team.teamowner)
        else:
            in_team = False

        self._inTeam_cache[team.id] = in_team
        return in_team

    def hasParticipationEntryFor(self, team):
        """See `IPerson`."""
        return bool(TeamParticipation.selectOneBy(person=self, team=team))

    def leave(self, team):
        """See `IPerson`."""
        assert not ITeam.providedBy(self)

        self._inTeam_cache = {} # Flush the cache used by the inTeam method

        active = [TeamMembershipStatus.ADMIN, TeamMembershipStatus.APPROVED]
        tm = TeamMembership.selectOneBy(person=self, team=team)
        if tm is None or tm.status not in active:
            # Ok, we're done. You are not an active member and still
            # not being.
            return

        tm.setStatus(TeamMembershipStatus.DEACTIVATED, self)

    def join(self, team, requester=None, may_subscribe_to_list=True):
        """See `IPerson`."""
        if self in team.activemembers:
            return

        if requester is None:
            assert not self.is_team, (
                "You need to specify a reviewer when a team joins another.")
            requester = self

        expired = TeamMembershipStatus.EXPIRED
        proposed = TeamMembershipStatus.PROPOSED
        approved = TeamMembershipStatus.APPROVED
        declined = TeamMembershipStatus.DECLINED
        deactivated = TeamMembershipStatus.DEACTIVATED

        if team.subscriptionpolicy == TeamSubscriptionPolicy.RESTRICTED:
            raise JoinNotAllowed("This is a restricted team")
        elif team.subscriptionpolicy == TeamSubscriptionPolicy.MODERATED:
            status = proposed
        elif team.subscriptionpolicy == TeamSubscriptionPolicy.OPEN:
            status = approved
        else:
            raise AssertionError(
                "Unknown subscription policy: %s" % team.subscriptionpolicy)

        # XXX Edwin Grubbs 2007-12-14 bug=117980
        # removeSecurityProxy won't be necessary after addMember()
        # is configured to call a method on the new member, so the
        # security configuration will verify that the logged in user
        # has the right permission to add the specified person to the team.
        naked_team = removeSecurityProxy(team)
        naked_team.addMember(
            self, reviewer=requester, status=status,
            force_team_add=True,
            may_subscribe_to_list=may_subscribe_to_list)

    def clearInTeamCache(self):
        """See `IPerson`."""
        self._inTeam_cache = {}

    #
    # ITeam methods
    #
    @property
    def super_teams(self):
        """See `IPerson`."""
        query = """
            Person.id = TeamParticipation.team AND
            TeamParticipation.person = %s AND
            TeamParticipation.team != %s
            """ % sqlvalues(self.id, self.id)
        return Person.select(query, clauseTables=['TeamParticipation'])

    @property
    def sub_teams(self):
        """See `IPerson`."""
        query = """
            Person.id = TeamParticipation.person AND
            TeamParticipation.team = %s AND
            TeamParticipation.person != %s AND
            Person.teamowner IS NOT NULL
            """ % sqlvalues(self.id, self.id)
        return Person.select(query, clauseTables=['TeamParticipation'])

    def getTeamAdminsEmailAddresses(self):
        """See `IPerson`."""
        assert self.is_team
        to_addrs = set()
        for person in self.getDirectAdministrators():
            to_addrs.update(get_contact_email_addresses(person))
        return sorted(to_addrs)

    def addMember(self, person, reviewer, comment=None, force_team_add=False,
                  status=TeamMembershipStatus.APPROVED,
                  may_subscribe_to_list=True):
        """See `IPerson`."""
        assert self.is_team, "You cannot add members to a person."
        assert status in [TeamMembershipStatus.APPROVED,
                          TeamMembershipStatus.PROPOSED,
                          TeamMembershipStatus.ADMIN], (
            "You can't add a member with this status: %s." % status.name)

        event = JoinTeamEvent
        if person.is_team:
            assert not self.hasParticipationEntryFor(person), (
                "Team '%s' is a member of '%s'. As a consequence, '%s' can't "
                "be added as a member of '%s'"
                % (self.name, person.name, person.name, self.name))
            # By default, teams can only be invited as members, meaning that
            # one of the team's admins will have to accept the invitation
            # before the team is made a member. If force_team_add is True,
            # though, then we'll add a team as if it was a person.
            if not force_team_add:
                status = TeamMembershipStatus.INVITED
                event = TeamInvitationEvent

        expires = self.defaultexpirationdate
        tm = TeamMembership.selectOneBy(person=person, team=self)
        if tm is None:
            tm = TeamMembershipSet().new(
                person, self, status, reviewer, dateexpires=expires,
                comment=comment)
            # Accessing the id attribute ensures that the team
            # creation has been flushed to the database.
            tm_id = tm.id
            notify(event(person, self))
        else:
            # We can't use tm.setExpirationDate() here because the reviewer
            # here will be the member themselves when they join an OPEN team.
            tm.dateexpires = expires
            tm.setStatus(status, reviewer, comment)

        if not person.is_team and may_subscribe_to_list:
            person.autoSubscribeToMailingList(self.mailing_list,
                                              requester=reviewer)

    # The three methods below are not in the IPerson interface because we want
    # to protect them with a launchpad.Edit permission. We could do that by
    # defining explicit permissions for all IPerson methods/attributes in
    # the zcml but that's far from optimal given the size of IPerson.
    def acceptInvitationToBeMemberOf(self, team, comment):
        """Accept an invitation to become a member of the given team.

        There must be a TeamMembership for this person and the given team with
        the INVITED status. The status of this TeamMembership will be changed
        to APPROVED.
        """
        tm = TeamMembership.selectOneBy(person=self, team=team)
        assert tm is not None
        assert tm.status == TeamMembershipStatus.INVITED
        tm.setStatus(
            TeamMembershipStatus.APPROVED, getUtility(ILaunchBag).user,
            comment=comment)

    def declineInvitationToBeMemberOf(self, team, comment):
        """Decline an invitation to become a member of the given team.

        There must be a TeamMembership for this person and the given team with
        the INVITED status. The status of this TeamMembership will be changed
        to INVITATION_DECLINED.
        """
        tm = TeamMembership.selectOneBy(person=self, team=team)
        assert tm is not None
        assert tm.status == TeamMembershipStatus.INVITED
        tm.setStatus(
            TeamMembershipStatus.INVITATION_DECLINED,
            getUtility(ILaunchBag).user, comment=comment)

    def renewTeamMembership(self, team):
        """Renew the TeamMembership for this person on the given team.

        The given team's renewal policy must be ONDEMAND and the membership
        must be active (APPROVED or ADMIN) and set to expire in less than
        DAYS_BEFORE_EXPIRATION_WARNING_IS_SENT days.
        """
        tm = TeamMembership.selectOneBy(person=self, team=team)
        assert tm.canBeRenewedByMember(), (
            "This membership can't be renewed by the member himself.")

        assert (team.defaultrenewalperiod is not None
                and team.defaultrenewalperiod > 0), (
            'Teams with a renewal policy of ONDEMAND must specify '
            'a default renewal period greater than 0.')
        # Keep the same status, change the expiration date and send a
        # notification explaining the membership has been renewed.
        tm.dateexpires += timedelta(days=team.defaultrenewalperiod)
        tm.sendSelfRenewalNotification()

    def deactivateAllMembers(self, comment, reviewer):
        """Deactivate all members of this team."""
        assert self.is_team, "This method is only available for teams."
        assert reviewer.inTeam(getUtility(ILaunchpadCelebrities).admin), (
            "Only Launchpad admins can deactivate all members of a team")
        for membership in self.member_memberships:
            membership.setStatus(
                TeamMembershipStatus.DEACTIVATED, reviewer, comment)

    def setMembershipData(self, person, status, reviewer, expires=None,
                          comment=None):
        """See `IPerson`."""
        tm = TeamMembership.selectOneBy(person=person, team=self)
        assert tm is not None
        tm.setExpirationDate(expires, reviewer)
        tm.setStatus(status, reviewer, comment=comment)

    def getAdministratedTeams(self):
        """See `IPerson`."""
        owner_of_teams = Person.select('''
            Person.teamowner = TeamParticipation.team
            AND TeamParticipation.person = %s
            ''' % sqlvalues(self),
            clauseTables=['TeamParticipation'])
        admin_of_teams = Person.select('''
            Person.id = TeamMembership.team
            AND TeamMembership.status = %(admin)s
            AND TeamMembership.person = TeamParticipation.team
            AND TeamParticipation.person = %(person)s
            ''' % sqlvalues(person=self, admin=TeamMembershipStatus.ADMIN),
            clauseTables=['TeamParticipation', 'TeamMembership'])
        return admin_of_teams.union(
            owner_of_teams, orderBy=self._sortingColumnsForSetOperations)

    def getDirectAdministrators(self):
        """See `IPerson`."""
        assert self.is_team, 'Method should only be called on a team.'
        owner = Person.select("id = %s" % sqlvalues(self.teamowner))
        return self.adminmembers.union(
            owner, orderBy=self._sortingColumnsForSetOperations)

    def getMembersByStatus(self, status, orderBy=None):
        """See `IPerson`."""
        query = ("TeamMembership.team = %s AND TeamMembership.status = %s "
                 "AND TeamMembership.person = Person.id" %
                 sqlvalues(self.id, status))
        if orderBy is None:
            orderBy = Person.sortingColumns
        return Person.select(
            query, clauseTables=['TeamMembership'], orderBy=orderBy)

    def _getEmailsByStatus(self, status):
        return Store.of(self).find(
            EmailAddress,
            EmailAddress.personID == self.id,
            EmailAddress.status == status)

    @property
    def wiki_names(self):
        """See `IPerson`."""
        result =  Store.of(self).find(WikiName, WikiName.person == self.id)
        return result.order_by(WikiName.wiki, WikiName.wikiname)

    @property
    def title(self):
        """See `IPerson`."""
        return self.browsername

    @property
    def allmembers(self):
        """See `IPerson`."""
        query = """
            Person.id = TeamParticipation.person AND
            TeamParticipation.team = %s AND
            TeamParticipation.person != %s
            """ % sqlvalues(self.id, self.id)
        return Person.select(query, clauseTables=['TeamParticipation'])

    def _getMembersWithPreferredEmails(self, include_teams=False):
        """Helper method for public getMembersWithPreferredEmails.

        We can't return the preferred email address directly to the
        browser code, since it would circumvent the security restrictions
        on accessing person.preferredemail.
        """
        store = Store.of(self)
        origin = [
            Person,
            Join(TeamParticipation, TeamParticipation.person == Person.id),
            Join(EmailAddress, EmailAddress.person == Person.id),
            ]
        conditions = And(
            TeamParticipation.team == self.id,
            EmailAddress.status == EmailAddressStatus.PREFERRED)
        return store.using(*origin).find((Person, EmailAddress), conditions)

    def getMembersWithPreferredEmails(self, include_teams=False):
        """See `IPerson`."""
        result = self._getMembersWithPreferredEmails(
            include_teams=include_teams)
        person_list = []
        for person, email in result:
            person._preferredemail_cached = email
            person_list.append(person)
        return person_list

    def getMembersWithPreferredEmailsCount(self, include_teams=False):
        """See `IPerson`."""
        result = self._getMembersWithPreferredEmails(
            include_teams=include_teams)
        return result.count()

    @property
    def all_member_count(self):
        """See `IPerson`."""
        return self.allmembers.count()

    @property
    def invited_members(self):
        """See `IPerson`."""
        return self.getMembersByStatus(TeamMembershipStatus.INVITED)

    @property
    def invited_member_count(self):
        """See `IPerson`."""
        return self.invited_members.count()

    @property
    def deactivatedmembers(self):
        """See `IPerson`."""
        return self.getMembersByStatus(TeamMembershipStatus.DEACTIVATED)

    @property
    def deactivated_member_count(self):
        """See `IPerson`."""
        return self.deactivatedmembers.count()

    @property
    def expiredmembers(self):
        """See `IPerson`."""
        return self.getMembersByStatus(TeamMembershipStatus.EXPIRED)

    @property
    def expired_member_count(self):
        """See `IPerson`."""
        return self.expiredmembers.count()

    @property
    def proposedmembers(self):
        """See `IPerson`."""
        return self.getMembersByStatus(TeamMembershipStatus.PROPOSED)

    @property
    def proposed_member_count(self):
        """See `IPerson`."""
        return self.proposedmembers.count()

    @property
    def adminmembers(self):
        """See `IPerson`."""
        return self.getMembersByStatus(TeamMembershipStatus.ADMIN)

    @property
    def approvedmembers(self):
        """See `IPerson`."""
        return self.getMembersByStatus(TeamMembershipStatus.APPROVED)

    @property
    def activemembers(self):
        """See `IPerson`."""
        return self.approvedmembers.union(
            self.adminmembers, orderBy=self._sortingColumnsForSetOperations)

    @property
    def active_member_count(self):
        """See `IPerson`."""
        return self.activemembers.count()

    @property
    def inactivemembers(self):
        """See `IPerson`."""
        return self.expiredmembers.union(
            self.deactivatedmembers,
            orderBy=self._sortingColumnsForSetOperations)

    @property
    def inactive_member_count(self):
        """See `IPerson`."""
        return self.inactivemembers.count()

    @property
    def pendingmembers(self):
        """See `IPerson`."""
        return self.proposedmembers.union(
            self.invited_members,
            orderBy=self._sortingColumnsForSetOperations)

    # XXX: kiko 2005-10-07:
    # myactivememberships should be renamed to team_memberships and be
    # described as the set of memberships for the object's teams.
    @property
    def myactivememberships(self):
        """See `IPerson`."""
        return TeamMembership.select("""
            TeamMembership.person = %s AND status in %s AND
            Person.id = TeamMembership.team
            """ % sqlvalues(self.id, [TeamMembershipStatus.APPROVED,
                                      TeamMembershipStatus.ADMIN]),
            clauseTables=['Person'],
            orderBy=Person.sortingColumns)

    @property
    def mapped_participants(self):
        """See `IPersonViewRestricted`."""
        locations = PersonLocation.select("""
            PersonLocation.person = TeamParticipation.person AND
            TeamParticipation.team = %s AND
            -- We only need to check for a latitude here because there's a DB
            -- constraint which ensures they are both set or unset.
            PersonLocation.latitude IS NOT NULL AND
            PersonLocation.visible IS TRUE AND
            Person.id = PersonLocation.person AND
            Person.teamowner IS NULL
            """ % sqlvalues(self.id),
            clauseTables=['TeamParticipation', 'Person'],
            prejoins=['person',])
        # Pre-cache this location against its person.  Since we'll always
        # iterate over all persons returned by this property (to build the map
        # of team members), it becomes more important to cache their locations
        # than to return a lazy SelectResults (or similar) object that only
        # fetches the rows when they're needed.
        for location in locations:
            location.person._location = location
        participants = set(location.person for location in locations)
        # Cache the ValidPersonCache query for all mapped participants.
        if len(participants) > 0:
            sql = "id IN (%s)" % ",".join(sqlvalues(*participants))
            list(ValidPersonCache.select(sql))
        return list(participants)

    @property
    def unmapped_participants(self):
        """See `IPersonViewRestricted`."""
        return Person.select("""
            Person.id = TeamParticipation.person AND
            TeamParticipation.team = %s AND
            TeamParticipation.person NOT IN (
                SELECT PersonLocation.person
                FROM PersonLocation INNER JOIN TeamParticipation ON
                     PersonLocation.person = TeamParticipation.person
                WHERE TeamParticipation.team = %s AND
                      PersonLocation.latitude IS NOT NULL) AND
            Person.teamowner IS NULL
            """ % sqlvalues(self.id, self.id),
            clauseTables=['TeamParticipation'])

    @property
    def open_membership_invitations(self):
        """See `IPerson`."""
        return TeamMembership.select("""
            TeamMembership.person = %s AND status = %s
            AND Person.id = TeamMembership.team
            """ % sqlvalues(self.id, TeamMembershipStatus.INVITED),
            clauseTables=['Person'],
            orderBy=Person.sortingColumns)

    def activateAccount(self, comment, password, preferred_email):
        """See `IPersonSpecialRestricted`.

        :raise AssertionError: if the Person is a Team.
        """
        # XXX sinzui 2008-07-14 bug=248518:
        # This method would assert the password is not None, but
        # setPreferredEmail() passes the Person's current password.
        if self.is_team:
            raise AssertionError(
                "Teams cannot be activated with this method.")
        account = IMasterStore(Account).get(Account, self.accountID)
        account.status = AccountStatus.ACTIVE
        account.status_comment = comment
        account.password = password
        if preferred_email is not None:
            self.validateAndEnsurePreferredEmail(
                IMasterObject(preferred_email))
        # sync so validpersoncache updates.
        account.sync()

    def deactivateAccount(self, comment):
        """See `IPersonSpecialRestricted`."""
        assert self.is_valid_person, (
            "You can only deactivate an account of a valid person.")

        for membership in self.myactivememberships:
            self.leave(membership.team)

        # Deactivate CoC signatures, invalidate email addresses, unassign bug
        # tasks and specs and reassign pillars and teams.
        for coc in self.signedcocs:
            coc.active = False
        for email in self.validatedemails:
            email.status = EmailAddressStatus.NEW
        params = BugTaskSearchParams(self, assignee=self)
        for bug_task in self.searchTasks(params):
            # If the bugtask has a conjoined master we don't try to
            # update it, since we will update it correctly when we
            # update its conjoined master (see bug 193983).
            if bug_task.conjoined_master is not None:
                continue

            # XXX flacoste 2007-11-26 bug=164635 The comparison using id in
            # the assert below works around a nasty intermittent failure.
            assert bug_task.assignee.id == self.id, (
               "Bugtask %s assignee isn't the one expected: %s != %s" % (
                    bug_task.id, bug_task.assignee.name, self.name))
            bug_task.transitionToAssignee(None)
        for spec in self.assigned_specs:
            spec.assignee = None
        registry_experts = getUtility(ILaunchpadCelebrities).registry_experts
        for team in Person.selectBy(teamowner=self):
            team.teamowner = registry_experts
        for pillar_name in self.getOwnedOrDrivenPillars():
            pillar = pillar_name.pillar
            # XXX flacoste 2007-11-26 bug=164635 The comparison using id below
            # works around a nasty intermittent failure.
            if pillar.owner.id == self.id:
                pillar.owner = registry_experts
            elif pillar.driver.id == self.id:
                pillar.driver = registry_experts
            else:
                # Since we removed the person from all teams, something is
                # seriously broken here.
                raise AssertionError(
                    "%s was expected to be owner or driver of %s" %
                    (self.name, pillar.name))

        # Nuke all subscriptions of this person.
        removals = [
            ('BountySubscription', 'person'),
            ('BranchSubscription', 'person'),
            ('BugSubscription', 'person'),
            ('QuestionSubscription', 'person'),
            ('POSubscription', 'person'),
            ('SpecificationSubscription', 'person'),
            ('PackageBugSupervisor', 'bug_supervisor'),
            ('AnswerContact', 'person')]
        cur = cursor()
        for table, person_id_column in removals:
            cur.execute("DELETE FROM %s WHERE %s=%d"
                        % (table, person_id_column, self.id))

        # Update the account's status, password, preferred email and name.
        self.account_status = AccountStatus.DEACTIVATED
        self.account_status_comment = comment
        self.password = None
        IMasterObject(self.preferredemail).status = EmailAddressStatus.NEW
        self._preferredemail_cached = None
        base_new_name = self.name + '-deactivatedaccount'
        self.name = self._ensureNewName(base_new_name)

    def _ensureNewName(self, base_new_name):
        """Return a unique name."""
        new_name = base_new_name
        count = 1
        while Person.selectOneBy(name=new_name) is not None:
            new_name = base_new_name + str(count)
            count += 1
        return new_name

<<<<<<< HEAD
=======
    def reactivateAccount(self, comment, password, preferred_email):
        """See `IPersonSpecialRestricted`.

        :raise AssertionError: if the password is not valid.
        :raise AssertionError: if the preferred email address is None.
        :raise AssertionError: if this `Person` is a team.
        """
        if self.is_team:
            raise AssertionError(
                "Teams cannot be reactivated with this method.")
        if password in (None, ''):
            raise AssertionError(
                "User %s cannot be reactivated without a "
                "password." % self.name)
        if preferred_email is None:
            raise AssertionError(
                "User %s cannot be reactivated without a "
                "preferred email address." % self.name)
        account = IMasterStore(Account).get(Account, self.accountID)
        account.status = AccountStatus.ACTIVE
        account.status_comment = comment
        if '-deactivatedaccount' in self.name:
            # The name was changed by deactivateAccount(). Restore the
            # name, but we must ensure it does not conflict with a current
            # user.
            name_parts = self.name.split('-deactivatedaccount')
            base_new_name = name_parts[0]
            self.name = self._ensureNewName(base_new_name)
        self.password = password
        self.validateAndEnsurePreferredEmail(preferred_email)

>>>>>>> 4aae2b45
    @property
    def visibility_consistency_warning(self):
        """Warning used when changing the team's visibility.

        A private-membership team cannot be connected to other
        objects, since it may be possible to infer the membership.
        """
        cur = cursor()
        references = list(postgresql.listReferences(cur, 'person', 'id'))
        # These tables will be skipped since they do not risk leaking
        # team membership information, except StructuralSubscription
        # which will be checked further down to provide a clearer warning.
        skip = [
            ('emailaddress', 'person'),
            ('gpgkey', 'owner'),
            ('ircid', 'person'),
            ('jabberid', 'person'),
            ('karma', 'person'),
            ('karmacache', 'person'),
            ('karmatotalcache', 'person'),
            ('logintoken', 'requester'),
            ('personlanguage', 'person'),
            ('personlocation', 'person'),
            ('signedcodeofconduct', 'owner'),
            ('sshkey', 'person'),
            ('structuralsubscription', 'subscriber'),
            # Private-membership teams can have members, but they
            # cannot be members of other teams.
            ('teammembership', 'team'),
            # A private-membership team must be able to participate in itself.
            ('teamparticipation', 'person'),
            ('teamparticipation', 'team'),
            # Skip mailing lists because if the mailing list is purged, it's
            # not a problem.  Do this check separately below.
            ('mailinglist', 'team')
            ]
        warnings = set()
        for src_tab, src_col, ref_tab, ref_col, updact, delact in references:
            if (src_tab, src_col) in skip:
                continue
            cur.execute('SELECT 1 FROM %s WHERE %s=%d LIMIT 1'
                        % (src_tab, src_col, self.id))
            if cur.rowcount > 0:
                if src_tab[0] in 'aeiou':
                    article = 'an'
                else:
                    article = 'a'
                warnings.add('%s %s' % (article, src_tab))

        # Add warnings for subscriptions in StructuralSubscription table
        # describing which kind of object is being subscribed to.
        cur.execute("""
            SELECT
                count(product) AS product_count,
                count(productseries) AS productseries_count,
                count(project) AS project_count,
                count(milestone) AS milestone_count,
                count(distribution) AS distribution_count,
                count(distroseries) AS distroseries_count,
                count(sourcepackagename) AS sourcepackagename_count
            FROM StructuralSubscription
            WHERE subscriber=%d LIMIT 1
            """ % self.id)

        row = cur.fetchone()
        for count, warning in zip(row, [
                'a project subscriber',
                'a project series subscriber',
                'a project subscriber',
                'a milestone subscriber',
                'a distribution subscriber',
                'a distroseries subscriber',
                'a source package subscriber']):
            if count > 0:
                warnings.add(warning)

        # Non-purged mailing list check.
        mailing_list = getUtility(IMailingListSet).get(self.name)
        if (mailing_list is not None and
            mailing_list.status != MailingListStatus.PURGED):
            warnings.add('a mailing list')

        # Compose warning string.
        warnings = sorted(warnings)
        if len(warnings) == 0:
            return None
        else:
            if len(warnings) == 1:
                message = warnings[0]
            else:
                message = '%s and %s' % (
                    ', '.join(warnings[:-1]),
                    warnings[-1])
            return ('This team cannot be made private since it is referenced'
                    ' by %s.' % message)

    @property
    def member_memberships(self):
        """See `IPerson`."""
        return self._getMembershipsByStatuses(
            [TeamMembershipStatus.ADMIN, TeamMembershipStatus.APPROVED])

    def getInactiveMemberships(self):
        """See `IPerson`."""
        return self._getMembershipsByStatuses(
            [TeamMembershipStatus.EXPIRED, TeamMembershipStatus.DEACTIVATED])

    def getInvitedMemberships(self):
        """See `IPerson`."""
        return self._getMembershipsByStatuses([TeamMembershipStatus.INVITED])

    def getProposedMemberships(self):
        """See `IPerson`."""
        return self._getMembershipsByStatuses([TeamMembershipStatus.PROPOSED])

    def _getMembershipsByStatuses(self, statuses):
        """All `ITeamMembership`s in any given status for this team's members.

        :param statuses: A list of `TeamMembershipStatus` items.

        If called on an person rather than a team, this will obviously return
        no memberships at all.
        """
        statuses = ",".join(quote(status) for status in statuses)
        # We don't want to escape 'statuses' so we can't easily use
        # sqlvalues() on the query below.
        query = """
            TeamMembership.status IN (%s)
            AND Person.id = TeamMembership.person
            AND TeamMembership.team = %d
            """ % (statuses, self.id)
        return TeamMembership.select(
            query, clauseTables=['Person'],
            prejoinClauseTables=['Person'],
            orderBy=Person.sortingColumns)

    def getLatestApprovedMembershipsForPerson(self, limit=5):
        """See `IPerson`."""
        result = self.myactivememberships
        result = result.orderBy(['-date_joined', '-id'])
        return result[:limit]

    @property
    def teams_participated_in(self):
        """See `IPerson`."""
        return Person.select("""
            Person.id = TeamParticipation.team
            AND TeamParticipation.person = %s
            AND Person.teamowner IS NOT NULL
            """ % sqlvalues(self.id),
            clauseTables=['TeamParticipation'],
            orderBy=Person.sortingColumns)

    @property
    def teams_indirectly_participated_in(self):
        """See `IPerson`."""
        return Person.select("""
              -- we are looking for teams, so we want "people" that are on the
              -- teamparticipation.team side of teamparticipation
            Person.id = TeamParticipation.team AND
              -- where this person participates in the team
            TeamParticipation.person = %s AND
              -- but not the teamparticipation for "this person in himself"
              -- which exists for every person
            TeamParticipation.team != %s AND
              -- nor do we want teams in which the person is a direct
              -- participant, so we exclude the teams in which there is
              -- a teammembership for this person
            TeamParticipation.team NOT IN
              (SELECT TeamMembership.team FROM TeamMembership WHERE
                      TeamMembership.person = %s AND
                      TeamMembership.status IN (%s, %s))
            """ % sqlvalues(self.id, self.id, self.id,
                            TeamMembershipStatus.APPROVED,
                            TeamMembershipStatus.ADMIN),
            clauseTables=['TeamParticipation'],
            orderBy=Person.sortingColumns)

    @property
    def teams_with_icons(self):
        """See `IPerson`."""
        return Person.select("""
            Person.id = TeamParticipation.team
            AND TeamParticipation.person = %s
            AND Person.teamowner IS NOT NULL
            AND Person.icon IS NOT NULL
            AND TeamParticipation.team != %s
            """ % sqlvalues(self.id, self.id),
            clauseTables=['TeamParticipation'],
            orderBy=Person.sortingColumns)

    @property
    def defaultexpirationdate(self):
        """See `IPerson`."""
        days = self.defaultmembershipperiod
        if days:
            return datetime.now(pytz.timezone('UTC')) + timedelta(days)
        else:
            return None

    @property
    def defaultrenewedexpirationdate(self):
        """See `IPerson`."""
        days = self.defaultrenewalperiod
        if days:
            return datetime.now(pytz.timezone('UTC')) + timedelta(days)
        else:
            return None

    @property
    def translation_history(self):
        """See `IPerson`."""
        return POFileTranslator.select(
            'POFileTranslator.person = %s' % sqlvalues(self),
            orderBy='-date_last_touched')

    @property
    def translation_groups(self):
        """See `IPerson`."""
        return getUtility(ITranslationGroupSet).getByPerson(self)

    @property
    def translators(self):
        """See `IPerson`."""
        return getUtility(ITranslatorSet).getByTranslator(self)

    def validateAndEnsurePreferredEmail(self, email):
        """See `IPerson`."""
        email = IMasterObject(email)
        assert not self.is_team, "This method must not be used for teams."
        if not IEmailAddress.providedBy(email):
            raise TypeError, (
                "Any person's email address must provide the IEmailAddress "
                "interface. %s doesn't." % email)
        # XXX Steve Alexander 2005-07-05:
        # This is here because of an SQLobject comparison oddity.
        assert email.personID == self.id, 'Wrong person! %r, %r' % (
            email.personID, self.id)

        # We need the preferred email address. This method is called
        # recursively, however, and the email address may have just been
        # created. So we have to explicitly pull it from the master store
        # until we rewrite this 'icky mess.
        preferred_email = IMasterStore(EmailAddress).find(
            EmailAddress,
            EmailAddress.personID == self.id,
            EmailAddress.status == EmailAddressStatus.PREFERRED).one()
        
        # This email is already validated and is this person's preferred
        # email, so we have nothing to do.
        if preferred_email == email:
            return

        if preferred_email is None:
            # This branch will be executed only in the first time a person
            # uses Launchpad. Either when creating a new account or when
            # resetting the password of an automatically created one.
            self.setPreferredEmail(email)
        else:
            email.status = EmailAddressStatus.VALIDATED
            # Automated processes need access to set the account().
            removeSecurityProxy(email).accountID = self.accountID
            getUtility(IHWSubmissionSet).setOwnership(email)
        # Now that we have validated the email, see if this can be
        # matched to an existing RevisionAuthor.
        getUtility(IRevisionSet).checkNewVerifiedEmail(email)

    def setContactAddress(self, email):
        """See `IPerson`."""
        assert self.is_team, "This method must be used only for teams."

        if email is None:
            self._unsetPreferredEmail()
        else:
            self._setPreferredEmail(email)

    def _unsetPreferredEmail(self):
        """Change the preferred email address to VALIDATED."""
        email_address = IMasterStore(EmailAddress).find(
            EmailAddress, personID=self.id,
            status=EmailAddressStatus.PREFERRED).one()
        if email_address is not None:
            email_address.status = EmailAddressStatus.VALIDATED
            email_address.syncUpdate()
        self._preferredemail_cached = None

    def setPreferredEmail(self, email):
        """See `IPerson`."""
        assert not self.is_team, "This method must not be used for teams."
        if email is None:
            self._unsetPreferredEmail()
            return
        if (self.preferredemail is None
            and self.account_status != AccountStatus.ACTIVE):
            # XXX sinzui 2008-07-14 bug=248518:
            # This is a hack to preserve this function's behaviour before
            # Account was split from Person. This can be removed when
            # all the callsites ensure that the account is ACTIVE first.
            self.activateAccount(
                "Activated when the preferred email was set.",
                password=self.password,
                preferred_email=email)
        # Anonymous users may claim their profile; remove the proxy
        # to set the account.
        removeSecurityProxy(email).accountID = self.accountID
        self._setPreferredEmail(email)

    def _setPreferredEmail(self, email):
        """Set this person's preferred email to the given email address.

        If the person already has an email address, then its status is
        changed to VALIDATED and the given one is made its preferred one.

        The given email address must implement IEmailAddress and be owned by
        this person.
        """
        if not IEmailAddress.providedBy(email):
            raise TypeError, (
                "Any person's email address must provide the IEmailAddress "
                "interface. %s doesn't." % email)
        assert email.personID == self.id

        existing_preferred_email = IMasterStore(EmailAddress).find(
            EmailAddress, personID=self.id,
            status=EmailAddressStatus.PREFERRED).one()

        if existing_preferred_email is not None:
            existing_preferred_email.status = EmailAddressStatus.VALIDATED

        email = removeSecurityProxy(email)
        IMasterObject(email).status = EmailAddressStatus.PREFERRED

        getUtility(IHWSubmissionSet).setOwnership(email)

        # Now we update our cache of the preferredemail.
        self._preferredemail_cached = email

    @cachedproperty('_preferredemail_cached')
    def preferredemail(self):
        """See `IPerson`."""
        emails = self._getEmailsByStatus(EmailAddressStatus.PREFERRED)
        # There can be only one preferred email for a given person at a
        # given time, and this constraint must be ensured in the DB, but
        # it's not a problem if we ensure this constraint here as well.
        emails = shortlist(emails)
        length = len(emails)
        assert length <= 1
        if length:
            return emails[0]
        else:
            return None

    @property
    def safe_email_or_blank(self):
        """See `IPerson`."""
        if (self.preferredemail is not None
            and not self.hide_email_addresses):
            return self.preferredemail.email
        else:
            return ''

    @property
    def validatedemails(self):
        """See `IPerson`."""
        return self._getEmailsByStatus(EmailAddressStatus.VALIDATED)

    @property
    def unvalidatedemails(self):
        """See `IPerson`."""
        query = """
            requester = %s
            AND (tokentype=%s OR tokentype=%s)
            AND date_consumed IS NULL
            """ % sqlvalues(self.id, LoginTokenType.VALIDATEEMAIL,
                            LoginTokenType.VALIDATETEAMEMAIL)
        return sorted(set(token.email for token in LoginToken.select(query)))

    @property
    def guessedemails(self):
        """See `IPerson`."""
        return self._getEmailsByStatus(EmailAddressStatus.NEW)

    @property
    def pendinggpgkeys(self):
        """See `IPerson`."""
        logintokenset = getUtility(ILoginTokenSet)
        return sorted(set(token.fingerprint for token in
                      logintokenset.getPendingGPGKeys(requesterid=self.id)))

    @property
    def inactivegpgkeys(self):
        """See `IPerson`."""
        gpgkeyset = getUtility(IGPGKeySet)
        return gpgkeyset.getGPGKeys(ownerid=self.id, active=False)

    @property
    def gpgkeys(self):
        """See `IPerson`."""
        gpgkeyset = getUtility(IGPGKeySet)
        return gpgkeyset.getGPGKeys(ownerid=self.id)

    def getLatestMaintainedPackages(self):
        """See `IPerson`."""
        return self._latestSeriesQuery()

    def getLatestUploadedButNotMaintainedPackages(self):
        """See `IPerson`."""
        return self._latestSeriesQuery(uploader_only=True)

    def getLatestUploadedPPAPackages(self):
        """See `IPerson`."""
        return self._latestSeriesQuery(
            uploader_only=True, ppa_only=True)

    def _latestSeriesQuery(self, uploader_only=False, ppa_only=False):
        """Return the sourcepackagereleases (SPRs) related to this person.

        :param uploader_only: controls if we are interested in SPRs where
            the person in question is only the uploader (creator) and not the
            maintainer (debian-syncs) if the `ppa_only` parameter is also
            False, or, if the flag is False, it returns all SPR maintained
            by this person.

        :param ppa_only: controls if we are interested only in source
            package releases targeted to any PPAs or, if False, sources targeted
            to primary archives.

        Active 'ppa_only' flag is usually associated with active 'uploader_only'
        because there shouldn't be any sense of maintainership for packages
        uploaded to PPAs by someone else than the user himself.
        """
        clauses = ['sourcepackagerelease.upload_archive = archive.id']

        if uploader_only:
            clauses.append(
                'sourcepackagerelease.creator = %s' % quote(self.id))

        if ppa_only:
            # Source maintainer is irrelevant for PPA uploads.
            pass
        elif uploader_only:
            clauses.append(
                'sourcepackagerelease.maintainer != %s' % quote(self.id))
        else:
            clauses.append(
                'sourcepackagerelease.maintainer = %s' % quote(self.id))

        if ppa_only:
            clauses.append(
                'archive.purpose = %s' % quote(ArchivePurpose.PPA))
        else:
            clauses.append(
                'archive.purpose != %s' % quote(ArchivePurpose.PPA))

        query_clauses = " AND ".join(clauses)
        query = """
            SourcePackageRelease.id IN (
                SELECT DISTINCT ON (upload_distroseries, sourcepackagename,
                                    upload_archive)
                    sourcepackagerelease.id
                FROM sourcepackagerelease, archive,
                    securesourcepackagepublishinghistory sspph
                WHERE
                    sspph.sourcepackagerelease = sourcepackagerelease.id AND
                    sspph.archive = archive.id AND
                    %(more_query_clauses)s
                ORDER BY upload_distroseries, sourcepackagename,
                    upload_archive, dateuploaded DESC
              )
              """ % dict(more_query_clauses=query_clauses)

        rset = SourcePackageRelease.select(
            query,
            orderBy=['-SourcePackageRelease.dateuploaded',
                     'SourcePackageRelease.id'],
            prejoins=['sourcepackagename', 'maintainer', 'upload_archive'])

        return rset

    def isUploader(self, distribution):
        """See `IPerson`."""
        permissions = getUtility(IArchivePermissionSet).componentsForUploader(
            distribution.main_archive, self)
        return permissions.count() > 0

    @cachedproperty
    def is_ubuntero(self):
        """See `IPerson`."""
        sigset = getUtility(ISignedCodeOfConductSet)
        lastdate = sigset.getLastAcceptedDate()

        query = AND(SignedCodeOfConduct.q.active==True,
                    SignedCodeOfConduct.q.ownerID==self.id,
                    SignedCodeOfConduct.q.datecreated>=lastdate)

        return bool(SignedCodeOfConduct.select(query).count())

    @property
    def activesignatures(self):
        """See `IPerson`."""
        sCoC_util = getUtility(ISignedCodeOfConductSet)
        return sCoC_util.searchByUser(self.id)

    @property
    def inactivesignatures(self):
        """See `IPerson`."""
        sCoC_util = getUtility(ISignedCodeOfConductSet)
        return sCoC_util.searchByUser(self.id, active=False)

    @property
    def archive(self):
        """See `IPerson`."""
        return self.getPPAByName('ppa')

    @property
    def ppas(self):
        """See `IPerson`."""
        return Archive.selectBy(
            owner=self, purpose=ArchivePurpose.PPA, orderBy='name')

    def getPPAByName(self, name):
        """See `IPerson`."""
        return Archive.selectOneBy(
            owner=self, purpose=ArchivePurpose.PPA, name=name)

    def isBugContributor(self, user=None):
        """See `IPerson`."""
        search_params = BugTaskSearchParams(user=user, assignee=self)
        bugtask_count = self.searchTasks(search_params).count()
        return bugtask_count > 0

    def isBugContributorInTarget(self, user=None, target=None):
        """See `IPerson`."""
        assert (IBugTarget.providedBy(target) or
                IProject.providedBy(target)), (
            "%s isn't a valid bug target." % target)
        search_params = BugTaskSearchParams(user=user, assignee=self)
        bugtask_count = target.searchTasks(search_params).count()
        return bugtask_count > 0

    @property
    def structural_subscriptions(self):
        """See `IPerson`."""
        return StructuralSubscription.selectBy(
            subscriber=self, orderBy=['-date_created'])

    def autoSubscribeToMailingList(self, mailinglist, requester=None):
        """See `IPerson`."""
        if mailinglist is None or not mailinglist.is_usable:
            return False

        if mailinglist.getSubscription(self):
            # We are already subscribed to the list.
            return False

        if self.preferredemail is None:
            return False

        if requester is None:
            # Assume the current user requested this action themselves.
            requester = self

        policy = self.mailing_list_auto_subscribe_policy

        if policy == MailingListAutoSubscribePolicy.ALWAYS:
            mailinglist.subscribe(self)
            return True
        elif (requester is self and
              policy == MailingListAutoSubscribePolicy.ON_REGISTRATION):
            # Assume that we requested to be joined.
            mailinglist.subscribe(self)
            return True
        else:
            # We don't want to subscribe to the list.
            return False


class PersonSet:
    """The set of persons."""
    implements(IPersonSet)

    def __init__(self):
        self.title = 'People registered with Launchpad'

    def isNameBlacklisted(self, name):
        """See `IPersonSet`."""
        cur = cursor()
        cur.execute("SELECT is_blacklisted_name(%(name)s)" % sqlvalues(
            name=name.encode('UTF-8')))
        return bool(cur.fetchone()[0])

    def getTopContributors(self, limit=50):
        """See `IPersonSet`."""
        # The odd ordering here is to ensure we hit the PostgreSQL
        # indexes. It will not make any real difference outside of tests.
        query = """
            id IN (
                SELECT person FROM KarmaTotalCache
                ORDER BY karma_total DESC, person DESC
                LIMIT %s
                )
            """ % limit
        top_people = shortlist(Person.select(query))
        return sorted(
            top_people,
            key=lambda obj: (obj.karma, obj.displayname, obj.id),
            reverse=True)

    def newTeam(self, teamowner, name, displayname, teamdescription=None,
                subscriptionpolicy=TeamSubscriptionPolicy.MODERATED,
                defaultmembershipperiod=None, defaultrenewalperiod=None):
        """See `IPersonSet`."""
        assert teamowner
        if self.getByName(name, ignore_merged=False) is not None:
            raise NameAlreadyTaken(
                "The name '%s' is already taken." % name)
        team = Person(teamowner=teamowner, name=name, displayname=displayname,
                teamdescription=teamdescription,
                defaultmembershipperiod=defaultmembershipperiod,
                defaultrenewalperiod=defaultrenewalperiod,
                subscriptionpolicy=subscriptionpolicy)
        notify(ObjectCreatedEvent(team))
        # Here we add the owner as a team admin manually because we know what
        # we're doing (so we don't need to do any sanity checks) and we don't
        # want any email notifications to be sent.
        TeamMembershipSet().new(
            teamowner, team, TeamMembershipStatus.ADMIN, teamowner)
        return team

    def createPersonAndEmail(
            self, email, rationale, comment=None, name=None,
            displayname=None, password=None, passwordEncrypted=False,
            hide_email_addresses=False, registrant=None):
        """See `IPersonSet`."""

        # This check is also done in EmailAddressSet.new() and also
        # generate_nick(). We repeat it here as some call sites want
        # InvalidEmailAddress rather than NicknameGenerationError that
        # generate_nick() will raise.
        if not valid_email(email):
            raise InvalidEmailAddress(
                "%s is not a valid email address." % email)

        if name is None:
            name = generate_nick(email)

        if not displayname:
            displayname = name.capitalize()

        # Convert the PersonCreationRationale to an AccountCreationRationale
        account_rationale = getattr(AccountCreationRationale, rationale.name)

        account = getUtility(IAccountSet).new(
                account_rationale, displayname, openid_mnemonic=name,
                password=password, password_is_encrypted=passwordEncrypted)

        person = self._newPerson(
            name, displayname, hide_email_addresses, rationale=rationale,
            comment=comment, registrant=registrant, account=account)

        email = getUtility(IEmailAddressSet).new(
                email, person, account=account)

        assert email.accountID is not None, (
            'Failed to link EmailAddress to Account')
        return person, email

    def createPersonWithoutEmail(
        self, name, rationale, comment=None, displayname=None,
        registrant=None):
        """Create and return a new Person without using an email address.

        See `IPersonSet`.
        """
        return self._newPerson(
            name, displayname, hide_email_addresses=True, rationale=rationale,
            comment=comment, registrant=registrant)

    def _newPerson(self, name, displayname, hide_email_addresses,
                   rationale, comment=None, registrant=None, account=None):
        """Create and return a new Person with the given attributes."""
        if not valid_name(name):
            raise InvalidName(
                "%s is not a valid name for a person." % name)
        else:
            # The name should be okay, move on...
            pass
        if self.getByName(name, ignore_merged=False) is not None:
            raise NameAlreadyTaken(
                "The name '%s' is already taken." % name)

        if not displayname:
            displayname = name.capitalize()

        if account is None:
            account_id = None
        else:
            account_id = account.id
        person = Person(
            name=name, displayname=displayname, accountID=account_id,
            creation_rationale=rationale, creation_comment=comment,
            hide_email_addresses=hide_email_addresses, registrant=registrant)
        return person

    def ensurePerson(self, email, displayname, rationale, comment=None,
                     registrant=None):
        """See `IPersonSet`."""
        person = self.getByEmail(email)
        if person:
            return person
        person, dummy = self.createPersonAndEmail(
            email, rationale, comment=comment, displayname=displayname,
            registrant=registrant)
        return person

    def getByName(self, name, ignore_merged=True):
        """See `IPersonSet`."""
        query = (Person.q.name == name)
        if ignore_merged:
            query = AND(query, Person.q.mergedID==None)
        return Person.selectOne(query)

    def getByAccount(self, account):
        """See `IPersonSet`."""
        return Person.selectOne(Person.q.accountID == account.id)

    def updateStatistics(self, ztm):
        """See `IPersonSet`."""
        stats = getUtility(ILaunchpadStatisticSet)
        people_count = Person.select(
            AND(Person.q.teamownerID==None, Person.q.mergedID==None)).count()
        stats.update('people_count', people_count)
        ztm.commit()
        teams_count = Person.select(
            AND(Person.q.teamownerID!=None, Person.q.mergedID==None)).count()
        stats.update('teams_count', teams_count)
        ztm.commit()

    def peopleCount(self):
        """See `IPersonSet`."""
        return getUtility(ILaunchpadStatisticSet).value('people_count')

    def teamsCount(self):
        """See `IPersonSet`."""
        return getUtility(ILaunchpadStatisticSet).value('teams_count')

    def find(self, text, orderBy=None):
        """See `IPersonSet`."""
        if not text:
            # Return an empty result set.
            return EmptyResultSet()
        if orderBy is None:
            orderBy = Person._sortingColumnsForSetOperations
        text = text.lower()

        # Teams may not have email addresses, so we need to either use a LEFT
        # OUTER JOIN or do a UNION between four queries. Using a UNION makes
        # it a lot faster than with a LEFT OUTER JOIN.
        args = (quote_like(text),) + sqlvalues(INACTIVE_ACCOUNT_STATUSES)
        person_email_query = """
            Person.teamowner IS NULL
            AND Person.merged IS NULL
            AND EmailAddress.person = Person.id
            AND lower(EmailAddress.email) LIKE %s || '%%%%'
            AND Person.account = Account.id
            AND Account.status NOT IN %s
            """ % args
        results = Person.select(
            person_email_query, clauseTables=['EmailAddress', 'Account'])

        person_name_query = """
            Person.teamowner IS NULL
            AND Person.merged is NULL
            AND Person.fti @@ ftq(%s)
            AND Person.account = Account.id
            AND Account.status NOT IN %s
            """ % sqlvalues(text, INACTIVE_ACCOUNT_STATUSES)
        results = results.union(Person.select(
            person_name_query, clauseTables=['Account']))

        team_email_query = """
            Person.teamowner IS NOT NULL
            AND Person.merged IS NULL
            AND EmailAddress.person = Person.id
            AND lower(EmailAddress.email) LIKE %s || '%%%%'
            """ % (quote_like(text),)
        results = results.union(Person.select(
            team_email_query, clauseTables=['EmailAddress']))

        team_name_query = """
            Person.teamowner IS NOT NULL
            AND Person.merged IS NULL
            AND Person.fti @@ ftq(%s)
            """ % (quote(text),)
        results = results.union(
                Person.select(team_name_query), orderBy=orderBy)
        return results

    def findPerson(
            self, text="", orderBy=None, exclude_inactive_accounts=True,
            must_have_email=False):
        """See `IPersonSet`."""
        if orderBy is None:
            orderBy = Person._sortingColumnsForSetOperations
        text = text.lower()

        base_query = [
                'Person.teamowner IS NULL',
                'Person.merged IS NULL',
                ]
        clause_tables = []

        if exclude_inactive_accounts:
            clause_tables.append('Account')
            base_query.append('Person.account = Account.id')
            base_query.append(
                'Account.status NOT IN (%s)'
                % ','.join(sqlvalues(*INACTIVE_ACCOUNT_STATUSES)))

        email_clause_tables = clause_tables + ['EmailAddress']
        if must_have_email:
            clause_tables = email_clause_tables
            base_query.append('EmailAddress.person = Person.id')

        # Short circuit for returning all users in order
        if not text:
            return Person.select(
                    ' AND '.join(base_query), clauseTables=clause_tables)

        # We use a UNION here because this makes things *a lot* faster
        # than if we did a single SELECT with the two following clauses
        # ORed.
        email_query = base_query + [
                'EmailAddress.person = Person.id',
                "lower(EmailAddress.email) LIKE %s || '%%'" % quote_like(text)
                ]
        name_query = base_query + ["Person.fti @@ ftq(%s)" % quote(text)]

        results = Person.select(
                ' AND '.join(email_query), clauseTables=email_clause_tables)
        results = results.union(
                Person.select(
                    ' AND '.join(name_query), clauseTables=clause_tables))

        return results.orderBy(orderBy)

    def findTeam(self, text="", orderBy=None):
        """See `IPersonSet`."""
        if orderBy is None:
            orderBy = Person._sortingColumnsForSetOperations
        text = text.lower()
        # Teams may not have email addresses, so we need to either use a LEFT
        # OUTER JOIN or do a UNION between two queries. Using a UNION makes
        # it a lot faster than with a LEFT OUTER JOIN.
        email_query = """
            Person.teamowner IS NOT NULL AND
            EmailAddress.person = Person.id AND
            lower(EmailAddress.email) LIKE %s || '%%'
            """ % quote_like(text)
        results = Person.select(email_query, clauseTables=['EmailAddress'])
        name_query = """
             Person.teamowner IS NOT NULL AND
             Person.fti @@ ftq(%s)
            """ % quote(text)
        return results.union(Person.select(name_query), orderBy=orderBy)

    def get(self, personid):
        """See `IPersonSet`."""
        try:
            return Person.get(personid)
        except SQLObjectNotFound:
            return None

    def getByEmail(self, email):
        """See `IPersonSet`."""
        # We lookup the EmailAddress in the auth store so we can
        # lookup a Person by EmailAddress in the same transaction
        # that the Person or EmailAddress was created. This is not
        # optimal for production as it requires two database lookups,
        # but is required by much of the test suite.
        email_address = IStore(EmailAddress).find(
            EmailAddress, email=email).one()
        if email_address is None:
            return None
        else:
            return IStore(Person).get(Person, email_address.personID)

    def getPOFileContributors(self, pofile):
        """See `IPersonSet`."""
        contributors = Person.select("""
            POFileTranslator.person = Person.id AND
            POFileTranslator.pofile = %s""" % quote(pofile),
            clauseTables=["POFileTranslator"],
            distinct=True,
            # XXX: kiko 2006-10-19:
            # We can't use Person.sortingColumns because this is a
            # distinct query. To use it we'd need to add the sorting
            # function to the column results and then ignore it -- just
            # like selectAlso does, ironically.
            orderBy=["Person.displayname", "Person.name"])
        return contributors

    def getPOFileContributorsByDistroSeries(self, distroseries, language):
        """See `IPersonSet`."""
        contributors = Person.select("""
            POFileTranslator.person = Person.id AND
            POFileTranslator.pofile = POFile.id AND
            POFile.language = %s AND
            POFile.potemplate = POTemplate.id AND
            POTemplate.distroseries = %s AND
            POTemplate.iscurrent = TRUE"""
                % sqlvalues(language, distroseries),
            clauseTables=["POFileTranslator", "POFile", "POTemplate"],
            distinct=True,
            # See comment in getPOFileContributors about how we can't
            # use Person.sortingColumns.
            orderBy=["Person.displayname", "Person.name"])
        return contributors

    def latest_teams(self, limit=5):
        """See `IPersonSet`."""
        return Person.select("Person.teamowner IS NOT NULL",
            orderBy=['-datecreated'], limit=limit)

    def _merge_person_decoration(self, to_person, from_person, skip,
        decorator_table, person_pointer_column, additional_person_columns):
        """Merge a table that "decorates" Person.

        Because "person decoration" is becoming more frequent, we create a
        helper function that can be used for tables that decorate person.

        :to_person:       the IPerson that is "real"
        :from_person:     the IPerson that is being merged away
        :skip:            a list of table/column pairs that have been
                          handled
        :decorator_table: the name of the table that decorated Person
        :person_pointer_column:
                          the column on decorator_table that UNIQUE'ly
                          references Person.id
        :additional_person_columns:
                          additional columns in the decorator_table that
                          also reference Person.id but are not UNIQUE

        A Person decorator is a table that uniquely references Person,
        so that the information in the table "extends" the Person table.
        Because the reference to Person is unique, there can only be one
        row in the decorator table for any given Person. This function
        checks if there is an existing decorator for the to_person, and
        if so, it just leaves any from_person decorator in place as
        "noise". Otherwise, it updates any from_person decorator to
        point to the "to_person". There can also be other columns in the
        decorator which point to Person, these are assumed to be
        non-unique and will be updated to point to the to_person
        regardless.
        """
        store = Store.of(to_person)
        # First, update the main UNIQUE pointer row which links the
        # decorator table to Person. We do not update rows if there are
        # already rows in the table that refer to the to_person
        store.execute(
         """UPDATE %(decorator)s
            SET %(person_pointer)s=%(to_id)d
            WHERE %(person_pointer)s=%(from_id)d
              AND ( SELECT count(*) FROM %(decorator)s
                    WHERE %(person_pointer)s=%(to_id)d ) = 0
            """ % {
                'decorator': decorator_table,
                'person_pointer': person_pointer_column,
                'from_id': from_person.id,
                'to_id': to_person.id})

        # Now, update any additional columns in the table which point to
        # Person. Since these are assumed to be NOT UNIQUE, we don't
        # have to worry about multiple rows pointing at the to_person.
        for additional_column in additional_person_columns:
            store.execute(
             """UPDATE %(decorator)s
                SET %(column)s=%(to_id)d
                WHERE %(column)s=%(from_id)d
                """ % {
                    'decorator': decorator_table,
                    'from_id': from_person.id,
                    'to_id': to_person.id,
                    'column': additional_column})
        skip.append(
            (decorator_table.lower(), person_pointer_column.lower()))

    def merge(self, from_person, to_person):
        """See `IPersonSet`."""
        # Sanity checks
        if not IPerson.providedBy(from_person):
            raise TypeError('from_person is not a person.')
        if not IPerson.providedBy(to_person):
            raise TypeError('to_person is not a person.')
        # If the team has a mailing list, the mailing list better be in the
        # purged state, otherwise the team can't be merged.
        mailing_list = getUtility(IMailingListSet).get(from_person.name)
        assert (mailing_list is None or
                mailing_list.status == MailingListStatus.PURGED), (
            "Can't merge teams which have mailing lists into other teams.")

        if getUtility(IEmailAddressSet).getByPerson(from_person).count() > 0:
            raise AssertionError('from_person still has email addresses.')

        if from_person.is_team and from_person.allmembers.count() > 0:
            raise AssertionError(
                "Only teams without active members can be merged")

        # since we are doing direct SQL manipulation, make sure all
        # changes have been flushed to the database
        store = Store.of(from_person)

        # Get a database cursor.
        cur = cursor()

        references = list(postgresql.listReferences(cur, 'person', 'id'))

        # These table.columns will be skipped by the 'catch all'
        # update performed later
        skip = [
            ('teammembership', 'person'),
            ('teammembership', 'team'),
            ('teamparticipation', 'person'),
            ('teamparticipation', 'team'),
            ('personlanguage', 'person'),
            ('person', 'merged'),
            ('emailaddress', 'person'),
            ('karmacache', 'person'),
            ('karmatotalcache', 'person'),
            # Polls are not carried over when merging teams.
            ('poll', 'team'),
            # We can safely ignore the mailinglist table as there's a sanity
            # check above which prevents teams with associated mailing lists
            # from being merged.
            ('mailinglist', 'team'),
            # I don't think we need to worry about the votecast and vote
            # tables, because a real human should never have two accounts
            # in Launchpad that are active members of a given team and voted
            # in a given poll. -- GuilhermeSalgado 2005-07-07
            # We also can't afford to change poll results after they are
            # closed -- StuartBishop 20060602
            ('votecast', 'person'),
            ('vote', 'person'),
            ('translationrelicensingagreement', 'person'),
            ]

        # Sanity check. If we have an indirect reference, it must
        # be ON DELETE CASCADE. We only have one case of this at the moment,
        # but this code ensures we catch any new ones added incorrectly.
        for src_tab, src_col, ref_tab, ref_col, updact, delact in references:
            # If the ref_tab and ref_col is not Person.id, then we have
            # an indirect reference. Ensure the update action is 'CASCADE'
            if ref_tab != 'person' and ref_col != 'id':
                if updact != 'c':
                    raise RuntimeError(
                        '%s.%s reference to %s.%s must be ON UPDATE CASCADE'
                        % (src_tab, src_col, ref_tab, ref_col)
                        )

        # These rows are in a UNIQUE index, and we can only move them
        # to the new Person if there is not already an entry. eg. if
        # the destination and source persons are both subscribed to a bounty,
        # we cannot change the source persons subscription. We just leave them
        # as noise for the time being.

        to_id = to_person.id
        from_id = from_person.id

        # Update PersonLocation, which is a Person-decorator table.
        self._merge_person_decoration(
            to_person, from_person, skip, 'PersonLocation', 'person',
            ['last_modified_by', ])

        # Update GPGKey. It won't conflict, but our sanity checks don't
        # know that.
        cur.execute(
            'UPDATE GPGKey SET owner=%(to_id)d WHERE owner=%(from_id)d'
            % vars())
        skip.append(('gpgkey','owner'))

        # Update shipit shipments.
        cur.execute('''
            UPDATE ShippingRequest SET recipient=%(to_id)s
            WHERE recipient = %(from_id)s AND (
                shipment IS NOT NULL
                OR status IN (%(cancelled)s, %(denied)s)
                OR NOT EXISTS (
                    SELECT TRUE FROM ShippingRequest
                    WHERE recipient = %(to_id)s
                        AND status = %(shipped)s
                    LIMIT 1
                    )
                )
            ''' % sqlvalues(to_id=to_id, from_id=from_id,
                            cancelled=ShippingRequestStatus.CANCELLED,
                            denied=ShippingRequestStatus.DENIED,
                            shipped=ShippingRequestStatus.SHIPPED))
        # Technically, we don't need the not cancelled nor denied
        # filter, as these rows should have already been dealt with.
        # I'm using it anyway for added paranoia.
        cur.execute('''
            DELETE FROM RequestedCDs USING ShippingRequest
            WHERE RequestedCDs.request = ShippingRequest.id
                AND recipient = %(from_id)s
                AND status NOT IN (%(cancelled)s, %(denied)s, %(shipped)s)
            ''' % sqlvalues(from_id=from_id,
                            cancelled=ShippingRequestStatus.CANCELLED,
                            denied=ShippingRequestStatus.DENIED,
                            shipped=ShippingRequestStatus.SHIPPED))
        cur.execute('''
            DELETE FROM ShippingRequest
            WHERE recipient = %(from_id)s
                AND status NOT IN (%(cancelled)s, %(denied)s, %(shipped)s)
            ''' % sqlvalues(from_id=from_id,
                            cancelled=ShippingRequestStatus.CANCELLED,
                            denied=ShippingRequestStatus.DENIED,
                            shipped=ShippingRequestStatus.SHIPPED))
        skip.append(('shippingrequest', 'recipient'))

        # Update the Branches that will not conflict, and fudge the names of
        # ones that *do* conflict.
        cur.execute('''
            SELECT product, name FROM Branch WHERE owner = %(to_id)d
            ''' % vars())
        possible_conflicts = set(tuple(r) for r in cur.fetchall())
        cur.execute('''
            SELECT id, product, name FROM Branch WHERE owner = %(from_id)d
            ORDER BY id
            ''' % vars())
        for id, product, name in list(cur.fetchall()):
            new_name = name
            suffix = 1
            while (product, new_name) in possible_conflicts:
                new_name = '%s-%d' % (name, suffix)
                suffix += 1
            possible_conflicts.add((product, new_name))
            new_name = new_name.encode('US-ASCII')
            name = name.encode('US-ASCII')
            cur.execute('''
                UPDATE Branch SET owner = %(to_id)s, name = %(new_name)s
                WHERE owner = %(from_id)s AND name = %(name)s
                    AND (%(product)s IS NULL OR product = %(product)s)
                ''', dict(to_id=to_id, from_id=from_id,
                          name=name, new_name=new_name, product=product))
        skip.append(('branch','owner'))

        # Update MailingListSubscription. Note that no remaining records
        # will have email_address set, as we assert earlier that the
        # from_person has no email addresses.
        # Update records that don't conflict.
        cur.execute('''
            UPDATE MailingListSubscription
            SET person=%(to_id)d
            WHERE person=%(from_id)d
                AND mailing_list NOT IN (
                    SELECT mailing_list
                    FROM MailingListSubscription
                    WHERE person=%(to_id)d
                    )
            ''' % vars())
        # Then trash the remainders.
        cur.execute('''
            DELETE FROM MailingListSubscription WHERE person=%(from_id)d
            ''' % vars())
        skip.append(('mailinglistsubscription', 'person'))

        # Update only the BranchSubscription that will not conflict.
        cur.execute('''
            UPDATE BranchSubscription
            SET person=%(to_id)d
            WHERE person=%(from_id)d AND branch NOT IN
                (
                SELECT branch
                FROM BranchSubscription
                WHERE person = %(to_id)d
                )
            ''' % vars())
        # and delete those left over.
        cur.execute('''
            DELETE FROM BranchSubscription WHERE person=%(from_id)d
            ''' % vars())
        skip.append(('branchsubscription', 'person'))

        # Update only the BountySubscriptions that will not conflict.
        cur.execute('''
            UPDATE BountySubscription
            SET person=%(to_id)d
            WHERE person=%(from_id)d AND bounty NOT IN
                (
                SELECT bounty
                FROM BountySubscription
                WHERE person = %(to_id)d
                )
            ''' % vars())
        # and delete those left over.
        cur.execute('''
            DELETE FROM BountySubscription WHERE person=%(from_id)d
            ''' % vars())
        skip.append(('bountysubscription', 'person'))

        # Update only the BugAffectsPerson that will not conflict
        cur.execute('''
            UPDATE BugAffectsPerson
            SET person=%(to_id)d
            WHERE person=%(from_id)d AND bug NOT IN
                (
                SELECT bug
                FROM BugAffectsPerson
                WHERE person = %(to_id)d
                )
            ''' % vars())
        # and delete those left over.
        cur.execute('''
            DELETE FROM BugAffectsPerson WHERE person=%(from_id)d
            ''' % vars())
        skip.append(('bugaffectsperson', 'person'))

        # Update only the AnswerContacts that will not conflict.
        cur.execute('''
            UPDATE AnswerContact
            SET person=%(to_id)d
            WHERE person=%(from_id)d
                AND distribution IS NULL
                AND product NOT IN (
                    SELECT product
                    FROM AnswerContact
                    WHERE person = %(to_id)d
                    )
            ''' % vars())
        cur.execute('''
            UPDATE AnswerContact
            SET person=%(to_id)d
            WHERE person=%(from_id)d
                AND distribution IS NOT NULL
                AND (distribution, sourcepackagename) NOT IN (
                    SELECT distribution,sourcepackagename
                    FROM AnswerContact
                    WHERE person = %(to_id)d
                    )
            ''' % vars())
        # and delete those left over.
        cur.execute('''
            DELETE FROM AnswerContact WHERE person=%(from_id)d
            ''' % vars())
        skip.append(('answercontact', 'person'))

        # Update only the QuestionSubscriptions that will not conflict.
        cur.execute('''
            UPDATE QuestionSubscription
            SET person=%(to_id)d
            WHERE person=%(from_id)d AND question NOT IN
                (
                SELECT question
                FROM QuestionSubscription
                WHERE person = %(to_id)d
                )
            ''' % vars())
        # and delete those left over.
        cur.execute('''
            DELETE FROM QuestionSubscription WHERE person=%(from_id)d
            ''' % vars())
        skip.append(('questionsubscription', 'person'))

        # Update only the MentoringOffers that will not conflict.
        cur.execute('''
            UPDATE MentoringOffer
            SET owner=%(to_id)d
            WHERE owner=%(from_id)d
                AND bug NOT IN (
                    SELECT bug
                    FROM MentoringOffer
                    WHERE owner = %(to_id)d)
                AND specification NOT IN (
                    SELECT specification
                    FROM MentoringOffer
                    WHERE owner = %(to_id)d)
            ''' % vars())
        cur.execute('''
            UPDATE MentoringOffer
            SET team=%(to_id)d
            WHERE team=%(from_id)d
                AND bug NOT IN (
                    SELECT bug
                    FROM MentoringOffer
                    WHERE team = %(to_id)d)
                AND specification NOT IN (
                    SELECT specification
                    FROM MentoringOffer
                    WHERE team = %(to_id)d)
            ''' % vars())
        # and delete those left over.
        cur.execute('''
            DELETE FROM MentoringOffer
            WHERE owner=%(from_id)d OR team=%(from_id)d
            ''' % vars())
        skip.append(('mentoringoffer', 'owner'))
        skip.append(('mentoringoffer', 'team'))

        # Update BugNotificationRecipient entries that will not conflict.
        cur.execute('''
            UPDATE BugNotificationRecipient
            SET person=%(to_id)d
            WHERE person=%(from_id)d AND bug_notification NOT IN (
                SELECT bug_notification FROM BugNotificationRecipient
                WHERE person=%(to_id)d
                )
            ''' % vars())
        # and delete those left over.
        cur.execute('''
            DELETE FROM BugNotificationRecipient
            WHERE person=%(from_id)d
            ''' % vars())
        skip.append(('bugnotificationrecipient', 'person'))

        # Update PackageBugSupervisor entries.
        cur.execute('''
            UPDATE PackageBugSupervisor SET bug_supervisor=%(to_id)d
            WHERE bug_supervisor=%(from_id)d
            ''' % vars())
        skip.append(('packagebugsupervisor', 'bug_supervisor'))

        # Update the SpecificationFeedback entries that will not conflict
        # and trash the rest.

        # First we handle the reviewer.
        cur.execute('''
            UPDATE SpecificationFeedback
            SET reviewer=%(to_id)d
            WHERE reviewer=%(from_id)d AND specification NOT IN
                (
                SELECT specification
                FROM SpecificationFeedback
                WHERE reviewer = %(to_id)d
                )
            ''' % vars())
        cur.execute('''
            DELETE FROM SpecificationFeedback WHERE reviewer=%(from_id)d
            ''' % vars())
        skip.append(('specificationfeedback', 'reviewer'))

        # And now we handle the requester.
        cur.execute('''
            UPDATE SpecificationFeedback
            SET requester=%(to_id)d
            WHERE requester=%(from_id)d AND specification NOT IN
                (
                SELECT specification
                FROM SpecificationFeedback
                WHERE requester = %(to_id)d
                )
            ''' % vars())
        cur.execute('''
            DELETE FROM SpecificationFeedback WHERE requester=%(from_id)d
            ''' % vars())
        skip.append(('specificationfeedback', 'requester'))

        # Update the SpecificationSubscription entries that will not conflict
        # and trash the rest
        cur.execute('''
            UPDATE SpecificationSubscription
            SET person=%(to_id)d
            WHERE person=%(from_id)d AND specification NOT IN
                (
                SELECT specification
                FROM SpecificationSubscription
                WHERE person = %(to_id)d
                )
            ''' % vars())
        cur.execute('''
            DELETE FROM SpecificationSubscription WHERE person=%(from_id)d
            ''' % vars())
        skip.append(('specificationsubscription', 'person'))

        # Update only the SprintAttendances that will not conflict
        cur.execute('''
            UPDATE SprintAttendance
            SET attendee=%(to_id)d
            WHERE attendee=%(from_id)d AND sprint NOT IN
                (
                SELECT sprint
                FROM SprintAttendance
                WHERE attendee = %(to_id)d
                )
            ''' % vars())
        # and delete those left over
        cur.execute('''
            DELETE FROM SprintAttendance WHERE attendee=%(from_id)d
            ''' % vars())
        skip.append(('sprintattendance', 'attendee'))

        # Update only the POSubscriptions that will not conflict
        cur.execute('''
            UPDATE POSubscription
            SET person=%(to_id)d
            WHERE person=%(from_id)d AND id NOT IN (
                SELECT a.id
                    FROM POSubscription AS a, POSubscription AS b
                    WHERE a.person = %(from_id)d AND b.person = %(to_id)d
                    AND a.language = b.language
                    AND a.potemplate = b.potemplate
                    )
            ''' % vars())
        skip.append(('posubscription', 'person'))

        # Update only the POExportRequests that will not conflict
        # and trash the rest
        cur.execute('''
            UPDATE POExportRequest
            SET person=%(to_id)d
            WHERE person=%(from_id)d AND id NOT IN (
                SELECT a.id FROM POExportRequest AS a, POExportRequest AS b
                WHERE a.person = %(from_id)d AND b.person = %(to_id)d
                AND a.potemplate = b.potemplate
                AND a.pofile = b.pofile
                )
            ''' % vars())
        cur.execute('''
            DELETE FROM POExportRequest WHERE person=%(from_id)d
            ''' % vars())
        skip.append(('poexportrequest', 'person'))

        # Update the TranslationMessage. They should not conflict since each
        # of them are independent
        cur.execute('''
            UPDATE TranslationMessage
            SET submitter=%(to_id)d
            WHERE submitter=%(from_id)d
            ''' % vars())
        skip.append(('translationmessage', 'submitter'))
        cur.execute('''
            UPDATE TranslationMessage
            SET reviewer=%(to_id)d
            WHERE reviewer=%(from_id)d
            ''' % vars())
        skip.append(('translationmessage', 'reviewer'))

        # Handle the POFileTranslator cache by doing nothing. As it is
        # maintained by triggers, the data migration has already been done
        # for us when we updated the source tables.
        skip.append(('pofiletranslator', 'person'))

        # Update only the TranslationImportQueueEntry that will not conflict
        # and trash the rest
        cur.execute('''
            UPDATE TranslationImportQueueEntry
            SET importer=%(to_id)d
            WHERE importer=%(from_id)d AND id NOT IN (
                SELECT a.id
                FROM TranslationImportQueueEntry AS a,
                     TranslationImportQueueEntry AS b
                WHERE a.importer = %(from_id)d AND b.importer = %(to_id)d
                AND a.distroseries = b.distroseries
                AND a.sourcepackagename = b.sourcepackagename
                AND a.productseries = b.productseries
                AND a.path = b.path
                )
            ''' % vars())
        cur.execute('''
            DELETE FROM TranslationImportQueueEntry WHERE importer=%(from_id)d
            ''' % vars())
        skip.append(('translationimportqueueentry', 'importer'))

        # XXX cprov 2007-02-22 bug=87098:
        # Since we only allow one PPA for each user,
        # we can't reassign the old user archive to the new user.
        # It need to be done manually, probably by reasinning all publications
        # to the old PPA to the new one, performing a careful_publishing on it
        # and removing the old one from disk.
        skip.append(('archive', 'owner'))

        # Update only the CodeReviewVote that will not conflict
        cur.execute('''
            UPDATE CodeReviewVote
            SET reviewer=%(to_id)d
            WHERE reviewer=%(from_id)d AND id NOT IN (
                SELECT a.id FROM CodeReviewVote AS a, CodeReviewVote AS b
                WHERE a.reviewer = %(from_id)d AND b.reviewer = %(to_id)d
                AND a.branch_merge_proposal = b.branch_merge_proposal
                )
            ''' % vars())
        # And leave conflicts as noise
        skip.append(('codereviewvote', 'reviewer'))

        # Update only the WebServiceBan that will not conflict
        cur.execute('''
            UPDATE WebServiceBan
            SET person=%(to_id)d
            WHERE person=%(from_id)d AND id NOT IN (
                SELECT a.id FROM WebServiceBan AS a, WebServiceBan AS b
                WHERE a.person = %(from_id)d AND b.person = %(to_id)d
                AND ( (a.ip IS NULL AND b.ip IS NULL) OR (a.ip = b.ip) )
                )
            ''' % vars())
        # And delete the rest
        cur.execute('''
            DELETE FROM WebServiceBan WHERE person=%(from_id)d
            ''' % vars())
        skip.append(('webserviceban', 'person'))

        # Sanity check. If we have a reference that participates in a
        # UNIQUE index, it must have already been handled by this point.
        # We can tell this by looking at the skip list.
        for src_tab, src_col, ref_tab, ref_col, updact, delact in references:
            uniques = postgresql.listUniques(cur, src_tab, src_col)
            if len(uniques) > 0 and (src_tab, src_col) not in skip:
                raise NotImplementedError(
                        '%s.%s reference to %s.%s is in a UNIQUE index '
                        'but has not been handled' % (
                            src_tab, src_col, ref_tab, ref_col
                            )
                        )

        # Handle all simple cases
        for src_tab, src_col, ref_tab, ref_col, updact, delact in references:
            if (src_tab, src_col) in skip:
                continue
            cur.execute('UPDATE %s SET %s=%d WHERE %s=%d' % (
                src_tab, src_col, to_person.id, src_col, from_person.id
                ))

        # Transfer active team memberships
        approved = TeamMembershipStatus.APPROVED
        admin = TeamMembershipStatus.ADMIN
        cur.execute(
            'SELECT team, status FROM TeamMembership WHERE person = %s '
            'AND status IN (%s,%s)'
            % sqlvalues(from_person, approved, admin))
        for team_id, status in cur.fetchall():
            cur.execute('SELECT status FROM TeamMembership WHERE person = %s '
                        'AND team = %s'
                        % sqlvalues(to_person, team_id))
            result = cur.fetchone()
            if result:
                current_status = result[0]
                # Now we can safely delete from_person's membership record,
                # because we know to_person has a membership entry for this
                # team, so may only need to change its status.
                cur.execute(
                    'DELETE FROM TeamMembership WHERE person = %s '
                    'AND team = %s' % sqlvalues(from_person, team_id))

                if current_status == admin.value:
                    # to_person is already an administrator of this team, no
                    # need to do anything else.
                    continue
                # to_person is either an approved or an inactive member,
                # while from_person is either admin or approved. That means we
                # can safely set from_person's membership status on
                # to_person's membership.
                assert status in (approved.value, admin.value)
                cur.execute(
                    'UPDATE TeamMembership SET status = %s WHERE person = %s '
                    'AND team = %s' % sqlvalues(status, to_person, team_id))
            else:
                # to_person is not a member of this team. just change
                # from_person with to_person in the membership record.
                cur.execute(
                    'UPDATE TeamMembership SET person = %s WHERE person = %s '
                    'AND team = %s'
                    % sqlvalues(to_person, from_person, team_id))

        cur.execute('SELECT team FROM TeamParticipation WHERE person = %s '
                    'AND person != team' % sqlvalues(from_person))
        for team_id in cur.fetchall():
            cur.execute(
                'SELECT team FROM TeamParticipation WHERE person = %s '
                'AND team = %s' % sqlvalues(to_person, team_id))
            if not cur.fetchone():
                cur.execute(
                    'UPDATE TeamParticipation SET person = %s WHERE '
                    'person = %s AND team = %s'
                    % sqlvalues(to_person, from_person, team_id))
            else:
                cur.execute(
                    'DELETE FROM TeamParticipation WHERE person = %s AND '
                    'team = %s' % sqlvalues(from_person, team_id))

        # Transfer the OpenIDRPSummaries to the new account.
        IMasterStore(OpenIDRPSummary).execute("""
            UPDATE OpenIDRPSummary
            SET account = %s
            WHERE account = %s
            """ % sqlvalues(to_person.account, from_person.account))

        # Flag the account as merged
        cur.execute('''
            UPDATE Person SET merged=%(to_id)d WHERE id=%(from_id)d
            ''' % vars())

        # And nuke any referencing Account
        IMasterStore(Account).execute('''
            DELETE FROM Account USING Person
            WHERE Person.account = Account.id AND Person.id=%(from_id)d
            ''' % vars())

        # Append a -merged suffix to the account's name.
        name = base = "%s-merged" % from_person.name.encode('ascii')
        cur.execute("SELECT id FROM Person WHERE name = %s" % sqlvalues(name))
        i = 1
        while cur.fetchone():
            name = "%s%d" % (base, i)
            cur.execute("SELECT id FROM Person WHERE name = %s"
                        % sqlvalues(name))
            i += 1
        cur.execute("UPDATE Person SET name = %s WHERE id = %s"
                    % sqlvalues(name, from_person))

        # Since we've updated the database behind Storm's back,
        # flush its caches.
        store.invalidate()

    def getTranslatorsByLanguage(self, language):
        """See `IPersonSet`."""
        # XXX CarlosPerelloMarin 2007-03-31 bug=102257:
        # The KarmaCache table doesn't have a field to store karma per
        # language, so we are actually returning the people with the most
        # translation karma that have this language selected in their
        # preferences.
        return Person.select('''
            PersonLanguage.person = Person.id AND
            PersonLanguage.language = %s AND
            KarmaCache.person = Person.id AND
            KarmaCache.product IS NULL AND
            KarmaCache.project IS NULL AND
            KarmaCache.sourcepackagename IS NULL AND
            KarmaCache.distribution IS NULL AND
            KarmaCache.category = KarmaCategory.id AND
            KarmaCategory.name = 'translations'
            ''' % sqlvalues(language), orderBy=['-KarmaCache.karmavalue'],
            clauseTables=[
                'PersonLanguage', 'KarmaCache', 'KarmaCategory'])

    def getValidPersons(self, persons):
        """See `IPersonSet.`"""
        person_ids = [person.id for person in persons]
        if len(person_ids) == 0:
            return []

        # This has the side effect of sucking in the ValidPersonCache
        # items into the cache, allowing Person.is_valid_person calls to
        # not hit the DB.
        valid_person_ids = set(
                person_id.id for person_id in ValidPersonCache.select(
                    "id IN %s" % sqlvalues(person_ids)))
        return [
            person for person in persons if person.id in valid_person_ids]

    def getPeopleWithBranches(self, product=None):
        """See `IPersonSet`."""
        branch_clause = 'SELECT owner FROM Branch'
        if product is not None:
            branch_clause += ' WHERE product = %s' % quote(product)
        return Person.select('''
            Person.id in (%s)
            ''' % branch_clause)

    def getSubscribersForTargets(self, targets, recipients=None, level=None):
        """See `IPersonSet`. """
        if len(targets) == 0:
            return set()
        target_criteria = []
        for target in targets:
            # target_args is a mapping from query arguments
            # to query values.
            target_args = target._target_args
            target_criteria_clauses = []
            for key, value in target_args.items():
                if value is not None:
                    target_criteria_clauses.append(
                        '%s = %s' % (key, quote(value)))
                else:
                    target_criteria_clauses.append(
                        '%s IS NULL' % key)
            if level is not None:
                target_criteria_clauses.append('bug_notification_level >= %s'
                    % quote(level.value))

            target_criteria.append(
                '(%s)' % ' AND '.join(target_criteria_clauses))

        # Build a UNION query, since using OR slows down the query a lot.
        subscriptions = StructuralSubscription.select(target_criteria[0])
        for target_criterion in target_criteria[1:]:
            subscriptions = subscriptions.union(
                StructuralSubscription.select(target_criterion))

        # Listify the result, since we want to loop over it multiple times.
        subscriptions = list(subscriptions)

        # We can't use prejoins in UNION queries, so populate the cache
        # by getting all the subscribers.
        subscriber_ids = [
            subscription.subscriberID for subscription in subscriptions]
        if len(subscriber_ids) > 0:
            list(Person.select("id IN %s" % sqlvalues(subscriber_ids)))

        subscribers = set()
        for subscription in subscriptions:
            subscribers.add(subscription.subscriber)
            if recipients is not None:
                recipients.addStructuralSubscriber(
                    subscription.subscriber, subscription.target)
        return subscribers

    def updatePersonalStandings(self):
        """See `IPersonSet`."""
        cur = cursor()
        cur.execute("""
        UPDATE Person
        SET personal_standing = %s
        WHERE personal_standing = %s
        AND id IN (
            SELECT posted_by
            FROM MessageApproval
            WHERE status = %s
            GROUP BY posted_by
            HAVING COUNT(DISTINCT mailing_list) >= %s
            )
        """ % sqlvalues(PersonalStanding.GOOD,
                        PersonalStanding.UNKNOWN,
                        PostedMessageStatus.APPROVED,
                        config.standingupdater.approvals_needed))

    def cacheBrandingForPeople(self, people):
        """See `IPersonSet`."""
        from canonical.launchpad.database import LibraryFileAlias
        aliases = []
        aliases.extend(person.iconID for person in people
                       if person.iconID is not None)
        aliases.extend(person.logoID for person in people
                       if person.logoID is not None)
        aliases.extend(person.mugshotID for person in people
                       if person.mugshotID is not None)
        if not aliases:
            return
        # Listify, since this is a pure cache.
        list(LibraryFileAlias.select("LibraryFileAlias.id IN %s"
             % sqlvalues(aliases), prejoins=["content"]))


# Provide a storm alias from Person to Owner. This is useful in queries on
# objects that have more than just an owner associated with them.
Owner = ClassAlias(Person, 'Owner')


class PersonLanguage(SQLBase):
    _table = 'PersonLanguage'

    person = ForeignKey(foreignKey='Person', dbName='person', notNull=True)
    language = ForeignKey(foreignKey='Language', dbName='language',
                          notNull=True)


class SSHKey(SQLBase):
    implements(ISSHKey)
    _defaultOrder = ["person", "keytype", "keytext"]

    _table = 'SSHKey'

    person = ForeignKey(foreignKey='Person', dbName='person', notNull=True)
    keytype = EnumCol(dbName='keytype', notNull=True, enum=SSHKeyType)
    keytext = StringCol(dbName='keytext', notNull=True)
    comment = StringCol(dbName='comment', notNull=True)


class SSHKeySet:
    implements(ISSHKeySet)

    def new(self, person, keytype, keytext, comment):
        return SSHKey(person=person, keytype=keytype, keytext=keytext,
                      comment=comment)

    def getByID(self, id, default=None):
        try:
            return SSHKey.get(id)
        except SQLObjectNotFound:
            return default

    def getByPeople(self, people):
        """See `ISSHKeySet`"""
        return SSHKey.select("""
            SSHKey.person IN %s
            """ % sqlvalues([person.id for person in people]))


class WikiName(SQLBase, HasOwnerMixin):
    implements(IWikiName)

    _table = 'WikiName'

    person = ForeignKey(dbName='person', foreignKey='Person', notNull=True)
    wiki = StringCol(dbName='wiki', notNull=True)
    wikiname = StringCol(dbName='wikiname', notNull=True)

    @property
    def url(self):
        return self.wiki + self.wikiname


class WikiNameSet:
    implements(IWikiNameSet)

    def getByWikiAndName(self, wiki, wikiname):
        """See `IWikiNameSet`."""
        return WikiName.selectOneBy(wiki=wiki, wikiname=wikiname)

    def get(self, id):
        """See `IWikiNameSet`."""
        try:
            return WikiName.get(id)
        except SQLObjectNotFound:
            return None

    def new(self, person, wiki, wikiname):
        """See `IWikiNameSet`."""
        return WikiName(person=person, wiki=wiki, wikiname=wikiname)


class JabberID(SQLBase, HasOwnerMixin):
    implements(IJabberID)

    _table = 'JabberID'
    _defaultOrder = ['jabberid']

    person = ForeignKey(dbName='person', foreignKey='Person', notNull=True)
    jabberid = StringCol(dbName='jabberid', notNull=True)


class JabberIDSet:
    implements(IJabberIDSet)

    def new(self, person, jabberid):
        """See `IJabberIDSet`"""
        return JabberID(person=person, jabberid=jabberid)

    def getByJabberID(self, jabberid):
        """See `IJabberIDSet`"""
        return JabberID.selectOneBy(jabberid=jabberid)

    def getByPerson(self, person):
        """See `IJabberIDSet`"""
        return JabberID.selectBy(person=person)


class IrcID(SQLBase, HasOwnerMixin):
    """See `IIrcID`"""
    implements(IIrcID)

    _table = 'IrcID'

    person = ForeignKey(dbName='person', foreignKey='Person', notNull=True)
    network = StringCol(dbName='network', notNull=True)
    nickname = StringCol(dbName='nickname', notNull=True)


class IrcIDSet:
    """See `IIrcIDSet`"""
    implements(IIrcIDSet)

    def get(self, id):
        """See `IIrcIDSet`"""
        try:
            return IrcID.get(id)
        except SQLObjectNotFound:
            return None

    def new(self, person, network, nickname):
        """See `IIrcIDSet`"""
        return IrcID(person=person, network=network, nickname=nickname)


class NicknameGenerationError(Exception):
    """I get raised when something went wrong generating a nickname."""


def _is_nick_registered(nick):
    """Answer the question: is this nick registered?"""
    return PersonSet().getByName(nick) is not None


def generate_nick(email_addr, is_registered=_is_nick_registered):
    """Generate a LaunchPad nick from the email address provided.

    See canonical.launchpad.validators.name for the definition of a
    valid nick.

    It is technically possible for this function to raise a
    NicknameGenerationError, but this will only occur if an operator
    has majorly screwed up the name blacklist.
    """
    email_addr = email_addr.strip().lower()

    if not valid_email(email_addr):
        raise NicknameGenerationError("%s is not a valid email address"
                                      % email_addr)

    user, domain = re.match("^(\S+)@(\S+)$", email_addr).groups()
    user = user.replace(".", "-").replace("_", "-")
    domain_parts = domain.split(".")

    person_set = PersonSet()
    def _valid_nick(nick):
        if not valid_name(nick):
            return False
        elif is_registered(nick):
            return False
        elif person_set.isNameBlacklisted(nick):
            return False
        else:
            return True

    generated_nick = sanitize_name(user)
    if _valid_nick(generated_nick):
        return generated_nick

    for domain_part in domain_parts:
        generated_nick = sanitize_name(generated_nick + "-" + domain_part)
        if _valid_nick(generated_nick):
            return generated_nick

    # We seed the random number generator so we get consistent results,
    # making the algorithm repeatable and thus testable.
    random_state = random.getstate()
    random.seed(sum(ord(letter) for letter in generated_nick))
    try:
        attempts = 0
        prefix = ''
        suffix = ''
        mutated_nick = [letter for letter in generated_nick]
        chars = 'abcdefghijklmnopqrstuvwxyz0123456789'
        while attempts < 1000:
            attempts += 1

            # Prefer a nickname with a suffix
            suffix += random.choice(chars)
            if _valid_nick(generated_nick + '-' + suffix):
                return generated_nick + '-' + suffix

            # Next a prefix
            prefix += random.choice(chars)
            if _valid_nick(prefix + '-' + generated_nick):
                return prefix + '-' + generated_nick

            # Or a mutated character
            index = random.randint(0, len(mutated_nick)-1)
            mutated_nick[index] = random.choice(chars)
            if _valid_nick(''.join(mutated_nick)):
                return ''.join(mutated_nick)

            # Or a prefix + generated + suffix
            if _valid_nick(prefix + '-' + generated_nick + '-' + suffix):
                return prefix + '-' + generated_nick + '-' + suffix

            # Or a prefix + mutated + suffix
            if _valid_nick(
                    prefix + '-' + ''.join(mutated_nick) + '-' + suffix):
                return prefix + '-' + ''.join(mutated_nick) + '-' + suffix

        raise NicknameGenerationError(
            "No nickname could be generated. "
            "This should be impossible to trigger unless some twonk has "
            "registered a match everything regexp in the black list."
            )

    finally:
        random.setstate(random_state)


@adapter(IAccount)
@implementer(IPerson)
def person_from_account(account):
    """Adapt an IAccount into an IPerson."""
    # The IAccount interface does not publish the account.person reference.
    naked_account = removeSecurityProxy(account)
    person = ProxyFactory(IStore(Person).find(
        Person, accountID=naked_account.id).one())
    if person is None:
        raise ComponentLookupError
    return person<|MERGE_RESOLUTION|>--- conflicted
+++ resolved
@@ -1900,40 +1900,6 @@
             count += 1
         return new_name
 
-<<<<<<< HEAD
-=======
-    def reactivateAccount(self, comment, password, preferred_email):
-        """See `IPersonSpecialRestricted`.
-
-        :raise AssertionError: if the password is not valid.
-        :raise AssertionError: if the preferred email address is None.
-        :raise AssertionError: if this `Person` is a team.
-        """
-        if self.is_team:
-            raise AssertionError(
-                "Teams cannot be reactivated with this method.")
-        if password in (None, ''):
-            raise AssertionError(
-                "User %s cannot be reactivated without a "
-                "password." % self.name)
-        if preferred_email is None:
-            raise AssertionError(
-                "User %s cannot be reactivated without a "
-                "preferred email address." % self.name)
-        account = IMasterStore(Account).get(Account, self.accountID)
-        account.status = AccountStatus.ACTIVE
-        account.status_comment = comment
-        if '-deactivatedaccount' in self.name:
-            # The name was changed by deactivateAccount(). Restore the
-            # name, but we must ensure it does not conflict with a current
-            # user.
-            name_parts = self.name.split('-deactivatedaccount')
-            base_new_name = name_parts[0]
-            self.name = self._ensureNewName(base_new_name)
-        self.password = password
-        self.validateAndEnsurePreferredEmail(preferred_email)
-
->>>>>>> 4aae2b45
     @property
     def visibility_consistency_warning(self):
         """Warning used when changing the team's visibility.
