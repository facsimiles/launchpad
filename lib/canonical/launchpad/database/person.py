--- conflicted
+++ resolved
@@ -43,13 +43,8 @@
 from canonical.launchpad.helpers import contactEmailAddresses, shortlist
 
 from canonical.launchpad.interfaces import (
-<<<<<<< HEAD
-    AccountStatus, ArchivePurpose, BugTaskSearchParams, BugTaskStatus,
-    EmailAddressStatus, IBugTarget, IBugTaskSet, IDistribution,
-=======
     AccountStatus, ArchivePurpose, BugTaskImportance, BugTaskSearchParams,
-    BugTaskStatus, EmailAddressStatus, IBugTaskSet, IDistribution,
->>>>>>> ee9af416
+    BugTaskStatus, EmailAddressStatus, IBugTarget, IBugTaskSet, IDistribution,
     IDistributionSet, IEmailAddress, IEmailAddressSet, IGPGKeySet,
     IHWSubmissionSet, IHasIcon, IHasLogo, IHasMugshot, IIrcID, IIrcIDSet,
     IJabberID, IJabberIDSet, ILaunchBag, ILaunchpadCelebrities,
@@ -63,11 +58,6 @@
     SpecificationImplementationStatus, SpecificationSort,
     TeamMembershipRenewalPolicy, TeamMembershipStatus, TeamSubscriptionPolicy,
     UBUNTU_WIKI_URL, UNRESOLVED_BUGTASK_STATUSES)
-<<<<<<< HEAD
-
-from canonical.lp.dbschema import BugTaskImportance
-=======
->>>>>>> ee9af416
 
 from canonical.launchpad.database.archive import Archive
 from canonical.launchpad.database.codeofconduct import SignedCodeOfConduct
