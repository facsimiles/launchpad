--- conflicted
+++ resolved
@@ -39,18 +39,10 @@
     contactEmailAddresses, is_english_variant, shortlist)
 
 from canonical.lp.dbschema import (
-<<<<<<< HEAD
-    BugTaskImportance, BugTaskStatus, SSHKeyType,
-    EmailAddressStatus, TeamSubscriptionPolicy, TeamMembershipStatus,
-    LoginTokenType, SpecificationSort, SpecificationFilter,
-    SpecificationStatus, ShippingRequestStatus, PersonCreationRationale,
-    TeamMembershipRenewalPolicy)
-=======
     BugTaskImportance, BugTaskStatus, EmailAddressStatus, LoginTokenType,
     PersonCreationRationale, SpecificationFilter, SpecificationSort,
     SpecificationStatus, ShippingRequestStatus, SSHKeyType,
     TeamMembershipRenewalPolicy, TeamMembershipStatus, TeamSubscriptionPolicy)
->>>>>>> ced1e795
 
 from canonical.launchpad.interfaces import (
     IBugTaskSet, ICalendarOwner, IDistribution, IDistributionSet,
