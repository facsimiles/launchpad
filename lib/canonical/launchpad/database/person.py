# Copyright 2004-2007 Canonical Ltd.  All rights reserved.
"""Implementation classes for a Person."""

__metaclass__ = type
__all__ = [
    'Person', 'PersonSet', 'SSHKey', 'SSHKeySet', 'WikiName', 'WikiNameSet',
    'JabberID', 'JabberIDSet', 'IrcID', 'IrcIDSet']

from datetime import datetime, timedelta
import pytz
import sha

from zope.interface import implements, alsoProvides
from zope.component import getUtility
from zope.event import notify

from sqlobject import (
    BoolCol, ForeignKey, IntCol, MultipleJoin, SQLMultipleJoin,
    SQLObjectNotFound, SQLRelatedJoin, StringCol)
from sqlobject.sqlbuilder import AND, OR, SQLConstant

from canonical.config import config
from canonical.database import postgresql
from canonical.database.constants import UTC_NOW, DEFAULT
from canonical.database.datetimecol import UtcDateTimeCol
from canonical.database.enumcol import EnumCol
from canonical.database.sqlbase import (
    cursor, flush_database_caches, flush_database_updates, quote, quote_like,
    sqlvalues, SQLBase)

from canonical.foaf import nickname
from canonical.cachedproperty import cachedproperty

from canonical.launchpad.database.answercontact import AnswerContact
from canonical.launchpad.database.karma import KarmaCategory
from canonical.launchpad.database.language import Language
from canonical.launchpad.event.karma import KarmaAssignedEvent
from canonical.launchpad.event.team import JoinTeamEvent, TeamInvitationEvent
from canonical.launchpad.helpers import contactEmailAddresses, shortlist

from canonical.lp.dbschema import (
    BugTaskImportance, SpecificationFilter, SpecificationDefinitionStatus,
    SpecificationImplementationStatus, SpecificationSort)

from canonical.launchpad.interfaces import (
    AccountStatus, BugTaskSearchParams, BugTaskStatus, EmailAddressStatus,
    IBugTaskSet, ICalendarOwner, IDistribution, IDistributionSet, IEmailAddress,
    IEmailAddressSet, IGPGKeySet, IHasIcon, IHasLogo, IHasMugshot, IIrcID,
    IIrcIDSet, IJabberID, IJabberIDSet, ILaunchBag, ILaunchpadCelebrities,
    ILaunchpadStatisticSet, ILoginTokenSet, IMailingListSet,
    IPasswordEncryptor, IPerson, IPersonSet, IPillarNameSet, IProduct,
    ISignedCodeOfConductSet, ISourcePackageNameSet, ISSHKey, ISSHKeySet,
    ITeam, ITranslationGroupSet, IWikiName, IWikiNameSet, JoinNotAllowed,
    LoginTokenType, MailingListStatus, PersonCreationRationale,
    QUESTION_STATUS_DEFAULT_SEARCH, ShipItConstants, ShippingRequestStatus,
    SSHKeyType, TeamMembershipRenewalPolicy, TeamMembershipStatus,
    TeamSubscriptionPolicy, UBUNTU_WIKI_URL, UNRESOLVED_BUGTASK_STATUSES)

from canonical.launchpad.database.archive import Archive
from canonical.launchpad.database.cal import Calendar
from canonical.launchpad.database.codeofconduct import SignedCodeOfConduct
from canonical.launchpad.database.branch import Branch
from canonical.launchpad.database.bugtask import (
    BugTask, get_bug_privacy_filter, search_value_to_where_condition)
from canonical.launchpad.database.emailaddress import EmailAddress
from canonical.launchpad.database.karma import KarmaCache, KarmaTotalCache
from canonical.launchpad.database.logintoken import LoginToken
from canonical.launchpad.database.pillar import PillarName
from canonical.launchpad.database.pofile import POFileTranslator
from canonical.launchpad.database.karma import KarmaAction, Karma
from canonical.launchpad.database.mentoringoffer import MentoringOffer
from canonical.launchpad.database.packagebugcontact import PackageBugContact
from canonical.launchpad.database.shipit import (
    MIN_KARMA_ENTRIES_TO_BE_TRUSTED_ON_SHIPIT, ShippingRequest)
from canonical.launchpad.database.sourcepackagerelease import (
    SourcePackageRelease)
from canonical.launchpad.database.specification import (
    HasSpecificationsMixin, Specification)
from canonical.launchpad.database.specificationfeedback import (
    SpecificationFeedback)
from canonical.launchpad.database.specificationsubscription import (
    SpecificationSubscription)
from canonical.launchpad.database.translationimportqueue import (
    HasTranslationImportsMixin)
from canonical.launchpad.database.teammembership import (
    TeamMembership, TeamMembershipSet, TeamParticipation)
from canonical.launchpad.database.question import QuestionPersonSearch

from canonical.launchpad.searchbuilder import any


class ValidPersonOrTeamCache(SQLBase):
    """Flags if a Person or Team is active and usable in Launchpad.

    This is readonly, as the underlying table is maintained using
    database triggers.
    """
    # Look Ma, no columns! (apart from id)


class Person(SQLBase, HasSpecificationsMixin, HasTranslationImportsMixin):
    """A Person."""

    implements(IPerson, ICalendarOwner, IHasIcon, IHasLogo, IHasMugshot)

    sortingColumns = SQLConstant(
        "person_sort_key(Person.displayname, Person.name)")
    # When doing any sort of set operations (union, intersect, except_) with
    # SQLObject we can't use sortingColumns because the table name Person is
    # not available in that context, so we use this one.
    _sortingColumnsForSetOperations = SQLConstant(
        "person_sort_key(displayname, name)")
    _defaultOrder = sortingColumns

    name = StringCol(dbName='name', alternateID=True, notNull=True)
    password = StringCol(dbName='password', default=None)
    displayname = StringCol(dbName='displayname', notNull=True)
    teamdescription = StringCol(dbName='teamdescription', default=None)
    homepage_content = StringCol(default=None)
    icon = ForeignKey(
        dbName='icon', foreignKey='LibraryFileAlias', default=None)
    logo = ForeignKey(
        dbName='logo', foreignKey='LibraryFileAlias', default=None)
    mugshot = ForeignKey(
        dbName='mugshot', foreignKey='LibraryFileAlias', default=None)
    openid_identifier = StringCol(
            dbName='openid_identifier', alternateID=True, notNull=True,
            default=DEFAULT)

    account_status = EnumCol(
        enum=AccountStatus, default=AccountStatus.NOACCOUNT)
    account_status_comment = StringCol(default=None)

    city = StringCol(default=None)
    phone = StringCol(default=None)
    country = ForeignKey(dbName='country', foreignKey='Country', default=None)
    province = StringCol(default=None)
    postcode = StringCol(default=None)
    addressline1 = StringCol(default=None)
    addressline2 = StringCol(default=None)
    organization = StringCol(default=None)

    teamowner = ForeignKey(dbName='teamowner', foreignKey='Person',
                           default=None)

    sshkeys = SQLMultipleJoin('SSHKey', joinColumn='person')

    renewal_policy = EnumCol(
        enum=TeamMembershipRenewalPolicy,
        default=TeamMembershipRenewalPolicy.NONE)
    subscriptionpolicy = EnumCol(
        dbName='subscriptionpolicy',
        enum=TeamSubscriptionPolicy,
        default=TeamSubscriptionPolicy.MODERATED)
    defaultrenewalperiod = IntCol(dbName='defaultrenewalperiod', default=None)
    defaultmembershipperiod = IntCol(dbName='defaultmembershipperiod',
                                     default=None)

    merged = ForeignKey(dbName='merged', foreignKey='Person', default=None)

    datecreated = UtcDateTimeCol(notNull=True, default=UTC_NOW)
    creation_rationale = EnumCol(enum=PersonCreationRationale, default=None)
    creation_comment = StringCol(default=None)
    registrant = ForeignKey(
        dbName='registrant', foreignKey='Person', default=None)
    hide_email_addresses = BoolCol(notNull=True, default=False)

    # SQLRelatedJoin gives us also an addLanguage and removeLanguage for free
    languages = SQLRelatedJoin('Language', joinColumn='person',
                            otherColumn='language',
                            intermediateTable='PersonLanguage',
                            orderBy='englishname')

    subscribed_branches = SQLRelatedJoin(
        'Branch', joinColumn='person', otherColumn='branch',
        intermediateTable='BranchSubscription', prejoins=['product'])
    ownedBounties = SQLMultipleJoin('Bounty', joinColumn='owner',
        orderBy='id')
    reviewerBounties = SQLMultipleJoin('Bounty', joinColumn='reviewer',
        orderBy='id')
    # XXX: matsubara 2006-03-06 bug=33935:
    # Is this really needed? There's no attribute 'claimant' in the Bounty
    # database class or interface, but the column exists in the database.
    claimedBounties = MultipleJoin('Bounty', joinColumn='claimant',
        orderBy='id')
    subscribedBounties = SQLRelatedJoin('Bounty', joinColumn='person',
        otherColumn='bounty', intermediateTable='BountySubscription',
        orderBy='id')
    authored_branches = SQLMultipleJoin(
        'Branch', joinColumn='author', prejoins=['product'])
    signedcocs = SQLMultipleJoin('SignedCodeOfConduct', joinColumn='owner')
    ircnicknames = SQLMultipleJoin('IrcID', joinColumn='person')
    jabberids = SQLMultipleJoin('JabberID', joinColumn='person')
    calendar = ForeignKey(dbName='calendar', foreignKey='Calendar',
                          default=None, forceDBName=True)
    timezone = StringCol(dbName='timezone', default='UTC')

    entitlements = SQLMultipleJoin('Entitlement', joinColumn='person')

    def _init(self, *args, **kw):
        """Mark the person as a team when created or fetched from database."""
        SQLBase._init(self, *args, **kw)
        if self.teamownerID is not None:
            alsoProvides(self, ITeam)

    # specification-related joins
    @property
    def approver_specs(self):
        return shortlist(Specification.selectBy(
            approver=self, orderBy=['-datecreated']))

    @property
    def assigned_specs(self):
        return shortlist(Specification.selectBy(
            assignee=self, orderBy=['-datecreated']))

    @property
    def assigned_specs_in_progress(self):
        replacements = sqlvalues(assignee=self)
        replacements['started_clause'] = Specification.started_clause
        replacements['completed_clause'] = Specification.completeness_clause
        query = """
            (assignee = %(assignee)s)
            AND (%(started_clause)s)
            AND NOT (%(completed_clause)s)
            """ % replacements
        return Specification.select(query, orderBy=['-date_started'], limit=5)

    @property
    def created_specs(self):
        return shortlist(Specification.selectBy(
            owner=self, orderBy=['-datecreated']))

    @property
    def drafted_specs(self):
        return shortlist(Specification.selectBy(
            drafter=self, orderBy=['-datecreated']))

    @property
    def feedback_specs(self):
        return shortlist(Specification.select(
            AND(Specification.q.id == SpecificationFeedback.q.specificationID,
                SpecificationFeedback.q.reviewerID == self.id),
            clauseTables=['SpecificationFeedback'],
            orderBy=['-datecreated']))

    @property
    def subscribed_specs(self):
        specification_id = SpecificationSubscription.q.specificationID
        return shortlist(Specification.select(
            AND (Specification.q.id == specification_id,
                 SpecificationSubscription.q.personID == self.id),
            clauseTables=['SpecificationSubscription'],
            orderBy=['-datecreated']))

    # mentorship
    @property
    def mentoring_offers(self):
        """See `IPerson`"""
        return MentoringOffer.select("""MentoringOffer.id IN
        (SELECT MentoringOffer.id
            FROM MentoringOffer
            LEFT OUTER JOIN BugTask ON
                MentoringOffer.bug = BugTask.bug
            LEFT OUTER JOIN Bug ON
                BugTask.bug = Bug.id
            LEFT OUTER JOIN Specification ON
                MentoringOffer.specification = Specification.id
            WHERE
                MentoringOffer.owner = %s
                """ % sqlvalues(self.id) + """ AND (
                BugTask.id IS NULL OR NOT
                (Bug.private IS TRUE OR
                  (""" + BugTask.completeness_clause +"""))) AND (
                Specification.id IS NULL OR NOT
                (""" + Specification.completeness_clause +")))",
            )

    @property
    def team_mentorships(self):
        """See `IPerson`"""
        return MentoringOffer.select("""MentoringOffer.id IN
        (SELECT MentoringOffer.id
            FROM MentoringOffer
            JOIN TeamParticipation ON
                MentoringOffer.team = TeamParticipation.person
            LEFT OUTER JOIN BugTask ON
                MentoringOffer.bug = BugTask.bug
            LEFT OUTER JOIN Bug ON
                BugTask.bug = Bug.id
            LEFT OUTER JOIN Specification ON
                MentoringOffer.specification = Specification.id
            WHERE
                TeamParticipation.team = %s
                """ % sqlvalues(self.id) + """ AND (
                BugTask.id IS NULL OR NOT
                (Bug.private IS TRUE OR
                  (""" + BugTask.completeness_clause +"""))) AND (
                Specification.id IS NULL OR NOT
                (""" + Specification.completeness_clause +")))",
            )

    @property
    def unique_displayname(self):
        """See `IPerson`."""
        return "%s (%s)" % (self.displayname, self.name)

    @property
    def browsername(self):
        """Return a name suitable for display on a web page.

        Originally, this was calculated but now we just use displayname.
        You should continue to use this method, however, as we may want to
        change again, such as returning '$displayname ($name)'.
        """
        return self.displayname

    @property
    def has_any_specifications(self):
        """See `IHasSpecifications`."""
        return self.all_specifications.count()

    @property
    def all_specifications(self):
        return self.specifications(filter=[SpecificationFilter.ALL])

    @property
    def valid_specifications(self):
        return self.specifications(filter=[SpecificationFilter.VALID])

    def specifications(self, sort=None, quantity=None, filter=None):
        """See `IHasSpecifications`."""

        # Make a new list of the filter, so that we do not mutate what we
        # were passed as a filter
        if not filter:
            # if no filter was passed (None or []) then we must decide the
            # default filtering, and for a person we want related incomplete
            # specs
            filter = [SpecificationFilter.INCOMPLETE]

        # now look at the filter and fill in the unsaid bits

        # defaults for completeness: if nothing is said about completeness
        # then we want to show INCOMPLETE
        completeness = False
        for option in [
            SpecificationFilter.COMPLETE,
            SpecificationFilter.INCOMPLETE]:
            if option in filter:
                completeness = True
        if completeness is False:
            filter.append(SpecificationFilter.INCOMPLETE)

        # defaults for acceptance: in this case we have nothing to do
        # because specs are not accepted/declined against a person

        # defaults for informationalness: we don't have to do anything
        # because the default if nothing is said is ANY

        # if no roles are given then we want everything
        linked = False
        roles = set([
            SpecificationFilter.CREATOR,
            SpecificationFilter.ASSIGNEE,
            SpecificationFilter.DRAFTER,
            SpecificationFilter.APPROVER,
            SpecificationFilter.FEEDBACK,
            SpecificationFilter.SUBSCRIBER])
        for role in roles:
            if role in filter:
                linked = True
        if not linked:
            for role in roles:
                filter.append(role)

        # sort by priority descending, by default
        if sort is None or sort == SpecificationSort.PRIORITY:
            order = ['-priority', 'Specification.definition_status',
                     'Specification.name']
        elif sort == SpecificationSort.DATE:
            order = ['-Specification.datecreated', 'Specification.id']

        # figure out what set of specifications we are interested in. for
        # products, we need to be able to filter on the basis of:
        #
        #  - role (owner, drafter, approver, subscriber, assignee etc)
        #  - completeness.
        #  - informational.
        #

        # in this case the "base" is quite complicated because it is
        # determined by the roles so lets do that first

        base = '(1=0'  # we want to start with a FALSE and OR them
        if SpecificationFilter.CREATOR in filter:
            base += ' OR Specification.owner = %(my_id)d'
        if SpecificationFilter.ASSIGNEE in filter:
            base += ' OR Specification.assignee = %(my_id)d'
        if SpecificationFilter.DRAFTER in filter:
            base += ' OR Specification.drafter = %(my_id)d'
        if SpecificationFilter.APPROVER in filter:
            base += ' OR Specification.approver = %(my_id)d'
        if SpecificationFilter.SUBSCRIBER in filter:
            base += """ OR Specification.id in
                (SELECT specification FROM SpecificationSubscription
                 WHERE person = %(my_id)d)"""
        if SpecificationFilter.FEEDBACK in filter:
            base += """ OR Specification.id in
                (SELECT specification FROM SpecificationFeedback
                 WHERE reviewer = %(my_id)d)"""
        base += ') '

        # filter out specs on inactive products
        base += """AND (Specification.product IS NULL OR
                        Specification.product NOT IN
                         (SELECT Product.id FROM Product
                          WHERE Product.active IS FALSE))
                """

        base = base % {'my_id': self.id}

        query = base
        # look for informational specs
        if SpecificationFilter.INFORMATIONAL in filter:
            query += (' AND Specification.implementation_status = %s' %
                quote(SpecificationImplementationStatus.INFORMATIONAL))

        # filter based on completion. see the implementation of
        # Specification.is_complete() for more details
        completeness =  Specification.completeness_clause

        if SpecificationFilter.COMPLETE in filter:
            query += ' AND ( %s ) ' % completeness
        elif SpecificationFilter.INCOMPLETE in filter:
            query += ' AND NOT ( %s ) ' % completeness

        # Filter for validity. If we want valid specs only then we should
        # exclude all OBSOLETE or SUPERSEDED specs
        if SpecificationFilter.VALID in filter:
            query += (
                ' AND Specification.definition_status NOT IN ( %s, ''%s ) ' %
                sqlvalues(SpecificationDefinitionStatus.OBSOLETE,
                          SpecificationDefinitionStatus.SUPERSEDED))

        # ALL is the trump card
        if SpecificationFilter.ALL in filter:
            query = base

        # Filter for specification text
        for constraint in filter:
            if isinstance(constraint, basestring):
                # a string in the filter is a text search filter
                query += ' AND Specification.fti @@ ftq(%s) ' % quote(
                    constraint)

        # now do the query, and remember to prejoin to people
        results = Specification.select(query, orderBy=order,
            limit=quantity, prejoins=['assignee', 'approver', 'drafter'])
        return results

    def searchQuestions(self, search_text=None,
                        status=QUESTION_STATUS_DEFAULT_SEARCH,
                        language=None, sort=None, participation=None,
                        needs_attention=None):
        """See `IPerson`."""
        return QuestionPersonSearch(
                person=self,
                search_text=search_text,
                status=status, language=language, sort=sort,
                participation=participation,
                needs_attention=needs_attention
                ).getResults()

    def getQuestionLanguages(self):
        """See `IQuestionTarget`."""
        return set(Language.select(
            """Language.id = language AND Question.id IN (
            SELECT id FROM Question
                      WHERE owner = %(personID)s OR answerer = %(personID)s OR
                           assignee = %(personID)s
            UNION SELECT question FROM QuestionSubscription
                  WHERE person = %(personID)s
            UNION SELECT question
                  FROM QuestionMessage JOIN Message ON (message = Message.id)
                  WHERE owner = %(personID)s
            )""" % sqlvalues(personID=self.id),
            clauseTables=['Question'], distinct=True))

    @property
    def translatable_languages(self):
        """See `IPerson`."""
        return Language.select("""
            Language.id = PersonLanguage.language AND
            PersonLanguage.person = %s AND
            Language.code <> 'en' AND
            Language.visible""" % quote(self),
            clauseTables=['PersonLanguage'], orderBy='englishname')

    def getDirectAnswerQuestionTargets(self):
        """See `IPerson`."""
        answer_contacts = AnswerContact.select(
            'person = %s' % sqlvalues(self))
        return self._getQuestionTargetsFromAnswerContacts(answer_contacts)

    def getTeamAnswerQuestionTargets(self):
        """See `IPerson`."""
        answer_contacts = AnswerContact.select(
            '''AnswerContact.person = TeamParticipation.team
            AND TeamParticipation.person = %(personID)s
            AND AnswerContact.person != %(personID)s''' % sqlvalues(
                personID=self.id),
            clauseTables=['TeamParticipation'], distinct=True)
        return self._getQuestionTargetsFromAnswerContacts(answer_contacts)

    def _getQuestionTargetsFromAnswerContacts(self, answer_contacts):
        """Return a list of valid IQuestionTargets.

        Provided AnswerContact query results, a distinct list of Products,
        Distributions, and SourcePackages is returned.
        """
        targets = []
        for answer_contact in answer_contacts:
            if answer_contact.product is not None:
                target = answer_contact.product
            elif answer_contact.sourcepackagename is not None:
                assert answer_contact.distribution is not None, (
                    "Missing distribution.")
                distribution = answer_contact.distribution
                target = distribution.getSourcePackage(
                    answer_contact.sourcepackagename)
            elif answer_contact.distribution is not None:
                target = answer_contact.distribution
            else:
                raise AssertionError('Unknown IQuestionTarget.')

            if not target in targets:
                targets.append(target)

        return targets

    @property
    def branches(self):
        """See `IPerson`."""
        ret = self.authored_branches.union(self.registered_branches)
        ret = ret.union(self.subscribed_branches)
        return ret.orderBy('-id')

    @property
    def registered_branches(self):
        """See `IPerson`."""
        query = """Branch.owner = %d AND
                   (Branch.author != %d OR Branch.author is NULL)"""
        return Branch.select(query % (self.id, self.id),
                             prejoins=["product"])


    def getBugContactPackages(self):
        """See `IPerson`."""
        package_bug_contacts = shortlist(
            PackageBugContact.selectBy(bugcontact=self),
            longest_expected=25)

        packages_for_bug_contact = [
            package_bug_contact.distribution.getSourcePackage(
                package_bug_contact.sourcepackagename)
            for package_bug_contact in package_bug_contacts]

        packages_for_bug_contact.sort(key=lambda x: x.name)

        return packages_for_bug_contact

    def getBugContactOpenBugCounts(self, user):
        """See `IPerson`."""
        # We could use IBugTask.search() to get all the counts, but
        # that's slow, since we'd need to issue one query per package
        # and count we want.
        open_bugs_cond = (
            'BugTask.status %s' % search_value_to_where_condition(
                any(*UNRESOLVED_BUGTASK_STATUSES)))

        sum_template = "SUM(CASE WHEN %s THEN 1 ELSE 0 END) AS %s"
        sums = [
            sum_template % (open_bugs_cond, 'open_bugs'),
            sum_template % (
                'BugTask.importance %s' % search_value_to_where_condition(
                    BugTaskImportance.CRITICAL), 'open_critical_bugs'),
            sum_template % (
                'BugTask.assignee IS NULL', 'open_unassigned_bugs'),
            sum_template % (
                'BugTask.status %s' % search_value_to_where_condition(
                    BugTaskStatus.INPROGRESS), 'open_inprogress_bugs')]

        conditions = [
            'Bug.id = BugTask.bug',
            open_bugs_cond,
            'PackageBugContact.bugcontact = %s' % sqlvalues(self),
            'BugTask.sourcepackagename = PackageBugContact.sourcepackagename',
            'BugTask.distribution = PackageBugContact.distribution',
            'Bug.duplicateof is NULL']
        privacy_filter = get_bug_privacy_filter(user)
        if privacy_filter:
            conditions.append(privacy_filter)

        query = """SELECT BugTask.distribution,
                          BugTask.sourcepackagename,
                          %(sums)s
                   FROM BugTask, Bug, PackageBugContact
                   WHERE %(conditions)s
                   GROUP BY BugTask.distribution, BugTask.sourcepackagename"""
        cur = cursor()
        cur.execute(query % dict(
            sums=', '.join(sums), conditions=' AND '.join(conditions)))
        distribution_set = getUtility(IDistributionSet)
        sourcepackagename_set = getUtility(ISourcePackageNameSet)
        packages_with_bugs = set()
        L = []
        for row in shortlist(cur.dictfetchall()):
            distribution = distribution_set.get(row['distribution'])
            sourcepackagename = sourcepackagename_set.get(
                row['sourcepackagename'])
            source_package = distribution.getSourcePackage(sourcepackagename)
            # XXX: Bjorn Tillenius 2006-12-15:
            # Add a tuple instead of the distribution package
            # directly, since DistributionSourcePackage doesn't define a
            # __hash__ method.
            packages_with_bugs.add((distribution, sourcepackagename))
            package_counts = dict(
                package=source_package,
                open=row['open_bugs'],
                open_critical=row['open_critical_bugs'],
                open_unassigned=row['open_unassigned_bugs'],
                open_inprogress=row['open_inprogress_bugs'])
            L.append(package_counts)

        # Only packages with open bugs were included in the query. Let's
        # add the rest of the packages as well.
        all_packages = set(
            (distro_package.distribution, distro_package.sourcepackagename)
            for distro_package in self.getBugContactPackages())
        for distribution, sourcepackagename in all_packages.difference(
                packages_with_bugs):
            package_counts = dict(
                package=distribution.getSourcePackage(sourcepackagename),
                open=0, open_critical=0, open_unassigned=0,
                open_inprogress=0)
            L.append(package_counts)

        return L

    def getOrCreateCalendar(self):
        if not self.calendar:
            self.calendar = Calendar(title=self.browsername,
                                     revision=0)
        return self.calendar

    def getBranch(self, product_name, branch_name):
        """See `IPerson`."""
        # import here to work around a circular import problem
        from canonical.launchpad.database import Product

        if product_name is None or product_name == '+junk':
            return Branch.selectOne(
                'owner=%d AND product is NULL AND name=%s'
                % (self.id, quote(branch_name)))
        else:
            product = Product.selectOneBy(name=product_name)
            if product is None:
                return None
            return Branch.selectOneBy(owner=self, product=product,
                                      name=branch_name)

    def findPathToTeam(self, team):
        """See `IPerson`."""
        # This is our guarantee that _getDirectMemberIParticipateIn() will
        # never return None
        assert self.hasParticipationEntryFor(team), (
            "%s doesn't seem to be a member/participant in %s"
            % (self.name, team.name))
        assert team.isTeam(), "You can't pass a person to this method."
        path = [team]
        team = self._getDirectMemberIParticipateIn(team)
        while team != self:
            path.insert(0, team)
            team = self._getDirectMemberIParticipateIn(team)
        return path

    def _getDirectMemberIParticipateIn(self, team):
        """Return a direct member of the given team that this person
        participates in.

        If there are more than one direct member of the given team that this
        person participates in, the one with the oldest creation date is
        returned.
        """
        query = AND(
            TeamMembership.q.teamID == team.id,
            TeamMembership.q.personID == Person.q.id,
            OR(TeamMembership.q.status == TeamMembershipStatus.ADMIN,
               TeamMembership.q.status == TeamMembershipStatus.APPROVED),
            TeamParticipation.q.teamID == Person.q.id,
            TeamParticipation.q.personID == self.id)
        clauseTables = ['TeamMembership', 'TeamParticipation']
        member = Person.selectFirst(
            query, clauseTables=clauseTables, orderBy='datecreated')
        assert member is not None, (
            "%(person)s is an indirect member of %(team)s but %(person)s "
            "is not a participant in any direct member of %(team)s"
            % dict(person=self.name, team=team.name))
        return member

    def isTeam(self):
        """See `IPerson`."""
        return self.teamowner is not None

    @cachedproperty
    def is_trusted_on_shipit(self):
        """See `IPerson`."""
        min_entries = MIN_KARMA_ENTRIES_TO_BE_TRUSTED_ON_SHIPIT
        return Karma.selectBy(person=self).count() >= min_entries

    def shippedShipItRequestsOfCurrentSeries(self):
        """See `IPerson`."""
        query = '''
            ShippingRequest.recipient = %s
            AND ShippingRequest.id = RequestedCDs.request
            AND RequestedCDs.distrorelease = %s
            AND ShippingRequest.shipment IS NOT NULL
            ''' % sqlvalues(self.id, ShipItConstants.current_distroseries)
        return ShippingRequest.select(
            query, clauseTables=['RequestedCDs'], distinct=True,
            orderBy='-daterequested')

    def lastShippedRequest(self):
        """See `IPerson`."""
        query = ("recipient = %s AND status = %s"
                 % sqlvalues(self.id, ShippingRequestStatus.SHIPPED))
        return ShippingRequest.selectFirst(query, orderBy=['-daterequested'])

    def pastShipItRequests(self):
        """See `IPerson`."""
        query = """
            recipient = %(id)s AND (
                status IN (%(denied)s, %(cancelled)s, %(shipped)s))
            """ % sqlvalues(id=self.id, denied=ShippingRequestStatus.DENIED,
                            cancelled=ShippingRequestStatus.CANCELLED,
                            shipped=ShippingRequestStatus.SHIPPED)
        return ShippingRequest.select(query, orderBy=['id'])

    def currentShipItRequest(self):
        """See `IPerson`."""
        query = """
            recipient = %(id)s
            AND status NOT IN (%(denied)s, %(cancelled)s, %(shipped)s)
            """ % sqlvalues(id=self.id, denied=ShippingRequestStatus.DENIED,
                            cancelled=ShippingRequestStatus.CANCELLED,
                            shipped=ShippingRequestStatus.SHIPPED)
        results = shortlist(
            ShippingRequest.select(query, orderBy=['id'], limit=2))
        count = len(results)
        assert (self == getUtility(ILaunchpadCelebrities).shipit_admin or
                count <= 1), ("Only the shipit-admins team is allowed to "
                              "have more than one open shipit request")
        if count == 1:
            return results[0]
        else:
            return None

    def searchTasks(self, search_params, *args):
        """See `IPerson`."""
        return getUtility(IBugTaskSet).search(search_params, *args)

    def getProjectsAndCategoriesContributedTo(self, limit=5):
        """See `IPerson`."""
        contributions = []
        results = self._getProjectsWithTheMostKarma(limit=limit)
        for pillar_name, karma in results:
            pillar = getUtility(IPillarNameSet).getByName(pillar_name)
            contributions.append(
                {'project': pillar,
                 'categories': self._getContributedCategories(pillar)})
        return contributions

    def _getProjectsWithTheMostKarma(self, limit=10):
        """Return the names and karma points of of this person on the
        product/distribution with that name.

        The results are ordered descending by the karma points and limited to
        the given limit.
        """
        # We want this person's total karma on a given context (that is,
        # across all different categories) here; that's why we use a
        # "KarmaCache.category IS NULL" clause here.
        query = """
            SELECT PillarName.name, KarmaCache.karmavalue
            FROM KarmaCache
            JOIN PillarName ON
                COALESCE(KarmaCache.distribution, -1) =
                COALESCE(PillarName.distribution, -1)
                AND
                COALESCE(KarmaCache.product, -1) =
                COALESCE(PillarName.product, -1)
            WHERE person = %(person)s
                AND KarmaCache.category IS NULL
                AND KarmaCache.project IS NULL
            ORDER BY karmavalue DESC, name
            LIMIT %(limit)s;
            """ % sqlvalues(person=self, limit=limit)
        cur = cursor()
        cur.execute(query)
        return cur.fetchall()

    def getOwnedOrDrivenPillars(self):
        """See `IPerson`."""
        query = """
            SELECT name
            FROM product, teamparticipation
            WHERE teamparticipation.person = %(person)s
                AND (driver = teamparticipation.team
                     OR owner = teamparticipation.team)

            UNION

            SELECT name
            FROM project, teamparticipation
            WHERE teamparticipation.person = %(person)s
                AND (driver = teamparticipation.team
                     OR owner = teamparticipation.team)

            UNION

            SELECT name
            FROM distribution, teamparticipation
            WHERE teamparticipation.person = %(person)s
                AND (driver = teamparticipation.team
                     OR owner = teamparticipation.team)
            """ % sqlvalues(person=self)
        cur = cursor()
        cur.execute(query)
        names = [sqlvalues(str(name)) for [name] in cur.fetchall()]
        if not names:
            return PillarName.select("1=2")
        quoted_names = ','.join([name for [name] in names])
        return PillarName.select(
            "PillarName.name IN (%s) AND PillarName.active IS TRUE" %
            quoted_names, prejoins=['distribution', 'project', 'product'],
            orderBy=['PillarName.distribution', 'PillarName.project',
                     'PillarName.product'])

    def iterTopProjectsContributedTo(self, limit=10):
        getByName = getUtility(IPillarNameSet).getByName
        for name, ignored in self._getProjectsWithTheMostKarma(limit=limit):
            yield getByName(name)

    def _getContributedCategories(self, pillar):
        """Return the KarmaCategories to which this person has karma on the
        given pillar.

        The given pillar must be either an IProduct or an IDistribution.
        """
        if IProduct.providedBy(pillar):
            where_clause = "product = %s" % sqlvalues(pillar)
        elif IDistribution.providedBy(pillar):
            where_clause = "distribution = %s" % sqlvalues(pillar)
        else:
            raise AssertionError(
                "Pillar must be a product or distro, got %s" % pillar)
        replacements = sqlvalues(person=self)
        replacements['where_clause'] = where_clause
        query = """
            SELECT DISTINCT KarmaCategory.id
            FROM KarmaCategory
            JOIN KarmaCache ON KarmaCache.category = KarmaCategory.id
            WHERE %(where_clause)s
                AND category IS NOT NULL
                AND person = %(person)s
            """ % replacements
        cur = cursor()
        cur.execute(query)
        ids = ",".join(str(id) for [id] in cur.fetchall())
        return KarmaCategory.select("id IN (%s)" % ids)

    @property
    def karma_category_caches(self):
        """See `IPerson`."""
        return KarmaCache.select(
            AND(
                KarmaCache.q.personID == self.id,
                KarmaCache.q.categoryID != None,
                KarmaCache.q.productID == None,
                KarmaCache.q.projectID == None,
                KarmaCache.q.distributionID == None,
                KarmaCache.q.sourcepackagenameID == None),
            orderBy=['category'])

    @property
    def karma(self):
        """See `IPerson`."""
        cache = KarmaTotalCache.selectOneBy(person=self)
        if cache is None:
            # Newly created accounts may not be in the cache yet, meaning the
            # karma updater script hasn't run since the account was created.
            return 0
        else:
            return cache.karma_total

    @property
    def is_valid_person_or_team(self):
        """See `IPerson`."""
        try:
            if ValidPersonOrTeamCache.get(self.id) is not None:
                return True
        except SQLObjectNotFound:
            pass
        return False

    @property
    def is_valid_person(self):
        """See `IPerson`."""
        if self.isTeam():
            return False
        return self.is_valid_person_or_team

    @property
    def is_openid_enabled(self):
        """See `IPerson`."""
        if self.isTeam():
            return False

        if not self.is_valid_person:
            return False

        if config.launchpad.openid_users == 'all':
            return True

        openid_users = getUtility(IPersonSet).getByName(
                config.launchpad.openid_users
                )
        assert openid_users is not None, \
                'No Person %s found' % config.launchpad.openid_users
        if self.inTeam(openid_users):
            return True

        return False

    def assignKarma(self, action_name, product=None, distribution=None,
                    sourcepackagename=None):
        """See `IPerson`."""
        # Teams don't get Karma. Inactive accounts don't get Karma.
        # The system user and janitor, does not get karma.
        # No warning, as we don't want to place the burden on callsites
        # to check this.
        if (not self.is_valid_person
            or self.id == getUtility(ILaunchpadCelebrities).janitor.id):
            return None

        if product is not None:
            assert distribution is None and sourcepackagename is None
        elif distribution is not None:
            assert product is None
        else:
            raise AssertionError(
                'You must provide either a product or a distribution.')

        try:
            action = KarmaAction.byName(action_name)
        except SQLObjectNotFound:
            raise AssertionError(
                "No KarmaAction found with name '%s'." % action_name)

        karma = Karma(
            person=self, action=action, product=product,
            distribution=distribution, sourcepackagename=sourcepackagename)
        notify(KarmaAssignedEvent(self, karma))
        return karma

    def latestKarma(self, quantity=25):
        """See `IPerson`."""
        return Karma.selectBy(person=self,
            orderBy='-datecreated')[:quantity]

    # XXX: StuartBishop 2006-05-10:
    # This cache should no longer be needed once CrowdControl lands,
    # as apparently it will also cache this information.
    _inTeam_cache = None

    def inTeam(self, team):
        """See `IPerson`."""
        if team is None:
            return False

        if team.id == self.id: # Short circuit - would return True anyway
            return True

        if self._inTeam_cache is None: # Initialize cache
            self._inTeam_cache = {}
        else:
            try:
                return self._inTeam_cache[team.id] # Return from cache
            except KeyError:
                pass # Or fall through

        tp = TeamParticipation.selectOneBy(team=team, person=self)
        if tp is not None or self.id == team.teamownerID:
            in_team = True
        elif team.isTeam() and not team.teamowner.inTeam(team):
            # The owner is not a member but must retain his rights over
            # this team. This person may be a member of the owner, and in this
            # case it'll also have rights over this team.
            in_team = self.inTeam(team.teamowner)
        else:
            in_team = False

        self._inTeam_cache[team.id] = in_team
        return in_team

    def hasParticipationEntryFor(self, team):
        """See `IPerson`."""
        return bool(TeamParticipation.selectOneBy(person=self, team=team))

    def leave(self, team):
        """See `IPerson`."""
        assert not ITeam.providedBy(self)

        self._inTeam_cache = {} # Flush the cache used by the inTeam method

        active = [TeamMembershipStatus.ADMIN, TeamMembershipStatus.APPROVED]
        tm = TeamMembership.selectOneBy(person=self, team=team)
        if tm is None or tm.status not in active:
            # Ok, we're done. You are not an active member and still
            # not being.
            return

        tm.setStatus(TeamMembershipStatus.DEACTIVATED, self)

    def join(self, team):
        """See `IPerson`."""
        assert not self.isTeam(), (
            "Teams take no actions in Launchpad, thus they can't join() "
            "another team. Instead, you have to addMember() them.")

        if self in team.activemembers:
            return

        expired = TeamMembershipStatus.EXPIRED
        proposed = TeamMembershipStatus.PROPOSED
        approved = TeamMembershipStatus.APPROVED
        declined = TeamMembershipStatus.DECLINED
        deactivated = TeamMembershipStatus.DEACTIVATED

        if team.subscriptionpolicy == TeamSubscriptionPolicy.RESTRICTED:
            raise JoinNotAllowed("This is a restricted team")
        elif team.subscriptionpolicy == TeamSubscriptionPolicy.MODERATED:
            status = proposed
        elif team.subscriptionpolicy == TeamSubscriptionPolicy.OPEN:
            status = approved
        else:
            raise AssertionError(
                "Unknown subscription policy: %s" % team.subscriptionpolicy)

        self._inTeam_cache = {} # Flush the cache used by the inTeam method

        team.addMember(self, reviewer=self, status=status)

    #
    # ITeam methods
    #
    def getSuperTeams(self):
        """See `IPerson`."""
        query = """
            Person.id = TeamParticipation.team AND
            TeamParticipation.person = %s AND
            TeamParticipation.team != %s
            """ % sqlvalues(self.id, self.id)
        return Person.select(query, clauseTables=['TeamParticipation'])

    def getSubTeams(self):
        """See `IPerson`."""
        query = """
            Person.id = TeamParticipation.person AND
            TeamParticipation.team = %s AND
            TeamParticipation.person != %s AND
            Person.teamowner IS NOT NULL
            """ % sqlvalues(self.id, self.id)
        return Person.select(query, clauseTables=['TeamParticipation'])

    def getTeamAdminsEmailAddresses(self):
        """See `IPerson`."""
        assert self.isTeam()
        to_addrs = set()
        for person in self.getDirectAdministrators():
            to_addrs.update(contactEmailAddresses(person))
        return sorted(to_addrs)

    def addMember(self, person, reviewer, comment=None, force_team_add=False,
                  status=TeamMembershipStatus.APPROVED):
        """See `IPerson`."""
        assert self.isTeam(), "You cannot add members to a person."
        assert status in [TeamMembershipStatus.APPROVED,
                          TeamMembershipStatus.PROPOSED,
                          TeamMembershipStatus.ADMIN], (
            "You can't add a member with this status: %s." % status.name)

        event = JoinTeamEvent
        if person.isTeam():
            assert not self.hasParticipationEntryFor(person), (
                "Team '%s' is a member of '%s'. As a consequence, '%s' can't "
                "be added as a member of '%s'"
                % (self.name, person.name, person.name, self.name))
            # By default, teams can only be invited as members, meaning that
            # one of the team's admins will have to accept the invitation
            # before the team is made a member. If force_team_add is True,
            # though, then we'll add a team as if it was a person.
            if not force_team_add:
                status = TeamMembershipStatus.INVITED
                event = TeamInvitationEvent

        old_status = None
        expires = self.defaultexpirationdate
        tm = TeamMembership.selectOneBy(person=person, team=self)
        if tm is not None:
            old_status = tm.status
            tm.reviewer = reviewer
            # We can't use tm.setExpirationDate() here because the reviewer
            # here will be the member themselves when they join an OPEN team.
            tm.dateexpires = expires
            tm.reviewercomment = comment
            tm.setStatus(status, reviewer)
        else:
            TeamMembershipSet().new(
                person, self, status, dateexpires=expires, reviewer=reviewer,
                reviewercomment=comment)
            notify(event(person, self))

    # The three methods below are not in the IPerson interface because we want
    # to protect them with a launchpad.Edit permission. We could do that by
    # defining explicit permissions for all IPerson methods/attributes in
    # the zcml but that's far from optimal given the size of IPerson.
    def acceptInvitationToBeMemberOf(self, team, comment):
        """Accept an invitation to become a member of the given team.

        There must be a TeamMembership for this person and the given team with
        the INVITED status. The status of this TeamMembership will be changed
        to APPROVED.
        """
        tm = TeamMembership.selectOneBy(person=self, team=team)
        assert tm is not None
        assert tm.status == TeamMembershipStatus.INVITED
        tm.setStatus(
            TeamMembershipStatus.APPROVED, getUtility(ILaunchBag).user,
            reviewercomment=comment)

    def declineInvitationToBeMemberOf(self, team, comment):
        """Decline an invitation to become a member of the given team.

        There must be a TeamMembership for this person and the given team with
        the INVITED status. The status of this TeamMembership will be changed
        to INVITATION_DECLINED.
        """
        tm = TeamMembership.selectOneBy(person=self, team=team)
        assert tm is not None
        assert tm.status == TeamMembershipStatus.INVITED
        tm.setStatus(
            TeamMembershipStatus.INVITATION_DECLINED,
            getUtility(ILaunchBag).user, reviewercomment=comment)

    def renewTeamMembership(self, team):
        """Renew the TeamMembership for this person on the given team.

        The given team's renewal policy must be ONDEMAND and the membership
        must be active (APPROVED or ADMIN) and set to expire in less than
        DAYS_BEFORE_EXPIRATION_WARNING_IS_SENT days.
        """
        tm = TeamMembership.selectOneBy(person=self, team=team)
        assert tm.canBeRenewedByMember(), (
            "This membership can't be renewed by the member himself.")

        assert (team.defaultrenewalperiod is not None
                and team.defaultrenewalperiod > 0), (
            'Teams with a renewal policy of ONDEMAND must specify '
            'a default renewal period greater than 0.')
        # Keep the same status, change the expiration date and send a
        # notification explaining the membership has been renewed.
        tm.dateexpires += timedelta(days=team.defaultrenewalperiod)
        tm.sendSelfRenewalNotification()

    def setMembershipData(self, person, status, reviewer, expires=None,
                          comment=None):
        """See `IPerson`."""
        tm = TeamMembership.selectOneBy(person=person, team=self)
        assert tm is not None
        tm.setExpirationDate(expires, reviewer)
        tm.setStatus(status, reviewer, reviewercomment=comment)

    def getAdministratedTeams(self):
        """See `IPerson`."""
        owner_of_teams = Person.select('''
            Person.teamowner = TeamParticipation.team
            AND TeamParticipation.person = %s
            ''' % sqlvalues(self),
            clauseTables=['TeamParticipation'])
        admin_of_teams = Person.select('''
            Person.id = TeamMembership.team
            AND TeamMembership.status = %(admin)s
            AND TeamMembership.person = TeamParticipation.team
            AND TeamParticipation.person = %(person)s
            ''' % sqlvalues(person=self, admin=TeamMembershipStatus.ADMIN),
            clauseTables=['TeamParticipation', 'TeamMembership'])
        return admin_of_teams.union(
            owner_of_teams, orderBy=self._sortingColumnsForSetOperations)

    def getDirectAdministrators(self):
        """See `IPerson`."""
        assert self.isTeam(), 'Method should only be called on a team.'
        owner = Person.select("id = %s" % sqlvalues(self.teamowner))
        return self.adminmembers.union(
            owner, orderBy=self._sortingColumnsForSetOperations)

    def getMembersByStatus(self, status, orderBy=None):
        """See `IPerson`."""
        query = ("TeamMembership.team = %s AND TeamMembership.status = %s "
                 "AND TeamMembership.person = Person.id" %
                 sqlvalues(self.id, status))
        if orderBy is None:
            orderBy = Person.sortingColumns
        return Person.select(
            query, clauseTables=['TeamMembership'], orderBy=orderBy)

    def _getEmailsByStatus(self, status):
        query = AND(EmailAddress.q.personID==self.id,
                    EmailAddress.q.status==status)
        return EmailAddress.select(query)

    @property
    def ubuntuwiki(self):
        """See `IPerson`."""
        return getUtility(IWikiNameSet).getUbuntuWikiByPerson(self)

    @property
    def otherwikis(self):
        """See `IPerson`."""
        return getUtility(IWikiNameSet).getOtherWikisByPerson(self)

    @property
    def allwikis(self):
        return getUtility(IWikiNameSet).getAllWikisByPerson(self)

    @property
    def title(self):
        """See `IPerson`."""
        return self.browsername

    @property
    def allmembers(self):
        """See `IPerson`."""
        query = """
            Person.id = TeamParticipation.person AND
            TeamParticipation.team = %s AND
            TeamParticipation.person != %s
            """ % sqlvalues(self.id, self.id)
        return Person.select(query, clauseTables=['TeamParticipation'])

    @property
    def all_member_count(self):
        """See `IPerson`."""
        return self.allmembers.count()

    @property
    def invited_members(self):
        """See `IPerson`."""
        return self.getMembersByStatus(TeamMembershipStatus.INVITED)

    @property
    def deactivatedmembers(self):
        """See `IPerson`."""
        return self.getMembersByStatus(TeamMembershipStatus.DEACTIVATED)

    @property
    def expiredmembers(self):
        """See `IPerson`."""
        return self.getMembersByStatus(TeamMembershipStatus.EXPIRED)

    @property
    def proposedmembers(self):
        """See `IPerson`."""
        return self.getMembersByStatus(TeamMembershipStatus.PROPOSED)

    @property
    def adminmembers(self):
        """See `IPerson`."""
        return self.getMembersByStatus(TeamMembershipStatus.ADMIN)

    @property
    def approvedmembers(self):
        """See `IPerson`."""
        return self.getMembersByStatus(TeamMembershipStatus.APPROVED)

    @property
    def activemembers(self):
        """See `IPerson`."""
        return self.approvedmembers.union(
            self.adminmembers, orderBy=self._sortingColumnsForSetOperations)

    @property
    def active_member_count(self):
        """See `IPerson`."""
        return self.activemembers.count()

    @property
    def inactivemembers(self):
        """See `IPerson`."""
        return self.expiredmembers.union(
            self.deactivatedmembers,
            orderBy=self._sortingColumnsForSetOperations)

    @property
    def pendingmembers(self):
        """See `IPerson`."""
        return self.proposedmembers.union(
            self.invited_members,
            orderBy=self._sortingColumnsForSetOperations)

    # XXX: kiko 2005-10-07:
    # myactivememberships and getActiveMemberships are rather
    # confusingly named, and I just fixed bug 2871 as a consequence of
    # this. Is there a way to improve it?
    @property
    def myactivememberships(self):
        """See `IPerson`."""
        return TeamMembership.select("""
            TeamMembership.person = %s AND status in %s AND
            Person.id = TeamMembership.team
            """ % sqlvalues(self.id, [TeamMembershipStatus.APPROVED,
                                      TeamMembershipStatus.ADMIN]),
            clauseTables=['Person'],
            orderBy=Person.sortingColumns)

    @property
    def open_membership_invitations(self):
        """See `IPerson`."""
        return TeamMembership.select("""
            TeamMembership.person = %s AND status = %s
            AND Person.id = TeamMembership.team
            """ % sqlvalues(self.id, TeamMembershipStatus.INVITED),
            clauseTables=['Person'],
            orderBy=Person.sortingColumns)

    def deactivateAccount(self, comment):
        """Deactivate this person's Launchpad account.

        Deactivating an account means:
            - Setting its password to NULL;
            - Removing the user from all teams he's a member of;
            - Changing all his email addresses' status to NEW;
            - Revoking Code of Conduct signatures of that user;
            - Reassigning bugs/specs assigned to him;
            - Changing the ownership of products/projects/teams owned by him.
        """
        assert self.is_valid_person, (
            "You can only deactivate an account of a valid person.")

        for membership in self.myactivememberships:
            self.leave(membership.team)
        # Make sure all further queries don't see this person as a member of
        # any teams.
        flush_database_updates()

        # Deactivate CoC signatures, invalidate email addresses, unassign bug
        # tasks and specs and reassign pillars and teams.
        for coc in self.signedcocs:
            coc.active = False
        for email in self.validatedemails:
            email.status = EmailAddressStatus.NEW
        params = BugTaskSearchParams(self, assignee=self)
        for bug_task in self.searchTasks(params):
            assert bug_task.assignee == self, (
                "This bugtask (%s) should be assigned to this person."
                % bug_task.id)
            bug_task.transitionToAssignee(None)
        for spec in self.assigned_specs:
            spec.assignee = None
        registry = getUtility(ILaunchpadCelebrities).registry
        for team in Person.selectBy(teamowner=self):
            team.teamowner = registry
        for pillar_name in self.getOwnedOrDrivenPillars():
            pillar = pillar_name.pillar
            if pillar.owner == self:
                pillar.owner = registry
            elif pillar.driver == self:
                pillar.driver = registry
            else:
                raise AssertionError(
                    "This person must be the owner or driver of this project "
                    "(%s)" % pillar.pillar.name)

        # Nuke all subscriptions of this person.
        removals = [
            ('BountySubscription', 'person'),
            ('BranchSubscription', 'person'),
            ('BugSubscription', 'person'),
            ('QuestionSubscription', 'person'),
            ('POSubscription', 'person'),
            ('SpecificationSubscription', 'person'),
            ('PackageBugContact', 'bugcontact'),
            ('AnswerContact', 'person')]
        cur = cursor()
        for table, person_id_column in removals:
            cur.execute("DELETE FROM %s WHERE %s=%d"
                        % (table, person_id_column, self.id))

        # Update the account's status, password, preferred email and name.
        self.account_status = AccountStatus.DEACTIVATED
        self.account_status_comment = comment
        self.password = None
        self.preferredemail.status = EmailAddressStatus.NEW
        self._preferredemail_cached = None
        base_new_name = self.name + '-deactivatedaccount'
        new_name = base_new_name
        count = 1
        while Person.selectOneBy(name=new_name) is not None:
            new_name = base_new_name + str(count)
            count += 1
        self.name = new_name

    def getActiveMemberships(self):
        """See `IPerson`."""
        return self._getMembershipsByStatuses(
            [TeamMembershipStatus.ADMIN, TeamMembershipStatus.APPROVED])

    def getInactiveMemberships(self):
        """See `IPerson`."""
        return self._getMembershipsByStatuses(
            [TeamMembershipStatus.EXPIRED, TeamMembershipStatus.DEACTIVATED])

    def getInvitedMemberships(self):
        """See `IPerson`."""
        return self._getMembershipsByStatuses([TeamMembershipStatus.INVITED])

    def getProposedMemberships(self):
        """See `IPerson`."""
        return self._getMembershipsByStatuses([TeamMembershipStatus.PROPOSED])

    def _getMembershipsByStatuses(self, statuses):
        assert self.isTeam(), 'This method is only available for teams.'
        statuses = ",".join(quote(status) for status in statuses)
        # We don't want to escape 'statuses' so we can't easily use
        # sqlvalues() on the query below.
        query = """
            TeamMembership.status IN (%s)
            AND Person.id = TeamMembership.person
            AND TeamMembership.team = %d
            """ % (statuses, self.id)
        return TeamMembership.select(
            query, clauseTables=['Person'], orderBy=Person.sortingColumns)

    def getLatestApprovedMembershipsForPerson(self, limit=5):
        """See `IPerson`."""
        result = self.myactivememberships
        result.orderBy(['-datejoined'])
        return result[:limit]

    @property
    def teams_participated_in(self):
        """See `IPerson`."""
        return Person.select("""
            Person.id = TeamParticipation.team
            AND TeamParticipation.person = %s
            AND Person.teamowner IS NOT NULL
            """ % sqlvalues(self.id),
            clauseTables=['TeamParticipation'],
            orderBy=Person.sortingColumns)

    @property
    def teams_indirectly_participated_in(self):
        """See `IPerson`."""
        return Person.select("""
              -- we are looking for teams, so we want "people" that are on the
              -- teamparticipation.team side of teamparticipation
            Person.id = TeamParticipation.team AND
              -- where this person participates in the team
            TeamParticipation.person = %s AND
              -- but not the teamparticipation for "this person in himself"
              -- which exists for every person
            TeamParticipation.team != %s AND
              -- nor do we want teams in which the person is a direct
              -- participant, so we exclude the teams in which there is
              -- a teammembership for this person
            TeamParticipation.team NOT IN
              (SELECT TeamMembership.team FROM TeamMembership WHERE
                      TeamMembership.person = %s AND
                      TeamMembership.status IN (%s, %s))
            """ % sqlvalues(self.id, self.id, self.id,
                            TeamMembershipStatus.APPROVED,
                            TeamMembershipStatus.ADMIN),
            clauseTables=['TeamParticipation'],
            orderBy=Person.sortingColumns)

    @property
    def teams_with_icons(self):
        """See `IPerson`."""
        return Person.select("""
            Person.id = TeamParticipation.team
            AND TeamParticipation.person = %s
            AND Person.teamowner IS NOT NULL
            AND Person.icon IS NOT NULL
            AND TeamParticipation.team != %s
            """ % sqlvalues(self.id, self.id),
            clauseTables=['TeamParticipation'],
            orderBy=Person.sortingColumns)

    @property
    def defaultexpirationdate(self):
        """See `IPerson`."""
        days = self.defaultmembershipperiod
        if days:
            return datetime.now(pytz.timezone('UTC')) + timedelta(days)
        else:
            return None

    @property
    def defaultrenewedexpirationdate(self):
        """See `IPerson`."""
        days = self.defaultrenewalperiod
        if days:
            return datetime.now(pytz.timezone('UTC')) + timedelta(days)
        else:
            return None

    @property
    def translation_history(self):
        """See `IPerson`."""
        # Note that we can't use selectBy here because of the prejoins.
        history = POFileTranslator.select(
            "POFileTranslator.person = %s AND "
            "POFileTranslator.pofile = POFile.id AND "
            "POFile.language = Language.id AND "
            "Language.code != 'en'" % sqlvalues(self),
            prejoins=[
                "pofile.potemplate",
                "latest_posubmission",
                "latest_posubmission.pomsgset.potmsgset.primemsgid_",
                "latest_posubmission.potranslation"],
            clauseTables=['Language', 'POFile'],
            orderBy="-date_last_touched")
        return history

    @property
    def translation_groups(self):
        """See `IPerson`."""
        return getUtility(ITranslationGroupSet).getByPerson(self)

    def validateAndEnsurePreferredEmail(self, email):
        """See `IPerson`."""
        assert not self.isTeam(), "This method must not be used for teams."
        if not IEmailAddress.providedBy(email):
            raise TypeError, (
                "Any person's email address must provide the IEmailAddress "
                "interface. %s doesn't." % email)
        # XXX stevea 2005-07-05:
        # This is here because of an SQLobject comparison oddity.
        assert email.person.id == self.id, 'Wrong person! %r, %r' % (
            email.person, self)

        # This email is already validated and is this person's preferred
        # email, so we have nothing to do.
        if self.preferredemail == email:
            return

        if self.preferredemail is None:
            # This branch will be executed only in the first time a person
            # uses Launchpad. Either when creating a new account or when
            # resetting the password of an automatically created one.
            self._setPreferredEmail(email)
        else:
            email.status = EmailAddressStatus.VALIDATED

    def setContactAddress(self, email):
        """See `IPerson`."""
        assert self.isTeam(), "This method must be used only for teams."
        if self.preferredemail is not None:
            self.preferredemail.destroySelf()
        mailing_list = getUtility(IMailingListSet).get(self.name)
        if (mailing_list is not None
            and mailing_list.address != email.email
            and mailing_list.status == MailingListStatus.ACTIVE):
            mailing_list.deactivate()
        self._setPreferredEmail(email)

    def setPreferredEmail(self, email):
        """See `IPerson`."""
        assert not self.isTeam(), "This method must not be used for teams."
        preferredemail = self.preferredemail
        if preferredemail is not None:
            preferredemail.status = EmailAddressStatus.VALIDATED
            # We need to flush updates, because we don't know what order
            # SQLObject will issue the changes and we can't set the new
            # address to PREFERRED until the old one has been set to VALIDATED
            preferredemail.syncUpdate()
        elif not self.isTeam():
            # This is the first time we're confirming this person's email
            # address, so we now assume this person has a Launchpad account.
            # XXX: This is a hack! In the future we won't have this
            # association between accounts and confirmed addresses, but this
            # will do for now. -- Guilherme Salgado, 2007-07-03
            self.account_status = AccountStatus.ACTIVE
            self.account_status_comment = None
<<<<<<< HEAD
        self._setPreferredEmail(email)

    def _setPreferredEmail(self, email):
        if not IEmailAddress.providedBy(email):
            raise TypeError, (
                "Any person's email address must provide the IEmailAddress "
                "interface. %s doesn't." % email)
        assert email.person.id == self.id
=======
        else:
            # This is a team, so we just need to create the new email address
            # and set it as its preferred one.
            pass
>>>>>>> 08a3ae05

        # Get the non-proxied EmailAddress object, so we can call
        # syncUpdate() on it.
        email = EmailAddress.get(email.id)
        email.status = EmailAddressStatus.PREFERRED
        email.syncUpdate()
        # Now we update our cache of the preferredemail
        setattr(self, '_preferredemail_cached', email)

    @cachedproperty('_preferredemail_cached')
    def preferredemail(self):
        """See `IPerson`."""
        emails = self._getEmailsByStatus(EmailAddressStatus.PREFERRED)
        # There can be only one preferred email for a given person at a
        # given time, and this constraint must be ensured in the DB, but
        # it's not a problem if we ensure this constraint here as well.
        emails = shortlist(emails)
        length = len(emails)
        assert length <= 1
        if length:
            return emails[0]
        else:
            return None

    @property
    def preferredemail_sha1(self):
        """See `IPerson`."""
        preferredemail = self.preferredemail
        if preferredemail:
            return sha.new(
                'mailto:' + preferredemail.email).hexdigest().upper()
        else:
            return None

    @property
    def validatedemails(self):
        """See `IPerson`."""
        return self._getEmailsByStatus(EmailAddressStatus.VALIDATED)

    @property
    def unvalidatedemails(self):
        """See `IPerson`."""
        query = """
            requester = %s
            AND (tokentype=%s OR tokentype=%s)
            AND date_consumed IS NULL
            """ % sqlvalues(self.id, LoginTokenType.VALIDATEEMAIL,
                            LoginTokenType.VALIDATETEAMEMAIL)
        return sorted(set(token.email for token in LoginToken.select(query)))

    @property
    def guessedemails(self):
        """See `IPerson`."""
        return self._getEmailsByStatus(EmailAddressStatus.NEW)

    @property
    def pendinggpgkeys(self):
        """See `IPerson`."""
        logintokenset = getUtility(ILoginTokenSet)
        return sorted(set(token.fingerprint for token in
                      logintokenset.getPendingGPGKeys(requesterid=self.id)))

    @property
    def inactivegpgkeys(self):
        """See `IPerson`."""
        gpgkeyset = getUtility(IGPGKeySet)
        return gpgkeyset.getGPGKeys(ownerid=self.id, active=False)

    @property
    def gpgkeys(self):
        """See `IPerson`."""
        gpgkeyset = getUtility(IGPGKeySet)
        return gpgkeyset.getGPGKeys(ownerid=self.id)

    def latestMaintainedPackages(self):
        """See `IPerson`."""
        return self._latestSeriesQuery()

    def latestUploadedButNotMaintainedPackages(self):
        """See `IPerson`."""
        return self._latestSeriesQuery(uploader_only=True)

    def _latestSeriesQuery(self, uploader_only=False):
        # Issues a special query that returns the most recent
        # sourcepackagereleases that were maintained/uploaded to
        # distribution series by this person.
        if uploader_only:
            extra = """sourcepackagerelease.creator = %d AND
                       sourcepackagerelease.maintainer != %d""" % (
                       self.id, self.id)
        else:
            extra = "sourcepackagerelease.maintainer = %d" % self.id
        query = """
            SourcePackageRelease.id IN (
                SELECT DISTINCT ON (uploaddistrorelease,sourcepackagename)
                       sourcepackagerelease.id
                  FROM sourcepackagerelease
                 WHERE %s
              ORDER BY uploaddistrorelease, sourcepackagename,
                       dateuploaded DESC
              )
              """ % extra
        return SourcePackageRelease.select(
            query,
            orderBy=['-SourcePackageRelease.dateuploaded',
                     'SourcePackageRelease.id'],
            prejoins=['sourcepackagename', 'maintainer'])

    def isUploader(self, distribution):
        """See `IPerson`."""
        for acl in distribution.uploaders:
            if self in acl:
                return True
        return False

    @cachedproperty
    def is_ubuntero(self):
        """See `IPerson`."""
        sigset = getUtility(ISignedCodeOfConductSet)
        lastdate = sigset.getLastAcceptedDate()

        query = AND(SignedCodeOfConduct.q.active==True,
                    SignedCodeOfConduct.q.ownerID==self.id,
                    SignedCodeOfConduct.q.datecreated>=lastdate)

        return bool(SignedCodeOfConduct.select(query).count())

    @property
    def activesignatures(self):
        """See `IPerson`."""
        sCoC_util = getUtility(ISignedCodeOfConductSet)
        return sCoC_util.searchByUser(self.id)

    @property
    def inactivesignatures(self):
        """See `IPerson`."""
        sCoC_util = getUtility(ISignedCodeOfConductSet)
        return sCoC_util.searchByUser(self.id, active=False)

    @property
    def archive(self):
        """See `IPerson`."""
        return Archive.selectOneBy(owner=self)


class PersonSet:
    """The set of persons."""
    implements(IPersonSet)

    def __init__(self):
        self.title = 'People registered with Launchpad'

    def topPeople(self):
        """See `IPersonSet`."""
        # The odd ordering here is to ensure we hit the PostgreSQL
        # indexes. It will not make any real difference outside of tests.
        query = """
            id in (
                SELECT person FROM KarmaTotalCache
                ORDER BY karma_total DESC, person DESC
                LIMIT 5
                )
            """
        top_people = shortlist(Person.select(query))
        top_people.sort(key=lambda obj: (obj.karma, obj.id), reverse=True)
        return top_people

    def newTeam(self, teamowner, name, displayname, teamdescription=None,
                subscriptionpolicy=TeamSubscriptionPolicy.MODERATED,
                defaultmembershipperiod=None, defaultrenewalperiod=None):
        """See `IPersonSet`."""
        assert teamowner
        team = Person(teamowner=teamowner, name=name, displayname=displayname,
                teamdescription=teamdescription,
                defaultmembershipperiod=defaultmembershipperiod,
                defaultrenewalperiod=defaultrenewalperiod,
                subscriptionpolicy=subscriptionpolicy)
        # Here we add the owner as a team admin manually because we know what
        # we're doing (so we don't need to do any sanity checks) and we don't
        # want any email notifications to be sent.
        TeamMembershipSet().new(
            teamowner, team, TeamMembershipStatus.ADMIN, reviewer=teamowner)
        return team

    def createPersonAndEmail(
            self, email, rationale, comment=None, name=None,
            displayname=None, password=None, passwordEncrypted=False,
            hide_email_addresses=False, registrant=None):
        """See `IPersonSet`."""
        if name is None:
            try:
                name = nickname.generate_nick(email)
            except nickname.NicknameGenerationError:
                return None, None
        else:
            if self.getByName(name, ignore_merged=False) is not None:
                return None, None

        if not passwordEncrypted and password is not None:
            password = getUtility(IPasswordEncryptor).encrypt(password)

        if not displayname:
            displayname = name.capitalize()
        person = self._newPerson(
            name, displayname, hide_email_addresses, rationale=rationale,
            comment=comment, password=password, registrant=registrant)

        email = getUtility(IEmailAddressSet).new(email, person)
        return person, email

    def _newPerson(self, name, displayname, hide_email_addresses,
                   rationale, comment=None, password=None, registrant=None):
        """Create and return a new Person with the given attributes.

        Also generate a wikiname for this person that's not yet used in the
        Ubuntu wiki.
        """
        assert self.getByName(name, ignore_merged=False) is None
        person = Person(
            name=name, displayname=displayname, password=password,
            creation_rationale=rationale, creation_comment=comment,
            hide_email_addresses=hide_email_addresses, registrant=registrant)

        wikinameset = getUtility(IWikiNameSet)
        wikiname = nickname.generate_wikiname(
            person.displayname, wikinameset.exists)
        wikinameset.new(person, UBUNTU_WIKI_URL, wikiname)
        return person

    def ensurePerson(self, email, displayname, rationale, comment=None,
                     registrant=None):
        """See `IPersonSet`."""
        person = self.getByEmail(email)
        if person:
            return person
        person, dummy = self.createPersonAndEmail(
            email, rationale, comment=comment, displayname=displayname,
            registrant=registrant)
        return person

    def getByName(self, name, ignore_merged=True):
        """See `IPersonSet`."""
        query = (Person.q.name == name)
        if ignore_merged:
            query = AND(query, Person.q.mergedID==None)
        return Person.selectOne(query)

    def getByOpenIdIdentifier(self, openid_identifier):
        """Returns a Person with the given openid_identifier, or None.

        None is returned if the person is not enabled for OpenID usage
        (see Person.is_openid_enabled).
        """
        person = Person.selectOne(
                Person.q.openid_identifier == openid_identifier
                )
        if person is not None and person.is_openid_enabled:
            return person
        else:
            return None

    def updateStatistics(self, ztm):
        """See `IPersonSet`."""
        stats = getUtility(ILaunchpadStatisticSet)
        stats.update('people_count', self.getAllPersons().count())
        ztm.commit()
        stats.update('teams_count', self.getAllTeams().count())
        ztm.commit()

    def peopleCount(self):
        """See `IPersonSet`."""
        return getUtility(ILaunchpadStatisticSet).value('people_count')

    def getAllPersons(self, orderBy=None):
        """See `IPersonSet`."""
        if orderBy is None:
            orderBy = Person.sortingColumns
        query = AND(Person.q.teamownerID==None, Person.q.mergedID==None)
        return Person.select(query, orderBy=orderBy)

    def getAllValidPersons(self, orderBy=None):
        """See `IPersonSet`."""
        if orderBy is None:
            orderBy = Person.sortingColumns
        return Person.select(
            "Person.id = ValidPersonOrTeamCache.id AND teamowner IS NULL",
            clauseTables=["ValidPersonOrTeamCache"], orderBy=orderBy
            )

    def teamsCount(self):
        """See `IPersonSet`."""
        return getUtility(ILaunchpadStatisticSet).value('teams_count')

    def getAllTeams(self, orderBy=None):
        """See `IPersonSet`."""
        if orderBy is None:
            orderBy = Person.sortingColumns
        return Person.select(Person.q.teamownerID!=None, orderBy=orderBy)

    def find(self, text, orderBy=None):
        """See `IPersonSet`."""
        if orderBy is None:
            orderBy = Person._sortingColumnsForSetOperations
        text = text.lower()
        # Teams may not have email addresses, so we need to either use a LEFT
        # OUTER JOIN or do a UNION between two queries. Using a UNION makes
        # it a lot faster than with a LEFT OUTER JOIN.
        email_query = """
            EmailAddress.person = Person.id AND
            lower(EmailAddress.email) LIKE %s || '%%'
            """ % quote_like(text)
        results = Person.select(email_query, clauseTables=['EmailAddress'])
        name_query = "fti @@ ftq(%s) AND merged is NULL" % quote(text)
        return results.union(Person.select(name_query), orderBy=orderBy)

    def findPerson(self, text="", orderBy=None):
        """See `IPersonSet`."""
        if orderBy is None:
            orderBy = Person._sortingColumnsForSetOperations
        text = text.lower()
        base_query = (
            'Person.teamowner IS NULL AND Person.merged IS NULL '
            'AND EmailAddress.person = Person.id')
        clauseTables = ['EmailAddress']
        if text:
            # We use a UNION here because this makes things *a lot* faster
            # than if we did a single SELECT with the two following clauses
            # ORed.
            email_query = ("%s AND lower(EmailAddress.email) LIKE %s || '%%'"
                           % (base_query, quote_like(text)))
            name_query = ('%s AND Person.fti @@ ftq(%s)'
                          % (base_query, quote(text)))
            results = Person.select(email_query, clauseTables=clauseTables)
            results = results.union(
                Person.select(name_query, clauseTables=clauseTables))
        else:
            results = Person.select(base_query, clauseTables=clauseTables)

        return results.orderBy(orderBy)

    def findTeam(self, text, orderBy=None):
        """See `IPersonSet`."""
        if orderBy is None:
            orderBy = Person._sortingColumnsForSetOperations
        text = text.lower()
        # Teams may not have email addresses, so we need to either use a LEFT
        # OUTER JOIN or do a UNION between two queries. Using a UNION makes
        # it a lot faster than with a LEFT OUTER JOIN.
        email_query = """
            Person.teamowner IS NOT NULL AND
            EmailAddress.person = Person.id AND
            lower(EmailAddress.email) LIKE %s || '%%'
            """ % quote_like(text)
        results = Person.select(email_query, clauseTables=['EmailAddress'])
        name_query = """
             Person.teamowner IS NOT NULL AND
             Person.fti @@ ftq(%s)
            """ % quote(text)
        return results.union(Person.select(name_query), orderBy=orderBy)

    def get(self, personid):
        """See `IPersonSet`."""
        try:
            return Person.get(personid)
        except SQLObjectNotFound:
            return None

    def getByEmail(self, email):
        """See `IPersonSet`."""
        emailaddress = getUtility(IEmailAddressSet).getByEmail(email)
        if emailaddress is None:
            return None
        assert emailaddress.person is not None
        return emailaddress.person

    def getUbunteros(self, orderBy=None):
        """See `IPersonSet`."""
        if orderBy is None:
            # The fact that the query below is unique makes it
            # impossible to use person_sort_key(), and rewriting it to
            # use a subselect is more expensive. -- kiko
            orderBy = ["Person.displayname", "Person.name"]
        sigset = getUtility(ISignedCodeOfConductSet)
        lastdate = sigset.getLastAcceptedDate()

        query = AND(Person.q.id==SignedCodeOfConduct.q.ownerID,
                    SignedCodeOfConduct.q.active==True,
                    SignedCodeOfConduct.q.datecreated>=lastdate)

        return Person.select(query, distinct=True, orderBy=orderBy)

    def getPOFileContributors(self, pofile):
        """See `IPersonSet`."""
        contributors = Person.select("""
            POFileTranslator.person = Person.id AND
            POFileTranslator.pofile = %s""" % quote(pofile),
            clauseTables=["POFileTranslator"],
            distinct=True,
            # XXX: kiko 2006-10-19:
            # We can't use Person.sortingColumns because this is a
            # distinct query. To use it we'd need to add the sorting
            # function to the column results and then ignore it -- just
            # like selectAlso does, ironically.
            orderBy=["Person.displayname", "Person.name"])
        return contributors

    def getPOFileContributorsByDistroSeries(self, distroseries, language):
        """See `IPersonSet`."""
        contributors = Person.select("""
            POFileTranslator.person = Person.id AND
            POFileTranslator.pofile = POFile.id AND
            POFile.language = %s AND
            POFile.potemplate = POTemplate.id AND
            POTemplate.distrorelease = %s AND
            POTemplate.iscurrent = TRUE"""
                % sqlvalues(language, distroseries),
            clauseTables=["POFileTranslator", "POFile", "POTemplate"],
            distinct=True,
            # See comment in getPOFileContributors about how we can't
            # use Person.sortingColumns.
            orderBy=["Person.displayname", "Person.name"])
        return contributors

    def latest_teams(self, limit=5):
        """See `IPersonSet`."""
        return Person.select("Person.teamowner IS NOT NULL",
            orderBy=['-datecreated'], limit=limit)


    def merge(self, from_person, to_person):
        """Merge a person into another.

        The old user (from_person) will be left as an atavism

        We are not yet game to delete the `from_person` entry from the
        database yet. We will let it roll for a while and see what cruft
        develops -- StuartBishop 20050812
        """
        # Sanity checks
        if ITeam.providedBy(from_person):
            raise TypeError('Got a team as from_person.')
        if ITeam.providedBy(to_person):
            raise TypeError('Got a team as to_person.')
        if not IPerson.providedBy(from_person):
            raise TypeError('from_person is not a person.')
        if not IPerson.providedBy(to_person):
            raise TypeError('to_person is not a person.')

        # since we are doing direct SQL manipulation, make sure all
        # changes have been flushed to the database
        flush_database_updates()

        if getUtility(IEmailAddressSet).getByPerson(from_person).count() > 0:
            raise ValueError('from_person still has email addresses.')

        # Get a database cursor.
        cur = cursor()

        references = list(postgresql.listReferences(cur, 'person', 'id'))

        # These table.columns will be skipped by the 'catch all'
        # update performed later
        skip = [
            ('teammembership', 'person'),
            ('teammembership', 'team'),
            ('teamparticipation', 'person'),
            ('teamparticipation', 'team'),
            ('personlanguage', 'person'),
            ('person', 'merged'),
            ('emailaddress', 'person'),
            ('karmacache', 'person'),
            ('karmatotalcache', 'person'),
            # We don't merge teams, so the poll table can be ignored
            ('poll', 'team'),
            # We don't merge teams, so the mailinglist table can be ignored
            ('mailinglist', 'team'),
            # I don't think we need to worry about the votecast and vote
            # tables, because a real human should never have two accounts
            # in Launchpad that are active members of a given team and voted
            # in a given poll. -- GuilhermeSalgado 2005-07-07
            # We also can't afford to change poll results after they are
            # closed -- StuartBishop 20060602
            ('votecast', 'person'),
            ('vote', 'person'),
            # This table is handled entirely by triggers
            ('validpersonorteamcache', 'id'),
            ]

        # Sanity check. If we have an indirect reference, it must
        # be ON DELETE CASCADE. We only have one case of this at the moment,
        # but this code ensures we catch any new ones added incorrectly.
        for src_tab, src_col, ref_tab, ref_col, updact, delact in references:
            # If the ref_tab and ref_col is not Person.id, then we have
            # an indirect reference. Ensure the update action is 'CASCADE'
            if ref_tab != 'person' and ref_col != 'id':
                if updact != 'c':
                    raise RuntimeError(
                        '%s.%s reference to %s.%s must be ON UPDATE CASCADE'
                        % (src_tab, src_col, ref_tab, ref_col)
                        )

        # These rows are in a UNIQUE index, and we can only move them
        # to the new Person if there is not already an entry. eg. if
        # the destination and source persons are both subscribed to a bounty,
        # we cannot change the source persons subscription. We just leave them
        # as noise for the time being.

        to_id = to_person.id
        from_id = from_person.id

        # Update GPGKey. It won't conflict, but our sanity checks don't
        # know that
        cur.execute(
            'UPDATE GPGKey SET owner=%(to_id)d WHERE owner=%(from_id)d'
            % vars())
        skip.append(('gpgkey','owner'))

        # Update OpenID. Just trash the authorizations for from_id - don't
        # risk opening up auth wider than the user actually wants.
        cur.execute("""
                DELETE FROM OpenIdAuthorization WHERE person=%(from_id)d
                """ % vars()
                )
        skip.append(('openidauthorization', 'person'))

        # Update WikiName. Delete the from entry for our internal wikis
        # so it can be reused. Migrate the non-internal wikinames.
        # Note we only allow one wikiname per person for the UBUNTU_WIKI_URL
        # wiki.
        quoted_internal_wikiname = quote(UBUNTU_WIKI_URL)
        cur.execute("""
            DELETE FROM WikiName
            WHERE person=%(from_id)d AND wiki=%(quoted_internal_wikiname)s
            """ % vars()
            )
        cur.execute("""
            UPDATE WikiName SET person=%(to_id)d WHERE person=%(from_id)d
            """ % vars()
            )
        skip.append(('wikiname', 'person'))

        # Update shipit shipments
        cur.execute('''
            UPDATE ShippingRequest SET recipient=%(to_id)s
            WHERE recipient = %(from_id)s AND (
                shipment IS NOT NULL
                OR status IN (%(cancelled)s, %(denied)s)
                OR NOT EXISTS (
                    SELECT TRUE FROM ShippingRequest
                    WHERE recipient = %(to_id)s
                        AND status = %(shipped)s
                    LIMIT 1
                    )
                )
            ''' % sqlvalues(to_id=to_id, from_id=from_id,
                            cancelled=ShippingRequestStatus.CANCELLED,
                            denied=ShippingRequestStatus.DENIED,
                            shipped=ShippingRequestStatus.SHIPPED))
        # Technically, we don't need the not cancelled nor denied
        # filter, as these rows should have already been dealt with.
        # I'm using it anyway for added paranoia.
        cur.execute('''
            DELETE FROM RequestedCDs USING ShippingRequest
            WHERE RequestedCDs.request = ShippingRequest.id
                AND recipient = %(from_id)s
                AND status NOT IN (%(cancelled)s, %(denied)s, %(shipped)s)
            ''' % sqlvalues(from_id=from_id,
                            cancelled=ShippingRequestStatus.CANCELLED,
                            denied=ShippingRequestStatus.DENIED,
                            shipped=ShippingRequestStatus.SHIPPED))
        cur.execute('''
            DELETE FROM ShippingRequest
            WHERE recipient = %(from_id)s
                AND status NOT IN (%(cancelled)s, %(denied)s, %(shipped)s)
            ''' % sqlvalues(from_id=from_id,
                            cancelled=ShippingRequestStatus.CANCELLED,
                            denied=ShippingRequestStatus.DENIED,
                            shipped=ShippingRequestStatus.SHIPPED))
        skip.append(('shippingrequest', 'recipient'))

        # Update the Branches that will not conflict, and fudge the names of
        # ones that *do* conflict
        cur.execute('''
            SELECT product, name FROM Branch WHERE owner = %(to_id)d
            ''' % vars())
        possible_conflicts = set(tuple(r) for r in cur.fetchall())
        cur.execute('''
            SELECT id, product, name FROM Branch WHERE owner = %(from_id)d
            ORDER BY id
            ''' % vars())
        for id, product, name in list(cur.fetchall()):
            new_name = name
            suffix = 1
            while (product, new_name) in possible_conflicts:
                new_name = '%s-%d' % (name, suffix)
                suffix += 1
            possible_conflicts.add((product, new_name))
            new_name = new_name.encode('US-ASCII')
            name = name.encode('US-ASCII')
            cur.execute('''
                UPDATE Branch SET owner = %(to_id)s, name = %(new_name)s
                WHERE owner = %(from_id)s AND name = %(name)s
                    AND (%(product)s IS NULL OR product = %(product)s)
                ''', vars())
        skip.append(('branch','owner'))

        # Update MailingListSubscription. Note that no remaining records
        # will have email_address set, as we assert earlier that the
        # from_person has no email addresses.
        # Update records that don't conflict
        cur.execute('''
            UPDATE MailingListSubscription
            SET person=%(to_id)d
            WHERE person=%(from_id)d
                AND mailing_list NOT IN (
                    SELECT mailing_list
                    FROM MailingListSubscription
                    WHERE person=%(to_id)d
                    )
            ''' % vars())
        # Then trash the remainders
        cur.execute('''
            DELETE FROM MailingListSubscription WHERE person=%(from_id)d
            ''' % vars())
        skip.append(('mailinglistsubscription', 'person'))

        # Update only the BountySubscriptions that will not conflict
        # XXX: StuartBishop 2005-03-31:
        # Add sampledata and test to confirm this case
        cur.execute('''
            UPDATE BountySubscription
            SET person=%(to_id)d
            WHERE person=%(from_id)d AND bounty NOT IN
                (
                SELECT bounty
                FROM BountySubscription
                WHERE person = %(to_id)d
                )
            ''' % vars())
        # and delete those left over
        cur.execute('''
            DELETE FROM BountySubscription WHERE person=%(from_id)d
            ''' % vars())
        skip.append(('bountysubscription', 'person'))

        # Update only the AnswerContacts that will not conflict
        cur.execute('''
            UPDATE AnswerContact
            SET person=%(to_id)d
            WHERE person=%(from_id)d
                AND distribution IS NULL
                AND product NOT IN (
                    SELECT product
                    FROM AnswerContact
                    WHERE person = %(to_id)d
                    )
            ''' % vars())
        cur.execute('''
            UPDATE AnswerContact
            SET person=%(to_id)d
            WHERE person=%(from_id)d
                AND distribution IS NOT NULL
                AND (distribution, sourcepackagename) NOT IN (
                    SELECT distribution,sourcepackagename
                    FROM AnswerContact
                    WHERE person = %(to_id)d
                    )
            ''' % vars())
        # and delete those left over
        cur.execute('''
            DELETE FROM AnswerContact WHERE person=%(from_id)d
            ''' % vars())
        skip.append(('answercontact', 'person'))

        # Update only the QuestionSubscriptions that will not conflict
        cur.execute('''
            UPDATE QuestionSubscription
            SET person=%(to_id)d
            WHERE person=%(from_id)d AND question NOT IN
                (
                SELECT question
                FROM QuestionSubscription
                WHERE person = %(to_id)d
                )
            ''' % vars())
        # and delete those left over
        cur.execute('''
            DELETE FROM QuestionSubscription WHERE person=%(from_id)d
            ''' % vars())
        skip.append(('questionsubscription', 'person'))

        # Update only the MentoringOffers that will not conflict
        cur.execute('''
            UPDATE MentoringOffer
            SET owner=%(to_id)d
            WHERE owner=%(from_id)d AND id NOT IN
                (
                SELECT id
                FROM MentoringOffer
                WHERE owner = %(to_id)d
                )
            ''' % vars())
        cur.execute('''
            UPDATE MentoringOffer
            SET team=%(to_id)d
            WHERE team=%(from_id)d AND id NOT IN
                (
                SELECT id
                FROM MentoringOffer
                WHERE team = %(to_id)d
                )
            ''' % vars())
        # and delete those left over
        cur.execute('''
            DELETE FROM MentoringOffer
            WHERE owner=%(from_id)d OR team=%(from_id)d
            ''' % vars())
        skip.append(('mentoringoffer', 'owner'))
        skip.append(('mentoringoffer', 'team'))

        # Update PackageBugContact entries
        cur.execute('''
            UPDATE PackageBugContact SET bugcontact=%(to_id)s
            WHERE bugcontact=%(from_id)s
            ''', vars())
        skip.append(('packagebugcontact', 'bugcontact'))

        # Update the SpecificationFeedback entries that will not conflict
        # and trash the rest.

        # First we handle the reviewer.
        cur.execute('''
            UPDATE SpecificationFeedback
            SET reviewer=%(to_id)d
            WHERE reviewer=%(from_id)d AND specification NOT IN
                (
                SELECT specification
                FROM SpecificationFeedback
                WHERE reviewer = %(to_id)d
                )
            ''' % vars())
        cur.execute('''
            DELETE FROM SpecificationFeedback WHERE reviewer=%(from_id)d
            ''' % vars())
        skip.append(('specificationfeedback', 'reviewer'))

        # And now we handle the requester.
        cur.execute('''
            UPDATE SpecificationFeedback
            SET requester=%(to_id)d
            WHERE requester=%(from_id)d AND specification NOT IN
                (
                SELECT specification
                FROM SpecificationFeedback
                WHERE requester = %(to_id)d
                )
            ''' % vars())
        cur.execute('''
            DELETE FROM SpecificationFeedback WHERE requester=%(from_id)d
            ''' % vars())
        skip.append(('specificationfeedback', 'requester'))

        # Update the SpecificationSubscription entries that will not conflict
        # and trash the rest
        cur.execute('''
            UPDATE SpecificationSubscription
            SET person=%(to_id)d
            WHERE person=%(from_id)d AND specification NOT IN
                (
                SELECT specification
                FROM SpecificationSubscription
                WHERE person = %(to_id)d
                )
            ''' % vars())
        cur.execute('''
            DELETE FROM SpecificationSubscription WHERE person=%(from_id)d
            ''' % vars())
        skip.append(('specificationsubscription', 'person'))

        # Update only the SprintAttendances that will not conflict
        cur.execute('''
            UPDATE SprintAttendance
            SET attendee=%(to_id)d
            WHERE attendee=%(from_id)d AND sprint NOT IN
                (
                SELECT sprint
                FROM SprintAttendance
                WHERE attendee = %(to_id)d
                )
            ''' % vars())
        # and delete those left over
        cur.execute('''
            DELETE FROM SprintAttendance WHERE attendee=%(from_id)d
            ''' % vars())
        skip.append(('sprintattendance', 'attendee'))

        # Update only the POSubscriptions that will not conflict
        # XXX: StuartBishop 2005-03-31:
        # Add sampledata and test to confirm this case.
        cur.execute('''
            UPDATE POSubscription
            SET person=%(to_id)d
            WHERE person=%(from_id)d AND id NOT IN (
                SELECT a.id
                    FROM POSubscription AS a, POSubscription AS b
                    WHERE a.person = %(from_id)d AND b.person = %(to_id)d
                    AND a.language = b.language
                    AND a.potemplate = b.potemplate
                    )
            ''' % vars())
        skip.append(('posubscription', 'person'))

        # Update only the POExportRequests that will not conflict
        # and trash the rest
        cur.execute('''
            UPDATE POExportRequest
            SET person=%(to_id)d
            WHERE person=%(from_id)d AND id NOT IN (
                SELECT a.id FROM POExportRequest AS a, POExportRequest AS b
                WHERE a.person = %(from_id)d AND b.person = %(to_id)d
                AND a.potemplate = b.potemplate
                AND a.pofile = b.pofile
                )
            ''' % vars())
        cur.execute('''
            DELETE FROM POExportRequest WHERE person=%(from_id)d
            ''' % vars())
        skip.append(('poexportrequest', 'person'))

        # Update the POSubmissions. They should not conflict since each of
        # them is independent
        cur.execute('''
            UPDATE POSubmission
            SET person=%(to_id)d
            WHERE person=%(from_id)d
            ''' % vars())
        skip.append(('posubmission', 'person'))

        # Handle the POFileTranslator cache by doing nothing. As it is
        # maintained by triggers, the data migration has already been done
        # for us when we updated the source tables.
        skip.append(('pofiletranslator', 'person'))

        # Update only the TranslationImportQueueEntry that will not conflict
        # and trash the rest
        cur.execute('''
            UPDATE TranslationImportQueueEntry
            SET importer=%(to_id)d
            WHERE importer=%(from_id)d AND id NOT IN (
                SELECT a.id
                FROM TranslationImportQueueEntry AS a,
                     TranslationImportQueueEntry AS b
                WHERE a.importer = %(from_id)d AND b.importer = %(to_id)d
                AND a.distrorelease = b.distrorelease
                AND a.sourcepackagename = b.sourcepackagename
                AND a.productseries = b.productseries
                AND a.path = b.path
                )
            ''' % vars())
        cur.execute('''
            DELETE FROM TranslationImportQueueEntry WHERE importer=%(from_id)d
            ''' % vars())
        skip.append(('translationimportqueueentry', 'importer'))

        # XXX cprov 2007-02-22 bug=87098:
        # Since we only allow one PPA for each user,
        # we can't reassign the old user archive to the new user.
        # It need to be done manually, probably by reasinning all publications
        # to the old PPA to the new one, performing a careful_publishing on it
        # and removing the old one from disk.
        skip.append(('archive', 'owner'))

        # Sanity check. If we have a reference that participates in a
        # UNIQUE index, it must have already been handled by this point.
        # We can tell this by looking at the skip list.
        for src_tab, src_col, ref_tab, ref_col, updact, delact in references:
            uniques = postgresql.listUniques(cur, src_tab, src_col)
            if len(uniques) > 0 and (src_tab, src_col) not in skip:
                raise NotImplementedError(
                        '%s.%s reference to %s.%s is in a UNIQUE index '
                        'but has not been handled' % (
                            src_tab, src_col, ref_tab, ref_col
                            )
                        )

        # Handle all simple cases
        for src_tab, src_col, ref_tab, ref_col, updact, delact in references:
            if (src_tab, src_col) in skip:
                continue
            cur.execute('UPDATE %s SET %s=%d WHERE %s=%d' % (
                src_tab, src_col, to_person.id, src_col, from_person.id
                ))

        # Transfer active team memberships
        approved = TeamMembershipStatus.APPROVED
        admin = TeamMembershipStatus.ADMIN
        cur.execute(
            'SELECT team, status FROM TeamMembership WHERE person = %s '
            'AND status IN (%s,%s)'
            % sqlvalues(from_person.id, approved, admin))
        for team_id, status in cur.fetchall():
            cur.execute('SELECT status FROM TeamMembership WHERE person = %s '
                        'AND team = %s'
                        % sqlvalues(to_person.id, team_id))
            result = cur.fetchone()
            if result:
                current_status = result[0]
                # Now we can safely delete from_person's membership record,
                # because we know to_person has a membership entry for this
                # team, so may only need to change its status.
                cur.execute(
                    'DELETE FROM TeamMembership WHERE person = %s '
                    'AND team = %s' % sqlvalues(from_person.id, team_id))

                if current_status == admin.value:
                    # to_person is already an administrator of this team, no
                    # need to do anything else.
                    continue
                # to_person is either an approved or an inactive member,
                # while from_person is either admin or approved. That means we
                # can safely set from_person's membership status on
                # to_person's membership.
                assert status in (approved.value, admin.value)
                cur.execute(
                    'UPDATE TeamMembership SET status = %s WHERE person = %s '
                    'AND team = %s' % sqlvalues(
                        status, to_person.id, team_id))
            else:
                # to_person is not a member of this team. just change
                # from_person with to_person in the membership record.
                cur.execute(
                    'UPDATE TeamMembership SET person = %s WHERE person = %s '
                    'AND team = %s'
                    % sqlvalues(to_person.id, from_person.id, team_id))

        cur.execute('SELECT team FROM TeamParticipation WHERE person = %s '
                    'AND person != team' % sqlvalues(from_person.id))
        for team_id in cur.fetchall():
            cur.execute(
                'SELECT team FROM TeamParticipation WHERE person = %s '
                'AND team = %s' % sqlvalues(to_person.id, team_id))
            if not cur.fetchone():
                cur.execute(
                    'UPDATE TeamParticipation SET person = %s WHERE '
                    'person = %s AND team = %s'
                    % sqlvalues(to_person.id, from_person.id, team_id))
            else:
                cur.execute(
                    'DELETE FROM TeamParticipation WHERE person = %s AND '
                    'team = %s' % sqlvalues(from_person.id, team_id))

        # Flag the account as merged
        cur.execute('''
            UPDATE Person SET merged=%(to_id)d WHERE id=%(from_id)d
            ''' % vars())

        # Append a -merged suffix to the account's name.
        name = base = "%s-merged" % from_person.name.encode('ascii')
        cur.execute("SELECT id FROM Person WHERE name = %s" % sqlvalues(name))
        i = 1
        while cur.fetchone():
            name = "%s%d" % (base, i)
            cur.execute("SELECT id FROM Person WHERE name = %s"
                        % sqlvalues(name))
            i += 1
        cur.execute("UPDATE Person SET name = %s WHERE id = %s"
                    % sqlvalues(name, from_person.id))

        # Since we've updated the database behind SQLObject's back,
        # flush its caches.
        flush_database_caches()

    def getTranslatorsByLanguage(self, language):
        """See `IPersonSet`."""
        # XXX CarlosPerelloMarin 2007-03-31 bug=102257:
        # The KarmaCache table doesn't have a field to store karma per
        # language, so we are actually returning the people with the most
        # translation karma that have this language selected in their
        # preferences.
        return Person.select('''
            PersonLanguage.person = Person.id AND
            PersonLanguage.language = %s AND
            KarmaCache.person = Person.id AND
            KarmaCache.product IS NULL AND
            KarmaCache.project IS NULL AND
            KarmaCache.sourcepackagename IS NULL AND
            KarmaCache.distribution IS NULL AND
            KarmaCache.category = KarmaCategory.id AND
            KarmaCategory.name = 'translations'
            ''' % sqlvalues(language), orderBy=['-KarmaCache.karmavalue'],
            clauseTables=[
                'PersonLanguage', 'KarmaCache', 'KarmaCategory'])


class PersonLanguage(SQLBase):
    _table = 'PersonLanguage'

    person = ForeignKey(foreignKey='Person', dbName='person', notNull=True)
    language = ForeignKey(foreignKey='Language', dbName='language',
                          notNull=True)


class SSHKey(SQLBase):
    implements(ISSHKey)

    _table = 'SSHKey'

    person = ForeignKey(foreignKey='Person', dbName='person', notNull=True)
    keytype = EnumCol(dbName='keytype', notNull=True, enum=SSHKeyType)
    keytext = StringCol(dbName='keytext', notNull=True)
    comment = StringCol(dbName='comment', notNull=True)


class SSHKeySet:
    implements(ISSHKeySet)

    def new(self, person, keytype, keytext, comment):
        return SSHKey(person=person, keytype=keytype, keytext=keytext,
                      comment=comment)

    def getByID(self, id, default=None):
        try:
            return SSHKey.get(id)
        except SQLObjectNotFound:
            return default


class WikiName(SQLBase):
    implements(IWikiName)

    _table = 'WikiName'

    person = ForeignKey(dbName='person', foreignKey='Person', notNull=True)
    wiki = StringCol(dbName='wiki', notNull=True)
    wikiname = StringCol(dbName='wikiname', notNull=True)

    @property
    def url(self):
        return self.wiki + self.wikiname


class WikiNameSet:
    implements(IWikiNameSet)

    def getByWikiAndName(self, wiki, wikiname):
        """See `IWikiNameSet`."""
        return WikiName.selectOneBy(wiki=wiki, wikiname=wikiname)

    def getUbuntuWikiByPerson(self, person):
        """See `IWikiNameSet`."""
        return WikiName.selectOneBy(person=person, wiki=UBUNTU_WIKI_URL)

    def getOtherWikisByPerson(self, person):
        """See `IWikiNameSet`."""
        return WikiName.select(AND(WikiName.q.personID==person.id,
                                   WikiName.q.wiki!=UBUNTU_WIKI_URL))

    def getAllWikisByPerson(self, person):
        """See `IWikiNameSet`."""
        return WikiName.selectBy(person=person)

    def get(self, id, default=None):
        """See `IWikiNameSet`."""
        wiki = WikiName.selectOneBy(id=id)
        if wiki is None:
            return default
        return wiki

    def new(self, person, wiki, wikiname):
        """See `IWikiNameSet`."""
        return WikiName(person=person, wiki=wiki, wikiname=wikiname)

    def exists(self, wikiname, wiki=UBUNTU_WIKI_URL):
        """See `IWikiNameSet`."""
        return WikiName.selectOneBy(wiki=wiki, wikiname=wikiname) is not None


class JabberID(SQLBase):
    implements(IJabberID)

    _table = 'JabberID'
    _defaultOrder = ['jabberid']

    person = ForeignKey(dbName='person', foreignKey='Person', notNull=True)
    jabberid = StringCol(dbName='jabberid', notNull=True)


class JabberIDSet:
    implements(IJabberIDSet)

    def new(self, person, jabberid):
        """See `IJabberIDSet`"""
        return JabberID(person=person, jabberid=jabberid)

    def getByJabberID(self, jabberid, default=None):
        """See `IJabberIDSet`"""
        jabber = JabberID.selectOneBy(jabberid=jabberid)
        if jabber is None:
            return default
        return jabber

    def getByPerson(self, person):
        """See `IJabberIDSet`"""
        return JabberID.selectBy(person=person)


class IrcID(SQLBase):
    implements(IIrcID)

    _table = 'IrcID'

    person = ForeignKey(dbName='person', foreignKey='Person', notNull=True)
    network = StringCol(dbName='network', notNull=True)
    nickname = StringCol(dbName='nickname', notNull=True)


class IrcIDSet:
    implements(IIrcIDSet)

    def new(self, person, network, nickname):
        return IrcID(person=person, network=network, nickname=nickname)<|MERGE_RESOLUTION|>--- conflicted
+++ resolved
@@ -1604,7 +1604,10 @@
             # will do for now. -- Guilherme Salgado, 2007-07-03
             self.account_status = AccountStatus.ACTIVE
             self.account_status_comment = None
-<<<<<<< HEAD
+        else:
+            # This is a team, so we just need to create the new email address
+            # and set it as its preferred one.
+            pass
         self._setPreferredEmail(email)
 
     def _setPreferredEmail(self, email):
@@ -1613,12 +1616,6 @@
                 "Any person's email address must provide the IEmailAddress "
                 "interface. %s doesn't." % email)
         assert email.person.id == self.id
-=======
-        else:
-            # This is a team, so we just need to create the new email address
-            # and set it as its preferred one.
-            pass
->>>>>>> 08a3ae05
 
         # Get the non-proxied EmailAddress object, so we can call
         # syncUpdate() on it.
