# Copyright 2004-2007 Canonical Ltd.  All rights reserved.
# _valid_nick() in generate_nick causes E1101
# vars() causes W0612
# pylint: disable-msg=E0611,W0212,E1101,W0612

"""Implementation classes for a Person."""

__metaclass__ = type
__all__ = [
    'IrcID',
    'IrcIDSet',
    'JabberID',
    'JabberIDSet',
    'Person',
    'PersonSet',
    'SSHKey',
    'SSHKeySet',
    'WikiName',
    'WikiNameSet']

from datetime import datetime, timedelta
import pytz
import sha

from zope.interface import implements, alsoProvides
from zope.component import getUtility
from zope.event import notify
from zope.security.proxy import removeSecurityProxy

from sqlobject import (
    BoolCol, ForeignKey, IntCol, SQLMultipleJoin, SQLObjectNotFound,
    SQLRelatedJoin, StringCol)
from sqlobject.sqlbuilder import AND, OR, SQLConstant

from canonical.config import config
from canonical.database import postgresql
from canonical.database.constants import UTC_NOW, DEFAULT
from canonical.database.datetimecol import UtcDateTimeCol
from canonical.database.enumcol import EnumCol
from canonical.database.sqlbase import (
    cursor, flush_database_caches, flush_database_updates, quote, quote_like,
    sqlvalues, SQLBase)

from canonical.foaf import nickname
from canonical.cachedproperty import cachedproperty

from canonical.launchpad.database.answercontact import AnswerContact
from canonical.launchpad.database.karma import KarmaCategory
from canonical.launchpad.database.language import Language
from canonical.launchpad.database.oauth import OAuthAccessToken
from canonical.launchpad.database.personlocation import PersonLocation
from canonical.launchpad.database.structuralsubscription import (
    StructuralSubscription)
from canonical.launchpad.event.karma import KarmaAssignedEvent
from canonical.launchpad.event.team import JoinTeamEvent, TeamInvitationEvent
from canonical.launchpad.helpers import contactEmailAddresses, shortlist

from canonical.launchpad.interfaces import (
    AccountStatus, ArchivePurpose, BugTaskImportance, BugTaskSearchParams,
    BugTaskStatus, EmailAddressStatus, IBugTarget, IBugTaskSet, IDistribution,
    IDistributionSet, IEmailAddress, IEmailAddressSet, IGPGKeySet,
    IHWSubmissionSet, IHasIcon, IHasLogo, IHasMugshot, IIrcID, IIrcIDSet,
    IJabberID, IJabberIDSet, ILaunchBag, ILaunchpadCelebrities,
    ILaunchpadStatisticSet, ILoginTokenSet, IMailingListSet,
    INACTIVE_ACCOUNT_STATUSES, InvalidEmailAddress, InvalidName,
    IPasswordEncryptor, IPerson, IPersonSet, IPillarNameSet, IProduct,
    IRevisionSet, ISSHKey, ISSHKeySet, ISignedCodeOfConductSet,
    ISourcePackageNameSet, ITeam, ITranslationGroupSet, IWikiName,
    IWikiNameSet, JoinNotAllowed, LoginTokenType, NameAlreadyTaken,
    PackagePublishingStatus, PersonCreationRationale, PersonVisibility,
    PersonalStanding, QUESTION_STATUS_DEFAULT_SEARCH, SSHKeyType,
    ShipItConstants, ShippingRequestStatus, SpecificationDefinitionStatus,
    SpecificationFilter, SpecificationImplementationStatus, SpecificationSort,
    TeamMembershipRenewalPolicy, TeamMembershipStatus, TeamSubscriptionPolicy,
    UBUNTU_WIKI_URL, UNRESOLVED_BUGTASK_STATUSES)

from canonical.launchpad.database.archive import Archive
from canonical.launchpad.database.codeofconduct import SignedCodeOfConduct
from canonical.launchpad.database.branch import Branch
from canonical.launchpad.database.bugtask import (
    BugTask, get_bug_privacy_filter, search_value_to_where_condition)
from canonical.launchpad.database.emailaddress import EmailAddress
from canonical.launchpad.database.karma import KarmaCache, KarmaTotalCache
from canonical.launchpad.database.logintoken import LoginToken
from canonical.launchpad.database.pillar import PillarName
from canonical.launchpad.database.pofile import POFileTranslator
from canonical.launchpad.database.karma import KarmaAction, Karma
from canonical.launchpad.database.mentoringoffer import MentoringOffer
from canonical.launchpad.database.shipit import (
    MIN_KARMA_ENTRIES_TO_BE_TRUSTED_ON_SHIPIT, ShippingRequest)
from canonical.launchpad.database.sourcepackagerelease import (
    SourcePackageRelease)
from canonical.launchpad.database.specification import (
    HasSpecificationsMixin, Specification)
from canonical.launchpad.database.specificationfeedback import (
    SpecificationFeedback)
from canonical.launchpad.database.specificationsubscription import (
    SpecificationSubscription)
from canonical.launchpad.database.translationimportqueue import (
    HasTranslationImportsMixin)
from canonical.launchpad.database.teammembership import (
    TeamMembership, TeamMembershipSet, TeamParticipation)
from canonical.launchpad.database.question import QuestionPersonSearch

from canonical.launchpad.searchbuilder import any
from canonical.launchpad.validators.email import valid_email
from canonical.launchpad.validators.name import valid_name
from canonical.launchpad.validators.person import (
    public_person_validator, visibility_validator)


class ValidPersonOrTeamCache(SQLBase):
    """Flags if a Person or Team is active and usable in Launchpad.

    This is readonly, as the underlying table is maintained using
    database triggers.
    """
    # Look Ma, no columns! (apart from id)


class Person(SQLBase, HasSpecificationsMixin, HasTranslationImportsMixin):
    """A Person."""

    implements(IPerson, IHasIcon, IHasLogo, IHasMugshot)

    sortingColumns = SQLConstant(
        "person_sort_key(Person.displayname, Person.name)")
    # When doing any sort of set operations (union, intersect, except_) with
    # SQLObject we can't use sortingColumns because the table name Person is
    # not available in that context, so we use this one.
    _sortingColumnsForSetOperations = SQLConstant(
        "person_sort_key(displayname, name)")
    _defaultOrder = sortingColumns

    name = StringCol(dbName='name', alternateID=True, notNull=True)

    def _set_name(self, value):
        """Check that rename is allowed."""
        # Renaming a team is prohibited for any team that has a mailing list.
        # This is because renaming a mailing list is not trivial in Mailman
        # 2.1 (see Mailman FAQ item 4.70).  We prohibit such renames in the
        # team edit details view, but just to be safe, we also assert that
        # such an attempt is not being made here.  To do this, we must
        # override the SQLObject method for setting the 'name' database
        # column.  Watch out for when SQLObject is creating this row, because
        # in that case self.name isn't yet available.
        assert (self._SO_creating or
                not self.isTeam() or
                getUtility(IMailingListSet).get(self.name) is None), (
            'Cannot rename teams with mailing lists')
        # Everything's okay, so let SQLObject do the normal thing.
        self._SO_set_name(value)

    password = StringCol(dbName='password', default=None)
    displayname = StringCol(dbName='displayname', notNull=True)
    teamdescription = StringCol(dbName='teamdescription', default=None)
    homepage_content = StringCol(default=None)
    icon = ForeignKey(
        dbName='icon', foreignKey='LibraryFileAlias', default=None)
    logo = ForeignKey(
        dbName='logo', foreignKey='LibraryFileAlias', default=None)
    mugshot = ForeignKey(
        dbName='mugshot', foreignKey='LibraryFileAlias', default=None)
    openid_identifier = StringCol(
            dbName='openid_identifier', alternateID=True, notNull=True,
            default=DEFAULT)

    account_status = EnumCol(
        enum=AccountStatus, default=AccountStatus.NOACCOUNT)
    account_status_comment = StringCol(default=None)

    city = StringCol(default=None)
    phone = StringCol(default=None)
    country = ForeignKey(dbName='country', foreignKey='Country', default=None)
    province = StringCol(default=None)
    postcode = StringCol(default=None)
    addressline1 = StringCol(default=None)
    addressline2 = StringCol(default=None)
    organization = StringCol(default=None)

    teamowner = ForeignKey(dbName='teamowner', foreignKey='Person',
                           default=None,
                           validator=public_person_validator)

    sshkeys = SQLMultipleJoin('SSHKey', joinColumn='person')

    renewal_policy = EnumCol(
        enum=TeamMembershipRenewalPolicy,
        default=TeamMembershipRenewalPolicy.NONE)
    subscriptionpolicy = EnumCol(
        dbName='subscriptionpolicy',
        enum=TeamSubscriptionPolicy,
        default=TeamSubscriptionPolicy.MODERATED)
    defaultrenewalperiod = IntCol(dbName='defaultrenewalperiod', default=None)
    defaultmembershipperiod = IntCol(dbName='defaultmembershipperiod',
                                     default=None)

    merged = ForeignKey(dbName='merged', foreignKey='Person', default=None)

    datecreated = UtcDateTimeCol(notNull=True, default=UTC_NOW)
    creation_rationale = EnumCol(enum=PersonCreationRationale, default=None)
    creation_comment = StringCol(default=None)
    registrant = ForeignKey(
        dbName='registrant', foreignKey='Person', default=None,
        validator=public_person_validator)
    hide_email_addresses = BoolCol(notNull=True, default=False)
    verbose_bugnotifications = BoolCol(notNull=True, default=True)

    # SQLRelatedJoin gives us also an addLanguage and removeLanguage for free
    languages = SQLRelatedJoin('Language', joinColumn='person',
                            otherColumn='language',
                            intermediateTable='PersonLanguage',
                            orderBy='englishname')

    subscribed_branches = SQLRelatedJoin(
        'Branch', joinColumn='person', otherColumn='branch',
        intermediateTable='BranchSubscription', prejoins=['product'])
    ownedBounties = SQLMultipleJoin('Bounty', joinColumn='owner',
        orderBy='id')
    reviewerBounties = SQLMultipleJoin('Bounty', joinColumn='reviewer',
        orderBy='id')
    # XXX: matsubara 2006-03-06 bug=33935:
    # Is this really needed? There's no attribute 'claimant' in the Bounty
    # database class or interface, but the column exists in the database.
    claimedBounties = SQLMultipleJoin('Bounty', joinColumn='claimant',
        orderBy='id')
    subscribedBounties = SQLRelatedJoin('Bounty', joinColumn='person',
        otherColumn='bounty', intermediateTable='BountySubscription',
        orderBy='id')
    authored_branches = SQLMultipleJoin(
        'Branch', joinColumn='author', prejoins=['product'])
    signedcocs = SQLMultipleJoin('SignedCodeOfConduct', joinColumn='owner')
    ircnicknames = SQLMultipleJoin('IrcID', joinColumn='person')
    jabberids = SQLMultipleJoin('JabberID', joinColumn='person')

    entitlements = SQLMultipleJoin('Entitlement', joinColumn='person')
    visibility = EnumCol(
        enum=PersonVisibility,
        default=PersonVisibility.PUBLIC,
        validator=visibility_validator)

    personal_standing = EnumCol(
        enum=PersonalStanding, default=PersonalStanding.UNKNOWN,
        notNull=True)

    personal_standing_reason = StringCol(default=None)

    def _init(self, *args, **kw):
        """Mark the person as a team when created or fetched from database."""
        SQLBase._init(self, *args, **kw)
        if self.teamownerID is not None:
            alsoProvides(self, ITeam)

    def convertToTeam(self, team_owner):
        """See `IPerson`."""
        assert not self.isTeam(), "Can't convert a team to a team."
        assert self.account_status == AccountStatus.NOACCOUNT, (
            "Only Person entries whose account_status is NOACCOUNT can be "
            "converted into teams.")
        self.password = None
        self.creation_rationale = None
        self.teamowner = team_owner
        alsoProvides(self, ITeam)
        # Add the owner as a team admin manually because we know what we're
        # doing and we don't want any email notifications to be sent.
        TeamMembershipSet().new(
            team_owner, self, TeamMembershipStatus.ADMIN, team_owner)

    @property
    def oauth_access_tokens(self):
        """See `IPerson`."""
        return OAuthAccessToken.select("""
            person = %s
            AND (date_expires IS NULL OR date_expires > %s)
            """ % sqlvalues(self, UTC_NOW))

    @cachedproperty
    def _location(self):
        return PersonLocation.selectOneBy(person=self)

    def set_time_zone(self, timezone):
        location = self._location
        if location is None:
            location = PersonLocation(
                person=self,
                latitude=None,
                longitude=None,
                time_zone=timezone,
                last_modified_by=self)
        location.time_zone = timezone
        self._location = location

    def get_time_zone(self):
        location = self._location
        if location is None:
            return None
        return location.time_zone
    timezone = property(get_time_zone, set_time_zone)

    # specification-related joins
    @property
    def approver_specs(self):
        return shortlist(Specification.selectBy(
            approver=self, orderBy=['-datecreated']))

    @property
    def assigned_specs(self):
        return shortlist(Specification.selectBy(
            assignee=self, orderBy=['-datecreated']))

    @property
    def assigned_specs_in_progress(self):
        replacements = sqlvalues(assignee=self)
        replacements['started_clause'] = Specification.started_clause
        replacements['completed_clause'] = Specification.completeness_clause
        query = """
            (assignee = %(assignee)s)
            AND (%(started_clause)s)
            AND NOT (%(completed_clause)s)
            """ % replacements
        return Specification.select(query, orderBy=['-date_started'], limit=5)

    @property
    def created_specs(self):
        return shortlist(Specification.selectBy(
            owner=self, orderBy=['-datecreated']))

    @property
    def drafted_specs(self):
        return shortlist(Specification.selectBy(
            drafter=self, orderBy=['-datecreated']))

    @property
    def feedback_specs(self):
        return shortlist(Specification.select(
            AND(Specification.q.id == SpecificationFeedback.q.specificationID,
                SpecificationFeedback.q.reviewerID == self.id),
            clauseTables=['SpecificationFeedback'],
            orderBy=['-datecreated']))

    @property
    def subscribed_specs(self):
        specification_id = SpecificationSubscription.q.specificationID
        return shortlist(Specification.select(
            AND (Specification.q.id == specification_id,
                 SpecificationSubscription.q.personID == self.id),
            clauseTables=['SpecificationSubscription'],
            orderBy=['-datecreated']))

    # mentorship
    @property
    def mentoring_offers(self):
        """See `IPerson`"""
        return MentoringOffer.select("""MentoringOffer.id IN
        (SELECT MentoringOffer.id
            FROM MentoringOffer
            LEFT OUTER JOIN BugTask ON
                MentoringOffer.bug = BugTask.bug
            LEFT OUTER JOIN Bug ON
                BugTask.bug = Bug.id
            LEFT OUTER JOIN Specification ON
                MentoringOffer.specification = Specification.id
            WHERE
                MentoringOffer.owner = %s
                """ % sqlvalues(self.id) + """ AND (
                BugTask.id IS NULL OR NOT
                (Bug.private IS TRUE OR
                  (""" + BugTask.completeness_clause +"""))) AND (
                Specification.id IS NULL OR NOT
                (""" + Specification.completeness_clause +")))",
            )

    @property
    def team_mentorships(self):
        """See `IPerson`"""
        return MentoringOffer.select("""MentoringOffer.id IN
        (SELECT MentoringOffer.id
            FROM MentoringOffer
            JOIN TeamParticipation ON
                MentoringOffer.team = TeamParticipation.person
            LEFT OUTER JOIN BugTask ON
                MentoringOffer.bug = BugTask.bug
            LEFT OUTER JOIN Bug ON
                BugTask.bug = Bug.id
            LEFT OUTER JOIN Specification ON
                MentoringOffer.specification = Specification.id
            WHERE
                TeamParticipation.team = %s
                """ % sqlvalues(self.id) + """ AND (
                BugTask.id IS NULL OR NOT
                (Bug.private IS TRUE OR
                  (""" + BugTask.completeness_clause +"""))) AND (
                Specification.id IS NULL OR NOT
                (""" + Specification.completeness_clause +")))",
            )

    @property
    def unique_displayname(self):
        """See `IPerson`."""
        return "%s (%s)" % (self.displayname, self.name)

    @property
    def browsername(self):
        """Return a name suitable for display on a web page.

        Originally, this was calculated but now we just use displayname.
        You should continue to use this method, however, as we may want to
        change again, such as returning '$displayname ($name)'.
        """
        return self.displayname

    @property
    def has_any_specifications(self):
        """See `IHasSpecifications`."""
        return self.all_specifications.count()

    @property
    def all_specifications(self):
        return self.specifications(filter=[SpecificationFilter.ALL])

    @property
    def valid_specifications(self):
        return self.specifications(filter=[SpecificationFilter.VALID])

    def specifications(self, sort=None, quantity=None, filter=None,
                       prejoin_people=True):
        """See `IHasSpecifications`."""

        # Make a new list of the filter, so that we do not mutate what we
        # were passed as a filter
        if not filter:
            # if no filter was passed (None or []) then we must decide the
            # default filtering, and for a person we want related incomplete
            # specs
            filter = [SpecificationFilter.INCOMPLETE]

        # now look at the filter and fill in the unsaid bits

        # defaults for completeness: if nothing is said about completeness
        # then we want to show INCOMPLETE
        completeness = False
        for option in [
            SpecificationFilter.COMPLETE,
            SpecificationFilter.INCOMPLETE]:
            if option in filter:
                completeness = True
        if completeness is False:
            filter.append(SpecificationFilter.INCOMPLETE)

        # defaults for acceptance: in this case we have nothing to do
        # because specs are not accepted/declined against a person

        # defaults for informationalness: we don't have to do anything
        # because the default if nothing is said is ANY

        # if no roles are given then we want everything
        linked = False
        roles = set([
            SpecificationFilter.CREATOR,
            SpecificationFilter.ASSIGNEE,
            SpecificationFilter.DRAFTER,
            SpecificationFilter.APPROVER,
            SpecificationFilter.FEEDBACK,
            SpecificationFilter.SUBSCRIBER])
        for role in roles:
            if role in filter:
                linked = True
        if not linked:
            for role in roles:
                filter.append(role)

        # sort by priority descending, by default
        if sort is None or sort == SpecificationSort.PRIORITY:
            order = ['-priority', 'Specification.definition_status',
                     'Specification.name']
        elif sort == SpecificationSort.DATE:
            order = ['-Specification.datecreated', 'Specification.id']

        # figure out what set of specifications we are interested in. for
        # products, we need to be able to filter on the basis of:
        #
        #  - role (owner, drafter, approver, subscriber, assignee etc)
        #  - completeness.
        #  - informational.
        #

        # in this case the "base" is quite complicated because it is
        # determined by the roles so lets do that first

        base = '(1=0'  # we want to start with a FALSE and OR them
        if SpecificationFilter.CREATOR in filter:
            base += ' OR Specification.owner = %(my_id)d'
        if SpecificationFilter.ASSIGNEE in filter:
            base += ' OR Specification.assignee = %(my_id)d'
        if SpecificationFilter.DRAFTER in filter:
            base += ' OR Specification.drafter = %(my_id)d'
        if SpecificationFilter.APPROVER in filter:
            base += ' OR Specification.approver = %(my_id)d'
        if SpecificationFilter.SUBSCRIBER in filter:
            base += """ OR Specification.id in
                (SELECT specification FROM SpecificationSubscription
                 WHERE person = %(my_id)d)"""
        if SpecificationFilter.FEEDBACK in filter:
            base += """ OR Specification.id in
                (SELECT specification FROM SpecificationFeedback
                 WHERE reviewer = %(my_id)d)"""
        base += ') '

        # filter out specs on inactive products
        base += """AND (Specification.product IS NULL OR
                        Specification.product NOT IN
                         (SELECT Product.id FROM Product
                          WHERE Product.active IS FALSE))
                """

        base = base % {'my_id': self.id}

        query = base
        # look for informational specs
        if SpecificationFilter.INFORMATIONAL in filter:
            query += (' AND Specification.implementation_status = %s' %
                quote(SpecificationImplementationStatus.INFORMATIONAL))

        # filter based on completion. see the implementation of
        # Specification.is_complete() for more details
        completeness =  Specification.completeness_clause

        if SpecificationFilter.COMPLETE in filter:
            query += ' AND ( %s ) ' % completeness
        elif SpecificationFilter.INCOMPLETE in filter:
            query += ' AND NOT ( %s ) ' % completeness

        # Filter for validity. If we want valid specs only then we should
        # exclude all OBSOLETE or SUPERSEDED specs
        if SpecificationFilter.VALID in filter:
            query += (
                ' AND Specification.definition_status NOT IN ( %s, ''%s ) ' %
                sqlvalues(SpecificationDefinitionStatus.OBSOLETE,
                          SpecificationDefinitionStatus.SUPERSEDED))

        # ALL is the trump card
        if SpecificationFilter.ALL in filter:
            query = base

        # Filter for specification text
        for constraint in filter:
            if isinstance(constraint, basestring):
                # a string in the filter is a text search filter
                query += ' AND Specification.fti @@ ftq(%s) ' % quote(
                    constraint)

        results = Specification.select(query, orderBy=order,
            limit=quantity)
        if prejoin_people:
            results = results.prejoin(['assignee', 'approver', 'drafter'])
        return results

    def searchQuestions(self, search_text=None,
                        status=QUESTION_STATUS_DEFAULT_SEARCH,
                        language=None, sort=None, participation=None,
                        needs_attention=None):
        """See `IPerson`."""
        return QuestionPersonSearch(
                person=self,
                search_text=search_text,
                status=status, language=language, sort=sort,
                participation=participation,
                needs_attention=needs_attention
                ).getResults()

    def getQuestionLanguages(self):
        """See `IQuestionTarget`."""
        return set(Language.select(
            """Language.id = language AND Question.id IN (
            SELECT id FROM Question
                      WHERE owner = %(personID)s OR answerer = %(personID)s OR
                           assignee = %(personID)s
            UNION SELECT question FROM QuestionSubscription
                  WHERE person = %(personID)s
            UNION SELECT question
                  FROM QuestionMessage JOIN Message ON (message = Message.id)
                  WHERE owner = %(personID)s
            )""" % sqlvalues(personID=self.id),
            clauseTables=['Question'], distinct=True))

    @property
    def translatable_languages(self):
        """See `IPerson`."""
        return Language.select("""
            Language.id = PersonLanguage.language AND
            PersonLanguage.person = %s AND
            Language.code <> 'en' AND
            Language.visible""" % quote(self),
            clauseTables=['PersonLanguage'], orderBy='englishname')

    def getDirectAnswerQuestionTargets(self):
        """See `IPerson`."""
        answer_contacts = AnswerContact.select(
            'person = %s' % sqlvalues(self))
        return self._getQuestionTargetsFromAnswerContacts(answer_contacts)

    def getTeamAnswerQuestionTargets(self):
        """See `IPerson`."""
        answer_contacts = AnswerContact.select(
            '''AnswerContact.person = TeamParticipation.team
            AND TeamParticipation.person = %(personID)s
            AND AnswerContact.person != %(personID)s''' % sqlvalues(
                personID=self.id),
            clauseTables=['TeamParticipation'], distinct=True)
        return self._getQuestionTargetsFromAnswerContacts(answer_contacts)

    def _getQuestionTargetsFromAnswerContacts(self, answer_contacts):
        """Return a list of valid IQuestionTargets.

        Provided AnswerContact query results, a distinct list of Products,
        Distributions, and SourcePackages is returned.
        """
        targets = []
        for answer_contact in answer_contacts:
            if answer_contact.product is not None:
                target = answer_contact.product
            elif answer_contact.sourcepackagename is not None:
                assert answer_contact.distribution is not None, (
                    "Missing distribution.")
                distribution = answer_contact.distribution
                target = distribution.getSourcePackage(
                    answer_contact.sourcepackagename)
            elif answer_contact.distribution is not None:
                target = answer_contact.distribution
            else:
                raise AssertionError('Unknown IQuestionTarget.')

            if not target in targets:
                targets.append(target)

        return targets

    @property
    def branches(self):
        """See `IPerson`."""
        ret = self.authored_branches.union(self.registered_branches)
        ret = ret.union(self.subscribed_branches)
        return ret.orderBy('-id')

    @property
    def registered_branches(self):
        """See `IPerson`."""
        query = """Branch.owner = %d AND
                   (Branch.author != %d OR Branch.author is NULL)"""
        return Branch.select(query % (self.id, self.id),
                             prejoins=["product"])


    # XXX Tom Berger 2008-02-14:
    # The name (and possibly the implementation) of these functions
    # is no longer appropriate, since it now relies on subscriptions,
    # rather than package bug contacts.
    # See bug #191799
    def getBugContactPackages(self):
        """See `IPerson`."""
        packages = [sub.target for sub in self.structural_subscriptions
                    if (sub.distribution is not None and
                        sub.sourcepackagename is not None)]
        packages.sort(key=lambda x: x.name)
        return packages

    def getBugContactOpenBugCounts(self, user):
        """See `IPerson`."""
        open_bugs_cond = (
            'BugTask.status %s' % search_value_to_where_condition(
                any(*UNRESOLVED_BUGTASK_STATUSES)))

        sum_template = "SUM(CASE WHEN %s THEN 1 ELSE 0 END) AS %s"
        sums = [
            sum_template % (open_bugs_cond, 'open_bugs'),
            sum_template % (
                'BugTask.importance %s' % search_value_to_where_condition(
                    BugTaskImportance.CRITICAL), 'open_critical_bugs'),
            sum_template % (
                'BugTask.assignee IS NULL', 'open_unassigned_bugs'),
            sum_template % (
                'BugTask.status %s' % search_value_to_where_condition(
                    BugTaskStatus.INPROGRESS), 'open_inprogress_bugs')]

        conditions = [
            'Bug.id = BugTask.bug',
            open_bugs_cond,
            'StructuralSubscription.subscriber = %s' % sqlvalues(self),
            'BugTask.sourcepackagename = '
                'StructuralSubscription.sourcepackagename',
            'BugTask.distribution = StructuralSubscription.distribution',
            'Bug.duplicateof is NULL']
        privacy_filter = get_bug_privacy_filter(user)
        if privacy_filter:
            conditions.append(privacy_filter)

        query = """SELECT BugTask.distribution,
                          BugTask.sourcepackagename,
                          %(sums)s
                   FROM BugTask, Bug, StructuralSubscription
                   WHERE %(conditions)s
                   GROUP BY BugTask.distribution, BugTask.sourcepackagename"""
        cur = cursor()
        cur.execute(query % dict(
            sums=', '.join(sums), conditions=' AND '.join(conditions)))
        distribution_set = getUtility(IDistributionSet)
        sourcepackagename_set = getUtility(ISourcePackageNameSet)
        packages_with_bugs = set()
        L = []
        for (distro_id, spn_id, open_bugs,
             open_critical_bugs, open_unassigned_bugs,
             open_inprogress_bugs) in shortlist(cur.fetchall()):
            distribution = distribution_set.get(distro_id)
            sourcepackagename = sourcepackagename_set.get(spn_id)
            source_package = distribution.getSourcePackage(sourcepackagename)
            # XXX: Bjorn Tillenius 2006-12-15:
            # Add a tuple instead of the distribution package
            # directly, since DistributionSourcePackage doesn't define a
            # __hash__ method.
            packages_with_bugs.add((distribution, sourcepackagename))
            package_counts = dict(
                package=source_package,
                open=open_bugs,
                open_critical=open_critical_bugs,
                open_unassigned=open_unassigned_bugs,
                open_inprogress=open_inprogress_bugs)
            L.append(package_counts)

        # Only packages with open bugs were included in the query. Let's
        # add the rest of the packages as well.
        all_packages = set(
            (distro_package.distribution, distro_package.sourcepackagename)
            for distro_package in self.getBugContactPackages())
        for distribution, sourcepackagename in all_packages.difference(
                packages_with_bugs):
            package_counts = dict(
                package=distribution.getSourcePackage(sourcepackagename),
                open=0, open_critical=0, open_unassigned=0,
                open_inprogress=0)
            L.append(package_counts)

        return L

    def getBranch(self, product_name, branch_name):
        """See `IPerson`."""
        # import here to work around a circular import problem
        from canonical.launchpad.database import Product

        if product_name is None or product_name == '+junk':
            return Branch.selectOne(
                'owner=%d AND product is NULL AND name=%s'
                % (self.id, quote(branch_name)))
        else:
            product = Product.selectOneBy(name=product_name)
            if product is None:
                return None
            return Branch.selectOneBy(owner=self, product=product,
                                      name=branch_name)

    def findPathToTeam(self, team):
        """See `IPerson`."""
        # This is our guarantee that _getDirectMemberIParticipateIn() will
        # never return None
        assert self.hasParticipationEntryFor(team), (
            "%s doesn't seem to be a member/participant in %s"
            % (self.name, team.name))
        assert team.isTeam(), "You can't pass a person to this method."
        path = [team]
        team = self._getDirectMemberIParticipateIn(team)
        while team != self:
            path.insert(0, team)
            team = self._getDirectMemberIParticipateIn(team)
        return path

    def _getDirectMemberIParticipateIn(self, team):
        """Return a direct member of the given team that this person
        participates in.

        If there are more than one direct member of the given team that this
        person participates in, the one with the oldest creation date is
        returned.
        """
        query = AND(
            TeamMembership.q.teamID == team.id,
            TeamMembership.q.personID == Person.q.id,
            OR(TeamMembership.q.status == TeamMembershipStatus.ADMIN,
               TeamMembership.q.status == TeamMembershipStatus.APPROVED),
            TeamParticipation.q.teamID == Person.q.id,
            TeamParticipation.q.personID == self.id)
        clauseTables = ['TeamMembership', 'TeamParticipation']
        member = Person.selectFirst(
            query, clauseTables=clauseTables, orderBy='datecreated')
        assert member is not None, (
            "%(person)s is an indirect member of %(team)s but %(person)s "
            "is not a participant in any direct member of %(team)s"
            % dict(person=self.name, team=team.name))
        return member

    def isTeam(self):
        """See `IPerson`."""
        return self.teamowner is not None

    @property
    def mailing_list(self):
        """See `IPerson`."""
        return getUtility(IMailingListSet).get(self.name)

    @cachedproperty
    def is_trusted_on_shipit(self):
        """See `IPerson`."""
        min_entries = MIN_KARMA_ENTRIES_TO_BE_TRUSTED_ON_SHIPIT
        return Karma.selectBy(person=self).count() >= min_entries

    def shippedShipItRequestsOfCurrentSeries(self):
        """See `IPerson`."""
        query = '''
            ShippingRequest.recipient = %s
            AND ShippingRequest.id = RequestedCDs.request
            AND RequestedCDs.distroseries = %s
            AND ShippingRequest.shipment IS NOT NULL
            ''' % sqlvalues(self.id, ShipItConstants.current_distroseries)
        return ShippingRequest.select(
            query, clauseTables=['RequestedCDs'], distinct=True,
            orderBy='-daterequested')

    def lastShippedRequest(self):
        """See `IPerson`."""
        query = ("recipient = %s AND status = %s"
                 % sqlvalues(self.id, ShippingRequestStatus.SHIPPED))
        return ShippingRequest.selectFirst(query, orderBy=['-daterequested'])

    def pastShipItRequests(self):
        """See `IPerson`."""
        query = """
            recipient = %(id)s AND (
                status IN (%(denied)s, %(cancelled)s, %(shipped)s))
            """ % sqlvalues(id=self.id, denied=ShippingRequestStatus.DENIED,
                            cancelled=ShippingRequestStatus.CANCELLED,
                            shipped=ShippingRequestStatus.SHIPPED)
        return ShippingRequest.select(query, orderBy=['id'])

    def currentShipItRequest(self):
        """See `IPerson`."""
        query = """
            recipient = %(id)s
            AND status NOT IN (%(denied)s, %(cancelled)s, %(shipped)s)
            """ % sqlvalues(id=self.id, denied=ShippingRequestStatus.DENIED,
                            cancelled=ShippingRequestStatus.CANCELLED,
                            shipped=ShippingRequestStatus.SHIPPED)
        results = shortlist(
            ShippingRequest.select(query, orderBy=['id'], limit=2))
        count = len(results)
        assert (self == getUtility(ILaunchpadCelebrities).shipit_admin or
                count <= 1), ("Only the shipit-admins team is allowed to "
                              "have more than one open shipit request")
        if count == 1:
            return results[0]
        else:
            return None

    def searchTasks(self, search_params, *args):
        """See `IPerson`."""
        return getUtility(IBugTaskSet).search(search_params, *args)

    def getProjectsAndCategoriesContributedTo(self, limit=5):
        """See `IPerson`."""
        contributions = []
        results = self._getProjectsWithTheMostKarma(limit=limit)
        for pillar_name, karma in results:
            pillar = getUtility(IPillarNameSet).getByName(pillar_name)
            contributions.append(
                {'project': pillar,
                 'categories': self._getContributedCategories(pillar)})
        return contributions

    def _getProjectsWithTheMostKarma(self, limit=10):
        """Return the names and karma points of of this person on the
        product/distribution with that name.

        The results are ordered descending by the karma points and limited to
        the given limit.
        """
        # We want this person's total karma on a given context (that is,
        # across all different categories) here; that's why we use a
        # "KarmaCache.category IS NULL" clause here.
        query = """
            SELECT PillarName.name, KarmaCache.karmavalue
            FROM KarmaCache
            JOIN PillarName ON
                COALESCE(KarmaCache.distribution, -1) =
                COALESCE(PillarName.distribution, -1)
                AND
                COALESCE(KarmaCache.product, -1) =
                COALESCE(PillarName.product, -1)
            WHERE person = %(person)s
                AND KarmaCache.category IS NULL
                AND KarmaCache.project IS NULL
            ORDER BY karmavalue DESC, name
            LIMIT %(limit)s;
            """ % sqlvalues(person=self, limit=limit)
        cur = cursor()
        cur.execute(query)
        return cur.fetchall()

    def getOwnedOrDrivenPillars(self):
        """See `IPerson`."""
        query = """
            SELECT name
            FROM product, teamparticipation
            WHERE teamparticipation.person = %(person)s
                AND (driver = teamparticipation.team
                     OR owner = teamparticipation.team)

            UNION

            SELECT name
            FROM project, teamparticipation
            WHERE teamparticipation.person = %(person)s
                AND (driver = teamparticipation.team
                     OR owner = teamparticipation.team)

            UNION

            SELECT name
            FROM distribution, teamparticipation
            WHERE teamparticipation.person = %(person)s
                AND (driver = teamparticipation.team
                     OR owner = teamparticipation.team)
            """ % sqlvalues(person=self)
        cur = cursor()
        cur.execute(query)
        names = [sqlvalues(str(name)) for [name] in cur.fetchall()]
        if not names:
            return PillarName.select("1=2")
        quoted_names = ','.join([name for [name] in names])
        return PillarName.select(
            "PillarName.name IN (%s) AND PillarName.active IS TRUE" %
            quoted_names, prejoins=['distribution', 'project', 'product'],
            orderBy=['PillarName.distribution', 'PillarName.project',
                     'PillarName.product'])

    def iterTopProjectsContributedTo(self, limit=10):
        getByName = getUtility(IPillarNameSet).getByName
        for name, ignored in self._getProjectsWithTheMostKarma(limit=limit):
            yield getByName(name)

    def _getContributedCategories(self, pillar):
        """Return the KarmaCategories to which this person has karma on the
        given pillar.

        The given pillar must be either an IProduct or an IDistribution.
        """
        if IProduct.providedBy(pillar):
            where_clause = "product = %s" % sqlvalues(pillar)
        elif IDistribution.providedBy(pillar):
            where_clause = "distribution = %s" % sqlvalues(pillar)
        else:
            raise AssertionError(
                "Pillar must be a product or distro, got %s" % pillar)
        replacements = sqlvalues(person=self)
        replacements['where_clause'] = where_clause
        query = """
            SELECT DISTINCT KarmaCategory.id
            FROM KarmaCategory
            JOIN KarmaCache ON KarmaCache.category = KarmaCategory.id
            WHERE %(where_clause)s
                AND category IS NOT NULL
                AND person = %(person)s
            """ % replacements
        cur = cursor()
        cur.execute(query)
        ids = ",".join(str(id) for [id] in cur.fetchall())
        return KarmaCategory.select("id IN (%s)" % ids)

    @property
    def karma_category_caches(self):
        """See `IPerson`."""
        return KarmaCache.select(
            AND(
                KarmaCache.q.personID == self.id,
                KarmaCache.q.categoryID != None,
                KarmaCache.q.productID == None,
                KarmaCache.q.projectID == None,
                KarmaCache.q.distributionID == None,
                KarmaCache.q.sourcepackagenameID == None),
            orderBy=['category'])

    @property
    def karma(self):
        """See `IPerson`."""
        cache = KarmaTotalCache.selectOneBy(person=self)
        if cache is None:
            # Newly created accounts may not be in the cache yet, meaning the
            # karma updater script hasn't run since the account was created.
            return 0
        else:
            return cache.karma_total

    @property
    def is_valid_person_or_team(self):
        """See `IPerson`."""
        try:
            if ValidPersonOrTeamCache.get(self.id) is not None:
                return True
        except SQLObjectNotFound:
            pass
        return False

    @property
    def is_valid_person(self):
        """See `IPerson`."""
        if self.isTeam():
            return False
        return self.is_valid_person_or_team

    @property
    def is_openid_enabled(self):
        """See `IPerson`."""
        if not self.is_valid_person:
            return False

        if config.launchpad.openid_users == 'all':
            return True

        openid_users = getUtility(IPersonSet).getByName(
                config.launchpad.openid_users
                )
        assert openid_users is not None, \
                'No Person %s found' % config.launchpad.openid_users
        if self.inTeam(openid_users):
            return True

        return False

    def assignKarma(self, action_name, product=None, distribution=None,
                    sourcepackagename=None):
        """See `IPerson`."""
        # Teams don't get Karma. Inactive accounts don't get Karma.
        # The system user and janitor, does not get karma.
        # No warning, as we don't want to place the burden on callsites
        # to check this.
        if (not self.is_valid_person
            or self.id == getUtility(ILaunchpadCelebrities).janitor.id):
            return None

        if product is not None:
            assert distribution is None and sourcepackagename is None
        elif distribution is not None:
            assert product is None
        else:
            raise AssertionError(
                'You must provide either a product or a distribution.')

        try:
            action = KarmaAction.byName(action_name)
        except SQLObjectNotFound:
            raise AssertionError(
                "No KarmaAction found with name '%s'." % action_name)

        karma = Karma(
            person=self, action=action, product=product,
            distribution=distribution, sourcepackagename=sourcepackagename)
        notify(KarmaAssignedEvent(self, karma))
        return karma

    def latestKarma(self, quantity=25):
        """See `IPerson`."""
        return Karma.selectBy(person=self,
            orderBy='-datecreated')[:quantity]

    # XXX: StuartBishop 2006-05-10:
    # This cache should no longer be needed once CrowdControl lands,
    # as apparently it will also cache this information.
    _inTeam_cache = None

    def inTeam(self, team):
        """See `IPerson`."""
        if team is None:
            return False

        # Translate the team name to an ITeam if we were passed a team.
        if isinstance(team, str):
            team = PersonSet().getByName(team)

        if team.id == self.id: # Short circuit - would return True anyway
            return True

        if self._inTeam_cache is None: # Initialize cache
            self._inTeam_cache = {}
        else:
            try:
                return self._inTeam_cache[team.id] # Return from cache
            except KeyError:
                pass # Or fall through

        tp = TeamParticipation.selectOneBy(team=team, person=self)
        if tp is not None or self.id == team.teamownerID:
            in_team = True
        elif team.isTeam() and not team.teamowner.inTeam(team):
            # The owner is not a member but must retain his rights over
            # this team. This person may be a member of the owner, and in this
            # case it'll also have rights over this team.
            in_team = self.inTeam(team.teamowner)
        else:
            in_team = False

        self._inTeam_cache[team.id] = in_team
        return in_team

    def hasParticipationEntryFor(self, team):
        """See `IPerson`."""
        return bool(TeamParticipation.selectOneBy(person=self, team=team))

    def leave(self, team):
        """See `IPerson`."""
        assert not ITeam.providedBy(self)

        self._inTeam_cache = {} # Flush the cache used by the inTeam method

        active = [TeamMembershipStatus.ADMIN, TeamMembershipStatus.APPROVED]
        tm = TeamMembership.selectOneBy(person=self, team=team)
        if tm is None or tm.status not in active:
            # Ok, we're done. You are not an active member and still
            # not being.
            return

        tm.setStatus(TeamMembershipStatus.DEACTIVATED, self)

    def join(self, team, requester=None):
        """See `IPerson`."""
        if self in team.activemembers:
            return

        if requester is None:
            assert not self.isTeam(), (
                "You need to specify a reviewer when a team joins another.")
            requester = self

        expired = TeamMembershipStatus.EXPIRED
        proposed = TeamMembershipStatus.PROPOSED
        approved = TeamMembershipStatus.APPROVED
        declined = TeamMembershipStatus.DECLINED
        deactivated = TeamMembershipStatus.DEACTIVATED

        if team.subscriptionpolicy == TeamSubscriptionPolicy.RESTRICTED:
            raise JoinNotAllowed("This is a restricted team")
        elif team.subscriptionpolicy == TeamSubscriptionPolicy.MODERATED:
            status = proposed
        elif team.subscriptionpolicy == TeamSubscriptionPolicy.OPEN:
            status = approved
        else:
            raise AssertionError(
                "Unknown subscription policy: %s" % team.subscriptionpolicy)

        # XXX Edwin Grubbs 2007-12-14 bug=117980
        # removeSecurityProxy won't be necessary after addMember()
        # is configured to call a method on the new member, so the
        # security configuration will verify that the logged in user
        # has the right permission to add the specified person to the team.
        naked_team = removeSecurityProxy(team)
        naked_team.addMember(
            self, reviewer=requester, status=status, force_team_add=True)

    def clearInTeamCache(self):
        """See `IPerson`."""
        self._inTeam_cache = {}

    #
    # ITeam methods
    #
    def getSuperTeams(self):
        """See `IPerson`."""
        query = """
            Person.id = TeamParticipation.team AND
            TeamParticipation.person = %s AND
            TeamParticipation.team != %s
            """ % sqlvalues(self.id, self.id)
        return Person.select(query, clauseTables=['TeamParticipation'])

    def getSubTeams(self):
        """See `IPerson`."""
        query = """
            Person.id = TeamParticipation.person AND
            TeamParticipation.team = %s AND
            TeamParticipation.person != %s AND
            Person.teamowner IS NOT NULL
            """ % sqlvalues(self.id, self.id)
        return Person.select(query, clauseTables=['TeamParticipation'])

    def getTeamAdminsEmailAddresses(self):
        """See `IPerson`."""
        assert self.isTeam()
        to_addrs = set()
        for person in self.getDirectAdministrators():
            to_addrs.update(contactEmailAddresses(person))
        return sorted(to_addrs)

    def addMember(self, person, reviewer, comment=None, force_team_add=False,
                  status=TeamMembershipStatus.APPROVED):
        """See `IPerson`."""
        assert self.isTeam(), "You cannot add members to a person."
        assert status in [TeamMembershipStatus.APPROVED,
                          TeamMembershipStatus.PROPOSED,
                          TeamMembershipStatus.ADMIN], (
            "You can't add a member with this status: %s." % status.name)

        event = JoinTeamEvent
        if person.isTeam():
            assert not self.hasParticipationEntryFor(person), (
                "Team '%s' is a member of '%s'. As a consequence, '%s' can't "
                "be added as a member of '%s'"
                % (self.name, person.name, person.name, self.name))
            # By default, teams can only be invited as members, meaning that
            # one of the team's admins will have to accept the invitation
            # before the team is made a member. If force_team_add is True,
            # though, then we'll add a team as if it was a person.
            if not force_team_add:
                status = TeamMembershipStatus.INVITED
                event = TeamInvitationEvent

        old_status = None
        expires = self.defaultexpirationdate
        tm = TeamMembership.selectOneBy(person=person, team=self)
        if tm is not None:
            old_status = tm.status
            # We can't use tm.setExpirationDate() here because the reviewer
            # here will be the member themselves when they join an OPEN team.
            tm.dateexpires = expires
            tm.setStatus(status, reviewer, comment)
        else:
            TeamMembershipSet().new(
                person, self, status, reviewer, dateexpires=expires,
                comment=comment)
            notify(event(person, self))

    # The three methods below are not in the IPerson interface because we want
    # to protect them with a launchpad.Edit permission. We could do that by
    # defining explicit permissions for all IPerson methods/attributes in
    # the zcml but that's far from optimal given the size of IPerson.
    def acceptInvitationToBeMemberOf(self, team, comment):
        """Accept an invitation to become a member of the given team.

        There must be a TeamMembership for this person and the given team with
        the INVITED status. The status of this TeamMembership will be changed
        to APPROVED.
        """
        tm = TeamMembership.selectOneBy(person=self, team=team)
        assert tm is not None
        assert tm.status == TeamMembershipStatus.INVITED
        tm.setStatus(
            TeamMembershipStatus.APPROVED, getUtility(ILaunchBag).user,
            comment=comment)

    def declineInvitationToBeMemberOf(self, team, comment):
        """Decline an invitation to become a member of the given team.

        There must be a TeamMembership for this person and the given team with
        the INVITED status. The status of this TeamMembership will be changed
        to INVITATION_DECLINED.
        """
        tm = TeamMembership.selectOneBy(person=self, team=team)
        assert tm is not None
        assert tm.status == TeamMembershipStatus.INVITED
        tm.setStatus(
            TeamMembershipStatus.INVITATION_DECLINED,
            getUtility(ILaunchBag).user, comment=comment)

    def renewTeamMembership(self, team):
        """Renew the TeamMembership for this person on the given team.

        The given team's renewal policy must be ONDEMAND and the membership
        must be active (APPROVED or ADMIN) and set to expire in less than
        DAYS_BEFORE_EXPIRATION_WARNING_IS_SENT days.
        """
        tm = TeamMembership.selectOneBy(person=self, team=team)
        assert tm.canBeRenewedByMember(), (
            "This membership can't be renewed by the member himself.")

        assert (team.defaultrenewalperiod is not None
                and team.defaultrenewalperiod > 0), (
            'Teams with a renewal policy of ONDEMAND must specify '
            'a default renewal period greater than 0.')
        # Keep the same status, change the expiration date and send a
        # notification explaining the membership has been renewed.
        tm.dateexpires += timedelta(days=team.defaultrenewalperiod)
        tm.sendSelfRenewalNotification()

    def deactivateAllMembers(self, comment, reviewer):
        """Deactivate all members of this team."""
        assert self.isTeam(), "This method is only available for teams."
        assert reviewer.inTeam(getUtility(ILaunchpadCelebrities).admin), (
            "Only Launchpad admins can deactivate all members of a team")
        for membership in self.getActiveMemberships():
            membership.setStatus(
                TeamMembershipStatus.DEACTIVATED, reviewer, comment)

    def setMembershipData(self, person, status, reviewer, expires=None,
                          comment=None):
        """See `IPerson`."""
        tm = TeamMembership.selectOneBy(person=person, team=self)
        assert tm is not None
        tm.setExpirationDate(expires, reviewer)
        tm.setStatus(status, reviewer, comment=comment)

    def getAdministratedTeams(self):
        """See `IPerson`."""
        owner_of_teams = Person.select('''
            Person.teamowner = TeamParticipation.team
            AND TeamParticipation.person = %s
            ''' % sqlvalues(self),
            clauseTables=['TeamParticipation'])
        admin_of_teams = Person.select('''
            Person.id = TeamMembership.team
            AND TeamMembership.status = %(admin)s
            AND TeamMembership.person = TeamParticipation.team
            AND TeamParticipation.person = %(person)s
            ''' % sqlvalues(person=self, admin=TeamMembershipStatus.ADMIN),
            clauseTables=['TeamParticipation', 'TeamMembership'])
        return admin_of_teams.union(
            owner_of_teams, orderBy=self._sortingColumnsForSetOperations)

    def getDirectAdministrators(self):
        """See `IPerson`."""
        assert self.isTeam(), 'Method should only be called on a team.'
        owner = Person.select("id = %s" % sqlvalues(self.teamowner))
        return self.adminmembers.union(
            owner, orderBy=self._sortingColumnsForSetOperations)

    def getMembersByStatus(self, status, orderBy=None):
        """See `IPerson`."""
        query = ("TeamMembership.team = %s AND TeamMembership.status = %s "
                 "AND TeamMembership.person = Person.id" %
                 sqlvalues(self.id, status))
        if orderBy is None:
            orderBy = Person.sortingColumns
        return Person.select(
            query, clauseTables=['TeamMembership'], orderBy=orderBy)

    def _getEmailsByStatus(self, status):
        query = AND(EmailAddress.q.personID==self.id,
                    EmailAddress.q.status==status)
        return EmailAddress.select(query)

    @property
    def ubuntuwiki(self):
        """See `IPerson`."""
        return getUtility(IWikiNameSet).getUbuntuWikiByPerson(self)

    @property
    def otherwikis(self):
        """See `IPerson`."""
        return getUtility(IWikiNameSet).getOtherWikisByPerson(self)

    @property
    def allwikis(self):
        return getUtility(IWikiNameSet).getAllWikisByPerson(self)

    @property
    def title(self):
        """See `IPerson`."""
        return self.browsername

    @property
    def allmembers(self):
        """See `IPerson`."""
        query = """
            Person.id = TeamParticipation.person AND
            TeamParticipation.team = %s AND
            TeamParticipation.person != %s
            """ % sqlvalues(self.id, self.id)
        return Person.select(query, clauseTables=['TeamParticipation'])

    @property
    def all_member_count(self):
        """See `IPerson`."""
        return self.allmembers.count()

    @property
    def invited_members(self):
        """See `IPerson`."""
        return self.getMembersByStatus(TeamMembershipStatus.INVITED)

    @property
    def invited_member_count(self):
        """See `IPerson`."""
        return self.invited_members.count()

    @property
    def deactivatedmembers(self):
        """See `IPerson`."""
        return self.getMembersByStatus(TeamMembershipStatus.DEACTIVATED)

    @property
    def deactivated_member_count(self):
        """See `IPerson`."""
        return self.deactivatedmembers.count()

    @property
    def expiredmembers(self):
        """See `IPerson`."""
        return self.getMembersByStatus(TeamMembershipStatus.EXPIRED)

    @property
    def expired_member_count(self):
        """See `IPerson`."""
        return self.expiredmembers.count()

    @property
    def proposedmembers(self):
        """See `IPerson`."""
        return self.getMembersByStatus(TeamMembershipStatus.PROPOSED)

    @property
    def proposed_member_count(self):
        """See `IPerson`."""
        return self.proposedmembers.count()

    @property
    def adminmembers(self):
        """See `IPerson`."""
        return self.getMembersByStatus(TeamMembershipStatus.ADMIN)

    @property
    def approvedmembers(self):
        """See `IPerson`."""
        return self.getMembersByStatus(TeamMembershipStatus.APPROVED)

    @property
    def activemembers(self):
        """See `IPerson`."""
        return self.approvedmembers.union(
            self.adminmembers, orderBy=self._sortingColumnsForSetOperations)

    @property
    def active_member_count(self):
        """See `IPerson`."""
        return self.activemembers.count()

    @property
    def inactivemembers(self):
        """See `IPerson`."""
        return self.expiredmembers.union(
            self.deactivatedmembers,
            orderBy=self._sortingColumnsForSetOperations)

    @property
    def inactive_member_count(self):
        """See `IPerson`."""
        return self.inactivemembers.count()

    @property
    def pendingmembers(self):
        """See `IPerson`."""
        return self.proposedmembers.union(
            self.invited_members,
            orderBy=self._sortingColumnsForSetOperations)

    # XXX: kiko 2005-10-07:
    # myactivememberships and getActiveMemberships are rather
    # confusingly named, and I just fixed bug 2871 as a consequence of
    # this. Is there a way to improve it?
    @property
    def myactivememberships(self):
        """See `IPerson`."""
        return TeamMembership.select("""
            TeamMembership.person = %s AND status in %s AND
            Person.id = TeamMembership.team
            """ % sqlvalues(self.id, [TeamMembershipStatus.APPROVED,
                                      TeamMembershipStatus.ADMIN]),
            clauseTables=['Person'],
            orderBy=Person.sortingColumns)

    @property
    def open_membership_invitations(self):
        """See `IPerson`."""
        return TeamMembership.select("""
            TeamMembership.person = %s AND status = %s
            AND Person.id = TeamMembership.team
            """ % sqlvalues(self.id, TeamMembershipStatus.INVITED),
            clauseTables=['Person'],
            orderBy=Person.sortingColumns)

    def deactivateAccount(self, comment):
        """Deactivate this person's Launchpad account.

        Deactivating an account means:
            - Setting its password to NULL;
            - Removing the user from all teams he's a member of;
            - Changing all his email addresses' status to NEW;
            - Revoking Code of Conduct signatures of that user;
            - Reassigning bugs/specs assigned to him;
            - Changing the ownership of products/projects/teams owned by him.
        """
        assert self.is_valid_person, (
            "You can only deactivate an account of a valid person.")

        for membership in self.myactivememberships:
            self.leave(membership.team)
        # Make sure all further queries don't see this person as a member of
        # any teams.
        flush_database_updates()

        # Deactivate CoC signatures, invalidate email addresses, unassign bug
        # tasks and specs and reassign pillars and teams.
        for coc in self.signedcocs:
            coc.active = False
        for email in self.validatedemails:
            email.status = EmailAddressStatus.NEW
        params = BugTaskSearchParams(self, assignee=self)
        for bug_task in self.searchTasks(params):
            # If the bugtask has a conjoined master we don't try to
            # update it, since we will update it correctly when we
            # update its conjoined master (see bug 193983).
            if bug_task.conjoined_master is not None:
                continue

            # XXX flacoste 2007/11/26 The comparison using id in the assert
            # below works around a nasty intermittent failure.
            # See bug #164635.
            assert bug_task.assignee.id == self.id, (
               "Bugtask %s assignee isn't the one expected: %s != %s" % (
                    bug_task.id, bug_task.assignee.name, self.name))
            bug_task.transitionToAssignee(None)
        for spec in self.assigned_specs:
            spec.assignee = None
        registry_experts = getUtility(ILaunchpadCelebrities).registry_experts
        for team in Person.selectBy(teamowner=self):
            team.teamowner = registry_experts
        for pillar_name in self.getOwnedOrDrivenPillars():
            pillar = pillar_name.pillar
            # XXX flacoste 2007/11/26 The comparison using id below
            # works around a nasty intermittent failure. See bug #164635.
            if pillar.owner.id == self.id:
                pillar.owner = registry_experts
            elif pillar.driver.id == self.id:
                pillar.driver = registry_experts
            else:
                # Since we removed the person from all teams, something is
                # seriously broken here.
                raise AssertionError(
                    "%s was expected to be owner or driver of %s" %
                    (self.name, pillar.name))

        # Nuke all subscriptions of this person.
        removals = [
            ('BountySubscription', 'person'),
            ('BranchSubscription', 'person'),
            ('BugSubscription', 'person'),
            ('QuestionSubscription', 'person'),
            ('POSubscription', 'person'),
            ('SpecificationSubscription', 'person'),
            ('PackageBugContact', 'bugcontact'),
            ('AnswerContact', 'person')]
        cur = cursor()
        for table, person_id_column in removals:
            cur.execute("DELETE FROM %s WHERE %s=%d"
                        % (table, person_id_column, self.id))

        # Update the account's status, password, preferred email and name.
        self.account_status = AccountStatus.DEACTIVATED
        self.account_status_comment = comment
        self.password = None
        self.preferredemail.status = EmailAddressStatus.NEW
        self._preferredemail_cached = None
        base_new_name = self.name + '-deactivatedaccount'
        new_name = base_new_name
        count = 1
        while Person.selectOneBy(name=new_name) is not None:
            new_name = base_new_name + str(count)
            count += 1
        self.name = new_name

    @property
    def visibility_consistency_warning(self):
        """Warning used when changing the team's visibility.

        A private-membership team cannot be connected to other
        objects, since it may be possible to infer the membership.
        """
        cur = cursor()
        references = list(postgresql.listReferences(cur, 'person', 'id'))
        # These tables will be skipped since they do not risk leaking
        # team membership information, except StructuralSubscription
        # which will be checked further down to provide a clearer warning.
        skip = [
            ('emailaddress', 'person'),
            ('gpgkey', 'owner'),
            ('ircid', 'person'),
            ('jabberid', 'person'),
            ('karma', 'person'),
            ('karmacache', 'person'),
            ('karmatotalcache', 'person'),
            ('logintoken', 'requester'),
            ('personlanguage', 'person'),
            ('personlocation', 'person'),
            ('signedcodeofconduct', 'owner'),
            ('sshkey', 'person'),
            ('structuralsubscription', 'subscriber'),
            # Private-membership teams can have members, but they
            # cannot be members of other teams.
            ('teammembership', 'team'),
            # A private-membership team must be able to participate in itself.
            ('teamparticipation', 'person'),
            ('teamparticipation', 'team'),
            # This table is handled entirely by triggers.
            ('validpersonorteamcache', 'id'),
            ]
        warnings = set()
        for src_tab, src_col, ref_tab, ref_col, updact, delact in references:
            if (src_tab, src_col) in skip:
                continue
            cur.execute('SELECT 1 FROM %s WHERE %s=%d LIMIT 1'
                        % (src_tab, src_col, self.id))
            if cur.rowcount > 0:
                if src_tab[0] in 'aeiou':
                    article = 'an'
                else:
                    article = 'a'
                warnings.add('%s %s' % (article, src_tab))

        # Add warnings for subscriptions in StructuralSubscription table
        # describing which kind of object is being subscribed to.
        cur.execute("""
            SELECT
                count(product) AS product_count,
                count(productseries) AS productseries_count,
                count(project) AS project_count,
                count(milestone) AS milestone_count,
                count(distribution) AS distribution_count,
                count(distroseries) AS distroseries_count,
                count(sourcepackagename) AS sourcepackagename_count
            FROM StructuralSubscription
            WHERE subscriber=%d LIMIT 1
            """ % self.id)

        row = cur.dictfetchone()
        for column, warning in [
            ('product_count', 'a project subscriber'),
            ('productseries_count', 'a project series subscriber'),
            ('project_count', 'a project subscriber'),
            ('milestone_count', 'a milestone subscriber'),
            ('distribution_count', 'a distribution subscriber'),
            ('distroseries_count', 'a distroseries subscriber'),
            ('sourcepackagename_count', 'a source package subscriber'),
            ]:
            if row[column] > 0:
                warnings.add(warning)

        # Compose warning string.
        warnings = sorted(warnings)
        if len(warnings) == 0:
            return None
        else:
            if len(warnings) == 1:
                message = warnings[0]
            else:
                message = '%s and %s' % (
                    ', '.join(warnings[:-1]),
                    warnings[-1])
            return ('This team cannot be made private since it is referenced'
                    ' by %s.' % message)

    def getActiveMemberships(self):
        """See `IPerson`."""
        return self._getMembershipsByStatuses(
            [TeamMembershipStatus.ADMIN, TeamMembershipStatus.APPROVED])

    def getInactiveMemberships(self):
        """See `IPerson`."""
        return self._getMembershipsByStatuses(
            [TeamMembershipStatus.EXPIRED, TeamMembershipStatus.DEACTIVATED])

    def getInvitedMemberships(self):
        """See `IPerson`."""
        return self._getMembershipsByStatuses([TeamMembershipStatus.INVITED])

    def getProposedMemberships(self):
        """See `IPerson`."""
        return self._getMembershipsByStatuses([TeamMembershipStatus.PROPOSED])

    def _getMembershipsByStatuses(self, statuses):
        assert self.isTeam(), 'This method is only available for teams.'
        statuses = ",".join(quote(status) for status in statuses)
        # We don't want to escape 'statuses' so we can't easily use
        # sqlvalues() on the query below.
        query = """
            TeamMembership.status IN (%s)
            AND Person.id = TeamMembership.person
            AND TeamMembership.team = %d
            """ % (statuses, self.id)
        return TeamMembership.select(
            query, clauseTables=['Person'], orderBy=Person.sortingColumns)

    def getLatestApprovedMembershipsForPerson(self, limit=5):
        """See `IPerson`."""
        result = self.myactivememberships
        result = result.orderBy(['-date_joined', '-id'])
        return result[:limit]

    @property
    def teams_participated_in(self):
        """See `IPerson`."""
        return Person.select("""
            Person.id = TeamParticipation.team
            AND TeamParticipation.person = %s
            AND Person.teamowner IS NOT NULL
            """ % sqlvalues(self.id),
            clauseTables=['TeamParticipation'],
            orderBy=Person.sortingColumns)

    @property
    def teams_indirectly_participated_in(self):
        """See `IPerson`."""
        return Person.select("""
              -- we are looking for teams, so we want "people" that are on the
              -- teamparticipation.team side of teamparticipation
            Person.id = TeamParticipation.team AND
              -- where this person participates in the team
            TeamParticipation.person = %s AND
              -- but not the teamparticipation for "this person in himself"
              -- which exists for every person
            TeamParticipation.team != %s AND
              -- nor do we want teams in which the person is a direct
              -- participant, so we exclude the teams in which there is
              -- a teammembership for this person
            TeamParticipation.team NOT IN
              (SELECT TeamMembership.team FROM TeamMembership WHERE
                      TeamMembership.person = %s AND
                      TeamMembership.status IN (%s, %s))
            """ % sqlvalues(self.id, self.id, self.id,
                            TeamMembershipStatus.APPROVED,
                            TeamMembershipStatus.ADMIN),
            clauseTables=['TeamParticipation'],
            orderBy=Person.sortingColumns)

    @property
    def teams_with_icons(self):
        """See `IPerson`."""
        return Person.select("""
            Person.id = TeamParticipation.team
            AND TeamParticipation.person = %s
            AND Person.teamowner IS NOT NULL
            AND Person.icon IS NOT NULL
            AND TeamParticipation.team != %s
            """ % sqlvalues(self.id, self.id),
            clauseTables=['TeamParticipation'],
            orderBy=Person.sortingColumns)

    @property
    def defaultexpirationdate(self):
        """See `IPerson`."""
        days = self.defaultmembershipperiod
        if days:
            return datetime.now(pytz.timezone('UTC')) + timedelta(days)
        else:
            return None

    @property
    def defaultrenewedexpirationdate(self):
        """See `IPerson`."""
        days = self.defaultrenewalperiod
        if days:
            return datetime.now(pytz.timezone('UTC')) + timedelta(days)
        else:
            return None

    @property
    def translation_history(self):
        """See `IPerson`."""
        # Note that we can't use selectBy here because of the prejoins.
        query = ['POFileTranslator.person = %s' % sqlvalues(self),
                 'POFileTranslator.pofile = POFile.id',
                 'POFile.language = Language.id',
                 "Language.code != 'en'"]
        history = POFileTranslator.select(
            ' AND '.join(query),
            prejoins=[
                'pofile.potemplate',
                'latest_message',
                'latest_message.potmsgset.msgid_singular',
                'latest_message.msgstr0'],
            clauseTables=['Language', 'POFile'],
            orderBy="-date_last_touched")
        return history

    @property
    def translation_groups(self):
        """See `IPerson`."""
        return getUtility(ITranslationGroupSet).getByPerson(self)

    def validateAndEnsurePreferredEmail(self, email):
        """See `IPerson`."""
        assert not self.isTeam(), "This method must not be used for teams."
        if not IEmailAddress.providedBy(email):
            raise TypeError, (
                "Any person's email address must provide the IEmailAddress "
                "interface. %s doesn't." % email)
        # XXX stevea 2005-07-05:
        # This is here because of an SQLobject comparison oddity.
        assert email.person.id == self.id, 'Wrong person! %r, %r' % (
            email.person, self)

        # This email is already validated and is this person's preferred
        # email, so we have nothing to do.
        if self.preferredemail == email:
            return

        if self.preferredemail is None:
            # This branch will be executed only in the first time a person
            # uses Launchpad. Either when creating a new account or when
            # resetting the password of an automatically created one.
            self._setPreferredEmail(email)
        else:
            email.status = EmailAddressStatus.VALIDATED
            getUtility(IHWSubmissionSet).setOwnership(email)
        # Now that we have validated the email, see if this can be
        # matched to an existing RevisionAuthor.
        getUtility(IRevisionSet).checkNewVerifiedEmail(email)

    def setContactAddress(self, email):
        """See `IPerson`."""
        assert self.isTeam(), "This method must be used only for teams."
        self._setPreferredEmail(email)

    def setPreferredEmail(self, email):
        """See `IPerson`."""
        assert not self.isTeam(), "This method must not be used for teams."
        if self.preferredemail is None:
            # This is the first time we're confirming this person's email
            # address, so we now assume this person has a Launchpad account.
            # XXX: This is a hack! In the future we won't have this
            # association between accounts and confirmed addresses, but this
            # will do for now. -- Guilherme Salgado, 2007-07-03
            self.account_status = AccountStatus.ACTIVE
            self.account_status_comment = None
        self._setPreferredEmail(email)

    def _setPreferredEmail(self, email):
        """Set this person's preferred email to the given email address.

        If the person already has an email address, then its status is
        changed to VALIDATED and the given one is made its preferred one.

        The given email address must implement IEmailAddress and be owned by
        this person.
        """
        if not IEmailAddress.providedBy(email):
            raise TypeError, (
                "Any person's email address must provide the IEmailAddress "
                "interface. %s doesn't." % email)
        assert email.person.id == self.id

        if self.preferredemail is not None:
            self.preferredemail.status = EmailAddressStatus.VALIDATED
            # We need to flush updates, because we don't know what order
            # SQLObject will issue the changes and we can't set the new
            # address to PREFERRED until the old one has been set to VALIDATED
            self.preferredemail.syncUpdate()

        # Get the non-proxied EmailAddress object, so we can call
        # syncUpdate() on it.
        email = EmailAddress.get(email.id)
        email.status = EmailAddressStatus.PREFERRED
        email.syncUpdate()
        getUtility(IHWSubmissionSet).setOwnership(email)
        # Now we update our cache of the preferredemail
        setattr(self, '_preferredemail_cached', email)

    @cachedproperty('_preferredemail_cached')
    def preferredemail(self):
        """See `IPerson`."""
        emails = self._getEmailsByStatus(EmailAddressStatus.PREFERRED)
        # There can be only one preferred email for a given person at a
        # given time, and this constraint must be ensured in the DB, but
        # it's not a problem if we ensure this constraint here as well.
        emails = shortlist(emails)
        length = len(emails)
        assert length <= 1
        if length:
            return emails[0]
        else:
            return None

    @property
    def safe_email_or_blank(self):
        """See `IPerson`."""
        if ((self.preferredemail is not None) and
            not(self.hide_email_addresses)):
            return self.preferredemail.email
        else:
            return ''

    @property
    def preferredemail_sha1(self):
        """See `IPerson`."""
        preferredemail = self.preferredemail
        if preferredemail:
            return sha.new(
                'mailto:' + preferredemail.email).hexdigest().upper()
        else:
            return None

    @property
    def validatedemails(self):
        """See `IPerson`."""
        return self._getEmailsByStatus(EmailAddressStatus.VALIDATED)

    @property
    def unvalidatedemails(self):
        """See `IPerson`."""
        query = """
            requester = %s
            AND (tokentype=%s OR tokentype=%s)
            AND date_consumed IS NULL
            """ % sqlvalues(self.id, LoginTokenType.VALIDATEEMAIL,
                            LoginTokenType.VALIDATETEAMEMAIL)
        return sorted(set(token.email for token in LoginToken.select(query)))

    @property
    def guessedemails(self):
        """See `IPerson`."""
        return self._getEmailsByStatus(EmailAddressStatus.NEW)

    @property
    def pendinggpgkeys(self):
        """See `IPerson`."""
        logintokenset = getUtility(ILoginTokenSet)
        return sorted(set(token.fingerprint for token in
                      logintokenset.getPendingGPGKeys(requesterid=self.id)))

    @property
    def inactivegpgkeys(self):
        """See `IPerson`."""
        gpgkeyset = getUtility(IGPGKeySet)
        return gpgkeyset.getGPGKeys(ownerid=self.id, active=False)

    @property
    def gpgkeys(self):
        """See `IPerson`."""
        gpgkeyset = getUtility(IGPGKeySet)
        return gpgkeyset.getGPGKeys(ownerid=self.id)

    def getLatestMaintainedPackages(self):
        """See `IPerson`."""
        return self._latestSeriesQuery()

    def getLatestUploadedButNotMaintainedPackages(self):
        """See `IPerson`."""
        return self._latestSeriesQuery(uploader_only=True)

    def getLatestUploadedPPAPackages(self):
        """See `IPerson`."""
        return self._latestSeriesQuery(
            uploader_only=True, ppa_only=True)

    def _latestSeriesQuery(self, uploader_only=False, ppa_only=False):
        """Return the sourcepackagereleases (SPRs) related to this person.

        :param uploader_only: controls if we are interested in SPRs where
            the person in question is only the uploader (creator) and not the
            maintainer (debian-syncs) if the `ppa_only` parameter is also
            False, or, if the flag is False, it returns all SPR maintained
            by this person.

        :param ppa_only: controls if we are interested only in source
            package releases targeted to any PPAs or, if False, sources targeted
            to primary archives.

        Active 'ppa_only' flag is usually associated with active 'uploader_only'
        because there shouldn't be any sense of maintainership for packages
        uploaded to PPAs by someone else than the user himself.
        """
        clauses = ['sourcepackagerelease.upload_archive = archive.id']

        if uploader_only:
            clauses.append(
                'sourcepackagerelease.creator = %s' % quote(self.id))

        if ppa_only:
            # Source maintainer is irrelevant for PPA uploads.
            pass
        elif uploader_only:
            clauses.append(
                'sourcepackagerelease.maintainer != %s' % quote(self.id))
        else:
            clauses.append(
                'sourcepackagerelease.maintainer = %s' % quote(self.id))

        if ppa_only:
            clauses.append(
                'archive.purpose = %s' % quote(ArchivePurpose.PPA))
        else:
            clauses.append(
                'archive.purpose != %s' % quote(ArchivePurpose.PPA))

        query_clauses = " AND ".join(clauses)
        query = """
            SourcePackageRelease.id IN (
                SELECT DISTINCT ON (upload_distroseries, sourcepackagename,
                                    upload_archive)
                    sourcepackagerelease.id
                FROM sourcepackagerelease, archive,
                    securesourcepackagepublishinghistory sspph
                WHERE
                    sspph.sourcepackagerelease = sourcepackagerelease.id AND
                    sspph.archive = archive.id AND
                    sspph.status = %(pub_status)s AND
                    %(more_query_clauses)s
                ORDER BY upload_distroseries, sourcepackagename,
                    upload_archive, dateuploaded DESC
              )
              """ % dict(pub_status=quote(PackagePublishingStatus.PUBLISHED),
                         more_query_clauses=query_clauses)

        rset = SourcePackageRelease.select(
            query,
            orderBy=['-SourcePackageRelease.dateuploaded',
                     'SourcePackageRelease.id'],
            prejoins=['sourcepackagename', 'maintainer', 'upload_archive'])

        return rset

    def isUploader(self, distribution):
        """See `IPerson`."""
        for acl in distribution.uploaders:
            if self in acl:
                return True
        return False

    @cachedproperty
    def is_ubuntero(self):
        """See `IPerson`."""
        sigset = getUtility(ISignedCodeOfConductSet)
        lastdate = sigset.getLastAcceptedDate()

        query = AND(SignedCodeOfConduct.q.active==True,
                    SignedCodeOfConduct.q.ownerID==self.id,
                    SignedCodeOfConduct.q.datecreated>=lastdate)

        return bool(SignedCodeOfConduct.select(query).count())

    @property
    def activesignatures(self):
        """See `IPerson`."""
        sCoC_util = getUtility(ISignedCodeOfConductSet)
        return sCoC_util.searchByUser(self.id)

    @property
    def inactivesignatures(self):
        """See `IPerson`."""
        sCoC_util = getUtility(ISignedCodeOfConductSet)
        return sCoC_util.searchByUser(self.id, active=False)

    @property
    def archive(self):
        """See `IPerson`."""
        return Archive.selectOneBy(owner=self)

    def isBugContributor(self, user=None):
        """See `IPerson`."""
        search_params = BugTaskSearchParams(user=user, assignee=self)
        bugtask_count = self.searchTasks(search_params).count()
        return bugtask_count > 0

    def isBugContributorInTarget(self, user=None, target=None):
        """See `IPerson`."""
        assert IBugTarget.providedBy(target), (
            "%s isn't a valid bug target." % target)
        search_params = BugTaskSearchParams(user=user, assignee=self)
        bugtask_count = target.searchTasks(search_params).count()
        return bugtask_count > 0

    @property
    def structural_subscriptions(self):
        """See `IPerson`."""
        return StructuralSubscription.selectBy(
            subscriber=self, orderBy=['-date_created'])


class PersonSet:
    """The set of persons."""
    implements(IPersonSet)

    def __init__(self):
        self.title = 'People registered with Launchpad'

    def topPeople(self):
        """See `IPersonSet`."""
        # The odd ordering here is to ensure we hit the PostgreSQL
        # indexes. It will not make any real difference outside of tests.
        query = """
            id in (
                SELECT person FROM KarmaTotalCache
                ORDER BY karma_total DESC, person DESC
                LIMIT 5
                )
            """
        top_people = shortlist(Person.select(query))
        top_people.sort(key=lambda obj: (obj.karma, obj.id), reverse=True)
        return top_people

    def newTeam(self, teamowner, name, displayname, teamdescription=None,
                subscriptionpolicy=TeamSubscriptionPolicy.MODERATED,
                defaultmembershipperiod=None, defaultrenewalperiod=None):
        """See `IPersonSet`."""
        assert teamowner
        team = Person(teamowner=teamowner, name=name, displayname=displayname,
                teamdescription=teamdescription,
                defaultmembershipperiod=defaultmembershipperiod,
                defaultrenewalperiod=defaultrenewalperiod,
                subscriptionpolicy=subscriptionpolicy)
        # Here we add the owner as a team admin manually because we know what
        # we're doing (so we don't need to do any sanity checks) and we don't
        # want any email notifications to be sent.
        TeamMembershipSet().new(
            teamowner, team, TeamMembershipStatus.ADMIN, teamowner)
        return team

    def createPersonAndEmail(
            self, email, rationale, comment=None, name=None,
            displayname=None, password=None, passwordEncrypted=False,
            hide_email_addresses=False, registrant=None):
        """See `IPersonSet`."""
        if not valid_email(email):
            raise InvalidEmailAddress(
                "%s is not a valid email address." % email)

        if name is None:
            name = nickname.generate_nick(email)
        elif not valid_name(name):
            raise InvalidName(
                "%s is not a valid name for a person." % name)
        else:
            # The name should be okay, move on...
            pass
        if self.getByName(name, ignore_merged=False) is not None:
            raise NameAlreadyTaken(
                "The name '%s' is already taken." % name)

        if not passwordEncrypted and password is not None:
            password = getUtility(IPasswordEncryptor).encrypt(password)

        if not displayname:
            displayname = name.capitalize()
        person = self._newPerson(
            name, displayname, hide_email_addresses, rationale=rationale,
            comment=comment, password=password, registrant=registrant)

        email = getUtility(IEmailAddressSet).new(email, person)
        return person, email

    def _newPerson(self, name, displayname, hide_email_addresses,
                   rationale, comment=None, password=None, registrant=None):
        """Create and return a new Person with the given attributes.

        Also generate a wikiname for this person that's not yet used in the
        Ubuntu wiki.
        """
        assert self.getByName(name, ignore_merged=False) is None
        person = Person(
            name=name, displayname=displayname, password=password,
            creation_rationale=rationale, creation_comment=comment,
            hide_email_addresses=hide_email_addresses, registrant=registrant)

        wikinameset = getUtility(IWikiNameSet)
        wikiname = nickname.generate_wikiname(
            person.displayname, wikinameset.exists)
        wikinameset.new(person, UBUNTU_WIKI_URL, wikiname)
        return person

    def ensurePerson(self, email, displayname, rationale, comment=None,
                     registrant=None):
        """See `IPersonSet`."""
        person = self.getByEmail(email)
        if person:
            return person
        person, dummy = self.createPersonAndEmail(
            email, rationale, comment=comment, displayname=displayname,
            registrant=registrant)
        return person

    def getByName(self, name, ignore_merged=True):
        """See `IPersonSet`."""
        query = (Person.q.name == name)
        if ignore_merged:
            query = AND(query, Person.q.mergedID==None)
        return Person.selectOne(query)

    def getByOpenIdIdentifier(self, openid_identifier):
        """Returns a Person with the given openid_identifier, or None."""
        person = Person.selectOneBy(openid_identifier=openid_identifier)
        if person is not None and person.is_valid_person:
            return person
        else:
            return None

    def updateStatistics(self, ztm):
        """See `IPersonSet`."""
        stats = getUtility(ILaunchpadStatisticSet)
        stats.update('people_count', self.getAllPersons().count())
        ztm.commit()
        stats.update('teams_count', self.getAllTeams().count())
        ztm.commit()

    def peopleCount(self):
        """See `IPersonSet`."""
        return getUtility(ILaunchpadStatisticSet).value('people_count')

    def getAllPersons(self, orderBy=None):
        """See `IPersonSet`."""
        if orderBy is None:
            orderBy = Person.sortingColumns
        query = AND(Person.q.teamownerID==None, Person.q.mergedID==None)
        return Person.select(query, orderBy=orderBy)

    def getAllValidPersons(self, orderBy=None):
        """See `IPersonSet`."""
        if orderBy is None:
            orderBy = Person.sortingColumns
        return Person.select(
            "Person.id = ValidPersonOrTeamCache.id AND teamowner IS NULL",
            clauseTables=["ValidPersonOrTeamCache"], orderBy=orderBy
            )

    def teamsCount(self):
        """See `IPersonSet`."""
        return getUtility(ILaunchpadStatisticSet).value('teams_count')

    def getAllTeams(self, orderBy=None):
        """See `IPersonSet`."""
        if orderBy is None:
            orderBy = Person.sortingColumns
        query = AND(Person.q.teamownerID!=None, Person.q.mergedID==None)
        return Person.select(query, orderBy=orderBy)

    def find(self, text="", orderBy=None):
        """See `IPersonSet`."""
        if orderBy is None:
            orderBy = Person._sortingColumnsForSetOperations
        text = text.lower()
        base_query = ("Person.account_status not in (%s)"
                      % ','.join(sqlvalues(*INACTIVE_ACCOUNT_STATUSES)))
        # Teams may not have email addresses, so we need to either use a LEFT
        # OUTER JOIN or do a UNION between two queries. Using a UNION makes
        # it a lot faster than with a LEFT OUTER JOIN.
        email_query = base_query + """
            AND EmailAddress.person = Person.id
            AND lower(EmailAddress.email) LIKE %s || '%%'
            """ % quote_like(text)
        results = Person.select(email_query, clauseTables=['EmailAddress'])
        name_query = "fti @@ ftq(%s) AND merged is NULL" % quote(text)
        name_query += " AND " + base_query
        return results.union(Person.select(name_query), orderBy=orderBy)

    def findPerson(
            self, text="", orderBy=None, exclude_inactive_accounts=True):
        """See `IPersonSet`."""
        if orderBy is None:
            orderBy = Person._sortingColumnsForSetOperations
        text = text.lower()
        base_query = """
            Person.teamowner IS NULL
            AND Person.merged IS NULL
            AND EmailAddress.person = Person.id
            """
        if exclude_inactive_accounts:
            base_query += (" AND Person.account_status not in (%s)"
                           % ','.join(sqlvalues(*INACTIVE_ACCOUNT_STATUSES)))
        clauseTables = ['EmailAddress']
        if text:
            # We use a UNION here because this makes things *a lot* faster
            # than if we did a single SELECT with the two following clauses
            # ORed.
            email_query = ("%s AND lower(EmailAddress.email) LIKE %s || '%%'"
                           % (base_query, quote_like(text)))
            name_query = ('%s AND Person.fti @@ ftq(%s)'
                          % (base_query, quote(text)))
            results = Person.select(email_query, clauseTables=clauseTables)
            results = results.union(
                Person.select(name_query, clauseTables=clauseTables))
        else:
            results = Person.select(base_query, clauseTables=clauseTables)

        return results.orderBy(orderBy)

    def findTeam(self, text, orderBy=None):
        """See `IPersonSet`."""
        if orderBy is None:
            orderBy = Person._sortingColumnsForSetOperations
        text = text.lower()
        # Teams may not have email addresses, so we need to either use a LEFT
        # OUTER JOIN or do a UNION between two queries. Using a UNION makes
        # it a lot faster than with a LEFT OUTER JOIN.
        email_query = """
            Person.teamowner IS NOT NULL AND
            EmailAddress.person = Person.id AND
            lower(EmailAddress.email) LIKE %s || '%%'
            """ % quote_like(text)
        results = Person.select(email_query, clauseTables=['EmailAddress'])
        name_query = """
             Person.teamowner IS NOT NULL AND
             Person.fti @@ ftq(%s)
            """ % quote(text)
        return results.union(Person.select(name_query), orderBy=orderBy)

    def get(self, personid):
        """See `IPersonSet`."""
        try:
            return Person.get(personid)
        except SQLObjectNotFound:
            return None

    def getByEmail(self, email):
        """See `IPersonSet`."""
        emailaddress = getUtility(IEmailAddressSet).getByEmail(email)
        if emailaddress is None:
            return None
        assert emailaddress.person is not None
        return emailaddress.person

    def getUbunteros(self, orderBy=None):
        """See `IPersonSet`."""
        if orderBy is None:
            # The fact that the query below is unique makes it
            # impossible to use person_sort_key(), and rewriting it to
            # use a subselect is more expensive. -- kiko
            orderBy = ["Person.displayname", "Person.name"]
        sigset = getUtility(ISignedCodeOfConductSet)
        lastdate = sigset.getLastAcceptedDate()

        query = AND(Person.q.id==SignedCodeOfConduct.q.ownerID,
                    SignedCodeOfConduct.q.active==True,
                    SignedCodeOfConduct.q.datecreated>=lastdate)

        return Person.select(query, distinct=True, orderBy=orderBy)

    def getPOFileContributors(self, pofile):
        """See `IPersonSet`."""
        contributors = Person.select("""
            POFileTranslator.person = Person.id AND
            POFileTranslator.pofile = %s""" % quote(pofile),
            clauseTables=["POFileTranslator"],
            distinct=True,
            # XXX: kiko 2006-10-19:
            # We can't use Person.sortingColumns because this is a
            # distinct query. To use it we'd need to add the sorting
            # function to the column results and then ignore it -- just
            # like selectAlso does, ironically.
            orderBy=["Person.displayname", "Person.name"])
        return contributors

    def getPOFileContributorsByDistroSeries(self, distroseries, language):
        """See `IPersonSet`."""
        contributors = Person.select("""
            POFileTranslator.person = Person.id AND
            POFileTranslator.pofile = POFile.id AND
            POFile.language = %s AND
            POFile.potemplate = POTemplate.id AND
            POTemplate.distroseries = %s AND
            POTemplate.iscurrent = TRUE"""
                % sqlvalues(language, distroseries),
            clauseTables=["POFileTranslator", "POFile", "POTemplate"],
            distinct=True,
            # See comment in getPOFileContributors about how we can't
            # use Person.sortingColumns.
            orderBy=["Person.displayname", "Person.name"])
        return contributors

    def latest_teams(self, limit=5):
        """See `IPersonSet`."""
        return Person.select("Person.teamowner IS NOT NULL",
            orderBy=['-datecreated'], limit=limit)

    def _merge_person_decoration(self, to_person, from_person, skip, cur,
        decorator_table, person_pointer_column, additional_person_columns):
        """Merge a table that "decorates" Person.

        Because "person decoration" is becoming more frequent, we create a
        helper function that can be used for tables that decorate person.

        :to_person:       the IPerson that is "real"
        :from_person:     the IPerson that is being merged away
        :skip:            a list of table/column pairs that have been
                          handled
        :cur:             a database cursor
        :decorator_table: the name of the table that decorated Person
        :person_pointer_column:
                          the column on decorator_table that UNIQUE'ly
                          references Person.id
        :additional_person_columns:
                          additional columns in the decorator_table that
                          also reference Person.id but are not UNIQUE

        A Person decorator is a table that uniquely references Person,
        so that the information in the table "extends" the Person table.
        Because the reference to Person is unique, there can only be one
        row in the decorator table for any given Person. This function
        checks if there is an existing decorator for the to_person, and
        if so, it just leaves any from_person decorator in place as
        "noise". Otherwise, it updates any from_person decorator to
        point to the "to_person". There can also be other columns in the
        decorator which point to Person, these are assumed to be
        non-unique and will be updated to point to the to_person
        regardless.
        """
        cur = cursor()

        # First, update the main UNIQUE pointer row which links the
        # decorator table to Person. We do not update rows if there are
        # already rows in the table that refer to the to_person
        cur.execute(
         """UPDATE %(decorator)s
            SET %(person_pointer)s=%(to_id)d
            WHERE %(person_pointer)s=%(from_id)d
              AND ( SELECT count(*) FROM %(decorator)s
                    WHERE %(person_pointer)s=%(to_id)d ) = 0
            """ % {
                'decorator': decorator_table,
                'person_pointer': person_pointer_column,
                'from_id': from_person.id,
                'to_id': to_person.id})

        # Now, update any additional columns in the table which point to
        # Person. Since these are assumed to be NOT UNIQUE, we don't
        # have to worry about multiple rows pointing at the to_person.
        for additional_column in additional_person_columns:
            cur.execute(
             """UPDATE %(decorator)s
                SET %(column)s=%(to_id)d
                WHERE %(column)s=%(from_id)d
                """ % {
                    'decorator': decorator_table,
                    'from_id': from_person.id,
                    'to_id': to_person.id,
                    'column': additional_column})
        skip.append(
            (decorator_table.lower(), person_pointer_column.lower()))

    def merge(self, from_person, to_person):
        """See `IPersonSet`."""
        # Sanity checks
        if not IPerson.providedBy(from_person):
            raise TypeError('from_person is not a person.')
        if not IPerson.providedBy(to_person):
            raise TypeError('to_person is not a person.')
        assert getUtility(IMailingListSet).get(from_person.name) is None, (
            "Can't merge teams which have mailing lists into other teams.")

        # since we are doing direct SQL manipulation, make sure all
        # changes have been flushed to the database
        flush_database_updates()

        if getUtility(IEmailAddressSet).getByPerson(from_person).count() > 0:
            raise AssertionError('from_person still has email addresses.')

        if from_person.isTeam() and from_person.allmembers.count() > 0:
            raise AssertionError(
                "Only teams without active members can be merged")

        # Get a database cursor.
        cur = cursor()

        references = list(postgresql.listReferences(cur, 'person', 'id'))

        # These table.columns will be skipped by the 'catch all'
        # update performed later
        skip = [
            ('teammembership', 'person'),
            ('teammembership', 'team'),
            ('teamparticipation', 'person'),
            ('teamparticipation', 'team'),
            ('personlanguage', 'person'),
            ('person', 'merged'),
            ('emailaddress', 'person'),
            ('karmacache', 'person'),
            ('karmatotalcache', 'person'),
            # Polls are not carried over when merging teams.
            ('poll', 'team'),
            # We can safely ignore the mailinglist table as there's a sanity
            # check above which prevents teams with associated mailing lists
            # from being merged.
            ('mailinglist', 'team'),
            # I don't think we need to worry about the votecast and vote
            # tables, because a real human should never have two accounts
            # in Launchpad that are active members of a given team and voted
            # in a given poll. -- GuilhermeSalgado 2005-07-07
            # We also can't afford to change poll results after they are
            # closed -- StuartBishop 20060602
            ('votecast', 'person'),
            ('vote', 'person'),
            # This table is handled entirely by triggers.
            ('validpersonorteamcache', 'id'),
            ]

        # Sanity check. If we have an indirect reference, it must
        # be ON DELETE CASCADE. We only have one case of this at the moment,
        # but this code ensures we catch any new ones added incorrectly.
        for src_tab, src_col, ref_tab, ref_col, updact, delact in references:
            # If the ref_tab and ref_col is not Person.id, then we have
            # an indirect reference. Ensure the update action is 'CASCADE'
            if ref_tab != 'person' and ref_col != 'id':
                if updact != 'c':
                    raise RuntimeError(
                        '%s.%s reference to %s.%s must be ON UPDATE CASCADE'
                        % (src_tab, src_col, ref_tab, ref_col)
                        )

        # These rows are in a UNIQUE index, and we can only move them
        # to the new Person if there is not already an entry. eg. if
        # the destination and source persons are both subscribed to a bounty,
        # we cannot change the source persons subscription. We just leave them
        # as noise for the time being.

        to_id = to_person.id
        from_id = from_person.id

        # Update PersonLocation, which is a Person-decorator table.
        self._merge_person_decoration(
            to_person, from_person, skip, cur, 'PersonLocation', 'person',
            ['last_modified_by', ])

        # Update GPGKey. It won't conflict, but our sanity checks don't
        # know that.
        cur.execute(
            'UPDATE GPGKey SET owner=%(to_id)d WHERE owner=%(from_id)d'
            % vars())
        skip.append(('gpgkey','owner'))

        # Update OpenID. Just trash the authorizations for from_id - don't
        # risk opening up auth wider than the user actually wants.
        cur.execute("""
                DELETE FROM OpenIdAuthorization WHERE person=%(from_id)d
                """ % vars()
                )
        skip.append(('openidauthorization', 'person'))

        # Update WikiName. Delete the from entry for our internal wikis
        # so it can be reused. Migrate the non-internal wikinames.
        # Note we only allow one wikiname per person for the UBUNTU_WIKI_URL
        # wiki.
        quoted_internal_wikiname = quote(UBUNTU_WIKI_URL)
        cur.execute("""
            DELETE FROM WikiName
            WHERE person=%(from_id)d AND wiki=%(quoted_internal_wikiname)s
            """ % vars()
            )
        cur.execute("""
            UPDATE WikiName SET person=%(to_id)d WHERE person=%(from_id)d
            """ % vars()
            )
        skip.append(('wikiname', 'person'))

        # Update shipit shipments.
        cur.execute('''
            UPDATE ShippingRequest SET recipient=%(to_id)s
            WHERE recipient = %(from_id)s AND (
                shipment IS NOT NULL
                OR status IN (%(cancelled)s, %(denied)s)
                OR NOT EXISTS (
                    SELECT TRUE FROM ShippingRequest
                    WHERE recipient = %(to_id)s
                        AND status = %(shipped)s
                    LIMIT 1
                    )
                )
            ''' % sqlvalues(to_id=to_id, from_id=from_id,
                            cancelled=ShippingRequestStatus.CANCELLED,
                            denied=ShippingRequestStatus.DENIED,
                            shipped=ShippingRequestStatus.SHIPPED))
        # Technically, we don't need the not cancelled nor denied
        # filter, as these rows should have already been dealt with.
        # I'm using it anyway for added paranoia.
        cur.execute('''
            DELETE FROM RequestedCDs USING ShippingRequest
            WHERE RequestedCDs.request = ShippingRequest.id
                AND recipient = %(from_id)s
                AND status NOT IN (%(cancelled)s, %(denied)s, %(shipped)s)
            ''' % sqlvalues(from_id=from_id,
                            cancelled=ShippingRequestStatus.CANCELLED,
                            denied=ShippingRequestStatus.DENIED,
                            shipped=ShippingRequestStatus.SHIPPED))
        cur.execute('''
            DELETE FROM ShippingRequest
            WHERE recipient = %(from_id)s
                AND status NOT IN (%(cancelled)s, %(denied)s, %(shipped)s)
            ''' % sqlvalues(from_id=from_id,
                            cancelled=ShippingRequestStatus.CANCELLED,
                            denied=ShippingRequestStatus.DENIED,
                            shipped=ShippingRequestStatus.SHIPPED))
        skip.append(('shippingrequest', 'recipient'))

        # Update the Branches that will not conflict, and fudge the names of
        # ones that *do* conflict.
        cur.execute('''
            SELECT product, name FROM Branch WHERE owner = %(to_id)d
            ''' % vars())
        possible_conflicts = set(tuple(r) for r in cur.fetchall())
        cur.execute('''
            SELECT id, product, name FROM Branch WHERE owner = %(from_id)d
            ORDER BY id
            ''' % vars())
        for id, product, name in list(cur.fetchall()):
            new_name = name
            suffix = 1
            while (product, new_name) in possible_conflicts:
                new_name = '%s-%d' % (name, suffix)
                suffix += 1
            possible_conflicts.add((product, new_name))
            new_name = new_name.encode('US-ASCII')
            name = name.encode('US-ASCII')
            cur.execute('''
                UPDATE Branch SET owner = %(to_id)s, name = %(new_name)s
                WHERE owner = %(from_id)s AND name = %(name)s
                    AND (%(product)s IS NULL OR product = %(product)s)
                ''', vars())
        skip.append(('branch','owner'))

        # Update MailingListSubscription. Note that no remaining records
        # will have email_address set, as we assert earlier that the
        # from_person has no email addresses.
        # Update records that don't conflict.
        cur.execute('''
            UPDATE MailingListSubscription
            SET person=%(to_id)d
            WHERE person=%(from_id)d
                AND mailing_list NOT IN (
                    SELECT mailing_list
                    FROM MailingListSubscription
                    WHERE person=%(to_id)d
                    )
            ''' % vars())
        # Then trash the remainders.
        cur.execute('''
            DELETE FROM MailingListSubscription WHERE person=%(from_id)d
            ''' % vars())
        skip.append(('mailinglistsubscription', 'person'))

        # Update only the BranchSubscription that will not conflict.
        cur.execute('''
            UPDATE BranchSubscription
            SET person=%(to_id)d
            WHERE person=%(from_id)d AND branch NOT IN
                (
                SELECT branch
                FROM BranchSubscription
                WHERE person = %(to_id)d
                )
            ''' % vars())
        # and delete those left over.
        cur.execute('''
            DELETE FROM BranchSubscription WHERE person=%(from_id)d
            ''' % vars())
        skip.append(('branchsubscription', 'person'))

        # Update only the BountySubscriptions that will not conflict.
        cur.execute('''
            UPDATE BountySubscription
            SET person=%(to_id)d
            WHERE person=%(from_id)d AND bounty NOT IN
                (
                SELECT bounty
                FROM BountySubscription
                WHERE person = %(to_id)d
                )
            ''' % vars())
        # and delete those left over.
        cur.execute('''
            DELETE FROM BountySubscription WHERE person=%(from_id)d
            ''' % vars())
        skip.append(('bountysubscription', 'person'))

        # Update only the AnswerContacts that will not conflict.
        cur.execute('''
            UPDATE AnswerContact
            SET person=%(to_id)d
            WHERE person=%(from_id)d
                AND distribution IS NULL
                AND product NOT IN (
                    SELECT product
                    FROM AnswerContact
                    WHERE person = %(to_id)d
                    )
            ''' % vars())
        cur.execute('''
            UPDATE AnswerContact
            SET person=%(to_id)d
            WHERE person=%(from_id)d
                AND distribution IS NOT NULL
                AND (distribution, sourcepackagename) NOT IN (
                    SELECT distribution,sourcepackagename
                    FROM AnswerContact
                    WHERE person = %(to_id)d
                    )
            ''' % vars())
        # and delete those left over.
        cur.execute('''
            DELETE FROM AnswerContact WHERE person=%(from_id)d
            ''' % vars())
        skip.append(('answercontact', 'person'))

        # Update only the QuestionSubscriptions that will not conflict.
        cur.execute('''
            UPDATE QuestionSubscription
            SET person=%(to_id)d
            WHERE person=%(from_id)d AND question NOT IN
                (
                SELECT question
                FROM QuestionSubscription
                WHERE person = %(to_id)d
                )
            ''' % vars())
        # and delete those left over.
        cur.execute('''
            DELETE FROM QuestionSubscription WHERE person=%(from_id)d
            ''' % vars())
        skip.append(('questionsubscription', 'person'))

        # Update only the MentoringOffers that will not conflict.
        cur.execute('''
            UPDATE MentoringOffer
            SET owner=%(to_id)d
            WHERE owner=%(from_id)d AND id NOT IN
                (
                SELECT id
                FROM MentoringOffer
                WHERE owner = %(to_id)d
                )
            ''' % vars())
        cur.execute('''
            UPDATE MentoringOffer
            SET team=%(to_id)d
            WHERE team=%(from_id)d AND id NOT IN
                (
                SELECT id
                FROM MentoringOffer
                WHERE team = %(to_id)d
                )
            ''' % vars())
        # and delete those left over.
        cur.execute('''
            DELETE FROM MentoringOffer
            WHERE owner=%(from_id)d OR team=%(from_id)d
            ''' % vars())
        skip.append(('mentoringoffer', 'owner'))
        skip.append(('mentoringoffer', 'team'))

        # Update BugNotificationRecipient entries that will not conflict.
        cur.execute('''
            UPDATE BugNotificationRecipient
            SET person=%(to_id)d
            WHERE person=%(from_id)d AND id NOT IN (
                SELECT id FROM BugNotificationRecipient
                WHERE person=%(to_id)d
                )
            ''' % vars())
        # and delete those left over.
        cur.execute('''
            DELETE FROM BugNotificationRecipient
            WHERE person=%(from_id)d
            ''' % vars())
        skip.append(('bugnotificationrecipient', 'person'))

        # Update PackageBugContact entries.
        cur.execute('''
            UPDATE PackageBugContact SET bugcontact=%(to_id)s
            WHERE bugcontact=%(from_id)s
            ''', vars())
        skip.append(('packagebugcontact', 'bugcontact'))

        # Update the SpecificationFeedback entries that will not conflict
        # and trash the rest.

        # First we handle the reviewer.
        cur.execute('''
            UPDATE SpecificationFeedback
            SET reviewer=%(to_id)d
            WHERE reviewer=%(from_id)d AND specification NOT IN
                (
                SELECT specification
                FROM SpecificationFeedback
                WHERE reviewer = %(to_id)d
                )
            ''' % vars())
        cur.execute('''
            DELETE FROM SpecificationFeedback WHERE reviewer=%(from_id)d
            ''' % vars())
        skip.append(('specificationfeedback', 'reviewer'))

        # And now we handle the requester.
        cur.execute('''
            UPDATE SpecificationFeedback
            SET requester=%(to_id)d
            WHERE requester=%(from_id)d AND specification NOT IN
                (
                SELECT specification
                FROM SpecificationFeedback
                WHERE requester = %(to_id)d
                )
            ''' % vars())
        cur.execute('''
            DELETE FROM SpecificationFeedback WHERE requester=%(from_id)d
            ''' % vars())
        skip.append(('specificationfeedback', 'requester'))

        # Update the SpecificationSubscription entries that will not conflict
        # and trash the rest
        cur.execute('''
            UPDATE SpecificationSubscription
            SET person=%(to_id)d
            WHERE person=%(from_id)d AND specification NOT IN
                (
                SELECT specification
                FROM SpecificationSubscription
                WHERE person = %(to_id)d
                )
            ''' % vars())
        cur.execute('''
            DELETE FROM SpecificationSubscription WHERE person=%(from_id)d
            ''' % vars())
        skip.append(('specificationsubscription', 'person'))

        # Update only the SprintAttendances that will not conflict
        cur.execute('''
            UPDATE SprintAttendance
            SET attendee=%(to_id)d
            WHERE attendee=%(from_id)d AND sprint NOT IN
                (
                SELECT sprint
                FROM SprintAttendance
                WHERE attendee = %(to_id)d
                )
            ''' % vars())
        # and delete those left over
        cur.execute('''
            DELETE FROM SprintAttendance WHERE attendee=%(from_id)d
            ''' % vars())
        skip.append(('sprintattendance', 'attendee'))

        # Update only the POSubscriptions that will not conflict
        # XXX: StuartBishop 2005-03-31:
        # Add sampledata and test to confirm this case.
        cur.execute('''
            UPDATE POSubscription
            SET person=%(to_id)d
            WHERE person=%(from_id)d AND id NOT IN (
                SELECT a.id
                    FROM POSubscription AS a, POSubscription AS b
                    WHERE a.person = %(from_id)d AND b.person = %(to_id)d
                    AND a.language = b.language
                    AND a.potemplate = b.potemplate
                    )
            ''' % vars())
        skip.append(('posubscription', 'person'))

        # Update only the POExportRequests that will not conflict
        # and trash the rest
        cur.execute('''
            UPDATE POExportRequest
            SET person=%(to_id)d
            WHERE person=%(from_id)d AND id NOT IN (
                SELECT a.id FROM POExportRequest AS a, POExportRequest AS b
                WHERE a.person = %(from_id)d AND b.person = %(to_id)d
                AND a.potemplate = b.potemplate
                AND a.pofile = b.pofile
                )
            ''' % vars())
        cur.execute('''
            DELETE FROM POExportRequest WHERE person=%(from_id)d
            ''' % vars())
        skip.append(('poexportrequest', 'person'))

        # Update the TranslationMessage. They should not conflict since each
        # of them are independent
        cur.execute('''
            UPDATE TranslationMessage
            SET submitter=%(to_id)d
            WHERE submitter=%(from_id)d
            ''' % vars())
        skip.append(('translationmessage', 'submitter'))
        cur.execute('''
            UPDATE TranslationMessage
            SET reviewer=%(to_id)d
            WHERE reviewer=%(from_id)d
            ''' % vars())
        skip.append(('translationmessage', 'reviewer'))

        # Handle the POFileTranslator cache by doing nothing. As it is
        # maintained by triggers, the data migration has already been done
        # for us when we updated the source tables.
        skip.append(('pofiletranslator', 'person'))

        # Update only the TranslationImportQueueEntry that will not conflict
        # and trash the rest
        cur.execute('''
            UPDATE TranslationImportQueueEntry
            SET importer=%(to_id)d
            WHERE importer=%(from_id)d AND id NOT IN (
                SELECT a.id
                FROM TranslationImportQueueEntry AS a,
                     TranslationImportQueueEntry AS b
                WHERE a.importer = %(from_id)d AND b.importer = %(to_id)d
                AND a.distroseries = b.distroseries
                AND a.sourcepackagename = b.sourcepackagename
                AND a.productseries = b.productseries
                AND a.path = b.path
                )
            ''' % vars())
        cur.execute('''
            DELETE FROM TranslationImportQueueEntry WHERE importer=%(from_id)d
            ''' % vars())
        skip.append(('translationimportqueueentry', 'importer'))

        # XXX cprov 2007-02-22 bug=87098:
        # Since we only allow one PPA for each user,
        # we can't reassign the old user archive to the new user.
        # It need to be done manually, probably by reasinning all publications
        # to the old PPA to the new one, performing a careful_publishing on it
        # and removing the old one from disk.
        skip.append(('archive', 'owner'))

        # Sanity check. If we have a reference that participates in a
        # UNIQUE index, it must have already been handled by this point.
        # We can tell this by looking at the skip list.
        for src_tab, src_col, ref_tab, ref_col, updact, delact in references:
            uniques = postgresql.listUniques(cur, src_tab, src_col)
            if len(uniques) > 0 and (src_tab, src_col) not in skip:
                raise NotImplementedError(
                        '%s.%s reference to %s.%s is in a UNIQUE index '
                        'but has not been handled' % (
                            src_tab, src_col, ref_tab, ref_col
                            )
                        )

        # Handle all simple cases
        for src_tab, src_col, ref_tab, ref_col, updact, delact in references:
            if (src_tab, src_col) in skip:
                continue
            cur.execute('UPDATE %s SET %s=%d WHERE %s=%d' % (
                src_tab, src_col, to_person.id, src_col, from_person.id
                ))

        # Transfer active team memberships
        approved = TeamMembershipStatus.APPROVED
        admin = TeamMembershipStatus.ADMIN
        cur.execute(
            'SELECT team, status FROM TeamMembership WHERE person = %s '
            'AND status IN (%s,%s)'
            % sqlvalues(from_person, approved, admin))
        for team_id, status in cur.fetchall():
            cur.execute('SELECT status FROM TeamMembership WHERE person = %s '
                        'AND team = %s'
                        % sqlvalues(to_person, team_id))
            result = cur.fetchone()
            if result:
                current_status = result[0]
                # Now we can safely delete from_person's membership record,
                # because we know to_person has a membership entry for this
                # team, so may only need to change its status.
                cur.execute(
                    'DELETE FROM TeamMembership WHERE person = %s '
                    'AND team = %s' % sqlvalues(from_person, team_id))

                if current_status == admin.value:
                    # to_person is already an administrator of this team, no
                    # need to do anything else.
                    continue
                # to_person is either an approved or an inactive member,
                # while from_person is either admin or approved. That means we
                # can safely set from_person's membership status on
                # to_person's membership.
                assert status in (approved.value, admin.value)
                cur.execute(
                    'UPDATE TeamMembership SET status = %s WHERE person = %s '
                    'AND team = %s' % sqlvalues(status, to_person, team_id))
            else:
                # to_person is not a member of this team. just change
                # from_person with to_person in the membership record.
                cur.execute(
                    'UPDATE TeamMembership SET person = %s WHERE person = %s '
                    'AND team = %s'
                    % sqlvalues(to_person, from_person, team_id))

        cur.execute('SELECT team FROM TeamParticipation WHERE person = %s '
                    'AND person != team' % sqlvalues(from_person))
        for team_id in cur.fetchall():
            cur.execute(
                'SELECT team FROM TeamParticipation WHERE person = %s '
                'AND team = %s' % sqlvalues(to_person, team_id))
            if not cur.fetchone():
                cur.execute(
                    'UPDATE TeamParticipation SET person = %s WHERE '
                    'person = %s AND team = %s'
                    % sqlvalues(to_person, from_person, team_id))
            else:
                cur.execute(
                    'DELETE FROM TeamParticipation WHERE person = %s AND '
                    'team = %s' % sqlvalues(from_person, team_id))

        # Flag the account as merged
        cur.execute('''
            UPDATE Person SET merged=%(to_id)d WHERE id=%(from_id)d
            ''' % vars())

        # Append a -merged suffix to the account's name.
        name = base = "%s-merged" % from_person.name.encode('ascii')
        cur.execute("SELECT id FROM Person WHERE name = %s" % sqlvalues(name))
        i = 1
        while cur.fetchone():
            name = "%s%d" % (base, i)
            cur.execute("SELECT id FROM Person WHERE name = %s"
                        % sqlvalues(name))
            i += 1
        cur.execute("UPDATE Person SET name = %s WHERE id = %s"
                    % sqlvalues(name, from_person))

        # Since we've updated the database behind SQLObject's back,
        # flush its caches.
        flush_database_caches()

    def getTranslatorsByLanguage(self, language):
        """See `IPersonSet`."""
        # XXX CarlosPerelloMarin 2007-03-31 bug=102257:
        # The KarmaCache table doesn't have a field to store karma per
        # language, so we are actually returning the people with the most
        # translation karma that have this language selected in their
        # preferences.
        return Person.select('''
            PersonLanguage.person = Person.id AND
            PersonLanguage.language = %s AND
            KarmaCache.person = Person.id AND
            KarmaCache.product IS NULL AND
            KarmaCache.project IS NULL AND
            KarmaCache.sourcepackagename IS NULL AND
            KarmaCache.distribution IS NULL AND
            KarmaCache.category = KarmaCategory.id AND
            KarmaCategory.name = 'translations'
            ''' % sqlvalues(language), orderBy=['-KarmaCache.karmavalue'],
            clauseTables=[
                'PersonLanguage', 'KarmaCache', 'KarmaCategory'])

<<<<<<< HEAD
    def getPeopleWithBranches(self, product=None):
        """See `IPersonSet`."""
        branch_clause = 'SELECT owner FROM Branch'
        if product is not None:
            branch_clause += ' WHERE product = %s' % quote(product)
        return Person.select('''
            Person.id in (%s)
            ''' % branch_clause)
=======
    def getSubscribersForTargets(self, targets, recipients=None):
        """See `IPersonSet`. """
        target_criteria = []
        for target in targets:
            # target_args is a mapping from query arguments
            # to query values.
            target_args = target._target_args
            target_criteria_clauses = []
            for key, value in target_args.items():
                if value is not None:
                    target_criteria_clauses.append(
                        '%s = %s' % (key, quote(value)))
                else:
                    target_criteria_clauses.append(
                        '%s IS NULL' % key)
            target_criteria.append(
                '(%s)' % ' AND '.join(target_criteria_clauses))
        query = ' OR '.join(target_criteria)
        subscriptions = StructuralSubscription.select(
            query, prejoins=['subscriber'])
        subscribers = set()
        for subscription in subscriptions:
            subscribers.add(subscription.subscriber)
            if recipients is not None:
                recipients.addStructuralSubscriber(
                    subscription.subscriber, subscription.target)
        return subscribers
>>>>>>> 5f181995


class PersonLanguage(SQLBase):
    _table = 'PersonLanguage'

    person = ForeignKey(foreignKey='Person', dbName='person', notNull=True)
    language = ForeignKey(foreignKey='Language', dbName='language',
                          notNull=True)


class SSHKey(SQLBase):
    implements(ISSHKey)

    _table = 'SSHKey'

    person = ForeignKey(foreignKey='Person', dbName='person', notNull=True)
    keytype = EnumCol(dbName='keytype', notNull=True, enum=SSHKeyType)
    keytext = StringCol(dbName='keytext', notNull=True)
    comment = StringCol(dbName='comment', notNull=True)


class SSHKeySet:
    implements(ISSHKeySet)

    def new(self, person, keytype, keytext, comment):
        return SSHKey(person=person, keytype=keytype, keytext=keytext,
                      comment=comment)

    def getByID(self, id, default=None):
        try:
            return SSHKey.get(id)
        except SQLObjectNotFound:
            return default


class WikiName(SQLBase):
    implements(IWikiName)

    _table = 'WikiName'

    person = ForeignKey(dbName='person', foreignKey='Person', notNull=True)
    wiki = StringCol(dbName='wiki', notNull=True)
    wikiname = StringCol(dbName='wikiname', notNull=True)

    @property
    def url(self):
        return self.wiki + self.wikiname


class WikiNameSet:
    implements(IWikiNameSet)

    def getByWikiAndName(self, wiki, wikiname):
        """See `IWikiNameSet`."""
        return WikiName.selectOneBy(wiki=wiki, wikiname=wikiname)

    def getUbuntuWikiByPerson(self, person):
        """See `IWikiNameSet`."""
        return WikiName.selectOneBy(person=person, wiki=UBUNTU_WIKI_URL)

    def getOtherWikisByPerson(self, person):
        """See `IWikiNameSet`."""
        return WikiName.select(AND(WikiName.q.personID==person.id,
                                   WikiName.q.wiki!=UBUNTU_WIKI_URL))

    def getAllWikisByPerson(self, person):
        """See `IWikiNameSet`."""
        return WikiName.selectBy(person=person)

    def get(self, id, default=None):
        """See `IWikiNameSet`."""
        wiki = WikiName.selectOneBy(id=id)
        if wiki is None:
            return default
        return wiki

    def new(self, person, wiki, wikiname):
        """See `IWikiNameSet`."""
        return WikiName(person=person, wiki=wiki, wikiname=wikiname)

    def exists(self, wikiname, wiki=UBUNTU_WIKI_URL):
        """See `IWikiNameSet`."""
        return WikiName.selectOneBy(wiki=wiki, wikiname=wikiname) is not None


class JabberID(SQLBase):
    implements(IJabberID)

    _table = 'JabberID'
    _defaultOrder = ['jabberid']

    person = ForeignKey(dbName='person', foreignKey='Person', notNull=True)
    jabberid = StringCol(dbName='jabberid', notNull=True)


class JabberIDSet:
    implements(IJabberIDSet)

    def new(self, person, jabberid):
        """See `IJabberIDSet`"""
        return JabberID(person=person, jabberid=jabberid)

    def getByJabberID(self, jabberid, default=None):
        """See `IJabberIDSet`"""
        jabber = JabberID.selectOneBy(jabberid=jabberid)
        if jabber is None:
            return default
        return jabber

    def getByPerson(self, person):
        """See `IJabberIDSet`"""
        return JabberID.selectBy(person=person)


class IrcID(SQLBase):
    implements(IIrcID)

    _table = 'IrcID'

    person = ForeignKey(dbName='person', foreignKey='Person', notNull=True)
    network = StringCol(dbName='network', notNull=True)
    nickname = StringCol(dbName='nickname', notNull=True)


class IrcIDSet:
    implements(IIrcIDSet)

    def new(self, person, network, nickname):
        return IrcID(person=person, network=network, nickname=nickname)<|MERGE_RESOLUTION|>--- conflicted
+++ resolved
@@ -3038,7 +3038,6 @@
             clauseTables=[
                 'PersonLanguage', 'KarmaCache', 'KarmaCategory'])
 
-<<<<<<< HEAD
     def getPeopleWithBranches(self, product=None):
         """See `IPersonSet`."""
         branch_clause = 'SELECT owner FROM Branch'
@@ -3047,7 +3046,7 @@
         return Person.select('''
             Person.id in (%s)
             ''' % branch_clause)
-=======
+
     def getSubscribersForTargets(self, targets, recipients=None):
         """See `IPersonSet`. """
         target_criteria = []
@@ -3075,7 +3074,6 @@
                 recipients.addStructuralSubscriber(
                     subscription.subscriber, subscription.target)
         return subscribers
->>>>>>> 5f181995
 
 
 class PersonLanguage(SQLBase):
