--- conflicted
+++ resolved
@@ -3038,7 +3038,6 @@
             clauseTables=[
                 'PersonLanguage', 'KarmaCache', 'KarmaCategory'])
 
-<<<<<<< HEAD
     def getValidPersons(self, persons):
         """See `IPersonSet.`"""
         valid_person_cache = ValidPersonOrTeamCache.select(
@@ -3046,7 +3045,7 @@
         valid_person_ids = set(cache.id for cache in valid_person_cache)
         return [
             person for person in persons if person.id in valid_person_ids]
-=======
+
     def getSubscribersForTargets(self, targets, recipients=None):
         """See `IPersonSet`. """
         if len(targets) == 0:
@@ -3090,7 +3089,6 @@
                 recipients.addStructuralSubscriber(
                     subscription.subscriber, subscription.target)
         return subscribers
->>>>>>> 20fbf347
 
 
 class PersonLanguage(SQLBase):
