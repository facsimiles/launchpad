# Copyright 2004-2007 Canonical Ltd.  All rights reserved.
"""Launchpad Project-related Database Table Objects."""

__metaclass__ = type
__all__ = [
    'Project',
    'ProjectSet',
    ]

from zope.interface import implements

from sqlobject import (
    ForeignKey, StringCol, BoolCol, SQLObjectNotFound, SQLRelatedJoin)

from canonical.database.sqlbase import cursor, SQLBase, sqlvalues, quote
from canonical.database.datetimecol import UtcDateTimeCol
from canonical.database.constants import UTC_NOW
from canonical.database.enumcol import EnumCol

from canonical.launchpad.interfaces import (
    ICalendarOwner, IFAQCollection, IHasIcon, IHasLogo, IHasMugshot, IProduct,
    IProject, IProjectSet, ISearchableByQuestionOwner, NotFoundError,
    QUESTION_STATUS_DEFAULT_SEARCH)

from canonical.lp.dbschema import (
    TranslationPermission, ImportStatus, SpecificationSort,
    SpecificationFilter, SprintSpecificationStatus,
    SpecificationImplementationStatus)

from canonical.launchpad.database.branchvisibilitypolicy import (
    BranchVisibilityPolicyMixin)
from canonical.launchpad.database.bug import (
    get_bug_tags, get_bug_tags_open_count)
from canonical.launchpad.database.bugtarget import BugTargetBase
from canonical.launchpad.database.bugtask import BugTask, BugTaskSet
from canonical.launchpad.database.cal import Calendar
from canonical.launchpad.database.faq import FAQ, FAQSearch
from canonical.launchpad.database.karma import KarmaContextMixin
from canonical.launchpad.database.language import Language
from canonical.launchpad.database.mentoringoffer import MentoringOffer
from canonical.launchpad.database.milestone import ProjectMilestone
from canonical.launchpad.database.product import Product
from canonical.launchpad.database.projectbounty import ProjectBounty
from canonical.launchpad.database.specification import (
    HasSpecificationsMixin, Specification)
from canonical.launchpad.database.sprint import HasSprintsMixin
from canonical.launchpad.database.question import QuestionTargetSearch
from canonical.launchpad.helpers import shortlist


class Project(SQLBase, BugTargetBase, HasSpecificationsMixin,
              HasSprintsMixin, KarmaContextMixin,
              BranchVisibilityPolicyMixin):
    """A Project"""

    implements(ICalendarOwner, IProject, IFAQCollection, IHasIcon, IHasLogo,
               IHasMugshot, ISearchableByQuestionOwner)

    _table = "Project"

    # db field names
    owner = ForeignKey(foreignKey='Person', dbName='owner', notNull=True)
    name = StringCol(dbName='name', notNull=True)
    displayname = StringCol(dbName='displayname', notNull=True)
    title = StringCol(dbName='title', notNull=True)
    summary = StringCol(dbName='summary', notNull=True)
    description = StringCol(dbName='description', notNull=True)
    datecreated = UtcDateTimeCol(dbName='datecreated', notNull=True,
        default=UTC_NOW)
    driver = ForeignKey(
        foreignKey="Person", dbName="driver", notNull=False, default=None)
    homepageurl = StringCol(dbName='homepageurl', notNull=False, default=None)
    homepage_content = StringCol(default=None)
    icon = ForeignKey(
        dbName='icon', foreignKey='LibraryFileAlias', default=None)
    logo = ForeignKey(
        dbName='logo', foreignKey='LibraryFileAlias', default=None)
    mugshot = ForeignKey(
        dbName='mugshot', foreignKey='LibraryFileAlias', default=None)
    wikiurl = StringCol(dbName='wikiurl', notNull=False, default=None)
    sourceforgeproject = StringCol(dbName='sourceforgeproject', notNull=False,
        default=None)
    freshmeatproject = StringCol(dbName='freshmeatproject', notNull=False,
        default=None)
    lastdoap = StringCol(dbName='lastdoap', notNull=False, default=None)
    translationgroup = ForeignKey(dbName='translationgroup',
        foreignKey='TranslationGroup', notNull=False, default=None)
    translationpermission = EnumCol(dbName='translationpermission',
        notNull=True, schema=TranslationPermission,
        default=TranslationPermission.OPEN)
    active = BoolCol(dbName='active', notNull=True, default=True)
    reviewed = BoolCol(dbName='reviewed', notNull=True, default=False)
    bugtracker = ForeignKey(
        foreignKey="BugTracker", dbName="bugtracker", notNull=False,
        default=None)

    # convenient joins

    bounties = SQLRelatedJoin('Bounty', joinColumn='project',
                            otherColumn='bounty',
                            intermediateTable='ProjectBounty')

    calendar = ForeignKey(dbName='calendar', foreignKey='Calendar',
                          default=None, forceDBName=True)

    @property
    def products(self):
        return Product.selectBy(project=self, active=True, orderBy='name')

    def getOrCreateCalendar(self):
        if not self.calendar:
            self.calendar = Calendar(
                title='%s Project Calendar' % self.displayname,
                revision=0)
        return self.calendar

    def getProduct(self, name):
        return Product.selectOneBy(project=self, name=name)

    def ensureRelatedBounty(self, bounty):
        """See `IProject`."""
        for curr_bounty in self.bounties:
            if bounty.id == curr_bounty.id:
                return None
        ProjectBounty(project=self, bounty=bounty)
        return None

    @property
    def mentoring_offers(self):
        """See `IProject`"""
        via_specs = MentoringOffer.select("""
            Product.project = %s AND
            Specification.product = Product.id AND
            Specification.id = MentoringOffer.specification
            """ % sqlvalues(self.id) + """ AND NOT
            (""" + Specification.completeness_clause +")",
            clauseTables=['Product', 'Specification'],
            distinct=True)
        via_bugs = MentoringOffer.select("""
            Product.project = %s AND
            BugTask.product = Product.id AND
            BugTask.bug = MentoringOffer.bug AND
            BugTask.bug = Bug.id AND
            Bug.private IS FALSE
            """ % sqlvalues(self.id) + """ AND NOT (
            """ + BugTask.completeness_clause + ")",
            clauseTables=['Product', 'BugTask', 'Bug'],
            distinct=True)
        return via_specs.union(via_bugs, orderBy=['-date_created', '-id'])

    def translatables(self):
        """See `IProject`."""
        return Product.select('''
            Product.project = %s AND
            Product.official_rosetta = TRUE AND
            Product.id = ProductSeries.product AND
            POTemplate.productseries = ProductSeries.id
            ''' % sqlvalues(self),
            clauseTables=['ProductSeries', 'POTemplate'],
            distinct=True)

    def _getBaseQueryAndClauseTablesForQueryingSprints(self):
        query = """
            Product.project = %s
            AND Specification.product = Product.id
            AND Specification.id = SprintSpecification.specification
            AND SprintSpecification.sprint = Sprint.id
            AND SprintSpecification.status = %s
            """ % sqlvalues(self, SprintSpecificationStatus.ACCEPTED)
        return query, ['Product', 'Specification', 'SprintSpecification']

    @property
    def has_any_specifications(self):
        """See `IHasSpecifications`."""
        return self.all_specifications.count()

    @property
    def all_specifications(self):
        return self.specifications(filter=[SpecificationFilter.ALL])

    @property
    def valid_specifications(self):
        return self.specifications(filter=[SpecificationFilter.VALID])

    def specifications(self, sort=None, quantity=None, filter=None):
        """See `IHasSpecifications`."""

        # Make a new list of the filter, so that we do not mutate what we
        # were passed as a filter
        if not filter:
            # filter could be None or [] then we decide the default
            # which for a project is to show incomplete specs
            filter = [SpecificationFilter.INCOMPLETE]

        # sort by priority descending, by default
        if sort is None or sort == SpecificationSort.PRIORITY:
            order = (
                ['-priority', 'Specification.definition_status', 'Specification.name'])
        elif sort == SpecificationSort.DATE:
            order = ['-Specification.datecreated', 'Specification.id']

        # figure out what set of specifications we are interested in. for
        # projects, we need to be able to filter on the basis of:
        #
        #  - completeness. by default, only incomplete specs shown
        #  - informational.
        #
        base = """
            Specification.product = Product.id AND
            Product.active IS TRUE AND
            Product.project = %s
            """ % self.id
        query = base
        # look for informational specs
        if SpecificationFilter.INFORMATIONAL in filter:
            query += (' AND Specification.implementation_status = %s' %
              quote(SpecificationImplementationStatus.INFORMATIONAL))

        # filter based on completion. see the implementation of
        # Specification.is_complete() for more details
        completeness =  Specification.completeness_clause

        if SpecificationFilter.COMPLETE in filter:
            query += ' AND ( %s ) ' % completeness
        elif SpecificationFilter.INCOMPLETE in filter:
            query += ' AND NOT ( %s ) ' % completeness

        # ALL is the trump card
        if SpecificationFilter.ALL in filter:
            query = base

        # Filter for specification text
        for constraint in filter:
            if isinstance(constraint, basestring):
                # a string in the filter is a text search filter
                query += ' AND Specification.fti @@ ftq(%s) ' % quote(
                    constraint)

        # now do the query, and remember to prejoin to people
        results = Specification.select(query, orderBy=order, limit=quantity,
            clauseTables=['Product'])
        return results.prejoin(['assignee', 'approver', 'drafter'])

    # XXX: Bjorn Tillenius 2006-08-17:
    #      A Project shouldn't provide IBugTarget, since it's not really
    #      a bug target, thus bugtargetdisplayname and createBug don't make
    #      sense here. IBugTarget should be split into two interfaces; one
    #      that makes sense for Project to implement, and one containing the
    #      rest of IBugTarget.
    bugtargetdisplayname = None

    def searchTasks(self, search_params):
        """See `IBugTarget`."""
        search_params.setProject(self)
        return BugTaskSet().search(search_params)

    def getUsedBugTags(self):
        """See `IBugTarget`."""
        if not self.products:
            return []
        product_ids = sqlvalues(*self.products)
        return get_bug_tags(
            "BugTask.product IN (%s)" % ",".join(product_ids))

    def getUsedBugTagsWithOpenCounts(self, user):
        """See `IBugTarget`."""
        if not self.products:
            return []
        product_ids = sqlvalues(*self.products)
        return get_bug_tags_open_count(
            "BugTask.product IN (%s)" % ",".join(product_ids), user)

    def createBug(self, bug_params):
        """See `IBugTarget`."""
        raise NotImplementedError('Cannot file bugs against a project')

    def _getBugTaskContextClause(self):
        """See `BugTargetBase`."""
        return 'BugTask.product IN (%s)' % ','.join(sqlvalues(*self.products))

    # IQuestionCollection
    def searchQuestions(self, search_text=None,
                        status=QUESTION_STATUS_DEFAULT_SEARCH,
                        language=None, sort=None, owner=None,
                        needs_attention_from=None, unsupported=False):
        """See `IQuestionCollection`."""
        if unsupported:
            unsupported_target = self
        else:
            unsupported_target = None

        return QuestionTargetSearch(
            project=self,
            search_text=search_text, status=status,
            language=language, sort=sort, owner=owner,
            needs_attention_from=needs_attention_from,
            unsupported_target=unsupported_target).getResults()

    def getQuestionLanguages(self):
        """See `IQuestionCollection`."""
        return set(Language.select("""
            Language.id = Question.language AND
            Question.product = Product.id AND
            Product.project = %s""" % sqlvalues(self.id),
            clauseTables=['Question', 'Product'], distinct=True))

    @property
    def bugtargetdisplayname(self):
        """See IBugTarget."""
        return self.displayname

    @property
    def bugtargetname(self):
        """See IBugTarget."""
        return self.name

    # IFAQCollection
    def getFAQ(self, id):
        """See `IQuestionCollection`."""
        faq = FAQ.getForTarget(id, None)
        if (faq is not None
            and IProduct.providedBy(faq.target)
            and faq.target in self.products):
            # Filter out faq not related to this project.
            return faq
        else:
            return None

    def searchFAQs(self, search_text=None, owner=None, sort=None):
        """See `IQuestionCollection`."""
        return FAQSearch(
            search_text=search_text, owner=owner, sort=sort,
            project=self).getResults()

    def hasProducts(self):
        """Returns True if a project has products associated with it, False
        otherwise.

        If the project has < 1 product, selected links will be disabled.
        This is to avoid situations where users try to file bugs against
        empty project groups (Malone bug #106523).
        """
        return self.products.count() != 0

<<<<<<< HEAD
    def noProductsUseMalone(self):
        """Returns True if none of the Products in this Project use Malone for
        bug tracking, otherwise returns False.
        """
        no_products_use_malone = True
        for product in self.products:
            no_products_use_malone = (
                not product.official_malone and no_products_use_malone)

        return no_products_use_malone
=======
    def _getMilestones(self, only_visible):
        """Return a list of milestones for this project.

        If only_visible is True, only visible milestones are returned,
        else all milestones.

        A project has a milestone named 'A', if at least one of its
        products has a milestone named 'A'.
        """
        if only_visible:
            having_clause = 'HAVING bool_or(Milestone.visible)=True'
        else:
            having_clause = ''
        query = """
            SELECT Milestone.name, min(Milestone.dateexpected),
                bool_or(Milestone.visible)
                FROM Milestone, Product
                WHERE Product.project = %s
                    AND Milestone.product = product.id
                GROUP BY Milestone.name
                %s
                ORDER BY min(Milestone.dateexpected), Milestone.name
            """ % (self.id, having_clause)
        cur = cursor()
        cur.execute(query)
        result = cur.fetchall()
        # bool_or returns an integer, but we want visible to be a boolean
        return shortlist(
            [ProjectMilestone(self, name, dateexpected, bool(visible))
             for name, dateexpected, visible in result])
>>>>>>> 5b1f0a25

    @property
    def milestones(self):
        """See `IProject`."""
        return self._getMilestones(True)

    @property
    def all_milestones(self):
        """See `IProject`."""
        return self._getMilestones(False)

    def getMilestone(self, name):
        """See `IProject`."""
        for milestone in self.all_milestones:
            if milestone.name == name:
                return milestone
        return None

class ProjectSet:
    implements(IProjectSet)

    def __init__(self):
        self.title = 'Projects registered in Launchpad'

    def __iter__(self):
        return iter(Project.selectBy(active=True))

    def __getitem__(self, name):
        project = Project.selectOneBy(name=name, active=True)
        if project is None:
            raise NotFoundError(name)
        return project

    def get(self, projectid):
        """See `canonical.launchpad.interfaces.project.IProjectSet`.

        >>> getUtility(IProjectSet).get(1).name
        u'apache'
        >>> getUtility(IProjectSet).get(-1)
        Traceback (most recent call last):
        ...
        NotFoundError: -1
        """
        try:
            project = Project.get(projectid)
        except SQLObjectNotFound:
            raise NotFoundError(projectid)
        return project

    def getByName(self, name, default=None, ignore_inactive=False):
        """See `canonical.launchpad.interfaces.project.IProjectSet`."""
        if ignore_inactive:
            project = Project.selectOneBy(name=name, active=True)
        else:
            project = Project.selectOneBy(name=name)
        if project is None:
            return default
        return project

    def new(self, name, displayname, title, homepageurl, summary,
            description, owner, mugshot=None, logo=None, icon=None):
        """See `canonical.launchpad.interfaces.project.IProjectSet`."""
        return Project(
            name=name,
            displayname=displayname,
            title=title,
            summary=summary,
            description=description,
            homepageurl=homepageurl,
            owner=owner,
            datecreated=UTC_NOW,
            mugshot=mugshot,
            logo=logo,
            icon=icon)

    def count_all(self):
        return Project.select().count()

    def forReview(self):
        return Project.select("reviewed IS FALSE")

    def forSyncReview(self):
        query = """Product.project=Project.id AND
                   Product.reviewed IS TRUE AND
                   Product.active IS TRUE AND
                   Product.id=ProductSeries.product AND
                   ProductSeries.importstatus IS NOT NULL AND
                   ProductSeries.importstatus <> %s
                   """ % sqlvalues(ImportStatus.SYNCING)
        clauseTables = ['Project', 'Product', 'ProductSeries']
        results = []
        for project in Project.select(query, clauseTables=clauseTables):
            if project not in results:
                results.append(project)
        return results

    def search(self, text=None, soyuz=None,
                     rosetta=None, malone=None,
                     bazaar=None,
                     search_products=True,
                     show_inactive=False):
        """Search through the Registry database for projects that match the
        query terms. text is a piece of text in the title / summary /
        description fields of project (and possibly product). soyuz,
        bounties, bazaar, malone etc are hints as to whether the search
        should be limited to projects that are active in those Launchpad
        applications.
        """
        clauseTables = set()
        clauseTables.add('Project')
        queries = []
        if rosetta:
            clauseTables.add('Product')
            clauseTables.add('POTemplate')
            queries.append('POTemplate.product=Product.id')
        if malone:
            clauseTables.add('Product')
            clauseTables.add('BugTask')
            queries.append('BugTask.product=Product.id')
        if bazaar:
            clauseTables.add('Product')
            clauseTables.add('ProductSeries')
            queries.append('(ProductSeries.import_branch IS NOT NULL OR '
                           'ProductSeries.user_branch IS NOT NULL)')
            queries.append('ProductSeries.product=Product.id')

        if text:
            if search_products:
                clauseTables.add('Product')
                queries.append("Product.fti @@ ftq(%s)" % sqlvalues(text))
            else:
                queries.append("Project.fti @@ ftq(%s)" % sqlvalues(text))

        if 'Product' in clauseTables:
            queries.append('Product.project=Project.id')

        if not show_inactive:
            queries.append('Project.active IS TRUE')
            if 'Product' in clauseTables:
                queries.append('Product.active IS TRUE')

        query = " AND ".join(queries)
        return Project.select(query, distinct=True, clauseTables=clauseTables)
<|MERGE_RESOLUTION|>--- conflicted
+++ resolved
@@ -342,7 +342,6 @@
         """
         return self.products.count() != 0
 
-<<<<<<< HEAD
     def noProductsUseMalone(self):
         """Returns True if none of the Products in this Project use Malone for
         bug tracking, otherwise returns False.
@@ -353,7 +352,7 @@
                 not product.official_malone and no_products_use_malone)
 
         return no_products_use_malone
-=======
+
     def _getMilestones(self, only_visible):
         """Return a list of milestones for this project.
 
@@ -384,7 +383,6 @@
         return shortlist(
             [ProjectMilestone(self, name, dateexpected, bool(visible))
              for name, dateexpected, visible in result])
->>>>>>> 5b1f0a25
 
     @property
     def milestones(self):
