# Copyright 2004-2005 Canonical Ltd.  All rights reserved.
"""Launchpad Project-related Database Table Objects."""

__metaclass__ = type
__all__ = [
    'Project',
    'ProjectSet',
    ]

from zope.interface import implements

from sqlobject import (
        ForeignKey, StringCol, BoolCol, SQLObjectNotFound,
        SQLMultipleJoin, SQLRelatedJoin)

from canonical.database.sqlbase import SQLBase, sqlvalues, quote
from canonical.database.datetimecol import UtcDateTimeCol
from canonical.database.constants import UTC_NOW
from canonical.database.enumcol import EnumCol

from canonical.launchpad.interfaces import (
    IProject, IProjectSet, ICalendarOwner, ISearchableByQuestionOwner,
    NotFoundError, QUESTION_STATUS_DEFAULT_SEARCH, IHasLogo, IHasMugshot,
    IHasIcon)

from canonical.lp.dbschema import (
    TranslationPermission, ImportStatus, SpecificationSort,
    SpecificationFilter, SprintSpecificationStatus)

from canonical.launchpad.database.bug import (
    get_bug_tags, get_bug_tags_open_count)
from canonical.launchpad.database.bugtarget import BugTargetBase
from canonical.launchpad.database.bugtask import BugTaskSet
from canonical.launchpad.database.cal import Calendar
from canonical.launchpad.database.karma import KarmaContextMixin
from canonical.launchpad.database.language import Language
from canonical.launchpad.database.product import Product
from canonical.launchpad.database.projectbounty import ProjectBounty
from canonical.launchpad.database.specification import (
    HasSpecificationsMixin, Specification)
from canonical.launchpad.database.sprint import HasSprintsMixin
from canonical.launchpad.database.question import QuestionTargetSearch


class Project(SQLBase, BugTargetBase, HasSpecificationsMixin,
              HasSprintsMixin, KarmaContextMixin):
    """A Project"""

    implements(IProject, ICalendarOwner, ISearchableByQuestionOwner,
               IHasLogo, IHasMugshot, IHasIcon)

    _table = "Project"

    # db field names
    owner = ForeignKey(foreignKey='Person', dbName='owner', notNull=True)
    name = StringCol(dbName='name', notNull=True)
    displayname = StringCol(dbName='displayname', notNull=True)
    title = StringCol(dbName='title', notNull=True)
    summary = StringCol(dbName='summary', notNull=True)
    description = StringCol(dbName='description', notNull=True)
    datecreated = UtcDateTimeCol(dbName='datecreated', notNull=True,
        default=UTC_NOW)
    driver = ForeignKey(
        foreignKey="Person", dbName="driver", notNull=False, default=None)
    homepageurl = StringCol(dbName='homepageurl', notNull=False, default=None)
    homepage_content = StringCol(default=None)
    icon = ForeignKey(
        dbName='emblem', foreignKey='LibraryFileAlias', default=None)
    mugshot = ForeignKey(
        dbName='gotchi', foreignKey='LibraryFileAlias', default=None)
    logo = ForeignKey(
        dbName='gotchi_heading', foreignKey='LibraryFileAlias', default=None)
    wikiurl = StringCol(dbName='wikiurl', notNull=False, default=None)
    sourceforgeproject = StringCol(dbName='sourceforgeproject', notNull=False,
        default=None)
    freshmeatproject = StringCol(dbName='freshmeatproject', notNull=False,
        default=None)
    lastdoap = StringCol(dbName='lastdoap', notNull=False, default=None)
    translationgroup = ForeignKey(dbName='translationgroup',
        foreignKey='TranslationGroup', notNull=False, default=None)
    translationpermission = EnumCol(dbName='translationpermission',
        notNull=True, schema=TranslationPermission,
        default=TranslationPermission.OPEN)
    active = BoolCol(dbName='active', notNull=True, default=True)
    reviewed = BoolCol(dbName='reviewed', notNull=True, default=False)
    bugtracker = ForeignKey(
        foreignKey="BugTracker", dbName="bugtracker", notNull=False,
        default=None)

    # convenient joins

    bounties = SQLRelatedJoin('Bounty', joinColumn='project',
                            otherColumn='bounty',
                            intermediateTable='ProjectBounty')

    calendar = ForeignKey(dbName='calendar', foreignKey='Calendar',
                          default=None, forceDBName=True)

    @property
    def products(self):
        return Product.selectBy(project=self, active=True, orderBy='name')

    def getOrCreateCalendar(self):
        if not self.calendar:
            self.calendar = Calendar(
                title='%s Project Calendar' % self.displayname,
                revision=0)
        return self.calendar

    def getProduct(self, name):
        return Product.selectOneBy(project=self, name=name)

    def ensureRelatedBounty(self, bounty):
        """See IProject."""
        for curr_bounty in self.bounties:
            if bounty.id == curr_bounty.id:
                return None
        linker = ProjectBounty(project=self, bounty=bounty)
        return None

    def translatables(self):
        """See IProject."""
        return Product.select('''
            Product.project = %s AND
            Product.official_rosetta = TRUE AND
            Product.id = ProductSeries.product AND
            POTemplate.productseries = ProductSeries.id
            ''' % sqlvalues(self),
            clauseTables=['ProductSeries', 'POTemplate'],
            distinct=True)

    def _getBaseQueryAndClauseTablesForQueryingSprints(self):
        query = """
            Product.project = %s
            AND Specification.product = Product.id
            AND Specification.id = SprintSpecification.specification
            AND SprintSpecification.sprint = Sprint.id
            AND SprintSpecification.status = %s
            """ % sqlvalues(self, SprintSpecificationStatus.ACCEPTED)
        return query, ['Product', 'Specification', 'SprintSpecification']

    @property
    def has_any_specifications(self):
        """See IHasSpecifications."""
        return self.all_specifications.count()

    @property
    def all_specifications(self):
        return self.specifications(filter=[SpecificationFilter.ALL])

    @property
    def valid_specifications(self):
        return self.specifications(filter=[SpecificationFilter.VALID])

    def specifications(self, sort=None, quantity=None, filter=None):
        """See IHasSpecifications."""

        # Make a new list of the filter, so that we do not mutate what we
        # were passed as a filter
        if not filter:
            # filter could be None or [] then we decide the default
            # which for a project is to show incomplete specs
            filter = [SpecificationFilter.INCOMPLETE]

        # sort by priority descending, by default
        if sort is None or sort == SpecificationSort.PRIORITY:
            order = ['-priority', 'Specification.status', 'Specification.name']
        elif sort == SpecificationSort.DATE:
            order = ['-Specification.datecreated', 'Specification.id']

        # figure out what set of specifications we are interested in. for
        # projects, we need to be able to filter on the basis of:
        #
        #  - completeness. by default, only incomplete specs shown
        #  - informational.
        #
        base = """
            Specification.product = Product.id AND
            Product.active IS TRUE AND
            Product.project = %s
            """ % self.id
        query = base
        # look for informational specs
        if SpecificationFilter.INFORMATIONAL in filter:
            query += ' AND Specification.informational IS TRUE'

        # filter based on completion. see the implementation of
        # Specification.is_complete() for more details
        completeness =  Specification.completeness_clause

        if SpecificationFilter.COMPLETE in filter:
            query += ' AND ( %s ) ' % completeness
        elif SpecificationFilter.INCOMPLETE in filter:
            query += ' AND NOT ( %s ) ' % completeness

        # ALL is the trump card
        if SpecificationFilter.ALL in filter:
            query = base

        # Filter for specification text
        for constraint in filter:
            if isinstance(constraint, basestring):
                # a string in the filter is a text search filter
                query += ' AND Specification.fti @@ ftq(%s) ' % quote(
                    constraint)

        # now do the query, and remember to prejoin to people
        results = Specification.select(query, orderBy=order, limit=quantity,
            clauseTables=['Product'])
        return results.prejoin(['assignee', 'approver', 'drafter'])

    # XXX: A Project shouldn't provide IBugTarget, since it's not really
    #      a bug target, thus bugtargetname and createBug don't make sense
    #      here. IBugTarget should be split into two interfaces; one that
    #      makes sense for Project to implement, and one containing the rest
    #      of IBugTarget. -- Bjorn Tillenius, 2006-08-17
    bugtargetname = None

    def searchTasks(self, search_params):
        """See IBugTarget."""
        search_params.setProject(self)
        return BugTaskSet().search(search_params)

    def getUsedBugTags(self):
        """See IBugTarget."""
        if not self.products:
            return []
        product_ids = sqlvalues(*self.products)
        return get_bug_tags(
            "BugTask.product IN (%s)" % ",".join(product_ids))

    def getUsedBugTagsWithOpenCounts(self, user):
        """See IBugTarget."""
        if not self.products:
            return []
        product_ids = sqlvalues(*self.products)
        return get_bug_tags_open_count(
            "BugTask.product IN (%s)" % ",".join(product_ids), user)

    def createBug(self, bug_params):
        """See IBugTarget."""
        raise NotImplementedError('Cannot file bugs against a project')

    def _getBugTaskContextClause(self):
        """See BugTargetBase."""
        return 'BugTask.product IN (%s)' % ','.join(sqlvalues(*self.products))


    # IQuestionCollection
    def searchQuestions(self, search_text=None,
                        status=QUESTION_STATUS_DEFAULT_SEARCH, language=None,
                        sort=None, owner=None, needs_attention_from=None):
        """See IQuestionCollection."""
        return QuestionTargetSearch(
            search_text=search_text, status=status, language=language,
            sort=sort, owner=owner, needs_attention_from=needs_attention_from,
            project=self).getResults()

    def getQuestionLanguages(self):
        """See IQuestionCollection."""
<<<<<<< HEAD
        product_ids = sqlvalues(*self.products)
        return set(Language.select(
            'Language.id = language AND product IN (%s)' % ', '.join(
                product_ids),
            clauseTables=['Question'], distinct=True))
=======
        return set(Language.select("""
            Language.id = Ticket.language AND 
            Ticket.product = Product.id AND
            Product.project = %s""" % sqlvalues(self.id),
            clauseTables=['Ticket', 'Product'], distinct=True))
>>>>>>> ae514888


class ProjectSet:
    implements(IProjectSet)

    def __init__(self):
        self.title = 'Projects registered in Launchpad'

    def __iter__(self):
        return iter(Project.selectBy(active=True))

    def __getitem__(self, name):
        project = Project.selectOneBy(name=name, active=True)
        if project is None:
            raise NotFoundError(name)
        return project

    def get(self, projectid):
        """See canonical.launchpad.interfaces.project.IProjectSet.

        >>> getUtility(IProjectSet).get(1).name
        u'ubuntu-project'
        >>> getUtility(IProjectSet).get(-1)
        Traceback (most recent call last):
        ...
        NotFoundError: -1
        """
        try:
            project = Project.get(projectid)
        except SQLObjectNotFound:
            raise NotFoundError(projectid)
        return project

    def getByName(self, name, default=None, ignore_inactive=False):
        """See canonical.launchpad.interfaces.project.IProjectSet."""
        if ignore_inactive:
            project = Project.selectOneBy(name=name, active=True)
        else:
            project = Project.selectOneBy(name=name)
        if project is None:
            return default
        return project

    def new(self, name, displayname, title, homepageurl, summary,
            description, owner, mugshot=None, logo=None, icon=None):
        """See canonical.launchpad.interfaces.project.IProjectSet"""
        return Project(
            name=name,
            displayname=displayname,
            title=title,
            summary=summary,
            description=description,
            homepageurl=homepageurl,
            owner=owner,
            datecreated=UTC_NOW,
            mugshot=mugshot,
            logo=logo,
            icon=icon)

    def count_all(self):
        return Project.select().count()

    def forReview(self):
        return Project.select("reviewed IS FALSE")

    def forSyncReview(self):
        query = """Product.project=Project.id AND
                   Product.reviewed IS TRUE AND
                   Product.active IS TRUE AND
                   Product.id=ProductSeries.product AND
                   ProductSeries.importstatus IS NOT NULL AND
                   ProductSeries.importstatus <> %s
                   """ % sqlvalues(ImportStatus.SYNCING)
        clauseTables = ['Project', 'Product', 'ProductSeries']
        results = []
        for project in Project.select(query, clauseTables=clauseTables):
            if project not in results:
                results.append(project)
        return results

    def search(self, text=None, soyuz=None,
                     rosetta=None, malone=None,
                     bazaar=None,
                     search_products=True,
                     show_inactive=False):
        """Search through the Registry database for projects that match the
        query terms. text is a piece of text in the title / summary /
        description fields of project (and possibly product). soyuz,
        bounties, bazaar, malone etc are hints as to whether the search
        should be limited to projects that are active in those Launchpad
        applications.
        """
        clauseTables = set()
        clauseTables.add('Project')
        queries = []
        if rosetta:
            clauseTables.add('Product')
            clauseTables.add('POTemplate')
            queries.append('POTemplate.product=Product.id')
        if malone:
            clauseTables.add('Product')
            clauseTables.add('BugTask')
            queries.append('BugTask.product=Product.id')
        if bazaar:
            clauseTables.add('Product')
            clauseTables.add('ProductSeries')
            queries.append('(ProductSeries.import_branch IS NOT NULL OR '
                           'ProductSeries.user_branch IS NOT NULL)')
            queries.append('ProductSeries.product=Product.id')

        if text:
            if search_products:
                clauseTables.add('Product')
                queries.append("Product.fti @@ ftq(%s)" % sqlvalues(text))
            else:
                queries.append("Project.fti @@ ftq(%s)" % sqlvalues(text))

        if 'Product' in clauseTables:
            queries.append('Product.project=Project.id')

        if not show_inactive:
            queries.append('Project.active IS TRUE')
            if 'Product' in clauseTables:
                queries.append('Product.active IS TRUE')

        query = " AND ".join(queries)
        return Project.select(query, distinct=True, clauseTables=clauseTables)
<|MERGE_RESOLUTION|>--- conflicted
+++ resolved
@@ -258,19 +258,11 @@
 
     def getQuestionLanguages(self):
         """See IQuestionCollection."""
-<<<<<<< HEAD
-        product_ids = sqlvalues(*self.products)
-        return set(Language.select(
-            'Language.id = language AND product IN (%s)' % ', '.join(
-                product_ids),
-            clauseTables=['Question'], distinct=True))
-=======
         return set(Language.select("""
-            Language.id = Ticket.language AND 
-            Ticket.product = Product.id AND
+            Language.id = Question.language AND
+            Question.product = Product.id AND
             Product.project = %s""" % sqlvalues(self.id),
-            clauseTables=['Ticket', 'Product'], distinct=True))
->>>>>>> ae514888
+            clauseTables=['Question', 'Product'], distinct=True))
 
 
 class ProjectSet:
