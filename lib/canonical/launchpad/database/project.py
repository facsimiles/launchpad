# Copyright 2004-2007 Canonical Ltd.  All rights reserved.
"""Launchpad Project-related Database Table Objects."""

__metaclass__ = type
__all__ = [
    'Project',
    'ProjectSet',
    ]

from zope.interface import implements

from sqlobject import (
    ForeignKey, StringCol, BoolCol, SQLObjectNotFound, SQLRelatedJoin)

from canonical.database.sqlbase import SQLBase, sqlvalues, quote
from canonical.database.datetimecol import UtcDateTimeCol
from canonical.database.constants import UTC_NOW
from canonical.database.enumcol import EnumCol

from canonical.launchpad.interfaces import (
    ICalendarOwner, IFAQCollection, IHasIcon, IHasLogo, IHasMugshot, IProduct,
    IProject, IProjectSet, ISearchableByQuestionOwner, NotFoundError,
    QUESTION_STATUS_DEFAULT_SEARCH)

from canonical.lp.dbschema import (
    TranslationPermission, ImportStatus, SpecificationSort,
    SpecificationFilter, SprintSpecificationStatus,
    SpecificationImplementationStatus)

from canonical.launchpad.database.branchvisibilitypolicy import (
    BranchVisibilityPolicyMixin)
from canonical.launchpad.database.bug import (
    get_bug_tags, get_bug_tags_open_count)
from canonical.launchpad.database.bugtarget import BugTargetBase
from canonical.launchpad.database.bugtask import BugTask, BugTaskSet
from canonical.launchpad.database.cal import Calendar
from canonical.launchpad.database.faq import FAQ, FAQSearch
from canonical.launchpad.database.karma import KarmaContextMixin
from canonical.launchpad.database.language import Language
from canonical.launchpad.database.mentoringoffer import MentoringOffer
from canonical.launchpad.database.milestone import ProjectMilestoneSet
from canonical.launchpad.database.product import Product
from canonical.launchpad.database.projectbounty import ProjectBounty
from canonical.launchpad.database.specification import (
    HasSpecificationsMixin, Specification)
from canonical.launchpad.database.sprint import HasSprintsMixin
from canonical.launchpad.database.question import QuestionTargetSearch


class Project(SQLBase, BugTargetBase, HasSpecificationsMixin,
              HasSprintsMixin, KarmaContextMixin,
              BranchVisibilityPolicyMixin):
    """A Project"""

    implements(ICalendarOwner, IProject, IFAQCollection, IHasIcon, IHasLogo,
               IHasMugshot, ISearchableByQuestionOwner)

    _table = "Project"

    # db field names
    owner = ForeignKey(foreignKey='Person', dbName='owner', notNull=True)
    name = StringCol(dbName='name', notNull=True)
    displayname = StringCol(dbName='displayname', notNull=True)
    title = StringCol(dbName='title', notNull=True)
    summary = StringCol(dbName='summary', notNull=True)
    description = StringCol(dbName='description', notNull=True)
    datecreated = UtcDateTimeCol(dbName='datecreated', notNull=True,
        default=UTC_NOW)
    driver = ForeignKey(
        foreignKey="Person", dbName="driver", notNull=False, default=None)
    homepageurl = StringCol(dbName='homepageurl', notNull=False, default=None)
    homepage_content = StringCol(default=None)
    icon = ForeignKey(
        dbName='icon', foreignKey='LibraryFileAlias', default=None)
    logo = ForeignKey(
        dbName='logo', foreignKey='LibraryFileAlias', default=None)
    mugshot = ForeignKey(
        dbName='mugshot', foreignKey='LibraryFileAlias', default=None)
    wikiurl = StringCol(dbName='wikiurl', notNull=False, default=None)
    sourceforgeproject = StringCol(dbName='sourceforgeproject', notNull=False,
        default=None)
    freshmeatproject = StringCol(dbName='freshmeatproject', notNull=False,
        default=None)
    lastdoap = StringCol(dbName='lastdoap', notNull=False, default=None)
    translationgroup = ForeignKey(dbName='translationgroup',
        foreignKey='TranslationGroup', notNull=False, default=None)
    translationpermission = EnumCol(dbName='translationpermission',
        notNull=True, schema=TranslationPermission,
        default=TranslationPermission.OPEN)
    active = BoolCol(dbName='active', notNull=True, default=True)
    reviewed = BoolCol(dbName='reviewed', notNull=True, default=False)
    bugtracker = ForeignKey(
        foreignKey="BugTracker", dbName="bugtracker", notNull=False,
        default=None)

    # convenient joins

    bounties = SQLRelatedJoin('Bounty', joinColumn='project',
                            otherColumn='bounty',
                            intermediateTable='ProjectBounty')

    calendar = ForeignKey(dbName='calendar', foreignKey='Calendar',
                          default=None, forceDBName=True)

    @property
    def products(self):
        return Product.selectBy(project=self, active=True, orderBy='name')

    def getOrCreateCalendar(self):
        if not self.calendar:
            self.calendar = Calendar(
                title='%s Project Calendar' % self.displayname,
                revision=0)
        return self.calendar

    def getProduct(self, name):
        return Product.selectOneBy(project=self, name=name)

    def ensureRelatedBounty(self, bounty):
        """See `IProject`."""
        for curr_bounty in self.bounties:
            if bounty.id == curr_bounty.id:
                return None
        ProjectBounty(project=self, bounty=bounty)
        return None

    @property
    def mentoring_offers(self):
        """See `IProject`"""
        via_specs = MentoringOffer.select("""
            Product.project = %s AND
            Specification.product = Product.id AND
            Specification.id = MentoringOffer.specification
            """ % sqlvalues(self.id) + """ AND NOT
            (""" + Specification.completeness_clause +")",
            clauseTables=['Product', 'Specification'],
            distinct=True)
        via_bugs = MentoringOffer.select("""
            Product.project = %s AND
            BugTask.product = Product.id AND
            BugTask.bug = MentoringOffer.bug AND
            BugTask.bug = Bug.id AND
            Bug.private IS FALSE
            """ % sqlvalues(self.id) + """ AND NOT (
            """ + BugTask.completeness_clause + ")",
            clauseTables=['Product', 'BugTask', 'Bug'],
            distinct=True)
        return via_specs.union(via_bugs, orderBy=['-date_created', '-id'])

    def translatables(self):
        """See `IProject`."""
        return Product.select('''
            Product.project = %s AND
            Product.official_rosetta = TRUE AND
            Product.id = ProductSeries.product AND
            POTemplate.productseries = ProductSeries.id
            ''' % sqlvalues(self),
            clauseTables=['ProductSeries', 'POTemplate'],
            distinct=True)

    def _getBaseQueryAndClauseTablesForQueryingSprints(self):
        query = """
            Product.project = %s
            AND Specification.product = Product.id
            AND Specification.id = SprintSpecification.specification
            AND SprintSpecification.sprint = Sprint.id
            AND SprintSpecification.status = %s
            """ % sqlvalues(self, SprintSpecificationStatus.ACCEPTED)
        return query, ['Product', 'Specification', 'SprintSpecification']

    @property
    def has_any_specifications(self):
        """See `IHasSpecifications`."""
        return self.all_specifications.count()

    @property
    def all_specifications(self):
        return self.specifications(filter=[SpecificationFilter.ALL])

    @property
    def valid_specifications(self):
        return self.specifications(filter=[SpecificationFilter.VALID])

    def specifications(self, sort=None, quantity=None, filter=None):
        """See `IHasSpecifications`."""

        # Make a new list of the filter, so that we do not mutate what we
        # were passed as a filter
        if not filter:
            # filter could be None or [] then we decide the default
            # which for a project is to show incomplete specs
            filter = [SpecificationFilter.INCOMPLETE]

        # sort by priority descending, by default
        if sort is None or sort == SpecificationSort.PRIORITY:
            order = (
                ['-priority', 'Specification.definition_status', 'Specification.name'])
        elif sort == SpecificationSort.DATE:
            order = ['-Specification.datecreated', 'Specification.id']

        # figure out what set of specifications we are interested in. for
        # projects, we need to be able to filter on the basis of:
        #
        #  - completeness. by default, only incomplete specs shown
        #  - informational.
        #
        base = """
            Specification.product = Product.id AND
            Product.active IS TRUE AND
            Product.project = %s
            """ % self.id
        query = base
        # look for informational specs
        if SpecificationFilter.INFORMATIONAL in filter:
            query += (' AND Specification.implementation_status = %s' %
              quote(SpecificationImplementationStatus.INFORMATIONAL))

        # filter based on completion. see the implementation of
        # Specification.is_complete() for more details
        completeness =  Specification.completeness_clause

        if SpecificationFilter.COMPLETE in filter:
            query += ' AND ( %s ) ' % completeness
        elif SpecificationFilter.INCOMPLETE in filter:
            query += ' AND NOT ( %s ) ' % completeness

        # ALL is the trump card
        if SpecificationFilter.ALL in filter:
            query = base

        # Filter for specification text
        for constraint in filter:
            if isinstance(constraint, basestring):
                # a string in the filter is a text search filter
                query += ' AND Specification.fti @@ ftq(%s) ' % quote(
                    constraint)

        # now do the query, and remember to prejoin to people
        results = Specification.select(query, orderBy=order, limit=quantity,
            clauseTables=['Product'])
        return results.prejoin(['assignee', 'approver', 'drafter'])

<<<<<<< HEAD
    # XXX: A Project shouldn't provide IBugTarget, since it's not really
    #      a bug target, thus bugtargetdisplayname and createBug don't make
    #      sense here. IBugTarget should be split into two interfaces; one that
    #      makes sense for Project to implement, and one containing the rest
    #      of IBugTarget. -- Bjorn Tillenius, 2006-08-17
=======
    # XXX: Bjorn Tillenius 2006-08-17:
    #      A Project shouldn't provide IBugTarget, since it's not really
    #      a bug target, thus bugtargetdisplayname and createBug don't make
    #      sense here. IBugTarget should be split into two interfaces; one
    #      that makes sense for Project to implement, and one containing the
    #      rest of IBugTarget.
>>>>>>> 88930dfc
    bugtargetdisplayname = None

    def searchTasks(self, search_params):
        """See `IBugTarget`."""
        search_params.setProject(self)
        return BugTaskSet().search(search_params)

    def getUsedBugTags(self):
        """See `IBugTarget`."""
        if not self.products:
            return []
        product_ids = sqlvalues(*self.products)
        return get_bug_tags(
            "BugTask.product IN (%s)" % ",".join(product_ids))

    def getUsedBugTagsWithOpenCounts(self, user):
        """See `IBugTarget`."""
        if not self.products:
            return []
        product_ids = sqlvalues(*self.products)
        return get_bug_tags_open_count(
            "BugTask.product IN (%s)" % ",".join(product_ids), user)

    def createBug(self, bug_params):
        """See `IBugTarget`."""
        raise NotImplementedError('Cannot file bugs against a project')

    def _getBugTaskContextClause(self):
        """See `BugTargetBase`."""
        return 'BugTask.product IN (%s)' % ','.join(sqlvalues(*self.products))

    # IQuestionCollection
    def searchQuestions(self, search_text=None,
                        status=QUESTION_STATUS_DEFAULT_SEARCH,
                        language=None, sort=None, owner=None,
                        needs_attention_from=None, unsupported=False):
        """See `IQuestionCollection`."""
        if unsupported:
            unsupported_target = self
        else:
            unsupported_target = None

        return QuestionTargetSearch(
            project=self,
            search_text=search_text, status=status,
            language=language, sort=sort, owner=owner,
            needs_attention_from=needs_attention_from,
            unsupported_target=unsupported_target).getResults()

    def getQuestionLanguages(self):
        """See `IQuestionCollection`."""
        return set(Language.select("""
            Language.id = Question.language AND
            Question.product = Product.id AND
            Product.project = %s""" % sqlvalues(self.id),
            clauseTables=['Question', 'Product'], distinct=True))

    @property
    def bugtargetdisplayname(self):
        """See IBugTarget."""
        return self.displayname

    @property
    def bugtargetname(self):
        """See IBugTarget."""
        return self.name

    # IFAQCollection
    def getFAQ(self, id):
        """See `IQuestionCollection`."""
        faq = FAQ.getForTarget(id, None)
        if (faq is not None
            and IProduct.providedBy(faq.target)
            and faq.target in self.products):
            # Filter out faq not related to this project.
            return faq
        else:
            return None

    def searchFAQs(self, search_text=None, owner=None, sort=None):
        """See `IQuestionCollection`."""
        return FAQSearch(
            search_text=search_text, owner=owner, sort=sort,
            project=self).getResults()

    def hasProducts(self):
        """Returns True if a project has products associated with it, False
        otherwise.

        If the project has < 1 product, selected links will be disabled.
        This is to avoid situations where users try to file bugs against
        empty project groups (Malone bug #106523).
        """
        return self.products.count() != 0

    @property
    def milestones(self):
        """See `IProject`."""
        return ProjectMilestoneSet().getMilestonesForProject(
            self, only_visible=True)

    @property
    def all_milestones(self):
        """See `IProject`."""
        return ProjectMilestoneSet().getMilestonesForProject(
            self, only_visible=False)

    def getMilestone(self, name):
        """See `IProject`."""
        result = ProjectMilestoneSet().getMilestonesForProject(
            self, only_visible=False, milestone_name=name)
        if result:
            return result[0]
        return None

class ProjectSet:
    implements(IProjectSet)

    def __init__(self):
        self.title = 'Projects registered in Launchpad'

    def __iter__(self):
        return iter(Project.selectBy(active=True))

    def __getitem__(self, name):
        project = Project.selectOneBy(name=name, active=True)
        if project is None:
            raise NotFoundError(name)
        return project

    def get(self, projectid):
        """See `canonical.launchpad.interfaces.project.IProjectSet`.

        >>> getUtility(IProjectSet).get(1).name
        u'apache'
        >>> getUtility(IProjectSet).get(-1)
        Traceback (most recent call last):
        ...
        NotFoundError: -1
        """
        try:
            project = Project.get(projectid)
        except SQLObjectNotFound:
            raise NotFoundError(projectid)
        return project

    def getByName(self, name, default=None, ignore_inactive=False):
        """See `canonical.launchpad.interfaces.project.IProjectSet`."""
        if ignore_inactive:
            project = Project.selectOneBy(name=name, active=True)
        else:
            project = Project.selectOneBy(name=name)
        if project is None:
            return default
        return project

    def new(self, name, displayname, title, homepageurl, summary,
            description, owner, mugshot=None, logo=None, icon=None):
        """See `canonical.launchpad.interfaces.project.IProjectSet`."""
        return Project(
            name=name,
            displayname=displayname,
            title=title,
            summary=summary,
            description=description,
            homepageurl=homepageurl,
            owner=owner,
            datecreated=UTC_NOW,
            mugshot=mugshot,
            logo=logo,
            icon=icon)

    def count_all(self):
        return Project.select().count()

    def forReview(self):
        return Project.select("reviewed IS FALSE")

    def forSyncReview(self):
        query = """Product.project=Project.id AND
                   Product.reviewed IS TRUE AND
                   Product.active IS TRUE AND
                   Product.id=ProductSeries.product AND
                   ProductSeries.importstatus IS NOT NULL AND
                   ProductSeries.importstatus <> %s
                   """ % sqlvalues(ImportStatus.SYNCING)
        clauseTables = ['Project', 'Product', 'ProductSeries']
        results = []
        for project in Project.select(query, clauseTables=clauseTables):
            if project not in results:
                results.append(project)
        return results

    def search(self, text=None, soyuz=None,
                     rosetta=None, malone=None,
                     bazaar=None,
                     search_products=True,
                     show_inactive=False):
        """Search through the Registry database for projects that match the
        query terms. text is a piece of text in the title / summary /
        description fields of project (and possibly product). soyuz,
        bounties, bazaar, malone etc are hints as to whether the search
        should be limited to projects that are active in those Launchpad
        applications.
        """
        clauseTables = set()
        clauseTables.add('Project')
        queries = []
        if rosetta:
            clauseTables.add('Product')
            clauseTables.add('POTemplate')
            queries.append('POTemplate.product=Product.id')
        if malone:
            clauseTables.add('Product')
            clauseTables.add('BugTask')
            queries.append('BugTask.product=Product.id')
        if bazaar:
            clauseTables.add('Product')
            clauseTables.add('ProductSeries')
            queries.append('(ProductSeries.import_branch IS NOT NULL OR '
                           'ProductSeries.user_branch IS NOT NULL)')
            queries.append('ProductSeries.product=Product.id')

        if text:
            if search_products:
                clauseTables.add('Product')
                queries.append("Product.fti @@ ftq(%s)" % sqlvalues(text))
            else:
                queries.append("Project.fti @@ ftq(%s)" % sqlvalues(text))

        if 'Product' in clauseTables:
            queries.append('Product.project=Project.id')

        if not show_inactive:
            queries.append('Project.active IS TRUE')
            if 'Product' in clauseTables:
                queries.append('Product.active IS TRUE')

        query = " AND ".join(queries)
        return Project.select(query, distinct=True, clauseTables=clauseTables)
<|MERGE_RESOLUTION|>--- conflicted
+++ resolved
@@ -240,20 +240,12 @@
             clauseTables=['Product'])
         return results.prejoin(['assignee', 'approver', 'drafter'])
 
-<<<<<<< HEAD
-    # XXX: A Project shouldn't provide IBugTarget, since it's not really
-    #      a bug target, thus bugtargetdisplayname and createBug don't make
-    #      sense here. IBugTarget should be split into two interfaces; one that
-    #      makes sense for Project to implement, and one containing the rest
-    #      of IBugTarget. -- Bjorn Tillenius, 2006-08-17
-=======
     # XXX: Bjorn Tillenius 2006-08-17:
     #      A Project shouldn't provide IBugTarget, since it's not really
     #      a bug target, thus bugtargetdisplayname and createBug don't make
     #      sense here. IBugTarget should be split into two interfaces; one
     #      that makes sense for Project to implement, and one containing the
     #      rest of IBugTarget.
->>>>>>> 88930dfc
     bugtargetdisplayname = None
 
     def searchTasks(self, search_params):
