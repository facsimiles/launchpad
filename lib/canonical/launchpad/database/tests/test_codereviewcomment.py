--- conflicted
+++ resolved
@@ -11,10 +11,7 @@
 from canonical.launchpad.testing import TestCaseWithFactory
 from canonical.testing import (
     DatabaseFunctionalLayer, LaunchpadFunctionalLayer)
-<<<<<<< HEAD
-=======
 
->>>>>>> 04dfed0a
 
 class TestCodeReviewComment(TestCaseWithFactory):
 
@@ -47,17 +44,10 @@
         self.assertEqual(None, comment.vote_tag)
         self.assertEqual(self.submitter, comment.message.owner)
         self.assertEqual(comment, self.bmp.root_comment)
-<<<<<<< HEAD
-        self.assertEqual('Re: [Merge] '
-            'lp://dev/~person-name2/product-name8/branch4 into '
-            'lp://dev/~person-name13/product-name8/branch15',
-            comment.message.subject)
-=======
         self.assertEqual(
             'Re: [Merge] %s into %s' % (
                 self.bmp.source_branch.bzr_identity,
                 self.bmp.target_branch.bzr_identity), comment.message.subject)
->>>>>>> 04dfed0a
         self.assertEqual('Message content', comment.message.chunks[0].content)
 
     def test_createReplyComment(self):
