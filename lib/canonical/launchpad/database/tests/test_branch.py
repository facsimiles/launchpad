--- conflicted
+++ resolved
@@ -5,11 +5,7 @@
 __metaclass__ = type
 
 from datetime import datetime
-<<<<<<< HEAD
 from pytz import UTC
-=======
-import pytz
->>>>>>> 559a9999
 import transaction
 from unittest import TestCase, TestLoader
 
@@ -295,7 +291,6 @@
         self.assertEqual(proposal.whiteboard, whiteboard)
 
 
-<<<<<<< HEAD
 class BranchDateLastModified(BranchTestCase):
     """Exercies the situations where date_last_modifed is udpated."""
     layer = LaunchpadZopelessLayer
@@ -360,7 +355,8 @@
 
         self.assertTrue(branch.date_last_modified > date_created,
                         "Date last modified was not updated.")
-=======
+
+
 class BranchSorting(TestCase):
     """Test cases for the sort_by option of BranchSet getBranch* methods."""
 
@@ -393,7 +389,6 @@
 
     def xmas(self, year):
         """Create a UTC datetime for Christmas of the given year."""
-        UTC = pytz.timezone("UTC")
         return datetime(year=year, month=12, day=25, tzinfo=UTC)
 
     def test_sortByRecentChanges(self):
@@ -444,7 +439,6 @@
             getBranchesForPerson(
                 new_person, sort_by=BranchListingSort.OLDEST_FIRST),
             [created_in_2005, created_in_2006])
->>>>>>> 559a9999
 
 
 def test_suite():
