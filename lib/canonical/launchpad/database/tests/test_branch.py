--- conflicted
+++ resolved
@@ -297,14 +297,8 @@
         TestCaseWithFactory.setUp(self, 'test@canonical.com')
         self.product = ProductSet().getByName('firefox')
         self.user = getUtility(IPersonSet).getByEmail('test@canonical.com')
-<<<<<<< HEAD
-        self.branch = BranchSet().new(
-            BranchType.HOSTED, 'to-delete', self.user, self.user,
-            self.product, None, 'A branch to delete')
-=======
         self.branch = self.factory.makeProductBranch(
             name='to-delete', owner=self.user, product=self.product)
->>>>>>> 8a1c7d1a
         # The owner of the branch is subscribed to the branch when it is
         # created.  The tests here assume no initial connections, so
         # unsubscribe the branch owner here.
