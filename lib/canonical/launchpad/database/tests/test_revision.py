# Copyright 2007-2008 Canonical Ltd.  All rights reserved.

"""Tests for Revisions."""

__metaclass__ = type

from datetime import datetime, timedelta
import time
from unittest import TestCase, TestLoader

import psycopg2
import pytz
<<<<<<< HEAD
from storm.store import Store
import transaction
=======
>>>>>>> a4c298ba
from zope.component import getUtility
from zope.security.proxy import removeSecurityProxy

from canonical.database.sqlbase import cursor
from canonical.launchpad.database.karma import Karma
from canonical.launchpad.database.revision import RevisionSet
from canonical.launchpad.ftests import login, logout
from canonical.launchpad.interfaces import (
    IBranchSet, IRevisionSet)
from canonical.launchpad.testing import (
    LaunchpadObjectFactory, TestCaseWithFactory, time_counter)
<<<<<<< HEAD
from canonical.testing import DatabaseFunctionalLayer, LaunchpadZopelessLayer


class TestRevisionKarma(TestCaseWithFactory):
    """Test the `getBranch` method of the revision."""

    layer = DatabaseFunctionalLayer

    def setUp(self):
        # Use an administrator to set branch privacy easily.
        TestCaseWithFactory.setUp(self, "foo.bar@canonical.com")

    def test_revisionWithUnknownEmail(self):
        # A revision when created does not have karma allocated.
        rev = self.factory.makeRevision()
        self.failIf(rev.karma_allocated)
        # Even if the revision author is someone we know.
        author = self.factory.makePerson()
        rev = self.factory.makeRevision(
            author=author.preferredemail.email)
        self.failIf(rev.karma_allocated)

    def test_noKarmaForUnknownAuthor(self):
        # If the revision author is unknown, karma isn't allocated.
        rev = self.factory.makeRevision()
        branch = self.factory.makeBranch()
        branch.createBranchRevision(1, rev)
        self.failIf(rev.karma_allocated)

    def test_noRevisionsNeedingAllocation(self):
        # There are no outstanding revisions needing karma allocated.
        self.assertEqual(
            [], list(RevisionSet.getRevisionsNeedingKarmaAllocated()))

    def test_karmaAllocatedForKnownAuthor(self):
        # If the revision author is known, allocate karma.
        author = self.factory.makePerson()
        rev = self.factory.makeRevision(
            author=author.preferredemail.email)
        branch = self.factory.makeBranch()
        branch.createBranchRevision(1, rev)
        self.failUnless(rev.karma_allocated)
        # Get the karma event.
        [karma] = list(Store.of(author).find(
            Karma,
            Karma.person == author,
            Karma.product == branch.product))
        self.assertEqual(karma.datecreated, rev.revision_date)
        self.assertEqual(karma.product, branch.product)
        # Since karma has been allocated, the revision isn't in our list.
        self.assertEqual(
            [], list(RevisionSet.getRevisionsNeedingKarmaAllocated()))

    def test_noKarmaForJunk(self):
        # Revisions only associated with junk branches don't get karma.
        author = self.factory.makePerson()
        rev = self.factory.makeRevision(
            author=author.preferredemail.email)
        branch = self.factory.makeBranch(explicit_junk=True)
        branch.createBranchRevision(1, rev)
        self.failIf(rev.karma_allocated)
        # Nor is this revision identified as needing karma allocated.
        self.assertEqual(
            [], list(RevisionSet.getRevisionsNeedingKarmaAllocated()))

    def test_junkBranchMovedToProductNeedsKarma(self):
        # A junk branch that moves to a product needs karma allocated.
        author = self.factory.makePerson()
        rev = self.factory.makeRevision(
            author=author.preferredemail.email)
        branch = self.factory.makeBranch(explicit_junk=True)
        branch.createBranchRevision(1, rev)
        # Once the branch is connected to the revision, we now specify
        # a product for the branch.
        branch.product = self.factory.makeProduct()
        # The revision is now identified as needing karma allocated.
        self.assertEqual(
            [rev], list(RevisionSet.getRevisionsNeedingKarmaAllocated()))

    def test_newRevisionAuthorLinkNeedsKarma(self):
        # If Launchpad knows of revisions by a particular author, and later
        # that authoer registers with launchpad, the revisions need karma
        # allocated.
        email = self.factory.getUniqueEmailAddress()
        rev = self.factory.makeRevision(author=email)
        branch = self.factory.makeBranch()
        branch.createBranchRevision(1, rev)
        self.failIf(rev.karma_allocated)
        # Since the revision author is not known, the revisions do not at this
        # stage need karma allocated.
        self.assertEqual(
            [], list(RevisionSet.getRevisionsNeedingKarmaAllocated()))
        # The person registers with Launchpad.
        author = self.factory.makePerson(email=email)
        # Now the kama needs allocating.
        self.assertEqual(
            [rev], list(RevisionSet.getRevisionsNeedingKarmaAllocated()))
=======
from canonical.testing import DatabaseFunctionalLayer
>>>>>>> a4c298ba


class TestRevisionGetBranch(TestCaseWithFactory):
    """Test the `getBranch` method of the revision."""

    layer = DatabaseFunctionalLayer

    def setUp(self):
        # Use an administrator to set branch privacy easily.
        TestCaseWithFactory.setUp(self, "admin@canonical.com")
        self.author = self.factory.makePerson()
        self.revision = self.factory.makeRevision(
            author=self.author.preferredemail.email)

    def makeBranchWithRevision(self, sequence, owner=None):
        branch = self.factory.makeBranch(owner=owner)
        branch.createBranchRevision(sequence, self.revision)
        return branch

    def testPreferAuthorBranch(self):
        # If a revision is on the mainline history of two (or more) different
        # branches, then choose one owned by the revision author.
        self.makeBranchWithRevision(1)
        b = self.makeBranchWithRevision(1, owner=self.author)
        self.assertEqual(b, self.revision.getBranch())

    def testPreferMainlineRevisionBranch(self):
        # Choose a branch where the revision is on the mainline history over a
        # branch where the revision is just in the ancestry.
        self.makeBranchWithRevision(None)
        b = self.makeBranchWithRevision(1)
        self.assertEqual(b, self.revision.getBranch())

    def testOwnerTrunksMainline(self):
        # If the revision is mainline on a branch not owned by the revision
        # owner, but in the ancestry of a branch owned by the revision owner,
        # choose the branch owned by the revision author.
        self.makeBranchWithRevision(1)
        b = self.makeBranchWithRevision(None, owner=self.author)
        self.assertEqual(b, self.revision.getBranch())

    def testPublicBranchTrumpsOwner(self):
        # Only public branches are returned.
        b1 = self.makeBranchWithRevision(1)
        b2 = self.makeBranchWithRevision(1, owner=self.author)
        b2.private = True
        self.assertEqual(b1, self.revision.getBranch())

    def testAllowPrivateReturnsPrivateBranch(self):
        # If the allow_private flag is set, then private branches can be
        # returned if they are the best match.
        b1 = self.makeBranchWithRevision(1)
        b2 = self.makeBranchWithRevision(1, owner=self.author)
        b2.private = True
        self.assertEqual(b2, self.revision.getBranch(allow_private=True))

    def testAllowPrivateCanReturnPublic(self):
        # Allowing private branches does not change the priority ordering of
        # the branches.
        b1 = self.makeBranchWithRevision(1)
        b2 = self.makeBranchWithRevision(1, owner=self.author)
        b1.private = True
        self.assertEqual(b2, self.revision.getBranch(allow_private=True))


class TestGetPublicRevisonsForPerson(TestCaseWithFactory):
    """Test the `getPublicRevisionsForPerson` method of `RevisionSet`."""

    layer = DatabaseFunctionalLayer

    def setUp(self):
        # Use an administrator to set branch privacy easily.
        TestCaseWithFactory.setUp(self, "admin@canonical.com")
        self.author = self.factory.makePerson()
        self.revision = self.factory.makeRevision(
            author=self.author.preferredemail.email)
        self.date_generator = time_counter(
            datetime(2007, 1, 1, tzinfo=pytz.UTC),
            delta=timedelta(days=1))

    def _makeRevision(self, author=None):
        """Make a revision owned by `author`.

        `author` defaults to self.author if not set."""
        if author is None:
            author = self.author
        return self.factory.makeRevision(
            author=author.preferredemail.email,
            revision_date=self.date_generator.next())

    def _addRevisionsToBranch(self, branch, *revs):
        # Add the revisions to the the branch.
        for sequence, rev in enumerate(revs):
            branch.createBranchRevision(sequence, rev)

    def testRevisionsMustBeInABranch(self):
        # A revision authored by the person must be in a branch to be
        # returned.
        rev1 = self._makeRevision()
        self.assertEqual(self.author, rev1.revision_author.person)
        self.assertEqual(
            [],
            list(RevisionSet.getPublicRevisionsForPerson(self.author)))
        b = self.factory.makeBranch()
        b.createBranchRevision(1, rev1)
        self.assertEqual(
            [rev1],
            list(RevisionSet.getPublicRevisionsForPerson(self.author)))

    def testRevisionsMustBeInAPublicBranch(self):
        # A revision authored by the person must be in a branch to be
        # returned.
        rev1 = self._makeRevision()
        b = self.factory.makeBranch()
        b.createBranchRevision(1, rev1)
        b.private = True
        self.assertEqual(
            [],
            list(RevisionSet.getPublicRevisionsForPerson(self.author)))

    def testNewestRevisionFirst(self):
        # The revisions are ordered with the newest first.
        rev1 = self._makeRevision()
        rev2 = self._makeRevision()
        rev3 = self._makeRevision()
        branch = self.factory.makeBranch()
        self._addRevisionsToBranch(branch, rev1, rev2, rev3)
        self.assertEqual(
            [rev3, rev2, rev1],
            list(RevisionSet.getPublicRevisionsForPerson(self.author)))

    def testTeamRevisions(self):
        # Revisions owned by all members of a team are returned.
        team = self.factory.makeTeam(self.author)
        team_member = self.factory.makePerson()
        team.addMember(team_member, self.author)
        rev1 = self._makeRevision()
        rev2 = self._makeRevision(team_member)
        rev3 = self._makeRevision(self.factory.makePerson())
        branch = self.factory.makeBranch()
        self._addRevisionsToBranch(branch, rev1, rev2, rev3)
        self.assertEqual(
            [rev2, rev1],
            list(RevisionSet.getPublicRevisionsForPerson(team)))

    def testRevisionsOnlyReturnedOnce(self):
        # If the revisions appear in multiple branches, they are only returned
        # once.
        rev1 = self._makeRevision()
        rev2 = self._makeRevision()
        rev3 = self._makeRevision()
        self._addRevisionsToBranch(
            self.factory.makeBranch(), rev1, rev2, rev3)
        self._addRevisionsToBranch(
            self.factory.makeBranch(), rev1, rev2, rev3)
        self.assertEqual(
            [rev3, rev2, rev1],
            list(RevisionSet.getPublicRevisionsForPerson(self.author)))


class TestGetPublicRevisonsForProduct(TestCaseWithFactory):
    """Test the `getPublicRevisionsForProduct` method of `RevisionSet`."""

    layer = DatabaseFunctionalLayer

    def setUp(self):
        # Use an administrator to set branch privacy easily.
        TestCaseWithFactory.setUp(self, "admin@canonical.com")
        self.date_generator = time_counter(
            datetime(2007, 1, 1, tzinfo=pytz.UTC),
            delta=timedelta(days=1))
        self.product = self.factory.makeProduct()

    def _makeRevision(self):
        """Make a revision using the date generator."""
        return self.factory.makeRevision(
            revision_date=self.date_generator.next())

    def _addRevisionsToBranch(self, branch, *revs):
        # Add the revisions to the the branch.
        for sequence, rev in enumerate(revs):
            branch.createBranchRevision(sequence, rev)

    def _makeRevisionInBranch(self, product=None):
        # Make a revision, and associate it with a branch.  The branch is made
        # with the product passed in, which means that if there was no product
        # passed in, the factory makes a new one.
        if product is None:
            product = self.factory.makeProduct()
        branch = self.factory.makeBranch(product=product)
        rev = self._makeRevision()
        branch.createBranchRevision(1, rev)
        return rev

    def testRevisionsMustBeInABranchOfProduct(self):
        # The revision must be in a branch for the product.
        # returned.
        rev1 = self._makeRevisionInBranch(product=self.product)
        rev2 = self._makeRevisionInBranch()
        self.assertEqual(
            [rev1],
            list(RevisionSet.getPublicRevisionsForProduct(self.product)))

    def testRevisionsMustBeInAPublicBranch(self):
        # A revision for the project must be in a public branch to be
        # returned.
        rev1 = self._makeRevision()
        b = self.factory.makeBranch(product=self.product)
        b.createBranchRevision(1, rev1)
        b.private = True
        self.assertEqual(
            [],
            list(RevisionSet.getPublicRevisionsForProduct(self.product)))

    def testNewestRevisionFirst(self):
        # The revisions are ordered with the newest first.
        rev1 = self._makeRevision()
        rev2 = self._makeRevision()
        rev3 = self._makeRevision()
        branch = self.factory.makeBranch(product=self.product)
        self._addRevisionsToBranch(branch, rev1, rev2, rev3)
        self.assertEqual(
            [rev3, rev2, rev1],
            list(RevisionSet.getPublicRevisionsForProduct(self.product)))

    def testRevisionsOnlyReturnedOnce(self):
        # If the revisions appear in multiple branches, they are only returned
        # once.
        rev1 = self._makeRevision()
        rev2 = self._makeRevision()
        rev3 = self._makeRevision()
        self._addRevisionsToBranch(
            self.factory.makeBranch(product=self.product), rev1, rev2, rev3)
        self._addRevisionsToBranch(
            self.factory.makeBranch(product=self.product), rev1, rev2, rev3)
        self.assertEqual(
            [rev3, rev2, rev1],
            list(RevisionSet.getPublicRevisionsForProduct(self.product)))


class TestGetPublicRevisonsForProject(TestCaseWithFactory):
    """Test the `getPublicRevisionsForProject` method of `RevisionSet`."""

    layer = DatabaseFunctionalLayer

    def setUp(self):
        # Use an administrator to set branch privacy easily.
        TestCaseWithFactory.setUp(self, "admin@canonical.com")
        self.date_generator = time_counter(
            datetime(2007, 1, 1, tzinfo=pytz.UTC),
            delta=timedelta(days=1))
        self.project = self.factory.makeProject()
        self.product = self.factory.makeProduct(project=self.project)

    def _makeRevision(self):
        """Make a revision using the date generator."""
        return self.factory.makeRevision(
            revision_date=self.date_generator.next())

    def _addRevisionsToBranch(self, branch, *revs):
        # Add the revisions to the the branch.
        for sequence, rev in enumerate(revs):
            branch.createBranchRevision(sequence, rev)

    def _makeRevisionInBranch(self, product=None):
        # Make a revision, and associate it with a branch.  The branch is made
        # with the product passed in, which means that if there was no product
        # passed in, the factory makes a new one.
        if product is None:
            product = self.factory.makeProduct()
        branch = self.factory.makeBranch(product=product)
        rev = self._makeRevision()
        branch.createBranchRevision(1, rev)
        return rev

    def testRevisionsMustBeInABranchOfProduct(self):
        # The revision must be in a branch for the product.
        # returned.
        rev1 = self._makeRevisionInBranch(product=self.product)
        rev2 = self._makeRevisionInBranch()
        self.assertEqual(
            [rev1],
            list(RevisionSet.getPublicRevisionsForProject(self.project)))

    def testRevisionsMustBeInAPublicBranch(self):
        # A revision for the project must be in a public branch to be
        # returned.
        rev1 = self._makeRevision()
        b = self.factory.makeBranch(product=self.product)
        b.createBranchRevision(1, rev1)
        b.private = True
        self.assertEqual(
            [],
            list(RevisionSet.getPublicRevisionsForProject(self.project)))

    def testNewestRevisionFirst(self):
        # The revisions are ordered with the newest first.
        rev1 = self._makeRevision()
        rev2 = self._makeRevision()
        rev3 = self._makeRevision()
        branch = self.factory.makeBranch(product=self.product)
        self._addRevisionsToBranch(branch, rev1, rev2, rev3)
        self.assertEqual(
            [rev3, rev2, rev1],
            list(RevisionSet.getPublicRevisionsForProject(self.project)))

    def testProjectRevisions(self):
        # Revisions in all products that are part of the project are returned.
        another_product = self.factory.makeProduct(project=self.project)
        rev1 = self._makeRevisionInBranch(product=self.product)
        rev2 = self._makeRevisionInBranch(product=another_product)
        rev3 = self._makeRevisionInBranch()
        self.assertEqual(
            [rev2, rev1],
            list(RevisionSet.getPublicRevisionsForProject(self.project)))

    def testRevisionsOnlyReturnedOnce(self):
        # If the revisions appear in multiple branches, they are only returned
        # once.
        rev1 = self._makeRevision()
        rev2 = self._makeRevision()
        rev3 = self._makeRevision()
        self._addRevisionsToBranch(
            self.factory.makeBranch(product=self.product), rev1, rev2, rev3)
        self._addRevisionsToBranch(
            self.factory.makeBranch(product=self.product), rev1, rev2, rev3)
        self.assertEqual(
            [rev3, rev2, rev1],
            list(RevisionSet.getPublicRevisionsForProject(self.project)))


class TestTipRevisionsForBranches(TestCase):
    """Test that the tip revisions get returned properly."""

    # The LaunchpadZopelessLayer is used as the setUp needs to
    # switch database users in order to create revisions for the
    # test branches.
    layer = DatabaseFunctionalLayer

    def setUp(self):
        login('test@canonical.com')

        factory = LaunchpadObjectFactory()
        branches = [factory.makeBranch() for count in range(5)]
        branch_ids = [branch.id for branch in branches]
        for branch in branches:
            factory.makeRevisionsForBranch(branch)
        # Retrieve the updated branches (due to transaction boundaries).
        branch_set = getUtility(IBranchSet)
        self.branches = [branch_set.get(id) for id in branch_ids]
        self.revision_set = getUtility(IRevisionSet)

    def tearDown(self):
        logout()

    def _breakTransaction(self):
        # make sure the current transaction can not be committed by
        # sending a broken SQL statement to the database
        try:
            cursor().execute('break this transaction')
        except psycopg2.DatabaseError:
            pass

    def testNoBranches(self):
        """Assert that when given an empty list, an empty list is returned."""
        bs = self.revision_set
        revisions = bs.getTipRevisionsForBranches([])
        self.assertTrue(revisions is None)

    def testOneBranches(self):
        """When given one branch, one branch revision is returned."""
        revisions = list(
            self.revision_set.getTipRevisionsForBranches(
                self.branches[:1]))
        # XXX jamesh 2008-06-02: ensure that branch[0] is loaded
        self.branches[0].last_scanned_id
        self._breakTransaction()
        self.assertEqual(1, len(revisions))
        revision = revisions[0]
        self.assertEqual(self.branches[0].last_scanned_id,
                         revision.revision_id)
        # By accessing to the revision_author we can confirm that the
        # revision author has in fact been retrieved already.
        revision_author = revision.revision_author
        self.assertTrue(revision_author is not None)

    def testManyBranches(self):
        """Assert multiple branch revisions are returned correctly."""
        revisions = list(
            self.revision_set.getTipRevisionsForBranches(
                self.branches))
        self._breakTransaction()
        self.assertEqual(5, len(revisions))
        for revision in revisions:
            # By accessing to the revision_author we can confirm that the
            # revision author has in fact been retrieved already.
            revision_author = revision.revision_author
            self.assertTrue(revision_author is not None)

    def test_timestampToDatetime_with_negative_fractional(self):
        # timestampToDatetime should convert a negative, fractional timestamp
        # into a valid, sane datetime object.
        revision_set = removeSecurityProxy(getUtility(IRevisionSet))
        UTC = pytz.timezone('UTC')
        timestamp = -0.5
        date = revision_set._timestampToDatetime(timestamp)
        self.assertEqual(
            date, datetime(1969, 12, 31, 23, 59, 59, 500000, UTC))

    def test_timestampToDatetime(self):
        # timestampTODatetime should convert a regular timestamp into a valid,
        # sane datetime object.
        revision_set = removeSecurityProxy(getUtility(IRevisionSet))
        UTC = pytz.timezone('UTC')
        timestamp = time.time()
        date = datetime.fromtimestamp(timestamp, tz=UTC)
        self.assertEqual(date, revision_set._timestampToDatetime(timestamp))


def test_suite():
    return TestLoader().loadTestsFromName(__name__)<|MERGE_RESOLUTION|>--- conflicted
+++ resolved
@@ -10,11 +10,9 @@
 
 import psycopg2
 import pytz
-<<<<<<< HEAD
 from storm.store import Store
 import transaction
-=======
->>>>>>> a4c298ba
+
 from zope.component import getUtility
 from zope.security.proxy import removeSecurityProxy
 
@@ -26,8 +24,7 @@
     IBranchSet, IRevisionSet)
 from canonical.launchpad.testing import (
     LaunchpadObjectFactory, TestCaseWithFactory, time_counter)
-<<<<<<< HEAD
-from canonical.testing import DatabaseFunctionalLayer, LaunchpadZopelessLayer
+from canonical.testing import DatabaseFunctionalLayer
 
 
 class TestRevisionKarma(TestCaseWithFactory):
@@ -124,9 +121,6 @@
         # Now the kama needs allocating.
         self.assertEqual(
             [rev], list(RevisionSet.getRevisionsNeedingKarmaAllocated()))
-=======
-from canonical.testing import DatabaseFunctionalLayer
->>>>>>> a4c298ba
 
 
 class TestRevisionGetBranch(TestCaseWithFactory):
@@ -461,9 +455,6 @@
 class TestTipRevisionsForBranches(TestCase):
     """Test that the tip revisions get returned properly."""
 
-    # The LaunchpadZopelessLayer is used as the setUp needs to
-    # switch database users in order to create revisions for the
-    # test branches.
     layer = DatabaseFunctionalLayer
 
     def setUp(self):
