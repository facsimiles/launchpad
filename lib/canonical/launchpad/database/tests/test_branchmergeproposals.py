# Copyright 2008 Canonical Ltd.  All rights reserved.

"""Tests for BranchMergeProposals."""

__metaclass__ = type

from unittest import TestCase, TestLoader

from canonical.launchpad.ftests import ANONYMOUS, login, logout
from canonical.launchpad.interfaces import (
    BadStateTransition, BranchMergeProposalStatus)
from canonical.launchpad.testing import LaunchpadObjectFactory

from canonical.testing import LaunchpadFunctionalLayer


class TestBranchMergeProposalTransitions(TestCase):
    """Test the state transitions of branch merge proposals."""

    layer = LaunchpadFunctionalLayer

    # All transitions between states are handled my method calls
    # on the proposal.
    transition_functions = {
        BranchMergeProposalStatus.WORK_IN_PROGRESS: 'setAsWorkInProgress',
        BranchMergeProposalStatus.NEEDS_REVIEW: 'requestReview',
        BranchMergeProposalStatus.CODE_APPROVED: 'approveBranch',
        BranchMergeProposalStatus.REJECTED: 'rejectBranch',
        BranchMergeProposalStatus.MERGED: 'markAsMerged',
        BranchMergeProposalStatus.MERGE_FAILED: 'mergeFailed',
<<<<<<< HEAD
        BranchMergeProposalStatus.QUEUED: 'enqueue',
        BranchMergeProposalStatus.SUPERCEDED: 'resubmit',
=======
        BranchMergeProposalStatus.SUPERSEDED: 'resubmit',
>>>>>>> 767a9dcc
        }

    def setUp(self):
        TestCase.setUp(self)
        login(ANONYMOUS)
        self.factory = LaunchpadObjectFactory()
        self.target_branch = self.factory.makeBranch()
        login(self.target_branch.owner.preferredemail.email)

    def assertProposalState(self, proposal, state):
        """Assert that the `queue_status` of the `proposal` is `state`."""
        self.assertEqual(state, proposal.queue_status,
                         "Wrong state, expected %s, got %s"
                         % (state.title, proposal.queue_status.title))

    def _attemptTransition(self, proposal, to_state):
        """Try to transition the proposal into the state `to_state`."""
        method = getattr(proposal, self.transition_functions[to_state])
        if to_state in (BranchMergeProposalStatus.CODE_APPROVED,
                        BranchMergeProposalStatus.REJECTED,
                        BranchMergeProposalStatus.QUEUED):
            args = [proposal.target_branch.owner, 'some_revision_id']
        elif to_state in (BranchMergeProposalStatus.MERGE_FAILED,
                          BranchMergeProposalStatus.SUPERSEDED):
            args = [proposal.registrant]
        else:
            args = []
        method(*args)

    def assertGoodTransition(self, from_state, to_state):
        """Assert that we can go from `from_state` to `to_state`."""
        proposal = self.factory.makeBranchMergeProposal(
            target_branch=self.target_branch,
            set_state=from_state)
        self.assertProposalState(proposal, from_state)
        self._attemptTransition(proposal, to_state)
        self.assertProposalState(proposal, to_state)

    def assertBadTransition(self, from_state, to_state):
        """Assert that trying to go from `from_state` to `to_state` fails."""
        proposal = self.factory.makeBranchMergeProposal(
            target_branch=self.target_branch,
            set_state=from_state)
        self.assertProposalState(proposal, from_state)
        self.assertRaises(BadStateTransition,
                          self._attemptTransition,
                          proposal, to_state)

    def assertAllTransitionsGood(self, from_state):
        """Assert that we can go from `from_state` to any state."""
        for status in BranchMergeProposalStatus.items:
            self.assertGoodTransition(from_state, status)

    def assertTerminatingState(self, from_state):
        """Assert that the proposal cannot go to any other state."""
        for status in BranchMergeProposalStatus.items:
            self.assertBadTransition(from_state, status)

    def test_transitions_from_wip(self):
        """We can go from work in progress to any other state."""
        self.assertAllTransitionsGood(
            BranchMergeProposalStatus.WORK_IN_PROGRESS)

    def test_transitions_from_needs_review(self):
        """We can go from needs review to any other state."""
        self.assertAllTransitionsGood(
            BranchMergeProposalStatus.NEEDS_REVIEW)

    def test_transitions_from_code_approved(self):
        """We can go from code_approved to any other state."""
        self.assertAllTransitionsGood(
            BranchMergeProposalStatus.CODE_APPROVED)

    def test_transitions_from_rejected(self):
        """Rejected proposals can only be resubmitted."""
        # Test the transitions from rejected.
        [wip, needs_review, code_approved, rejected,
<<<<<<< HEAD
         merged, merge_failed, queued, superceded
         ] = BranchMergeProposalStatus.items
=======
         merged, merge_failed, superseded] = BranchMergeProposalStatus.items
>>>>>>> 767a9dcc

        for status in (wip, needs_review, code_approved, rejected,
                       merged, queued, merge_failed):
            # All bad, rejected is a final state.
            self.assertBadTransition(rejected, status)
        # Can resubmit (supersede) a rejected proposal.
        self.assertGoodTransition(rejected, superseded)

    def test_transitions_from_merged(self):
        """Merged is a terminal state, so no transitions are valid."""
        self.assertTerminatingState(BranchMergeProposalStatus.MERGED)

    def test_transitions_from_merge_failed(self):
        """We can go from merge failed to any other state."""
        self.assertAllTransitionsGood(BranchMergeProposalStatus.MERGE_FAILED)

<<<<<<< HEAD
    def test_transitions_from_queued(self):
        """Queued proposals can only be marked as merged or merge failed.
        Queued proposals can be moved out of the queue using the `dequeue`
        method, and no other transitions are valid.
        """
        queued = BranchMergeProposalStatus.QUEUED
        for status in BranchMergeProposalStatus.items:
            if status in (BranchMergeProposalStatus.MERGED,
                          BranchMergeProposalStatus.MERGE_FAILED):
                self.assertGoodTransition(queued, status)
            else:
                self.assertBadTransition(queued, status)

        proposal = self.factory.makeBranchMergeProposal(
            target_branch=self.target_branch, set_state=queued)
        proposal.dequeue()
        self.assertProposalState(
            proposal, BranchMergeProposalStatus.CODE_APPROVED)

    def test_transitions_from_superceded(self):
        """Superceded is a terminal state, so no transitions are valid."""
        self.assertTerminatingState(BranchMergeProposalStatus.SUPERCEDED)
=======
    def test_transitions_from_superseded(self):
        """Superseded is a terminal state, so no transitions are valid."""
        self.assertTerminatingState(BranchMergeProposalStatus.SUPERSEDED)
>>>>>>> 767a9dcc


class TestBranchMergeProposalCanReview(TestCase):
    """Test the different cases that makes a branch deletable or not."""

    layer = LaunchpadFunctionalLayer

    def setUp(self):
        login('test@canonical.com')

        factory = LaunchpadObjectFactory()
        self.source_branch = factory.makeBranch()
        self.target_branch = factory.makeBranch(
            product=self.source_branch.product)
        registrant = factory.makePerson()
        self.proposal = self.source_branch.addLandingTarget(
            registrant, self.target_branch)

    def tearDown(self):
        logout()

    def test_validReviewer(self):
        """A newly created branch can be deleted without any problems."""
        self.assertEqual(self.proposal.isPersonValidReviewer(None),
                         False, "No user cannot review code")
        # The owner of the target branch is a valid reviewer.
        self.assertEqual(
            self.proposal.isPersonValidReviewer(
                self.target_branch.owner),
            True, "No user cannot review code")


class TestBranchMergeProposalQueuing(TestCase):
    """Test the enqueuing and dequeuing of merge proposals."""

    layer = LaunchpadFunctionalLayer

    def setUp(self):
        TestCase.setUp(self)
        login(ANONYMOUS)
        factory = LaunchpadObjectFactory()
        self.target_branch = factory.makeBranch()
        login(self.target_branch.owner.preferredemail.email)
        self.proposals = [
            factory.makeBranchMergeProposal(self.target_branch)
            for x in range(4)]

    def test_empty_target_queue(self):
        """If there are no proposals targetted to the branch, the queue has
        nothing in it."""
        queued_proposals = list(self.target_branch.getMergeQueue())
        self.assertEqual(0, len(queued_proposals),
                         "The initial merge queue should be empty.")

    def test_single_item_in_queue(self):
        """Enqueing a proposal makes it visible in the target branch queue."""
        proposal = self.proposals[0]
        proposal.enqueue(self.target_branch.owner, 'some-revision-id')
        queued_proposals = list(self.target_branch.getMergeQueue())
        self.assertEqual(1, len(queued_proposals),
                         "Should have one entry in the queue, got %s"
                         % len(queued_proposals))

    def test_queue_ordering(self):
        """Assert that the queue positions are based on the order the
        proposals were enqueued."""
        enqueued_order = []
        for proposal in self.proposals[:-1]:
            enqueued_order.append(proposal.source_branch.unique_name)
            proposal.enqueue(self.target_branch.owner, 'some-revision')
        queued_proposals = list(self.target_branch.getMergeQueue())
        queue_order = [proposal.source_branch.unique_name
                       for proposal in queued_proposals]
        self.assertEqual(
            enqueued_order, queue_order,
            "The queue should be in the order they were added. "
            "Expected %s, got %s" % (enqueued_order, queue_order))

        # Move the last one to the front.
        proposal = queued_proposals[-1]
        proposal.moveToFrontOfQueue()

        new_queue_order = enqueued_order[-1:] + enqueued_order[:-1]

        queued_proposals = list(self.target_branch.getMergeQueue())
        queue_order = [proposal.source_branch.unique_name
                       for proposal in queued_proposals]
        self.assertEqual(
            new_queue_order, queue_order,
            "The last should now be at the front. "
            "Expected %s, got %s" % (new_queue_order, queue_order))

        # Remove the proposal from the middle of the queue.
        proposal = queued_proposals[1]
        proposal.dequeue()

        del new_queue_order[1]

        queued_proposals = list(self.target_branch.getMergeQueue())
        queue_order = [proposal.source_branch.unique_name
                       for proposal in queued_proposals]
        self.assertEqual(
            new_queue_order, queue_order,
            "There should be only two queued items now. "
            "Expected %s, got %s" % (new_queue_order, queue_order))


def test_suite():
    return TestLoader().loadTestsFromName(__name__)<|MERGE_RESOLUTION|>--- conflicted
+++ resolved
@@ -28,12 +28,8 @@
         BranchMergeProposalStatus.REJECTED: 'rejectBranch',
         BranchMergeProposalStatus.MERGED: 'markAsMerged',
         BranchMergeProposalStatus.MERGE_FAILED: 'mergeFailed',
-<<<<<<< HEAD
         BranchMergeProposalStatus.QUEUED: 'enqueue',
-        BranchMergeProposalStatus.SUPERCEDED: 'resubmit',
-=======
         BranchMergeProposalStatus.SUPERSEDED: 'resubmit',
->>>>>>> 767a9dcc
         }
 
     def setUp(self):
@@ -111,12 +107,9 @@
         """Rejected proposals can only be resubmitted."""
         # Test the transitions from rejected.
         [wip, needs_review, code_approved, rejected,
-<<<<<<< HEAD
-         merged, merge_failed, queued, superceded
+         merged, merge_failed, queued, superseded
          ] = BranchMergeProposalStatus.items
-=======
          merged, merge_failed, superseded] = BranchMergeProposalStatus.items
->>>>>>> 767a9dcc
 
         for status in (wip, needs_review, code_approved, rejected,
                        merged, queued, merge_failed):
@@ -133,7 +126,6 @@
         """We can go from merge failed to any other state."""
         self.assertAllTransitionsGood(BranchMergeProposalStatus.MERGE_FAILED)
 
-<<<<<<< HEAD
     def test_transitions_from_queued(self):
         """Queued proposals can only be marked as merged or merge failed.
         Queued proposals can be moved out of the queue using the `dequeue`
@@ -153,14 +145,9 @@
         self.assertProposalState(
             proposal, BranchMergeProposalStatus.CODE_APPROVED)
 
-    def test_transitions_from_superceded(self):
-        """Superceded is a terminal state, so no transitions are valid."""
-        self.assertTerminatingState(BranchMergeProposalStatus.SUPERCEDED)
-=======
     def test_transitions_from_superseded(self):
         """Superseded is a terminal state, so no transitions are valid."""
         self.assertTerminatingState(BranchMergeProposalStatus.SUPERSEDED)
->>>>>>> 767a9dcc
 
 
 class TestBranchMergeProposalCanReview(TestCase):
