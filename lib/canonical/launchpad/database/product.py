# Copyright 2004-2007 Canonical Ltd.  All rights reserved.

"""Database classes including and related to Product."""

__metaclass__ = type
__all__ = ['Product', 'ProductSet']


from sqlobject import (
    ForeignKey, StringCol, BoolCol, SQLMultipleJoin, SQLRelatedJoin,
    SQLObjectNotFound, AND)
from zope.interface import implements
from zope.component import getUtility

from canonical.cachedproperty import cachedproperty
from canonical.database.constants import UTC_NOW
from canonical.database.datetimecol import UtcDateTimeCol
from canonical.database.enumcol import EnumCol
from canonical.database.sqlbase import quote, SQLBase, sqlvalues
from canonical.launchpad.database.branch import BranchSet
from canonical.launchpad.database.branchvisibilitypolicy import (
    BranchVisibilityPolicyMixin)
from canonical.launchpad.database.bug import (
    BugSet, get_bug_tags, get_bug_tags_open_count)
from canonical.launchpad.database.bugtarget import BugTargetBase
from canonical.launchpad.database.bugtask import BugTask, BugTaskSet
from canonical.launchpad.database.cal import Calendar
from canonical.launchpad.database.distribution import Distribution
from canonical.launchpad.database.karma import KarmaContextMixin
from canonical.launchpad.database.faq import FAQ, FAQSearch
from canonical.launchpad.database.mentoringoffer import MentoringOffer
from canonical.launchpad.database.milestone import Milestone
from canonical.launchpad.database.packaging import Packaging
from canonical.launchpad.database.productbounty import ProductBounty
from canonical.launchpad.database.productrelease import ProductRelease
from canonical.launchpad.database.productseries import ProductSeries
from canonical.launchpad.database.question import (
    QuestionTargetSearch, QuestionTargetMixin)
from canonical.launchpad.database.specification import (
    HasSpecificationsMixin, Specification)
from canonical.launchpad.database.sprint import HasSprintsMixin
from canonical.launchpad.database.translationimportqueue import (
    HasTranslationImportsMixin)
from canonical.launchpad.helpers import shortlist
from canonical.launchpad.interfaces import (
<<<<<<< HEAD
    BranchType, ICalendarOwner, IFAQTarget, IHasIcon, IHasLogo, IHasMugshot,
    ILaunchpadCelebrities, ILaunchpadStatisticSet, IPersonSet, IProduct,
    IProductSet, IQuestionTarget, NotFoundError,
    QUESTION_STATUS_DEFAULT_SEARCH)
from canonical.lp.dbschema import (
    TranslationPermission, SpecificationSort, SpecificationFilter,
    SpecificationDefinitionStatus, SpecificationImplementationStatus)
=======
    DEFAULT_BRANCH_STATUS_IN_LISTING,
    BranchType,
    ICalendarOwner,
    IFAQTarget,
    IHasIcon,
    IHasLogo,
    IHasMugshot,
    IHasTranslationImports,
    ILaunchpadCelebrities,
    ILaunchpadStatisticSet,
    IPersonSet,
    IProduct,
    IProductSet,
    IQuestionTarget,
    NotFoundError,
    QUESTION_STATUS_DEFAULT_SEARCH,
    )
>>>>>>> 09c61f1f


class Product(SQLBase, BugTargetBase, HasSpecificationsMixin, HasSprintsMixin,
              KarmaContextMixin, BranchVisibilityPolicyMixin,
              QuestionTargetMixin, HasTranslationImportsMixin):
    """A Product."""

    implements(IProduct, ICalendarOwner, IFAQTarget, IQuestionTarget,
               IHasLogo, IHasMugshot, IHasIcon)

    _table = 'Product'

    project = ForeignKey(
        foreignKey="Project", dbName="project", notNull=False, default=None)
    owner = ForeignKey(
        foreignKey="Person", dbName="owner", notNull=True)
    bugcontact = ForeignKey(
        dbName='bugcontact', foreignKey='Person', notNull=False, default=None)
    security_contact = ForeignKey(
        dbName='security_contact', foreignKey='Person', notNull=False,
        default=None)
    driver = ForeignKey(
        foreignKey="Person", dbName="driver", notNull=False, default=None)
    name = StringCol(
        dbName='name', notNull=True, alternateID=True, unique=True)
    displayname = StringCol(dbName='displayname', notNull=True)
    title = StringCol(dbName='title', notNull=True)
    summary = StringCol(dbName='summary', notNull=True)
    description = StringCol(notNull=False, default=None)
    datecreated = UtcDateTimeCol(
        dbName='datecreated', notNull=True, default=UTC_NOW)
    homepageurl = StringCol(dbName='homepageurl', notNull=False, default=None)
    homepage_content = StringCol(default=None)
    icon = ForeignKey(
        dbName='icon', foreignKey='LibraryFileAlias', default=None)
    logo = ForeignKey(
        dbName='logo', foreignKey='LibraryFileAlias', default=None)
    mugshot = ForeignKey(
        dbName='mugshot', foreignKey='LibraryFileAlias', default=None)
    screenshotsurl = StringCol(
        dbName='screenshotsurl', notNull=False, default=None)
    wikiurl =  StringCol(dbName='wikiurl', notNull=False, default=None)
    programminglang = StringCol(
        dbName='programminglang', notNull=False, default=None)
    downloadurl = StringCol(dbName='downloadurl', notNull=False, default=None)
    lastdoap = StringCol(dbName='lastdoap', notNull=False, default=None)
    translationgroup = ForeignKey(
        dbName='translationgroup', foreignKey='TranslationGroup',
        notNull=False, default=None)
    translationpermission = EnumCol(
        dbName='translationpermission', notNull=True,
        schema=TranslationPermission, default=TranslationPermission.OPEN)
    bugtracker = ForeignKey(
        foreignKey="BugTracker", dbName="bugtracker", notNull=False,
        default=None)
    official_answers = BoolCol(
        dbName='official_answers', notNull=True, default=False)
    official_malone = BoolCol(
        dbName='official_malone', notNull=True, default=False)
    official_rosetta = BoolCol(
        dbName='official_rosetta', notNull=True, default=False)
    active = BoolCol(dbName='active', notNull=True, default=True)
    reviewed = BoolCol(dbName='reviewed', notNull=True, default=False)
    private_bugs = BoolCol(
        dbName='private_bugs', notNull=True, default=False)
    autoupdate = BoolCol(dbName='autoupdate', notNull=True, default=False)
    freshmeatproject = StringCol(notNull=False, default=None)
    sourceforgeproject = StringCol(notNull=False, default=None)
    # While the interface defines this field as required, we need to
    # allow it to be NULL so we can create new product records before
    # the corresponding series records.
    development_focus = ForeignKey(
        foreignKey="ProductSeries", dbName="development_focus", notNull=False,
        default=None)

    calendar = ForeignKey(
        dbName='calendar', foreignKey='Calendar', default=None,
        forceDBName=True)

    def _getBugTaskContextWhereClause(self):
        """See BugTargetBase."""
        return "BugTask.product = %d" % self.id

    def getExternalBugTracker(self):
        """See `IProduct`."""
        if self.official_malone:
            return None
        elif self.bugtracker is not None:
            return self.bugtracker
        elif self.project is not None:
            return self.project.bugtracker
        else:
            return None

    def searchTasks(self, search_params):
        """See canonical.launchpad.interfaces.IBugTarget."""
        search_params.setProduct(self)
        return BugTaskSet().search(search_params)

    def getUsedBugTags(self):
        """See `IBugTarget`."""
        return get_bug_tags("BugTask.product = %s" % sqlvalues(self))

    def getUsedBugTagsWithOpenCounts(self, user):
        """See `IBugTarget`."""
        return get_bug_tags_open_count(
            "BugTask.product = %s" % sqlvalues(self), user)

    def getOrCreateCalendar(self):
        if not self.calendar:
            self.calendar = Calendar(
                title='%s Product Calendar' % self.displayname,
                revision=0)
        return self.calendar

    branches = SQLMultipleJoin('Branch', joinColumn='product',
        orderBy='id')
    serieses = SQLMultipleJoin('ProductSeries', joinColumn='product',
        orderBy='name')

    @property
    def name_with_project(self):
        """See lib.canonical.launchpad.interfaces.IProduct"""
        if self.project and self.project.name != self.name:
            return self.project.name + ": " + self.name
        return self.name

    @property
    def releases(self):
        return ProductRelease.select(
            AND(ProductRelease.q.productseriesID == ProductSeries.q.id,
                ProductSeries.q.productID == self.id),
            clauseTables=['ProductSeries'],
            orderBy=['version']
            )

    @property
    def drivers(self):
        """See `IProduct`."""
        drivers = set()
        drivers.add(self.driver)
        if self.project is not None:
            drivers.add(self.project.driver)
        drivers.discard(None)
        if len(drivers) == 0:
            if self.project is not None:
                drivers.add(self.project.owner)
            else:
                drivers.add(self.owner)
        return sorted(drivers, key=lambda driver: driver.browsername)

    bounties = SQLRelatedJoin(
        'Bounty', joinColumn='product', otherColumn='bounty',
        intermediateTable='ProductBounty')

    @property
    def all_milestones(self):
        """See `IProduct`."""
        return Milestone.selectBy(
            product=self, orderBy=['dateexpected', 'name'])

    @property
    def milestones(self):
        """See `IProduct`."""
        return Milestone.selectBy(
            product=self, visible=True, orderBy=['dateexpected', 'name'])

    @property
    def sourcepackages(self):
        from canonical.launchpad.database.sourcepackage import SourcePackage
        clause = """ProductSeries.id=Packaging.productseries AND
                    ProductSeries.product = %s
                    """ % sqlvalues(self.id)
        clauseTables = ['ProductSeries']
        ret = Packaging.select(clause, clauseTables,
            prejoins=["sourcepackagename", "distroseries.distribution"])
        sps = [SourcePackage(sourcepackagename=r.sourcepackagename,
                             distroseries=r.distroseries) for r in ret]
        return sorted(sps, key=lambda x:
            (x.sourcepackagename.name, x.distroseries.name,
             x.distroseries.distribution.name))

    @property
    def distrosourcepackages(self):
        from canonical.launchpad.database.distributionsourcepackage \
            import DistributionSourcePackage
        clause = """ProductSeries.id=Packaging.productseries AND
                    ProductSeries.product = %s
                    """ % sqlvalues(self.id)
        clauseTables = ['ProductSeries']
        ret = Packaging.select(clause, clauseTables,
            prejoins=["sourcepackagename", "distroseries.distribution"])
        distros = set()
        dsps = []
        for packaging in ret:
            distro = packaging.distroseries.distribution
            if distro in distros:
                continue
            distros.add(distro)
            dsps.append(DistributionSourcePackage(
                sourcepackagename=packaging.sourcepackagename,
                distribution=distro))
        return sorted(dsps, key=lambda x:
            (x.sourcepackagename.name, x.distribution.name))

    @property
    def bugtargetdisplayname(self):
        """See IBugTarget."""
        return self.displayname

    @property
    def bugtargetname(self):
        """See `IBugTarget`."""
        return self.name

    def getLatestBranches(self, quantity=5, visible_by_user=None):
        """See `IProduct`."""
        return shortlist(
            BranchSet().getLatestBranchesForProduct(
                self, quantity, visible_by_user))

    def getPackage(self, distroseries):
        """See `IProduct`."""
        if isinstance(distroseries, Distribution):
            distroseries = distroseries.currentrelease
        for pkg in self.sourcepackages:
            if pkg.distroseries == distroseries:
                return pkg
        else:
            raise NotFoundError(distroseries)

    def getMilestone(self, name):
        """See `IProduct`."""
        return Milestone.selectOne("""
            product = %s AND
            name = %s
            """ % sqlvalues(self.id, name))

    def createBug(self, bug_params):
        """See `IBugTarget`."""
        bug_params.setBugTarget(product=self)
        return BugSet().createBug(bug_params)

    def _getBugTaskContextClause(self):
        """See BugTargetBase."""
        return 'BugTask.product = %s' % sqlvalues(self)

    def searchQuestions(self, search_text=None,
                        status=QUESTION_STATUS_DEFAULT_SEARCH,
                        language=None, sort=None, owner=None,
                        needs_attention_from=None, unsupported=False):
        """See `IQuestionCollection`."""
        if unsupported:
            unsupported_target = self
        else:
            unsupported_target = None

        return QuestionTargetSearch(
            product=self,
            search_text=search_text, status=status,
            language=language, sort=sort, owner=owner,
            needs_attention_from=needs_attention_from,
            unsupported_target=unsupported_target).getResults()

    def getTargetTypes(self):
        """See `QuestionTargetMixin`.
        
        Defines product as self.
        """
        return {'product': self}

    def newFAQ(self, owner, title, content, keywords=None, date_created=None):
        """See `IFAQTarget`."""
        return FAQ.new(
            owner=owner, title=title, content=content, keywords=keywords,
            date_created=date_created, product=self)

    def findSimilarFAQs(self, summary):
        """See `IFAQTarget`."""
        return FAQ.findSimilar(summary, product=self)

    def getFAQ(self, id):
        """See `IFAQCollection`."""
        return FAQ.getForTarget(id, self)

    def searchFAQs(self, search_text=None, owner=None, sort=None):
        """See `IFAQCollection`."""
        return FAQSearch(
            search_text=search_text, owner=owner, sort=sort,
            product=self).getResults()

    @property
    def translatable_packages(self):
        """See `IProduct`."""
        packages = set(package for package in self.sourcepackages
                       if len(package.currentpotemplates) > 0)
        # Sort packages by distroseries.name and package.name
        return sorted(packages, key=lambda p: (p.distroseries.name, p.name))

    @property
    def translatable_series(self):
        """See `IProduct`."""
        series = ProductSeries.select('''
            POTemplate.productseries = ProductSeries.id AND
            ProductSeries.product = %d
            ''' % self.id,
            clauseTables=['POTemplate'],
            orderBy='datecreated', distinct=True)
        return list(series)

    @property
    def primary_translatable(self):
        """See `IProduct`."""
        packages = self.translatable_packages
        ubuntu = getUtility(ILaunchpadCelebrities).ubuntu
        targetseries = ubuntu.currentseries
        # First, go with the latest product series that has templates:
        series = self.translatable_series
        if series:
            return series[0]
        # Otherwise, look for an Ubuntu package in the current distroseries:
        for package in packages:
            if package.distroseries == targetseries:
                return package
        # now let's make do with any ubuntu package
        for package in packages:
            if package.distribution == ubuntu:
                return package
        # or just any package
        if len(packages) > 0:
            return packages[0]
        # capitulate
        return None

    @property
    def mentoring_offers(self):
        """See `IProduct`"""
        via_specs = MentoringOffer.select("""
            Specification.product = %s AND
            Specification.id = MentoringOffer.specification
            """ % sqlvalues(self.id) + """ AND NOT
            (""" + Specification.completeness_clause +")",
            clauseTables=['Specification'],
            distinct=True)
        via_bugs = MentoringOffer.select("""
            BugTask.product = %s AND
            BugTask.bug = MentoringOffer.bug AND
            BugTask.bug = Bug.id AND
            Bug.private IS FALSE
            """ % sqlvalues(self.id) + """ AND NOT (
            """ + BugTask.completeness_clause + ")",
            clauseTables=['BugTask', 'Bug'],
            distinct=True)
        return via_specs.union(via_bugs, orderBy=['-date_created', '-id'])

    @property
    def translationgroups(self):
        tg = []
        if self.translationgroup:
            tg.append(self.translationgroup)
        if self.project:
            if self.project.translationgroup:
                if self.project.translationgroup not in tg:
                    tg.append(self.project.translationgroup)

    @property
    def aggregatetranslationpermission(self):
        perms = [self.translationpermission]
        if self.project:
            perms.append(self.project.translationpermission)
        # XXX Carlos Perello Marin 2005-06-02:
        # Reviewer please describe a better way to explicitly order
        # the enums. The spec describes the order, and the values make
        # it work, and there is space left for new values so we can
        # ensure a consistent sort order in future, but there should be
        # a better way.
        return max(perms)

    @property
    def has_any_specifications(self):
        """See `IHasSpecifications`."""
        return self.all_specifications.count()

    @property
    def all_specifications(self):
        return self.specifications(filter=[SpecificationFilter.ALL])

    @property
    def valid_specifications(self):
        return self.specifications(filter=[SpecificationFilter.VALID])

    def specifications(self, sort=None, quantity=None, filter=None):
        """See `IHasSpecifications`."""

        # Make a new list of the filter, so that we do not mutate what we
        # were passed as a filter
        if not filter:
            # filter could be None or [] then we decide the default
            # which for a product is to show incomplete specs
            filter = [SpecificationFilter.INCOMPLETE]

        # now look at the filter and fill in the unsaid bits

        # defaults for completeness: if nothing is said about completeness
        # then we want to show INCOMPLETE
        completeness = False
        for option in [
            SpecificationFilter.COMPLETE,
            SpecificationFilter.INCOMPLETE]:
            if option in filter:
                completeness = True
        if completeness is False:
            filter.append(SpecificationFilter.INCOMPLETE)

        # defaults for acceptance: in this case we have nothing to do
        # because specs are not accepted/declined against a distro

        # defaults for informationalness: we don't have to do anything
        # because the default if nothing is said is ANY

        # sort by priority descending, by default
        if sort is None or sort == SpecificationSort.PRIORITY:
            order = (
                ['-priority', 'Specification.definition_status', 'Specification.name'])
        elif sort == SpecificationSort.DATE:
            order = ['-Specification.datecreated', 'Specification.id']

        # figure out what set of specifications we are interested in. for
        # products, we need to be able to filter on the basis of:
        #
        #  - completeness.
        #  - informational.
        #
        base = 'Specification.product = %s' % self.id
        query = base
        # look for informational specs
        if SpecificationFilter.INFORMATIONAL in filter:
            query += (' AND Specification.implementation_status = %s' %
              quote(SpecificationImplementationStatus.INFORMATIONAL))

        # filter based on completion. see the implementation of
        # Specification.is_complete() for more details
        completeness =  Specification.completeness_clause

        if SpecificationFilter.COMPLETE in filter:
            query += ' AND ( %s ) ' % completeness
        elif SpecificationFilter.INCOMPLETE in filter:
            query += ' AND NOT ( %s ) ' % completeness

        # Filter for validity. If we want valid specs only then we should
        # exclude all OBSOLETE or SUPERSEDED specs
        if SpecificationFilter.VALID in filter:
            query += ' AND Specification.definition_status NOT IN ( %s, %s ) ' % \
                sqlvalues(SpecificationDefinitionStatus.OBSOLETE,
                          SpecificationDefinitionStatus.SUPERSEDED)

        # ALL is the trump card
        if SpecificationFilter.ALL in filter:
            query = base

        # Filter for specification text
        for constraint in filter:
            if isinstance(constraint, basestring):
                # a string in the filter is a text search filter
                query += ' AND Specification.fti @@ ftq(%s) ' % quote(
                    constraint)

        # now do the query, and remember to prejoin to people
        results = Specification.select(query, orderBy=order, limit=quantity)
        return results.prejoin(['assignee', 'approver', 'drafter'])

    def getSpecification(self, name):
        """See `ISpecificationTarget`."""
        return Specification.selectOneBy(product=self, name=name)

    def getSeries(self, name):
        """See `IProduct`."""
        return ProductSeries.selectOneBy(product=self, name=name)

    def newSeries(self, owner, name, summary, branch=None):
        return ProductSeries(product=self, owner=owner, name=name,
                             summary=summary, user_branch=branch)

    def getRelease(self, version):
        return ProductRelease.selectOne("""
            ProductRelease.productseries = ProductSeries.id AND
            ProductSeries.product = %s AND
            ProductRelease.version = %s
            """ % sqlvalues(self.id, version),
            clauseTables=['ProductSeries'])

    def packagedInDistros(self):
        distros = Distribution.select(
            "Packaging.productseries = ProductSeries.id AND "
            "ProductSeries.product = %s AND "
            "Packaging.distrorelease = DistroRelease.id AND "
            "DistroRelease.distribution = Distribution.id"
            "" % sqlvalues(self.id),
            clauseTables=['Packaging', 'ProductSeries', 'DistroRelease'],
            orderBy='name',
            distinct=True
            )
        return distros

    def ensureRelatedBounty(self, bounty):
        """See `IProduct`."""
        for curr_bounty in self.bounties:
            if bounty.id == curr_bounty.id:
                return None
        ProductBounty(product=self, bounty=bounty)
        return None


class ProductSet:
    implements(IProductSet)

    def __init__(self):
        self.title = "Projects in Launchpad"

    def __getitem__(self, name):
        """See canonical.launchpad.interfaces.product.IProductSet."""
        item = Product.selectOneBy(name=name, active=True)
        if item is None:
            raise NotFoundError(name)
        return item

    def __iter__(self):
        """See canonical.launchpad.interfaces.product.IProductSet."""
        return iter(self.all_active)

    @property
    def people(self):
        return getUtility(IPersonSet)

    def latest(self, quantity=5):
        return self.all_active[:quantity]

    @property
    def all_active(self):
        results = Product.selectBy(
            active=True, orderBy="-Product.datecreated")
        # The main product listings include owner, so we prejoin it in
        return results.prejoin(["owner"])

    def get(self, productid):
        """See canonical.launchpad.interfaces.product.IProductSet."""
        try:
            return Product.get(productid)
        except SQLObjectNotFound:
            raise NotFoundError("Product with ID %s does not exist" %
                                str(productid))

    def getByName(self, name, default=None, ignore_inactive=False):
        """See canonical.launchpad.interfaces.product.IProductSet."""
        if ignore_inactive:
            product = Product.selectOneBy(name=name, active=True)
        else:
            product = Product.selectOneBy(name=name)
        if product is None:
            return default
        return product

    def getProductsWithBranches(self, num_products=None):
        """See `IProductSet`."""
        results = Product.select('''
            Product.id in (
                select distinct(product) from Branch
                where lifecycle_status in %s)
            ''' % sqlvalues(DEFAULT_BRANCH_STATUS_IN_LISTING),
            orderBy='name')
        if num_products is not None:
            results = results.limit(num_products)
        return results

    def getProductsWithUserDevelopmentBranches(self):
        """See `IProductSet`."""
        return Product.select('''
            Product.development_focus = ProductSeries.id and
            ProductSeries.user_branch = Branch.id and
            Branch.branch_type in %s
            ''' % quote((BranchType.HOSTED, BranchType.MIRRORED)),
            orderBy='name', clauseTables=['ProductSeries', 'Branch'])

    def createProduct(self, owner, name, displayname, title, summary,
                      description=None, project=None, homepageurl=None,
                      screenshotsurl=None, wikiurl=None,
                      downloadurl=None, freshmeatproject=None,
                      sourceforgeproject=None, programminglang=None,
                      reviewed=False, mugshot=None, logo=None,
                      icon=None):
        """See canonical.launchpad.interfaces.product.IProductSet."""
        product = Product(
            owner=owner, name=name, displayname=displayname,
            title=title, project=project, summary=summary,
            description=description, homepageurl=homepageurl,
            screenshotsurl=screenshotsurl, wikiurl=wikiurl,
            downloadurl=downloadurl, freshmeatproject=freshmeatproject,
            sourceforgeproject=sourceforgeproject,
            programminglang=programminglang, reviewed=reviewed,
            icon=icon, logo=logo, mugshot=mugshot)

        # Create a default trunk series and set it as the development focus
        trunk = product.newSeries(owner, 'trunk', 'The "trunk" series '
            'represents the primary line of development rather than '
            'a stable release branch. This is sometimes also called MAIN '
            'or HEAD.')
        product.development_focus = trunk

        return product

    def forReview(self):
        """See canonical.launchpad.interfaces.product.IProductSet."""
        return Product.select("reviewed IS FALSE")

    def search(self, text=None, soyuz=None,
               rosetta=None, malone=None,
               bazaar=None,
               show_inactive=False):
        """See canonical.launchpad.interfaces.product.IProductSet."""
        # XXX: kiko 2006-03-22: The soyuz argument is unused.
        clauseTables = set()
        clauseTables.add('Product')
        queries = []
        if text:
            queries.append("Product.fti @@ ftq(%s) " % sqlvalues(text))
        if rosetta:
            clauseTables.add('POTemplate')
            clauseTables.add('ProductRelease')
            clauseTables.add('ProductSeries')
            queries.append("POTemplate.productrelease=ProductRelease.id")
            queries.append("ProductRelease.productseries=ProductSeries.id")
            queries.append("ProductSeries.product=product.id")
        if malone:
            clauseTables.add('BugTask')
            queries.append('BugTask.product=Product.id')
        if bazaar:
            clauseTables.add('ProductSeries')
            queries.append('(ProductSeries.import_branch IS NOT NULL OR '
                           'ProductSeries.user_branch IS NOT NULL)')
        if 'ProductSeries' in clauseTables:
            queries.append('ProductSeries.product=Product.id')
        if not show_inactive:
            queries.append('Product.active IS TRUE')
        query = " AND ".join(queries)
        return Product.select(query, distinct=True,
                              prejoins=["owner"],
                              clauseTables=clauseTables)

    def getTranslatables(self):
        """See `IProductSet`"""
        upstream = Product.select('''
            Product.id = ProductSeries.product AND
            POTemplate.productseries = ProductSeries.id AND
            Product.official_rosetta
            ''',
            clauseTables=['ProductSeries', 'POTemplate'],
            orderBy='Product.title',
            distinct=True)
        return upstream

    def featuredTranslatables(self, maximumproducts=8):
        """See `IProductSet`"""
        randomresults = Product.select('''id IN
            (SELECT Product.id FROM Product, ProductSeries, POTemplate
               WHERE Product.id = ProductSeries.product AND
                     POTemplate.productseries = ProductSeries.id AND
                     Product.official_rosetta
               ORDER BY random())
            ''',
            distinct=True)

        results = list(randomresults[:maximumproducts])
        results.sort(lambda a, b: cmp(a.title, b.title))
        return results

    @cachedproperty
    def stats(self):
        return getUtility(ILaunchpadStatisticSet)

    def count_all(self):
        return self.stats.value('active_products')

    def count_translatable(self):
        return self.stats.value('products_with_translations')

    def count_reviewed(self):
        return self.stats.value('reviewed_products')

    def count_buggy(self):
        return self.stats.value('projects_with_bugs')

    def count_featureful(self):
        return self.stats.value('products_with_blueprints')

    def count_answered(self):
        return self.stats.value('products_with_questions')

    def count_codified(self):
        return self.stats.value('products_with_branches')

<|MERGE_RESOLUTION|>--- conflicted
+++ resolved
@@ -43,33 +43,13 @@
     HasTranslationImportsMixin)
 from canonical.launchpad.helpers import shortlist
 from canonical.launchpad.interfaces import (
-<<<<<<< HEAD
-    BranchType, ICalendarOwner, IFAQTarget, IHasIcon, IHasLogo, IHasMugshot,
-    ILaunchpadCelebrities, ILaunchpadStatisticSet, IPersonSet, IProduct,
-    IProductSet, IQuestionTarget, NotFoundError,
-    QUESTION_STATUS_DEFAULT_SEARCH)
+    DEFAULT_BRANCH_STATUS_IN_LISTING, BranchType, ICalendarOwner, IFAQTarget,
+    IHasIcon, IHasLogo, IHasMugshot, ILaunchpadCelebrities,
+    ILaunchpadStatisticSet, IPersonSet, IProduct, IProductSet,
+    IQuestionTarget, NotFoundError, QUESTION_STATUS_DEFAULT_SEARCH)
 from canonical.lp.dbschema import (
     TranslationPermission, SpecificationSort, SpecificationFilter,
     SpecificationDefinitionStatus, SpecificationImplementationStatus)
-=======
-    DEFAULT_BRANCH_STATUS_IN_LISTING,
-    BranchType,
-    ICalendarOwner,
-    IFAQTarget,
-    IHasIcon,
-    IHasLogo,
-    IHasMugshot,
-    IHasTranslationImports,
-    ILaunchpadCelebrities,
-    ILaunchpadStatisticSet,
-    IPersonSet,
-    IProduct,
-    IProductSet,
-    IQuestionTarget,
-    NotFoundError,
-    QUESTION_STATUS_DEFAULT_SEARCH,
-    )
->>>>>>> 09c61f1f
 
 
 class Product(SQLBase, BugTargetBase, HasSpecificationsMixin, HasSprintsMixin,
