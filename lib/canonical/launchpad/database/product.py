# Copyright 2004 Canonical Ltd.  All rights reserved.

__metaclass__ = type
__all__ = ['Product', 'ProductSet']

import sets
from datetime import datetime
from warnings import warn

from zope.interface import implements
from zope.exceptions import NotFoundError
from zope.component import getUtility

from sqlobject import (
    ForeignKey, StringCol, BoolCol, MultipleJoin, RelatedJoin,
    SQLObjectNotFound, AND)

import canonical.sourcerer.deb.version
from canonical.database.sqlbase import SQLBase, quote, sqlvalues
from canonical.database.constants import UTC_NOW
from canonical.database.datetimecol import UtcDateTimeCol
from canonical.lp.dbschema import (
    EnumCol, TranslationPermission, BugSeverity, BugTaskStatus,
    RosettaImportStatus)
from canonical.launchpad.database.productseries import ProductSeries
from canonical.launchpad.database.distribution import Distribution
from canonical.launchpad.database.productrelease import ProductRelease
from canonical.launchpad.database.potemplate import POTemplate
from canonical.launchpad.database.packaging import Packaging
<<<<<<< HEAD
from canonical.launchpad.database.cal import Calendar
from canonical.launchpad.interfaces import IProduct, IProductSet, \
    IDistribution, ILaunchpadCelebrities, ICalendarOwner
=======
from canonical.launchpad.interfaces import (
    IProduct, IProductSet, IDistribution, ILaunchpadCelebrities)
>>>>>>> 5ecf4414


class Product(SQLBase):
    """A Product."""

    implements(IProduct, ICalendarOwner)

    _table = 'Product'

    project = ForeignKey(
        foreignKey="Project", dbName="project", notNull=False, default=None)
    owner = ForeignKey(
        foreignKey="Person", dbName="owner", notNull=True)
    name = StringCol(
        dbName='name', notNull=True, alternateID=True, unique=True)
    displayname = StringCol(dbName='displayname', notNull=True)
    title = StringCol(dbName='title', notNull=True)
    summary = StringCol(dbName='summary', notNull=True)
    description = StringCol(dbName='description', notNull=True)
    datecreated = UtcDateTimeCol(
        dbName='datecreated', notNull=True, default=UTC_NOW)
    homepageurl = StringCol(dbName='homepageurl', notNull=False, default=None)
    screenshotsurl = StringCol(
        dbName='screenshotsurl', notNull=False, default=None)
    wikiurl =  StringCol(dbName='wikiurl', notNull=False, default=None)
    programminglang = StringCol(
        dbName='programminglang', notNull=False, default=None)
    downloadurl = StringCol(dbName='downloadurl', notNull=False, default=None)
    lastdoap = StringCol(dbName='lastdoap', notNull=False, default=None)
    translationgroup = ForeignKey(dbName='translationgroup',
        foreignKey='TranslationGroup', notNull=False, default=None)
    translationpermission = EnumCol(dbName='translationpermission',
        notNull=True, schema=TranslationPermission,
        default=TranslationPermission.OPEN)
    active = BoolCol(dbName='active', notNull=True, default=True)
    reviewed = BoolCol(dbName='reviewed', notNull=True, default=False)
    autoupdate = BoolCol(dbName='autoupdate', notNull=True, default=False)
    freshmeatproject = StringCol(notNull=False, default=None)
    sourceforgeproject = StringCol(notNull=False, default=None)
<<<<<<< HEAD

    calendar = ForeignKey(dbName='calendar', foreignKey='Calendar',
                          default=None, forceDBName=True)
    def getOrCreateCalendar(self):
        if not self.calendar:
            self.calendar = Calendar(
                title='%s Product Calendar' % self.displayname,
                revision=0)
        return self.calendar

=======
    releaseroot = StringCol(notNull=False, default=None)
>>>>>>> 5ecf4414
    bugtasks = MultipleJoin('BugTask', joinColumn='product')
    branches = MultipleJoin('Branch', joinColumn='product')
    serieslist = MultipleJoin('ProductSeries', joinColumn='product')

    def releases(self):
        return ProductRelease.select(
            AND(ProductRelease.q.productseriesID == ProductSeries.q.id,
                ProductSeries.q.productID == self.id),
            clauseTables=['ProductSeries'],
            orderBy=['version']
            )
    releases = property(releases)

    milestones = MultipleJoin('Milestone', joinColumn = 'product')

    bounties = RelatedJoin(
        'Bounty', joinColumn='product', otherColumn='bounty',
        intermediateTable='ProductBounty')

    def sourcepackages(self):
        # XXX: SteveAlexander, 2005-04-25, this needs a system doc test.
        from canonical.launchpad.database.sourcepackage import SourcePackage
        clause = """ProductSeries.id=Packaging.productseries AND
                    ProductSeries.product = %s
                    """ % sqlvalues(self.id)
        clauseTables = ['ProductSeries']
        ret = Packaging.select(clause, clauseTables)
        return [SourcePackage(sourcepackagename=r.sourcepackagename,
                              distrorelease=r.distrorelease)
                for r in ret]
    sourcepackages = property(sourcepackages)

    def getPackage(self, distrorelease):
        if isinstance(distrorelease, Distribution):
            distrorelease = distrorelease.currentrelease
        for pkg in self.sourcepackages:
            if pkg.distrorelease == distrorelease:
                return pkg
        else:
            raise NotFoundError(distrorelease)

    def translatable_packages(self):
        """See IProduct."""
        packages = sets.Set([package
                            for package in self.sourcepackages
                            if package.potemplatecount > 0])
        # Sort the list of packages by distrorelease.name and package.name
        L = [(item.distrorelease.name + item.name, item)
             for item in packages]
        L.sort()
        # Get the final list of sourcepackages.
        packages = [item for sortkey, item in L]
        return packages
    translatable_packages = property(translatable_packages)

    def translatable_releases(self):
        """See IProduct."""
        releases = ProductRelease.select(
                        "POTemplate.productrelease=ProductRelease.id AND "
                        "ProductRelease.productseries=ProductSeries.id AND "
                        "ProductSeries.product=%d" % self.id,
                        clauseTables=['POTemplate', 'ProductRelease',
                                      'ProductSeries'],
                        orderBy='version', distinct=True)
        return list(releases)
    translatable_releases = property(translatable_releases)

    def primary_translatable(self):
        """See IProduct."""
        packages = self.translatable_packages
        ubuntu = getUtility(ILaunchpadCelebrities).ubuntu
        targetrelease = ubuntu.currentrelease
        # first look for an ubuntu package in the current distrorelease
        for package in packages:
            if package.distrorelease == targetrelease:
                return package
        # now go with the latest release for which we have templates
        releases = self.translatable_releases
        if releases:
            return releases[0]
        # now let's make do with any ubuntu package
        for package in packages:
            if package.distribution == ubuntu:
                return package
        # or just any package
        if len(packages) > 0:
            return packages[0]
        # capitulate
        return None
    primary_translatable = property(primary_translatable)

    def translationgroups(self):
        tg = []
        if self.translationgroup:
            tg.append(self.translationgroup)
        if self.project:
            if self.project.translationgroup:
                if self.project.translationgroup not in tg:
                    tg.append(self.project.translationgroup)
    translationgroups = property(translationgroups)

    def aggregatetranslationpermission(self):
        perms = [self.translationpermission]
        if self.project:
            perms.append(self.project.translationpermission)
        # XXX reviewer please describe a better way to explicitly order
        # the enums. The spec describes the order, and the values make
        # it work, and there is space left for new values so we can
        # ensure a consistent sort order in future, but there should be
        # a better way.
        return max(perms)
    aggregatetranslationpermission = property(aggregatetranslationpermission)

    def newseries(self, form):
        # XXX sabdfl 16/04/05 HIDEOUS even if I was responsible. We should
        # never be passing forms straight through to the content class, that
        # violates the separation of presentation and model. This should be
        # a method on the ProductSeriesSet utility.
        # XXX SteveA 2005-04-25.  The code that processes the request's form
        # should be in launchpad/browser/*
        # The code that creates a new ProductSeries should be in
        # ProductSeriesSet, and accesed via getUtility(IProductSeriesSet) from
        # the browser code.

        # Extract the details from the form
        name = form['name']
        displayname = form['displayname']
        summary = form['summary']
        # Now create a new series in the db
        return ProductSeries(
            name=name, displayname=displayname, summary=summary,
            product=self.id)

    def potemplates(self):
        """See IProduct."""
        # XXX sabdfl 30/03/05 this method is really obsolete, because what
        # we really care about now is ProductRelease.potemplates
        warn("Product.potemplates is obsolete, should be on ProductRelease",
             DeprecationWarning)
        templates = []
        for series in self.serieslist:
            for release in series.releases:
                for potemplate in release.potemplates:
                    templates.append(potemplate)

        return templates

    def potemplatecount(self):
        """See IProduct."""
        return len(self.potemplates())
    potemplatecount = property(potemplatecount)

    def poTemplatesToImport(self):
        # XXX sabdfl 30/03/05 again, i think we want to be using
        # ProductRelease.poTemplatesToImport
        for template in iter(self.potemplates):
            if template.rawimportstatus == RosettaImportStatus.PENDING:
                yield template

    # XXX: Carlos Perello Marin 2005-03-17
    # This method should be removed as soon as we have completely
    # removed the old URL space.
    def poTemplate(self, name):
        # XXX sabdfl 30/03/05 this code is no longer correct, because a
        # potemplatename cannot be assumed to be unique for a given product.
        # It should be unique for a given productrelease.
        warn("Product.poTemplate(name) should be on ProductRelease instead",
             DeprecationWarning)
        results = POTemplate.selectOne(
            "ProductSeries.product = %s AND "
            "ProductSeries.id = ProductRelease.productseries AND "
            "ProductRelease.id = POTemplate.productrelease AND "
            "POTemplate.potemplatename = POTemplateName.id AND "
            "POTemplateName.name = %s" % sqlvalues(self.id, name),
            clauseTables=['ProductSeries', 'ProductRelease', 'POTemplateName'])
        if results is None:
            raise KeyError(name)
        return results

    def messageCount(self):
        count = 0
        for t in self.potemplates:
            count += len(t)
        return count

    def currentCount(self, language):
        count = 0
        for t in self.potemplates:
            count += t.currentCount(language)
        return count

    def updatesCount(self, language):
        count = 0
        for t in self.potemplates:
            count += t.updatesCount(language)
        return count

    def rosettaCount(self, language):
        count = 0
        for t in self.potemplates:
            count += t.rosettaCount(language)
        return count

    def getSeries(self, name):
        """See IProduct."""
        series = ProductSeries.selectOneBy(productID=self.id, name=name)
        if series is None:
            raise NotFoundError(name)
        return series

    def getRelease(self, version):
        #return ProductRelease.selectBy(productID=self.id, version=version)[0]
        release = ProductRelease.selectOne(
            AND(ProductRelease.q.productseriesID == ProductSeries.q.id,
                ProductSeries.q.productID == self.id,
                ProductRelease.q.version == version),
            clauseTables=['ProductSeries'])
        if release is None:
            # XXX: This needs a change in banzai, which depends on this method
            #      raising IndexError.
            #      SteveAlexander, 2005-04-25
            raise IndexError
        return release

    def packagedInDistros(self):
        # This function-local import is so we avoid a circular import
        from canonical.launchpad.database import Distribution
        distros = Distribution.select(
            "Packaging.productseries = ProductSeries.id AND "
            "ProductSeries.product = %s AND "
            "Packaging.distrorelease = DistroRelease.id AND "
            "DistroRelease.distribution = Distribution.id"
            "" % sqlvalues(self.id),
            clauseTables=['Packaging', 'ProductSeries', 'DistroRelease'],
            orderBy='name',
            distinct=True
            )
        return distros

    def bugsummary(self):
        """Return a matrix of the number of bugs for each status and severity.
        """
        # XXX: This needs a comment that gives an example of the structure
        #      within a typical dict that is returned.
        #      The code is hard to read when you can't picture exactly
        #      what it is doing.
        # - Steve Alexander, Tue Nov 30 16:49:40 UTC 2004
        bugmatrix = {}
        for severity in BugSeverity.items:
            bugmatrix[severity] = {}
            for status in BugTaskStatus.items:
                bugmatrix[severity][status] = 0
        for bugtask in self.bugtasks:
            bugmatrix[bugtask.severity][bugtask.bugstatus] += 1
        resultset = [['']]
        for status in BugTaskStatus.items:
            resultset[0].append(status.title)
        severities = BugSeverity.items
        for severity in severities:
            statuses = BugTaskStatus.items
            statusline = [severity.title]
            for status in statuses:
                statusline.append(bugmatrix[severity][status])
            resultset.append(statusline)
        return resultset


class ProductSet:
    implements(IProductSet)

    def __init__(self):
        self.title = "Launchpad Products"

    def __iter__(self):
        """See canonical.launchpad.interfaces.product.IProductSet."""
        return iter(Product.selectBy(active=True))

    def __getitem__(self, name):
        """See canonical.launchpad.interfaces.product.IProductSet."""
        item = Product.selectOneBy(name=name)
        if item is None:
            raise NotFoundError(name)
        return item

    def get(self, productid):
        """See canonical.launchpad.interfaces.product.IProductSet."""
        try:
            product = Product.get(productid)
        except SQLObjectNotFound:
            raise NotFoundError("Product with ID %s does not exist" %
                                str(productid))

        return product

    def createProduct(self, owner, name, displayname, title, summary,
                      description, project=None, homepageurl=None,
                      screenshotsurl=None, wikiurl=None,
                      downloadurl=None, freshmeatproject=None,
                      sourceforgeproject=None, programminglang=None):
        """See canonical.launchpad.interfaces.product.IProductSet."""
        return Product(
            owner=owner, name=name, displayname=displayname,
            title=title, project=project, summary=summary,
            description=description, homepageurl=homepageurl,
            screenshotsurl=screenshotsurl, wikiurl=wikiurl,
            downloadurl=downloadurl, freshmeatproject=freshmeatproject,
            sourceforgeproject=sourceforgeproject,
            programminglang=programminglang)

    def forReview(self):
        """See canonical.launchpad.interfaces.product.IProductSet."""
        return Product.select("reviewed IS FALSE")

    def search(self, text=None, soyuz=None,
               rosetta=None, malone=None,
               bazaar=None,
               show_inactive=False):
        """See canonical.launchpad.interfaces.product.IProductSet."""
        clauseTables = sets.Set()
        clauseTables.add('Product')
        query = '1=1 '
        if text:
            query += " AND Product.fti @@ ftq(%s) " % sqlvalues(text)
        if rosetta:
            clauseTables.add('POTemplate')
            clauseTables.add('ProductRelease')
            clauseTables.add('ProductSeries')
        if malone:
            clauseTables.add('BugTask')
        if bazaar:
            clauseTables.add('ProductSeries')
            query += ' AND ProductSeries.branch IS NOT NULL \n'
        if 'POTemplate' in clauseTables:
            query += """ AND POTemplate.productrelease=ProductRelease.id
                         AND ProductRelease.productseries=ProductSeries.id
                         AND ProductSeries.product=product.id """
        if 'BugTask' in clauseTables:
            query += ' AND BugTask.product=Product.id \n'
        if 'ProductSeries' in clauseTables:
            query += ' AND ProductSeries.product=Product.id \n'
        if not show_inactive:
            query += ' AND Product.active IS TRUE \n'
        return Product.select(query, distinct=True, clauseTables=clauseTables)

    def translatables(self, translationProject=None):
        """See IProductSet"""

        translatable_set = sets.Set()
        upstream = Product.select('''
            Product.id = ProductSeries.product AND
            ProductSeries.id = ProductRelease.productseries AND
            POTemplate.productrelease = ProductRelease.id
            ''',
            clauseTables=['ProductRelease', 'ProductSeries', 'POTemplate'],
            distinct=True)
        for product in upstream:
            translatable_set.add(product)

        distro = Product.select('''
            Product.id = ProductSeries.product AND
            Packaging.productseries = ProductSeries.id AND
            Packaging.sourcepackagename = POTemplate.sourcepackagename
            ''',
            clauseTables=['ProductSeries', 'Packaging', 'POTemplate'],
            distinct=True)
        for product in distro:
            translatable_set.add(product)
        result = list(translatable_set)
        result.sort(key=lambda x: x.name)
        return result

    def count_all(self):
        return Product.select().count()

    def count_translatable(self):
        return len(self.translatables())

    def count_reviewed(self):
        return Product.selectBy(reviewed=True, active=True).count()

    def count_bounties(self):
        return Product.select("ProductBounty.product=Product.id",
            distinct=True, clauseTables=['ProductBounty']).count()

    def count_buggy(self):
        return Product.select("BugTask.product=Product.id",
            distinct=True, clauseTables=['BugTask']).count()
<|MERGE_RESOLUTION|>--- conflicted
+++ resolved
@@ -27,14 +27,10 @@
 from canonical.launchpad.database.productrelease import ProductRelease
 from canonical.launchpad.database.potemplate import POTemplate
 from canonical.launchpad.database.packaging import Packaging
-<<<<<<< HEAD
 from canonical.launchpad.database.cal import Calendar
-from canonical.launchpad.interfaces import IProduct, IProductSet, \
-    IDistribution, ILaunchpadCelebrities, ICalendarOwner
-=======
 from canonical.launchpad.interfaces import (
-    IProduct, IProductSet, IDistribution, ILaunchpadCelebrities)
->>>>>>> 5ecf4414
+    IProduct, IProductSet, IDistribution, ILaunchpadCelebrities,
+    ICalendarOwner)
 
 
 class Product(SQLBase):
@@ -74,7 +70,7 @@
     autoupdate = BoolCol(dbName='autoupdate', notNull=True, default=False)
     freshmeatproject = StringCol(notNull=False, default=None)
     sourceforgeproject = StringCol(notNull=False, default=None)
-<<<<<<< HEAD
+    releaseroot = StringCol(notNull=False, default=None)
 
     calendar = ForeignKey(dbName='calendar', foreignKey='Calendar',
                           default=None, forceDBName=True)
@@ -85,9 +81,6 @@
                 revision=0)
         return self.calendar
 
-=======
-    releaseroot = StringCol(notNull=False, default=None)
->>>>>>> 5ecf4414
     bugtasks = MultipleJoin('BugTask', joinColumn='product')
     branches = MultipleJoin('Branch', joinColumn='product')
     serieslist = MultipleJoin('ProductSeries', joinColumn='product')
