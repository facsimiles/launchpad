# Copyright 2004-2007 Canonical Ltd.  All rights reserved.

"""Database classes including and related to Product."""

__metaclass__ = type
__all__ = ['Product', 'ProductSet']


from operator import attrgetter

from zope.interface import implements
from zope.component import getUtility

from sqlobject import (
    ForeignKey, StringCol, BoolCol, SQLMultipleJoin, SQLRelatedJoin,
    SQLObjectNotFound, AND)
from sqlobject.sqlbuilder import SQLConstant

from canonical.database.sqlbase import quote, SQLBase, sqlvalues
from canonical.database.constants import UTC_NOW
from canonical.database.datetimecol import UtcDateTimeCol
from canonical.database.enumcol import EnumCol

from canonical.lp.dbschema import (
    TranslationPermission, SpecificationSort, SpecificationFilter,
    SpecificationStatus)

from canonical.launchpad.helpers import shortlist

from canonical.launchpad.database.answercontact import AnswerContact
from canonical.launchpad.database.branch import Branch
from canonical.launchpad.database.bugtarget import BugTargetBase
from canonical.launchpad.database.karma import KarmaContextMixin
from canonical.launchpad.database.bug import (
    BugSet, get_bug_tags, get_bug_tags_open_count)
from canonical.launchpad.database.productseries import ProductSeries
from canonical.launchpad.database.productbounty import ProductBounty
from canonical.launchpad.database.distribution import Distribution
from canonical.launchpad.database.productrelease import ProductRelease
from canonical.launchpad.database.bugtask import BugTaskSet
from canonical.launchpad.database.language import Language
from canonical.launchpad.database.packaging import Packaging
from canonical.launchpad.database.question import (
    SimilarQuestionsSearch, Question, QuestionTargetSearch, QuestionSet)
from canonical.launchpad.database.milestone import Milestone
<<<<<<< HEAD
from canonical.launchpad.database.specification import Specification
=======
from canonical.launchpad.database.specification import (
    HasSpecificationsMixin, Specification)
from canonical.launchpad.database.sprint import Sprint
>>>>>>> 26056d66
from canonical.launchpad.database.cal import Calendar
from canonical.launchpad.interfaces import (
    IProduct, IProductSet, ILaunchpadCelebrities, ICalendarOwner,
    IQuestionTarget, NotFoundError, get_supported_languages)


class Product(SQLBase, BugTargetBase, HasSpecificationsMixin,
              KarmaContextMixin):
    """A Product."""

    implements(IProduct, ICalendarOwner, IQuestionTarget)

    _table = 'Product'

    project = ForeignKey(
        foreignKey="Project", dbName="project", notNull=False, default=None)
    owner = ForeignKey(
        foreignKey="Person", dbName="owner", notNull=True)
    bugcontact = ForeignKey(
        dbName='bugcontact', foreignKey='Person', notNull=False, default=None)
    security_contact = ForeignKey(
        dbName='security_contact', foreignKey='Person', notNull=False,
        default=None)
    driver = ForeignKey(
        foreignKey="Person", dbName="driver", notNull=False, default=None)
    name = StringCol(
        dbName='name', notNull=True, alternateID=True, unique=True)
    displayname = StringCol(dbName='displayname', notNull=True)
    title = StringCol(dbName='title', notNull=True)
    summary = StringCol(dbName='summary', notNull=True)
    description = StringCol(notNull=False, default=None)
    datecreated = UtcDateTimeCol(
        dbName='datecreated', notNull=True, default=UTC_NOW)
    homepageurl = StringCol(dbName='homepageurl', notNull=False, default=None)
    homepage_content = StringCol(default=None)
    emblem = ForeignKey(
        dbName='emblem', foreignKey='LibraryFileAlias', default=None)
    gotchi = ForeignKey(
        dbName='gotchi', foreignKey='LibraryFileAlias', default=None)
    gotchi_heading = ForeignKey(
        dbName='gotchi_heading', foreignKey='LibraryFileAlias', default=None)
    screenshotsurl = StringCol(
        dbName='screenshotsurl', notNull=False, default=None)
    wikiurl =  StringCol(dbName='wikiurl', notNull=False, default=None)
    programminglang = StringCol(
        dbName='programminglang', notNull=False, default=None)
    downloadurl = StringCol(dbName='downloadurl', notNull=False, default=None)
    lastdoap = StringCol(dbName='lastdoap', notNull=False, default=None)
    translationgroup = ForeignKey(dbName='translationgroup',
        foreignKey='TranslationGroup', notNull=False, default=None)
    translationpermission = EnumCol(dbName='translationpermission',
        notNull=True, schema=TranslationPermission,
        default=TranslationPermission.OPEN)
    bugtracker = ForeignKey(
        foreignKey="BugTracker", dbName="bugtracker", notNull=False,
        default=None)
    official_malone = BoolCol(dbName='official_malone', notNull=True,
        default=False)
    official_rosetta = BoolCol(dbName='official_rosetta', notNull=True,
        default=False)
    active = BoolCol(dbName='active', notNull=True, default=True)
    reviewed = BoolCol(dbName='reviewed', notNull=True, default=False)
    autoupdate = BoolCol(dbName='autoupdate', notNull=True, default=False)
    freshmeatproject = StringCol(notNull=False, default=None)
    sourceforgeproject = StringCol(notNull=False, default=None)
    # While the interface defines this field as required, we need to
    # allow it to be NULL so we can create new product records before
    # the corresponding series records.
    development_focus = ForeignKey(foreignKey="ProductSeries",
                                   dbName="development_focus",
                                   notNull=False, default=None)

    calendar = ForeignKey(dbName='calendar', foreignKey='Calendar',
                          default=None, forceDBName=True)

    def _getBugTaskContextWhereClause(self):
        """See BugTargetBase."""
        return "BugTask.product = %d" % self.id

    def getExternalBugTracker(self):
        """See IProduct."""
        if self.official_malone:
            return None
        elif self.bugtracker is not None:
            return self.bugtracker
        elif self.project is not None:
            return self.project.bugtracker
        else:
            return None

    def searchTasks(self, search_params):
        """See canonical.launchpad.interfaces.IBugTarget."""
        search_params.setProduct(self)
        return BugTaskSet().search(search_params)

    def getUsedBugTags(self):
        """See IBugTarget."""
        return get_bug_tags("BugTask.product = %s" % sqlvalues(self))

    def getUsedBugTagsWithOpenCounts(self, user):
        """See IBugTarget."""
        return get_bug_tags_open_count(
            "BugTask.product = %s" % sqlvalues(self), user)

    @property
    def coming_sprints(self):
        """See IHasSprints."""
        return Sprint.select("""
            Specification.product = %s AND
            Specification.id = SprintSpecification.specification AND
            SprintSpecification.sprint = Sprint.id AND
            Sprint.time_ends > 'NOW'
            """ % sqlvalues(self.id),
            clauseTables=['Specification', 'SprintSpecification'],
            orderBy='time_starts',
            distinct=True,
            limit=5)

    def getOrCreateCalendar(self):
        if not self.calendar:
            self.calendar = Calendar(
                title='%s Product Calendar' % self.displayname,
                revision=0)
        return self.calendar

    branches = SQLMultipleJoin('Branch', joinColumn='product',
        orderBy='id')
    serieslist = SQLMultipleJoin('ProductSeries', joinColumn='product',
        orderBy='name')

    @property
    def name_with_project(self):
        """See lib.canonical.launchpad.interfaces.IProduct"""
        if self.project and self.project.name != self.name:
            return self.project.name + ": " + self.name
        return self.name

    @property
    def releases(self):
        return ProductRelease.select(
            AND(ProductRelease.q.productseriesID == ProductSeries.q.id,
                ProductSeries.q.productID == self.id),
            clauseTables=['ProductSeries'],
            orderBy=['version']
            )

    @property
    def drivers(self):
        """See IProduct."""
        drivers = set()
        drivers.add(self.driver)
        if self.project is not None:
            drivers.add(self.project.driver)
        drivers.discard(None)
        if len(drivers) == 0:
            if self.project is not None:
                drivers.add(self.project.owner)
            else:
                drivers.add(self.owner)
        return sorted(drivers, key=lambda driver: driver.browsername)

    milestones = SQLMultipleJoin('Milestone', joinColumn = 'product',
        orderBy=['dateexpected', 'name'])

    bounties = SQLRelatedJoin(
        'Bounty', joinColumn='product', otherColumn='bounty',
        intermediateTable='ProductBounty')

    @property
    def sourcepackages(self):
        # XXX: SteveAlexander, 2005-04-25, this needs a system doc test.
        from canonical.launchpad.database.sourcepackage import SourcePackage
        clause = """ProductSeries.id=Packaging.productseries AND
                    ProductSeries.product = %s
                    """ % sqlvalues(self.id)
        clauseTables = ['ProductSeries']
        ret = Packaging.select(clause, clauseTables)
        return [SourcePackage(sourcepackagename=r.sourcepackagename,
                              distrorelease=r.distrorelease)
                for r in ret]

    @property
    def bugtargetname(self):
        """See IBugTarget."""
        return '%s (upstream)' % self.name

    def getLatestBranches(self, quantity=5):
        """See IProduct."""
        # XXX Should use Branch.date_created. See bug 38598.
        # -- David Allouche 2006-04-11
        return shortlist(Branch.selectBy(product=self,
            orderBy='-id').limit(quantity))

    def getPackage(self, distrorelease):
        """See IProduct."""
        if isinstance(distrorelease, Distribution):
            distrorelease = distrorelease.currentrelease
        for pkg in self.sourcepackages:
            if pkg.distrorelease == distrorelease:
                return pkg
        else:
            raise NotFoundError(distrorelease)

    def getMilestone(self, name):
        """See IProduct."""
        return Milestone.selectOne("""
            product = %s AND
            name = %s
            """ % sqlvalues(self.id, name))

    def createBug(self, bug_params):
        """See IBugTarget."""
        bug_params.setBugTarget(product=self)
        return BugSet().createBug(bug_params)

    def getSupportedLanguages(self):
        """See IQuestionTarget."""
        return get_supported_languages(self)

    def newQuestion(self, owner, title, description, language=None,
                    datecreated=None):
        """See IQuestionTarget."""
        return QuestionSet.new(title=title, description=description,
            owner=owner, product=self, datecreated=datecreated,
            language=language)

    def getQuestion(self, question_id):
        """See IQuestionTarget."""
        try:
            question = Question.get(question_id)
        except SQLObjectNotFound:
            return None
        # Verify that the question is actually for this target.
        if question.target != self:
            return None
        return question

    def searchQuestions(self, **search_criteria):
        """See IQuestionTarget."""
        return QuestionTargetSearch(
            product=self, **search_criteria).getResults()

    def findSimilarQuestions(self, title):
        """See IQuestionTarget."""
        return SimilarQuestionsSearch(title, product=self).getResults()

    def addAnswerContact(self, person):
        """See IQuestionTarget."""
        if person in self.answer_contacts:
            return False
        AnswerContact(
            product=self, person=person,
            sourcepackagename=None, distribution=None)
        return True

    def removeAnswerContact(self, person):
        """See IQuestionTarget."""
        if person not in self.answer_contacts:
            return False
        answer_contact_entry = AnswerContact.selectOneBy(
            product=self, person=person)
        answer_contact_entry.destroySelf()
        return True

    @property
    def answer_contacts(self):
        """See IQuestionTarget."""
        answer_contacts = AnswerContact.selectBy(product=self)
        return sorted(
            [answer_contact.person for answer_contact in answer_contacts],
            key=attrgetter('displayname'))

    @property
    def direct_answer_contacts(self):
        """See IQuestionTarget."""
        return self.answer_contacts

    def getQuestionLanguages(self):
        """See IQuestionTarget."""
        return set(Language.select(
            'Language.id = language AND product = %s' % sqlvalues(self),
            clauseTables=['Ticket'], distinct=True))

    @property
    def translatable_packages(self):
        """See IProduct."""
        packages = set(package for package in self.sourcepackages
                       if len(package.currentpotemplates) > 0)
        # Sort packages by distrorelease.name and package.name
        return sorted(packages, key=lambda p: (p.distrorelease.name, p.name))

    @property
    def translatable_series(self):
        """See IProduct."""
        series = ProductSeries.select('''
            POTemplate.productseries = ProductSeries.id AND
            ProductSeries.product = %d
            ''' % self.id,
            clauseTables=['POTemplate'],
            orderBy='datecreated', distinct=True)
        return list(series)

    @property
    def primary_translatable(self):
        """See IProduct."""
        packages = self.translatable_packages
        ubuntu = getUtility(ILaunchpadCelebrities).ubuntu
        targetrelease = ubuntu.currentrelease
        # First, go with the latest product series that has templates:
        series = self.translatable_series
        if series:
            return series[0]
        # Otherwise, look for an Ubuntu package in the current distrorelease:
        for package in packages:
            if package.distrorelease == targetrelease:
                return package
        # now let's make do with any ubuntu package
        for package in packages:
            if package.distribution == ubuntu:
                return package
        # or just any package
        if len(packages) > 0:
            return packages[0]
        # capitulate
        return None

    @property
    def translationgroups(self):
        tg = []
        if self.translationgroup:
            tg.append(self.translationgroup)
        if self.project:
            if self.project.translationgroup:
                if self.project.translationgroup not in tg:
                    tg.append(self.project.translationgroup)

    @property
    def aggregatetranslationpermission(self):
        perms = [self.translationpermission]
        if self.project:
            perms.append(self.project.translationpermission)
        # XXX reviewer please describe a better way to explicitly order
        # the enums. The spec describes the order, and the values make
        # it work, and there is space left for new values so we can
        # ensure a consistent sort order in future, but there should be
        # a better way.
        return max(perms)

    @property
    def has_any_specifications(self):
        """See IHasSpecifications."""
        return self.all_specifications.count()

    @property
    def all_specifications(self):
        return self.specifications(filter=[SpecificationFilter.ALL])

    @property
    def valid_specifications(self):
        return self.specifications(filter=[SpecificationFilter.VALID])

    def specifications(self, sort=None, quantity=None, filter=None):
        """See IHasSpecifications."""

        # Make a new list of the filter, so that we do not mutate what we
        # were passed as a filter
        if not filter:
            # filter could be None or [] then we decide the default
            # which for a product is to show incomplete specs
            filter = [SpecificationFilter.INCOMPLETE]

        # now look at the filter and fill in the unsaid bits

        # defaults for completeness: if nothing is said about completeness
        # then we want to show INCOMPLETE
        completeness = False
        for option in [
            SpecificationFilter.COMPLETE,
            SpecificationFilter.INCOMPLETE]:
            if option in filter:
                completeness = True
        if completeness is False:
            filter.append(SpecificationFilter.INCOMPLETE)

        # defaults for acceptance: in this case we have nothing to do
        # because specs are not accepted/declined against a distro

        # defaults for informationalness: we don't have to do anything
        # because the default if nothing is said is ANY

        # sort by priority descending, by default
        if sort is None or sort == SpecificationSort.PRIORITY:
            order = ['-priority', 'Specification.status', 'Specification.name']
        elif sort == SpecificationSort.DATE:
            order = ['-Specification.datecreated', 'Specification.id']

        # figure out what set of specifications we are interested in. for
        # products, we need to be able to filter on the basis of:
        #
        #  - completeness.
        #  - informational.
        #
        base = 'Specification.product = %s' % self.id
        query = base
        # look for informational specs
        if SpecificationFilter.INFORMATIONAL in filter:
            query += ' AND Specification.informational IS TRUE'

        # filter based on completion. see the implementation of
        # Specification.is_complete() for more details
        completeness =  Specification.completeness_clause

        if SpecificationFilter.COMPLETE in filter:
            query += ' AND ( %s ) ' % completeness
        elif SpecificationFilter.INCOMPLETE in filter:
            query += ' AND NOT ( %s ) ' % completeness

        # Filter for validity. If we want valid specs only then we should
        # exclude all OBSOLETE or SUPERSEDED specs
        if SpecificationFilter.VALID in filter:
            query += ' AND Specification.status NOT IN ( %s, %s ) ' % \
                sqlvalues(SpecificationStatus.OBSOLETE,
                          SpecificationStatus.SUPERSEDED)

        # ALL is the trump card
        if SpecificationFilter.ALL in filter:
            query = base

        # Filter for specification text
        for constraint in filter:
            if isinstance(constraint, basestring):
                # a string in the filter is a text search filter
                query += ' AND Specification.fti @@ ftq(%s) ' % quote(
                    constraint)

        # now do the query, and remember to prejoin to people
        results = Specification.select(query, orderBy=order, limit=quantity)
        return results.prejoin(['assignee', 'approver', 'drafter'])

    def getSpecification(self, name):
        """See ISpecificationTarget."""
        return Specification.selectOneBy(product=self, name=name)

    def getSeries(self, name):
        """See IProduct."""
        return ProductSeries.selectOneBy(product=self, name=name)

    def newSeries(self, owner, name, summary, branch=None):
        return ProductSeries(product=self, owner=owner, name=name,
                             summary=summary, user_branch=branch)

    def getRelease(self, version):
        return ProductRelease.selectOne("""
            ProductRelease.productseries = ProductSeries.id AND
            ProductSeries.product = %s AND
            ProductRelease.version = %s
            """ % sqlvalues(self.id, version),
            clauseTables=['ProductSeries'])

    def packagedInDistros(self):
        distros = Distribution.select(
            "Packaging.productseries = ProductSeries.id AND "
            "ProductSeries.product = %s AND "
            "Packaging.distrorelease = DistroRelease.id AND "
            "DistroRelease.distribution = Distribution.id"
            "" % sqlvalues(self.id),
            clauseTables=['Packaging', 'ProductSeries', 'DistroRelease'],
            orderBy='name',
            distinct=True
            )
        return distros

    def ensureRelatedBounty(self, bounty):
        """See IProduct."""
        for curr_bounty in self.bounties:
            if bounty.id == curr_bounty.id:
                return None
        ProductBounty(product=self, bounty=bounty)
        return None

    def newBranch(self, name, title, url, home_page, lifecycle_status,
                  summary, whiteboard):
        """See IProduct."""
        from canonical.launchpad.database import Branch
        return Branch(
            product=self, name=name, title=title, url=url, home_page=home_page,
            lifecycle_status=lifecycle_status, summary=summary,
            whiteboard=whiteboard)


class ProductSet:
    implements(IProductSet)

    def __init__(self):
        self.title = "Projects in Launchpad"

    def __getitem__(self, name):
        """See canonical.launchpad.interfaces.product.IProductSet."""
        item = Product.selectOneBy(name=name, active=True)
        if item is None:
            raise NotFoundError(name)
        return item

    def __iter__(self):
        """See canonical.launchpad.interfaces.product.IProductSet."""
        return iter(self._getProducts())

    def latest(self, quantity=5):
        return self._getProducts()[:quantity]

    def _getProducts(self):
        results = Product.selectBy(active=True, orderBy="-Product.datecreated")
        # The main product listings include owner, so we prejoin it in
        return results.prejoin(["owner"])

    def get(self, productid):
        """See canonical.launchpad.interfaces.product.IProductSet."""
        try:
            return Product.get(productid)
        except SQLObjectNotFound:
            raise NotFoundError("Product with ID %s does not exist" %
                                str(productid))

    def getByName(self, name, default=None, ignore_inactive=False):
        """See canonical.launchpad.interfaces.product.IProductSet."""
        if ignore_inactive:
            product = Product.selectOneBy(name=name, active=True)
        else:
            product = Product.selectOneBy(name=name)
        if product is None:
            return default
        return product

    def getProductsWithBranches(self):
<<<<<<< HEAD
        """See canonical.launchpad.interfaces.product.IProductSet."""
        return Product.select('Product.id = Branch.product',
                              clauseTables=['Branch'],
                              distinct=True)
=======
        """See IProductSet."""
        return Product.select(
            'Product.id in (select distinct(product) from Branch)',
            orderBy=SQLConstant('lower(displayname)'))
>>>>>>> 26056d66

    def createProduct(self, owner, name, displayname, title, summary,
                      description=None, project=None, homepageurl=None,
                      screenshotsurl=None, wikiurl=None,
                      downloadurl=None, freshmeatproject=None,
                      sourceforgeproject=None, programminglang=None,
                      reviewed=False, gotchi=None, gotchi_heading=None,
                      emblem=None):
        """See canonical.launchpad.interfaces.product.IProductSet."""
        product = Product(
            owner=owner, name=name, displayname=displayname,
            title=title, project=project, summary=summary,
            description=description, homepageurl=homepageurl,
            screenshotsurl=screenshotsurl, wikiurl=wikiurl,
            downloadurl=downloadurl, freshmeatproject=freshmeatproject,
            sourceforgeproject=sourceforgeproject,
            programminglang=programminglang, reviewed=reviewed, gotchi=gotchi,
            emblem=emblem, gotchi_heading=gotchi_heading)

        # Create a default trunk series and set it as the development focus
        trunk = product.newSeries(owner, 'trunk', 'The "trunk" series '
            'represents the primary line of development rather than '
            'a stable release branch. This is sometimes also called MAIN '
            'or HEAD.')
        product.development_focus = trunk

        return product

    def forReview(self):
        """See canonical.launchpad.interfaces.product.IProductSet."""
        return Product.select("reviewed IS FALSE")

    def search(self, text=None, soyuz=None,
               rosetta=None, malone=None,
               bazaar=None,
               show_inactive=False):
        """See canonical.launchpad.interfaces.product.IProductSet."""
        # XXX: the soyuz argument is unused
        #   -- kiko, 2006-03-22
        clauseTables = set()
        clauseTables.add('Product')
        queries = []
        if text:
            queries.append("Product.fti @@ ftq(%s) " % sqlvalues(text))
        if rosetta:
            clauseTables.add('POTemplate')
            clauseTables.add('ProductRelease')
            clauseTables.add('ProductSeries')
            queries.append("POTemplate.productrelease=ProductRelease.id")
            queries.append("ProductRelease.productseries=ProductSeries.id")
            queries.append("ProductSeries.product=product.id")
        if malone:
            clauseTables.add('BugTask')
            queries.append('BugTask.product=Product.id')
        if bazaar:
            clauseTables.add('ProductSeries')
            queries.append('(ProductSeries.import_branch IS NOT NULL OR '
                           'ProductSeries.user_branch IS NOT NULL)')
        if 'ProductSeries' in clauseTables:
            queries.append('ProductSeries.product=Product.id')
        if not show_inactive:
            queries.append('Product.active IS TRUE')
        query = " AND ".join(queries)
        return Product.select(query, distinct=True,
                              prejoins=["owner"],
                              clauseTables=clauseTables)

    def translatables(self):
        """See IProductSet"""
        upstream = Product.select('''
            Product.id = ProductSeries.product AND
            POTemplate.productseries = ProductSeries.id
            ''',
            clauseTables=['ProductSeries', 'POTemplate'],
            distinct=True)
        distro = Product.select('''
            Product.id = ProductSeries.product AND
            Packaging.productseries = ProductSeries.id AND
            Packaging.sourcepackagename = POTemplate.sourcepackagename
            ''',
            clauseTables=['ProductSeries', 'Packaging', 'POTemplate'],
            distinct=True)
        return upstream.union(distro)

    def count_all(self):
        return Product.select().count()

    def count_translatable(self):
        return self.translatables().count()

    def count_reviewed(self):
        return Product.selectBy(reviewed=True, active=True).count()

    def count_bounties(self):
        return Product.select("ProductBounty.product=Product.id",
            distinct=True, clauseTables=['ProductBounty']).count()

    def count_buggy(self):
        return Product.select("BugTask.product=Product.id",
            distinct=True, clauseTables=['BugTask']).count()

    def count_featureful(self):
        return Product.select("Specification.product=Product.id",
            distinct=True, clauseTables=['Specification']).count()
<|MERGE_RESOLUTION|>--- conflicted
+++ resolved
@@ -43,13 +43,9 @@
 from canonical.launchpad.database.question import (
     SimilarQuestionsSearch, Question, QuestionTargetSearch, QuestionSet)
 from canonical.launchpad.database.milestone import Milestone
-<<<<<<< HEAD
-from canonical.launchpad.database.specification import Specification
-=======
 from canonical.launchpad.database.specification import (
     HasSpecificationsMixin, Specification)
 from canonical.launchpad.database.sprint import Sprint
->>>>>>> 26056d66
 from canonical.launchpad.database.cal import Calendar
 from canonical.launchpad.interfaces import (
     IProduct, IProductSet, ILaunchpadCelebrities, ICalendarOwner,
@@ -584,17 +580,10 @@
         return product
 
     def getProductsWithBranches(self):
-<<<<<<< HEAD
-        """See canonical.launchpad.interfaces.product.IProductSet."""
-        return Product.select('Product.id = Branch.product',
-                              clauseTables=['Branch'],
-                              distinct=True)
-=======
         """See IProductSet."""
         return Product.select(
             'Product.id in (select distinct(product) from Branch)',
             orderBy=SQLConstant('lower(displayname)'))
->>>>>>> 26056d66
 
     def createProduct(self, owner, name, displayname, title, summary,
                       description=None, project=None, homepageurl=None,
