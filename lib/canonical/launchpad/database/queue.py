# Copyright 2004-2005 Canonical Ltd.  All rights reserved.

__metaclass__ = type
__all__ = [
    'PackageUploadQueue',
    'PackageUpload',
    'PackageUploadBuild',
    'PackageUploadSource',
    'PackageUploadCustom',
    'PackageUploadSet',
    ]

import os
import shutil
import tempfile

from zope.component import getUtility
from zope.interface import implements
from sqlobject import (
    ForeignKey, SQLMultipleJoin, SQLObjectNotFound)

from canonical.archivepublisher.customupload import CustomUploadError
from canonical.archiveuploader.tagfiles import parse_tagfile_lines
from canonical.archiveuploader.utils import safe_fix_maintainer
from canonical.cachedproperty import cachedproperty
from canonical.config import config
from canonical.database.sqlbase import SQLBase, sqlvalues
from canonical.database.constants import UTC_NOW
from canonical.database.enumcol import EnumCol
from canonical.encoding import (
    guess as guess_encoding, ascii_smash)
from canonical.launchpad.database.publishing import (
    SecureSourcePackagePublishingHistory,
    SecureBinaryPackagePublishingHistory)
from canonical.launchpad.helpers import get_email_template
from canonical.launchpad.interfaces import (
    ArchivePurpose, IPackageUpload, IPackageUploadBuild, IPackageUploadSource,
    IPackageUploadCustom, IPackageUploadQueue, IPackageUploadSet, IPersonSet,
    NotFoundError, PackagePublishingPocket, PackagePublishingStatus,
    PackageUploadStatus, PackageUploadCustomFormat, pocketsuffix,
    QueueBuildAcceptError, QueueInconsistentStateError,
    QueueStateWriteProtectedError, QueueSourceAcceptError,
    SourcePackageFileType)
from canonical.launchpad.mail import format_address, simple_sendmail
from canonical.librarian.interfaces import DownloadFailed
from canonical.librarian.utils import copy_and_close

# There are imports below in PackageUploadCustom for various bits
# of the archivepublisher which cause circular import errors if they
# are placed here.


def debug(logger, msg):
    """Shorthand debug notation for publish() methods."""
    if logger is not None:
        logger.debug(msg)


class PackageUploadQueue:

    implements(IPackageUploadQueue)

    def __init__(self, distroseries, status):
        self.distroseries = distroseries
        self.status = status


class PackageUpload(SQLBase):
    """A Queue item for Lucille."""
    implements(IPackageUpload)

    _defaultOrder = ['id']

    status = EnumCol(dbName='status', unique=False, notNull=True,
                     default=PackageUploadStatus.NEW,
                     schema=PackageUploadStatus)

    distroseries = ForeignKey(dbName="distrorelease",
                               foreignKey='DistroSeries')

    pocket = EnumCol(dbName='pocket', unique=False, notNull=True,
                     schema=PackagePublishingPocket)

    # XXX: kiko 2007-02-10: This is NULLable. Fix sampledata?
    changesfile = ForeignKey(dbName='changesfile',
                             foreignKey="LibraryFileAlias")

    archive = ForeignKey(dbName="archive", foreignKey="Archive", notNull=True)

    signing_key = ForeignKey(foreignKey='GPGKey', dbName='signing_key',
                             notNull=False)

    # XXX julian 2007-05-06:
    # Sources and builds should not be SQLMultipleJoin, there is only
    # ever one of each at most.

    # Join this table to the PackageUploadBuild and the
    # PackageUploadSource objects which are related.
    sources = SQLMultipleJoin('PackageUploadSource',
                              joinColumn='packageupload')
    builds = SQLMultipleJoin('PackageUploadBuild',
                             joinColumn='packageupload')

    # Also the custom files associated with the build.
    customfiles = SQLMultipleJoin('PackageUploadCustom',
                                  joinColumn='packageupload')


    def _set_status(self, value):
        """Directly write on 'status' is forbidden.

        Force user to use the provided machine-state methods.
        Raises QueueStateWriteProtectedError.
        """
        # XXX: kiko 2006-01-25 bug=29663:
        # This is a bit evil, but does the job. Andrew
        # has suggested using immutable=True in the column definition.

        # allow 'status' write only in creation process.
        if self._SO_creating:
            self._SO_set_status(value)
            return
        # been fascist
        raise QueueStateWriteProtectedError(
            'Directly write on queue status is forbidden use the '
            'provided methods to set it.')

    def setNew(self):
        """See `IPackageUpload`."""
        if self.status == PackageUploadStatus.NEW:
            raise QueueInconsistentStateError(
                'Queue item already new')
        self._SO_set_status(PackageUploadStatus.NEW)

    def setUnapproved(self):
        """See `IPackageUpload`."""
        if self.status == PackageUploadStatus.UNAPPROVED:
            raise QueueInconsistentStateError(
                'Queue item already unapproved')
        self._SO_set_status(PackageUploadStatus.UNAPPROVED)

    def setAccepted(self):
        """See `IPackageUpload`."""
        # Explode if something wrong like warty/RELEASE pass through
        # NascentUpload/UploadPolicies checks for 'ubuntu' main distro.
        if not self.archive.allowUpdatesToReleasePocket():
            assert self.distroseries.canUploadToPocket(self.pocket), (
                "Not permitted acceptance in the %s pocket in a "
                "series in the '%s' state." % (
                self.pocket.name, self.distroseries.status.name))

        if self.status == PackageUploadStatus.ACCEPTED:
            raise QueueInconsistentStateError(
                'Queue item already accepted')

        for source in self.sources:
            source.verifyBeforeAccept()
            # if something goes wrong we will raise an exception
            # (QueueSourceAcceptError) before setting any value.
            # Mask the error with state-machine default exception
            try:
                source.checkComponentAndSection()
            except QueueSourceAcceptError, info:
                raise QueueInconsistentStateError(info)

        for build in self.builds:
            # as before, but for QueueBuildAcceptError
            try:
                build.checkComponentAndSection()
            except QueueBuildAcceptError, info:
                raise QueueInconsistentStateError(info)

        # if the previous checks applied and pass we do set the value
        self._SO_set_status(PackageUploadStatus.ACCEPTED)

    def setDone(self):
        """See `IPackageUpload`."""
        if self.status == PackageUploadStatus.DONE:
            raise QueueInconsistentStateError(
                'Queue item already done')
        self._SO_set_status(PackageUploadStatus.DONE)

    def setRejected(self):
        """See `IPackageUpload`."""
        if self.status == PackageUploadStatus.REJECTED:
            raise QueueInconsistentStateError(
                'Queue item already rejected')
        self._SO_set_status(PackageUploadStatus.REJECTED)

    # XXX cprov 2006-03-14: Following properties should be redesigned to
    # reduce the duplicated code.
    @cachedproperty
<<<<<<< HEAD
    def contains_source(self):
        """See IPackageUpload."""
        return self.sources

    @cachedproperty
    def contains_build(self):
        """See IPackageUpload."""
=======
    def containsSource(self):
        """See `IPackageUpload`."""
        return self.sources

    @cachedproperty
    def containsBuild(self):
        """See `IPackageUpload`."""
>>>>>>> 03f8370e
        return self.builds

    @cachedproperty
    def _customFormats(self):
        """Return the custom upload formats contained in this upload."""
        return [custom.customformat for custom in self.customfiles]

    @cachedproperty
<<<<<<< HEAD
    def contains_installer(self):
        """See IPackageUpload."""
=======
    def containsInstaller(self):
        """See `IPackageUpload`."""
>>>>>>> 03f8370e
        return (PackageUploadCustomFormat.DEBIAN_INSTALLER
                in self._customFormats)

    @cachedproperty
<<<<<<< HEAD
    def contains_translation(self):
        """See IPackageUpload."""
=======
    def containsTranslation(self):
        """See `IPackageUpload`."""
>>>>>>> 03f8370e
        return (PackageUploadCustomFormat.ROSETTA_TRANSLATIONS
                in self._customFormats)

    @cachedproperty
<<<<<<< HEAD
    def contains_upgrader(self):
        """See IPackageUpload."""
=======
    def containsUpgrader(self):
        """See `IPackageUpload`."""
>>>>>>> 03f8370e
        return (PackageUploadCustomFormat.DIST_UPGRADER
                in self._customFormats)

    @cachedproperty
<<<<<<< HEAD
    def contains_ddtp(self):
        """See IPackageUpload."""
=======
    def containsDdtp(self):
        """See `IPackageUpload`."""
>>>>>>> 03f8370e
        return (PackageUploadCustomFormat.DDTP_TARBALL
                in self._customFormats)

    @cachedproperty
    def datecreated(self):
        """See `IPackageUpload`."""
        return self.changesfile.content.datecreated

    @cachedproperty
    def displayname(self):
        """See `IPackageUpload`"""
        names = []
        for queue_source in self.sources:
            names.append(queue_source.sourcepackagerelease.name)
        for queue_build in  self.builds:
            names.append(queue_build.build.sourcepackagerelease.name)
        for queue_custom in self.customfiles:
            names.append(queue_custom.libraryfilealias.filename)
        return ",".join(names)

    @cachedproperty
    def displayarchs(self):
        """See `IPackageUpload`"""
        archs = []
        for queue_source in self.sources:
            archs.append('source')
        for queue_build in self.builds:
            archs.append(queue_build.build.distroarchseries.architecturetag)
        for queue_custom in self.customfiles:
            archs.append(queue_custom.customformat.title)
        return ",".join(archs)

    @cachedproperty
    def displayversion(self):
        """See `IPackageUpload`"""
        if self.sources:
            return self.sources[0].sourcepackagerelease.version
        if self.builds:
            return self.builds[0].build.sourcepackagerelease.version
        if self.customfiles:
            return '-'

    @cachedproperty
    def sourcepackagerelease(self):
        """The source package release related to this queue item.

        This is currently heuristic but may be more easily calculated later.
        """
        assert self.sources or self.builds, ('No source available.')
        if self.sources:
            return self.sources[0].sourcepackagerelease
        if self.builds:
            return self.builds[0].build.sourcepackagerelease

    def realiseUpload(self, logger=None):
        """See `IPackageUpload`."""
        assert self.status == PackageUploadStatus.ACCEPTED, (
            "Can not publish a non-ACCEPTED queue record (%s)" % self.id)
        # Explode if something wrong like warty/RELEASE pass through
        # NascentUpload/UploadPolicies checks
        if not self.archive.allowUpdatesToReleasePocket():
            assert self.distroseries.canUploadToPocket(self.pocket), (
                "Not permitted to publish to the %s pocket in a "
                "series in the '%s' state." % (
                self.pocket.name, self.distroseries.status.name))

        # In realising an upload we first load all the sources into
        # the publishing tables, then the binaries, then we attempt
        # to publish the custom objects.
        for queue_source in self.sources:
            queue_source.verifyBeforePublish()
            queue_source.publish(logger)
        for queue_build in self.builds:
            queue_build.publish(logger)
        for customfile in self.customfiles:
            try:
                customfile.publish(logger)
            except CustomUploadError, e:
                if logger is not None:
                    logger.error("Queue item ignored: %s" % e)
                return

        self.setDone()

    def addSource(self, spr):
        """See `IPackageUpload`."""
        return PackageUploadSource(
            packageupload=self,
            sourcepackagerelease=spr.id
            )

    def addBuild(self, build):
        """See `IPackageUpload`."""
        return PackageUploadBuild(
            packageupload=self,
            build=build.id
            )

    def addCustom(self, library_file, custom_type):
        """See `IPackageUpload`."""
        return PackageUploadCustom(
            packageupload=self,
            libraryfilealias=library_file.id,
            customformat=custom_type
            )

    def isPPA(self):
        """See `IPackageUpload`."""
        return self.archive.purpose == ArchivePurpose.PPA

    def _getChangesDict(self, changes_file_object=None):
        """Return a dictionary with changes file tags in it."""
        changes_lines = None
        if changes_file_object is None:
            changes_file_object = self.changesfile
            changes_lines = self.changesfile.read().splitlines(True)
        else:
            changes_lines = changes_file_object.readlines()

        unsigned = not self.signing_key
        changes = parse_tagfile_lines(changes_lines, allow_unsigned=unsigned)
        return changes, changes_lines

    def _buildUploadedFilesList(self):
        """Return a list of tuples of (filename, component, section).

        Component and section are only set where the file is a source upload.
        """
        files = []
        if self.contains_source:
            [source] = self.sources
            spr = source.sourcepackagerelease
            # Bail out early if this is an upload for the translations section.
            if spr.section.name == 'translations':
                debug(self.logger,
                    "Skipping acceptance and announcement, it is a "
                    "language-package upload.")
                return None
            for sprfile in spr.files:
                files.append(
                    (sprfile.libraryfile.filename, spr.component.name,
                     spr.section.name))

        # Component and section don't get set for builds and custom, since
        # this information is only used in the summary string for source
        # uploads.
        for build in self.builds:
            for bpr in build.build.binarypackages:
                files.extend(
                    [(bpf.libraryfile.filename,'','') for bpf in bpr.files])

        if self.customfiles:
            files.extend(
                [(file.libraryfilealias.filename,'','')
                for file in self.customfiles])

        return files

    def _buildSummary(self, files):
        """Build a summary string based on the files present in the upload."""
        summary = []
        for filename, component, section in files:
            if self.status == PackageUploadStatus.NEW:
                summary.append("NEW: %s" % filename)
            else:
                summary.append(" OK: %s" % filename)
                if filename.endswith("dsc"):
                    summary.append("     -> Component: %s Section: %s" % (
                        component, section))
        return summary

    def _sendRejectionNotification(self, recipients, changes_lines,
                                   summary_text, dry_run):
        """Send a rejection email."""

        default_recipient = "%s <%s>" % (
            config.uploader.default_recipient_name,
            config.uploader.default_recipient_address)
        if not recipients:
            recipients = [default_recipient]

        interpolations = {
            "SUMMARY": summary_text,
            "CHANGESFILE": guess_encoding("".join(changes_lines)),
        }
        debug(self.logger, "Sending rejection email.")
        if self.isPPA():
            rejection_template = get_email_template(
                'ppa-upload-rejection.txt')
        else:
            rejection_template = get_email_template('upload-rejection.txt')
        self._sendMail(
            recipients,
            "%s rejected" % self.changesfile.filename,
            rejection_template % interpolations,
            dry_run)

    def _sendSuccessNotification(self, recipients, announce_list,
            changes_lines, changes, summarystring, dry_run):
        """Send a success email."""

        def do_sendmail(message, recipients=recipients, from_addr=None,
                        bcc=None):
            """Perform substitutions on a template and send the email."""
            body = message.template % message.__dict__
            subject = "%s: %s %s (%s)" % (
                message.STATUS, self.displayname, self.displayversion,
                self.displayarchs)
            if self.isPPA():
                subject = "[PPA %s] " + subject
            self._sendMail(recipients, subject, body, from_addr=from_addr,
                           bcc=bcc)

        class NewMessage:
            """New message."""
            template = get_email_template('upload-new.txt')

            STATUS = "New"
            SUMMARY = summarystring
            CHANGESFILE = guess_encoding("".join(changes_lines))
            DISTRO = self.distroseries.distribution.title
            ANNOUNCE = announce_list

        class UnapprovedMessage:
            """Unapproved message."""
            template = get_email_template('upload-accepted.txt')

            STATUS = "Waiting for approval"
            SUMMARY = summarystring + (
                    "\nThis upload awaits approval by a distro manager\n")
            CHANGESFILE = guess_encoding("".join(changes_lines))
            DISTRO = self.distroseries.distribution.title
            ANNOUNCE = announce_list

        class AcceptedMessage:
            """Accepted message."""
            template = get_email_template('upload-accepted.txt')

            STATUS = "Accepted"
            SUMMARY = summarystring
            CHANGESFILE = guess_encoding("".join(changes_lines))
            DISTRO = self.distroseries.distribution.title
            ANNOUNCE = announce_list

        class PPAAcceptedMessage:
            """PPA accepted message."""
            template = get_email_template('ppa-upload-accepted.txt')

            STATUS = "Accepted"
            SUMMARY = summarystring
            CHANGESFILE = guess_encoding("".join(changes_lines))

        class AnnouncementMessage:
            template = get_email_template('upload-announcement.txt')

            STATUS = "Accepted"
            SUMMARY = summarystring
            CHANGESFILE = guess_encoding("".join(changes_lines))


        # The template is ready.  The remainder of this function deals with
        # whether to send a 'new' message, an acceptance message and/or an
        # announcement message.

        if self.status == PackageUploadStatus.NEW:
            # This is an unknown upload.
<<<<<<< HEAD
            do_sendmail(NewMessage)
            return

        # Unapproved uploads coming from an insecure policy only send
        # an acceptance message.
        if self.status == PackageUploadStatus.UNAPPROVED:
            # Only send an acceptance message.
            do_sendmail(UnapprovedMessage)
=======
            new_template = get_email_template('upload-new.txt')
            self._sendMail(
                uploader_address,
                recipients,
                "%s is NEW" % self.changesfile.filename,
                new_template % interpolations,
                dry_run)
>>>>>>> 03f8370e
            return

        if self.isPPA():
            # PPA uploads receive an acceptance message.
<<<<<<< HEAD
            do_sendmail(PPAAcceptedMessage)
=======
            accepted_template = get_email_template('ppa-upload-accepted.txt')
            interpolations["STATUS"] = "[PPA %s] Accepted" % (
                self.archive.owner.name)
            subject = "[PPA %s] Accepted %s %s (%s)" % (
                self.archive.owner.name, self.displayname,
                self.displayversion, self.displayarchs)
            self._sendMail(
                uploader_address,
                recipients,
                subject,
                accepted_template % interpolations,
                dry_run)
>>>>>>> 03f8370e
            return

        # Auto-approved uploads to backports skips the announcement,
        # they are usually processed with the sync policy.
        if self.pocket == PackagePublishingPocket.BACKPORTS:
            debug(self.logger, "Skipping announcement, it is a BACKPORT.")
<<<<<<< HEAD
            do_sendmail(AcceptedMessage)
=======
            subject = "Accepted %s %s (%s)" % (
                self.displayname, self.displayversion, self.displayarchs)
            self._sendMail(
                uploader_address,
                recipients,
                subject,
                accepted_template % interpolations,
                dry_run)
>>>>>>> 03f8370e
            return

        # Auto-approved binary uploads to security skips the announcement,
        # they are usually processed with the security policy.
        if (self.pocket == PackagePublishingPocket.SECURITY
            and self.contains_build):
            debug(self.logger,
                "Skipping announcement, it is a binary upload to SECURITY.")
<<<<<<< HEAD
            do_sendmail(AcceptedMessage)
=======
            subject = "Accepted %s %s (%s)" % (
                self.displayname, self.displayversion, self.displayarchs)
            self._sendMail(
                uploader_address,
                recipients,
                subject,
                accepted_template % interpolations,
                dry_run)
            return

        # Unapproved uploads coming from an insecure policy only send
        # an acceptance message.
        if self.status == PackageUploadStatus.UNAPPROVED:
            # Only send an acceptance message.
            interpolations["SUMMARY"] += (
                "\nThis upload awaits approval by a distro manager\n")
            interpolations["STATUS"] = "Waiting for approval:"
            subject = "Waiting for approval: %s %s (%s)" % (
                self.displayname, self.displayversion, self.displayarchs)
            self._sendMail(
                uploader_address,
                recipients,
                subject,
                accepted_template % interpolations,
                dry_run)
>>>>>>> 03f8370e
            return

        # Fallback, all the rest coming from insecure, secure and sync
        # policies should send an acceptance and an announcement message.
<<<<<<< HEAD
        do_sendmail(AcceptedMessage)

=======
        subject = "Accepted %s %s (%s)" % (
            self.displayname, self.displayversion, self.displayarchs)
        self._sendMail(
            uploader_address,
            recipients,
            subject,
            accepted_template % interpolations,
            dry_run)
>>>>>>> 03f8370e
        if announce_list:
            if not self.signing_key:
                from_addr = None
            else:
<<<<<<< HEAD
                from_addr = guess_encoding(changes['changed-by'])

            do_sendmail(
                AnnouncementMessage,
                recipients=[str(announce_list)],
                from_addr=from_addr,
=======
                sender = guess_encoding(changes['changed-by'])

            announce_template = get_email_template('upload-announcement.txt')
            self._sendMail(
                sender,
                [str(announce_list)],
                subject,
                announce_template % interpolations,
                dry_run,
>>>>>>> 03f8370e
                bcc="%s_derivatives@packages.qa.debian.org" % self.displayname)

    def notify(self, announce_list=None, summary_text=None,
<<<<<<< HEAD
               changes_file_object=None, logger=None):
=======
               changes_file_object=None, logger=None, dry_run=False):
>>>>>>> 03f8370e
        """See `IPackageUpload`."""

        self.logger = logger

        # If this is a binary or mixed upload, we don't send *any* emails
        # provided it's not a rejection or a security upload:
        if(self.containsBuild and
           self.status != PackageUploadStatus.REJECTED and
           self.pocket != PackagePublishingPocket.SECURITY):
            debug(self.logger, "Not sending email, upload contains binaries.")
            return

        # Get the changes file from the librarian and parse the tags to
        # a dictionary.  This can throw exceptions but since the tag file
        # already will have parsed elsewhere we don't need to worry about that
        # here.  Any exceptions from the librarian can be left to the caller.

        # XXX julian 2007-05-11:
        # Requiring an open changesfile object is a bit ugly but it is
        # required because of several problems:
        # a) We don't know if the librarian has the file committed or not yet
        # b) Passing a ChangesFile object instead means that we get an
        #    unordered dictionary which can't be translated back exactly for
        #    the email's summary section.
        # For now, it's just easier to re-read the original file if the caller
        # requires us to do that instead of using the librarian's copy.
        changes, changes_lines = self._getChangesDict(changes_file_object)

        # "files" will contain a list of tuples of filename,component,section.
        # If files is None, we don't need to send an email if this is not
        # a rejection.
        files = self._buildUploadedFilesList()
        if not files and self.status != PackageUploadStatus.REJECTED:
            return

        summary = self._buildSummary(files)
        if summary_text:
            summary.append(summary_text)
        summarystring = "\n".join(summary)

        recipients = self._getRecipients(changes)

        # There can be no recipients if none of the emails are registered
        # in LP.
        if not recipients:
            debug(self.logger,"No recipients on email, not sending.")
            return

        # If we need to send a rejection, do it now and return early.
        if self.status == PackageUploadStatus.REJECTED:
            self._sendRejectionNotification(
                recipients, changes_lines, summary_text, dry_run)
            return

        self._sendSuccessNotification(
            recipients, announce_list, changes_lines, changes, summarystring,
            dry_run)

    def _getRecipients(self, changes):
        """Return a list of recipients for notification emails."""
        candidate_recipients = []
        debug(self.logger, "Building recipients list.")
        changer = self._emailToPerson(changes['changed-by'])

        if self.signing_key:
            # This is a signed upload.
            signer = self.signing_key.owner
            candidate_recipients.append(signer)
        else:
            debug(self.logger,
                "Changes file is unsigned, adding changer as recipient")
            candidate_recipients.append(changer)

        # PPA uploads only email the uploader but for everything else
        # we consider maintainer and changed-by also.
        if self.signing_key and not self.isPPA():
            maintainer = self._emailToPerson(changes['maintainer'])
            if (maintainer and maintainer != signer and
                    maintainer.isUploader(self.distroseries.distribution)):
                debug(self.logger, "Adding maintainer to recipients")
                candidate_recipients.append(maintainer)

            if (changer and changer != signer and
                    changer.isUploader(self.distroseries.distribution)):
                debug(self.logger, "Adding changed-by to recipients")
                candidate_recipients.append(changer)

        # Now filter list of recipients for persons only registered in
        # Launchpad to avoid spamming the innocent.
        recipients = []
        for person in candidate_recipients:
            if person is None or person.preferredemail is None:
                continue
            recipient = format_address(person.displayname,
                person.preferredemail.email)
            debug(self.logger, "Adding recipient: '%s'" % recipient)
            recipients.append(recipient)

        return recipients

    # XXX julian 2007-05-21:
    # This method should really be IPersonSet.getByUploader but requires
    # some extra work to port safe_fix_maintainer to emailaddress.py and
    # then get nascent upload to use that.
    def _emailToPerson(self, fullemail):
        """Return an IPerson given an RFC2047 email address."""
        # The 2nd arg to s_f_m() doesn't matter as it won't fail since every-
        # thing will have already parsed at this point.
        (rfc822, rfc2047, name, email) = safe_fix_maintainer(
            fullemail, "email")
        person = getUtility(IPersonSet).getByEmail(email)
        return person

    def _isPersonUploader(self, person):
        """Return True if the person is an uploader to the package's distro."""
        debug(self.logger, "Attempting to decide if %s is an uploader." % (
            person.displayname))
        uploader = person.isUploader(self.distroseries.distribution)
        debug(self.logger, "Decision: %s" % uploader)
        return uploader

<<<<<<< HEAD
    def _sendMail(self, to_addrs, subject, mail_text, from_addr=None,
=======
    def _sendMail(self, from_addr, to_addrs, subject, mail_text, dry_run,
>>>>>>> 03f8370e
                  bcc=None):
        """Send an email to to_addrs with the given text and subject.

        :from_addr: The email address to be used as the sender.  Must be a
                    valid ASCII str instance or a unicode one.
                    Defaults to the email for config.uploader.
        :to_addrs: A list of email addresses to be used as recipients.  Each
                   email must be a valid ASCII str instance or a unicode one.
        :subject: The email's subject.
        :mail_text: The text body of the email.  Unicode is preserved in the
                    email.
        :bcc: Optional email Blind Carbon Copy address(es).
        """
        extra_headers = { 'X-Katie' : 'Launchpad actually' }
        if from_addr is None:
            from_addr = format_address(
                config.uploader.default_sender_name,
                config.uploader.default_sender_address)

        # `simple_sendmail`, despite handling unicode message bodies, can't
        # cope with non-ascii sender/recipient addresses, so ascii_smash
        # is used on all addresses.

        # All emails from here have a Bcc to the default recipient.
        bcc_text = format_address(
            config.uploader.default_recipient_name,
            config.uploader.default_recipient_address)
        if bcc:
            bcc_text = "%s, %s" % (bcc_text, bcc)
        extra_headers['Bcc'] = ascii_smash(bcc_text)

        recipients = ascii_smash(", ".join(to_addrs))
        if isinstance(from_addr, unicode):
            # ascii_smash only works on unicode strings.
            from_addr = ascii_smash(from_addr)
        else:
            from_addr.encode('ascii')

        if dry_run and self.logger is not None:
            self.logger.info("Would have sent a mail:")
            self.logger.info("  Subject: %s" % subject)
            self.logger.info("  Sender: %s" % from_addr)
            self.logger.info("  Recipients: %s" % recipients)
            self.logger.info("  Bcc: %s" % extra_headers['Bcc'])
            self.logger.info("  Body:")
            for line in mail_text.splitlines():
                self.logger.info(line)
        else:
            debug(self.logger, "Sent a mail:")
            debug(self.logger, "    Subject: %s" % subject)
            debug(self.logger, "    Recipients: %s" % recipients)
            debug(self.logger, "    Body:")
            for line in mail_text.splitlines():
                debug(self.logger, line)

            simple_sendmail(
                from_addr,
                recipients,
                subject,
                mail_text,
                extra_headers
            )


class PackageUploadBuild(SQLBase):
    """A Queue item's related builds (for Lucille)."""
    implements(IPackageUploadBuild)

    _defaultOrder = ['id']

    packageupload = ForeignKey(
        dbName='packageupload',
        foreignKey='PackageUpload'
        )

    build = ForeignKey(dbName='build', foreignKey='Build')

    def checkComponentAndSection(self):
        """See `IPackageUploadBuild`."""
        distroseries = self.packageupload.distroseries
        for binary in self.build.binarypackages:
            if binary.component not in distroseries.upload_components:
                raise QueueBuildAcceptError(
                    'Component "%s" is not allowed in %s'
                    % (binary.component.name, distroseries.name))
            if binary.section not in distroseries.sections:
                raise QueueBuildAcceptError(
                    'Section "%s" is not allowed in %s' % (binary.section.name,
                                                           distroseries.name))

    def publish(self, logger=None):
        """See `IPackageUploadBuild`."""
        # Determine the build's architecturetag
        build_archtag = self.build.distroarchseries.architecturetag
        # Determine the target arch series.
        # This will raise NotFoundError if anything odd happens.
        target_dar = self.packageupload.distroseries[build_archtag]
        debug(logger, "Publishing build to %s/%s/%s" % (
            target_dar.distroseries.distribution.name,
            target_dar.distroseries.name,
            build_archtag))
        # And get the other distroarchseriess
        other_dars = set(self.packageupload.distroseries.architectures)
        other_dars = other_dars - set([target_dar])
        # First up, publish everything in this build into that dar.
        published_binaries = []
        for binary in self.build.binarypackages:
            target_dars = set([target_dar])
            if not binary.architecturespecific:
                target_dars = target_dars.union(other_dars)
                debug(logger, "... %s/%s (Arch Independent)" % (
                    binary.binarypackagename.name,
                    binary.version))
            else:
                debug(logger, "... %s/%s (Arch Specific)" % (
                    binary.binarypackagename.name,
                    binary.version))
            for each_target_dar in target_dars:
                # XXX: dsilvers 2005-10-20 bug=3408:
                # What do we do about embargoed binaries here?
                sbpph = SecureBinaryPackagePublishingHistory(
                    binarypackagerelease=binary,
                    distroarchseries=each_target_dar,
                    component=binary.component,
                    section=binary.section,
                    priority=binary.priority,
                    status=PackagePublishingStatus.PENDING,
                    datecreated=UTC_NOW,
                    pocket=self.packageupload.pocket,
                    embargo=False,
                    archive=self.packageupload.archive
                    )
                published_binaries.append(sbpph)
        return published_binaries


class PackageUploadSource(SQLBase):
    """A Queue item's related sourcepackagereleases (for Lucille)."""
    implements(IPackageUploadSource)

    _defaultOrder = ['id']

    packageupload = ForeignKey(
        dbName='packageupload',
        foreignKey='PackageUpload'
        )

    sourcepackagerelease = ForeignKey(
        dbName='sourcepackagerelease',
        foreignKey='SourcePackageRelease'
        )

    def verifyBeforeAccept(self):
        """See `IPackageUploadSource`."""
        # Check for duplicate source version across all distroseries.
        for distroseries in self.packageupload.distroseries.distribution:
            if distroseries.getQueueItems(
                status=[PackageUploadStatus.ACCEPTED,
                        PackageUploadStatus.DONE],
                name=self.sourcepackagerelease.name,
                version=self.sourcepackagerelease.version,
                archive=self.packageupload.archive,
                exact_match=True).count() > 0:
                raise QueueInconsistentStateError(
                    'This sourcepackagerelease is already accepted in %s.'
                    % self.packageupload.distroseries.name)

    def verifyBeforePublish(self):
        """See `IPackageUploadSource`."""
        distribution = self.packageupload.distroseries.distribution
        # Check for duplicate filenames currently present in the archive.
        for source_file in self.sourcepackagerelease.files:
            try:
                published_file = distribution.getFileByName(
                    source_file.libraryfile.filename, binary=False,
                    archive=self.packageupload.archive)
            except NotFoundError:
                # NEW files are *OK*.
                continue

            filename = source_file.libraryfile.filename
            proposed_sha1 = source_file.libraryfile.content.sha1
            published_sha1 = published_file.content.sha1

            # Multiple orig(s) with the same content are fine.
            if source_file.filetype == SourcePackageFileType.ORIG:
                if proposed_sha1 == published_sha1:
                    continue
                raise QueueInconsistentStateError(
                    '%s is already published in archive for %s with a different '
                    'SHA1 hash (%s != %s)' % (
                    filename, self.packageupload.distroseries.name,
                    proposed_sha1, published_sha1))

            # Any dsc(s), targz(s) and diff(s) already present
            # are a very big problem.
            raise QueueInconsistentStateError(
                '%s is already published in archive for %s' % (
                filename, self.packageupload.distroseries.name))

    def checkComponentAndSection(self):
        """See `IPackageUploadSource`."""
        distroseries = self.packageupload.distroseries
        component = self.sourcepackagerelease.component
        section = self.sourcepackagerelease.section

        if component not in distroseries.upload_components:
            raise QueueSourceAcceptError(
                'Component "%s" is not allowed in %s' % (component.name,
                                                         distroseries.name))

        if section not in distroseries.sections:
            raise QueueSourceAcceptError(
                'Section "%s" is not allowed in %s' % (section.name,
                                                       distroseries.name))

    def publish(self, logger=None):
        """See `IPackageUploadSource`."""
        # Publish myself in the distroseries pointed at by my queue item.
        # XXX: dsilvers: 2005-10-20 bug=3408:
        # What do we do here to support embargoed sources?
        debug(logger, "Publishing source %s/%s to %s/%s" % (
            self.sourcepackagerelease.name,
            self.sourcepackagerelease.version,
            self.packageupload.distroseries.distribution.name,
            self.packageupload.distroseries.name))

        return SecureSourcePackagePublishingHistory(
            distroseries=self.packageupload.distroseries,
            sourcepackagerelease=self.sourcepackagerelease,
            component=self.sourcepackagerelease.component,
            section=self.sourcepackagerelease.section,
            status=PackagePublishingStatus.PENDING,
            datecreated=UTC_NOW,
            pocket=self.packageupload.pocket,
            embargo=False,
            archive=self.packageupload.archive)


class PackageUploadCustom(SQLBase):
    """A Queue item's related custom format uploads."""
    implements(IPackageUploadCustom)

    _defaultOrder = ['id']

    packageupload = ForeignKey(
        dbName='packageupload',
        foreignKey='PackageUpload'
        )

    customformat = EnumCol(dbName='customformat', unique=False,
                           notNull=True, schema=PackageUploadCustomFormat)

    libraryfilealias = ForeignKey(dbName='libraryfilealias',
                                  foreignKey="LibraryFileAlias",
                                  notNull=True)

    def publish(self, logger=None):
        """See `IPackageUploadCustom`."""
        # This is a marker as per the comment in dbschema.py.
        ##CUSTOMFORMAT##
        # Essentially, if you alter anything to do with what custom formats
        # are, what their tags are, or anything along those lines, you should
        # grep for the marker in the source tree and fix it up in every place
        # so marked.
        debug(logger, "Publishing custom %s to %s/%s" % (
            self.packageupload.displayname,
            self.packageupload.distroseries.distribution.name,
            self.packageupload.distroseries.name))

        name = "publish_" + self.customformat.name
        method = getattr(self, name, None)
        if method is not None:
            method(logger)
        else:
            raise NotFoundError("Unable to find a publisher method for %s" % (
                self.customformat.name))

    def temp_filename(self):
        """See `IPackageUploadCustom`."""
        temp_dir = tempfile.mkdtemp()
        temp_file_name = os.path.join(temp_dir, self.libraryfilealias.filename)
        temp_file = file(temp_file_name, "wb")
        self.libraryfilealias.open()
        copy_and_close(self.libraryfilealias, temp_file)
        return temp_file_name

    @property
    def archive_config(self):
        """See `IPackageUploadCustom`."""
        archive = self.packageupload.archive
        return archive.getPubConfig()

    def _publishCustom(self, action_method):
        """Publish custom formats.

        Publish Either an installer, an upgrader or a ddtp upload using the
        supplied action method.
        """
        temp_filename = self.temp_filename()
        full_suite_name = "%s%s" % (
            self.packageupload.distroseries.name,
            pocketsuffix[self.packageupload.pocket])
        try:
            action_method(
                self.archive_config.archiveroot, temp_filename,
                full_suite_name)
        finally:
            shutil.rmtree(os.path.dirname(temp_filename))

    def publish_DEBIAN_INSTALLER(self, logger=None):
        """See `IPackageUploadCustom`."""
        # XXX cprov 2005-03-03: We need to use the Zope Component Lookup
        # to instantiate the object in question and avoid circular imports
        from canonical.archivepublisher.debian_installer import (
            process_debian_installer)

        self._publishCustom(process_debian_installer)

    def publish_DIST_UPGRADER(self, logger=None):
        """See `IPackageUploadCustom`."""
        # XXX cprov 2005-03-03: We need to use the Zope Component Lookup
        # to instantiate the object in question and avoid circular imports
        from canonical.archivepublisher.dist_upgrader import (
            process_dist_upgrader)

        self._publishCustom(process_dist_upgrader)

    def publish_DDTP_TARBALL(self, logger=None):
        """See `IPackageUploadCustom`."""
        # XXX cprov 2005-03-03: We need to use the Zope Component Lookup
        # to instantiate the object in question and avoid circular imports
        from canonical.archivepublisher.ddtp_tarball import (
            process_ddtp_tarball)

        self._publishCustom(process_ddtp_tarball)

    def publish_ROSETTA_TRANSLATIONS(self, logger=None):
        """See `IPackageUploadCustom`."""
        # XXX: dsilvers 2005-11-15: We should be able to get a
        # sourcepackagerelease directly.
        sourcepackagerelease = (
            self.packageupload.builds[0].build.sourcepackagerelease)

        # Ignore translation coming from PPA.
        if self.packageupload.isPPA():
            debug(logger, "Skipping translations since it is a PPA.")
            return

        valid_pockets = (
            PackagePublishingPocket.RELEASE, PackagePublishingPocket.SECURITY,
            PackagePublishingPocket.UPDATES, PackagePublishingPocket.PROPOSED)
        valid_component_names = ('main', 'restricted')
        if (self.packageupload.pocket not in valid_pockets or
            sourcepackagerelease.component.name not in valid_component_names):
            # XXX: CarlosPerelloMarin 2006-02-16 bug=31665:
            # This should be implemented using a more general rule to accept
            # different policies depending on the distribution.
            # Ubuntu's MOTU told us that they are not able to handle
            # translations like we do in main. We are going to import only
            # packages in main.
            return

        # Attach the translation tarball. It's always published.
        try:
            sourcepackagerelease.attachTranslationFiles(
                self.libraryfilealias, True)
        except DownloadFailed:
            if logger is not None:
                debug(logger, "Unable to fetch %s to import it into Rosetta" %
                    self.libraryfilealias.http_url)


class PackageUploadSet:
    """See `IPackageUploadSet`"""
    implements(IPackageUploadSet)

    def __iter__(self):
        """See `IPackageUploadSet`."""
        return iter(PackageUpload.select())

    def __getitem__(self, queue_id):
        """See `IPackageUploadSet`."""
        try:
            return PackageUpload.get(queue_id)
        except SQLObjectNotFound:
            raise NotFoundError(queue_id)

    def get(self, queue_id):
        """See `IPackageUploadSet`."""
        try:
            return PackageUpload.get(queue_id)
        except SQLObjectNotFound:
            raise NotFoundError(queue_id)

    def count(self, status=None, distroseries=None, pocket=None):
        """See `IPackageUploadSet`."""
        clauses = []
        if status:
            clauses.append("status=%s" % sqlvalues(status))

        if distroseries:
            clauses.append("distrorelease=%s" % sqlvalues(distroseries))

        if pocket:
            clauses.append("pocket=%s" % sqlvalues(pocket))

        query = " AND ".join(clauses)
        return PackageUpload.select(query).count()<|MERGE_RESOLUTION|>--- conflicted
+++ resolved
@@ -190,23 +190,13 @@
     # XXX cprov 2006-03-14: Following properties should be redesigned to
     # reduce the duplicated code.
     @cachedproperty
-<<<<<<< HEAD
     def contains_source(self):
-        """See IPackageUpload."""
+        """See `IPackageUpload`."""
         return self.sources
 
     @cachedproperty
     def contains_build(self):
-        """See IPackageUpload."""
-=======
-    def containsSource(self):
-        """See `IPackageUpload`."""
-        return self.sources
-
-    @cachedproperty
-    def containsBuild(self):
-        """See `IPackageUpload`."""
->>>>>>> 03f8370e
+        """See `IPackageUpload`."""
         return self.builds
 
     @cachedproperty
@@ -215,46 +205,26 @@
         return [custom.customformat for custom in self.customfiles]
 
     @cachedproperty
-<<<<<<< HEAD
     def contains_installer(self):
-        """See IPackageUpload."""
-=======
-    def containsInstaller(self):
-        """See `IPackageUpload`."""
->>>>>>> 03f8370e
+        """See `IPackageUpload`."""
         return (PackageUploadCustomFormat.DEBIAN_INSTALLER
                 in self._customFormats)
 
     @cachedproperty
-<<<<<<< HEAD
     def contains_translation(self):
-        """See IPackageUpload."""
-=======
-    def containsTranslation(self):
-        """See `IPackageUpload`."""
->>>>>>> 03f8370e
+        """See `IPackageUpload`."""
         return (PackageUploadCustomFormat.ROSETTA_TRANSLATIONS
                 in self._customFormats)
 
     @cachedproperty
-<<<<<<< HEAD
     def contains_upgrader(self):
-        """See IPackageUpload."""
-=======
-    def containsUpgrader(self):
-        """See `IPackageUpload`."""
->>>>>>> 03f8370e
+        """See `IPackageUpload`."""
         return (PackageUploadCustomFormat.DIST_UPGRADER
                 in self._customFormats)
 
     @cachedproperty
-<<<<<<< HEAD
     def contains_ddtp(self):
-        """See IPackageUpload."""
-=======
-    def containsDdtp(self):
-        """See `IPackageUpload`."""
->>>>>>> 03f8370e
+        """See `IPackageUpload`."""
         return (PackageUploadCustomFormat.DDTP_TARBALL
                 in self._customFormats)
 
@@ -464,9 +434,9 @@
                 message.STATUS, self.displayname, self.displayversion,
                 self.displayarchs)
             if self.isPPA():
-                subject = "[PPA %s] " + subject
-            self._sendMail(recipients, subject, body, from_addr=from_addr,
-                           bcc=bcc)
+                subject = "[PPA %s] " % self.archive.owner.name + subject
+            self._sendMail(recipients, subject, body, dry_run,
+                           from_addr=from_addr, bcc=bcc)
 
         class NewMessage:
             """New message."""
@@ -521,7 +491,6 @@
 
         if self.status == PackageUploadStatus.NEW:
             # This is an unknown upload.
-<<<<<<< HEAD
             do_sendmail(NewMessage)
             return
 
@@ -530,53 +499,18 @@
         if self.status == PackageUploadStatus.UNAPPROVED:
             # Only send an acceptance message.
             do_sendmail(UnapprovedMessage)
-=======
-            new_template = get_email_template('upload-new.txt')
-            self._sendMail(
-                uploader_address,
-                recipients,
-                "%s is NEW" % self.changesfile.filename,
-                new_template % interpolations,
-                dry_run)
->>>>>>> 03f8370e
             return
 
         if self.isPPA():
             # PPA uploads receive an acceptance message.
-<<<<<<< HEAD
             do_sendmail(PPAAcceptedMessage)
-=======
-            accepted_template = get_email_template('ppa-upload-accepted.txt')
-            interpolations["STATUS"] = "[PPA %s] Accepted" % (
-                self.archive.owner.name)
-            subject = "[PPA %s] Accepted %s %s (%s)" % (
-                self.archive.owner.name, self.displayname,
-                self.displayversion, self.displayarchs)
-            self._sendMail(
-                uploader_address,
-                recipients,
-                subject,
-                accepted_template % interpolations,
-                dry_run)
->>>>>>> 03f8370e
             return
 
         # Auto-approved uploads to backports skips the announcement,
         # they are usually processed with the sync policy.
         if self.pocket == PackagePublishingPocket.BACKPORTS:
             debug(self.logger, "Skipping announcement, it is a BACKPORT.")
-<<<<<<< HEAD
             do_sendmail(AcceptedMessage)
-=======
-            subject = "Accepted %s %s (%s)" % (
-                self.displayname, self.displayversion, self.displayarchs)
-            self._sendMail(
-                uploader_address,
-                recipients,
-                subject,
-                accepted_template % interpolations,
-                dry_run)
->>>>>>> 03f8370e
             return
 
         # Auto-approved binary uploads to security skips the announcement,
@@ -585,89 +519,34 @@
             and self.contains_build):
             debug(self.logger,
                 "Skipping announcement, it is a binary upload to SECURITY.")
-<<<<<<< HEAD
             do_sendmail(AcceptedMessage)
-=======
-            subject = "Accepted %s %s (%s)" % (
-                self.displayname, self.displayversion, self.displayarchs)
-            self._sendMail(
-                uploader_address,
-                recipients,
-                subject,
-                accepted_template % interpolations,
-                dry_run)
-            return
-
-        # Unapproved uploads coming from an insecure policy only send
-        # an acceptance message.
-        if self.status == PackageUploadStatus.UNAPPROVED:
-            # Only send an acceptance message.
-            interpolations["SUMMARY"] += (
-                "\nThis upload awaits approval by a distro manager\n")
-            interpolations["STATUS"] = "Waiting for approval:"
-            subject = "Waiting for approval: %s %s (%s)" % (
-                self.displayname, self.displayversion, self.displayarchs)
-            self._sendMail(
-                uploader_address,
-                recipients,
-                subject,
-                accepted_template % interpolations,
-                dry_run)
->>>>>>> 03f8370e
             return
 
         # Fallback, all the rest coming from insecure, secure and sync
         # policies should send an acceptance and an announcement message.
-<<<<<<< HEAD
         do_sendmail(AcceptedMessage)
 
-=======
-        subject = "Accepted %s %s (%s)" % (
-            self.displayname, self.displayversion, self.displayarchs)
-        self._sendMail(
-            uploader_address,
-            recipients,
-            subject,
-            accepted_template % interpolations,
-            dry_run)
->>>>>>> 03f8370e
         if announce_list:
             if not self.signing_key:
                 from_addr = None
             else:
-<<<<<<< HEAD
                 from_addr = guess_encoding(changes['changed-by'])
 
             do_sendmail(
                 AnnouncementMessage,
                 recipients=[str(announce_list)],
                 from_addr=from_addr,
-=======
-                sender = guess_encoding(changes['changed-by'])
-
-            announce_template = get_email_template('upload-announcement.txt')
-            self._sendMail(
-                sender,
-                [str(announce_list)],
-                subject,
-                announce_template % interpolations,
-                dry_run,
->>>>>>> 03f8370e
                 bcc="%s_derivatives@packages.qa.debian.org" % self.displayname)
 
     def notify(self, announce_list=None, summary_text=None,
-<<<<<<< HEAD
-               changes_file_object=None, logger=None):
-=======
                changes_file_object=None, logger=None, dry_run=False):
->>>>>>> 03f8370e
         """See `IPackageUpload`."""
 
         self.logger = logger
 
         # If this is a binary or mixed upload, we don't send *any* emails
         # provided it's not a rejection or a security upload:
-        if(self.containsBuild and
+        if(self.contains_build and
            self.status != PackageUploadStatus.REJECTED and
            self.pocket != PackagePublishingPocket.SECURITY):
             debug(self.logger, "Not sending email, upload contains binaries.")
@@ -782,12 +661,8 @@
         debug(self.logger, "Decision: %s" % uploader)
         return uploader
 
-<<<<<<< HEAD
-    def _sendMail(self, to_addrs, subject, mail_text, from_addr=None,
-=======
-    def _sendMail(self, from_addr, to_addrs, subject, mail_text, dry_run,
->>>>>>> 03f8370e
-                  bcc=None):
+    def _sendMail(self, to_addrs, subject, mail_text, dry_run,
+                  from_addr=None, bcc=None):
         """Send an email to to_addrs with the given text and subject.
 
         :from_addr: The email address to be used as the sender.  Must be a
