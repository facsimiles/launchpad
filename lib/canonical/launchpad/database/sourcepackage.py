# Copyright 2004-2005 Canonical Ltd.  All rights reserved.

__metaclass__ = type
__all__ = [
    'SourcePackage',
    ]

from warnings import warn

from zope.interface import implements

from sqlobject import SQLObjectNotFound
from sqlobject.sqlbuilder import SQLConstant

from canonical.database.constants import UTC_NOW
from canonical.database.sqlbase import flush_database_updates, sqlvalues

from canonical.lp.dbschema import (
    PackagingType, PackagePublishingPocket, BuildStatus,
    PackagePublishingStatus)

from canonical.launchpad.helpers import shortlist
from canonical.launchpad.interfaces import (
    ISourcePackage, IHasBuildRecords, ITicketTarget,
    TICKET_STATUS_DEFAULT_SEARCH, get_supported_languages)
from canonical.launchpad.components.bugtarget import BugTargetBase

from canonical.launchpad.database.bug import get_bug_tags_open_count
from canonical.launchpad.database.bugtask import BugTaskSet
from canonical.launchpad.database.packaging import Packaging
from canonical.launchpad.database.publishing import (
    SourcePackagePublishingHistory)
from canonical.launchpad.database.sourcepackagerelease import (
    SourcePackageRelease)
from canonical.launchpad.database.supportcontact import SupportContact
from canonical.launchpad.database.potemplate import POTemplate
from canonical.launchpad.database.ticket import (
    SimilarTicketsSearch, Ticket, TicketTargetSearch, TicketSet)
from canonical.launchpad.database.distributionsourcepackagerelease import (
    DistributionSourcePackageRelease)
from canonical.launchpad.database.distroreleasesourcepackagerelease import (
    DistroReleaseSourcePackageRelease)
from canonical.launchpad.database.build import Build


class SourcePackage(BugTargetBase):
    """A source package, e.g. apache2, in a distrorelease.  This object
    implements the MagicSourcePackage specification. It is not a true
    database object, but rather attempts to represent the concept of a
    source package in a distro release, with links to the relevant database
    objects.
    """

    implements(ISourcePackage, IHasBuildRecords, ITicketTarget)

    def __init__(self, sourcepackagename, distrorelease):
        self.sourcepackagename = sourcepackagename
        self.distrorelease = distrorelease

    def _get_ubuntu(self):
        # XXX: Ideally, it would be possible to just do
        # ubuntu = getUtility(ILaunchpadCelebrities).ubuntu
        # and not need this method. However, importd currently depends
        # on SourcePackage methods that require the ubuntu celebrity,
        # and given it does not execute_zcml_for_scripts, we are forced
        # here to do this hack instead of using components. Ideally,
        # imports is rewritten to not use SourcePackage, or it
        # initializes the component architecture correctly.
        from canonical.launchpad.database.distribution import Distribution
        return Distribution.byName("ubuntu")

    @property
    def currentrelease(self):
        pkg = SourcePackagePublishingHistory.selectFirst("""
            SourcePackagePublishingHistory.sourcepackagerelease =
                SourcePackageRelease.id AND
            SourcePackageRelease.sourcepackagename = %s AND
            SourcePackagePublishingHistory.distrorelease = %s AND
            SourcePackagePublishingHistory.status != %s
            """ % sqlvalues(self.sourcepackagename,
                            self.distrorelease,
                            PackagePublishingStatus.REMOVED),
            orderBy='-datepublished',
            clauseTables=['SourcePackageRelease'])
        if pkg is None:
            return None
        currentrelease = DistroReleaseSourcePackageRelease(
            distrorelease=self.distrorelease,
            sourcepackagerelease=pkg.sourcepackagerelease)
        return currentrelease

    def __getitem__(self, version):
        """See ISourcePackage."""
        pkg = SourcePackagePublishingHistory.selectFirst("""
            SourcePackagePublishingHistory.sourcepackagerelease =
                SourcePackageRelease.id AND
            SourcePackageRelease.version = %s AND
            SourcePackageRelease.sourcepackagename = %s AND
            SourcePackagePublishingHistory.distrorelease = %s AND
            SourcePackagePublishingHistory.status != %s
            """ % sqlvalues(version, self.sourcepackagename,
                            self.distrorelease,
                            PackagePublishingStatus.REMOVED),
            orderBy='-datepublished',
            clauseTables=['SourcePackageRelease'])
        if pkg is None:
            return None
        return DistroReleaseSourcePackageRelease(
            self.distrorelease, pkg.sourcepackagerelease)

    @property
    def displayname(self):
        return "%s %s" % (
            self.distrorelease.displayname, self.sourcepackagename.name)

    @property
    def bugtargetname(self):
        """See IBugTarget."""
        return "%s (%s)" % (self.name, self.distrorelease.fullreleasename)

    @property
    def title(self):
        titlestr = self.sourcepackagename.name
        titlestr += ' in ' + self.distribution.displayname
        titlestr += ' ' + self.distrorelease.displayname
        return titlestr

    @property
    def distribution(self):
        return self.distrorelease.distribution

    @property
    def format(self):
        if not self.currentrelease:
            return None
        return self.currentrelease.format

    # XXX: should not be a property -- kiko, 2006-08-16
    @property
    def changelog(self):
        """See ISourcePackage"""

        clauseTables = ('SourcePackageName', 'SourcePackageRelease',
                        'SourcePackagePublishingHistory','DistroRelease')

        query = """
        SourcePackageRelease.sourcepackagename =
           SourcePackageName.id AND
        SourcePackageName = %s AND
        SourcePackagePublishingHistory.distrorelease =
           DistroRelease.Id AND
        SourcePackagePublishingHistory.distrorelease = %s AND
        SourcePackagePublishingHistory.status != %s AND
        SourcePackagePublishingHistory.sourcepackagerelease =
           SourcePackageRelease.id
        """ % sqlvalues(self.sourcepackagename, self.distrorelease,
                        PackagePublishingStatus.REMOVED)

        spreleases = SourcePackageRelease.select(
            query, clauseTables=clauseTables, orderBy='version').reversed()
        changelog = ''

        for spr in spreleases:
            changelog += '%s \n\n' % spr.changelog

        return changelog

    @property
    def manifest(self):
        """For the moment, the manifest of a SourcePackage is defined as the
        manifest of the .currentrelease of that SourcePackage in the
        distrorelease. In future, we might have a separate table for the
        current working copy of the manifest for a source package.
        """
        if not self.currentrelease:
            return None
        return self.currentrelease.manifest

    @property
    def releases(self):
        """See ISourcePackage."""
        order_const = "debversion_sort_key(SourcePackageRelease.version)"
        releases = SourcePackageRelease.select('''
            SourcePackageRelease.sourcepackagename = %s AND
            SourcePackagePublishingHistory.distrorelease = %s AND
            SourcePackagePublishingHistory.status != %s AND
            SourcePackagePublishingHistory.sourcepackagerelease =
                SourcePackageRelease.id
            ''' % sqlvalues(self.sourcepackagename, self.distrorelease,
                            PackagePublishingStatus.REMOVED),
            clauseTables=['SourcePackagePublishingHistory'],
            orderBy=[SQLConstant(order_const),
                     "SourcePackagePublishingHistory.datepublished"])

        return [DistributionSourcePackageRelease(
                distribution=self.distribution,
                sourcepackagerelease=release) for release in releases]

    @property
    def releasehistory(self):
        """See ISourcePackage."""
        order_const = "debversion_sort_key(SourcePackageRelease.version)"
        releases = SourcePackageRelease.select('''
            SourcePackageRelease.sourcepackagename = %s AND
            SourcePackagePublishingHistory.distrorelease =
                DistroRelease.id AND
            DistroRelease.distribution = %s AND
            SourcePackagePublishingHistory.status != %s AND
            SourcePackagePublishingHistory.sourcepackagerelease =
                SourcePackageRelease.id
            ''' % sqlvalues(self.sourcepackagename, self.distribution,
                            PackagePublishingStatus.REMOVED),
            clauseTables=['DistroRelease', 'SourcePackagePublishingHistory'],
            orderBy=[SQLConstant(order_const),
                     "SourcePackagePublishingHistory.datepublished"])
        return releases

    @property
    def name(self):
        return self.sourcepackagename.name

    @property
    def potemplates(self):
        result = POTemplate.selectBy(
            distrorelease=self.distrorelease,
            sourcepackagename=self.sourcepackagename)
        return sorted(list(result), key=lambda x: x.potemplatename.name)

    @property
    def currentpotemplates(self):
        result = POTemplate.selectBy(
            distrorelease=self.distrorelease,
            sourcepackagename=self.sourcepackagename,
            iscurrent=True)
        return sorted(list(result), key=lambda x: x.potemplatename.name)

    @property
    def product(self):
        # we have moved to focusing on productseries as the linker
        warn('SourcePackage.product is deprecated, use .productseries',
             DeprecationWarning, stacklevel=2)
        ps = self.productseries
        if ps is not None:
            return ps.product
        return None

    @property
    def productseries(self):
        # See if we can find a relevant packaging record
        packaging = self.packaging
        if packaging is None:
            return None
        return packaging.productseries

    @property
    def direct_packaging(self):
        """See ISourcePackage."""
        # get any packagings matching this sourcepackage
        return Packaging.selectFirstBy(
            sourcepackagename=self.sourcepackagename,
            distrorelease=self.distrorelease,
            orderBy='packaging')

    @property
    def packaging(self):
        """See ISourcePackage.packaging"""
        # First we look to see if there is packaging data for this
        # distrorelease and sourcepackagename. If not, we look up through
        # parent distroreleases, and when we hit Ubuntu, we look backwards in
        # time through Ubuntu releases till we find packaging information or
        # blow past the Warty Warthog.

        # see if there is a direct packaging
        result = self.direct_packaging
        if result is not None:
            return result

        ubuntu = self._get_ubuntu()
        # if we are an ubuntu sourcepackage, try the previous release of
        # ubuntu
        if self.distribution == ubuntu:
            ubuntureleases = self.distrorelease.previous_releases
            if ubuntureleases:
                previous_ubuntu_release = ubuntureleases[0]
                sp = SourcePackage(sourcepackagename=self.sourcepackagename,
                                   distrorelease=previous_ubuntu_release)
                return sp.packaging
        # if we have a parent distrorelease, try that
        if self.distrorelease.parentrelease is not None:
            sp = SourcePackage(sourcepackagename=self.sourcepackagename,
                               distrorelease=self.distrorelease.parentrelease)
            return sp.packaging
        # capitulate
        return None


    @property
    def shouldimport(self):
        """Note that this initial implementation of the method knows that we
        are only interested in importing ubuntu packages initially. Also, it
        knows that we should only import packages where the upstream
        revision control is in place and working.
        """

        ubuntu = self._get_ubuntu()
        if self.distribution != ubuntu:
            return False
        ps = self.productseries
        if ps is None:
            return False
        return ps.import_branch is not None

    @property
    def published_by_pocket(self):
        """See ISourcePackage."""
        result = SourcePackagePublishingHistory.select("""
            SourcePackagePublishingHistory.distrorelease = %s AND
            SourcePackagePublishingHistory.sourcepackagerelease =
                SourcePackageRelease.id AND
            SourcePackageRelease.sourcepackagename = %s AND
            SourcePackagePublishingHistory.status != %s
            """ % sqlvalues(self.distrorelease, self.sourcepackagename,
                            PackagePublishingStatus.REMOVED),
            clauseTables=['SourcePackageRelease'])
        # create the dictionary with the set of pockets as keys
        thedict = {}
        for pocket in PackagePublishingPocket.items:
            thedict[pocket] = []
        # add all the sourcepackagereleases in the right place
        for spr in result:
            thedict[spr.pocket].append(DistroReleaseSourcePackageRelease(
                spr.distrorelease, spr.sourcepackagerelease))
        return thedict

    def searchTasks(self, search_params):
        """See canonical.launchpad.interfaces.IBugTarget."""
        search_params.setSourcePackage(self)
        return BugTaskSet().search(search_params)

    def getUsedBugTags(self):
        """See IBugTarget."""
        return self.distrorelease.getUsedBugTags()

    def getUsedBugTagsWithOpenCounts(self, user):
        """See IBugTarget."""
        return get_bug_tags_open_count(
            "BugTask.distrorelease = %s" % sqlvalues(self.distrorelease),
            user,
            count_subcontext_clause="BugTask.sourcepackagename = %s" % (
                sqlvalues(self.sourcepackagename)))

    def createBug(self, bug_params):
        """See canonical.launchpad.interfaces.IBugTarget."""
        # We don't currently support opening a new bug directly on an
        # ISourcePackage, because internally ISourcePackage bugs mean bugs
        # targetted to be fixed in a specific distrorelease + sourcepackage.
        raise NotImplementedError(
            "A new bug cannot be filed directly on a source package in a "
            "specific distribution release, because releases are meant for "
            "\"targeting\" a fix to a specific release. It's possible that "
            "we may change this behaviour to allow filing a bug on a "
            "distribution release source package in the not-too-distant "
            "future. For now, you probably meant to file the bug on the "
            "distro-wide (i.e. not release-specific) source package.")

    def setPackaging(self, productseries, user):
        target = self.direct_packaging
        if target is not None:
            # we should update the current packaging
            target.productseries = productseries
            target.owner = user
            target.datecreated = UTC_NOW
        else:
            # ok, we need to create a new one
            Packaging(distrorelease=self.distrorelease,
            sourcepackagename=self.sourcepackagename,
            productseries=productseries, owner=user,
            packaging=PackagingType.PRIME)
        # and make sure this change is immediately available
        flush_database_updates()

    # ticket related interfaces
    def getSupportedLanguages(self):
        """See ITicketTarget."""
        return get_supported_languages(self)

    def newTicket(self, owner, title, description, language=None,
                  datecreated=None):
        """See ITicketTarget."""
        return TicketSet.new(
            title=title, description=description, owner=owner,
            distribution=self.distribution, language=language,
            sourcepackagename=self.sourcepackagename, datecreated=datecreated)

    def getTicket(self, ticket_id):
        """See ITicketTarget."""
        # first see if there is a ticket with that number
        try:
            ticket = Ticket.get(ticket_id)
        except SQLObjectNotFound:
            return None
        # now verify that that ticket is actually for this target
        if ticket.distribution != self.distribution:
            return None
        if ticket.sourcepackagename != self.sourcepackagename:
            return None
        return ticket

<<<<<<< HEAD
    def searchTickets(self, search_text=None,
                      status=TICKET_STATUS_DEFAULT_SEARCH, owner=None,
                      sort=None, languages=None):
        """See ITicketTarget."""
        return TicketSet.search(
            distribution=self.distribution, languages=None,
            sourcepackagename=self.sourcepackagename, search_text=search_text,
            status=status, owner=owner, sort=sort)
=======
    def searchTickets(self, **search_criteria):
        """See ITicketTarget."""
        return TicketTargetSearch(
            distribution=self.distribution,
            sourcepackagename=self.sourcepackagename,
            **search_criteria).getResults()
>>>>>>> 3bc7403f

    def findSimilarTickets(self, title):
        """See ITicketTarget."""
        return SimilarTicketsSearch(
            title, distribution=self.distribution,
            sourcepackagename=self.sourcepackagename).getResults()

    def addSupportContact(self, person):
        """See ITicketTarget."""
        if person in self.support_contacts:
            return False
        SupportContact(
            product=None, person=person,
            sourcepackagename=self.sourcepackagename,
            distribution=self.distribution)
        return True

    def removeSupportContact(self, person):
        """See ITicketTarget."""
        if person not in self.support_contacts:
            return False
        support_contact_entry = SupportContact.selectOneBy(
            distribution=self.distribution,
            sourcepackagename=self.sourcepackagename,
            person=person)
        support_contact_entry.destroySelf()
        return True

    @property
    def support_contacts(self):
        """See ITicketTarget."""
        support_contacts = SupportContact.selectBy(
            distribution=self.distribution,
            sourcepackagename=self.sourcepackagename)

        return shortlist([
            support_contact.person for support_contact in support_contacts
            ],
            longest_expected=100)

    def __eq__(self, other):
        """See canonical.launchpad.interfaces.ISourcePackage."""
        return (
            (ISourcePackage.providedBy(other)) and
            (self.distrorelease.id == other.distrorelease.id) and
            (self.sourcepackagename.id == other.sourcepackagename.id))

    def __ne__(self, other):
        """See canonical.launchpad.interfaces.ISourcePackage."""
        return not self.__eq__(other)

    def getBuildRecords(self, status=None, name=None, pocket=None):
        """See IHasBuildRecords"""
        clauseTables = ['SourcePackageRelease',
                        'SourcePackagePublishingHistory']

        condition_clauses = ["""
        Build.sourcepackagerelease = SourcePackageRelease.id AND
        SourcePackageRelease.sourcepackagename = %s AND
        SourcePackagePublishingHistory.distrorelease = %s AND
        SourcePackagePublishingHistory.status = %s AND
        SourcePackagePublishingHistory.sourcepackagerelease =
        SourcePackageRelease.id
        """ % sqlvalues(self.sourcepackagename.id, self.distrorelease.id,
                        PackagePublishingStatus.PUBLISHED)]

        # XXX cprov 20060925: It would be nice if we could encapsulate
        # the chunk of code below (which deals with the optional paramenters)
        # and share it with IBuildSet.getBuildsByArchIds()

        # exclude gina-generated and security (dak-made) builds
        # buildstate == FULLYBUILT && datebuilt == null
        condition_clauses.append(
            "NOT (Build.buildstate=%s AND Build.datebuilt is NULL)"
            % sqlvalues(BuildStatus.FULLYBUILT))

        if status is not None:
            condition_clauses.append("Build.buildstate=%s"
                                     % sqlvalues(status))

        if pocket:
            condition_clauses.append(
                "Build.pocket = %s" % sqlvalues(pocket))

        # Ordering according status
        # * NEEDSBUILD & BUILDING by -lastscore
        # * SUPERSEDED by -datecreated
        # * FULLYBUILT & FAILURES by -datebuilt
        # It should present the builds in a more natural order.
        if status in [BuildStatus.NEEDSBUILD, BuildStatus.BUILDING]:
            orderBy = ["-BuildQueue.lastscore"]
            clauseTables.append('BuildQueue')
            condition_clauses.append('BuildQueue.build = Build.id')
        elif status == BuildStatus.SUPERSEDED or status is None:
            orderBy = ["-Build.datecreated"]
        else:
            orderBy = ["-Build.datebuilt"]

        # Fallback to ordering by -id as a tie-breaker.
        orderBy.append("-id")

        # End of duplication (see XXX cprov 20060925 above).

        return Build.select(' AND '.join(condition_clauses),
                            clauseTables=clauseTables, orderBy=orderBy)<|MERGE_RESOLUTION|>--- conflicted
+++ resolved
@@ -406,23 +406,13 @@
             return None
         return ticket
 
-<<<<<<< HEAD
-    def searchTickets(self, search_text=None,
-                      status=TICKET_STATUS_DEFAULT_SEARCH, owner=None,
-                      sort=None, languages=None):
-        """See ITicketTarget."""
-        return TicketSet.search(
-            distribution=self.distribution, languages=None,
-            sourcepackagename=self.sourcepackagename, search_text=search_text,
-            status=status, owner=owner, sort=sort)
-=======
+
     def searchTickets(self, **search_criteria):
         """See ITicketTarget."""
         return TicketTargetSearch(
             distribution=self.distribution,
             sourcepackagename=self.sourcepackagename,
             **search_criteria).getResults()
->>>>>>> 3bc7403f
 
     def findSimilarTickets(self, title):
         """See ITicketTarget."""
