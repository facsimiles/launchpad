--- conflicted
+++ resolved
@@ -260,78 +260,6 @@
                 result.append(dspr)
         return result
 
-<<<<<<< HEAD
-    # ticket related interfaces
-    def newTicket(self, owner, title, description, datecreated=None):
-        """See ITicketTarget."""
-        return TicketSet.new(
-            title=title, description=description, owner=owner,
-            distribution=self.distribution,
-            sourcepackagename=self.sourcepackagename,
-            datecreated=datecreated)
-
-    def getTicket(self, ticket_id):
-        """See ITicketTarget."""
-        # first see if there is a ticket with that number
-        try:
-            ticket = Ticket.get(ticket_id)
-        except SQLObjectNotFound:
-            return None
-        # now verify that that ticket is actually for this target
-        if ticket.distribution != self.distribution:
-            return None
-        if ticket.sourcepackagename != self.sourcepackagename:
-            return None
-        return ticket
-
-    def searchTickets(self, **search_criteria):
-        """See ITicketTarget."""
-        return TicketTargetSearch(
-            distribution=self.distribution,
-            sourcepackagename=self.sourcepackagename,
-            **search_criteria).getResults()
-
-    def findSimilarTickets(self, title):
-        """See ITicketTarget."""
-        return SimilarTicketsSearch(
-            title, distribution=self.distribution,
-            sourcepackagename=self.sourcepackagename).getResults()
-
-    def addSupportContact(self, person):
-        """See ITicketTarget."""
-        if person in self.support_contacts:
-            return False
-        SupportContact(
-            product=None, person=person,
-            sourcepackagename=self.sourcepackagename,
-            distribution=self.distribution)
-        return True
-
-    def removeSupportContact(self, person):
-        """See ITicketTarget."""
-        if person not in self.support_contacts:
-            return False
-        support_contact_entry = SupportContact.selectOneBy(
-            distribution=self.distribution,
-            sourcepackagename=self.sourcepackagename,
-            person=person)
-        support_contact_entry.destroySelf()
-        return True
-
-    @property
-    def support_contacts(self):
-        """See ITicketTarget."""
-        support_contacts = SupportContact.selectBy(
-            distribution=self.distribution,
-            sourcepackagename=self.sourcepackagename)
-
-        return shortlist([
-            support_contact.person for support_contact in support_contacts
-            ],
-            longest_expected=100)
-
-=======
->>>>>>> 00583b6a
     def __eq__(self, other):
         """See IDistributionSourcePackage."""
         return (
