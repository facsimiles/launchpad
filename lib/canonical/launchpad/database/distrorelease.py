--- conflicted
+++ resolved
@@ -889,10 +889,6 @@
         return Milestone(name=name, dateexpected=dateexpected,
             distribution=self.distribution, distrorelease=self)
 
-<<<<<<< HEAD
-    def createQueueEntry(self, pocket, changesfilename, changesfilecontent,
-                         archive):
-=======
     def getLastUploads(self):
         """See IDistroRelease."""
         query = """
@@ -913,8 +909,8 @@
 
         return distro_sprs
 
-    def createQueueEntry(self, pocket, changesfilename, changesfilecontent):
->>>>>>> 60442192
+    def createQueueEntry(self, pocket, changesfilename, changesfilecontent,
+                         archive):
         """See IDistroRelease."""
         # We store the changes file in the librarian to avoid having to
         # deal with broken encodings in these files; this will allow us
