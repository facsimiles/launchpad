# Copyright 2004-2005 Canonical Ltd.  All rights reserved.

"""Database classes for a distribution release."""

__metaclass__ = type

__all__ = [
    'DistroRelease',
    'DistroReleaseSet',
    ]

from zope.interface import implements
from zope.component import getUtility

from sqlobject import (
    StringCol, ForeignKey, MultipleJoin, IntCol, SQLObjectNotFound,
    RelatedJoin)

from canonical.database.sqlbase import (
    SQLBase, sqlvalues, flush_database_updates, cursor, flush_database_caches)
from canonical.database.datetimecol import UtcDateTimeCol
from canonical.lp.dbschema import (
    PackagePublishingStatus, BugTaskStatus, EnumCol, DistributionReleaseStatus,
    DistroReleaseQueueStatus, PackagePublishingPocket)

from canonical.launchpad.interfaces import (
    IDistroRelease, IDistroReleaseSet, ISourcePackageName,
    IPublishedPackageSet, IHasBuildRecords, NotFoundError,
    IBinaryPackageName)

from canonical.database.constants import DEFAULT, UTC_NOW

from canonical.launchpad.database.binarypackagename import (
    BinaryPackageName)
from canonical.launchpad.database.distroreleasebinarypackage import (
    DistroReleaseBinaryPackage)
from canonical.launchpad.database.distroreleasepackagecache import (
    DistroReleasePackageCache)
<<<<<<< HEAD
from canonical.launchpad.database.publishing import (
    BinaryPackagePublishing, SourcePackagePublishing,
    BinaryPackagePublishingHistory, SourcePackagePublishingHistory)
=======
from canonical.launchpad.database.publishing import SourcePackagePublishing
>>>>>>> 1da69e54
from canonical.launchpad.database.distroarchrelease import DistroArchRelease
from canonical.launchpad.database.potemplate import POTemplate
from canonical.launchpad.database.language import Language
from canonical.launchpad.database.distroreleaselanguage import (
    DistroReleaseLanguage, DummyDistroReleaseLanguage)
from canonical.launchpad.database.sourcepackage import SourcePackage
from canonical.launchpad.database.sourcepackagename import SourcePackageName
from canonical.launchpad.database.packaging import Packaging
from canonical.launchpad.database.build import Build
from canonical.launchpad.database.bugtask import BugTaskSet, BugTask
from canonical.launchpad.database.binarypackagerelease import (
        BinaryPackageRelease)
from canonical.launchpad.database.component import Component
from canonical.launchpad.database.section import Section
from canonical.launchpad.database.sourcepackagerelease import (
    SourcePackageRelease)
from canonical.launchpad.database.queue import DistroReleaseQueue
from canonical.launchpad.helpers import shortlist


class DistroRelease(SQLBase):
    """A particular release of a distribution."""
    implements(IDistroRelease, IHasBuildRecords)

    _table = 'DistroRelease'
    _defaultOrder = ['distribution', 'version']

    distribution = ForeignKey(dbName='distribution',
                              foreignKey='Distribution', notNull=True)
    bugtasks = MultipleJoin('BugTask', joinColumn='distrorelease')
    name = StringCol(notNull=True)
    displayname = StringCol(notNull=True)
    title = StringCol(notNull=True)
    summary = StringCol(notNull=True)
    description = StringCol(notNull=True)
    version = StringCol(notNull=True)
    components = ForeignKey(
        dbName='components', foreignKey='Schema', notNull=True)
    sections = ForeignKey(
        dbName='sections', foreignKey='Schema', notNull=True)
    releasestatus = EnumCol(notNull=True, schema=DistributionReleaseStatus)
    datereleased = UtcDateTimeCol(notNull=False, default=None)
    parentrelease =  ForeignKey(
        dbName='parentrelease', foreignKey='DistroRelease', notNull=False)
    owner = ForeignKey(
        dbName='owner', foreignKey='Person', notNull=True)
    lucilleconfig = StringCol(notNull=False, default=None)
    changeslist = StringCol(notNull=False, default=None)
    nominatedarchindep = ForeignKey(
        dbName='nominatedarchindep',foreignKey='DistroArchRelease',
        notNull=False, default=None)
    datelastlangpack = UtcDateTimeCol(dbName='datelastlangpack', notNull=False,
        default=None)
    messagecount = IntCol(notNull=True, default=0)
    binarycount = IntCol(notNull=True, default=DEFAULT)
    sourcecount = IntCol(notNull=True, default=DEFAULT)

    architectures = MultipleJoin(
        'DistroArchRelease', joinColumn='distrorelease',
        orderBy='architecturetag')
    specifications = MultipleJoin('Specification',
        joinColumn='distrorelease', orderBy='-datecreated')
    binary_package_caches = MultipleJoin('DistroReleasePackageCache',
        joinColumn='distrorelease', orderBy='name')

    # XXX: dsilvers: 20051013: At some point, get rid of components/sections
    # from above and rename these and fix up the uploader and queue stuff.
    real_components = RelatedJoin(
        'Component', joinColumn='distrorelease', otherColumn='component',
        intermediateTable='ComponentSelection')
    real_sections = RelatedJoin(
        'Section', joinColumn='distrorelease', otherColumn='section',
        intermediateTable='SectionSelection')

    # XXX: dsilvers: 20051013: At some point, get rid of components/sections
    # from above and rename these and fix up the uploader and queue stuff.
    real_components = RelatedJoin(
        'Component', joinColumn='distrorelease', otherColumn='component',
        intermediateTable='ComponentSelection')
    real_sections = RelatedJoin(
        'Section', joinColumn='distrorelease', otherColumn='section',
        intermediateTable='SectionSelection')

    @property
    def packagings(self):
        packagings = list(Packaging.selectBy(distroreleaseID=self.id))
        packagings.sort(key=lambda a:a.sourcepackagename.name)
        return packagings

    @property
    def distroreleaselanguages(self):
        result = DistroReleaseLanguage.selectBy(distroreleaseID=self.id)
        return sorted(result, key=lambda a: a.language.englishname)

    @property
    def translatable_sourcepackages(self):
        """See IDistroRelease."""
        result = SourcePackageName.select("""
            POTemplate.sourcepackagename = SourcePackageName.id AND
            POTemplate.distrorelease = %s
            """ % sqlvalues(self.id),
            clauseTables=['POTemplate'],
            orderBy=['name'])
        return [SourcePackage(sourcepackagename=spn, distrorelease=self) for
            spn in result]

    @property
    def previous_releases(self):
        """See IDistroRelease."""
        datereleased = self.datereleased
        # if this one is unreleased, use the last released one
        if not datereleased:
            datereleased = 'NOW'
        return DistroRelease.select('''
                distribution = %s AND
                datereleased < %s
                ''' % sqlvalues(self.distribution.id, datereleased),
                orderBy=['-datereleased'])

    @property
    def parent(self):
        """See IDistroRelease."""
        if self.parentrelease:
            return self.parentrelease.title
        return ''

    @property
    def status(self):
        return self.releasestatus.title

    def updatePackageCount(self):
        """See IDistroRelease."""

        # first update the source package count
        query = """
            SourcePackagePublishing.distrorelease = %s AND
            SourcePackagePublishing.status = %s AND
            SourcePackagePublishing.pocket = %s AND
            SourcePackagePublishing.sourcepackagerelease = 
                SourcePackageRelease.id AND
            SourcePackageRelease.sourcepackagename =
                SourcePackageName.id
            """ % sqlvalues(
                self.id,
                PackagePublishingStatus.PUBLISHED,
                PackagePublishingPocket.RELEASE)
        self.sourcecount = SourcePackageName.select(query,
            distinct=True,
            clauseTables=['SourcePackageRelease',
                'SourcePackagePublishing']).count()

        # next update the binary count
        clauseTables = ['DistroArchRelease', 'BinaryPackagePublishing',
                        'BinaryPackageRelease']
        query = """
            BinaryPackagePublishing.binarypackagerelease = 
                BinaryPackageRelease.id AND
            BinaryPackageRelease.binarypackagename =
                BinaryPackageName.id AND
            BinaryPackagePublishing.status = %s AND
            BinaryPackagePublishing.pocket = %s AND
            BinaryPackagePublishing.distroarchrelease = 
                DistroArchRelease.id AND
            DistroArchRelease.distrorelease = %s
            """ % sqlvalues(
                PackagePublishingStatus.PUBLISHED,
                PackagePublishingPocket.RELEASE,
                self.id)
        ret = BinaryPackageName.select(
            query, distinct=True, clauseTables=clauseTables).count()
        self.binarycount = ret

    @property
    def architecturecount(self):
        """See IDistroRelease."""
        return len(list(self.architectures))

    @property
    def potemplates(self):
        result = POTemplate.selectBy(distroreleaseID=self.id)
        result = list(result)
        return sorted(result, key=lambda x: x.potemplatename.name)

    @property
    def currentpotemplates(self):
        result = POTemplate.selectBy(distroreleaseID=self.id, iscurrent=True)
        result = list(result)
        return sorted(result, key=lambda x: x.potemplatename.name)

    @property
    def fullreleasename(self):
        return "%s %s" % (
            self.distribution.name.capitalize(), self.name.capitalize())

    def searchTasks(self, search_params):
        """See canonical.launchpad.interfaces.IBugTarget."""
        search_params.setDistributionRelease(self)
        return BugTaskSet().search(search_params)

    def getSpecification(self, name):
        """See ISpecificationTarget."""
        return self.distribution.getSpecification(name)

    @property
    def open_cve_bugtasks(self):
        """See IDistroRelease."""
        result = BugTask.select("""
            CVE.id = BugCve.cve AND
            BugCve.bug = Bug.id AND
            BugTask.bug = Bug.id AND
            BugTask.distrorelease=%s AND
            BugTask.status IN (%s, %s)
            """ % sqlvalues(
                self.id,
                BugTaskStatus.NEW,
                BugTaskStatus.ACCEPTED),
            clauseTables=['Bug', 'Cve', 'BugCve'],
            orderBy=['-severity', 'datecreated'])
        return result

    @property
    def resolved_cve_bugtasks(self):
        """See IDistroRelease."""
        result = BugTask.select("""
            CVE.id = BugCve.cve AND
            BugCve.bug = Bug.id AND
            BugTask.bug = Bug.id AND
            BugTask.distrorelease=%s AND
            BugTask.status IN (%s, %s, %s)
            """ % sqlvalues(
                self.id,
                BugTaskStatus.REJECTED,
                BugTaskStatus.FIXED,
                BugTaskStatus.PENDINGUPLOAD),
            clauseTables=['Bug', 'Cve', 'BugCve'],
            orderBy=['-severity', 'datecreated'])
        return result

    def getDistroReleaseLanguage(self, language):
        """See IDistroRelease."""
        return DistroReleaseLanguage.selectOneBy(
            distroreleaseID=self.id,
            languageID=language.id)

    def getDistroReleaseLanguageOrDummy(self, language):
        """See IDistroRelease."""
        drl = self.getDistroReleaseLanguage(language)
        if drl is not None:
            return drl
        return DummyDistroReleaseLanguage(self, language)

    def updateStatistics(self, ztm):
        """See IDistroRelease."""
        # first find the set of all languages for which we have pofiles in
        # the distribution
        langidset = set([
            language.id for language in Language.select('''
                Language.id = POFile.language AND
                POFile.potemplate = POTemplate.id AND
                POTemplate.distrorelease = %s
                ''' % sqlvalues(self.id),
                orderBy=['code'],
                distinct=True,
                clauseTables=['POFile', 'POTemplate'])
            ])
        # now run through the existing DistroReleaseLanguages for the
        # distrorelease, and update their stats, and remove them from the
        # list of languages we need to have stats for
        for distroreleaselanguage in self.distroreleaselanguages:
            distroreleaselanguage.updateStatistics(ztm)
            langidset.discard(distroreleaselanguage.language.id)
        # now we should have a set of languages for which we NEED
        # to have a DistroReleaseLanguage
        for langid in langidset:
            drl = DistroReleaseLanguage(distrorelease=self, languageID=langid)
            drl.updateStatistics(ztm)
        # lastly, we need to update the message count for this distro
        # release itself
        messagecount = 0
        for potemplate in self.potemplates:
            messagecount += potemplate.messageCount()
        self.messagecount = messagecount
        ztm.commit()

    def getSourcePackage(self, name):
        """See IDistroRelease."""
        if not ISourcePackageName.providedBy(name):
            try:
                name = SourcePackageName.byName(name)
            except SQLObjectNotFound:
                return None
        return SourcePackage(sourcepackagename=name, distrorelease=self)

    def getBinaryPackage(self, name):
        """See IDistroRelease."""
        if not IBinaryPackageName.providedBy(name):
            try:
                name = BinaryPackageName.byName(name)
            except SQLObjectNotFound:
                return None
        return DistroReleaseBinaryPackage(self, name)

    def __getitem__(self, archtag):
        """See IDistroRelease."""
        item = DistroArchRelease.selectOneBy(
            distroreleaseID=self.id, architecturetag=archtag)
        if item is None:
            raise NotFoundError('Unknown architecture %s for %s %s' % (
                archtag, self.distribution.name, self.name))
        return item

    def getPublishedReleases(self, sourcepackage_or_name, pocket=None):
        """See IDistroRelease."""
        if ISourcePackageName.providedBy(sourcepackage_or_name):
            sourcepackage = sourcepackage_or_name
        else:
            sourcepackage = sourcepackage_or_name.name
        pocketclause = ""
        if pocket is not None:
            pocketclause = "AND pocket=%s" % sqlvalues(pocket.value)
        published = SourcePackagePublishing.select((
            """
            distrorelease = %s AND
            status = %s AND
            sourcepackagerelease = sourcepackagerelease.id AND
            sourcepackagerelease.sourcepackagename = %s
            """ % sqlvalues(self.id,
                            PackagePublishingStatus.PUBLISHED,
                            sourcepackage.id))+pocketclause,
            clauseTables = ['SourcePackageRelease'])
        return shortlist(published)

    def getAllReleasesByStatus(self, status):
        """See IDistroRelease."""
        return SourcePackagePublishing.selectBy(distroreleaseID=self.id,
                                                status=status)

    def publishedBinaryPackages(self, component=None):
        """See IDistroRelease."""
        # XXX sabdfl 04/07/05 this can become a utility when that works
        # this is used by the debbugs import process, mkdebwatches
        pubpkgset = getUtility(IPublishedPackageSet)
        result = pubpkgset.query(distrorelease=self, component=component)
        return [BinaryPackageRelease.get(pubrecord.binarypackagerelease)
                for pubrecord in result]

    def getBuildRecords(self, status=None, limit=10):
        """See IHasBuildRecords"""
        # find out the distroarchrelease in question
        arch_ids = ','.join(
            '%d' % arch.id for arch in self.architectures)

        # if no distroarchrelease was found return None
        if not arch_ids:
            return None

        # specific status or simply worked
        if status:
            status_clause = "buildstate=%s" % sqlvalues(status)
        else:
            status_clause = "builder is not NULL"

        return Build.select(
            "distroarchrelease IN (%s) AND %s" % (arch_ids, status_clause),
            limit=limit, orderBy="-datebuilt")

    def createUploadedSourcePackageRelease(self, sourcepackagename,
            version, maintainer, dateuploaded, builddepends,
            builddependsindep, architecturehintlist, component,
            creator, urgency, changelog, dsc, dscsigningkey, section,
            manifest):
        """See IDistroRelease."""
        return SourcePackageRelease(uploaddistrorelease=self.id,
                                    sourcepackagename=sourcepackagename,
                                    version=version,
                                    maintainer=maintainer,
                                    dateuploaded=dateuploaded,
                                    builddepends=builddepends,
                                    builddependsindep=builddependsindep,
                                    architecturehintlist=architecturehintlist,
                                    component=component,
                                    creator=creator,
                                    urgency=urgency,
                                    changelog=changelog,
                                    dsc=dsc,
                                    dscsigningkey=dscsigningkey,
                                    section=section,
                                    manifest=manifest)

    def getComponentByName(self, name):
        """See IDistroRelease."""
        comp = Component.byName(name)
        if comp is None:
            raise NotFoundError(name)
        permitted = set(self.real_components)
        if comp in permitted:
            return comp
        raise NotFoundError(name)

    def getSectionByName(self, name):
        """See IDistroRelease."""
        section = Section.byName(name)
        if section is None:
            raise NotFoundError(name)
        permitted = set(self.real_sections)
        if section in permitted:
            return section
        raise NotFoundError(name)

    def removeOldCacheItems(self):
        """See IDistroRelease."""

        # get the set of package names that should be there
        bpns = set(BinaryPackageName.select("""
            BinaryPackagePublishing.distroarchrelease =
                DistroArchRelease.id AND
            DistroArchRelease.distrorelease = %s AND
            BinaryPackagePublishing.binarypackagerelease =
                BinaryPackageRelease.id AND
            BinaryPackageRelease.binarypackagename =
                BinaryPackageName.id
            """ % sqlvalues(self.id),
            distinct=True,
            clauseTables=['BinaryPackagePublishing', 'DistroArchRelease',
                'BinaryPackageRelease']))

        # remove the cache entries for binary packages we no longer want
        for cache in self.binary_package_caches:
            if cache.binarypackagename not in bpns:
                cache.destroySelf()

    def updateCompletePackageCache(self, ztm=None):
        """See IDistroRelease."""

        # get the set of package names to deal with
        bpns = list(BinaryPackageName.select("""
            BinaryPackagePublishing.distroarchrelease =
                DistroArchRelease.id AND
            DistroArchRelease.distrorelease = %s AND
            BinaryPackagePublishing.binarypackagerelease =
                BinaryPackageRelease.id AND
            BinaryPackageRelease.binarypackagename =
                BinaryPackageName.id
            """ % sqlvalues(self.id),
            distinct=True,
            clauseTables=['BinaryPackagePublishing', 'DistroArchRelease',
                'BinaryPackageRelease']))

        # now ask each of them to update themselves. commit every 100
        # packages
        counter = 0
        for bpn in bpns:
            self.updatePackageCache(bpn)
            counter += 1
            if counter > 99:
                counter = 0
                if ztm is not None:
                    ztm.commit()


    def updatePackageCache(self, binarypackagename):
        """See IDistroRelease."""

        # get the set of published binarypackagereleases
        bprs = BinaryPackageRelease.select("""
            BinaryPackageRelease.binarypackagename = %s AND
            BinaryPackageRelease.id =
                BinaryPackagePublishing.binarypackagerelease AND
            BinaryPackagePublishing.distroarchrelease =
                DistroArchRelease.id AND
            DistroArchRelease.distrorelease = %s
            """ % sqlvalues(binarypackagename.id, self.id),
            orderBy='-datecreated',
            clauseTables=['BinaryPackagePublishing', 'DistroArchRelease'],
            distinct=True)
        if len(bprs) == 0:
            return

        # find or create the cache entry
        cache = DistroReleasePackageCache.selectOne("""
            distrorelease = %s AND
            binarypackagename = %s
            """ % sqlvalues(self.id, binarypackagename.id))
        if cache is None:
            cache = DistroReleasePackageCache(
                distrorelease=self,
                binarypackagename=binarypackagename)

        # make sure the cached name, summary and description are correct
        cache.name = binarypackagename.name
        cache.summary = bprs[0].summary
        cache.description = bprs[0].description

        # get the sets of binary package summaries, descriptions. there is
        # likely only one, but just in case...

        summaries = set()
        descriptions = set()
        for bpr in bprs:
            summaries.add(bpr.summary)
            descriptions.add(bpr.description)

        # and update the caches
        cache.summaries = ' '.join(sorted(summaries))
        cache.descriptions = ' '.join(sorted(descriptions))

    def searchPackages(self, text):
        """See IDistroRelease."""
        drpcaches = DistroReleasePackageCache.select("""
            distrorelease = %s AND
            fti @@ ftq(%s)
            """ % sqlvalues(self.id, text),
            selectAlso='rank(fti, ftq(%s)) AS rank' % sqlvalues(text),
            orderBy=['-rank'],
            distinct=True)
        return [DistroReleaseBinaryPackage(
            distrorelease=self,
            binarypackagename=drpc.binarypackagename) for drpc in drpcaches]

    def newArch(self, architecturetag, processorfamily, official, owner):
        """See IDistroRelease."""
        dar = DistroArchRelease(architecturetag=architecturetag,
            processorfamily=processorfamily, official=official,
            distrorelease=self, owner=owner)
        return dar

    def createQueueEntry(self, pocket,
                         status=DistroReleaseQueueStatus.ACCEPTED):
        """See IDistroRelease."""

        return DistroReleaseQueue(distrorelease=self.id,
                                  pocket=pocket,
                                  status=status)

    def getQueueItems(self, status=DistroReleaseQueueStatus.ACCEPTED):
        """See IDistroRelease."""

        return DistroReleaseQueue.selectBy(distroreleaseID=self.id,
                                           status=status)

<<<<<<< HEAD
    def initialiseFromParent(self):
        """See IDistroRelease."""
        # Parent release is present
        assert self.parentrelease is not None
        # Source publishing is empty
        assert SourcePackagePublishingHistory.selectBy(
            distroreleaseID=self.id).count() == 0
        for arch in self.architectures:
            # binary publishing is empty
            assert BinaryPackagePublishingHistory.selectBy(
                distroarchreleaseID=arch.id).count() == 0
            try:
                # our parent has a matching distroarchrelease
                parent_arch = self.parentrelease[arch.architecturetag]
                # The parent processor family matches
                assert parent_arch.processorfamily == arch.processorfamily
            except KeyError:
                raise AssertionError("Parent release lacks %s" % (
                    arch.architecturetag))
        # We have a nominated independant architecture
        assert self.nominatedarchindep is not None
        # Component selections are empty
        assert len(self.real_components) == 0
        # Section selections are empty
        assert len(self.real_sections) == 0

        # MAINTAINER: dsilvers: 20051031
        # Here we go underneath the SQLObject caching layers in order to
        # generate what will potentially be tens of thousands of rows
        # in various tables. Thus we flush pending updates from the SQLObject
        # layer, perform our work directly in the transaction and then throw
        # the rest of the SQLObject cache away to make sure it hasn't cached
        # anything which is no longer true.
        
        # Prepare for everything by flushing updates to the database.
        flush_database_updates()
        cur = cursor()

        # Perform the copies
        self._copy_component_and_section_selections(cur)
        self._copy_source_publishing_records(cur)
        for arch in self.architectures:
            parent_arch = self.parentrelease[arch.architecturetag]
            self._copy_binary_publishing_records(cur, arch, parent_arch)
        self._copy_lucille_config(cur)
        
        # Finally, flush the caches because we've altered stuff behind the
        # back of sqlobject.
        flush_database_caches()

    def _copy_lucille_config(self, cur):
        """Copy all lucille related configuration from our parent release."""
        cur.execute('''
            UPDATE DistroRelease SET lucilleconfig=(
                SELECT pdr.lucilleconfig FROM DistroRelease AS pdr
                WHERE pdr.id = %d)
            WHERE id = %d
            ''' % (self.parentrelease.id, self.id))

    def _copy_binary_publishing_records(self, cur, arch, parent_arch):
        """Copy the binary publishing records from the parent arch release
        to the given arch release in ourselves.

        We copy all PENDING and PUBLISHED records as PENDING into our own
        publishing records.

        We only copy the RELEASE pocket.
        """
        cur.execute('''
            INSERT INTO SecureBinaryPackagePublishingHistory (
                binarypackagerelease, distroarchrelease, status,
                component, section, priority, datecreated, pocket, embargo)
            SELECT bpp.binarypackagerelease, %d as distroarchrelease,
                   bpp.status, bpp.component, bpp.section, bpp.priority,
                   %s as datecreated, %d as pocket, false as embargo
            FROM BinaryPackagePublishing AS bpp
            WHERE bpp.distroarchrelease = %d AND bpp.status in (%d, %d) AND
                  bpp.pocket = %d
            ''' % (arch.id, UTC_NOW, PackagePublishingPocket.RELEASE.value,
                   parent_arch.id,
                   PackagePublishingStatus.PENDING.value,
                   PackagePublishingStatus.PUBLISHED.value,
                   PackagePublishingPocket.RELEASE.value))

    def _copy_source_publishing_records(self, cur):
        """Copy the source publishing records from our parent distro release.

        We copy all PENDING and PUBLISHED records as PENDING into our own
        publishing records.

        We only copy the RELEASE pocket.
        """
        cur.execute('''
            INSERT INTO SecureSourcePackagePublishingHistory (
                sourcepackagerelease, distrorelease, status, component,
                section, datecreated, pocket, embargo)
            SELECT spp.sourcepackagerelease, %d as distrorelease,
                   spp.status, spp.component, spp.section, %s as datecreated,
                   %d as pocket, false as embargo
            FROM SourcePackagePublishing AS spp
            WHERE spp.distrorelease = %d AND spp.status in (%d, %d) AND
                  spp.pocket = %d
            ''' % (self.id, UTC_NOW, PackagePublishingPocket.RELEASE.value,
                   self.parentrelease.id,
                   PackagePublishingStatus.PENDING.value,
                   PackagePublishingStatus.PUBLISHED.value,
                   PackagePublishingPocket.RELEASE.value))

    def _copy_component_and_section_selections(self, cur):
        """Copy the section and component selections from the parent distro
        release into this one.
        """
        # Copy the component selections
        cur.execute('''
            INSERT INTO ComponentSelection (distrorelease, component)
            SELECT %d AS distrorelease, cs.component AS component
            FROM ComponentSelection AS cs WHERE cs.distrorelease = %d
            ''' % (self.id, self.parentrelease.id))
        # Copy the section selections
        cur.execute('''
            INSERT INTO SectionSelection (distrorelease, section)
            SELECT %d as distrorelease, ss.section AS section
            FROM SectionSelection AS ss WHERE ss.distrorelease = %d
            ''' % (self.id, self.parentrelease.id))
=======
    def createBug(self, owner, title, comment, private=False):
        """See canonical.launchpad.interfaces.IBugTarget."""
        # We don't currently support opening a new bug on an IDistroRelease,
        # because internally bugs are reported against IDistroRelease only when
        # targetted to be fixed in that release, which is rarely the case for a
        # brand new bug report.
        raise NotImplementedError(
            "A new bug cannot be filed directly on a distribution release, "
            "because releases are meant for \"targeting\" a fix to a specific "
            "release. It's possible that we may change this behaviour to "
            "allow filing a bug on a distribution release in the "
            "not-too-distant future. For now, you probably meant to file "
            "the bug on the distribution instead.")
>>>>>>> 1da69e54


class DistroReleaseSet:
    implements(IDistroReleaseSet)

    def get(self, distroreleaseid):
        """See IDistroReleaseSet."""
        return DistroRelease.get(distroreleaseid)

    def translatables(self):
        """See IDistroReleaseSet."""
        return DistroRelease.select(
            "POTemplate.distrorelease=DistroRelease.id",
            clauseTables=['POTemplate'], distinct=True)

    def findByName(self, name):
        """See IDistroReleaseSet."""
        return DistroRelease.selectBy(name=name)

    def queryByName(self, distribution, name):
        """See IDistroReleaseSet."""
        return DistroRelease.selectOneBy(
            distributionID=distribution.id, name=name)

    def findByVersion(self, version):
        """See IDistroReleaseSet."""
        return DistroRelease.selectBy(version=version)

    def search(self, distribution=None, isreleased=None, orderBy=None):
        """See IDistroReleaseSet."""
        where_clause = ""
        if distribution is not None:
            where_clause += "distribution = %s" % sqlvalues(distribution.id)
        if isreleased is not None:
            if where_clause:
                where_clause += " AND "
            if isreleased:
                # The query is filtered on released releases.
                where_clause += "releasestatus in (%s, %s)" % sqlvalues(
                    DistributionReleaseStatus.CURRENT,
                    DistributionReleaseStatus.SUPPORTED)
            else:
                # The query is filtered on unreleased releases.
                where_clause += "releasestatus in (%s, %s, %s)" % sqlvalues(
                    DistributionReleaseStatus.EXPERIMENTAL,
                    DistributionReleaseStatus.DEVELOPMENT,
                    DistributionReleaseStatus.FROZEN)
        if orderBy is not None:
            return DistroRelease.select(where_clause, orderBy=orderBy)
        else:
            return DistroRelease.select(where_clause)

    def new(self, distribution, name, displayname, title, summary, description,
            version, components, sections, parentrelease, owner):
        """See IDistroReleaseSet."""
        return DistroRelease(
            distribution = distribution,
            name = name,
            displayname = displayname,
            title = title,
            summary = summary,
            description = description,
            version = version,
            components = components,
            sections = sections,
            releasestatus = DistributionReleaseStatus.EXPERIMENTAL,
            parentrelease =  parentrelease,
            owner = owner)
<|MERGE_RESOLUTION|>--- conflicted
+++ resolved
@@ -36,13 +36,9 @@
     DistroReleaseBinaryPackage)
 from canonical.launchpad.database.distroreleasepackagecache import (
     DistroReleasePackageCache)
-<<<<<<< HEAD
 from canonical.launchpad.database.publishing import (
     BinaryPackagePublishing, SourcePackagePublishing,
     BinaryPackagePublishingHistory, SourcePackagePublishingHistory)
-=======
-from canonical.launchpad.database.publishing import SourcePackagePublishing
->>>>>>> 1da69e54
 from canonical.launchpad.database.distroarchrelease import DistroArchRelease
 from canonical.launchpad.database.potemplate import POTemplate
 from canonical.launchpad.database.language import Language
@@ -583,7 +579,20 @@
         return DistroReleaseQueue.selectBy(distroreleaseID=self.id,
                                            status=status)
 
-<<<<<<< HEAD
+    def createBug(self, owner, title, comment, private=False):
+        """See canonical.launchpad.interfaces.IBugTarget."""
+        # We don't currently support opening a new bug on an IDistroRelease,
+        # because internally bugs are reported against IDistroRelease only when
+        # targetted to be fixed in that release, which is rarely the case for a
+        # brand new bug report.
+        raise NotImplementedError(
+            "A new bug cannot be filed directly on a distribution release, "
+            "because releases are meant for \"targeting\" a fix to a specific "
+            "release. It's possible that we may change this behaviour to "
+            "allow filing a bug on a distribution release in the "
+            "not-too-distant future. For now, you probably meant to file "
+            "the bug on the distribution instead.")
+
     def initialiseFromParent(self):
         """See IDistroRelease."""
         # Parent release is present
@@ -708,21 +717,6 @@
             SELECT %d as distrorelease, ss.section AS section
             FROM SectionSelection AS ss WHERE ss.distrorelease = %d
             ''' % (self.id, self.parentrelease.id))
-=======
-    def createBug(self, owner, title, comment, private=False):
-        """See canonical.launchpad.interfaces.IBugTarget."""
-        # We don't currently support opening a new bug on an IDistroRelease,
-        # because internally bugs are reported against IDistroRelease only when
-        # targetted to be fixed in that release, which is rarely the case for a
-        # brand new bug report.
-        raise NotImplementedError(
-            "A new bug cannot be filed directly on a distribution release, "
-            "because releases are meant for \"targeting\" a fix to a specific "
-            "release. It's possible that we may change this behaviour to "
-            "allow filing a bug on a distribution release in the "
-            "not-too-distant future. For now, you probably meant to file "
-            "the bug on the distribution instead.")
->>>>>>> 1da69e54
 
 
 class DistroReleaseSet:
