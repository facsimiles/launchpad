# Copyright 2004-2005 Canonical Ltd.  All rights reserved.
# pylint: disable-msg=E0611,W0212

__metaclass__ = type
__all__ = ['Build', 'BuildSet']


import apt_pkg
from datetime import datetime, timedelta
import logging

from zope.interface import implements
from zope.component import getUtility

from sqlobject import (
    StringCol, ForeignKey, IntervalCol, SQLObjectNotFound)
from sqlobject.sqlbuilder import AND, IN
from storm.references import Reference

from canonical.config import config

from canonical.database.enumcol import EnumCol
from canonical.database.sqlbase import SQLBase, sqlvalues, quote_like
from canonical.database.constants import UTC_NOW
from canonical.database.datetimecol import UtcDateTimeCol
from canonical.database.sqlbase import cursor

from canonical.launchpad.database.binarypackagerelease import (
    BinaryPackageRelease)
from canonical.launchpad.database.buildqueue import BuildQueue
from canonical.launchpad.database.publishing import (
    SourcePackagePublishingHistory)
from canonical.launchpad.database.queue import PackageUploadBuild
from canonical.launchpad.helpers import (
    get_email_template, contactEmailAddresses)
from canonical.launchpad.interfaces import (
    ArchivePurpose, BuildStatus, BuildstateTransitionError, IBuild,
    IBuildSet, IBuilderSet, NotFoundError, ILaunchpadCelebrities,
    PackagePublishingPocket, PackagePublishingStatus)
from canonical.launchpad.mail import simple_sendmail, format_address
from canonical.launchpad.webapp import canonical_url
from canonical.launchpad.webapp.tales import DurationFormatterAPI


def update_archive_counters(obj, attr, value):
    """Updates the archive build counters upon build state change.
    """
    if obj._SO_creating:
        # The necessary initializations will be performed in the initialize()
        # method. Please note that all Build instances are now created via
        # the BuildSet.newBuild() method.
        pass
    else:
        # The build state of a build instance was updated.
        # Check whether the build state value actually changed.
        if obj.buildstate == value:
            # The value did not change, nothing to do.
            pass
        else:
            # The build state value did change.
            if isinstance(value, tuple):
                # This is a forced build state change. The actual
                # value is contained within a 1-tuple.
                [value] = value
                obj.stateForced(value)
            else:
                # This is a normal build state change, invoke the
                # corresponding state transition method.
                if value == BuildStatus.NEEDSBUILD:
                    # A build is being retried.
                    obj.buildRetried()
                elif value == BuildStatus.FULLYBUILT:
                    # A build succeeded.
                    obj.buildSucceeded()
                elif value == BuildStatus.SUPERSEDED:
                    # A build was superseded.
                    obj.buildDiscontinued()
                elif value == BuildStatus.BUILDING:
                    # A build started.
                    obj.buildStarted()
                else:
                    # A build failed.
                    obj.buildFailed(value)

    return value


class Build(SQLBase):
    implements(IBuild)
    _table = 'Build'
    _defaultOrder = 'id'

    datecreated = UtcDateTimeCol(dbName='datecreated', default=UTC_NOW)
    processor = ForeignKey(dbName='processor', foreignKey='Processor',
        notNull=True)
    distroarchseries = ForeignKey(dbName='distroarchseries',
        foreignKey='DistroArchSeries', notNull=True)
    buildstate = EnumCol(dbName='buildstate', notNull=True,
                         schema=BuildStatus,
                         storm_validator=update_archive_counters)
    sourcepackagerelease = ForeignKey(dbName='sourcepackagerelease',
        foreignKey='SourcePackageRelease', notNull=True)
    datebuilt = UtcDateTimeCol(dbName='datebuilt', default=None)
    buildduration = IntervalCol(dbName='buildduration', default=None)
    buildlog = ForeignKey(dbName='buildlog', foreignKey='LibraryFileAlias',
        default=None)
    builder = ForeignKey(dbName='builder', foreignKey='Builder',
        default=None)
    pocket = EnumCol(dbName='pocket', schema=PackagePublishingPocket,
                     notNull=True)
    dependencies = StringCol(dbName='dependencies', default=None)
    archive = ForeignKey(foreignKey='Archive', dbName='archive', notNull=True)
    estimated_build_duration = IntervalCol(default=None)

    buildqueue_record = Reference("<primary key>", BuildQueue.buildID,
                                  on_remote=True)

    @property
    def current_component(self):
        """See `IBuild`."""
        pub = self.getCurrentPublication()
        if pub is not None:
            return pub.component
        return self.sourcepackagerelease.component

    def getCurrentPublication(self):
        """See `IBuild`."""
        allowed_status = (
            PackagePublishingStatus.PENDING,
            PackagePublishingStatus.PUBLISHED)
        query = """
        SourcePackagePublishingHistory.distroseries = %s AND
        SourcePackagePublishingHistory.sourcepackagerelease = %s AND
        SourcePackagePublishingHistory.archive = %s AND
        SourcePackagePublishingHistory.status IN %s
        """ % sqlvalues(
            self.distroseries, self.sourcepackagerelease,
            self.archive, allowed_status)

        return SourcePackagePublishingHistory.selectFirst(
            query, orderBy='-datecreated')

    @property
    def changesfile(self):
        """See `IBuild`"""
        queue_item = PackageUploadBuild.selectOneBy(build=self)
        if queue_item is None:
            return None
        return queue_item.packageupload.changesfile

    @property
    def distroseries(self):
        """See `IBuild`"""
        return self.distroarchseries.distroseries

    @property
    def distribution(self):
        """See `IBuild`"""
        return self.distroarchseries.distroseries.distribution

    @property
    def is_virtualized(self):
        """See `IBuild`"""
        return self.archive.require_virtualized

    @property
    def title(self):
        """See `IBuild`"""
        return '%s build of %s %s in %s %s %s' % (
            self.distroarchseries.architecturetag,
            self.sourcepackagerelease.name,
            self.sourcepackagerelease.version,
            self.distribution.name, self.distroseries.name, self.pocket.name)

    @property
    def was_built(self):
        """See `IBuild`"""
        return self.buildstate not in [BuildStatus.NEEDSBUILD,
                                       BuildStatus.BUILDING,
                                       BuildStatus.SUPERSEDED]

    @property
    def distributionsourcepackagerelease(self):
        """See `IBuild`."""
        from canonical.launchpad.database.distributionsourcepackagerelease \
             import (
            DistributionSourcePackageRelease)

        return DistributionSourcePackageRelease(
            distribution=self.distroarchseries.distroseries.distribution,
            sourcepackagerelease=self.sourcepackagerelease)

    @property
    def binarypackages(self):
        """See `IBuild`."""
        return BinaryPackageRelease.select("""
            BinaryPackageRelease.build = %s AND
            BinaryPackageRelease.binarypackagename = BinaryPackageName.id
            """ % sqlvalues(self),
            clauseTables=["BinaryPackageName"],
            orderBy=["BinaryPackageName.name", "BinaryPackageRelease.id"],
            prejoins=["binarypackagename", "component", "section"])

    @property
    def distroarchseriesbinarypackages(self):
        """See `IBuild`."""
        # Avoid circular import by importing locally.
        from canonical.launchpad.database import (
            DistroArchSeriesBinaryPackageRelease)
        return [DistroArchSeriesBinaryPackageRelease(
            self.distroarchseries, bp)
            for bp in self.binarypackages]

    @property
    def can_be_retried(self):
        """See `IBuild`."""
        # First check that the slave scanner would pick up the build record
        # if we reset it.  PPA and Partner builds are always ok.
        if (self.archive.purpose == ArchivePurpose.PRIMARY and
            not self.distroseries.canUploadToPocket(self.pocket)):
            # The slave scanner would not pick this up, so it cannot be
            # re-tried.
            return False

        # If the build is currently in any of the failed states,
        # it may be retried.
        return self.hasFailed()

    @property
    def can_be_rescored(self):
        """See `IBuild`."""
        return self.buildstate is BuildStatus.NEEDSBUILD

    @property
    def calculated_buildstart(self):
        """See `IBuild`."""
        assert self.datebuilt and self.buildduration, (
            "value is not suitable for this build record (%d)"
            % self.id)
        return self.datebuilt - self.buildduration

    @property
    def package_upload(self):
        """See `IBuild`."""
        packageuploadbuild = PackageUploadBuild.selectOneBy(build=self.id)
        if packageuploadbuild is None:
            return None
        else:
            return packageuploadbuild.packageupload

    def retry(self):
        """See `IBuild`."""
        assert self.can_be_retried, "Build %s cannot be retried" % self.id
        self.buildstate = BuildStatus.NEEDSBUILD
        self.datebuilt = None
        self.buildduration = None
        self.builder = None
        self.buildlog = None
        self.dependencies = None
        self.createBuildQueueEntry()

    @property
    def component_dependencies(self):
        """See `IBuild`."""
        # XXX cprov 20080204: if a new component is opened/selected for
        # ubuntu this dictionary will have to be updated. Ideally we
        # should model ogre in the database, but since a new component
        # will also require other changes in code, we will simple let this
        # marked for future reference.
        return {
            'main': ['main'],
            'restricted': ['main', 'restricted'],
            'universe': ['main', 'universe'],
            'multiverse': ['main', 'restricted', 'universe', 'multiverse'],
            'partner' : ['partner'],
            }

    @property
    def ogre_components(self):
        """See `IBuild`."""
        # Builds targeted to BACKPORTS are allowed to depend on any
        # component, exactly as if they were published in 'multiverse'.
        if self.pocket == PackagePublishingPocket.BACKPORTS:
            return self.component_dependencies['multiverse']

        return self.component_dependencies[self.current_component.name]

    def getEstimatedBuildStartTime(self):
        """See `IBuild`.

        The estimated dispatch time for the build job at hand is
        calculated from the following ingredients:
            * the start time for the head job (job at the
              head of the respective build queue)
            * the estimated build durations of all jobs that
              precede the job at hand in the build queue
              (divided by the number of machines in the respective
              build pool)
        If either of the above cannot be determined the estimated
        dispatch is not known in which case the EPOCH time stamp
        is returned.
        """
        # This method may only be invoked for pending jobs.
        if self.buildstate != BuildStatus.NEEDSBUILD:
            raise AssertionError(
                "The start time is only estimated for pending builds.")

        # A None value indicates that the estimated dispatch time is not
        # available.
        result = None

        cur = cursor()
        # For a given build job in position N in the build queue the
        # query below sums up the estimated build durations for the
        # jobs [1 .. N-1] i.e. for the jobs that are ahead of job N.
        sum_query = """
            SELECT
                EXTRACT(EPOCH FROM SUM(Build.estimated_build_duration))
            FROM
                Archive
                JOIN Build ON
                    Build.archive = Archive.id
                JOIN BuildQueue ON
                    Build.id = BuildQueue.build
            WHERE
                Build.buildstate = 0 AND
                Build.processor = %s AND
                Archive.require_virtualized = %s AND
                ((BuildQueue.lastscore > %s) OR
                 ((BuildQueue.lastscore = %s) AND
                  (Build.id < %s)))
             """ % sqlvalues(self.processor, self.is_virtualized,
                      self.buildqueue_record.lastscore,
                      self.buildqueue_record.lastscore, self)

        cur.execute(sum_query)
        # Get the sum of the estimated build time for jobs that are
        # ahead of us in the queue.
        [sum_of_delays] = cur.fetchone()

        # Get build dispatch time for job at the head of the queue.
        headjob_delay = self._getHeadjobDelay()

        # Get the number of machines that are available in the build
        # pool for this build job.
        pool_size = getUtility(IBuilderSet).getBuildersForQueue(
            self.processor, self.is_virtualized).count()

        # The estimated dispatch time can only be calculated for
        # non-zero-sized build pools.
        if pool_size > 0:
            # This is the estimated build job start time in seconds
            # from now.
            start_time = 0

            if sum_of_delays is None:
                # This job is the head job.
                start_time = headjob_delay
            else:
                # There are jobs ahead of us. Divide the delay total by
                # the number of machines available in the build pool.
                # Please note: we need the pool size to be a floating
                # pointer number for the purpose of the division below.
                pool_size = float(pool_size)
                start_time = headjob_delay + int(sum_of_delays/pool_size)
            result = datetime.utcnow() + timedelta(seconds=start_time)

        return result

    def _getHeadjobDelay(self):
        """Get estimated dispatch time for job at the head of the queue."""
        cur = cursor()
        # The query below yields the remaining build times (in seconds
        # since EPOCH) for the jobs that are currently building on the
        # machine pool of interest.
        delay_query = """
            SELECT
                CAST (EXTRACT(EPOCH FROM
                        (Build.estimated_build_duration -
                        (NOW() - BuildQueue.buildstart))) AS INTEGER)
                    AS remainder
            FROM
                Archive
                JOIN Build ON
                    Build.archive = Archive.id
                JOIN BuildQueue ON
                    Build.id = BuildQueue.build
                JOIN Builder ON
                    Builder.id = BuildQueue.builder
            WHERE
                Archive.require_virtualized = %s AND
                Build.buildstate = %s AND
                Builder.processor = %s
            ORDER BY
                remainder;
            """ % sqlvalues(self.is_virtualized, BuildStatus.BUILDING,
                    self.processor)

        cur.execute(delay_query)
        # Get the remaining build times for the jobs currently
        # building on the respective machine pool (current build
        # set).
        remainders = cur.fetchall()
        build_delays = set([int(row[0]) for row in remainders if row[0]])

        # This is the head job delay in seconds. Initialize it here.
        if len(build_delays):
            headjob_delay = max(build_delays)
        else:
            headjob_delay = 0

        # Did all currently building jobs overdraw their estimated
        # time budget?
        if headjob_delay < 0:
            # Yes, this is the case. Reset the head job delay to two
            # minutes.
            headjob_delay = 120

        for delay in reversed(sorted(build_delays)):
            if delay < 0:
                # This job is currently building and taking longer
                # than estimated i.e. we don't have a clue when it
                # will be finished. Make a wild guess (2 minutes?).
                delay = 120
            if delay < headjob_delay:
                headjob_delay = delay

        return headjob_delay

    def _parseDependencyToken(self, token):
        """Parse the given token.

        Raises AssertionError if the given token couldn't be parsed.

        Return a triple containing the corresponding (name, version,
        relation) for the given dependency token.
        """
        # XXX cprov 2006-02-27: it may not work for and'd and or'd syntax.
        try:
            name, version, relation = token[0]
        except ValueError:
            raise AssertionError(
                "APT is not dealing correctly with a dependency token "
                "'%r' from %s (%s) with the following dependencies: %s\n"
                "It is expected to be a tuple containing only another "
                "tuple with 3 elements  (name, version, relation)."
                % (token, self.title, self.id, self.depedencies))
        return (name, version, relation)

    def _checkDependencyVersion(self, available, required, relation):
        """Return True if the available version satisfies the context."""
        # This dict maps the package version relationship syntax in lambda
        # functions which returns boolean according the results of
        # apt_pkg.VersionCompare function (see the order above).
        # For further information about pkg relationship syntax see:
        #
        # http://www.debian.org/doc/debian-policy/ch-relationships.html
        #
        version_relation_map = {
            # any version is acceptable if no relationship is given
            '': lambda x: True,
            # stricly later
            '>>': lambda x: x == 1,
            # later or equal
            '>=': lambda x: x >= 0,
            # stricly equal
            '=': lambda x: x == 0,
            # earlier or equal
            '<=': lambda x: x <= 0,
            # strictly earlier
            '<<': lambda x: x == -1
            }

        # Use apt_pkg function to compare versions
        # it behaves similar to cmp, i.e. returns negative
        # if first < second, zero if first == second and
        # positive if first > second.
        dep_result = apt_pkg.VersionCompare(available, required)

        return version_relation_map[relation](dep_result)

    def _isDependencySatisfied(self, token):
        """Check if the given dependency token is satisfied.

        Check if the dependency exists, if its version constraint is
        satisfied and if it is reachable in the build context.
        """
        name, version, relation = self._parseDependencyToken(token)

        dep_candidate = self.archive.findDepCandidateByName(
            self.distroarchseries, name)

        if not dep_candidate:
            return False

        if not self._checkDependencyVersion(
            dep_candidate.binarypackageversion, version, relation):
            return False

        # Only PRIMARY archive build dependencies should be restricted
        # to the ogre_components. Both PARTNER and PPA can reach
        # dependencies from all components in the PRIMARY archive.
        # Moreover, PARTNER and PPA component domain is single, i.e,
        # PARTNER only contains packages in 'partner' component and PPAs
        # only contains packages in 'main' component.
        if (self.archive.purpose == ArchivePurpose.PRIMARY and
            dep_candidate.component not in self.ogre_components):
            return False

        return True

    def _toAptFormat(self, token):
        """Rebuild dependencies line in apt format."""
        name, version, relation = self._parseDependencyToken(token)
        if relation and version:
            return '%s (%s %s)' % (name, relation, version)
        return '%s' % name

    def updateDependencies(self):
        """See `IBuild`."""

        # apt_pkg requires InitSystem to get VersionCompare working properly.
        apt_pkg.InitSystem()

        # Check package build dependencies using apt_pkg
        try:
            parsed_deps = apt_pkg.ParseDepends(self.dependencies)
        except (ValueError, TypeError):
            raise AssertionError(
                "Build dependencies for %s (%s) could not be parsed: '%s'\n"
                "It indicates that something is wrong in buildd-slaves."
                % (self.title, self.id, self.depedencies))

        remaining_deps = [
            self._toAptFormat(token) for token in parsed_deps
            if not self._isDependencySatisfied(token)]

        # Update dependencies line
        self.dependencies = ", ".join(remaining_deps)

    def __getitem__(self, name):
        return self.getBinaryPackageRelease(name)

    def getBinaryPackageRelease(self, name):
        """See `IBuild`."""
        for binpkg in self.binarypackages:
            if binpkg.name == name:
                return binpkg
        raise NotFoundError, 'No binary package "%s" in build' % name

    def createBinaryPackageRelease(
        self, binarypackagename, version, summary, description,
        binpackageformat, component,section, priority, shlibdeps,
        depends, recommends, suggests, conflicts, replaces, provides,
        pre_depends, enhances, breaks, essential, installedsize,
        architecturespecific):
        """See IBuild."""
        return BinaryPackageRelease(
            build=self, binarypackagename=binarypackagename, version=version,
            summary=summary, description=description,
            binpackageformat=binpackageformat,
            component=component, section=section, priority=priority,
            shlibdeps=shlibdeps, depends=depends, recommends=recommends,
            suggests=suggests, conflicts=conflicts, replaces=replaces,
            provides=provides, pre_depends=pre_depends, enhances=enhances,
            breaks=breaks, essential=essential, installedsize=installedsize,
            architecturespecific=architecturespecific)

    def createBuildQueueEntry(self):
        """See `IBuild`"""
        return BuildQueue(build=self)

    def notify(self, extra_info=None):
        """See `IBuild`"""
        if not config.builddmaster.send_build_notification:
            return

        recipients = set()

        fromaddress = format_address(
            config.builddmaster.default_sender_name,
            config.builddmaster.default_sender_address)

        extra_headers = {
            'X-Launchpad-Build-State': self.buildstate.name,
            'X-Launchpad-Build-Component' : self.current_component.name,
            'X-Launchpad-Build-Arch' : self.distroarchseries.architecturetag,
            }

        # XXX cprov 2006-10-27: Temporary extra debug info about the
        # SPR.creator in context, to be used during the service quarantine,
        # notify_owner will be disabled to avoid *spamming* Debian people.
        creator = self.sourcepackagerelease.creator
        extra_headers['X-Creator-Recipient'] = ",".join(
            contactEmailAddresses(creator))

        # Currently there are 7038 SPR published in edgy which the creators
        # have no preferredemail. They are the autosync ones (creator = katie,
        # 3583 packages) and the untouched sources since we have migrated from
        # DAK (the rest). We should not spam Debian maintainers.

        # Please note that both the package creator and the package uploader
        # will be notified of failures if:
        #     * the 'notify_owner' flag is set
        #     * the package build (failure) occurred in the original
        #       archive.
        package_was_not_copied = (
            self.archive == self.sourcepackagerelease.upload_archive)

        if package_was_not_copied and config.builddmaster.notify_owner:
            recipients = recipients.union(contactEmailAddresses(creator))
            dsc_key = self.sourcepackagerelease.dscsigningkey
            if dsc_key:
                recipients = recipients.union(
                    contactEmailAddresses(dsc_key.owner))

        # Modify notification contents according the targeted archive.
        # 'Archive Tag', 'Subject' and 'Source URL' are customized for PPA.
        # We only send build-notifications to 'buildd-admin' celebrity for
        # main archive candidates.
        # For PPA build notifications we include the archive.owner
        # contact_address.
        if not self.archive.is_ppa:
            buildd_admins = getUtility(ILaunchpadCelebrities).buildd_admin
            recipients = recipients.union(
                contactEmailAddresses(buildd_admins))
            archive_tag = '%s primary archive' % self.distribution.name
            subject = "[Build #%d] %s" % (self.id, self.title)
            source_url = canonical_url(self.distributionsourcepackagerelease)
        else:
            recipients = recipients.union(
                contactEmailAddresses(self.archive.owner))
            # For PPAs we run the risk of having no available contact_address,
            # for instance, when both, SPR.creator and Archive.owner have
            # not enabled it.
            if len(recipients) == 0:
                return
            archive_tag = '%s PPA' % self.archive.owner.name
            subject = "[Build #%d] %s (%s)" % (
                self.id, self.title, archive_tag)
            source_url = 'not available'
            extra_headers['X-Launchpad-PPA'] = self.archive.owner.name

        # XXX cprov 2006-08-02: pending security recipients for SECURITY
        # pocket build. We don't build SECURITY yet :(

        # XXX cprov 2006-08-02: find out a way to glue parameters reported
        # with the state in the build worflow, maybe by having an
        # IBuild.statusReport property, which could also be used in the
        # respective page template.
        if self.buildstate in [
            BuildStatus.NEEDSBUILD, BuildStatus.SUPERSEDED]:
            # untouched builds
            buildduration = 'not available'
            buildlog_url = 'not available'
            builder_url = 'not available'
        elif self.buildstate == BuildStatus.BUILDING:
            # build in process
            buildduration = 'not finished'
            buildlog_url = 'see builder page'
            builder_url = canonical_url(self.buildqueue_record.builder)
        else:
            # completed states (success and failure)
            buildduration = DurationFormatterAPI(
                self.buildduration).approximateduration()
            buildlog_url = self.buildlog.http_url
            builder_url = canonical_url(self.builder)

        if self.buildstate == BuildStatus.FAILEDTOUPLOAD:
            assert extra_info is not None, (
                'Extra information is required for FAILEDTOUPLOAD '
                'notifications.')
            extra_info = 'Upload log:\n%s' % extra_info
        else:
            extra_info = ''

        template = get_email_template('build-notification.txt')
        replacements = {
            'source_name': self.sourcepackagerelease.name,
            'source_version': self.sourcepackagerelease.version,
            'architecturetag': self.distroarchseries.architecturetag,
            'build_state': self.buildstate.title,
            'build_duration': buildduration,
            'buildlog_url': buildlog_url,
            'builder_url': builder_url,
            'build_title': self.title,
            'build_url': canonical_url(self),
            'source_url': source_url,
            'extra_info': extra_info,
            'archive_tag': archive_tag,
            'component_tag' : self.current_component.name,
            }
        message = template % replacements

        for toaddress in recipients:
            simple_sendmail(
                fromaddress, toaddress, subject, message,
                headers=extra_headers)

    def hasFailed(self):
        return self.buildstate in [BuildStatus.FAILEDTOBUILD,
                                   BuildStatus.MANUALDEPWAIT,
                                   BuildStatus.CHROOTWAIT,
                                   BuildStatus.FAILEDTOUPLOAD]

    def buildRetried(self):
        """Handle the transition of the build state to 'pending'."""
        # Only failed builds may be retried.
        if not self.hasFailed():
            raise BuildstateTransitionError(
            "Build state transition failure (%s -> %s)" % (
            self.buildstate, BuildStatus.NEEDSBUILD))
        self.archive.pending_count += 1
        self.archive.failed_count -= 1

    def buildSucceeded(self):
        """Handle the transition of the build state to 'succeeded'."""
        if self.buildstate != BuildStatus.BUILDING:
            raise BuildstateTransitionError(
                "Build state transition failure (%s -> %s)" % (
                self.buildstate, BuildStatus.FULLYBUILT))
        self.archive.succeeded_count += 1
        self.archive.building_count -= 1

    def buildDiscontinued(self):
        """Handle the transition of the build state to 'superseded'."""
        if self.buildstate != BuildStatus.NEEDSBUILD:
            raise BuildstateTransitionError(
                "Build state transition failure (%s -> %s)" % (
                self.buildstate, BuildStatus.SUPERSEDED))
        self.archive.pending_count -= 1
        self.archive.total_count -= 1

    def buildStarted(self):
        """Handle the transition of the build state to 'building'."""
        if self.buildstate != BuildStatus.NEEDSBUILD:
            raise BuildstateTransitionError(
                "Build state transition failure (%s -> %s)" % (
                self.buildstate, BuildStatus.BUILDING))
        self.archive.building_count += 1
        self.archive.pending_count -= 1

    def buildFailed(self, value):
        """Handle the transition of the build state to 'failed'."""
        if self.buildstate != BuildStatus.BUILDING:
            raise BuildstateTransitionError(
                "Build state transition failure (%s -> %s)" % (
                self.buildstate, value))
        self.archive.failed_count += 1
        self.archive.building_count -= 1

    def forceState(self, value):
        """Set the build state to the value passed no matter what."""
        # Packing the actual build state value in a 1-tuple will indicate
        # that this is a forced state change to the validator function.
        if value != self.buildstate:
            self.buildstate = (value,)

    def stateForced(self, value):
        """Handle the forced change of the build state to new value.
        """
        # Take action according to the previous state.
        if self.buildstate == BuildStatus.NEEDSBUILD:
            # A pending build was changed.
            self.archive.pending_count -= 1
        elif self.buildstate == BuildStatus.FULLYBUILT:
            # A successfully completed build was changed.
            self.archive.succeeded_count -= 1
        elif self.buildstate == BuildStatus.SUPERSEDED:
            # A superseded build was changed.
            self.archive.total_count += 1
        elif self.buildstate == BuildStatus.BUILDING:
            # A currently building build was changed.
            self.archive.building_count -= 1
        else:
            # A failed build was changed.
            self.archive.failed_count -= 1

        # Take action according to the new state.
        if value == BuildStatus.NEEDSBUILD:
            # This is a pending build now.
            self.archive.pending_count += 1
        elif value == BuildStatus.FULLYBUILT:
            # This is a succeeded build now.
            self.archive.succeeded_count += 1
        elif value == BuildStatus.SUPERSEDED:
            # This is a superseded build now.
            self.archive.total_count -= 1
        elif value == BuildStatus.BUILDING:
            # This is a currently active/building build now.
            self.archive.building_count += 1
        else:
            # This is a failed build now.
            self.archive.failed_count += 1

    def initialize(self):
        """Update archive counters according to build state.

        This method is called immediately after a Build instance
        creation.
        """
        # A new build instance was created.
        if self.buildstate == BuildStatus.NEEDSBUILD:
            # A pending build was created.
            self.archive.total_count += 1
            self.archive.pending_count += 1
        elif self.buildstate == BuildStatus.FULLYBUILT:
            # A successfully completed build was created.
            self.archive.total_count += 1
            self.archive.succeeded_count += 1
        elif self.buildstate == BuildStatus.SUPERSEDED:
            # A superseded build was created, no-op.
            pass
        elif self.buildstate == BuildStatus.BUILDING:
            # A currently building build was created.
            self.archive.total_count += 1
            self.archive.building_count += 1
        else:
            # A failed build was created.
            self.archive.total_count += 1
            self.archive.failed_count += 1


class BuildSet:
    implements(IBuildSet)

    def getBuildBySRAndArchtag(self, sourcepackagereleaseID, archtag):
        """See `IBuildSet`"""
        clauseTables = ['DistroArchSeries']
        query = ('Build.sourcepackagerelease = %s '
                 'AND Build.distroarchseries = DistroArchSeries.id '
                 'AND DistroArchSeries.architecturetag = %s'
                 % sqlvalues(sourcepackagereleaseID, archtag)
                 )

        return Build.select(query, clauseTables=clauseTables)

    def getByBuildID(self, id):
        """See `IBuildSet`."""
        try:
            return Build.get(id)
        except SQLObjectNotFound, e:
            raise NotFoundError(str(e))

    def getPendingBuildsForArchSet(self, archserieses):
        """See `IBuildSet`."""
        if not archserieses:
            return None

        archseries_ids = [d.id for d in archserieses]

        return Build.select(
            AND(Build.q.buildstate==BuildStatus.NEEDSBUILD,
                IN(Build.q.distroarchseriesID, archseries_ids))
            )

    def getBuildsForBuilder(self, builder_id, status=None, name=None,
                            user=None):
        """See `IBuildSet`."""
        queries = []
        clauseTables = []

        if status:
            queries.append('buildstate=%s' % sqlvalues(status))

        if name:
            queries.append("Build.sourcepackagerelease="
                           "Sourcepackagerelease.id")
            queries.append("Sourcepackagerelease.sourcepackagename="
                           "Sourcepackagename.id")
            queries.append("Sourcepackagename.name LIKE '%%' || %s || '%%'"
                           % quote_like(name))
            clauseTables.append('Sourcepackagerelease')
            clauseTables.append('Sourcepackagename')

        queries.append("Archive.id = Build.archive")
        clauseTables.append('Archive')
        if user is not None:
            if not (user.inTeam(getUtility(ILaunchpadCelebrities).admin)
                    or
                    user.inTeam(
                        getUtility(ILaunchpadCelebrities).buildd_admin)):
                queries.append("""
                (Archive.private = FALSE
                 OR %s IN (SELECT TeamParticipation.person
                       FROM TeamParticipation
                       WHERE TeamParticipation.person = %s
                           AND TeamParticipation.team = Archive.owner)
                )""" % sqlvalues(user, user))
        else:
            queries.append("Archive.private = FALSE")

        # Ordering according status
        # * SUPERSEDED & All by -datecreated
        # * FULLYBUILT & FAILURES by -datebuilt
        # It should present the builds in a more natural order.
        if status == BuildStatus.SUPERSEDED or status is None:
            orderBy = ["-Build.datecreated"]
        else:
            orderBy = ["-Build.datebuilt"]

        # all orders fallback to id if the primary order doesn't succeed
        orderBy.append("id")


        queries.append("builder=%s" % builder_id)

        return Build.select(" AND ".join(queries), clauseTables=clauseTables,
                            orderBy=orderBy)

    def getBuildsForArchive(self, archive, status=None, name=None,
                            pocket=None):
        """See `IBuildSet`."""
        queries = []
        clauseTables = []

        if status:
            queries.append('buildstate=%s' % sqlvalues(status))

        if pocket:
            queries.append('pocket=%s' % sqlvalues(pocket))

        if name:
            queries.append("Build.sourcepackagerelease="
                           "Sourcepackagerelease.id")
            queries.append("Sourcepackagerelease.sourcepackagename="
                           "Sourcepackagename.id")
            queries.append("Sourcepackagename.name LIKE '%%' || %s || '%%'"
                           % quote_like(name))
            clauseTables.append('Sourcepackagerelease')
            clauseTables.append('Sourcepackagename')

        # Ordering according status
        # * SUPERSEDED & All by -datecreated
        # * FULLYBUILT & FAILURES by -datebuilt
        # It should present the builds in a more natural order.
        if status == BuildStatus.SUPERSEDED or status is None:
            orderBy = ["-Build.datecreated"]
        else:
            orderBy = ["-Build.datebuilt"]
        # All orders fallback to id if the primary order doesn't succeed
        orderBy.append("id")

        queries.append("archive=%s" % sqlvalues(archive))
        clause = " AND ".join(queries)

        return Build.select(
            clause, clauseTables=clauseTables,orderBy=orderBy)

    def getBuildsByArchIds(self, arch_ids, status=None, name=None,
                           pocket=None):
        """See `IBuildSet`."""
        # If not distroarchseries was found return empty list
        if not arch_ids:
            # XXX cprov 2006-09-08: returning and empty SelectResult to make
            # the callsites happy as bjorn suggested. However it would be
            # much clearer if we have something like SQLBase.empty() for this
            return Build.select("2=1")

        clauseTables = []

        # format clause according single/multiple architecture(s) form
        if len(arch_ids) == 1:
            condition_clauses = [('distroarchseries=%s'
                                  % sqlvalues(arch_ids[0]))]
        else:
            condition_clauses = [('distroarchseries IN %s'
                                  % sqlvalues(arch_ids))]

        # XXX cprov 2006-09-25: It would be nice if we could encapsulate
        # the chunk of code below (which deals with the optional paramenters)
        # and share it with ISourcePackage.getBuildRecords()

        # exclude gina-generated and security (dak-made) builds
        # buildstate == FULLYBUILT && datebuilt == null
        condition_clauses.append(
            "NOT (Build.buildstate = %s AND Build.datebuilt is NULL)"
            % sqlvalues(BuildStatus.FULLYBUILT))

        # attempt to given status
        if status is not None:
            condition_clauses.append('buildstate=%s' % sqlvalues(status))

        # restrict to provided pocket
        if pocket:
            condition_clauses.append('pocket=%s' % sqlvalues(pocket))

        # Ordering according status
        # * NEEDSBUILD & BUILDING by -lastscore
        # * SUPERSEDED & All by -datecreated
        # * FULLYBUILT & FAILURES by -datebuilt
        # It should present the builds in a more natural order.
        if status in [BuildStatus.NEEDSBUILD, BuildStatus.BUILDING]:
            orderBy = ["-BuildQueue.lastscore"]
            clauseTables.append('BuildQueue')
            condition_clauses.append('BuildQueue.build = Build.id')
        elif status == BuildStatus.SUPERSEDED or status is None:
            orderBy = ["-Build.datecreated"]
        else:
            orderBy = ["-Build.datebuilt"]

        # Fallback to ordering by id as a tie-breaker.
        orderBy.append("id")

        # End of duplication (see XXX cprov 2006-09-25 above).

        if name:
            condition_clauses.append("Build.sourcepackagerelease="
                                     "Sourcepackagerelease.id")
            condition_clauses.append("Sourcepackagerelease.sourcepackagename="
                                     "Sourcepackagename.id")
            condition_clauses.append(
                "Sourcepackagename.name LIKE '%%' || %s || '%%'"
                % quote_like(name))
            clauseTables.append('Sourcepackagerelease')
            clauseTables.append('Sourcepackagename')

        # Only pick builds from the distribution's main archive to
        # exclude PPA builds
        clauseTables.extend(["DistroArchSeries",
                             "Archive",
                             "DistroSeries",
                             "Distribution"])
        condition_clauses.append("""
            Build.distroarchseries = DistroArchSeries.id AND
            DistroArchSeries.distroseries = DistroSeries.id AND
            DistroSeries.distribution = Distribution.id AND
            Distribution.id = Archive.distribution AND
            Archive.purpose IN (%s) AND
            Archive.id = Build.archive
            """ % ','.join(
                sqlvalues(ArchivePurpose.PRIMARY, ArchivePurpose.PARTNER)))

        return Build.select(' AND '.join(condition_clauses),
                            clauseTables=clauseTables,
                            orderBy=orderBy)

    def retryDepWaiting(self, distroarchseries):
        """See `IBuildSet`. """
        # XXX cprov 20071122: use the root logger once bug 164203 is fixed.
        logger = logging.getLogger('retry-depwait')

        # Get the MANUALDEPWAIT records for all archives.
        candidates = Build.selectBy(
            buildstate=BuildStatus.MANUALDEPWAIT,
            distroarchseries=distroarchseries)

        candidates_count = candidates.count()
        if candidates_count == 0:
            logger.info("No MANUALDEPWAIT record found.")
            return

        logger.info(
            "Found %d builds in MANUALDEPWAIT state." % candidates_count)

        for build in candidates:
            if not build.can_be_retried:
                continue
            build.updateDependencies()
            if build.dependencies:
                logger.debug(
                    "Skipping %s: %s" % (build.title, build.dependencies))
                continue
            logger.info("Retrying %s" % build.title)
            build.retry()
            build.buildqueue_record.score()

    def newBuild(
        self, sourcepackagerelease, distroarchseries, pocket, processor,
        archive, buildstate=BuildStatus.NEEDSBUILD, buildduration=None,
        datecreated=None, datebuilt=None, estimated_build_duration=None,
        builder=None, buildlog=None):
        """Creates a new build object using the parameter values passed.
        """
        # These are mandatory Build instantiation parameters.
        init_params = dict(
            sourcepackagerelease=sourcepackagerelease,
            distroarchseries=distroarchseries,
            pocket=pocket,
            processor=processor,
            archive=archive)

        # These are optional Build instantiation parameters and will
        # be passed if set.
        if buildstate is not None:
            init_params['buildstate'] = buildstate
        if buildduration is not None:
            init_params['buildduration'] = buildduration
        if datecreated is not None:
            init_params['datecreated'] = datecreated
        if datebuilt is not None:
            init_params['datebuilt'] = datebuilt
        if estimated_build_duration is not None:
            init_params['estimated_build_duration'] = estimated_build_duration
        if builder is not None:
            init_params['builder'] = builder
        if buildlog is not None:
            init_params['buildlog'] = buildlog

        # Create build instance.
        new_build = Build(**init_params)

        # Allow the new Build instance to perform the necessary
        # initializations (e.g. archive build counters maintenance)
        new_build.initialize()

<<<<<<< HEAD
        return new_build
=======
        return new_build

    def getBuildsBySourcePackageRelease(self, sourcepackagerelease_ids,
                                        buildstate=None):
        """See `IBuildSet`."""
        if (sourcepackagerelease_ids is None or
            len(sourcepackagerelease_ids) == 0):
            return []

        query = """
            sourcepackagerelease IN %s AND
            archive.id = build.archive AND
            archive.purpose != %s
            """ % sqlvalues(sourcepackagerelease_ids, ArchivePurpose.PPA)

        if buildstate is not None:
            query += "AND buildstate = %s" % sqlvalues(buildstate)

        return Build.select(
            query, orderBy=["-datecreated", "id"],
            clauseTables=["Archive"])
>>>>>>> 6edfa9a8
<|MERGE_RESOLUTION|>--- conflicted
+++ resolved
@@ -1104,9 +1104,6 @@
         # initializations (e.g. archive build counters maintenance)
         new_build.initialize()
 
-<<<<<<< HEAD
-        return new_build
-=======
         return new_build
 
     def getBuildsBySourcePackageRelease(self, sourcepackagerelease_ids,
@@ -1127,5 +1124,4 @@
 
         return Build.select(
             query, orderBy=["-datecreated", "id"],
-            clauseTables=["Archive"])
->>>>>>> 6edfa9a8
+            clauseTables=["Archive"])