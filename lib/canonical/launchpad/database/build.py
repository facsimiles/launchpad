# Copyright 2004-2005 Canonical Ltd.  All rights reserved.

__metaclass__ = type
__all__ = ['Build', 'BuildSet']


from zope.interface import implements

# SQLObject/SQLBase
from sqlobject import (
    StringCol, ForeignKey, IntervalCol)
from sqlobject.sqlbuilder import AND, IN

from canonical.database.sqlbase import SQLBase, sqlvalues
from canonical.database.constants import UTC_NOW
from canonical.database.datetimecol import UtcDateTimeCol

from canonical.launchpad.interfaces import (
    IBuild, IBuildSet, NotFoundError)

from canonical.launchpad.database.binarypackagerelease import (
    BinaryPackageRelease)
from canonical.launchpad.database.builder import BuildQueue
<<<<<<< HEAD

from canonical.lp.dbschema import (
    EnumCol, BuildStatus, PackagePublishingPocket)
=======
from canonical.launchpad.database.queue import DistroReleaseQueueBuild
from canonical.lp.dbschema import EnumCol, BuildStatus
>>>>>>> d02dfbf4

class Build(SQLBase):
    implements(IBuild)
    _table = 'Build'

    datecreated = UtcDateTimeCol(dbName='datecreated', default=UTC_NOW)
    processor = ForeignKey(dbName='processor', foreignKey='Processor',
        notNull=True)
    distroarchrelease = ForeignKey(dbName='distroarchrelease',
        foreignKey='DistroArchRelease', notNull=True)
    buildstate = EnumCol(dbName='buildstate', notNull=True, schema=BuildStatus)
    sourcepackagerelease = ForeignKey(dbName='sourcepackagerelease',
        foreignKey='SourcePackageRelease', notNull=True)
    datebuilt = UtcDateTimeCol(dbName='datebuilt', default=None)
    buildduration = IntervalCol(dbName='buildduration', default=None)
    buildlog = ForeignKey(dbName='buildlog', foreignKey='LibraryFileAlias',
        default=None)
    builder = ForeignKey(dbName='builder', foreignKey='Builder',
        default=None)
<<<<<<< HEAD
    gpgsigningkey = ForeignKey(dbName='gpgsigningkey', foreignKey='GPGKey',
        default=None)
    changes = StringCol(dbName='changes', default=None)
    pocket = EnumCol(dbName='pocket', schema=PackagePublishingPocket,
                     notNull=True)
    dependencies = StringCol(dbName='dependencies', default=None)
=======
>>>>>>> d02dfbf4

    @property
    def buildqueue_record(self):
        """See IBuild"""
        # XXX cprov 20051025
        # Would be nice if we can use fresh sqlobject feature 'singlejoin'
        # instead, see bug # 3424
        return BuildQueue.selectOneBy(buildID=self.id)

    @property
    def changesfile(self):
        """See IBuild"""
        queue_item = DistroReleaseQueueBuild.selectOneBy(buildID=self.id)
        if queue_item is None:
            return None
        return queue_item.distroreleasequeue.changesfile

    @property
    def distrorelease(self):
        """See IBuild"""
        return self.distroarchrelease.distrorelease

    @property
    def distribution(self):
        """See IBuild"""
        return self.distroarchrelease.distrorelease.distribution

    @property
    def title(self):
        """See IBuild"""
        return '%s build of %s %s in %s %s' % (
            self.distroarchrelease.architecturetag,
            self.sourcepackagerelease.name,
            self.sourcepackagerelease.version,
            self.distroarchrelease.distrorelease.distribution.name,
            self.distroarchrelease.distrorelease.name)

    @property
    def was_built(self):
        """See IBuild"""
        return self.buildstate is not BuildStatus.NEEDSBUILD

    @property
    def build_icon(self):
        """See IBuild"""

        icon_map = {
            BuildStatus.NEEDSBUILD: "/@@/build-needed",
            BuildStatus.FULLYBUILT: "/@@/build-success",
            BuildStatus.FAILEDTOBUILD: "/@@/build-failure",
            BuildStatus.MANUALDEPWAIT: "/@@/build-depwait",
            BuildStatus.CHROOTWAIT: "/@@/build-chrootwait",
            }
        return icon_map[self.buildstate]

    @property
    def distributionsourcepackagerelease(self):
        """See IBuild."""
        from canonical.launchpad.database.distributionsourcepackagerelease \
             import (
            DistributionSourcePackageRelease)

        return DistributionSourcePackageRelease(
            distribution=self.distroarchrelease.distrorelease.distribution,
            sourcepackagerelease=self.sourcepackagerelease)

    @property
    def binarypackages(self):
        """See IBuild."""
        bpklist = BinaryPackageRelease.selectBy(buildID=self.id,
                                                orderBy=['id'])
        return sorted(bpklist, key=lambda a: a.binarypackagename.name)

    @property
    def can_be_reset(self):
        """See IBuild."""
        return self.buildstate in [BuildStatus.FAILEDTOBUILD,
                                   BuildStatus.MANUALDEPWAIT,
                                   BuildStatus.CHROOTWAIT]

    def reset(self):
        """See IBuild."""
        self.buildstate = BuildStatus.NEEDSBUILD
        self.datebuilt = None
        self.buildduration = None
        self.builder = None
        self.buildlog = None
        self.dependencies = None

    def __getitem__(self, name):
        return self.getBinaryPackageRelease(name)

    def getBinaryPackageRelease(self, name):
        """See IBuild."""
        for binpkg in self.binarypackages:
            if binpkg.name == name:
                return binpkg
        raise NotFoundError, 'No binary package "%s" in build' % name

    def createBinaryPackageRelease(self, binarypackagename, version,
                                   summary, description,
                                   binpackageformat, component,
                                   section, priority, shlibdeps,
                                   depends, recommends, suggests,
                                   conflicts, replaces, provides,
                                   essential, installedsize,
                                   copyright, licence,
                                   architecturespecific):
        """See IBuild."""
        return BinaryPackageRelease(buildID=self.id,
                                    binarypackagenameID=binarypackagename,
                                    version=version,
                                    summary=summary,
                                    description=description,
                                    binpackageformat=binpackageformat,
                                    componentID=component,
                                    sectionID=section,
                                    priority=priority,
                                    shlibdeps=shlibdeps,
                                    depends=depends,
                                    recommends=recommends,
                                    suggests=suggests,
                                    conflicts=conflicts,
                                    replaces=replaces,
                                    provides=provides,
                                    essential=essential,
                                    installedsize=installedsize,
                                    copyright=copyright,
                                    licence=licence,
                                    architecturespecific=architecturespecific)

    def createBuildQueueEntry(self):
        """See IBuild"""
        return BuildQueue(build=self.id)


class BuildSet:
    implements(IBuildSet)

    def getBuildBySRAndArchtag(self, sourcepackagereleaseID, archtag):
        """See IBuildSet"""
        clauseTables = ['DistroArchRelease']
        query = ('Build.sourcepackagerelease = %s '
                 'AND Build.distroarchrelease = DistroArchRelease.id '
                 'AND DistroArchRelease.architecturetag = %s'
                 % sqlvalues(sourcepackagereleaseID, archtag)
                 )

        return Build.select(query, clauseTables=clauseTables)

    def getByBuildID(self, id):
        """See IBuildSet."""
        return Build.get(id)

    def getPendingBuildsForArchSet(self, archreleases):
        """See IBuildSet."""
        archrelease_ids = [d.id for d in archreleases]

        return Build.select(
            AND(Build.q.buildstate==BuildStatus.NEEDSBUILD,
                IN(Build.q.distroarchreleaseID, archrelease_ids))
            )

    def getBuildsForBuilder(self, builder_id, status=None):
        """See IBuildSet."""
        status_clause = ''
        if status:
            status_clause = "AND buildstate=%s" % sqlvalues(status)

        return Build.select(
            "builder=%s %s" % (builder_id, status_clause),
            orderBy="-datebuilt")

    def getBuildsByArchIds(self, arch_ids, status=None):
        """See IBuildSet."""
        # If not distroarchrelease was found return None.
        if not arch_ids:
            return None

        clauseTables = []
        orderBy=["-datebuilt"]

        # format clause according single/multiple architecture(s) form
        if len(arch_ids) == 1:
            condition_clauses = [('distroarchrelease=%s'
                                  % sqlvalues(arch_ids[0]))]
        else:
            condition_clauses = [('distroarchrelease IN %s'
                                  % sqlvalues(arch_ids))]

        # exclude gina-generated builds
        # buildstate == FULLYBUILT && datebuilt == null
        condition_clauses.append(
            "NOT (Build.buildstate = %s AND Build.datebuilt is NULL)"
            % sqlvalues(BuildStatus.FULLYBUILT))

        # XXX cprov 20060214: still not ordering ALL results (empty status)
        # properly, the pending builds will pre presented in the DESC
        # 'datebuilt' order. bug # 31392

        # attempt to given status
        if status is not None:
            condition_clauses.append('buildstate=%s' % sqlvalues(status))

        # Order NEEDSBUILD by lastscore, it should present the build
        # in a more natural order.
        if status == BuildStatus.NEEDSBUILD:
            orderBy = ["-BuildQueue.lastscore"]
            clauseTables.append('BuildQueue')
            condition_clauses.append('BuildQueue.build = Build.id')

        return Build.select(' AND '.join(condition_clauses),
                            clauseTables=clauseTables,
                            orderBy=orderBy)<|MERGE_RESOLUTION|>--- conflicted
+++ resolved
@@ -21,14 +21,10 @@
 from canonical.launchpad.database.binarypackagerelease import (
     BinaryPackageRelease)
 from canonical.launchpad.database.builder import BuildQueue
-<<<<<<< HEAD
-
+from canonical.launchpad.database.queue import DistroReleaseQueueBuild
 from canonical.lp.dbschema import (
     EnumCol, BuildStatus, PackagePublishingPocket)
-=======
-from canonical.launchpad.database.queue import DistroReleaseQueueBuild
-from canonical.lp.dbschema import EnumCol, BuildStatus
->>>>>>> d02dfbf4
+
 
 class Build(SQLBase):
     implements(IBuild)
@@ -48,15 +44,9 @@
         default=None)
     builder = ForeignKey(dbName='builder', foreignKey='Builder',
         default=None)
-<<<<<<< HEAD
-    gpgsigningkey = ForeignKey(dbName='gpgsigningkey', foreignKey='GPGKey',
-        default=None)
-    changes = StringCol(dbName='changes', default=None)
     pocket = EnumCol(dbName='pocket', schema=PackagePublishingPocket,
                      notNull=True)
     dependencies = StringCol(dbName='dependencies', default=None)
-=======
->>>>>>> d02dfbf4
 
     @property
     def buildqueue_record(self):
