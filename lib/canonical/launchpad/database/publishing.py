# Copyright 2004-2005 Canonical Ltd.  All rights reserved.

__metaclass__ = type
__all__ = ['BinaryPackagePublishing', 'SourcePackagePublishing',
           'SourcePackageFilePublishing', 'BinaryPackageFilePublishing',
           'SourcePackagePublishingView', 'BinaryPackagePublishingView',
           'SecureSourcePackagePublishingHistory',
           'SecureBinaryPackagePublishingHistory',
           'SourcePackagePublishingHistory',
           'BinaryPackagePublishingHistory'
           ]

from zope.interface import implements
from zope.component import getUtility

from sqlobject import ForeignKey, IntCol, StringCol, BoolCol
from canonical.database.sqlbase import SQLBase
from canonical.database.constants import UTC_NOW
from canonical.database.datetimecol import UtcDateTimeCol

from canonical.launchpad.interfaces import (
    IBinaryPackagePublishing, ISourcePackagePublishing,
    ISourcePackagePublishingView, IBinaryPackagePublishingView,
    ISourcePackageFilePublishing, IBinaryPackageFilePublishing,
    ISecureSourcePackagePublishingHistory, IBinaryPackagePublishingHistory,
    ISecureBinaryPackagePublishingHistory, ISourcePackagePublishingHistory) 

from canonical.lp.dbschema import (
    EnumCol, PackagePublishingPriority, PackagePublishingStatus,
    PackagePublishingPocket)

from warnings import warn


class BinaryPackagePublishing(SQLBase):
    """A binary package publishing record."""

    implements(IBinaryPackagePublishing)

    binarypackagerelease = ForeignKey(foreignKey='BinaryPackageRelease',
                                      dbName='binarypackagerelease')
    distroarchrelease = ForeignKey(foreignKey='DistroArchRelease',
                                   dbName='distroarchrelease')
    component = ForeignKey(foreignKey='Component', dbName='component')
    section = ForeignKey(foreignKey='Section', dbName='section')
    priority = EnumCol(dbName='priority', schema=PackagePublishingPriority)
    status = EnumCol(dbName='status', schema=PackagePublishingStatus)
    scheduleddeletiondate = UtcDateTimeCol(default=None)
    datecreated = UtcDateTimeCol(notNull=True)
    datepublished = UtcDateTimeCol(default=None)
    pocket = EnumCol(dbName='pocket', schema=PackagePublishingPocket)

    @property
    def distroarchreleasebinarypackagerelease(self):
        """See IBinaryPackagePublishing."""
        # import here to avoid circular import
        from canonical.launchpad.database.distroarchreleasebinarypackagerelease \
            import DistroArchReleaseBinaryPackageRelease

        return DistroArchReleaseBinaryPackageRelease(
            self.distroarchrelease,
            self.binarypackagerelease)


class SourcePackagePublishing(SQLBase):
    """A source package release publishing record."""

    implements(ISourcePackagePublishing)

    sourcepackagerelease = ForeignKey(foreignKey='SourcePackageRelease',
                                      dbName='sourcepackagerelease')
    distrorelease = ForeignKey(foreignKey='DistroRelease',
                               dbName='distrorelease')
    component = ForeignKey(foreignKey='Component', dbName='component')
    section = ForeignKey(foreignKey='Section', dbName='section')
    status = EnumCol(schema=PackagePublishingStatus)
    scheduleddeletiondate = UtcDateTimeCol(default=None)
    datepublished = UtcDateTimeCol(default=None)
    pocket = EnumCol(dbName='pocket', schema=PackagePublishingPocket)


class SourcePackageFilePublishing(SQLBase):
    """Source package release files and their publishing status"""

    _idType = str

    implements(ISourcePackageFilePublishing)

    distribution = IntCol(dbName='distribution', unique=False, default=None,
                          notNull=True)

    sourcepackagepublishing = ForeignKey(dbName='sourcepackagepublishing',
         foreignKey='SecureSourcePackagePublishingHistory')

    libraryfilealias = IntCol(dbName='libraryfilealias', unique=False,
                              default=None, notNull=True)

    libraryfilealiasfilename = StringCol(dbName='libraryfilealiasfilename',
                                         unique=False, default=None,
                                         notNull=True)

    componentname = StringCol(dbName='componentname', unique=False,
                              default=None, notNull=True)

    sourcepackagename = StringCol(dbName='sourcepackagename', unique=False,
                                  default=None, notNull=True)

    distroreleasename = StringCol(dbName='distroreleasename', unique=False,
                                  default=None, notNull=True)

    publishingstatus = EnumCol(dbName='publishingstatus', unique=False,
                               default=None, notNull=True,
                               schema=PackagePublishingStatus)

    pocket = EnumCol(dbName='pocket', unique=False,
                     default=None, notNull=True,
                     schema=PackagePublishingPocket)


class BinaryPackageFilePublishing(SQLBase):
    """A binary package file which needs publishing"""

    _idType = str

    implements(IBinaryPackageFilePublishing)

    distribution = IntCol(dbName='distribution', unique=False, default=None,
                          notNull=True, immutable=True)

    binarypackagepublishing = ForeignKey(dbName='binarypackagepublishing',
        foreignKey='SecureBinaryPackagePublishingHistory', immutable=True)

    libraryfilealias = IntCol(dbName='libraryfilealias', unique=False,
                              default=None, notNull=True, immutable=True)

    libraryfilealiasfilename = StringCol(dbName='libraryfilealiasfilename',
                                         unique=False, default=None,
                                         notNull=True, immutable=True)

    componentname = StringCol(dbName='componentname', unique=False,
                              default=None, notNull=True, immutable=True)

    sourcepackagename = StringCol(dbName='sourcepackagename', unique=False,
                                  default=None, notNull=True, immutable=True)

    distroreleasename = StringCol(dbName='distroreleasename', unique=False,
                                  default=None, notNull=True, immutable=True)

    publishingstatus = EnumCol(dbName='publishingstatus', unique=False,
                               default=None, notNull=True, immutable=True,
                               schema=PackagePublishingStatus)

    architecturetag = StringCol(dbName='architecturetag', unique=False,
                                default=None, notNull=True, immutable=True)

    pocket = EnumCol(dbName='pocket', unique=False,
                     default=None, notNull=True,
                     schema=PackagePublishingPocket)


class SourcePackagePublishingView(SQLBase):
    """Source package information published and thus due for putting on disk.
    """

    implements(ISourcePackagePublishingView)

    distroreleasename = StringCol(dbName='distroreleasename', unique=False,
                                  default=None, notNull=True, immutable=True)
    sourcepackagename = StringCol(dbName='sourcepackagename', unique=False,
                                  default=None, notNull=True, immutable=True)
    componentname = StringCol(dbName='componentname', unique=False,
                              default=None, notNull=True, immutable=True)
    sectionname = StringCol(dbName='sectionname', unique=False, default=None,
                            notNull=True, immutable=True)
    distribution = IntCol(dbName='distribution', unique=False, default=None,
                          notNull=True, immutable=True)
    publishingstatus = EnumCol(dbName='publishingstatus', unique=False,
                               default=None, notNull=True, immutable=True,
                               schema=PackagePublishingStatus)
    pocket = EnumCol(dbName='pocket', unique=False, default=None,
                     notNull=True, immutable=True,
                     schema=PackagePublishingPocket)


class BinaryPackagePublishingView(SQLBase):
    """Binary package information published and thus due for putting on disk.
    """

    implements(IBinaryPackagePublishingView)

    distroreleasename = StringCol(dbName='distroreleasename', unique=False,
                                  default=None, notNull=True)
    binarypackagename = StringCol(dbName='binarypackagename', unique=False,
                                  default=None, notNull=True)
    componentname = StringCol(dbName='componentname', unique=False,
                              default=None, notNull=True)
    sectionname = StringCol(dbName='sectionname', unique=False, default=None,
                            notNull=True)
    distribution = IntCol(dbName='distribution', unique=False, default=None,
                          notNull=True)
    priority = IntCol(dbName='priority', unique=False, default=None,
                      notNull=True)
    publishingstatus = EnumCol(dbName='publishingstatus', unique=False,
                               default=None, notNull=True,
                               schema=PackagePublishingStatus)
    pocket = EnumCol(dbName='pocket', unique=False, default=None,
                     notNull=True, immutable=True,
                     schema=PackagePublishingPocket)


class SecureSourcePackagePublishingHistory(SQLBase):
    """A source package release publishing record."""

    implements(ISecureSourcePackagePublishingHistory)

    sourcepackagerelease = ForeignKey(foreignKey='SourcePackageRelease',
                                      dbName='sourcepackagerelease')
    distrorelease = ForeignKey(foreignKey='DistroRelease',
                               dbName='distrorelease')
    component = ForeignKey(foreignKey='Component', dbName='component')
    section = ForeignKey(foreignKey='Section', dbName='section')
    status = EnumCol(schema=PackagePublishingStatus)
    scheduleddeletiondate = UtcDateTimeCol(default=None)
    datepublished = UtcDateTimeCol(default=None)
    datecreated = UtcDateTimeCol(default=None)
    datesuperseded = UtcDateTimeCol(default=None)
    supersededby = ForeignKey(foreignKey='SourcePackageRelease',
                              dbName='supersededby', default=None)
    datemadepending = UtcDateTimeCol(default=None)
    dateremoved = UtcDateTimeCol(default=None)
    pocket = EnumCol(dbName='pocket', schema=PackagePublishingPocket,
                     default=PackagePublishingPocket.RELEASE,
                     notNull=True)
    embargo = BoolCol(dbName='embargo', default=False, notNull=True)
    embargolifted = UtcDateTimeCol(default=None)

    @classmethod
    def selectBy(cls, *args, **kwargs):
        """Prevent selecting embargo packages by default"""
        if 'embargo' in kwargs:
            if kwargs['embargo']:
                warn("SecureSourcePackagePublishingHistory.selectBy called "
                     "with embargo argument set to True",
                     stacklevel=2)
        kwargs['embargo'] = False
        return super(SecureSourcePackagePublishingHistory,
                     cls).selectBy(*args, **kwargs)

    @classmethod
    def selectByWithEmbargoedEntries(cls, *args, **kwargs):
        return super(SecureSourcePackagePublishingHistory,
                     cls).selectBy(*args, **kwargs)


class SecureBinaryPackagePublishingHistory(SQLBase):
    """A binary package publishing record."""

    implements(ISecureBinaryPackagePublishingHistory)

    binarypackagerelease = ForeignKey(foreignKey='BinaryPackageRelease',
                                      dbName='binarypackagerelease')
    distroarchrelease = ForeignKey(foreignKey='DistroArchRelease',
                                   dbName='distroarchrelease')
    component = ForeignKey(foreignKey='Component', dbName='component')
    section = ForeignKey(foreignKey='Section', dbName='section')
    priority = EnumCol(dbName='priority', schema=PackagePublishingPriority)
    status = EnumCol(dbName='status', schema=PackagePublishingStatus)
    scheduleddeletiondate = UtcDateTimeCol(default=None)
    datepublished = UtcDateTimeCol(default=None)
    datecreated = UtcDateTimeCol(default=UTC_NOW)
    datesuperseded = UtcDateTimeCol(default=None)
    supersededby = ForeignKey(foreignKey='Build', dbName='supersededby',
                              default=None)
    datemadepending = UtcDateTimeCol(default=None)
    dateremoved = UtcDateTimeCol(default=None)
    pocket = EnumCol(dbName='pocket', schema=PackagePublishingPocket)
    embargo = BoolCol(dbName='embargo', default=False, notNull=True)
    embargolifted = UtcDateTimeCol(default=None)

    @classmethod
    def selectBy(cls, *args, **kwargs):
        """Prevent selecting embargo packages by default"""
        if 'embargo' in kwargs:
            if kwargs['embargo']:
                warn("SecureBinaryPackagePublishingHistory.selectBy called "
                     "with embargo argument set to True",
                     stacklevel=2)
        kwargs['embargo'] = False
        return super(SecureBinaryPackagePublishingHistory,
                     cls).selectBy(*args, **kwargs)

    @classmethod
    def selectByWithEmbargoedEntries(cls, *args, **kwargs):
        return super(SecureBinaryPackagePublishingHistory,
                     cls).selectBy(*args, **kwargs)


class SourcePackagePublishingHistory(SQLBase):
    """A source package release publishing record. (excluding embargoed stuff)"""

    implements(ISourcePackagePublishingHistory)

    sourcepackagerelease = ForeignKey(foreignKey='SourcePackageRelease',
        dbName='sourcepackagerelease')
    distrorelease = ForeignKey(foreignKey='DistroRelease',
        dbName='distrorelease')
    component = ForeignKey(foreignKey='Component', dbName='component')
    section = ForeignKey(foreignKey='Section', dbName='section')
    status = EnumCol(schema=PackagePublishingStatus)
    scheduleddeletiondate = UtcDateTimeCol(default=None)
    datepublished = UtcDateTimeCol(default=None)
    datecreated = UtcDateTimeCol(default=None)
    datesuperseded = UtcDateTimeCol(default=None)
    supersededby = ForeignKey(foreignKey='SourcePackageRelease',
                              dbName='supersededby', default=None)
    datemadepending = UtcDateTimeCol(default=None)
    dateremoved = UtcDateTimeCol(default=None)
    pocket = EnumCol(dbName='pocket', schema=PackagePublishingPocket)

    @property
    def meta_sourcepackage(self):
        """see ISourcePackagePublishingHistory."""
        return self.distrorelease.getSourcePackage(
            self.sourcepackagerelease.sourcepackagename
            )

    @property
    def meta_sourcepackagerelease(self):
        """see ISourcePackagePublishingHistory."""
        return self.distrorelease.distribution.getSourcePackageRelease(
            self.sourcepackagerelease
            )

    @property
    def meta_supersededby(self):
        """see ISourcePackagePublishingHistory."""
        if not self.supersededby:
            return None
        return self.distrorelease.distribution.getSourcePackageRelease(
            self.supersededby
            )


class BinaryPackagePublishingHistory(SQLBase):
    """A binary package publishing record. (excluding embargoed packages)"""

    implements(IBinaryPackagePublishingHistory)

    binarypackagerelease = ForeignKey(foreignKey='BinaryPackageRelease',
                                      dbName='binarypackagerelease')
    distroarchrelease = ForeignKey(foreignKey='DistroArchRelease',
                                   dbName='distroarchrelease')
    component = ForeignKey(foreignKey='Component', dbName='component')
    section = ForeignKey(foreignKey='Section', dbName='section')
    priority = EnumCol(dbName='priority', schema=PackagePublishingPriority)
    status = EnumCol(dbName='status', schema=PackagePublishingStatus)
    scheduleddeletiondate = UtcDateTimeCol(default=None)
    datepublished = UtcDateTimeCol(default=None)
    datecreated = UtcDateTimeCol(default=None)
    datesuperseded = UtcDateTimeCol(default=None)
    supersededby = ForeignKey(foreignKey='Build', dbName='supersededby',
                              default=None)
    datemadepending = UtcDateTimeCol(default=None)
    dateremoved = UtcDateTimeCol(default=None)
    pocket = EnumCol(dbName='pocket', schema=PackagePublishingPocket)
<<<<<<< HEAD
=======

    @property
    def hasRemovalRequested(self):
        """See ISecureBinaryPackagePublishingHistory"""
        return self.datesuperseded is not None and self.supersededby is None
>>>>>>> d330cfb6
<|MERGE_RESOLUTION|>--- conflicted
+++ resolved
@@ -363,11 +363,8 @@
     datemadepending = UtcDateTimeCol(default=None)
     dateremoved = UtcDateTimeCol(default=None)
     pocket = EnumCol(dbName='pocket', schema=PackagePublishingPocket)
-<<<<<<< HEAD
-=======
 
     @property
     def hasRemovalRequested(self):
         """See ISecureBinaryPackagePublishingHistory"""
         return self.datesuperseded is not None and self.supersededby is None
->>>>>>> d330cfb6
