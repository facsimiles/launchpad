# Copyright 2007-2008 Canonical Ltd.  All rights reserved.

__metaclass__ = type
__all__ = [
    'DummyTranslationMessage',
    'make_plurals_sql_fragment',
    'make_plurals_fragment',
    'TranslationMessage',
    'TranslationMessageSet'
    ]

from datetime import datetime
import pytz

from zope.interface import implements
from sqlobject import BoolCol, ForeignKey, SQLObjectNotFound, StringCol

from canonical.cachedproperty import cachedproperty
from canonical.database.constants import UTC_NOW
from canonical.database.datetimecol import UtcDateTimeCol
from canonical.database.enumcol import EnumCol
from canonical.database.sqlbase import SQLBase
from canonical.launchpad.interfaces import (
    ITranslationMessage, ITranslationMessageSet, RosettaTranslationOrigin,
    TranslationConstants, TranslationValidationStatus)
from canonical.launchpad.validators.person import public_person_validator


def make_plurals_fragment(fragment, separator):
    """Repeat text fragment for each plural form, separated by separator.

    Inside fragment, use "%(form)d" to represent the applicable plural
    form number.
    """
    return separator.join([
        fragment % {'form': form}
        for form in xrange(TranslationConstants.MAX_PLURAL_FORMS)])


<<<<<<< HEAD
        assert TranslationConstants.MAX_PLURAL_FORMS == 6, (
            "Change this code to support %d plural forms."
            % TranslationConstants.MAX_PLURAL_FORMS)
        if len(translations) > 0:
            self.msgstr0 = translations[0]
        else:
            self.msgstr0 = None
=======
def make_plurals_sql_fragment(fragment, separator="AND"):
    """Compose SQL fragment consisting of clauses for each plural form.
>>>>>>> a5246398

    Creates fragments like "msgstr0 IS NOT NULL AND msgstr1 IS NOT NULL" etc.

    :param fragment: a piece of SQL text to repeat for each msgstr*, using
        "%(form)d" to represent the number of each form: "msgstr%(form)d IS
        NOT NULL".  Parentheses are added.
    :param separator: string to insert between the repeated clauses, e.g.
        "AND" (default) or "OR".  Spaces are added.
    """
    return make_plurals_fragment("(%s)" % fragment, " %s " % separator)


class TranslationMessageMixIn:
    """This class is not designed to be used directly.

    You should inherit from it and implement the full `ITranslationMessage`
    interface to use the methods and properties defined here.
    """

        if len(translations) > 4:
            self.msgstr4 = translations[4]
        else:
            self.msgstr4 = None

        if len(translations) > 5:
            self.msgstr5 = translations[5]
        else:
            self.msgstr5 = None

    @cachedproperty
    def plural_forms(self):
        """See `ITranslationMessage`."""
        if self.potmsgset.msgid_plural is None:
            # This message is a singular message.
            return 1
        else:
            return self.pofile.plural_forms

    def makeHTMLID(self, suffix=None):
        """See `ITranslationMessage`."""
        elements = [self.pofile.language.code]
        if suffix is not None:
            elements.append(suffix)
        return self.potmsgset.makeHTMLID('_'.join(elements))


class DummyTranslationMessage(TranslationMessageMixIn):
    """Represents an `ITranslationMessage` where we don't yet HAVE it.

    We do not put TranslationMessages in the database when we only have
    default information. We can represent them from the existing data and
    logic.
    """
    implements(ITranslationMessage)

    def __init__(self, pofile, potmsgset):
        # Check whether we already have a suitable TranslationMessage, in
        # which case, the dummy one must not be used.
        assert potmsgset.getCurrentTranslationMessage(
            pofile.language) is None, (
                'This translation message already exists in the database.')

        self.id = None
        self.pofile = pofile
        self.potmsgset = potmsgset
        UTC = pytz.timezone('UTC')
        self.date_created = datetime.now(UTC)
        self.submitter = None
        self.date_reviewed = None
        self.reviewer = None

        for form in xrange(TranslationConstants.MAX_PLURAL_FORMS):
            setattr(self, 'msgstr%d' % form, None)

        self.comment = None
        self.origin = RosettaTranslationOrigin.ROSETTAWEB
        self.validation_status = TranslationValidationStatus.UNKNOWN
        self.is_current = True
        self.is_complete = False
        self.is_fuzzy = False
        self.is_imported = False
        self.is_empty = True
        self.is_hidden = True
        self.was_obsolete_in_last_import = False
        self.was_complete_in_last_import = False
        self.was_fuzzy_in_last_import = False
        if self.potmsgset.msgid_plural is None:
            self.translations = [None]
        else:
            self.translations = [None] * self.plural_forms

    @property
    def all_msgstrs(self):
        """See `ITranslationMessage`."""
        return [None] * TranslationConstants.MAX_PLURAL_FORMS

    def destroySelf(self):
        """See `ITranslationMessage`."""
        # This object is already non persistent, so nothing needs to be done.
        return


class TranslationMessage(SQLBase, TranslationMessageMixIn):
    implements(ITranslationMessage)

    _table = 'TranslationMessage'

    pofile = ForeignKey(foreignKey='POFile', dbName='pofile', notNull=True)
    potmsgset = ForeignKey(
        foreignKey='POTMsgSet', dbName='potmsgset', notNull=True)
    date_created = UtcDateTimeCol(
        dbName='date_created', notNull=True, default=UTC_NOW)
    submitter = ForeignKey(
        foreignKey='Person',
        validator=public_person_validator, dbName='submitter', notNull=True)
    date_reviewed = UtcDateTimeCol(
        dbName='date_reviewed', notNull=False, default=None)
    reviewer = ForeignKey(
        dbName='reviewer', foreignKey='Person',
        validator=public_person_validator, notNull=False, default=None)

    assert TranslationConstants.MAX_PLURAL_FORMS == 6, (
        "Change this code to support %d plural forms."
        % TranslationConstants.MAX_PLURAL_FORMS)
    msgstr0 = ForeignKey(
        foreignKey='POTranslation', dbName='msgstr0', notNull=True)
    msgstr1 = ForeignKey(
        foreignKey='POTranslation', dbName='msgstr1', notNull=True)
    msgstr2 = ForeignKey(
        foreignKey='POTranslation', dbName='msgstr2', notNull=True)
    msgstr3 = ForeignKey(
        foreignKey='POTranslation', dbName='msgstr3', notNull=True)
    msgstr4 = ForeignKey(
        foreignKey='POTranslation', dbName='msgstr4', notNull=True)
    msgstr5 = ForeignKey(
        foreignKey='POTranslation', dbName='msgstr5', notNull=True)

    comment = StringCol(
        dbName='comment', notNull=False, default=None)
    origin = EnumCol(
        dbName='origin', notNull=True, schema=RosettaTranslationOrigin)
    validation_status = EnumCol(
        dbName='validation_status', notNull=True,
        schema=TranslationValidationStatus)
    is_current = BoolCol(dbName='is_current', notNull=True, default=False)
    is_fuzzy = BoolCol(dbName='is_fuzzy', notNull=True, default=False)
    is_imported = BoolCol(dbName='is_imported', notNull=True, default=False)
    was_obsolete_in_last_import = BoolCol(
        dbName='was_obsolete_in_last_import', notNull=True, default=False)
    was_fuzzy_in_last_import = BoolCol(
        dbName='was_fuzzy_in_last_import', notNull=True, default=False)

    def _set_is_current(self, value):
        """Unset current message before setting this as current.

        :param value: Whether we want this translation message as the new
            current one.

        If there is already another current message, we unset it first.
        """
        assert value is not None, 'is_current field cannot be None.'

        if value and not self.is_current:
            # We are setting this message as the current one. We need to
            # change current one to non current before.
            current_translation_message = (
                self.potmsgset.getCurrentTranslationMessage(
                    self.pofile.language, self.pofile.variant))
            if current_translation_message is not None:
                current_translation_message.is_current = False
                # We need this syncUpdate so the old current one change is
                # stored first in the database. This is because we can only
                # have a TranslationMessage with the is_current flag set
                # to TRUE.
                current_translation_message.syncUpdate()

        self._SO_set_is_current(value)

    def _set_is_imported(self, value):
        """Unset current imported message before setting this as imported.

        :param value: Whether we want this translation message as the new
            imported one.

        If there is already another imported message, we unset it first.
        """
        assert value is not None, 'is_imported field cannot be None.'

        if value and not self.is_imported:
            # We are setting this message as the current one. We need to
            # change current one to non current before.
            imported_translation_message = (
                self.potmsgset.getImportedTranslationMessage(
                    self.pofile.language, self.pofile.variant))
            if imported_translation_message is not None:
                imported_translation_message.is_imported = False
                # We need this syncUpdate so the old imported one change is
                # stored first in the database. This is because we can only
                # have a TranslationMessage with the is_imported flag set
                # to TRUE.
                imported_translation_message.syncUpdate()

        self._SO_set_is_imported(value)

    def _get_was_obsolete_in_last_import(self):
        """Override getter for was_obsolete_in_last_import.

        When the message is not imported makes no sense to use this flag.
        """
        assert self.is_imported, 'The message is not imported.'

        return self._SO_get_was_obsolete_in_last_import()

    def _get_was_fuzzy_in_last_import(self):
        """Override getter for was_fuzzy_in_last_import.

        When the message is not imported makes no sense to use this flag.
        """
        assert self.is_imported, 'The message is not imported.'

        return self._SO_get_was_fuzzy_in_last_import()

    @cachedproperty
    def all_msgstrs(self):
        """See `ITranslationMessage`."""
<<<<<<< HEAD
        assert TranslationConstants.MAX_PLURAL_FORMS == 6, (
            "Change this code to support %d plural forms."
            % TranslationConstants.MAX_PLURAL_FORMS)
        return [self.msgstr0, self.msgstr1, self.msgstr2, self.msgstr3,
                self.msgstr4, self.msgstr5]
=======
        return [
            getattr(self, 'msgstr%d' % form)
            for form in xrange(TranslationConstants.MAX_PLURAL_FORMS)]
>>>>>>> a5246398

    @cachedproperty
    def translations(self):
        """See `ITranslationMessage`."""
        msgstrs = self.all_msgstrs
        translations = []
        # Return translations for no more plural forms than the POFile knows.
        for msgstr in msgstrs[:self.plural_forms]:
            if msgstr is None:
                translations.append(None)
            else:
                translations.append(msgstr.translation)
        return translations

    @cachedproperty
    def is_complete(self):
        """See `ITranslationMessage`."""
        if self.msgstr0 is None:
            # No translation for default form (plural form zero).  Incomplete.
            return False
        if self.potmsgset.msgid_plural is None:
            # No plural form needed.  Form zero is enough.
            return True
        return None not in self.translations

    @property
    def is_empty(self):
        """See `ITranslationMessage`."""
        for translation in self.translations:
            if translation is not None:
                # There is at least one translation.
                return False
        # We found no translations in this translation_message
        return True

    @property
    def is_hidden(self):
        """See `ITranslationMessage`."""
        # If this message is currently used or has been imported,
        # it's not hidden.
        if self.is_current or self.is_imported:
            return False

        # Otherwise, if this suggestions has been reviewed and
        # rejected (i.e. current translation's date_reviewed is
        # more recent than the date of suggestion's date_created),
        # it is hidden.
        # If it has not been reviewed yet, it's not hidden.
        current = self.potmsgset.getCurrentTranslationMessage(
            self.pofile.language, self.pofile.variant)
        # If there is no current translation, none of the
        # suggestions have been reviewed, so they are all shown.
        if current is None:
            return False
        date_reviewed = current.date_reviewed
        # For an imported current translation, no date_reviewed is set.
        if date_reviewed is None:
            date_reviewed = current.date_created
        return date_reviewed > self.date_created


class TranslationMessageSet:
    """See `ITranslationMessageSet`."""
    implements(ITranslationMessageSet)

    def getByID(self, ID):
        """See `ILanguageSet`."""
        try:
            return TranslationMessage.get(ID)
        except SQLObjectNotFound:
            return None<|MERGE_RESOLUTION|>--- conflicted
+++ resolved
@@ -37,18 +37,8 @@
         for form in xrange(TranslationConstants.MAX_PLURAL_FORMS)])
 
 
-<<<<<<< HEAD
-        assert TranslationConstants.MAX_PLURAL_FORMS == 6, (
-            "Change this code to support %d plural forms."
-            % TranslationConstants.MAX_PLURAL_FORMS)
-        if len(translations) > 0:
-            self.msgstr0 = translations[0]
-        else:
-            self.msgstr0 = None
-=======
 def make_plurals_sql_fragment(fragment, separator="AND"):
     """Compose SQL fragment consisting of clauses for each plural form.
->>>>>>> a5246398
 
     Creates fragments like "msgstr0 IS NOT NULL AND msgstr1 IS NOT NULL" etc.
 
@@ -67,16 +57,6 @@
     You should inherit from it and implement the full `ITranslationMessage`
     interface to use the methods and properties defined here.
     """
-
-        if len(translations) > 4:
-            self.msgstr4 = translations[4]
-        else:
-            self.msgstr4 = None
-
-        if len(translations) > 5:
-            self.msgstr5 = translations[5]
-        else:
-            self.msgstr5 = None
 
     @cachedproperty
     def plural_forms(self):
@@ -274,17 +254,9 @@
     @cachedproperty
     def all_msgstrs(self):
         """See `ITranslationMessage`."""
-<<<<<<< HEAD
-        assert TranslationConstants.MAX_PLURAL_FORMS == 6, (
-            "Change this code to support %d plural forms."
-            % TranslationConstants.MAX_PLURAL_FORMS)
-        return [self.msgstr0, self.msgstr1, self.msgstr2, self.msgstr3,
-                self.msgstr4, self.msgstr5]
-=======
         return [
             getattr(self, 'msgstr%d' % form)
             for form in xrange(TranslationConstants.MAX_PLURAL_FORMS)]
->>>>>>> a5246398
 
     @cachedproperty
     def translations(self):
