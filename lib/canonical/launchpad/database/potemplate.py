--- conflicted
+++ resolved
@@ -379,14 +379,8 @@
 
     def getExternalSuggestions(self, potmsgsets, language):
         """See `IPOTemplate`."""
-<<<<<<< HEAD
-        result = dict((potmsgset, []) for potmsgset in potmsgsets)
-        if not potmsgsets:
-            return result
-=======
         if not potmsgsets:
             return
->>>>>>> 570a07c0
         for potmsgset in potmsgsets:
             assert potmsgset.potemplate == self, (
                 "Requesting external suggestions in wrong template.")
@@ -452,11 +446,8 @@
                     POTemplate.iscurrent AND
                     POFile.language = %(language)s AND
                     NOT Suggestion.is_fuzzy AND
-<<<<<<< HEAD
-=======
                     COALESCE(msgstr0, msgstr1, msgstr2, msgstr3)
                         IS NOT NULL AND
->>>>>>> 570a07c0
                     (Product.official_rosetta OR
                      Distribution.official_rosetta) AND
                     Better.id IS NULL
@@ -470,22 +461,7 @@
                     Suggestion.id DESC
                 ) AS Suggestions
             """ % parameters)
-<<<<<<< HEAD
-
-        # Load these results straight into a dict: map suggestions' ids to
-        # the message identifiers they translate.
-        external_translations = dict(cur.fetcall())
-
-        if not external_translations:
-            return result
-
-        # Retrieve the actual suggestions.  Keep these in newest-to-oldest
-        # order, because that's the way the view class likes them.
-        suggestions = TranslationMessage.select(
-            "id IN (%s)" % ", ".join(
-                [quote(id) for id in external_translations]),
-            orderBy="-datecreated")
-=======
+
         external_suggestions = cur.fetchall()
 
         if external_translations:
@@ -512,7 +488,6 @@
             (potmsgset.msgid_singular, []) for potmsgset in potmsgsets)
         for potmsgset in potmsgsets:
             takers_for_msgid[potmsgset.msgid_singular].append(potmsgset)
->>>>>>> 570a07c0
 
         # Figure out which of potmsgsets each suggestion is relevant to,
         # and return our mapping from potmsgsets to various subsets of
@@ -520,10 +495,6 @@
         # potmsgsets could have the same msgid (i.e. translate the same
         # string) but in different contexts.  The same suggestions would
         # apply to both.
-<<<<<<< HEAD
-        # TODO: Implement
-        # TODO: Infuse potmsgsets with cached suggestions
-=======
         # Suggestions are still kept in new-to-old order.
         result = dict((potmsgset, []) for potmsgset in potmsgsets)
         for translationmessage_id, msgid in external_suggestions:
@@ -534,7 +505,6 @@
         for potmsgset in potmsgsets:
             potmsgset.infuseExternalSuggestionsCache(
                 language, result[potmsgset])
->>>>>>> 570a07c0
 
     def messageCount(self):
         """See `IRosettaStats`."""
