# Copyright 2004-2007 Canonical Ltd.  All rights reserved.

"""Launchpad bug-related database table classes."""

__metaclass__ = type

__all__ = [
    'Bug', 'BugBecameQuestionEvent', 'BugSet', 'get_bug_tags',
    'get_bug_tags_open_count']


import operator
import re
from cStringIO import StringIO
from email.Utils import make_msgid

from zope.app.content_types import guess_content_type
from zope.component import getUtility
from zope.event import notify
from zope.interface import implements, providedBy

from sqlobject import ForeignKey, StringCol, BoolCol
from sqlobject import SQLMultipleJoin, SQLRelatedJoin
from sqlobject import SQLObjectNotFound

from canonical.launchpad.interfaces import (
<<<<<<< HEAD
    BugTaskStatus, DistroSeriesStatus, IBug, IBugAttachmentSet, IBugBecameQuestionEvent,
    IBugBranch, IBugSet, IBugWatchSet, ICveSet, IDistribution,
    IDistroBugTask, IDistroSeries, IDistroSeriesBugTask,
    ILaunchpadCelebrities, ILibraryFileAliasSet, IMessage, IProduct,
    IProductSeries, IProductSeriesBugTask, IQuestionTarget, ISourcePackage,
    IUpstreamBugTask, NominationError, NominationSeriesObsoleteError,
    NotFoundError, UNRESOLVED_BUGTASK_STATUSES)
=======
    BugAttachmentType, DistroSeriesStatus, IBug, IBugAttachmentSet,
    IBugBranch, IBugSet, IBugWatchSet, ICveSet, IDistribution, IDistroBugTask,
    IDistroSeries, IDistroSeriesBugTask, ILaunchpadCelebrities,
    ILibraryFileAliasSet, IMessage, IProduct, IProductSeries,
    IProductSeriesBugTask, ISourcePackage, IUpstreamBugTask, NominationError,
    NominationSeriesObsoleteError, NotFoundError, UNRESOLVED_BUGTASK_STATUSES)
>>>>>>> e454baf9
from canonical.launchpad.helpers import shortlist
from canonical.database.sqlbase import cursor, SQLBase, sqlvalues
from canonical.database.constants import UTC_NOW
from canonical.database.datetimecol import UtcDateTimeCol
from canonical.launchpad.database.bugbranch import BugBranch
from canonical.launchpad.database.bugcve import BugCve
from canonical.launchpad.database.bugnomination import BugNomination
from canonical.launchpad.database.bugnotification import BugNotification
from canonical.launchpad.database.message import (
    MessageSet, Message, MessageChunk)
from canonical.launchpad.database.bugmessage import BugMessage
from canonical.launchpad.database.bugtask import (
    BugTask,
    BugTaskSet,
    bugtask_sort_key,
    get_bug_privacy_filter,
    NullBugTask,
    )
from canonical.launchpad.database.bugwatch import BugWatch
from canonical.launchpad.database.bugsubscription import BugSubscription
from canonical.launchpad.database.mentoringoffer import MentoringOffer
from canonical.launchpad.database.person import Person
from canonical.launchpad.database.pillar import pillar_sort_key
from canonical.launchpad.event.sqlobjectevent import (
    SQLObjectCreatedEvent, SQLObjectDeletedEvent, SQLObjectModifiedEvent)
from canonical.launchpad.mailnotification import BugNotificationRecipients
from canonical.launchpad.webapp.snapshot import Snapshot


_bug_tag_query_template = """
        SELECT %(columns)s FROM %(tables)s WHERE
            %(condition)s GROUP BY BugTag.tag ORDER BY BugTag.tag"""


def get_bug_tags(context_clause):
    """Return all the bug tags as a list of strings.

    context_clause is a SQL condition clause, limiting the tags to a
    specific context. The SQL clause can only use the BugTask table to
    choose the context.
    """
    from_tables = ['BugTag', 'BugTask']
    select_columns = ['BugTag.tag']
    conditions = ['BugTag.bug = BugTask.bug', '(%s)' % context_clause]

    cur = cursor()
    cur.execute(_bug_tag_query_template % dict(
            columns=', '.join(select_columns),
            tables=', '.join(from_tables),
            condition=' AND '.join(conditions)))
    return shortlist([row[0] for row in cur.fetchall()])


def get_bug_tags_open_count(maincontext_clause, user,
                            count_subcontext_clause=None):
    """Return all the used bug tags with their open bug count.

    maincontext_clause is a SQL condition clause, limiting the used tags
    to a specific context.
    count_subcontext_clause is a SQL condition clause, limiting the open bug
    count to a more limited context, for example a source package.

    Both SQL clauses may only use the BugTask table to choose the context.
    """
    from_tables = ['BugTag', 'BugTask', 'Bug']
    count_conditions = ['BugTask.status IN (%s)' % ','.join(
        sqlvalues(*UNRESOLVED_BUGTASK_STATUSES))]
    if count_subcontext_clause:
        count_conditions.append(count_subcontext_clause)
    select_columns = [
        'BugTag.tag',
        'COUNT (CASE WHEN %s THEN Bug.id ELSE NULL END)' %
            ' AND '.join(count_conditions),
        ]
    conditions = [
        'BugTag.bug = BugTask.bug',
        'Bug.id = BugTag.bug',
        '(%s)' % maincontext_clause]
    privacy_filter = get_bug_privacy_filter(user)
    if privacy_filter:
        conditions.append(privacy_filter)

    cur = cursor()
    cur.execute(_bug_tag_query_template % dict(
            columns=', '.join(select_columns),
            tables=', '.join(from_tables),
            condition=' AND '.join(conditions)))
    return shortlist([(row[0], row[1]) for row in cur.fetchall()])


class BugTag(SQLBase):
    """A tag belonging to a bug."""

    bug = ForeignKey(dbName='bug', foreignKey='Bug', notNull=True)
    tag = StringCol(notNull=True)


class BugBecameQuestionEvent:
    """See `IBugBecameQuestionEvent`."""
    implements(IBugBecameQuestionEvent)

    def __init__(self, bug, question, user):
        self.bug = bug
        self.question = question
        self.user = user


class Bug(SQLBase):
    """A bug."""

    implements(IBug)

    _defaultOrder = '-id'

    # db field names
    name = StringCol(unique=True, default=None)
    title = StringCol(notNull=True)
    description = StringCol(notNull=False,
                            default=None)
    owner = ForeignKey(dbName='owner', foreignKey='Person', notNull=True)
    duplicateof = ForeignKey(
        dbName='duplicateof', foreignKey='Bug', default=None)
    datecreated = UtcDateTimeCol(notNull=True, default=UTC_NOW)
    date_last_updated = UtcDateTimeCol(notNull=True, default=UTC_NOW)
    private = BoolCol(notNull=True, default=False)
    date_made_private = UtcDateTimeCol(notNull=False, default=None)
    who_made_private = ForeignKey(
        dbName='who_made_private', foreignKey='Person', default=None)
    security_related = BoolCol(notNull=True, default=False)

    # useful Joins
    activity = SQLMultipleJoin('BugActivity', joinColumn='bug', orderBy='id')
    messages = SQLRelatedJoin('Message', joinColumn='bug',
                           otherColumn='message',
                           intermediateTable='BugMessage',
                           prejoins=['owner'],
                           orderBy=['datecreated', 'id'])
    productinfestations = SQLMultipleJoin(
            'BugProductInfestation', joinColumn='bug', orderBy='id')
    packageinfestations = SQLMultipleJoin(
            'BugPackageInfestation', joinColumn='bug', orderBy='id')
    watches = SQLMultipleJoin(
        'BugWatch', joinColumn='bug', orderBy=['bugtracker', 'remotebug'])
    cves = SQLRelatedJoin('Cve', intermediateTable='BugCve',
        orderBy='sequence', joinColumn='bug', otherColumn='cve')
    cve_links = SQLMultipleJoin('BugCve', joinColumn='bug', orderBy='id')
    mentoring_offers = SQLMultipleJoin(
            'MentoringOffer', joinColumn='bug', orderBy='id')
    # XXX: kiko 2006-09-23: Why is subscriptions ordered by ID?
    subscriptions = SQLMultipleJoin(
            'BugSubscription', joinColumn='bug', orderBy='id',
            prejoins=["person"])
    duplicates = SQLMultipleJoin(
        'Bug', joinColumn='duplicateof', orderBy='id')
    attachments = SQLMultipleJoin('BugAttachment', joinColumn='bug',
        orderBy='id', prejoins=['libraryfile'])
    specifications = SQLRelatedJoin('Specification', joinColumn='bug',
        otherColumn='specification', intermediateTable='SpecificationBug',
        orderBy='-datecreated')
    questions = SQLRelatedJoin('Question', joinColumn='bug',
        otherColumn='question', intermediateTable='QuestionBug',
        orderBy='-datecreated')
    bug_branches = SQLMultipleJoin(
        'BugBranch', joinColumn='bug', orderBy='id')
    date_last_message = UtcDateTimeCol(default=None)

    @property
    def displayname(self):
        """See `IBug`."""
        dn = 'Bug #%d' % self.id
        if self.name:
            dn += ' ('+self.name+')'
        return dn

    @property
    def bugtasks(self):
        """See `IBug`."""
        result = BugTask.selectBy(bug=self)
        result.prejoin(["assignee"])
        return sorted(result, key=bugtask_sort_key)

    @property
    def is_complete(self):
        """See `IBug`."""
        for task in self.bugtasks:
            if not task.is_complete:
                return False
        return True

    @property
    def affected_pillars(self):
        """See `IBug`."""
        result = set()
        for task in self.bugtasks:
            result.add(task.pillar)
        return sorted(result, key=pillar_sort_key)

    @property
    def initial_message(self):
        """See `IBug`."""
        messages = sorted(self.messages, key=lambda ob: ob.id)
        return messages[0]

    def followup_subject(self):
        """See `IBug`."""
        return 'Re: '+ self.title

    def subscribe(self, person):
        """See `IBug`."""
        # first look for an existing subscription
        for sub in self.subscriptions:
            if sub.person.id == person.id:
                return sub

        return BugSubscription(bug=self, person=person)

    def unsubscribe(self, person):
        """See `IBug`."""
        for sub in self.subscriptions:
            if sub.person.id == person.id:
                BugSubscription.delete(sub.id)
                return

    def unsubscribeFromDupes(self, person):
        """See `IBug`."""
        bugs_unsubscribed = []
        for dupe in self.duplicates:
            if dupe.isSubscribed(person):
                dupe.unsubscribe(person)
                bugs_unsubscribed.append(dupe)

        return bugs_unsubscribed

    def isSubscribed(self, person):
        """See `IBug`."""
        if person is None:
            return False

        bs = BugSubscription.selectBy(bug=self, person=person)
        return bool(bs)

    def isSubscribedToDupes(self, person):
        """See `IBug`."""
        return bool(
            BugSubscription.select("""
                bug IN (SELECT id FROM Bug WHERE duplicateof = %d) AND
                person = %d""" % (self.id, person.id)))

    def getDirectSubscribers(self, recipients=None):
        """See `IBug`.

        The recipients argument is private and not exposed in the
        inerface. If a BugNotificationRecipients instance is supplied,
        the relevant subscribers and rationales will be registered on
        it.
        """
        subscribers = list(
            Person.select("""
                Person.id = BugSubscription.person AND
                BugSubscription.bug = %d""" % self.id,
                orderBy="displayname", clauseTables=["BugSubscription"]))
        if recipients is not None:
            for subscriber in subscribers:
                recipients.addDirectSubscriber(subscriber)
        return subscribers

    def getIndirectSubscribers(self, recipients=None):
        """See `IBug`.

        See the comment in getDirectSubscribers for a description of the
        recipients argument.
        """
        # "Also notified" and duplicate subscribers are mutually
        # exclusive, so return both lists.
        indirect_subscribers = (
            self.getAlsoNotifiedSubscribers(recipients) +
            self.getSubscribersFromDuplicates(recipients))

        return sorted(
            indirect_subscribers, key=operator.attrgetter("displayname"))

    def getSubscribersFromDuplicates(self, recipients=None):
        """See `IBug`.

        See the comment in getDirectSubscribers for a description of the
        recipients argument.
        """
        if self.private:
            return []

        dupe_subscribers = set(
            Person.select("""
                Person.id = BugSubscription.person AND
                BugSubscription.bug = Bug.id AND
                Bug.duplicateof = %d""" % self.id,
                clauseTables=["Bug", "BugSubscription"]))

        # Direct and "also notified" subscribers take precedence over
        # subscribers from dupes. Note that we don't supply recipients
        # here because we are doing this to /remove/ subscribers.
        dupe_subscribers -= set(self.getDirectSubscribers())
        dupe_subscribers -= set(self.getAlsoNotifiedSubscribers())

        if recipients is not None:
            for subscriber in dupe_subscribers:
                recipients.addDupeSubscriber(subscriber)

        return sorted(
            dupe_subscribers, key=operator.attrgetter("displayname"))

    def getAlsoNotifiedSubscribers(self, recipients=None):
        """See `IBug`.

        See the comment in getDirectSubscribers for a description of the
        recipients argument.
        """
        if self.private:
            return []

        also_notified_subscribers = set()

        for bugtask in self.bugtasks:
            # Assignees are indirect subscribers.
            if bugtask.assignee:
                also_notified_subscribers.add(bugtask.assignee)
                if recipients is not None:
                    recipients.addAssignee(bugtask.assignee)

            # Bug contacts are indirect subscribers.
            if (IDistroBugTask.providedBy(bugtask) or
                IDistroSeriesBugTask.providedBy(bugtask)):
                if bugtask.distribution is not None:
                    distribution = bugtask.distribution
                else:
                    distribution = bugtask.distroseries.distribution

                if distribution.bugcontact:
                    also_notified_subscribers.add(distribution.bugcontact)
                    if recipients is not None:
                        recipients.addDistroBugContact(
                            distribution.bugcontact, distribution)

                if bugtask.sourcepackagename:
                    sourcepackage = distribution.getSourcePackage(
                        bugtask.sourcepackagename)
                    for pbc in sourcepackage.bugcontacts:
                        also_notified_subscribers.add(pbc.bugcontact)
                        if recipients is not None:
                            recipients.addPackageBugContact(pbc.bugcontact,
                                                           sourcepackage)
            else:
                if IUpstreamBugTask.providedBy(bugtask):
                    product = bugtask.product
                else:
                    assert IProductSeriesBugTask.providedBy(bugtask)
                    product = bugtask.productseries.product
                if product.bugcontact:
                    also_notified_subscribers.add(product.bugcontact)
                    if recipients is not None:
                        recipients.addUpstreamBugContact(
                            product.bugcontact, product)
                else:
                    also_notified_subscribers.add(product.owner)
                    if recipients is not None:
                        recipients.addUpstreamRegistrant(
                            product.owner, product)

        # Direct subscriptions always take precedence over indirect
        # subscriptions.
        direct_subscribers = set(self.getDirectSubscribers())
        return sorted(
            (also_notified_subscribers - direct_subscribers),
            key=operator.attrgetter('displayname'))

    def getBugNotificationRecipients(self, duplicateof=None):
        """See `IBug`."""
        recipients = BugNotificationRecipients(duplicateof=duplicateof)
        self.getDirectSubscribers(recipients)
        if self.private:
            assert self.getIndirectSubscribers() == [], (
                "Indirect subscribers found on private bug. "
                "A private bug should never have implicit subscribers!")
        else:
            self.getIndirectSubscribers(recipients)
            if self.duplicateof:
                # This bug is a public duplicate of another bug, so include
                # the dupe target's subscribers in the recipient list. Note
                # that we only do this for duplicate bugs that are public;
                # changes in private bugs are not broadcast to their dupe
                # targets.
                dupe_recipients = (
                    self.duplicateof.getBugNotificationRecipients(
                        duplicateof=self.duplicateof))
                recipients.update(dupe_recipients)
        return recipients

    def addChangeNotification(self, text, person, when=None):
        """See `IBug`."""
        if when is None:
            when = UTC_NOW
        message = MessageSet().fromText(
            self.followup_subject(), text, owner=person, datecreated=when)
        BugNotification(
            bug=self, is_comment=False, message=message, date_emailed=None)

    def addCommentNotification(self, message):
        """See `IBug`."""
        BugNotification(
            bug=self, is_comment=True, message=message, date_emailed=None)

    def expireNotifications(self):
        """See `IBug`."""
        for notification in BugNotification.selectBy(
                bug=self, date_emailed=None):
            notification.date_emailed = UTC_NOW
            notification.syncUpdate()

    def newMessage(self, owner=None, subject=None, content=None, parent=None):
        """Create a new Message and link it to this bug."""
        msg = Message(
            parent=parent, owner=owner, subject=subject,
            rfc822msgid=make_msgid('malone'))
        MessageChunk(message=msg, content=content, sequence=1)

        bugmsg = self.linkMessage(msg)
        if not bugmsg:
            return

        notify(SQLObjectCreatedEvent(bugmsg, user=owner))

        return bugmsg.message

    def linkMessage(self, message):
        """See `IBug`."""
        if message not in self.messages:
            result = BugMessage(bug=self, message=message)
            getUtility(IBugWatchSet).fromText(
                message.text_contents, self, message.owner)
            self.findCvesInText(message.text_contents, message.owner)
            return result

    def addWatch(self, bugtracker, remotebug, owner):
        """See `IBug`."""
        # We shouldn't add duplicate bug watches.
        bug_watch = self.getBugWatch(bugtracker, remotebug)
        if bug_watch is not None:
            return bug_watch
        else:
            return BugWatch(
                bug=self, bugtracker=bugtracker,
                remotebug=remotebug, owner=owner)

    def addAttachment(self, owner, file_, comment, filename,
                      is_patch=False, content_type=None, description=None):
        """See `IBug`."""
        filecontent = file_.read()

        if is_patch:
            attach_type = BugAttachmentType.PATCH
            content_type = 'text/plain'
        else:
            attach_type = BugAttachmentType.UNSPECIFIED
            if content_type is None:
                content_type, encoding = guess_content_type(
                    name=filename, body=filecontent)

        filealias = getUtility(ILibraryFileAliasSet).create(
            name=filename, size=len(filecontent),
            file=StringIO(filecontent), contentType=content_type)

        if description:
            title = description
        else:
            title = filename

        if IMessage.providedBy(comment):
            message = comment
        else:
            message = self.newMessage(
                owner=owner, subject=description, content=comment)

        attachment = getUtility(IBugAttachmentSet).create(
            bug=self, filealias=filealias, attach_type=attach_type,
            title=title, message=message)
        notify(SQLObjectCreatedEvent(attachment))
        return attachment

    def hasBranch(self, branch):
        """See `IBug`."""
        branch = BugBranch.selectOneBy(branch=branch, bug=self)

        return branch is not None

    def addBranch(self, branch, whiteboard=None, status=None):
        """See `IBug`."""
        for bug_branch in shortlist(self.bug_branches):
            if bug_branch.branch == branch:
                return bug_branch
        if status is None:
            status = IBugBranch['status'].default

        bug_branch = BugBranch(
            branch=branch, bug=self, whiteboard=whiteboard, status=status)

        notify(SQLObjectCreatedEvent(bug_branch))

        return bug_branch

    def linkCVE(self, cve, user):
        """See `IBug`."""
        if cve not in self.cves:
            bugcve = BugCve(bug=self, cve=cve)
            notify(SQLObjectCreatedEvent(bugcve, user=user))
            return bugcve

    def unlinkCVE(self, cve, user=None):
        """See `IBug`."""
        for cve_link in self.cve_links:
            if cve_link.cve.id == cve.id:
                notify(SQLObjectDeletedEvent(cve_link, user=user))
                BugCve.delete(cve_link.id)
                break

    def findCvesInText(self, text, user):
        """See `IBug`."""
        cves = getUtility(ICveSet).inText(text)
        for cve in cves:
            self.linkCVE(cve, user)

    # Several other classes need to generate lists of bugs, and
    # one thing they often have to filter for is completeness. We maintain
    # this single canonical query string here so that it does not have to be
    # cargo culted into Product, Distribution, ProductSeries etc
    completeness_clause =  """
        BugTask.bug = Bug.id AND """ + BugTask.completeness_clause

    def canBeAQuestion(self):
        """See `IBug`."""
        return (self._getQuestionTargetableBugTask() is not None
            and self.getQuestionCreatedFromBug() is None)

    def _getQuestionTargetableBugTask(self):
        """Return the only bugtask that can be a QuestionTarget, or None.

        Bugs that are also in external bug trackers cannot be converted
        to questions. This is also true for bugs that are being developed.
        None is returned when either of these conditions are true.

        The bugtask is selected by these rules:
        1. It's status is not Invalid.
        2. It is not a conjoined slave.
        Only one bugtask must meet both conditions to be return. When
        zero or many bugtasks match, None is returned.
        """
        # XXX sinzui 2007-10-19:
        # We may want to removed the bugtask.conjoined_master check
        # below. It is used to simplify the task of converting
        # conjoined bugtasks to question--since slaves cannot be
        # directly updated anyway.
        non_invalid_bugtasks = [
            bugtask for bugtask in self.bugtasks
            if (bugtask.status != BugTaskStatus.INVALID
                and bugtask.conjoined_master is None)]
        if len(non_invalid_bugtasks) != 1:
            return None
        [valid_bugtask] = non_invalid_bugtasks
        if valid_bugtask.pillar.official_malone:
            return valid_bugtask
        else:
            return None


    def convertToQuestion(self, person, comment=None):
        """See `IBug`."""
        question = self.getQuestionCreatedFromBug()
        assert question is None, (
            'This bug was already converted to question #%s.' % question.id)
        bugtask = self._getQuestionTargetableBugTask()
        assert bugtask is not None, (
            'A question cannot be created from this bug without a '
            'valid bugtask.')

        bugtask_before_modification = Snapshot(
            bugtask, providing=providedBy(bugtask))
        bugtask.transitionToStatus(BugTaskStatus.INVALID, person)
        edited_fields = ['status']
        if comment is not None:
            bugtask.statusexplanation = comment
            edited_fields.append('statusexplanation')
            self.newMessage(
                owner=person, subject=self.followup_subject(),
                content=comment)
        notify(
            SQLObjectModifiedEvent(
                object=bugtask,
                object_before_modification=bugtask_before_modification,
                edited_fields=edited_fields,
                user=person))

        question_target = IQuestionTarget(bugtask.target)
        question = question_target.createQuestionFromBug(self)

        notify(BugBecameQuestionEvent(self, question, person))
        return question

    def getQuestionCreatedFromBug(self):
        """See `IBug`."""
        for question in self.questions:
            if (question.owner == self.owner
                and question.datecreated == self.datecreated):
                return question
        return None

    def canMentor(self, user):
        """See `ICanBeMentored`."""
        return not (not user or
                    self.is_complete or
                    self.duplicateof is not None or
                    self.isMentor(user) or
                    not user.teams_participated_in)

    def isMentor(self, user):
        """See `ICanBeMentored`."""
        return MentoringOffer.selectOneBy(bug=self, owner=user) is not None

    def offerMentoring(self, user, team):
        """See `ICanBeMentored`."""
        # if an offer exists, then update the team
        mentoringoffer = MentoringOffer.selectOneBy(bug=self, owner=user)
        if mentoringoffer is not None:
            mentoringoffer.team = team
            return mentoringoffer
        # if no offer exists, create one from scratch
        mentoringoffer = MentoringOffer(owner=user, team=team,
            bug=self)
        notify(SQLObjectCreatedEvent(mentoringoffer, user=user))
        return mentoringoffer

    def retractMentoring(self, user):
        """See `ICanBeMentored`."""
        mentoringoffer = MentoringOffer.selectOneBy(bug=self, owner=user)
        if mentoringoffer is not None:
            notify(SQLObjectDeletedEvent(mentoringoffer, user=user))
            MentoringOffer.delete(mentoringoffer.id)

    def getMessageChunks(self):
        """See `IBug`."""
        chunks = MessageChunk.select("""
            Message.id = MessageChunk.message AND
            BugMessage.message = Message.id AND
            BugMessage.bug = %s
            """ % sqlvalues(self),
            clauseTables=["BugMessage", "Message"],
            # XXX: kiko 2006-09-16 bug=60745:
            # There is an issue that presents itself
            # here if we prejoin message.owner: because Message is
            # already in the clauseTables, the SQL generated joins
            # against message twice and that causes the results to
            # break.
            prejoinClauseTables=["Message"],
            # Note the ordering by Message.id here; while datecreated in
            # production is never the same, it can be in the test suite.
            orderBy=["Message.datecreated", "Message.id",
                     "MessageChunk.sequence"])
        chunks = list(chunks)

        # Since we can't prejoin, cache all people at once so we don't
        # have to do it while rendering, which is a big deal for bugs
        # with a million comments.
        owner_ids = set()
        for chunk in chunks:
            if chunk.message.ownerID:
                owner_ids.add(str(chunk.message.ownerID))
        list(Person.select("ID in (%s)" % ",".join(owner_ids)))

        return chunks

    def getNullBugTask(self, product=None, productseries=None,
                    sourcepackagename=None, distribution=None,
                    distroseries=None):
        """See `IBug`."""
        return NullBugTask(bug=self, product=product,
                           productseries=productseries,
                           sourcepackagename=sourcepackagename,
                           distribution=distribution,
                           distroseries=distroseries)

    def addNomination(self, owner, target):
        """See `IBug`."""
        distroseries = None
        productseries = None
        if IDistroSeries.providedBy(target):
            distroseries = target
            target_displayname = target.fullseriesname
            if target.status == DistroSeriesStatus.OBSOLETE:
                raise NominationSeriesObsoleteError(
                    "%s is an obsolete series." % target_displayname)
        else:
            assert IProductSeries.providedBy(target)
            productseries = target
            target_displayname = target.title

        if not self.canBeNominatedFor(target):
            raise NominationError(
                "This bug cannot be nominated for %s." % target_displayname)

        nomination = BugNomination(
            owner=owner, bug=self, distroseries=distroseries,
            productseries=productseries)
        if nomination.canApprove(owner):
            nomination.approve(owner)
        return nomination

    def canBeNominatedFor(self, nomination_target):
        """See `IBug`."""
        try:
            self.getNominationFor(nomination_target)
        except NotFoundError:
            # No nomination exists. Let's see if the bug is already
            # directly targeted to this nomination_target.
            if IDistroSeries.providedBy(nomination_target):
                target_getter = operator.attrgetter("distroseries")
            elif IProductSeries.providedBy(nomination_target):
                target_getter = operator.attrgetter("productseries")
            else:
                raise AssertionError(
                    "Expected IDistroSeries or IProductSeries target. "
                    "Got %r." % nomination_target)

            for task in self.bugtasks:
                if target_getter(task) == nomination_target:
                    # The bug is already targeted at this
                    # nomination_target.
                    return False

            # No nomination or tasks are targeted at this
            # nomination_target.
            return True
        else:
            # The bug is already nominated for this nomination_target.
            return False

    def getNominationFor(self, nomination_target):
        """See `IBug`."""
        if IDistroSeries.providedBy(nomination_target):
            filter_args = dict(distroseriesID=nomination_target.id)
        else:
            filter_args = dict(productseriesID=nomination_target.id)

        nomination = BugNomination.selectOneBy(bugID=self.id, **filter_args)

        if nomination is None:
            raise NotFoundError(
                "Bug #%d is not nominated for %s." % (
                self.id, nomination_target.displayname))

        return nomination

    def getNominations(self, target=None):
        """See `IBug`."""
        # Define the function used as a sort key.
        def by_bugtargetdisplayname(nomination):
            """Return the friendly sort key verson of displayname."""
            return nomination.target.bugtargetdisplayname.lower()

        nominations = BugNomination.selectBy(bugID=self.id)
        if IProduct.providedBy(target):
            filtered_nominations = []
            for nomination in shortlist(nominations):
                if (nomination.productseries and
                    nomination.productseries.product == target):
                    filtered_nominations.append(nomination)
            nominations = filtered_nominations
        elif IDistribution.providedBy(target):
            filtered_nominations = []
            for nomination in shortlist(nominations):
                if (nomination.distroseries and
                    nomination.distroseries.distribution == target):
                    filtered_nominations.append(nomination)
            nominations = filtered_nominations

        return sorted(nominations, key=by_bugtargetdisplayname)

    def getBugWatch(self, bugtracker, remote_bug):
        """See `IBug`."""
        # XXX: BjornT 2006-10-11:
        # This matching is a bit fragile, since bugwatch.remotebug
        # is a user editable text string. We should improve the
        # matching so that for example '#42' matches '42' and so on.
        return BugWatch.selectFirstBy(
            bug=self, bugtracker=bugtracker, remotebug=remote_bug,
            orderBy='id')

    def setStatus(self, target, status, user):
        """See `IBug`."""
        bugtask = self.getBugTask(target)
        if bugtask is None:
            if IProductSeries.providedBy(target):
                bugtask = self.getBugTask(target.product)
            elif ISourcePackage.providedBy(target):
                current_distro_series = target.distribution.currentseries
                current_package = current_distro_series.getSourcePackage(
                    target.sourcepackagename.name)
                if self.getBugTask(current_package) is not None:
                    # The bug is targeted to the current series, don't
                    # fall back on the general distribution task.
                    return None
                distro_package = target.distribution.getSourcePackage(
                    target.sourcepackagename.name)
                bugtask = self.getBugTask(distro_package)
            else:
                return None

        if bugtask is None:
            return None

        if bugtask.conjoined_master is not None:
            bugtask = bugtask.conjoined_master

        bugtask_before_modification = Snapshot(
            bugtask, providing=providedBy(bugtask))
        bugtask.transitionToStatus(status, user)
        if bugtask_before_modification.status != bugtask.status:
            notify(SQLObjectModifiedEvent(
                bugtask, bugtask_before_modification, ['status'], user=user))

        return bugtask

    def getBugTask(self, target):
        """See `IBug`."""
        for bugtask in self.bugtasks:
            if bugtask.target == target:
                return bugtask

        return None

    def _getTags(self):
        """Get the tags as a sorted list of strings."""
        tags = [
            bugtag.tag
            for bugtag in BugTag.selectBy(bug=self, orderBy='tag')
            ]
        return tags

    def _setTags(self, tags):
        """Set the tags from a list of strings."""
        # In order to preserve the ordering of the tags, delete all tags
        # and insert the new ones.
        new_tags = set([tag.lower() for tag in tags])
        old_tags = set(self.tags)
        added_tags = new_tags.difference(old_tags)
        removed_tags = old_tags.difference(new_tags)
        for removed_tag in removed_tags:
            tag = BugTag.selectOneBy(bug=self, tag=removed_tag)
            tag.destroySelf()
        for added_tag in added_tags:
            BugTag(bug=self, tag=added_tag)

    tags = property(_getTags, _setTags)


class BugSet:
    """See BugSet."""
    implements(IBugSet)

    valid_bug_name_re = re.compile(r'''^[a-z][a-z0-9\\+\\.\\-]+$''')

    def get(self, bugid):
        """See `IBugSet`."""
        try:
            return Bug.get(bugid)
        except SQLObjectNotFound:
            raise NotFoundError(
                "Unable to locate bug with ID %s." % str(bugid))

    def getByNameOrID(self, bugid):
        """See `IBugSet`."""
        if self.valid_bug_name_re.match(bugid):
            bug = Bug.selectOneBy(name=bugid)
            if bug is None:
                raise NotFoundError(
                    "Unable to locate bug with ID %s." % bugid)
        else:
            try:
                bug = self.get(bugid)
            except ValueError:
                raise NotFoundError(
                    "Unable to locate bug with nickname %s." % bugid)
        return bug

    def searchAsUser(self, user, duplicateof=None, orderBy=None, limit=None):
        """See `IBugSet`."""
        where_clauses = []
        if duplicateof:
            where_clauses.append("Bug.duplicateof = %d" % duplicateof.id)

        admins = getUtility(ILaunchpadCelebrities).admin
        if user:
            if not user.inTeam(admins):
                # Enforce privacy-awareness for logged-in, non-admin users,
                # so that they can only see the private bugs that they're
                # allowed to see.
                where_clauses.append("""
                    (Bug.private = FALSE OR
                     Bug.id in (
                         SELECT Bug.id
                         FROM Bug, BugSubscription, TeamParticipation
                         WHERE Bug.id = BugSubscription.bug AND
                             TeamParticipation.person = %(personid)s AND
                             BugSubscription.person = TeamParticipation.team))
                             """ % sqlvalues(personid=user.id))
        else:
            # Anonymous user; filter to include only public bugs in
            # the search results.
            where_clauses.append("Bug.private = FALSE")

        other_params = {}
        if orderBy:
            other_params['orderBy'] = orderBy
        if limit:
            other_params['limit'] = limit

        return Bug.select(
            ' AND '.join(where_clauses), **other_params)

    def queryByRemoteBug(self, bugtracker, remotebug):
        """See `IBugSet`."""
        bug = Bug.selectFirst("""
                bugwatch.bugtracker = %s AND
                bugwatch.remotebug = %s AND
                bugwatch.bug = bug.id
                """ % sqlvalues(bugtracker.id, str(remotebug)),
                distinct=True,
                clauseTables=['BugWatch'],
                orderBy=['datecreated'])
        return bug

    def createBug(self, bug_params):
        """See `IBugSet`."""
        # Make a copy of the parameter object, because we might modify some
        # of its attribute values below.
        params = Snapshot(
            bug_params, names=[
                "owner", "title", "comment", "description", "msg",
                "datecreated", "security_related", "private",
                "distribution", "sourcepackagename", "binarypackagename",
                "product", "status", "subscribers", "tags",
                "subscribe_reporter"])

        if not (params.comment or params.description or params.msg):
            raise AssertionError(
                'Method createBug requires a comment, msg, or description.')

        # make sure we did not get TOO MUCH information
        assert params.comment is None or params.msg is None, (
            "Expected either a comment or a msg, but got both.")
        if params.product and params.product.private_bugs:
            # If the private_bugs flag is set on a product, then
            # force the new bug report to be private.
            params.private = True

        # Store binary package name in the description, because
        # storing it as a separate field was a maintenance burden to
        # developers.
        if params.binarypackagename:
            params.comment = "Binary package hint: %s\n\n%s" % (
                params.binarypackagename.name, params.comment)

        # Create the bug comment if one was given.
        if params.comment:
            rfc822msgid = make_msgid('malonedeb')
            params.msg = Message(
                subject=params.title, distribution=params.distribution,
                rfc822msgid=rfc822msgid, owner=params.owner)
            MessageChunk(
                message=params.msg, sequence=1, content=params.comment,
                blob=None)

        # Extract the details needed to create the bug and optional msg.
        if not params.description:
            params.description = params.msg.text_contents

        if not params.datecreated:
            params.datecreated = UTC_NOW

        bug = Bug(
            title=params.title, description=params.description,
            private=params.private, owner=params.owner,
            datecreated=params.datecreated,
            security_related=params.security_related)

        if params.subscribe_reporter:
            bug.subscribe(params.owner)
        if params.tags:
            bug.tags = params.tags

        if params.security_related:
            assert params.private, (
                "A security related bug should always be private by default.")
            if params.product:
                context = params.product
            else:
                context = params.distribution

            if context.security_contact:
                bug.subscribe(context.security_contact)
            else:
                bug.subscribe(context.owner)
        # XXX: ElliotMurphy 2007-06-14: If we ever allow filing private
        # non-security bugs, this test might be simplified to checking
        # params.private.
        elif params.product and params.product.private_bugs:
            # Subscribe the bugcontact to all bugs,
            # because all their bugs are private by default
            # otherwise only subscribe the bug reporter by default.
            if params.product.bugcontact:
                bug.subscribe(params.product.bugcontact)
            else:
                bug.subscribe(params.product.owner)
        else:
            # nothing to do
            pass

        # Subscribe other users.
        for subscriber in params.subscribers:
            bug.subscribe(subscriber)

        # Link the bug to the message.
        BugMessage(bug=bug, message=params.msg)

        # Create the task on a product if one was passed.
        if params.product:
            BugTaskSet().createTask(
                bug=bug, product=params.product, owner=params.owner,
                status=params.status)

        # Create the task on a source package name if one was passed.
        if params.distribution:
            BugTaskSet().createTask(
                bug=bug, distribution=params.distribution,
                sourcepackagename=params.sourcepackagename,
                owner=params.owner, status=params.status)

        return bug
<|MERGE_RESOLUTION|>--- conflicted
+++ resolved
@@ -24,22 +24,14 @@
 from sqlobject import SQLObjectNotFound
 
 from canonical.launchpad.interfaces import (
-<<<<<<< HEAD
-    BugTaskStatus, DistroSeriesStatus, IBug, IBugAttachmentSet, IBugBecameQuestionEvent,
-    IBugBranch, IBugSet, IBugWatchSet, ICveSet, IDistribution,
-    IDistroBugTask, IDistroSeries, IDistroSeriesBugTask,
-    ILaunchpadCelebrities, ILibraryFileAliasSet, IMessage, IProduct,
-    IProductSeries, IProductSeriesBugTask, IQuestionTarget, ISourcePackage,
-    IUpstreamBugTask, NominationError, NominationSeriesObsoleteError,
-    NotFoundError, UNRESOLVED_BUGTASK_STATUSES)
-=======
-    BugAttachmentType, DistroSeriesStatus, IBug, IBugAttachmentSet,
-    IBugBranch, IBugSet, IBugWatchSet, ICveSet, IDistribution, IDistroBugTask,
-    IDistroSeries, IDistroSeriesBugTask, ILaunchpadCelebrities,
-    ILibraryFileAliasSet, IMessage, IProduct, IProductSeries,
-    IProductSeriesBugTask, ISourcePackage, IUpstreamBugTask, NominationError,
-    NominationSeriesObsoleteError, NotFoundError, UNRESOLVED_BUGTASK_STATUSES)
->>>>>>> e454baf9
+    BugAttachmentType, BugTaskStatus, DistroSeriesStatus, IBug,
+    IBugAttachmentSet, IBugBecameQuestionEvent, IBugBranch, IBugSet,
+    IBugWatchSet, ICveSet, IDistribution, IDistroBugTask, IDistroSeries,
+    IDistroSeriesBugTask, ILaunchpadCelebrities, ILibraryFileAliasSet,
+    IMessage, IProduct, IProductSeries, IProductSeriesBugTask,
+    IQuestionTarget, ISourcePackage, IUpstreamBugTask, NominationError,
+    NominationSeriesObsoleteError, NotFoundError,
+    UNRESOLVED_BUGTASK_STATUSES)
 from canonical.launchpad.helpers import shortlist
 from canonical.database.sqlbase import cursor, SQLBase, sqlvalues
 from canonical.database.constants import UTC_NOW
