--- conflicted
+++ resolved
@@ -22,19 +22,12 @@
 from sqlobject import SQLObjectNotFound
 
 from canonical.launchpad.interfaces import (
-<<<<<<< HEAD
-    BugAttachmentType, IBug, IBugAttachmentSet, IBugBranch, IBugSet, IBugWatchSet, ICveSet,
-    IDistribution, IDistroBugTask, IDistroSeries, IDistroSeriesBugTask,
-    ILaunchpadCelebrities, ILibraryFileAliasSet, IMessage, IProduct,
-    IProductSeries, IProductSeriesBugTask, ISourcePackage,
-=======
-    DistroSeriesStatus, IBug, IBugAttachmentSet, IBugBranch, IBugSet,
-    IBugWatchSet, ICveSet, IDistribution, IDistroBugTask, IDistroSeries,
-    IDistroSeriesBugTask, ILaunchpadCelebrities, ILibraryFileAliasSet,
-    IMessage, IProduct, IProductSeries, IProductSeriesBugTask, ISourcePackage,
->>>>>>> b0d6644f
-    IUpstreamBugTask, NominationError, NominationSeriesObsoleteError,
-    NotFoundError, UNRESOLVED_BUGTASK_STATUSES)
+    BugAttachmentType, DistroSeriesStatus, IBug, IBugAttachmentSet,
+    IBugBranch, IBugSet, IBugWatchSet, ICveSet, IDistribution, IDistroBugTask,
+    IDistroSeries, IDistroSeriesBugTask, ILaunchpadCelebrities,
+    ILibraryFileAliasSet, IMessage, IProduct, IProductSeries,
+    IProductSeriesBugTask, ISourcePackage, IUpstreamBugTask, NominationError,
+    NominationSeriesObsoleteError, NotFoundError, UNRESOLVED_BUGTASK_STATUSES)
 from canonical.launchpad.helpers import shortlist
 from canonical.database.sqlbase import cursor, SQLBase, sqlvalues
 from canonical.database.constants import UTC_NOW
@@ -62,11 +55,6 @@
     SQLObjectCreatedEvent, SQLObjectDeletedEvent, SQLObjectModifiedEvent)
 from canonical.launchpad.mailnotification import BugNotificationRecipients
 from canonical.launchpad.webapp.snapshot import Snapshot
-<<<<<<< HEAD
-from canonical.lp.dbschema import DistroSeriesStatus
-=======
-from canonical.lp.dbschema import BugAttachmentType
->>>>>>> b0d6644f
 
 
 _bug_tag_query_template = """
