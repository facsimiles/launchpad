# Copyright 2009 Canonical Ltd.  All rights reserved.

"""Implementations of `IBranchCollection`."""

__metaclass__ = type
__all__ = [
    'GenericBranchCollection',
    ]

from storm.expr import And, LeftJoin, Join, Or, Select, Union

from zope.component import getUtility
from zope.interface import implements

from canonical.launchpad.components.decoratedresultset import (
    DecoratedResultSet)
from canonical.launchpad.database.branch import Branch
from canonical.launchpad.database.branchmergeproposal import (
    BranchMergeProposal)
from canonical.launchpad.database.branchsubscription import BranchSubscription
from canonical.launchpad.database.distribution import Distribution
from canonical.launchpad.database.distroseries import DistroSeries
from canonical.launchpad.database.person import Owner
from canonical.launchpad.database.product import Product
from canonical.launchpad.database.sourcepackagename import SourcePackageName
from canonical.launchpad.database.teammembership import TeamParticipation
from canonical.launchpad.interfaces.branch import (
    IBranchSet, user_has_special_branch_access)
from canonical.launchpad.interfaces.branchcollection import IBranchCollection
from canonical.launchpad.interfaces.codehosting import LAUNCHPAD_SERVICES
from canonical.launchpad.webapp.interfaces import (
    IStoreSelector, MAIN_STORE, DEFAULT_FLAVOR)
from canonical.launchpad.webapp.vocabulary import CountableIterator


class GenericBranchCollection:
    """See `IBranchCollection`."""

    implements(IBranchCollection)

    def __init__(self, store=None, branch_filter_expressions=None,
                 tables=None, exclude_from_search=None):
        """Construct a `GenericBranchCollection`.

        :param store: The store to look in for branches. If not specified,
            use the default store.
        :param branch_filter_expressions: A list of Storm expressions to
            restrict the branches in the collection. If unspecified, then
            there will be no restrictions on the result set. That is, all
            branches in the store will be in the collection.
        :param tables: The Storm tables to query on. If an expression in
            branch_filter_expressions refers to a table, then that table
            *must* be in this list. `GenericBranchCollection` will use the
            `Branch` table, the `Person` table aliased as `Owner` and the
            `Product` table if unspecified.
        """
        self._store = store
        if branch_filter_expressions is None:
            branch_filter_expressions = []
        self._branch_filter_expressions = branch_filter_expressions
        if tables is None:
            # Join in Product and the Person table as 'Owner' so that we can
            # sort the results by product name and owner name.
            tables = [Branch, LeftJoin(Product, Branch.product == Product.id),
                      Join(Owner, Branch.owner == Owner.id)]
        self._tables = tables
        if exclude_from_search is None:
            exclude_from_search = []
        self._exclude_from_search = exclude_from_search

    def count(self):
        """See `IBranchCollection`."""
        return self.getBranches().count()

<<<<<<< HEAD
    @property
    def store(self):
        # Although you might think we could set the default value for store in
        # the constructor, we can't. The IStoreSelector utility is not
        # available at the time that the branchcollection.zcml is parsed,
        # which means we get an error if this code is in the constructor.
        # -- JonathanLange 2009-02-17.
        if self._store is None:
            return getUtility(IStoreSelector).get(MAIN_STORE, DEFAULT_FLAVOR)
        else:
            return self._store

    def _filterBy(self, tables, *expressions):
=======
    def _filterBy(self, expressions, tables=None, exclude_from_search=None):
>>>>>>> ee41960d
        """Return a subset of this collection, filtered by 'expressions'."""
        # NOTE: JonathanLange 2009-02-17: We might be able to avoid the need
        # for explicit 'tables' by harnessing Storm's table inference system.
        # See http://paste.ubuntu.com/118711/ for one way to do that.
        if tables is None:
            tables = []
        if exclude_from_search is None:
            exclude_from_search = []
        if expressions is None:
            expressions = []
        return self.__class__(
            self._store,
            self._branch_filter_expressions + expressions,
            self._tables + tables,
            self._exclude_from_search + exclude_from_search)

    def _getBranchIdQuery(self):
        """Return a Storm 'Select' for the branch IDs in this collection."""
        # getBranches() returns a decorated set, so we get at the underlying
        # set so we can get at the private and juicy _get_select.
        select = self.getBranches().result_set._get_select()
        select.columns = (Branch.id,)
        return select

    def getBranches(self):
        """See `IBranchCollection`."""
        results = self.store.using(*(self._tables)).find(
            Branch, *(self._branch_filter_expressions))
        def identity(x):
            return x
        # Decorate the result set to work around bug 217644.
        return DecoratedResultSet(results, identity)

    def getMergeProposals(self, statuses=None):
        """See `IBranchCollection`."""
        expression = BranchMergeProposal.source_branchID.is_in(
            self._getBranchIdQuery())
        if statuses is not None:
            expression = And(
                BranchMergeProposal.queue_status.is_in(statuses),
                expression)
        return self.store.find(BranchMergeProposal, expression)

    def inProduct(self, product):
        """See `IBranchCollection`."""
        return self._filterBy(
            [Branch.product == product], exclude_from_search=['product'])

    def inProject(self, project):
        """See `IBranchCollection`."""
        return self._filterBy([Product.project == project.id])

    def inSourcePackage(self, source_package):
        """See `IBranchCollection`."""
        return self._filterBy([
            Branch.distroseries == source_package.distroseries,
            Branch.sourcepackagename == source_package.sourcepackagename])

    def ownedBy(self, person):
        """See `IBranchCollection`."""
        return self._filterBy([Branch.owner == person])

    def registeredBy(self, person):
        """See `IBranchCollection`."""
        return self._filterBy([Branch.registrant == person])

    def relatedTo(self, person):
        """See `IBranchCollection`."""
        return self._filterBy(
            [Branch.id.is_in(
                Union(
                    Select(Branch.id, Branch.owner == person),
                    Select(Branch.id, Branch.registrant == person),
                    Select(Branch.id,
                           And(BranchSubscription.person == person,
                               BranchSubscription.branch == Branch.id))))])

    def _getExactMatch(self, search_term):
        """Return the exact branch that 'search_term' matches, or None."""
        search_term = search_term.rstrip('/')
        branch_set = getUtility(IBranchSet)
        branch = branch_set.getByUniqueName(search_term)
        if branch is None:
            branch = branch_set.getByUrl(search_term)
        return branch

    def search(self, search_term):
        """See `IBranchCollection`."""
        # XXX: JonathanLange 2009-02-23: This matches the old search algorithm
        # that used to live in vocabularies/dbojects.py. It's not actually
        # very good -- really it should match based on substrings of the
        # unique name and sort based on relevance.
        branch = self._getExactMatch(search_term)
        if branch is not None:
            if branch in self.getBranches():
                return CountableIterator(1, [branch])
            else:
                return CountableIterator(0, [])
        like_term = '%' + search_term + '%'
        # Match the Branch name or the URL.
        queries = [Select(Branch.id,
                          Or(Branch.name.like(like_term),
                             Branch.url == search_term))]
        # Match the product name.
        if 'product' not in self._exclude_from_search:
            queries.append(Select(
                Branch.id,
                And(Branch.product == Product.id,
                    Product.name.like(like_term))))

        # Match the owner name.
        queries.append(Select(
            Branch.id,
            And(Branch.owner == Owner.id, Owner.name.like(like_term))))

        # Match the package bits.
        queries.append(
            Select(Branch.id,
                   And(Branch.sourcepackagename == SourcePackageName.id,
                       Branch.distroseries == DistroSeries.id,
                       DistroSeries.distribution == Distribution.id,
                       Or(SourcePackageName.name.like(like_term),
                          DistroSeries.name.like(like_term),
                          Distribution.name.like(like_term)))))

        # Get the results.
        collection = self._filterBy([Branch.id.is_in(Union(*queries))])
        results = collection.getBranches().order_by(Branch.name, Branch.id)
        return CountableIterator(results.count(), results)

    def scanned(self):
        """See `IBranchCollection`."""
        return self._filterBy([Branch.last_scanned != None])

    def subscribedBy(self, person):
        """See `IBranchCollection`."""
        return self._filterBy(
            [BranchSubscription.person == person],
            [Join(BranchSubscription,
                  BranchSubscription.branch == Branch.id)])

    def visibleByUser(self, person):
        """See `IBranchCollection`."""
        if (person == LAUNCHPAD_SERVICES or
            user_has_special_branch_access(person)):
            return self
        # Everyone can see public branches.
        public_branches = Select(Branch.id, Branch.private == False)

        if person is None:
            # Anonymous users can only see the public branches.
            visible_branches = public_branches
        else:
            # A union is used here rather than the more simplistic simple
            # joins due to the query plans generated.  If we just have a
            # simple query then we are joining across TeamParticipation and
            # BranchSubscription.  This creates a bad plan, hence the use of a
            # union.
            visible_branches = Union(
                public_branches,
                # Branches the person owns (or a team the person is in).
                Select(Branch.id,
                       And(Branch.owner == TeamParticipation.teamID,
                           TeamParticipation.person == person)),
                # Private branches the person is subscribed to, either
                # directly or indirectly.
                Select(Branch.id,
                       And(BranchSubscription.branch == Branch.id,
                           BranchSubscription.person ==
                               TeamParticipation.teamID,
                           TeamParticipation.person == person,
                           Branch.private == True)))
        return self._filterBy([Branch.id.is_in(visible_branches)])

    def withBranchType(self, *branch_types):
        return self._filterBy([Branch.branch_type.is_in(branch_types)])

    def withLifecycleStatus(self, *statuses):
        """See `IBranchCollection`."""
        return self._filterBy([Branch.lifecycle_status.is_in(statuses)])<|MERGE_RESOLUTION|>--- conflicted
+++ resolved
@@ -72,7 +72,6 @@
         """See `IBranchCollection`."""
         return self.getBranches().count()
 
-<<<<<<< HEAD
     @property
     def store(self):
         # Although you might think we could set the default value for store in
@@ -85,10 +84,7 @@
         else:
             return self._store
 
-    def _filterBy(self, tables, *expressions):
-=======
     def _filterBy(self, expressions, tables=None, exclude_from_search=None):
->>>>>>> ee41960d
         """Return a subset of this collection, filtered by 'expressions'."""
         # NOTE: JonathanLange 2009-02-17: We might be able to avoid the need
         # for explicit 'tables' by harnessing Storm's table inference system.
@@ -100,7 +96,7 @@
         if expressions is None:
             expressions = []
         return self.__class__(
-            self._store,
+            self.store,
             self._branch_filter_expressions + expressions,
             self._tables + tables,
             self._exclude_from_search + exclude_from_search)
