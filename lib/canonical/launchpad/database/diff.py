--- conflicted
+++ resolved
@@ -205,14 +205,4 @@
         static_diff = StaticDiff.acquire(
             from_revision_id, to_revision_id, bzr_branch.repository)
         self.job.complete()
-<<<<<<< HEAD
-        return static_diff
-
-    @staticmethod
-    def create(branch, from_revision_spec, to_revision_spec):
-        return StaticDiffJob(
-            branch=branch, from_revision_spec=from_revision_spec,
-            to_revision_spec=to_revision_spec)
-=======
-        return static_diff
->>>>>>> 06f0bf2d
+        return static_diff