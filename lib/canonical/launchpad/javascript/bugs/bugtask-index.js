--- conflicted
+++ resolved
@@ -321,13 +321,6 @@
  * @method setup_unsubscribe_icon_handlers
  * @param subscription {Object} A Y.lp.Subscription object.
  */
-<<<<<<< HEAD
-function setup_unsubscribe_icon_handlers(subscription) {
-    Y.on('click', function(e) {
-        e.halt();
-        unsubscribe_user_via_icon(e.target, subscription);
-    }, '.unsub-icon');
-=======
 function setup_unsubscribe_icon_handlers() {
     var subscription = new Y.lp.Subscription({
         link: Y.get('.menu-link-subscription'),
@@ -337,14 +330,11 @@
             subscriber_ids: subscriber_ids
         })
     });
-    var unsubscribe_icons = Y.all('.unsub-icon');
-    if (unsubscribe_icons) {
-        unsubscribe_icons.on('click', function(e) {
-            e.halt();
-            unsubscribe_user_via_icon(e.target, subscription);
-        });
-    }
->>>>>>> d4ea3f9b
+
+    Y.on('click', function(e) {
+        e.halt();
+        unsubscribe_user_via_icon(e.target, subscription);
+    }, '.unsub-icon');
 }
 
 /*
