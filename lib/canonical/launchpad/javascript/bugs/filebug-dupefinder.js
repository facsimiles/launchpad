/** Copyright (c) 2009, Canonical Ltd. All rights reserved.
 *
 * Handling of form overlay widgets for bug pages.
 *
 * @module DupeFinder
 * @requires base, node
 */
YUI.add('bugs.dupe_finder', function(Y) {

var BLOCK = 'block',
    DISPLAY = 'display',
    EXPANDER_COLLAPSED = '/@@/treeCollapsed',
    EXPANDER_EXPANDED = '/@@/treeExpanded',
    INLINE = 'inline',
    INNER_HTML = 'innerHTML',
    LAZR_CLOSED = 'lazr-closed',
    LAZR_OPEN = 'lazr-open',
    NONE = 'none',
    SRC = 'src';

var bugs = Y.namespace('bugs');

/*
 * The NodeList of possible duplicates.
 */
var bug_already_reported_expanders;
/*
 * The search field on the +filebug form
 */
var search_field;
/*
 * The search button on the +filebug form
 */
var search_button;
/*
 * The boilerplate elements for the do-you-want-to-subscribe
 * FormOverlay.
 */
var submit_button_html =
    '<button type="submit" name="field.actions.this_is_my_bug" ' +
    'value="Yes, this is the bug I\'m trying to report"' +
    'class="lazr-pos lazr-btn" >OK</button>';
var cancel_button_html =
    '<button type="button" name="field.actions.cancel" ' +
    'class="lazr-neg lazr-btn" >Cancel</button>';

/**
 * Return the relevant duplicate-details div for a bug-already-reported
 * expander.
 * @param expander The expander for which to return the relevant div.
 */
function get_details_div(expander) {
    var details_div = expander.get(
        'parentNode').get('parentNode').query('.duplicate-details');

    // Check that the details_div actually exists and raise an error if
    // we can't find it.
    if (details_div === null) {
        Y.fail(
            "Unable to find details div for expander " + expander.get('id'));
    } else {
        return details_div;
    }
}

/**
<<<<<<< HEAD
 * Show or hide a duplicate DIV based on whether it is currently
 * displayed or hidden.
 * @param e The Event that's triggering the toggle.
 */
function toggle_bug_details(e) {
    // Toggle the expander that's being clicked. We have to use the
    // display attribute of the associated details div because the SRC
    // attribute of the image changes depending on what host we're on
    // (i.e. production or edge).
    var image = e.target;
    var bug_details_div = get_details_div(image);

    if (bug_details_div.hasClass(LAZR_CLOSED)) {
        collapse_bug_details(image);
    } else {
        image.set(SRC, EXPANDER_EXPANDED);
        var anim = Y.lazr.effects.slide_out(bug_details_div);
        anim.run();
    }

    // If the bug reporting form is shown, hide it.
    var bug_reporting_form = Y.get('#bug_reporting_form');
    if (bug_reporting_form !== null &&
        bug_reporting_form.hasClass(LAZR_OPEN)) {
        bug_reporting_form.setStyle(DISPLAY, NONE);
    }
}

/**
=======
>>>>>>> 31430fe7
 * Collapse the details for a bug and set its expander arrow to
 * 'collapsed'
 * @param expander The expander to collapse.
 */
function collapse_bug_details(expander) {
    var bug_details_div = get_details_div(expander);
    var anim = Y.lazr.effects.slide_in(bug_details_div);
    anim.run();

    expander.set(SRC, EXPANDER_COLLAPSED);
}

/**
 * Show the bug reporting form and collapse all bug details forms.
 * @param e The Event triggering this function.
 */
function show_bug_reporting_form(e) {
    if (bug_already_reported_expanders !== null) {
        // Collapse any duplicate-details divs.
        Y.each(bug_already_reported_expanders, function(expander) {
            collapse_bug_details(expander);
        });
    }

    // If the bug reporting form is in a hidden container, as it is on
    // the AJAX dupe search, show it.
    var filebug_form_container = Y.get('#filebug-form-container');
    filebug_form_container.setStyle(DISPLAY, BLOCK);

    // Show the bug reporting form using a slide-out animation.
    var bug_reporting_form = Y.get('#bug_reporting_form');
    var anim = Y.lazr.effects.slide_out(bug_reporting_form);
    anim.run();

    Y.get(Y.DOM.byId('field.actions.submit_bug')).focus();

    // Focus the relevant elements of the form based on
    // whether the package drop-down is displayed.
    var bugtarget_package_btn = Y.get(
        Y.DOM.byId('field.bugtarget.option.package'));
    if (bugtarget_package_btn !== null) {
        Y.get(Y.DOM.byId('field.bugtarget.package')).focus();
    } else {
        Y.get(Y.DOM.byId('field.comment')).focus();
    }
}

/**
 * Search for bugs that may match the text that the user has entered and
 * display them in-line.
 */
function search_for_and_display_dupes() {
    function show_failure_message() {
        Y.get('#possible-duplicates').set(INNER_HTML, 'FAIL');
    }

    function on_success(transaction_id, response, arguments) {
        // Hide the spinner and show the duplicates.
        Y.get('#spinner').setStyle(DISPLAY, NONE);

        var duplicate_div = Y.get('#possible-duplicates');
        duplicate_div.set(INNER_HTML, response.responseText);

        bug_already_reported_expanders = Y.all(
            'img.bug-already-reported-expander');
        if (bug_already_reported_expanders !== null) {
            // If there are duplicates shown, change the title of the page
            // and set up the JavaScript of the duplicates that have been
            // returned.
            set_up_inline_duplicates();
            Y.get('#page-title').set(
                INNER_HTML,
                'Is the bug you&rsquo;re reporting one of these?');
        } else {
            // Otherwise, set the title to one that doesn't suggest
            // there were dupes returned and show the bug reporting
            // form.
            Y.get('#page-title').set(INNER_HTML, 'Report a bug');
            show_bug_reporting_form();
        }

        // Copy the value from the search field into the title field
        // on the filebug form.
        Y.get(Y.DOM.byId('field.title')).set(
            'value', search_field.get('value'))

        // Finally, change the label on the search button and show it
        // again.
        search_button.set('value', 'Check again');
        search_button.setStyle(DISPLAY, INLINE);
    }

    var search_term = encodeURI(search_field.get('value'));
    var search_url_base = Y.get(
        '#duplicate-search-url').getAttribute('href');
    var search_url = search_url_base + '?title=' + search_term;

    // Hide the button, show the spinner and clear the contents of the
    // possible duplicates div.
    search_button.setStyle(DISPLAY, NONE);
    Y.get('#spinner').setStyle(DISPLAY, INLINE);
    Y.get('#possible-duplicates').set(INNER_HTML, '');

    config = {on: {success: on_success,
                   failure: show_failure_message}}
    Y.io(search_url, config);
}

/**
 * Set up the inline duplicates so that their JavaScript-powered
 * elements work correctly.
 */
function set_up_inline_duplicates() {
    if (bug_already_reported_expanders === undefined ||
        bug_already_reported_expanders === null) {
        bug_already_reported_expanders = Y.all(
            'img.bug-already-reported-expander');
    }
    var bug_reporting_form = Y.get('#bug_reporting_form');

    if (bug_already_reported_expanders !== null) {
        // Collapse all the details divs, since we don't want them
        // expanded first up.
        var duplicate_details_divs = Y.all('div.duplicate-details');
        if (duplicate_details_divs !== null) {
            Y.each(duplicate_details_divs, function(div) {
                div.addClass(LAZR_CLOSED);
            });
        }

        // Set up the onclick handlers for the expanders.
        Y.each(bug_already_reported_expanders, function(expander) {
            expander.on('click', toggle_bug_details);
        });

        // Hide the bug reporting form.
        if (bug_reporting_form !== null) {
            bug_reporting_form.addClass(LAZR_CLOSED);
        }
    }

    bug_not_reported_button = Y.get('#bug-not-already-reported');
    if (bug_not_reported_button !== null) {
        // The bug_not_reported_button won't show up if there aren't any
        // possible duplicates.
        bug_not_reported_button.on('click', show_bug_reporting_form);
    }

    // Attach the form overlay to the "Yes, this is my bug" forms.
    var this_is_my_bug_forms = Y.all('form.this-is-my-bug-form');
    Y.each(this_is_my_bug_forms, function(form) {
        var subscribe_form_overlay = create_subscribe_overlay(form);

        form.on('submit', function(e) {
            // We don't care about the original event, so stop it
            // and show the form overlay that we just created.
            e.halt();
            subscribe_form_overlay.show();
        });
    });

}


/*
 * Create the overlay for a user to optionally subscribe to a bug that
 * affects them.
 * @param form The form to which the FormOverlay is going to be
 *             attached.
 */
function create_subscribe_overlay(form) {
    // Grab the bug id and title from the "Yes, this is my bug" form.
    var bug_id = form.query(
        'input.bug-already-reported-as').get('value');
    var bug_title = Y.get('#bug-' + bug_id + '-title').get(INNER_HTML);

    if (bug_title.length > 35) {
        // Truncate the bug title if it's more than 35 characters long.
        bug_title = bug_title.substring(0, 35) + '...';
    }

    // Escape things for the sake of belt-and-braces (suspenders if
    // you're of a North-American persuasion).
    bug_id = escape(bug_id);
    bug_title = escape(bug_title);

    // Construct the form. This is a bit hackish but it saves us from
    // having to try to get information from TAL into JavaScript and all
    // the horror that entails.
    var subscribe_form_body =
        '<div style="width: 320px">' +
        '    <p style="width: 100%">#' + bug_id + ' "' + bug_title + '"' +
        '    <br /><br /></p>' +
        '    <p style="font-weight: bold;">' +
        '       <input type="hidden" name="field.bug_already_reported_as" ' +
        '           value="' + bug_id + '" /> ' +
        '       <input type="radio" name="field.subscribe_to_existing_bug" ' +
        '           id="dont-subscribe-to-bug-' + bug_id + '" value="no" ' +
        '           class="subscribe-option" checked="true" /> ' +
        '       <label for="dont-subscribe-to-bug-' + bug_id + '"> ' +
        '         Just mark the bug as affecting me' +
        '       </label>' +
        '    </p>' +
        '    <p>' +
        '       <input type="radio" name="field.subscribe_to_existing_bug" ' +
        '           id="subscribe-to-bug-' + bug_id + '" value="yes" ' +
        '           class="subscribe-option" />' +
        '       <label for="subscribe-to-bug-' + bug_id + '"> ' +
        '         Subscribe me as well' +
        '       </label>' +
        '    </p>' +
        '</div>';

    // Create the do-you-want-to-subscribe FormOverlay.
    subscribe_form_overlay = new Y.lazr.FormOverlay({
        headerContent: '<h2>I am affected by this bug</h2>',
        form_content: subscribe_form_body,
        form_submit_button: Y.Node.create(submit_button_html),
        form_cancel_button: Y.Node.create(cancel_button_html),
        centered: true,
        visible: false
    });
    subscribe_form_overlay.render('#duplicate-overlay-bug-' + bug_id);

    // Alter the overlay's properties to make sure it submits correctly
    // and to the right place.
    form_node = subscribe_form_overlay.form_node;
    form_node.set('action', form.get('action'));
    form_node.set('method', 'post');

    // Add an on-click handler to the radio buttons to ensure that their
    // labels' styles are set correctly when they're selected.
    var radio_buttons = form.queryAll('input.subscribe-option');
    if (radio_buttons !== null) {
        Y.each(radio_buttons, function(radio_button) {
            radio_button.on('click', function(e) {
                // Loop over the radio buttons and set their parent
                // div's font-weight depending on whether they're
                // checked or not.
                Y.each(radio_buttons, function(radio_button) {
                    if (radio_button.get('checked')) {
                        radio_button.get(
                            'parentNode').setStyle('fontWeight', 'bold');
                    } else {
                        radio_button.get(
                            'parentNode').setStyle('fontWeight', 'normal');
                    }
                });
            });
        });
    }

    return subscribe_form_overlay;
}


<<<<<<< HEAD
/**
 * Set up the dupe finder, overriding the default behaviour of the
 * +filebug search form.
 */
function set_up_dupe_finder(transaction_id, response, arguments) {
    var filebug_form_container = Y.get('#filebug-form-container');
    filebug_form_container.set(INNER_HTML, response.responseText);

    // Activate the extra options collapsible section on the bug
    // reporting form.
    var bug_reporting_form = Y.get('#bug_reporting_form');
    if (bug_reporting_form !== null) {
        activateCollapsibles();
    }
=======
Y.bugs.setup_dupe_finder = function() {
    Y.on('domready', function() {
        bug_already_reported_expanders = Y.all(
            'img.bug-already-reported-expander');
        bug_reporting_form = Y.get('#bug_reporting_form');

        if (bug_already_reported_expanders !== null &&
            bug_already_reported_expanders !== undefined) {
            // Collapse all the details divs, since we don't want them
            // expanded first up.
            Y.each(Y.all('div.duplicate-details'), function(div) {
                collapse_bug_details(div);
            });

            // Set up the onclick handlers for the expanders.
            Y.each(Y.all('.similar-bug'), function(row) {
                var bug_details_div = row.query('div.duplicate-details');
                var image = row.query('img.bug-already-reported-expander');
                var bug_title_link = row.query('.duplicate-bug-link');
                var view_bug_link = row.query('.view-bug-link');

                // Shut down the default action for the link and mark it
                // as a JS'd link. We do this as it's simpler than
                // trying to find all the bits of the row that we want
                // to make clickable.
                bug_title_link.addClass('js-action');
                bug_title_link.on('click', function(e) {
                    e.preventDefault();
                });

                // The "view this bug" link shouldn't trigger the
                // collapsible, so we stop the event from propagating.
                view_bug_link.on('click', function(e) {
                    e.stopPropagation();
                });

                // The same is true for the collapsible section. People
                // may want to copy and paste this, which involves
                // clicking, so we stop the onclick event from
                // propagating here, too.
                bug_details_div.on('click', function(e) {
                    e.stopPropagation();
                });

                // Set up the on focus handler for the link so that
                // tabbing will expand the different bugs.
                bug_title_link.on('focus', function(e) {
                    if (!bug_details_div.hasClass('lazr-opened')) {
                        var anim = Y.lazr.effects.slide_out(bug_details_div);
                        anim.run();

                        image.set(SRC, EXPANDER_EXPANDED);

                        // If the bug reporting form is shown, hide it.
                        if (bug_reporting_form.getStyle(DISPLAY) == BLOCK) {
                            bug_reporting_form.setStyle(DISPLAY, NONE);
                        }
                    }
                });

                row.on('click', function(e) {
                    if (bug_details_div.hasClass('lazr-opened')) {
                        collapse_bug_details(image);
                    } else {
                        var anim = Y.lazr.effects.slide_out(bug_details_div);
                        anim.run();

                        image.set(SRC, EXPANDER_EXPANDED);
                    }

                    // If the bug reporting form is shown, hide it.
                    if (bug_reporting_form.getStyle(DISPLAY) == BLOCK) {
                        bug_reporting_form.setStyle(DISPLAY, NONE);
                    }
                });
            });
>>>>>>> 31430fe7

    search_button = Y.get(Y.DOM.byId('field.actions.search'));

    // Change the name and id of the search field so that it doesn't
    // confuse the view when we submit a bug report.
    search_field = Y.get(Y.DOM.byId('field.title'));
    search_field.set('name', 'field.search');
    search_field.set('id', 'field.search');

    // Disable the form so that hitting "enter" in the Summary
    // field no longer sends us through to the next page.
    // Y.on('submit', function(e) { e.halt(); }, '#my-form')

    // Update the label on the search button so that it no longer
    // says "Continue".
    search_button.set('value', 'Next');
    search_button.set('type', 'button');

    // Set up the handlers for the search button and the input
    // field.
    search_button.on('click', search_for_and_display_dupes);
}

Y.bugs.setup_dupe_finder = function() {
    Y.on('domready', function() {
        config = {on: {success: set_up_dupe_finder,
                       failure: function() {}}}

        // Load the filebug form asynchronously. If this fails we
        // degrade to the standard mode for bug filing, clicking through
        // to the second part of the bug filing form.
        var filebug_form_url = Y.get(
            '#filebug-form-url').getAttribute('href');
        Y.io(filebug_form_url, config);
    });

};

<<<<<<< HEAD
}, '0.1', {
    requires: ['base', 'oop', 'node', 'event', 'lazr.formoverlay',
               'lazr.effects']
    });
=======
}, '0.1', {requires: [
    'base', 'oop', 'node', 'event', 'lazr.formoverlay', 'lazr.effects']});
>>>>>>> 31430fe7
<|MERGE_RESOLUTION|>--- conflicted
+++ resolved
@@ -64,38 +64,6 @@
 }
 
 /**
-<<<<<<< HEAD
- * Show or hide a duplicate DIV based on whether it is currently
- * displayed or hidden.
- * @param e The Event that's triggering the toggle.
- */
-function toggle_bug_details(e) {
-    // Toggle the expander that's being clicked. We have to use the
-    // display attribute of the associated details div because the SRC
-    // attribute of the image changes depending on what host we're on
-    // (i.e. production or edge).
-    var image = e.target;
-    var bug_details_div = get_details_div(image);
-
-    if (bug_details_div.hasClass(LAZR_CLOSED)) {
-        collapse_bug_details(image);
-    } else {
-        image.set(SRC, EXPANDER_EXPANDED);
-        var anim = Y.lazr.effects.slide_out(bug_details_div);
-        anim.run();
-    }
-
-    // If the bug reporting form is shown, hide it.
-    var bug_reporting_form = Y.get('#bug_reporting_form');
-    if (bug_reporting_form !== null &&
-        bug_reporting_form.hasClass(LAZR_OPEN)) {
-        bug_reporting_form.setStyle(DISPLAY, NONE);
-    }
-}
-
-/**
-=======
->>>>>>> 31430fe7
  * Collapse the details for a bug and set its expander arrow to
  * 'collapsed'
  * @param expander The expander to collapse.
@@ -165,7 +133,7 @@
             // If there are duplicates shown, change the title of the page
             // and set up the JavaScript of the duplicates that have been
             // returned.
-            set_up_inline_duplicates();
+            Y.bugs.setup_dupes();
             Y.get('#page-title').set(
                 INNER_HTML,
                 'Is the bug you&rsquo;re reporting one of these?');
@@ -352,7 +320,6 @@
 }
 
 
-<<<<<<< HEAD
 /**
  * Set up the dupe finder, overriding the default behaviour of the
  * +filebug search form.
@@ -367,84 +334,6 @@
     if (bug_reporting_form !== null) {
         activateCollapsibles();
     }
-=======
-Y.bugs.setup_dupe_finder = function() {
-    Y.on('domready', function() {
-        bug_already_reported_expanders = Y.all(
-            'img.bug-already-reported-expander');
-        bug_reporting_form = Y.get('#bug_reporting_form');
-
-        if (bug_already_reported_expanders !== null &&
-            bug_already_reported_expanders !== undefined) {
-            // Collapse all the details divs, since we don't want them
-            // expanded first up.
-            Y.each(Y.all('div.duplicate-details'), function(div) {
-                collapse_bug_details(div);
-            });
-
-            // Set up the onclick handlers for the expanders.
-            Y.each(Y.all('.similar-bug'), function(row) {
-                var bug_details_div = row.query('div.duplicate-details');
-                var image = row.query('img.bug-already-reported-expander');
-                var bug_title_link = row.query('.duplicate-bug-link');
-                var view_bug_link = row.query('.view-bug-link');
-
-                // Shut down the default action for the link and mark it
-                // as a JS'd link. We do this as it's simpler than
-                // trying to find all the bits of the row that we want
-                // to make clickable.
-                bug_title_link.addClass('js-action');
-                bug_title_link.on('click', function(e) {
-                    e.preventDefault();
-                });
-
-                // The "view this bug" link shouldn't trigger the
-                // collapsible, so we stop the event from propagating.
-                view_bug_link.on('click', function(e) {
-                    e.stopPropagation();
-                });
-
-                // The same is true for the collapsible section. People
-                // may want to copy and paste this, which involves
-                // clicking, so we stop the onclick event from
-                // propagating here, too.
-                bug_details_div.on('click', function(e) {
-                    e.stopPropagation();
-                });
-
-                // Set up the on focus handler for the link so that
-                // tabbing will expand the different bugs.
-                bug_title_link.on('focus', function(e) {
-                    if (!bug_details_div.hasClass('lazr-opened')) {
-                        var anim = Y.lazr.effects.slide_out(bug_details_div);
-                        anim.run();
-
-                        image.set(SRC, EXPANDER_EXPANDED);
-
-                        // If the bug reporting form is shown, hide it.
-                        if (bug_reporting_form.getStyle(DISPLAY) == BLOCK) {
-                            bug_reporting_form.setStyle(DISPLAY, NONE);
-                        }
-                    }
-                });
-
-                row.on('click', function(e) {
-                    if (bug_details_div.hasClass('lazr-opened')) {
-                        collapse_bug_details(image);
-                    } else {
-                        var anim = Y.lazr.effects.slide_out(bug_details_div);
-                        anim.run();
-
-                        image.set(SRC, EXPANDER_EXPANDED);
-                    }
-
-                    // If the bug reporting form is shown, hide it.
-                    if (bug_reporting_form.getStyle(DISPLAY) == BLOCK) {
-                        bug_reporting_form.setStyle(DISPLAY, NONE);
-                    }
-                });
-            });
->>>>>>> 31430fe7
 
     search_button = Y.get(Y.DOM.byId('field.actions.search'));
 
@@ -467,6 +356,108 @@
     // field.
     search_button.on('click', search_for_and_display_dupes);
 }
+
+Y.bugs.setup_dupes = function() {
+    bug_already_reported_expanders = Y.all(
+        'img.bug-already-reported-expander');
+    bug_reporting_form = Y.get('#bug_reporting_form');
+
+    if (bug_already_reported_expanders !== null &&
+        bug_already_reported_expanders !== undefined) {
+        // Collapse all the details divs, since we don't want them
+        // expanded first up.
+        Y.each(Y.all('div.duplicate-details'), function(div) {
+            collapse_bug_details(div);
+        });
+
+        // Set up the onclick handlers for the expanders.
+        Y.each(Y.all('.similar-bug'), function(row) {
+            var bug_details_div = row.query('div.duplicate-details');
+            var image = row.query('img.bug-already-reported-expander');
+            var bug_title_link = row.query('.duplicate-bug-link');
+            var view_bug_link = row.query('.view-bug-link');
+
+            // Shut down the default action for the link and mark it
+            // as a JS'd link. We do this as it's simpler than
+            // trying to find all the bits of the row that we want
+            // to make clickable.
+            bug_title_link.addClass('js-action');
+            bug_title_link.on('click', function(e) {
+                e.preventDefault();
+            });
+
+            // The "view this bug" link shouldn't trigger the
+            // collapsible, so we stop the event from propagating.
+            view_bug_link.on('click', function(e) {
+                e.stopPropagation();
+            });
+
+            // The same is true for the collapsible section. People
+            // may want to copy and paste this, which involves
+            // clicking, so we stop the onclick event from
+            // propagating here, too.
+            bug_details_div.on('click', function(e) {
+                e.stopPropagation();
+            });
+
+            // Set up the on focus handler for the link so that
+            // tabbing will expand the different bugs.
+            bug_title_link.on('focus', function(e) {
+                if (!bug_details_div.hasClass('lazr-opened')) {
+                    var anim = Y.lazr.effects.slide_out(bug_details_div);
+                    anim.run();
+
+                    image.set(SRC, EXPANDER_EXPANDED);
+
+                    // If the bug reporting form is shown, hide it.
+                    if (bug_reporting_form.getStyle(DISPLAY) == BLOCK) {
+                        bug_reporting_form.setStyle(DISPLAY, NONE);
+                    }
+                }
+            });
+
+            row.on('click', function(e) {
+                if (bug_details_div.hasClass('lazr-opened')) {
+                    collapse_bug_details(image);
+                } else {
+                    var anim = Y.lazr.effects.slide_out(bug_details_div);
+                    anim.run();
+
+                    image.set(SRC, EXPANDER_EXPANDED);
+                }
+
+                // If the bug reporting form is shown, hide it.
+                if (bug_reporting_form.getStyle(DISPLAY) == BLOCK) {
+                    bug_reporting_form.setStyle(DISPLAY, NONE);
+                }
+            });
+        });
+
+        // Hide the bug reporting form.
+        bug_reporting_form.setStyle(DISPLAY, NONE);
+    }
+
+    bug_not_reported_button = Y.get('#bug-not-already-reported');
+    if (bug_not_reported_button !== null &&
+        bug_not_reported_button !== undefined) {
+        // The bug_not_reported_button won't show up if there aren't any
+        // possible duplicates.
+        bug_not_reported_button.on('click', show_bug_reporting_form);
+    }
+
+    // Attach the form overlay to the "Yes, this is my bug" forms.
+    var this_is_my_bug_forms = Y.all('form.this-is-my-bug-form');
+    Y.each(this_is_my_bug_forms, function(form) {
+        var subscribe_form_overlay = create_subscribe_overlay(form);
+
+        form.on('submit', function(e) {
+            // We don't care about the original event, so stop it
+            // and show the form overlay that we just created.
+            e.halt();
+            subscribe_form_overlay.show();
+        });
+    });
+};
 
 Y.bugs.setup_dupe_finder = function() {
     Y.on('domready', function() {
@@ -483,12 +474,5 @@
 
 };
 
-<<<<<<< HEAD
-}, '0.1', {
-    requires: ['base', 'oop', 'node', 'event', 'lazr.formoverlay',
-               'lazr.effects']
-    });
-=======
 }, '0.1', {requires: [
-    'base', 'oop', 'node', 'event', 'lazr.formoverlay', 'lazr.effects']});
->>>>>>> 31430fe7
+    'base', 'oop', 'node', 'event', 'lazr.formoverlay', 'lazr.effects']});