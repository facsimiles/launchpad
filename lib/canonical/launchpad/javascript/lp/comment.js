--- conflicted
+++ resolved
@@ -40,16 +40,8 @@
               this.submit_button.set('disabled', true);
           }
     },
-<<<<<<< HEAD
-    disable: function(){
-        this.comment_input.set('disabled', true);
-    },
-    enable: function() {
-        this.comment_input.set('disabled', false);
-=======
     setDisabled: function(disabled){
         this.comment_input.set('disabled', disabled);
->>>>>>> a427c010
     },
     addComment: function(e){
         e.halt();
@@ -148,17 +140,11 @@
         }
         return CodeReviewComment.superclass.validate.apply(this);
     },
-    disable: function(){
-        CodeReviewComment.superclass.disable.apply(this);
-        this.vote_input.set('disabled', true);
-        this.review_type.set('disabled', true);
-    },
-    enable: function() {
-        CodeReviewComment.superclass.enable.apply(this);
-        this.vote_input.set('disabled', false);
-        this.review_type.set('disabled', false);
-    },
-
+    setDisabled: function(disabled){
+        CodeReviewComment.superclass.setDisabled.call(this, disabled);
+        this.vote_input.set('disabled', disabled);
+        this.review_type.set('disabled', disabled);
+    },
     postComment: function(callback) {
         var config = {
             on: {
