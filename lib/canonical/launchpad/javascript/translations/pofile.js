--- conflicted
+++ resolved
@@ -244,7 +244,6 @@
         (e.shiftKey && e.altKey && e.keyCode == 75)) {
             return;
     }
-<<<<<<< HEAD
 
     var translation_select_id = field + '_select';
     selectWidgetByID(translation_select_id);
@@ -264,10 +263,7 @@
             selectWidgetByID(force_suggestion);
         }
     }
-=======
-    var translation_select_id = field + '_select';
-    selectWidgetByID(translation_select_id);
->>>>>>> 798a2be0
+
 };
 
 
@@ -354,12 +350,8 @@
         //  * msgset_2_pt_BR_translation_0_new_select
         var html_parts = fields[key].split('_');
         var msgset_id = html_parts[0] + '_' + html_parts[1];
-<<<<<<< HEAD
         var translation_stem = fields[key].replace(
             /_translation_(\d)+_new/,"");
-=======
-        var translation_stem = fields[key].replace(/_translation_(\d)+_new/,"");
->>>>>>> 798a2be0
 
         Y.on(
             'change', selectTranslation,
@@ -495,7 +487,6 @@
  * It will also initializing the reset checkbox behavior and will show the
  * error notifications.
  */
- 
 var initializeBaseTranslate = function () {
     try {
       setupSuggestionDismissal();
@@ -549,3 +540,4 @@
 
 
 }, "0.1", {"requires": ["event", "event-key", "node", "cookie", "anim"]});
+z