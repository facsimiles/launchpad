/* Copyright 2009 Canonical Ltd.  This software is licensed under the
 * GNU Affero General Public License version 3 (see the file LICENSE).
 *
 * Code for handling the popup diffs in the pretty overlays.
 *
 * @module popupdiff
 * @requires node
 */

YUI.add('code.popupdiff', function(Y) {

// The launchpad js client used.
var lp_client;

Y.popupdiff = Y.namespace('code.popupdiff');


var DiffOverlay = function() {
    DiffOverlay.superclass.constructor.apply(this, arguments);
};


Y.extend(DiffOverlay, Y.lazr.PrettyOverlay, {
        bindUI: function() {
            // call PrettyOverlay's bindUI
            this.constructor.superclass.bindUI.call(this);
        }
    });


DiffOverlay.NAME = 'diff-overlay';


var rendered_overlays = {};


function load_diff(node, api_url, librarian_url) {

    // Look to see if we have rendered one already.
    if (rendered_overlays[api_url] !== undefined) {
        rendered_overlays[api_url].show();
        return;
    }

    // Show a spinner.
    var html = [
        '<img src="/@@/spinner" alt="loading..." ',
        '     style="padding-left: 0.5em"/>'].join('');
    var spinner = Y.Node.create(html);
    node.appendChild(spinner);
<<<<<<< HEAD
    // Load the diff.
    var diff_url = address + '/++diff';
    Y.log(diff_url);
    Y.io(diff_url, {
            on: {
                success: function(id, response) {
                    node.removeChild(spinner);
                    show_diff(address, response.responseText);
                },
                failure: function(id, response) {
                    node.removeChild(spinner);
                    // Fail over to loading the librarian link.
                    document.location = librarian_url;
                }
=======

    Y.log(api_url);
    var config = {
        on: {
            success: function(formatted_diff) {
                node.removeChild(spinner);
                var diff_overlay = show_diff(formatted_diff);
                rendered_overlays[api_url] = diff_overlay;
            },
            failure: function() {
                node.removeChild(spinner);
                // Fail over to loading the librarian link.
                document.location = librarian_url;
>>>>>>> cb8fa71d
            }
        },
        accept: LP.client.XHTML
    };
    lp_client.get(api_url + '/+preview-diff', config);
}

function show_diff(diff_text) {

    var diff_overlay = new DiffOverlay({
            bodyContent: diff_text,
            align: {
                points: [Y.WidgetPositionExt.CC, Y.WidgetPositionExt.CC]
            },
            progressbar: false
        });
    diff_overlay.render();
    return diff_overlay;
}


/*
 * Connect the diff links to thier pretty overlay function.
 */
Y.popupdiff.connect_diff_links = function() {

    // Setup the LP client.
    lp_client = new LP.client.Launchpad();

    // var status_content = Y.get('#branch-details-status-value');
    var nl = Y.all('.popup-diff');
    nl.each(function(node, index, nodelist){
            var a = node.query('a');
            a.addClass('js-action');
            var librarian_url = a.getAttribute('href');
            var api_url = node.query('a.api-ref').getAttribute('href');
            a.on('click', function(e) {
                    e.preventDefault();
                    load_diff(a, api_url, librarian_url);
                });
        });
};

    }, '0.1', {requires: ['io', 'node', 'lazr.overlay', 'lp.client']});<|MERGE_RESOLUTION|>--- conflicted
+++ resolved
@@ -48,22 +48,6 @@
         '     style="padding-left: 0.5em"/>'].join('');
     var spinner = Y.Node.create(html);
     node.appendChild(spinner);
-<<<<<<< HEAD
-    // Load the diff.
-    var diff_url = address + '/++diff';
-    Y.log(diff_url);
-    Y.io(diff_url, {
-            on: {
-                success: function(id, response) {
-                    node.removeChild(spinner);
-                    show_diff(address, response.responseText);
-                },
-                failure: function(id, response) {
-                    node.removeChild(spinner);
-                    // Fail over to loading the librarian link.
-                    document.location = librarian_url;
-                }
-=======
 
     Y.log(api_url);
     var config = {
@@ -77,7 +61,6 @@
                 node.removeChild(spinner);
                 // Fail over to loading the librarian link.
                 document.location = librarian_url;
->>>>>>> cb8fa71d
             }
         },
         accept: LP.client.XHTML
