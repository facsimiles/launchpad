--- conflicted
+++ resolved
@@ -12,13 +12,8 @@
 
 from canonical.config import config
 from canonical.launchpad.interfaces import (
-<<<<<<< HEAD
     IBugDelta, IDistroBugTask, IDistroReleaseBugTask, IRemoteBugTask, 
-    IUpstreamBugTask)
-=======
-    IBugDelta, IDistroBugTask, IDistroReleaseBugTask, ISpecification,
-    IUpstreamBugTask, )
->>>>>>> 64ea5659
+    ISpecification, IUpstreamBugTask)
 from canonical.launchpad.mail import (
     simple_sendmail, simple_sendmail_from_person, format_address)
 from canonical.launchpad.components.bug import BugDelta
