# Copyright 2009-2010 Canonical Ltd.  This software is licensed under the
# GNU Affero General Public License version 3 (see the file LICENSE).

# pylint: disable-msg=F0401

"""Security policies for using content objects."""

__metaclass__ = type
__all__ = ['AuthorizationBase']

from zope.interface import implements, Interface
from zope.component import getAdapter, getUtility

from canonical.launchpad.interfaces.account import IAccount
from canonical.launchpad.interfaces.emailaddress import IEmailAddress
from lp.registry.interfaces.announcement import IAnnouncement
from lp.soyuz.interfaces.archive import IArchive
from lp.soyuz.interfaces.archivepermission import (
    IArchivePermissionSet)
from lp.soyuz.interfaces.archiveauthtoken import IArchiveAuthToken
from lp.soyuz.interfaces.archivesubscriber import (
    IArchiveSubscriber, IPersonalArchiveSubscription)
from lp.code.interfaces.branch import (
    IBranch, user_has_special_branch_access)
from lp.code.interfaces.branchmergeproposal import (
    IBranchMergeProposal)
from lp.code.interfaces.branchsubscription import (
    IBranchSubscription)
from lp.code.interfaces.sourcepackagerecipe import ISourcePackageRecipe
from lp.code.interfaces.sourcepackagerecipebuild import (
    ISourcePackageRecipeBuild)
from lp.bugs.interfaces.bug import IBug
from lp.bugs.interfaces.bugattachment import IBugAttachment
from lp.bugs.interfaces.bugbranch import IBugBranch
from lp.bugs.interfaces.bugnomination import IBugNomination
from lp.bugs.interfaces.bugsubscription import IBugSubscription
from lp.bugs.interfaces.bugtracker import IBugTracker
from lp.buildmaster.interfaces.builder import IBuilder, IBuilderSet
from lp.buildmaster.interfaces.buildfarmbranchjob import IBuildFarmBranchJob
from lp.buildmaster.interfaces.buildfarmjob import (
    IBuildFarmJob, IBuildFarmJobOld)
from lp.buildmaster.interfaces.packagebuild import IPackageBuild
from lp.code.interfaces.codeimport import ICodeImport
from lp.code.interfaces.codeimportjob import (
    ICodeImportJobSet, ICodeImportJobWorkflow)
from lp.code.interfaces.codeimportmachine import (
    ICodeImportMachine)
from lp.code.interfaces.codereviewcomment import (
    ICodeReviewComment, ICodeReviewCommentDeletion)
from lp.code.interfaces.codereviewvote import (
    ICodeReviewVoteReference)
from lp.code.interfaces.diff import IPreviewDiff
from lp.registry.interfaces.distribution import IDistribution
from lp.registry.interfaces.distributionmirror import (
    IDistributionMirror)
from lp.registry.interfaces.distributionsourcepackage import (
    IDistributionSourcePackage)
from lp.registry.interfaces.distroseries import IDistroSeries
from lp.registry.interfaces.entitlement import IEntitlement
from lp.hardwaredb.interfaces.hwdb import (
    IHWDBApplication, IHWDevice, IHWDeviceClass, IHWDriver, IHWDriverName,
    IHWDriverPackageName, IHWSubmission, IHWSubmissionDevice, IHWVendorID)
from lp.services.worlddata.interfaces.language import ILanguage, ILanguageSet
from lp.translations.interfaces.languagepack import ILanguagePack
from canonical.launchpad.interfaces.launchpad import (
    IBazaarApplication, IHasBug, IHasDrivers, ILaunchpadCelebrities,
    IPersonRoles)
from lp.registry.interfaces.role import IHasOwner
from lp.registry.interfaces.location import IPersonLocation
from lp.registry.interfaces.mailinglist import IMailingListSet
from lp.registry.interfaces.milestone import (
    IMilestone, IProjectGroupMilestone)
from canonical.launchpad.interfaces.message import IMessage
from canonical.launchpad.interfaces.oauth import (
    IOAuthAccessToken, IOAuthRequestToken)
from lp.soyuz.interfaces.packageset import IPackageset, IPackagesetSet
from lp.translations.interfaces.pofile import IPOFile
from lp.translations.interfaces.potemplate import IPOTemplate
from lp.soyuz.interfaces.binarypackagerelease import (
    IBinaryPackageReleaseDownloadCount)
from lp.soyuz.interfaces.binarypackagebuild import IBinaryPackageBuild
from lp.soyuz.interfaces.buildfarmbuildjob import IBuildFarmBuildJob
from lp.soyuz.interfaces.publishing import (
    IBinaryPackagePublishingHistory, IPublishingEdit,
    ISourcePackagePublishingHistory)
from lp.soyuz.interfaces.queue import (
    IPackageUpload, IPackageUploadQueue)
from lp.registry.interfaces.packaging import IPackaging
from lp.registry.interfaces.person import (
    IPerson, IPersonSet, ITeam, PersonVisibility)
from lp.registry.interfaces.pillar import IPillar
from lp.registry.interfaces.poll import (
    IPoll, IPollOption, IPollSubset)
from lp.registry.interfaces.product import IProduct, IProductSet
from lp.registry.interfaces.productrelease import (
    IProductRelease, IProductReleaseFile)
from lp.registry.interfaces.productseries import IProductSeries
from lp.registry.interfaces.projectgroup import (
    IProjectGroup, IProjectGroupSet)
from lp.registry.interfaces.gpg import IGPGKey
from lp.registry.interfaces.irc import IIrcID
from lp.registry.interfaces.wikiname import IWikiName
from lp.code.interfaces.seriessourcepackagebranch import (
    IMakeOfficialBranchLinks, ISeriesSourcePackageBranch)
from lp.registry.interfaces.sourcepackage import ISourcePackage
from lp.soyuz.interfaces.sourcepackagerelease import (
    ISourcePackageRelease)
from lp.blueprints.interfaces.specification import ISpecification
from lp.blueprints.interfaces.specificationbranch import (
    ISpecificationBranch)
from lp.blueprints.interfaces.specificationsubscription import (
    ISpecificationSubscription)
from lp.blueprints.interfaces.sprint import ISprint
from lp.blueprints.interfaces.sprintspecification import (
    ISprintSpecification)
from lp.registry.interfaces.teammembership import ITeamMembership
from lp.translations.interfaces.translationgroup import (
    ITranslationGroup, ITranslationGroupSet)
from lp.translations.interfaces.translationimportqueue import (
    ITranslationImportQueue, ITranslationImportQueueEntry)
from lp.translations.interfaces.translationsperson import (
    ITranslationsPerson)
from lp.translations.interfaces.translator import (
    ITranslator, IEditTranslator)

from canonical.launchpad.webapp.authorization import check_permission
from canonical.launchpad.webapp.interfaces import (
    IAuthorization, ILaunchpadRoot)

from lp.answers.interfaces.faq import IFAQ
from lp.answers.interfaces.faqtarget import IFAQTarget
from lp.answers.interfaces.question import IQuestion
from lp.answers.interfaces.questiontarget import IQuestionTarget
from lp.services.worlddata.interfaces.country import ICountry


class AuthorizationBase:
    implements(IAuthorization)
    permission = None
    usedfor = None

    def __init__(self, obj):
        self.obj = obj

    def checkUnauthenticated(self):
        """See `IAuthorization.checkUnauthenticated`.

        :return: True or False.
        """
        return False

    def checkAuthenticated(self, user):
        """Return True if the given person has the given permission.

        This method is implemented by security adapters that have not
        been updated to work in terms of IAccount.

        :return: True or False.
        """
        return False

    def checkAccountAuthenticated(self, account):
        """See `IAuthorization.checkAccountAuthenticated`.

        :return: True or False.
        """
        # For backward compatibility, delegate to one of
        # checkAuthenticated() or checkUnauthenticated().
        person = IPerson(account, None)
        if person is None:
            return self.checkUnauthenticated()
        else:
            return self.checkAuthenticated(IPersonRoles(person))


class ViewByLoggedInUser(AuthorizationBase):
    """The default ruleset for the launchpad.View permission.

    By default, any logged-in user can see anything. More restrictive
    rulesets are defined in other IAuthorization implementations.
    """
    permission = 'launchpad.View'
    usedfor = Interface

    def checkAuthenticated(self, user):
        """Any authenticated user can see this object."""
        return True


class AnonymousAuthorization(AuthorizationBase):
    """Allow any authenticated and unauthenticated user access."""
    permission = 'launchpad.View'

    def checkUnauthenticated(self):
        """Any unauthorized user can see this object."""
        return True

    def checkAuthenticated(self, user):
        """Any authorized user can see this object."""
        return True


class AdminByAdminsTeam(AuthorizationBase):
    permission = 'launchpad.Admin'
    usedfor = Interface

    def checkAuthenticated(self, user):
        return user.in_admin


class AdminByCommercialTeamOrAdmins(AuthorizationBase):
    permission = 'launchpad.Commercial'
    usedfor = Interface

    def checkAuthenticated(self, user):
        return user.in_commercial_admin or user.in_admin


class EditByRegistryExpertsOrAdmins(AuthorizationBase):
    permission = 'launchpad.Edit'
    usedfor = ILaunchpadRoot

    def checkAuthenticated(self, user):
        return user.in_admin or user.in_registry_experts


class ReviewByRegistryExpertsOrAdmins(AuthorizationBase):
    permission = 'launchpad.ProjectReview'
    usedfor = None

    def checkAuthenticated(self, user):
        return user.in_admin or user.in_registry_experts


class ReviewProduct(ReviewByRegistryExpertsOrAdmins):
    usedfor = IProduct


class ReviewProductSet(ReviewByRegistryExpertsOrAdmins):
    usedfor = IProductSet


class ReviewProject(ReviewByRegistryExpertsOrAdmins):
    usedfor = IProjectGroup


class ReviewProjectGroupSet(ReviewByRegistryExpertsOrAdmins):
    usedfor = IProjectGroupSet


class ModeratePerson(ReviewByRegistryExpertsOrAdmins):
    permission = 'launchpad.Moderate'
    usedfor = IPerson


class ViewPillar(AuthorizationBase):
    usedfor = IPillar
    permission = 'launchpad.View'

    def checkUnauthenticated(self):
        return self.obj.active

    def checkAuthenticated(self, user):
        """The Admins & Commercial Admins can see inactive pillars."""
        if self.obj.active:
            return True
        else:
            return (user.in_commercial_admin or
                    user.in_admin or
                    user.in_registry_experts)


class EditAccountBySelfOrAdmin(AuthorizationBase):
    permission = 'launchpad.Edit'
    usedfor = IAccount

    def checkAccountAuthenticated(self, account):
        if account == self.obj:
            return True
        return super(
            EditAccountBySelfOrAdmin, self).checkAccountAuthenticated(account)

    def checkAuthenticated(self, user):
        return user.in_admin


class ViewAccount(EditAccountBySelfOrAdmin):
    permission = 'launchpad.View'


class SpecialAccount(EditAccountBySelfOrAdmin):
    permission = 'launchpad.Special'

    def checkAuthenticated(self, user):
        """Extend permission to registry experts."""
        return user.in_admin or user.in_registry_experts


class ModerateAccountByRegistryExpert(AuthorizationBase):
    usedfor = IAccount
    permission = 'launchpad.Moderate'

    def checkAuthenticated(self, user):
        return user.in_admin or user.in_registry_experts


class EditOAuthAccessToken(AuthorizationBase):
    permission = 'launchpad.Edit'
    usedfor = IOAuthAccessToken

    def checkAuthenticated(self, user):
        return self.obj.person == user.person or user.in_admin


class EditOAuthRequestToken(EditOAuthAccessToken):
    permission = 'launchpad.Edit'
    usedfor = IOAuthRequestToken


class EditBugNominationStatus(AuthorizationBase):
    permission = 'launchpad.Driver'
    usedfor = IBugNomination

    def checkAuthenticated(self, user):
        return self.obj.canApprove(user.person)


class EditByOwnersOrAdmins(AuthorizationBase):
    permission = 'launchpad.Edit'
    usedfor = IHasOwner

    def checkAuthenticated(self, user):
        return user.isOwner(self.obj) or user.in_admin


class EditProduct(EditByOwnersOrAdmins):
    usedfor = IProduct


class EditPackaging(EditByOwnersOrAdmins):
    usedfor = IPackaging


class EditProductReleaseFile(AuthorizationBase):
    permission = 'launchpad.Edit'
    usedfor = IProductReleaseFile

    def checkAuthenticated(self, user):
        return EditProductRelease(self.obj.productrelease).checkAuthenticated(
            user)


class AdminDistributionMirrorByDistroOwnerOrMirrorAdminsOrAdmins(
        AuthorizationBase):
    permission = 'launchpad.Admin'
    usedfor = IDistributionMirror

    def checkAuthenticated(self, user):
        return (user.isOwner(self.obj.distribution) or
                user.in_admin or
                user.inTeam(self.obj.distribution.mirror_admin))


class EditDistributionMirrorByOwnerOrDistroOwnerOrMirrorAdminsOrAdmins(
        AuthorizationBase):
    permission = 'launchpad.Edit'
    usedfor = IDistributionMirror

    def checkAuthenticated(self, user):
        return (user.isOwner(self.obj) or user.in_admin or
                user.isOwner(self.obj.distribution) or
                user.inTeam(self.obj.distribution.mirror_admin))


class ViewDistributionMirror(AnonymousAuthorization):
    """Anyone can view an IDistributionMirror."""
    usedfor = IDistributionMirror


class ViewMilestone(AnonymousAuthorization):
    """Anyone can view an IMilestone."""
    usedfor = IMilestone


class EditSpecificationBranch(AuthorizationBase):

    usedfor = ISpecificationBranch
    permission = 'launchpad.Edit'

    def checkAuthenticated(self, user):
        """See `IAuthorization.checkAuthenticated`.

        :return: True or False.
        """
        return True


class ViewSpecificationBranch(EditSpecificationBranch):

    permission = 'launchpad.View'

    def checkUnauthenticated(self):
        """See `IAuthorization.checkUnauthenticated`.

        :return: True or False.
        """
        return True


class EditSpecificationByTargetOwnerOrOwnersOrAdmins(AuthorizationBase):
    """We want everybody "related" to a specification to be able to edit it.
    You are related if you have a role on the spec, or if you have a role on
    the spec target (distro/product) or goal (distroseries/productseries).
    """

    permission = 'launchpad.Edit'
    usedfor = ISpecification

    def checkAuthenticated(self, user):
        assert self.obj.target
        goal = self.obj.goal
        if goal is not None:
            if user.isOwner(goal) or user.isOneOfDrivers(goal):
                return True
        return (user.in_admin or
                user.isOwner(self.obj.target) or
                user.isOneOf(
                    self.obj, ['owner', 'drafter', 'assignee', 'approver']))


class AdminSpecification(AuthorizationBase):
    permission = 'launchpad.Admin'
    usedfor = ISpecification

    def checkAuthenticated(self, user):
        assert self.obj.target
        return (user.isOwner(self.obj.target) or
                user.isOneOfDrivers(self.obj.target) or
                user.in_admin)


class DriverSpecification(AuthorizationBase):
    permission = 'launchpad.Driver'
    usedfor = ISpecification

    def checkAuthenticated(self, user):
        # If no goal is proposed for the spec then there can be no
        # drivers for it - we use launchpad.Driver on a spec to decide
        # if the person can see the page which lets you decide whether
        # to accept the goal, and if there is no goal then this is
        # extremely difficult to do :-)
        return (
            self.obj.goal and
            check_permission("launchpad.Driver", self.obj.goal))


class EditSprintSpecification(AuthorizationBase):
    """The sprint owner or driver can say what makes it onto the agenda for
    the sprint.
    """
    permission = 'launchpad.Driver'
    usedfor = ISprintSpecification

    def checkAuthenticated(self, user):
        sprint = self.obj.sprint
        return user.isOwner(sprint) or user.isDriver(sprint) or user.in_admin


class DriveSprint(AuthorizationBase):
    """The sprint owner or driver can say what makes it onto the agenda for
    the sprint.
    """
    permission = 'launchpad.Driver'
    usedfor = ISprint

    def checkAuthenticated(self, user):
        return (user.isOwner(self.obj) or
                user.isDriver(self.obj) or
                user.in_admin)


class Sprint(AuthorizationBase):
    """An attendee, owner, or driver of a sprint."""
    permission = 'launchpad.View'
    usedfor = ISprint

    def checkAuthenticated(self, user):
        return (user.isOwner(self.obj) or
                user.isDriver(self.obj) or
                user.person in [attendance.attendee
                            for attendance in self.obj.attendances] or
                user.in_admin)


class EditSpecificationSubscription(AuthorizationBase):
    """The subscriber, and people related to the spec or the target of the
    spec can determine who is essential."""
    permission = 'launchpad.Edit'
    usedfor = ISpecificationSubscription

    def checkAuthenticated(self, user):
        if self.obj.specification.goal is not None:
            if user.isOneOfDrivers(self.obj.specification.goal):
                return True
        else:
            if user.isOneOfDrivers(self.obj.specification.target):
                return True
        return (user.inTeam(self.obj.person) or
                user.isOneOf(
                    self.obj.specification,
                    ['owner', 'drafter', 'assignee', 'approver']) or
                user.in_admin)


class OnlyRosettaExpertsAndAdmins(AuthorizationBase):
    """Base class that allow access to Rosetta experts and Launchpad admins.
    """

    def checkAuthenticated(self, user):
        """Allow Launchpad's admins and Rosetta experts edit all fields."""
        return user.in_admin or user.in_rosetta_experts


class AdminProjectTranslations(AuthorizationBase):
    permission = 'launchpad.TranslationsAdmin'
    usedfor = IProjectGroup

    def checkAuthenticated(self, user):
        """Is the user able to manage `IProjectGroup` translations settings?

        Any Launchpad/Launchpad Translations administrator or owner is
        able to change translation settings for a project group.
        """
        return (user.isOwner(self.obj) or
                user.in_rosetta_experts or
                user.in_admin)


class AdminProductTranslations(AuthorizationBase):
    permission = 'launchpad.TranslationsAdmin'
    usedfor = IProduct

    def checkAuthenticated(self, user):
        """Is the user able to manage `IProduct` translations settings?

        Any Launchpad/Launchpad Translations administrator or owners are
        able to change translation settings for a product.
        """
        return (user.isOwner(self.obj) or
                user.in_rosetta_experts or
                user.in_admin)


class EditProjectMilestoneNever(AuthorizationBase):
    permission = 'launchpad.Edit'
    usedfor = IProjectGroupMilestone

    def checkAuthenticated(self, user):
        """IProjectGroupMilestone is a fake content object."""
        return False


class EditMilestoneByTargetOwnerOrAdmins(AuthorizationBase):
    permission = 'launchpad.Edit'
    usedfor = IMilestone

    def checkAuthenticated(self, user):
        """Authorize the product or distribution owner."""
        if user.in_admin:
            return True
        if (self.obj.series_target is not None
            and user.isDriver(self.obj.series_target)):
            # The user is a release manager.
            # XXX sinzui 2009-07-18 bug=40978: The series_target should never
            # be None, but Milestones in the production DB are like this.
            return True
        return user.isOwner(self.obj.target)


class AdminMilestoneByLaunchpadAdmins(AuthorizationBase):
    permission = 'launchpad.Admin'
    usedfor = IMilestone

    def checkAuthenticated(self, user):
        """Only the Launchpad admins need this, we are only going to use it
        for connecting up series and distroseriess where we did not have
        them."""
        return user.in_admin


class ModeratePersonSetByExpertsOrAdmins(ReviewByRegistryExpertsOrAdmins):
    permission = 'launchpad.Moderate'
    usedfor = IPersonSet


class EditTeamByTeamOwnerOrLaunchpadAdmins(AuthorizationBase):
    permission = 'launchpad.Owner'
    usedfor = ITeam

    def checkAuthenticated(self, user):
        """Only the team owner and Launchpad admins need this.
        """
        return user.inTeam(self.obj.teamowner) or user.in_admin


class EditTeamByTeamOwnerOrTeamAdminsOrAdmins(AuthorizationBase):
    permission = 'launchpad.Edit'
    usedfor = ITeam

    def checkAuthenticated(self, user):
        """The team owner and team admins have launchpad.Edit on that team.

        The Launchpad admins also have launchpad.Edit on all teams.
        """
        return can_edit_team(self.obj, user)


class ModerateTeam(ReviewByRegistryExpertsOrAdmins):
    permission = 'launchpad.Moderate'
    usedfor = ITeam

    def checkAuthenticated(self, user):
        """Is the user a privileged team member or Launchpad staff?

        Return true when the user is a member of Launchpad admins,
        registry experts, team admins, or the team owners.
        """
        return (
            super(ModerateTeam, self).checkAuthenticated(user)
            or can_edit_team(self.obj, user))


class EditTeamMembershipByTeamOwnerOrTeamAdminsOrAdmins(AuthorizationBase):
    permission = 'launchpad.Edit'
    usedfor = ITeamMembership

    def checkAuthenticated(self, user):
        return can_edit_team(self.obj.team, user)


# XXX: 2008-08-01, salgado: At some point we should protect ITeamMembership
# with launchpad.View so that this adapter is used.  For now, though, it's
# going to be used only on the webservice (which explicitly checks for
# launchpad.View) so that we don't leak memberships of private teams.
class ViewTeamMembership(AuthorizationBase):
    permission = 'launchpad.View'
    usedfor = ITeamMembership

    def checkUnauthenticated(self):
        """Unauthenticated users can only view public memberships."""
        return self.obj.team.visibility == PersonVisibility.PUBLIC

    def checkAuthenticated(self, user):
        """Verify that the user can view the team's membership.

        Anyone can see a public team's membership. Only a team member or
        a Launchpad admin can view a private membership.
        """
        if self.obj.team.visibility == PersonVisibility.PUBLIC:
            return True
        if user.in_admin or user.inTeam(self.obj.team):
            return True
        return False


class EditPersonBySelfOrAdmins(AuthorizationBase):
    permission = 'launchpad.Edit'
    usedfor = IPerson

    def checkAuthenticated(self, user):
        """A user can edit the Person who is herself.

        The admin team can also edit any Person.
        """
        return self.obj.id == user.person.id or user.in_admin


class EditTranslationsPersonByPerson(AuthorizationBase):
    permission = 'launchpad.Edit'
    usedfor = ITranslationsPerson

    def checkAuthenticated(self, user):
        person = self.obj.person
        return person == user.person or user.in_admin


class ViewPersonLocation(AuthorizationBase):
    permission = 'launchpad.View'
    usedfor = IPersonLocation

    def checkUnauthenticated(self):
        return self.obj.visible

    def checkAuthenticated(self, user):
        if self.obj.visible:
            return True
        else:
            return user.person == self.obj.person or user.in_admin


class EditPersonBySelf(AuthorizationBase):
    permission = 'launchpad.Special'
    usedfor = IPerson

    def checkAuthenticated(self, user):
        """A user can edit the Person who is herself."""
        return self.obj.id == user.person.id


class ViewPublicOrPrivateTeamMembers(AuthorizationBase):
    """Restrict viewing of private memberships of teams.

    Only members of a team with a private membership can view the
    membership list.
    """
    permission = 'launchpad.View'
    usedfor = IPerson

    def checkUnauthenticated(self):
        """Unauthenticated users can only view public memberships."""
        if self.obj.visibility == PersonVisibility.PUBLIC:
            return True
        return False

    def checkAuthenticated(self, user):
        """Verify that the user can view the team's membership.

        Anyone can see a public team's membership. Only a team member
        or a Launchpad admin can view a private membership.
        """
        if self.obj.visibility == PersonVisibility.PUBLIC:
            return True
        if user.in_admin or user.inTeam(self.obj):
            return True
        # We also grant visibility of the private team to administrators of
        # other teams that have been invited to join the private team.
        for invitee in self.obj.invited_members:
            if (invitee.is_team and
                invitee in user.person.getAdministratedTeams()):
                return True
        return False


class EditPollByTeamOwnerOrTeamAdminsOrAdmins(
        EditTeamMembershipByTeamOwnerOrTeamAdminsOrAdmins):
    permission = 'launchpad.Edit'
    usedfor = IPoll


class EditPollSubsetByTeamOwnerOrTeamAdminsOrAdmins(
        EditPollByTeamOwnerOrTeamAdminsOrAdmins):
    permission = 'launchpad.Edit'
    usedfor = IPollSubset


class EditPollOptionByTeamOwnerOrTeamAdminsOrAdmins(AuthorizationBase):
    permission = 'launchpad.Edit'
    usedfor = IPollOption

    def checkAuthenticated(self, user):
        return can_edit_team(self.obj.poll.team, user)


class AdminDistribution(AdminByAdminsTeam):
    """Soyuz involves huge chunks of data in the archive and librarian,
    so for the moment we are locking down admin and edit on distributions
    and distroseriess to the Launchpad admin team."""
    permission = 'launchpad.Admin'
    usedfor = IDistribution


class EditDistributionByDistroOwnersOrAdmins(AuthorizationBase):
    """The owner of a distribution should be able to edit its
    information; it is mainly administrative data, such as bug
    contacts. Note that creation of new distributions and distribution
    series is still protected with launchpad.Admin"""
    permission = 'launchpad.Edit'
    usedfor = IDistribution

    def checkAuthenticated(self, user):
        return user.isOwner(self.obj) or user.in_admin


class AppendDistributionByDriversOrOwnersOrAdmins(AuthorizationBase):
    """Distribution drivers, owners, and admins may plan releases.

    Drivers of `IDerivativeDistribution`s can create series. Owners and
    admins can create series for all `IDistribution`s.
    """
    permission = 'launchpad.Append'
    usedfor = IDistribution

    def checkAuthenticated(self, user):
        if user.isDriver(self.obj) and not self.obj.full_functionality:
            # Drivers of derivative distributions can create a series that
            # they will be the release manager for.
            return True
        return user.isOwner(self.obj) or user.in_admin


class EditDistributionSourcePackageByDistroOwnersOrAdmins(AuthorizationBase):
    """The owner of a distribution should be able to edit its source
    package information"""
    permission = 'launchpad.Edit'
    usedfor = IDistributionSourcePackage

    def checkAuthenticated(self, user):
        return (user.inTeam(self.obj.distribution.owner) or
                user.in_admin)


class AdminDistroSeries(AdminByAdminsTeam):
    """Soyuz involves huge chunks of data in the archive and librarian,
    so for the moment we are locking down admin and edit on distributions
    and distroseriess to the Launchpad admin team.

    NB: Please consult with SABDFL before modifying this permission because
        changing it could cause the archive to get rearranged, with tons of
        files moved to the new namespace, and mirrors would get very very
        upset. Then James T would be on your case.
    """
    permission = 'launchpad.Admin'
    usedfor = IDistroSeries


class EditDistroSeriesByOwnersOrDistroOwnersOrAdmins(AuthorizationBase):
    """The owner of the distro series should be able to modify some of the
    fields on the IDistroSeries

    NB: there is potential for a great mess if this is not done correctly so
    please consult with Kiko and MDZ on the mailing list before modifying
    these permissions.
    """
    permission = 'launchpad.Edit'
    usedfor = IDistroSeries

    def checkAuthenticated(self, user):
        if (user.inTeam(self.obj.driver)
            and not self.obj.distribution.full_functionality):
            # The series driver (release manager) may edit a series if the
            # distribution is an `IDerivativeDistribution`
            return True
        return (user.inTeam(self.obj.owner) or
                user.inTeam(self.obj.distribution.owner) or
                user.in_admin)


class ViewDistroSeries(AnonymousAuthorization):
    """Anyone can view a DistroSeries."""
    usedfor = IDistroSeries


class ViewCountry(AnonymousAuthorization):
    """Anyone can view a Country."""
    usedfor = ICountry


class SeriesDrivers(AuthorizationBase):
    """Drivers can approve or decline features and target bugs.

    Drivers exist for distribution and product series.  Distribution and
    product owners are implicitly drivers too.
    """
    permission = 'launchpad.Driver'
    usedfor = IHasDrivers

    def checkAuthenticated(self, user):
        return (user.isOneOfDrivers(self.obj) or
                user.isOwner(self.obj) or
                user.in_admin)


class ViewProductSeries(AnonymousAuthorization):

    usedfor = IProductSeries


class EditProductSeries(EditByOwnersOrAdmins):
    usedfor = IProductSeries

    def checkAuthenticated(self, user):
        """Allow product owner, some experts, or admins."""
        if (user.inTeam(self.obj.product.owner) or
            user.inTeam(self.obj.driver)):
            # The user is the owner of the product, or the release manager.
            return True
        # Rosetta experts need to be able to upload translations.
        # Bazaar experts need to be able to change the linked branches.
        # Registry admins are just special.
        if (user.in_registry_experts or
            user.in_bazaar_experts or
            user.in_rosetta_experts):
            return True
        return EditByOwnersOrAdmins.checkAuthenticated(self, user)


class EditBugTask(AuthorizationBase):
    """Permission checker for editing objects linked to a bug.

    Allow any logged-in user to edit objects linked to public
    bugs. Allow only explicit subscribers to edit objects linked to
    private bugs.
    """
    permission = 'launchpad.Edit'
    usedfor = IHasBug

    def checkAuthenticated(self, user):

        if user.in_admin:
            # Admins can always edit bugtasks, whether they're reported on a
            # private bug or not.
            return True

        if not self.obj.bug.private:
            # This is a public bug, so anyone can edit it.
            return True
        else:
            # This is a private bug, and we know the user isn't an admin, so
            # we'll only allow editing if the user is explicitly subscribed to
            # this bug.
            for subscription in self.obj.bug.subscriptions:
                if user.inTeam(subscription.person):
                    return True

            return False


class PublicToAllOrPrivateToExplicitSubscribersForBugTask(AuthorizationBase):
    permission = 'launchpad.View'
    usedfor = IHasBug

    def checkAuthenticated(self, user):
        return self.obj.bug.userCanView(user.person)

    def checkUnauthenticated(self):
        """Allow anonymous users to see non-private bugs only."""
        return not self.obj.bug.private


class EditPublicByLoggedInUserAndPrivateByExplicitSubscribers(
    AuthorizationBase):
    permission = 'launchpad.Edit'
    usedfor = IBug

    def checkAuthenticated(self, user):
        """Allow any logged in user to edit a public bug, and only
        explicit subscribers to edit private bugs.
        """
        if not self.obj.private:
            # This is a public bug.
            return True
        elif user.in_admin:
            # Admins can edit all bugs.
            return True
        else:
            # This is a private bug. Only explicit subscribers may edit it.
            for subscription in self.obj.subscriptions:
                if user.inTeam(subscription.person):
                    return True

        return False

    def checkUnauthenticated(self):
        """Never allow unauthenticated users to edit a bug."""
        return False


class PublicToAllOrPrivateToExplicitSubscribersForBug(AuthorizationBase):
    permission = 'launchpad.View'
    usedfor = IBug

    def checkAuthenticated(self, user):
        """Allow any user to see non-private bugs, but only explicit
        subscribers to see private bugs.
        """
        return self.obj.userCanView(user.person)

    def checkUnauthenticated(self):
        """Allow anonymous users to see non-private bugs only."""
        return not self.obj.private


class EditBugBranch(EditPublicByLoggedInUserAndPrivateByExplicitSubscribers):
    permission = 'launchpad.Edit'
    usedfor = IBugBranch

    def __init__(self, bug_branch):
        # The same permissions as for the BugBranch's bug should apply
        # to the BugBranch itself.
        EditPublicByLoggedInUserAndPrivateByExplicitSubscribers.__init__(
            self, bug_branch.bug)


class ViewBugAttachment(PublicToAllOrPrivateToExplicitSubscribersForBug):
    """Security adapter for viewing a bug attachment.

    If the user is authorized to view the bug, he's allowed to view the
    attachment.
    """
    permission = 'launchpad.View'
    usedfor = IBugAttachment

    def __init__(self, bugattachment):
        PublicToAllOrPrivateToExplicitSubscribersForBug.__init__(
            self, bugattachment.bug)


class EditBugAttachment(
    EditPublicByLoggedInUserAndPrivateByExplicitSubscribers):
    """Security adapter for editing a bug attachment.

    If the user is authorized to view the bug, he's allowed to edit the
    attachment.
    """
    permission = 'launchpad.Edit'
    usedfor = IBugAttachment

    def __init__(self, bugattachment):
        EditPublicByLoggedInUserAndPrivateByExplicitSubscribers.__init__(
            self, bugattachment.bug)


class ViewBugSubscription(AnonymousAuthorization):

    usedfor = IBugSubscription


class ViewBugMessage(AnonymousAuthorization):

    usedfor = IMessage


class ViewAnnouncement(AuthorizationBase):
    permission = 'launchpad.View'
    usedfor = IAnnouncement

    def checkUnauthenticated(self):
        """Let anonymous users see published announcements."""
        if self.obj.published:
            return True
        return False

    def checkAuthenticated(self, user):
        """Keep project news invisible to end-users unless they are project
        admins, until the announcements are published."""

        # Every user can view published announcements.
        if self.obj.published:
            return True

        # Project drivers can view any project announcements.
        # Launchpad admins can view any announcement.
        assert self.obj.target
        return (user.isOneOfDrivers(self.obj.target) or
                user.isOwner(self.obj.target) or
                user.in_admin)


class EditAnnouncement(AuthorizationBase):
    permission = 'launchpad.Edit'
    usedfor = IAnnouncement

    def checkAuthenticated(self, user):
        """Allow the project owner and drivers to edit any project news."""

        assert self.obj.target
        return (user.isOneOfDrivers(self.obj.target) or
                user.isOwner(self.obj.target) or
                user.in_admin)


class UseApiDoc(AuthorizationBase):
    permission = 'zope.app.apidoc.UseAPIDoc'
    usedfor = Interface

    def checkAuthenticated(self, user):
        return True


class OnlyBazaarExpertsAndAdmins(AuthorizationBase):
    """Base class that allows only the Launchpad admins and Bazaar
    experts."""

    def checkAuthenticated(self, user):
        return user.in_admin or user.in_bazaar_experts


class OnlyVcsImportsAndAdmins(AuthorizationBase):
    """Base class that allows only the Launchpad admins and VCS Imports
    experts."""

    def checkAuthenticated(self, user):
        return user.in_admin or user.in_vcs_imports


class EditCodeImport(OnlyVcsImportsAndAdmins):
    """Control who can edit the object view of a CodeImport.

    Currently, we restrict the visibility of the new code import
    system to members of ~vcs-imports and Launchpad admins.
    """
    permission = 'launchpad.Edit'
    usedfor = ICodeImport


class SeeCodeImportJobSet(OnlyVcsImportsAndAdmins):
    """Control who can see the CodeImportJobSet utility.

    Currently, we restrict the visibility of the new code import
    system to members of ~vcs-imports and Launchpad admins.
    """
    permission = 'launchpad.View'
    usedfor = ICodeImportJobSet


class EditCodeImportJobWorkflow(OnlyVcsImportsAndAdmins):
    """Control who can use the CodeImportJobWorkflow utility.

    Currently, we restrict the visibility of the new code import
    system to members of ~vcs-imports and Launchpad admins.
    """
    permission = 'launchpad.Edit'
    usedfor = ICodeImportJobWorkflow


class EditCodeImportMachine(OnlyBazaarExpertsAndAdmins):
    """Control who can edit the object view of a CodeImportMachine.

    Access is restricted to members of ~vcs-imports and Launchpad admins.
    """
    permission = 'launchpad.Edit'
    usedfor = ICodeImportMachine


class AdminDistributionTranslations(AuthorizationBase):
    """Class for deciding who can administer distribution translations.

    This class is used for `launchpad.TranslationsAdmin` privilege on
    `IDistribution` and `IDistroSeries` and corresponding `IPOTemplate`s,
    and limits access to Rosetta experts, Launchpad admins and distribution
    translation group owner.
    """
    permission = 'launchpad.TranslationsAdmin'
    usedfor = IDistribution

    def checkAuthenticated(self, user):
        """Is the user able to manage `IDistribution` translations settings?

        Any Launchpad/Launchpad Translations administrator, translation group
        owner or a person allowed to edit distribution details is able to
        change translations settings for a distribution.
        """
        # Translation group owner for a distribution is also a
        # translations administrator for it.
        translation_group = self.obj.translationgroup
        if translation_group and user.inTeam(translation_group.owner):
            return True
        else:
            return (user.in_rosetta_experts or
                    EditDistributionByDistroOwnersOrAdmins(
                        self.obj).checkAuthenticated(user))


class AdminPOTemplateDetails(OnlyRosettaExpertsAndAdmins):
    """Controls administration of an `IPOTemplate`.

    Allow all persons that can also administer the translations to
    which this template belongs to and also translation group owners.

    Product owners does not have administrative privileges.
    """

    permission = 'launchpad.TranslationsAdmin'
    usedfor = IPOTemplate

    def checkAuthenticated(self, user):
        template = self.obj
        if template.distroseries is not None:
            # Template is on a distribution.
            distribution = template.distroseries.distribution
            return (
                AdminDistributionTranslations(
                    distribution).checkAuthenticated(user))

        else:
            # Template is on a product.
            return OnlyRosettaExpertsAndAdmins.checkAuthenticated(
                self, user)


class EditPOTemplateDetails(AdminPOTemplateDetails, EditByOwnersOrAdmins):
    permission = 'launchpad.Edit'
    usedfor = IPOTemplate

    def checkAuthenticated(self, user):
        """Allow anyone with admin rights; owners, product owners and
        distribution owners; and for distros, translation group owners.
        """
        if (self.obj.productseries is not None and
            user.inTeam(self.obj.productseries.product.owner)):
            # The user is the owner of the product.
            return True

        return (
            AdminPOTemplateDetails.checkAuthenticated(self, user) or
            EditByOwnersOrAdmins.checkAuthenticated(self, user))


# XXX: Carlos Perello Marin 2005-05-24 bug=753:
# This should be using SuperSpecialPermissions when implemented.
class AddPOTemplate(OnlyRosettaExpertsAndAdmins):
    permission = 'launchpad.Append'
    usedfor = IProductSeries


class EditPOFileDetails(EditByOwnersOrAdmins):
    usedfor = IPOFile

    def checkAuthenticated(self, user):
        """Allow anyone that can edit translations, owner, experts and admis.
        """

        return (EditByOwnersOrAdmins.checkAuthenticated(self, user) or
                self.obj.canEditTranslations(user.person) or
                user.in_rosetta_experts)


class AdminTranslator(OnlyRosettaExpertsAndAdmins):
    permission = 'launchpad.Admin'
    usedfor = ITranslator

    def checkAuthenticated(self, user):
        """Allow the owner of a translation group to edit the translator
        of any language in the group."""
        return (user.inTeam(self.obj.translationgroup.owner) or
                OnlyRosettaExpertsAndAdmins.checkAuthenticated(self, user))


class EditTranslator(OnlyRosettaExpertsAndAdmins):
    permission = 'launchpad.Edit'
    usedfor = IEditTranslator

    def checkAuthenticated(self, user):
        """Allow the translator and the group owner to edit parts of
        the translator entry."""
        return (user.inTeam(self.obj.translator) or
                user.inTeam(self.obj.translationgroup.owner) or
                OnlyRosettaExpertsAndAdmins.checkAuthenticated(self, user))


class EditTranslationGroup(OnlyRosettaExpertsAndAdmins):
    permission = 'launchpad.Edit'
    usedfor = ITranslationGroup

    def checkAuthenticated(self, user):
        """Allow the owner of a translation group to edit the translator
        of any language in the group."""
        return (user.inTeam(self.obj.owner) or
                OnlyRosettaExpertsAndAdmins.checkAuthenticated(self, user))


class EditTranslationGroupSet(OnlyRosettaExpertsAndAdmins):
    permission = 'launchpad.Admin'
    usedfor = ITranslationGroupSet


class DownloadFullSourcePackageTranslations(OnlyRosettaExpertsAndAdmins):
    """Restrict full `SourcePackage` translation downloads.

    Experience shows that the export queue can easily get swamped by
    large export requests.  Email leads us to believe that many of the
    users making these requests are looking for language packs, or for
    individual translations rather than the whole package.  That's why
    this class defines who is allowed to make those requests.
    """

    permission = 'launchpad.ExpensiveRequest'
    usedfor = ISourcePackage

    def _userInAnyOfTheTeams(self, user, archive_permissions):
        if archive_permissions is None or len(archive_permissions) == 0:
            return False
        for permission in archive_permissions:
            if user.inTeam(permission.person):
                return True
        return False

    def checkAuthenticated(self, user):
        """Define who may download these translations.

        Admins and Translations admins have access, as does the owner of
        the translation group (if applicable) and distribution uploaders.
        """
        distribution = self.obj.distribution
        translation_group = distribution.translationgroup
        return (
            # User is admin of some relevant kind.
            OnlyRosettaExpertsAndAdmins.checkAuthenticated(self, user) or
            # User is part of the 'driver' team for the distribution.
            (self._userInAnyOfTheTeams(user, distribution.uploaders)) or
            # User is owner of applicable translation group.
            (translation_group is not None and
             user.inTeam(translation_group.owner)))


class ViewBugTracker(AnonymousAuthorization):
    """Anyone can view a bug tracker."""
    usedfor = IBugTracker


class EditBugTracker(AuthorizationBase):
    permission = 'launchpad.Edit'
    usedfor = IBugTracker

    def checkAuthenticated(self, user):
        """Any logged-in user can edit a bug tracker."""
        return True


class EditProductRelease(EditByOwnersOrAdmins):
    permission = 'launchpad.Edit'
    usedfor = IProductRelease

    def checkAuthenticated(self, user):
        if (user.inTeam(self.obj.productseries.owner) or
            user.inTeam(self.obj.productseries.product.owner) or
            user.inTeam(self.obj.productseries.driver)):
            # The user is an owner or a release manager.
            return True
        return EditByOwnersOrAdmins.checkAuthenticated(
            self, user)


class ViewProductRelease(AnonymousAuthorization):

    usedfor = IProductRelease


class AdminTranslationImportQueueEntry(AuthorizationBase):
    permission = 'launchpad.Admin'
    usedfor = ITranslationImportQueueEntry

    def checkAuthenticated(self, user):
        return self.obj.canAdmin(user)


class EditTranslationImportQueueEntry(AuthorizationBase):
    permission = 'launchpad.Edit'
    usedfor = ITranslationImportQueueEntry

    def checkAuthenticated(self, user):
        """Anyone who can admin an entry, plus its owner or the owner of the
        product or distribution, can edit it.
        """
        return self.obj.canEdit(user)


class AdminTranslationImportQueue(OnlyRosettaExpertsAndAdmins):
    permission = 'launchpad.Admin'
    usedfor = ITranslationImportQueue


class EditPackageUploadQueue(AdminByAdminsTeam):
    permission = 'launchpad.Edit'
    usedfor = IPackageUploadQueue

    def checkAuthenticated(self, user):
        """Check user presence in admins or distroseries upload admin team."""
        if AdminByAdminsTeam.checkAuthenticated(self, user):
            return True

        permission_set = getUtility(IArchivePermissionSet)
        permissions = permission_set.componentsForQueueAdmin(
            self.obj.distroseries.distribution.all_distro_archives,
            user.person)
        return permissions.count() > 0


class EditPackageUpload(AdminByAdminsTeam):
    permission = 'launchpad.Edit'
    usedfor = IPackageUpload

    def checkAuthenticated(self, user):
        """Return True if user has an ArchivePermission or is an admin.

        If it's a delayed-copy, check if the user can upload to its targeted
        archive.
        """
        if AdminByAdminsTeam.checkAuthenticated(self, user):
            return True

        if self.obj.is_delayed_copy:
            archive_append = AppendArchive(self.obj.archive)
            return archive_append.checkAuthenticated(user)

        permission_set = getUtility(IArchivePermissionSet)
        permissions = permission_set.componentsForQueueAdmin(
            self.obj.archive, user.person)
        if permissions.count() == 0:
            return False
        allowed_components = set(
            permission.component for permission in permissions)
        existing_components = self.obj.components
        # The intersection of allowed_components and
        # existing_components must be equal to existing_components
        # to allow the operation to go ahead.
        return (allowed_components.intersection(existing_components)
                == existing_components)


class AdminByBuilddAdmin(AuthorizationBase):
    permission = 'launchpad.Admin'

    def checkAuthenticated(self, user):
        """Allow admins and buildd_admins."""
        return user.in_buildd_admin or user.in_admin


class AdminBuilderSet(AdminByBuilddAdmin):
    usedfor = IBuilderSet


class AdminBuilder(AdminByBuilddAdmin):
    usedfor = IBuilder


# XXX cprov 2006-07-31: As soon as we have external builders, as presumed
# in the original plan, we should grant some rights to the owners and
# that's what Edit is for.
class EditBuilder(AdminByBuilddAdmin):
    permission = 'launchpad.Edit'
    usedfor = IBuilder


class AdminBuildRecord(AdminByBuilddAdmin):
    usedfor = IBuildFarmJob


class EditBuildFarmJob(AdminByBuilddAdmin):
    permission = 'launchpad.Edit'
    usedfor = IBuildFarmJob


class EditPackageBuild(EditBuildFarmJob):
    usedfor = IPackageBuild

    def checkAuthenticated(self, user):
        """Check if the user has access to edit the archive."""
        if EditBuildFarmJob.checkAuthenticated(self, user):
            return True

        # If the user is in the owning team for the archive,
        # then they have access to edit the builds.
        # If it's a PPA or a copy archive only allow its owner.
        return (self.obj.archive.owner and
                user.inTeam(self.obj.archive.owner))

class EditBinaryPackageBuild(EditPackageBuild):
    permission = 'launchpad.Edit'
    usedfor = IBinaryPackageBuild

    def checkAuthenticated(self, user):
        """Check write access for user and different kinds of archives.

        Allow
            * BuilddAdmins, for any archive.
            * The PPA owner for PPAs
            * users with upload permissions (for the respective distribution)
              otherwise.
        """
        if EditPackageBuild.checkAuthenticated(self, user):
            return True

        # Primary or partner section here: is the user in question allowed
        # to upload to the respective component, packageset or package? Allow
        # user to retry build if so.
        # strict_component is True because the source package already exists,
        # otherwise, how can they give it back?
<<<<<<< HEAD
        if self.obj.archive.is_main:
            check_perms = check_upload_to_archive(
                user.person, self.obj.distro_series,
                self.obj.source_package_release.sourcepackagename,
                self.obj.archive,
                self.obj.current_component, self.obj.pocket,
                strict_component=True)
            return check_perms == None
        return False
=======
        check_perms = self.obj.archive.checkUpload(
            user.person, self.obj.distroseries,
            self.obj.sourcepackagerelease.sourcepackagename, 
            self.obj.current_component, self.obj.pocket,
            strict_component=True)
        return check_perms == None
>>>>>>> e013627f


class ViewBinaryPackageBuild(EditBinaryPackageBuild):
    permission = 'launchpad.View'

    # This code MUST match the logic in
    # IBinaryPackageBuildSet.getBuildsForBuilder() otherwise users are
    # likely to get 403 errors, or worse.
    def checkAuthenticated(self, user):
        """Private restricts to admins and archive members."""
        if not self.obj.archive.private:
            # Anyone can see non-private archives.
            return True

        if user.inTeam(self.obj.archive.owner):
            # Anyone in the PPA team gets the nod.
            return True

        # LP admins may also see it.
        if user.in_admin:
            return True

        # If the permission check on the sourcepackagerelease for this
        # build passes then it means the build can be released from
        # privacy since the source package is published publicly.
        # This happens when copy-package is used to re-publish a private
        # package in the primary archive.
        auth_spr = ViewSourcePackageRelease(self.obj.source_package_release)
        if auth_spr.checkAuthenticated(user):
            return True

        # You're not a celebrity, get out of here.
        return False

    def checkUnauthenticated(self):
        """Unauthenticated users can see the build if it's not private."""
        if not self.obj.archive.private:
            return True

        # See comment above.
        auth_spr = ViewSourcePackageRelease(self.obj.source_package_release)
        return auth_spr.checkUnauthenticated()


class ViewBuildFarmJobOld(AuthorizationBase):
    """Permission to view an `IBuildFarmJobOld`.

    This permission is based entirely on permission to view the
    associated `IBinaryPackageBuild` and/or `IBranch`.
    """
    permission = 'launchpad.View'
    usedfor = IBuildFarmJobOld

    def _getBranch(self):
        """Get `IBranch` associated with this job, if any."""
        if IBuildFarmBranchJob.providedBy(self.obj):
            return self.obj.branch
        else:
            return None

    def _getBuild(self):
        """Get `IBuildBase` associated with this job, if any."""
        if IBuildFarmBuildJob.providedBy(self.obj):
            return self.obj.build
        else:
            return None

    def _checkBuildPermission(self, user=None):
        """Check access to `IBuildBase` for this job."""
        permission = ViewBinaryPackageBuild(self.obj.build)
        if user is None:
            return permission.checkUnauthenticated()
        else:
            return permission.checkAuthenticated(user)

    def _checkAccess(self, user=None):
        """Unified access check for anonymous and authenticated users."""
        branch = self._getBranch()
        if branch is not None and not branch.visibleByUser(user):
            return False

        build = self._getBuild()
        if build is not None and not self._checkBuildPermission(user):
            return False

        return True

    checkAuthenticated = _checkAccess
    checkUnauthenticated = _checkAccess


class AdminQuestion(AdminByAdminsTeam):
    permission = 'launchpad.Admin'
    usedfor = IQuestion

    def checkAuthenticated(self, user):
        """Allow only admins and owners of the question pillar target."""
        context = self.obj.product or self.obj.distribution
        return (AdminByAdminsTeam.checkAuthenticated(self, user) or
                user.inTeam(context.owner))


class ModerateQuestion(AdminQuestion):
    permission = 'launchpad.Moderate'
    usedfor = IQuestion

    def checkAuthenticated(self, user):
        """Allow user who can administer the question and answer contacts."""
        if AdminQuestion.checkAuthenticated(self, user):
            return True
        for answer_contact in self.obj.target.answer_contacts:
            if user.inTeam(answer_contact):
                return True
        return False


class QuestionOwner(AuthorizationBase):
    permission = 'launchpad.Owner'
    usedfor = IQuestion

    def checkAuthenticated(self, user):
        """Allow the question's owner."""
        return user.inTeam(self.obj.owner)


class ModerateFAQTarget(EditByOwnersOrAdmins):
    permission = 'launchpad.Moderate'
    usedfor = IFAQTarget

    def checkAuthenticated(self, user):
        """Allow people with launchpad.Edit or an answer contact."""
        if EditByOwnersOrAdmins.checkAuthenticated(self, user):
            return True
        if IQuestionTarget.providedBy(self.obj):
            for answer_contact in self.obj.answer_contacts:
                if user.inTeam(answer_contact):
                    return True
        return False


class EditFAQ(AuthorizationBase):
    permission = 'launchpad.Edit'
    usedfor = IFAQ

    def checkAuthenticated(self, user):
        """Everybody who has launchpad.Moderate on the FAQ target is allowed.
        """
        return ModerateFAQTarget(self.obj.target).checkAuthenticated(user)


def can_edit_team(team, user):
    """Return True if the given user has edit rights for the given team."""
    if user.in_admin:
        return True
    else:
        return team in user.person.getAdministratedTeams()


class ViewLanguageSet(AnonymousAuthorization):
    """Anyone can view an ILangaugeSet."""
    usedfor = ILanguageSet


class AdminLanguageSet(OnlyRosettaExpertsAndAdmins):
    permission = 'launchpad.Admin'
    usedfor = ILanguageSet


class ViewLanguage(AnonymousAuthorization):
    """Anyone can view an ILangauge."""
    usedfor = ILanguage


class AdminLanguage(OnlyRosettaExpertsAndAdmins):
    permission = 'launchpad.Admin'
    usedfor = ILanguage


class AccessBranch(AuthorizationBase):
    """Controls visibility of branches.

    A person can see the branch if the branch is public, they are the owner
    of the branch, they are in the team that owns the branch, subscribed to
    the branch, or a launchpad administrator.
    """
    permission = 'launchpad.View'
    usedfor = IBranch

    def checkAuthenticated(self, user):
        return self.obj.visibleByUser(user.person)

    def checkUnauthenticated(self):
        return self.obj.visibleByUser(None)


class EditBranch(AuthorizationBase):
    """The owner, bazaar experts or admins can edit branches."""
    permission = 'launchpad.Edit'
    usedfor = IBranch

    def checkAuthenticated(self, user):
        can_edit = (
            user.inTeam(self.obj.owner) or
            user_has_special_branch_access(user.person) or
            can_upload_linked_package(user, self.obj))
        if can_edit:
            return True
        # It used to be the case that all import branches were owned by the
        # special, restricted team ~vcs-imports. For these legacy code import
        # branches, we still want the code import registrant to be able to
        # edit them. Similarly, we still want vcs-imports members to be able
        # to edit those branches.
        code_import = self.obj.code_import
        if code_import is None:
            return False
        vcs_imports = getUtility(ILaunchpadCelebrities).vcs_imports
        return (
            user.in_vcs_imports
            or (self.obj.owner == vcs_imports
                and user.inTeam(code_import.registrant)))


def can_upload_linked_package(person_role, branch):
    """True if person may upload the package linked to `branch`."""
    # No associated `ISuiteSourcePackage` data -> not an official branch.
    # Abort.
    ssp_list = branch.associatedSuiteSourcePackages()
    if len(ssp_list) < 1:
        return False

    # XXX al-maisan, 2009-10-20: a branch may currently be associated with a
    # number of (distroseries, sourcepackagename, pocket) combinations.
    # This does not seem right. But until the database model is fixed we work
    # around this by assuming that things are fine as long as we find at least
    # one combination that allows us to upload the corresponding source
    # package.
    for ssp in ssp_list:
        archive = ssp.sourcepackage.get_default_archive()
        if archive.canUploadSuiteSourcePackage(person_role.person, ssp):
            return True
    return False


class AdminBranch(AuthorizationBase):
    """The bazaar experts or admins can administer branches."""
    permission = 'launchpad.Admin'
    usedfor = IBranch

    def checkAuthenticated(self, user):
        return (user.in_admin or
                user.in_bazaar_experts)


class AdminDistroSeriesTranslations(AuthorizationBase):
    permission = 'launchpad.TranslationsAdmin'
    usedfor = IDistroSeries

    def checkAuthenticated(self, user):
        """Is the user able to manage `IDistroSeries` translations.

        Distribution managers can also manage IDistroSeries
        """

        return (AdminDistributionTranslations(
            self.obj.distribution).checkAuthenticated(user))


class BranchSubscriptionEdit(AuthorizationBase):
    permission = 'launchpad.Edit'
    usedfor = IBranchSubscription

    def checkAuthenticated(self, user):
        """Is the user able to edit a branch subscription?

        Any team member can edit a branch subscription for their team.
        Launchpad Admins can also edit any branch subscription.
        """
        return (user.inTeam(self.obj.person) or
                user.in_admin or
                user.in_bazaar_experts)


class BranchSubscriptionView(BranchSubscriptionEdit):
    permission = 'launchpad.View'


class BranchMergeProposalView(AuthorizationBase):
    permission = 'launchpad.View'
    usedfor = IBranchMergeProposal

    def checkAuthenticated(self, user):
        """Is the user able to view the branch merge proposal?

        The user can see a merge proposal between two branches
        that the user can see.
        """
        return (AccessBranch(self.obj.source_branch).checkAuthenticated(user)
                and
                AccessBranch(self.obj.target_branch).checkAuthenticated(user))

    def checkUnauthenticated(self):
        """Is anyone able to view the branch merge proposal?

        Anyone can see a merge proposal between two public branches.
        """
        return (AccessBranch(self.obj.source_branch).checkUnauthenticated()
                and
                AccessBranch(self.obj.target_branch).checkUnauthenticated())


class PreviewDiffView(AuthorizationBase):
    permission = 'launchpad.View'
    usedfor = IPreviewDiff

    @property
    def bmp_view(self):
        return BranchMergeProposalView(self.obj.branch_merge_proposal)

    def checkAuthenticated(self, user):
        """Is the user able to view the preview diff?

        The user can see a preview diff if they can see the merge proposal.
        """
        return self.bmp_view.checkAuthenticated(user)

    def checkUnauthenticated(self):
        """Is anyone able to view the branch merge proposal?

        The user can see a preview diff if they can see the merge proposal.
        """
        return self.bmp_view.checkUnauthenticated()


class CodeReviewVoteReferenceEdit(AuthorizationBase):
    permission = 'launchpad.Edit'
    usedfor = ICodeReviewVoteReference

    def checkAuthenticated(self, user):
        """Only the affected teams may change the review request.

        The registrant may reassign the request to another entity.
        A member of the review team may assign it to themselves.
        A person to whom it is assigned may delegate it to someone else.

        Anyone with edit permissions on the target branch of the merge
        proposal can also edit the reviews.
        """
        if user.inTeam(self.obj.reviewer) or user.inTeam(self.obj.registrant):
            return True
        target_access = EditBranch(
            self.obj.branch_merge_proposal.target_branch)
        return target_access.checkAuthenticated(user)


class CodeReviewCommentView(AuthorizationBase):
    permission = 'launchpad.View'
    usedfor = ICodeReviewComment

    def checkAuthenticated(self, user):
        """Is the user able to view the code review comment?

        The user can see a code review comment if they can see the branch
        merge proposal.
        """
        bmp_checker = BranchMergeProposalView(self.obj.branch_merge_proposal)
        return bmp_checker.checkAuthenticated(user)

    def checkUnauthenticated(self):
        """Are not-logged-in people able to view the code review comment?

        They can see a code review comment if they can see the branch merge
        proposal.
        """
        bmp_checker = BranchMergeProposalView(self.obj.branch_merge_proposal)
        return bmp_checker.checkUnauthenticated()


class CodeReviewCommentDelete(AuthorizationBase):
    permission = 'launchpad.Edit'
    usedfor = ICodeReviewCommentDeletion

    def checkAuthenticated(self, user):
        """Is the user able to view the code review message?

        The user can see a code review message if they can see the branch
        merge proposal.
        """
        bmp_checker = BranchMergeProposalEdit(self.obj.branch_merge_proposal)
        return bmp_checker.checkAuthenticated(user)

    def checkUnauthenticated(self):
        """Are not-logged-in people able to view the code review message?

        They can see a code review message if they can see the branch merge
        proposal.
        """
        bmp_checker = BranchMergeProposalEdit(self.obj.branch_merge_proposal)
        return bmp_checker.checkUnauthenticated()


class BranchMergeProposalEdit(AuthorizationBase):
    permission = 'launchpad.Edit'
    usedfor = IBranchMergeProposal

    def checkAuthenticated(self, user):
        """Is the user able to edit the branch merge request?

        The user is able to edit if they are:
          * the registrant of the merge proposal
          * the owner of the source_branch
          * the owner of the target_branch
          * the reviewer for the target_branch
          * an administrator
        """
        return (user.inTeam(self.obj.registrant) or
                user.inTeam(self.obj.source_branch.owner) or
                check_permission('launchpad.Edit', self.obj.target_branch) or
                user.inTeam(self.obj.target_branch.reviewer))


class ViewEntitlement(AuthorizationBase):
    """Permissions to view IEntitlement objects.

    Allow the owner of the entitlement, the entitlement registrant,
    or any member of the team or any admin to view the entitlement.
    """
    permission = 'launchpad.View'
    usedfor = IEntitlement

    def checkAuthenticated(self, user):
        """Is the user able to view an Entitlement attribute?

        Any team member can edit a branch subscription for their team.
        Launchpad Admins can also edit any branch subscription.
        """
        return (user.inTeam(self.obj.person) or
                user.inTeam(self.obj.registrant) or
                user.in_admin)


class AdminDistroSeriesLanguagePacks(
    OnlyRosettaExpertsAndAdmins,
    EditDistroSeriesByOwnersOrDistroOwnersOrAdmins):
    permission = 'launchpad.LanguagePacksAdmin'
    usedfor = IDistroSeries

    def checkAuthenticated(self, user):
        """Is the user able to manage `IDistroSeries` language packs?

        Any Launchpad/Launchpad Translations administrator, people allowed to
        edit distroseries or members of IDistribution.language_pack_admin team
        are able to change the language packs available.
        """
        return (
            OnlyRosettaExpertsAndAdmins.checkAuthenticated(self, user) or
            EditDistroSeriesByOwnersOrDistroOwnersOrAdmins.checkAuthenticated(
                self, user) or
            user.inTeam(self.obj.distribution.language_pack_admin))


class AdminLanguagePack(OnlyRosettaExpertsAndAdmins):
    permission = 'launchpad.LanguagePacksAdmin'
    usedfor = ILanguagePack


class ViewHWSubmission(AuthorizationBase):
    permission = 'launchpad.View'
    usedfor = IHWSubmission

    def checkAuthenticated(self, user):
        """Can the user view the submission details?

        Submissions that not marked private are publicly visible,
        private submissions may only be accessed by their owner and by
        admins.
        """
        if not self.obj.private:
            return True

        return user.inTeam(self.obj.owner) or user.in_admin

    def checkUnauthenticated(self):
        return not self.obj.private


class EditHWSubmission(AdminByAdminsTeam):
    permission = 'launchpad.Edit'
    usedfor = IHWSubmission


class ViewHWDBBase(AuthorizationBase):
    """Base class to restrict access to HWDB data to members of the HWDB team.
    """
    permission = 'launchpad.View'

    def checkAuthenticated(self, user):
        """We give for now access only to Canonical employees."""
        return user.in_hwdb_team

    def checkUnauthenticated(self):
        """No access for anonymous users."""
        return False


class ViewHWDriver(ViewHWDBBase):
    usedfor = IHWDriver


class ViewHWDriverName(ViewHWDBBase):
    usedfor = IHWDriverName


class ViewHWDriverPackageName(ViewHWDBBase):
    usedfor = IHWDriverPackageName


class ViewHWVendorID(ViewHWDBBase):
    usedfor = IHWVendorID


class ViewHWDevice(ViewHWDBBase):
    usedfor = IHWDevice


class ViewHWSubmissionDevice(ViewHWDBBase):
    usedfor = IHWSubmissionDevice


class ViewHWDBApplication(ViewHWDBBase):
    usedfor = IHWDBApplication


class ViewHWDeviceClass(ViewHWDBBase):
    usedfor = IHWDeviceClass


class ViewArchive(AuthorizationBase):
    """Restrict viewing of private archives.

    Only admins or members of a team with a private membership can
    view the archive.
    """
    permission = 'launchpad.View'
    usedfor = IArchive

    def checkAuthenticated(self, user):
        """Verify that the user can view the archive.

        Anyone can see a public and enabled archive.

        Only Launchpad admins and uploaders can view private or disabled
        archives.
        """
        # No further checks are required if the archive is public and
        # enabled.
        if not self.obj.private and self.obj.enabled:
            return True

        # Administrator are allowed to view private archives.
        if user.in_admin or user.in_commercial_admin:
            return True

        # Owners can view the PPA.
        if user.inTeam(self.obj.owner):
            return True

        # Uploaders can view private PPAs.
        if self.obj.is_ppa and self.obj.checkArchivePermission(user.person):
            return True

        return False

    def checkUnauthenticated(self):
        """Unauthenticated users can see the PPA if it's not private."""
        return not self.obj.private and self.obj.enabled


class AppendArchive(AuthorizationBase):
    """Restrict appending (upload and copy) operations on archives.

    No one can upload to disabled archives.

    PPA upload rights are managed via `IArchive.checkArchivePermission`;

    Appending to PRIMARY, PARTNER or COPY archives is restricted to owners.

    Appending to ubuntu main archives can also be done by the
    'ubuntu-security' celebrity.
    """
    permission = 'launchpad.Append'
    usedfor = IArchive

    def checkAuthenticated(self, user):
        if not self.obj.enabled:
            return False

        if user.inTeam(self.obj.owner):
            return True

        if self.obj.is_ppa and self.obj.checkArchivePermission(user.person):
            return True

        celebrities = getUtility(ILaunchpadCelebrities)
        if (self.obj.is_main and
            self.obj.distribution == celebrities.ubuntu and
            user.in_ubuntu_security):
            return True

        return False


class ViewArchiveAuthToken(AuthorizationBase):
    """Restrict viewing of archive tokens.

    The user just needs to be mentioned in the token, have append privilege
    to the archive or be an admin.
    """
    permission = "launchpad.View"
    usedfor = IArchiveAuthToken

    def checkAuthenticated(self, user):
        if user.person == self.obj.person:
            return True
        auth_edit = EditArchiveAuthToken(self.obj)
        return auth_edit.checkAuthenticated(user)


class EditArchiveAuthToken(AuthorizationBase):
    """Restrict editing of archive tokens.

    The user should have append privileges to the context archive, or be an
    admin.
    """
    permission = "launchpad.Edit"
    usedfor = IArchiveAuthToken

    def checkAuthenticated(self, user):
        auth_append = AppendArchive(self.obj.archive)
        if auth_append.checkAuthenticated(user):
            return True
        return user.in_admin


class ViewPersonalArchiveSubscription(AuthorizationBase):
    """Restrict viewing of personal archive subscriptions (non-db class).

    The user should be the subscriber, have append privilege to the archive
    or be an admin.
    """
    permission = "launchpad.View"
    usedfor = IPersonalArchiveSubscription

    def checkAuthenticated(self, user):
        if user.person == self.obj.subscriber:
            return True
        append_archive = AppendArchive(self.obj.archive)

        if append_archive.checkAuthenticated(user):
            return True

        return user.in_admin


class ViewArchiveSubscriber(AuthorizationBase):
    """Restrict viewing of archive subscribers.

    The user should be the subscriber, have append privilege to the
    archive or be an admin.
    """
    permission = "launchpad.View"
    usedfor = IArchiveSubscriber

    def checkAuthenticated(self, user):
        if user.inTeam(self.obj.subscriber):
            return True
        auth_edit = EditArchiveSubscriber(self.obj)
        return auth_edit.checkAuthenticated(user)


class EditArchiveSubscriber(AuthorizationBase):
    """Restrict editing of archive subscribers.

    The user should have append privilege to the archive or be an admin.
    """
    permission = "launchpad.Edit"
    usedfor = IArchiveSubscriber

    def checkAuthenticated(self, user):
        auth_append = AppendArchive(self.obj.archive)
        if auth_append.checkAuthenticated(user):
            return True
        return user.in_admin


class DerivedAuthorization(AuthorizationBase):
    """An Authorization that is based on permissions for other objects.

    Implementations must define permission, usedfor and iter_objects.
    iter_objects should iterate through the objects to check permission on.

    Failure on the permission check for any object causes an overall failure.
    """

    def iter_adapters(self):
        return (
            getAdapter(obj, IAuthorization, self.permission)
            for obj in self.iter_objects())

    def checkAuthenticated(self, user):
        for adapter in self.iter_adapters():
            if not adapter.checkAuthenticated(user):
                return False
        return True

    def checkUnauthenticated(self):
        for adapter in self.iter_adapters():
            if not adapter.checkUnauthenticated():
                return False
        return True


class ViewSourcePackageRecipe(DerivedAuthorization):

    permission = "launchpad.View"
    usedfor = ISourcePackageRecipe

    def iter_objects(self):
        return self.obj.getReferencedBranches()


class ViewSourcePackageRecipeBuild(DerivedAuthorization):

    permission = "launchpad.View"
    usedfor = ISourcePackageRecipeBuild

    def iter_objects(self):
        yield self.obj.recipe
        yield self.obj.archive


class ViewSourcePackagePublishingHistory(ViewArchive):
    """Restrict viewing of source publications."""
    permission = "launchpad.View"
    usedfor = ISourcePackagePublishingHistory

    def __init__(self, obj):
        super(ViewSourcePackagePublishingHistory, self).__init__(obj.archive)


class EditPublishing(AuthorizationBase):
    """Restrict editing of source and binary packages.."""
    permission = "launchpad.Edit"
    usedfor = IPublishingEdit

    def checkAuthenticated(self, user):
        return AppendArchive(self.obj.archive).checkAuthenticated(user)


class ViewBinaryPackagePublishingHistory(ViewSourcePackagePublishingHistory):
    """Restrict viewing of binary publications."""
    usedfor = IBinaryPackagePublishingHistory


class ViewBinaryPackageReleaseDownloadCount(
    ViewSourcePackagePublishingHistory):
    """Restrict viewing of binary package download counts."""
    usedfor = IBinaryPackageReleaseDownloadCount


class ViewSourcePackageRelease(AuthorizationBase):
    """Restrict viewing of source packages.

    Packages that are only published in private archives are subject to the
    same viewing rules as the archive (see class ViewArchive).

    If the package is published in any non-private archive, then it is
    automatically viewable even if the package is also published in
    a private archive.
    """
    permission = 'launchpad.View'
    usedfor = ISourcePackageRelease

    def checkAuthenticated(self, user):
        """Verify that the user can view the sourcepackagerelease."""
        for archive in self.obj.published_archives:
            auth_archive = ViewArchive(archive)
            if auth_archive.checkAuthenticated(user):
                return True
        return False

    def checkUnauthenticated(self):
        """Check unauthenticated users.

        Unauthenticated users can see the package as long as it's published
        in a non-private archive.
        """
        for archive in self.obj.published_archives:
            if not archive.private:
                return True
        return False


class MailingListApprovalByExperts(AuthorizationBase):
    permission = 'launchpad.Admin'
    usedfor = IMailingListSet

    def checkAuthenticated(self, user):
        return user.in_mailing_list_experts


class ConfigureTeamMailingList(AuthorizationBase):
    permission = 'launchpad.MailingListManager'
    usedfor = ITeam

    def checkAuthenticated(self, user):
        """Check to see if the user can manage a mailing list.

        A team's owner or administrator, the Launchpad administrators, and
        Launchpad mailing list experts can all manage a team's mailing list
        through its +mailinglist page.

        :param user: The user whose permission is being checked.
        :type user: `IPerson`
        :return: True if the user can manage a mailing list, otherwise False.
        :rtype: boolean
        """
        # The team owner, the Launchpad mailing list experts and the Launchpad
        # administrators can all view a team's +mailinglist page.
        team = ITeam(self.obj)
        is_team_owner = (
            team is not None and team in user.person.getAdministratedTeams())
        return is_team_owner or user.in_admin or user.in_mailing_list_experts


class ViewEmailAddress(AuthorizationBase):
    permission = 'launchpad.View'
    usedfor = IEmailAddress

    def checkUnauthenticated(self):
        """See `AuthorizationBase`."""
        # Email addresses without an associated Person cannot be seen by
        # anonymous users.
        if self.obj.person is None:
            return False
        return not self.obj.person.hide_email_addresses

    def checkAccountAuthenticated(self, account):
        """Can the user see the details of this email address?

        If the email address' owner doesn't want his email addresses to be
        hidden, anyone can see them.  Otherwise only the owner himself or
        admins can see them.
        """
        # Always allow users to see their own email addresses.
        if self.obj.account == account:
            return True

        if not (self.obj.person is None or
                self.obj.person.hide_email_addresses):
            return True

        user = IPersonRoles(IPerson(account, None), None)
        if user is None:
            return False

        return (self.obj.person is not None and user.inTeam(self.obj.person)
                or user.in_commercial_admin
                or user.in_registry_experts
                or user.in_admin)


class EditEmailAddress(EditByOwnersOrAdmins):
    permission = 'launchpad.Edit'
    usedfor = IEmailAddress

    def checkAccountAuthenticated(self, account):
        # Always allow users to see their own email addresses.
        if self.obj.account == account:
            return True
        return super(EditEmailAddress, self).checkAccountAuthenticated(
            account)


class ViewGPGKey(AnonymousAuthorization):
    usedfor = IGPGKey


class ViewIrcID(AnonymousAuthorization):
    usedfor = IIrcID


class ViewWikiName(AnonymousAuthorization):
    usedfor = IWikiName


class EditArchivePermissionSet(AuthorizationBase):
    permission = 'launchpad.Edit'
    usedfor = IArchivePermissionSet

    def checkAuthenticated(self, user):
        """Users must be an admin or a member of the tech board."""
        return user.in_admin or user.in_ubuntu_techboard


class LinkOfficialSourcePackageBranches(AuthorizationBase):
    """Who can source packages to their official branches?

    Only members of the ~ubuntu-branches celebrity team! Or admins.
    """

    permission = 'launchpad.Edit'
    usedfor = IMakeOfficialBranchLinks

    def checkUnauthenticated(self):
        return False

    def checkAuthenticated(self, user):
        return user.in_ubuntu_branches or user.in_admin


class ChangeOfficialSourcePackageBranchLinks(AuthorizationBase):
    """Who can change the links from source packages to their branches?

    Only members of the ~ubuntu-branches celebrity team! Or admins.
    """

    permission = 'launchpad.Edit'
    usedfor = ISeriesSourcePackageBranch

    def checkUnauthenticated(self):
        return False

    def checkAuthenticated(self, user):
        return user.in_ubuntu_branches or user.in_admin


class EditPackageset(AuthorizationBase):
    permission = 'launchpad.Edit'
    usedfor = IPackageset

    def checkAuthenticated(self, user):
        """The owner of a package set can edit the object."""
        return user.isOwner(self.obj) or user.in_admin


class EditPackagesetSet(AuthorizationBase):
    permission = 'launchpad.Edit'
    usedfor = IPackagesetSet

    def checkAuthenticated(self, user):
        """Users must be an admin or a member of the tech board."""
        return user.in_admin or user.in_ubuntu_techboard<|MERGE_RESOLUTION|>--- conflicted
+++ resolved
@@ -1476,24 +1476,12 @@
         # user to retry build if so.
         # strict_component is True because the source package already exists,
         # otherwise, how can they give it back?
-<<<<<<< HEAD
-        if self.obj.archive.is_main:
-            check_perms = check_upload_to_archive(
-                user.person, self.obj.distro_series,
-                self.obj.source_package_release.sourcepackagename,
-                self.obj.archive,
-                self.obj.current_component, self.obj.pocket,
-                strict_component=True)
-            return check_perms == None
-        return False
-=======
         check_perms = self.obj.archive.checkUpload(
             user.person, self.obj.distroseries,
-            self.obj.sourcepackagerelease.sourcepackagename, 
+            self.obj.sourcepackagerelease.sourcepackagename,
             self.obj.current_component, self.obj.pocket,
             strict_component=True)
         return check_perms == None
->>>>>>> e013627f
 
 
 class ViewBinaryPackageBuild(EditBinaryPackageBuild):
