# Copyright 2004 Canonical Ltd.  All rights reserved.
"""Security policies for using content objects.

"""
__metaclass__ = type

from zope.interface import implements, Interface
from zope.component import getUtility

from canonical.launchpad.interfaces import (
    IAuthorization, IHasOwner, IPerson, ITeam, ISprintSpecification,
    IDistribution, ITeamMembership, IProductSeriesSource,
    IProductSeriesSourceAdmin, IMilestone, IBug, IBugTask, ITranslator,
    IProduct, IProductSeries, IPOTemplate, IPOFile, IPOTemplateName,
    IPOTemplateNameSet, ISourcePackage, ILaunchpadCelebrities, IDistroRelease,
    IBugTracker, IBugAttachment, IPoll, IPollSubset, IPollOption,
    IProductRelease, IShippingRequest, IShippingRequestSet, IRequestedCDs,
    IStandardShipItRequestSet, IStandardShipItRequest, IShipItApplication,
    IShippingRun, ISpecification, ITranslationImportQueueEntry,
    ITranslationImportQueue, IDistributionMirror, IHasBug,
<<<<<<< HEAD
    IBazaarApplication, IDistroReleaseQueue)

from canonical.lp.dbschema import DistroReleaseQueueStatus
=======
    IBazaarApplication, IBuilderSet, IBuild)
>>>>>>> 98c55fa1

class AuthorizationBase:
    implements(IAuthorization)
    permission = None
    usedfor = None

    def __init__(self, obj):
        self.obj = obj

    def checkUnauthenticated(self):
        """Must return True or False.  See IAuthorization.checkUnauthenticated.
        """
        return False

    def checkAuthenticated(self, user):
        """Must return True or False.  See IAuthorization.checkAuthenticated.
        """
        return False


class AdminByAdminsTeam(AuthorizationBase):
    permission = 'launchpad.Admin'
    usedfor = Interface

    def checkAuthenticated(self, user):
        admins = getUtility(ILaunchpadCelebrities).admin
        return user.inTeam(admins)


class EditByOwnersOrAdmins(AuthorizationBase):
    permission = 'launchpad.Edit'
    usedfor = IHasOwner

    def checkAuthenticated(self, user):
        admins = getUtility(ILaunchpadCelebrities).admin
        return user.inTeam(self.obj.owner) or user.inTeam(admins)


class AdminDistributionMirrorByMirrorAdmins(AuthorizationBase):
    permission = 'launchpad.Admin'
    usedfor = IDistributionMirror

    def checkAuthenticated(self, user):
        return user.inTeam(getUtility(ILaunchpadCelebrities).mirror_admin)


class EditDistributionMirrorByOwnerOrMirrorAdmins(AuthorizationBase):
    permission = 'launchpad.Edit'
    usedfor = IDistributionMirror

    def checkAuthenticated(self, user):
        mirror_admins = getUtility(ILaunchpadCelebrities).mirror_admin
        return user.inTeam(self.obj.owner) or user.inTeam(mirror_admins)


class EditSpecificationByTargetOwnerOrOwnersOrAdmins(AuthorizationBase):
    """We want everybody "related" to a specification to be able to edit it.
    You are related if you have a role on the spec, or if you have a role on
    the spec target (distro/product) or goal (distrorelease/productseries).
    """

    permission = 'launchpad.Edit'
    usedfor = ISpecification

    def checkAuthenticated(self, user):
        assert self.obj.target
        admins = getUtility(ILaunchpadCelebrities).admin
        goaldrivers = []
        goalowner = None
        if self.obj.goal is not None:
            goalowner = self.obj.goal.owner
            goaldrivers = self.obj.goal.drivers
        for driver in goaldrivers:
            if user.inTeam(driver):
                return True
        return (user.inTeam(self.obj.target.owner) or 
                user.inTeam(goalowner) or 
                user.inTeam(self.obj.owner) or 
                user.inTeam(self.obj.drafter) or 
                user.inTeam(self.obj.assignee) or 
                user.inTeam(self.obj.approver) or 
                user.inTeam(admins))


class AdminSpecification(AuthorizationBase):
    permission = 'launchpad.Admin'
    usedfor = ISpecification

    def checkAuthenticated(self, user):
        assert self.obj.target
        admins = getUtility(ILaunchpadCelebrities).admin
        return (user.inTeam(self.obj.target.owner) or 
                user.inTeam(admins))


class EditSprintSpecification(AuthorizationBase):
    """The sprint owner can say what makes it onto the agenda for the
    sprint.
    """
    permission = 'launchpad.Edit'
    usedfor = ISprintSpecification

    def checkAuthenticated(self, user):
        admins = getUtility(ILaunchpadCelebrities).admin
        return (user.inTeam(self.obj.sprint.owner) or
                user.inTeam(admins))


class AdminSeriesSourceByVCSImports(AuthorizationBase):
    permission = 'launchpad.Admin'
    usedfor = IProductSeriesSourceAdmin

    def checkAuthenticated(self, user):
        vcs_imports = getUtility(ILaunchpadCelebrities).vcs_imports
        return user.inTeam(vcs_imports)


class EditRequestedCDsByRecipientOrShipItAdmins(AuthorizationBase):
    permission = 'launchpad.Edit'
    usedfor = IRequestedCDs

    def checkAuthenticated(self, user):
        shipitadmins = getUtility(ILaunchpadCelebrities).shipit_admin
        return user == self.obj.request.recipient or user.inTeam(shipitadmins)


class EditShippingRequestByRecipientOrShipItAdmins(AuthorizationBase):
    permission = 'launchpad.Edit'
    usedfor = IShippingRequest

    def checkAuthenticated(self, user):
        shipitadmins = getUtility(ILaunchpadCelebrities).shipit_admin
        return user == self.obj.recipient or user.inTeam(shipitadmins)


class AdminShippingRequestByShipItAdmins(AuthorizationBase):
    permission = 'launchpad.Admin'
    usedfor = IShippingRequest

    def checkAuthenticated(self, user):
        shipitadmins = getUtility(ILaunchpadCelebrities).shipit_admin
        return user.inTeam(shipitadmins)


class AdminShippingRunByShipItAdmins(AdminShippingRequestByShipItAdmins):
    usedfor = IShippingRun


class AdminStandardShipItOrderSetByShipItAdmins(
        AdminShippingRequestByShipItAdmins):
    usedfor = IStandardShipItRequestSet


class AdminStandardShipItOrderByShipItAdmins(
        AdminShippingRequestByShipItAdmins):
    usedfor = IStandardShipItRequest


class AdminShipItApplicationByShipItAdmins(
        AdminShippingRequestByShipItAdmins):
    usedfor = IShipItApplication


class AdminShippingRequestSetByShipItAdmins(AdminShippingRequestByShipItAdmins):
    permission = 'launchpad.Admin'
    usedfor = IShippingRequestSet


class EditSeriesSourceByVCSImports(AuthorizationBase):
    permission = 'launchpad.Edit'
    usedfor = IProductSeriesSource

    def checkAuthenticated(self, user):
        vcs_imports = getUtility(ILaunchpadCelebrities).vcs_imports
        if user.inTeam(vcs_imports):
            return True
        elif not self.obj.syncCertified():
            return True
        return False


class EditMilestoneByTargetOwnerOrAdmins(AuthorizationBase):
    permission = 'launchpad.Edit'
    usedfor = IMilestone

    def checkAuthenticated(self, user):
        """Authorize the product or distribution owner."""
        admins = getUtility(ILaunchpadCelebrities).admin
        if user.inTeam(admins):
            return True
        return user.inTeam(self.obj.target.owner)


class AdminMilestoneByLaunchpadAdmins(AuthorizationBase):
    permission = 'launchpad.Admin'
    usedfor = IMilestone

    def checkAuthenticated(self, user):
        """Only the Launchpad admins need this, we are only going to use it
        for connecting up series and distroreleases where we did not have
        them."""
        admins = getUtility(ILaunchpadCelebrities).admin
        return user.inTeam(admins)


class AdminTeamByTeamOwnerOrLaunchpadAdmins(AuthorizationBase):
    permission = 'launchpad.Admin'
    usedfor = ITeam

    def checkAuthenticated(self, user):
        """Only the team owner and Launchpad admins have launchpad.Admin on a
        team.
        """
        admins = getUtility(ILaunchpadCelebrities).admin
        return user.inTeam(self.obj.teamowner) or user.inTeam(admins)


class EditTeamByTeamOwnerOrTeamAdminsOrAdmins(AuthorizationBase):
    permission = 'launchpad.Edit'
    usedfor = ITeam

    def checkAuthenticated(self, user):
        """The team owner and all team admins have launchpad.Edit on that team.

        The Launchpad admins also have launchpad.Edit on all teams.
        """
        admins = getUtility(ILaunchpadCelebrities).admin
        if user.inTeam(self.obj.teamowner) or user.inTeam(admins):
            return True
        else:
            for team in self.obj.administrators:
                if user.inTeam(team):
                    return True

        return False


class EditTeamMembershipByTeamOwnerOrTeamAdminsOrAdmins(AuthorizationBase):
    permission = 'launchpad.Edit'
    usedfor = ITeamMembership

    def checkAuthenticated(self, user):
        admins = getUtility(ILaunchpadCelebrities).admin
        if user.inTeam(self.obj.team.teamowner) or user.inTeam(admins):
            return True
        else:
            for team in self.obj.team.administrators:
                if user.inTeam(team):
                    return True

        return False


class EditPersonBySelfOrAdmins(AuthorizationBase):
    permission = 'launchpad.Edit'
    usedfor = IPerson

    def checkAuthenticated(self, user):
        """A user can edit the Person who is herself.

        The admin team can also edit any Person.
        """
        admins = getUtility(ILaunchpadCelebrities).admin
        return self.obj.id == user.id or user.inTeam(admins)


class EditPersonBySelf(AuthorizationBase):
    permission = 'launchpad.Special'
    usedfor = IPerson

    def checkAuthenticated(self, user):
        """A user can edit the Person who is herself."""
        return self.obj.id == user.id


class EditPollByTeamOwnerOrTeamAdminsOrAdmins(
        EditTeamMembershipByTeamOwnerOrTeamAdminsOrAdmins):
    permission = 'launchpad.Edit'
    usedfor = IPoll


class EditPollSubsetByTeamOwnerOrTeamAdminsOrAdmins(
        EditPollByTeamOwnerOrTeamAdminsOrAdmins):
    permission = 'launchpad.Edit'
    usedfor = IPollSubset


class EditPollOptionByTeamOwnerOrTeamAdminsOrAdmins(AuthorizationBase):
    permission = 'launchpad.Edit'
    usedfor = IPollOption

    def checkAuthenticated(self, user):
        admins = getUtility(ILaunchpadCelebrities).admin
        if user.inTeam(self.obj.poll.team.teamowner) or user.inTeam(admins):
            return True
        else:
            for team in self.obj.poll.team.administrators:
                if user.inTeam(team):
                    return True

        return False


class AdminDistribution(AdminByAdminsTeam):
    """Soyuz involves huge chunks of data in the archive and librarian,
    so for the moment we are locking down admin and edit on distributions
    and distroreleases to the Launchpad admin team."""
    permission = 'launchpad.Admin'
    usedfor = IDistribution


class EditDistributionByDistroOwnersOrAdmins(AuthorizationBase):
    """The owner of a distribution should be able to edit its
    information; it is mainly administrative data, such as bug
    contacts. Note that creation of new distributions and distribution
    releases is still protected with launchpad.Admin"""
    permission = 'launchpad.Edit'
    usedfor = IDistribution

    def checkAuthenticated(self, user):
        admins = getUtility(ILaunchpadCelebrities).admin
        return (user.inTeam(self.obj.owner) or
                user.inTeam(admins))


class AdminDistroRelease(AdminByAdminsTeam):
    """Soyuz involves huge chunks of data in the archive and librarian,
    so for the moment we are locking down admin and edit on distributions
    and distroreleases to the Launchpad admin team.
    
    NB: Please consult with SABDFL before modifying this permission because
        changing it could cause the archive to get rearranged, with tons of
        files moved to the new namespace, and mirrors would get very very
        upset. Then James T would be on your case.
    """
    permission = 'launchpad.Admin'
    usedfor = IDistroRelease


class EditDistroReleaseByOwnersOrDistroOwnersOrAdmins(AuthorizationBase):
    """The owner of the distro release should be able to modify some of the
    fields on the IDistroRelease
    
    NB: there is potential for a great mess if this is not done correctly so
    please consult with SABDFL before modifying these permissions.
    """
    permission = 'launchpad.Edit'
    usedfor = IDistroRelease

    def checkAuthenticated(self, user):
        admins = getUtility(ILaunchpadCelebrities).admin
        return (user.inTeam(self.obj.owner) or
                user.inTeam(self.obj.distribution.owner) or
                user.inTeam(admins))


class DistroReleaseDrivers(AuthorizationBase):
    """The drivers of a distrorelease can approve or decline features and
    bugs for targeting to the distrorelease.
    """
    permission = 'launchpad.Driver'
    usedfor = IDistroRelease

    def checkAuthenticated(self, user):
        for driver in self.obj.drivers:
            if user.inTeam(driver):
                return True
        admins = getUtility(ILaunchpadCelebrities).admin
        return user.inTeam(admins)


class ProductSeriesDrivers(AuthorizationBase):
    """The drivers of a product series can approve or decline features and
    bugs for targeting to the series.
    """
    permission = 'launchpad.Driver'
    usedfor = IProductSeries

    def checkAuthenticated(self, user):
        for driver in self.obj.drivers:
            if user.inTeam(driver):
                return True
        admins = getUtility(ILaunchpadCelebrities).admin
        return user.inTeam(admins)


class EditBugTask(AuthorizationBase):
    """Permission checker for editing objects linked to a bug.

    Allow any logged-in user to edit objects linked to public
    bugs. Allow only explicit subscribers to edit objects linked to
    private bugs.
    """
    permission = 'launchpad.Edit'
    usedfor = IHasBug

    def checkAuthenticated(self, user):
        admins = getUtility(ILaunchpadCelebrities).admin

        if user.inTeam(admins):
            # Admins can always edit bugtasks, whether they're reported on a
            # private bug or not.
            return True

        if not self.obj.bug.private:
            # This is a public bug, so anyone can edit it.
            return True
        else:
            # This is a private bug, and we know the user isn't an admin, so
            # we'll only allow editing if the user is explicitly subscribed to
            # this bug.
            for subscription in self.obj.bug.subscriptions:
                if user.inTeam(subscription.person):
                    return True

            return False


class PublicToAllOrPrivateToExplicitSubscribersForBugTask(AuthorizationBase):
    permission = 'launchpad.View'
    usedfor = IHasBug

    def checkAuthenticated(self, user):
        admins = getUtility(ILaunchpadCelebrities).admin

        if user.inTeam(admins):
            # Admins can always edit bugs, whether they're public or
            # private.
            return True

        if not self.obj.bug.private:
            # This is a public bug.
            return True
        else:
            # This is a private bug.
            for subscription in self.obj.bug.subscriptions:
                if user.inTeam(subscription.person):
                    return True

            return False

    def checkUnauthenticated(self):
        """Allow anonymous users to see non-private bugs only."""
        return not self.obj.bug.private


class EditPublicByLoggedInUserAndPrivateByExplicitSubscribers(
    AuthorizationBase):
    permission = 'launchpad.Edit'
    usedfor = IBug

    def checkAuthenticated(self, user):
        """Allow any logged in user to edit a public bug, and only
        explicit subscribers to edit private bugs.
        """
        admins = getUtility(ILaunchpadCelebrities).admin
        if not self.obj.private:
            # This is a public bug.
            return True
        elif user.inTeam(admins):
            # Admins can edit all bugs.
            return True
        else:
            # This is a private bug. Only explicit subscribers may edit it.
            for subscription in self.obj.subscriptions:
                if user.inTeam(subscription.person):
                    return True

        return False

    def checkUnauthenticated(self):
        """Never allow unauthenticated users to edit a bug."""
        return False


class PublicToAllOrPrivateToExplicitSubscribersForBug(AuthorizationBase):
    permission = 'launchpad.View'
    usedfor = IBug

    def checkAuthenticated(self, user):
        """Allow any user to see non-private bugs, but only explicit
        subscribers to see private bugs.
        """
        admins = getUtility(ILaunchpadCelebrities).admin
        if not self.obj.private:
            # This is a public bug.
            return True
        elif user.inTeam(admins):
            # Admins can view all bugs.
            return True
        else:
            # This is a private bug. Only explicit subscribers may view it.
            for subscription in self.obj.subscriptions:
                if user.inTeam(subscription.person):
                    return True

        return False

    def checkUnauthenticated(self):
        """Allow anonymous users to see non-private bugs only."""
        return not self.obj.private


class ViewBugAttachment(PublicToAllOrPrivateToExplicitSubscribersForBug):
    """Security adapter for viewing a bug attachment.

    If the user is authorized to view the bug, he's allowed to view the
    attachment.
    """
    permission = 'launchpad.View'
    usedfor = IBugAttachment

    def __init__(self, bugattachment):
        self.obj = bugattachment.bug


class EditBugAttachment(
    EditPublicByLoggedInUserAndPrivateByExplicitSubscribers):
    """Security adapter for editing a bug attachment.

    If the user is authorized to view the bug, he's allowed to edit the
    attachment.
    """
    permission = 'launchpad.Edit'
    usedfor = IBugAttachment

    def __init__(self, bugattachment):
        self.obj = bugattachment.bug


class UseApiDoc(AuthorizationBase):
    permission = 'zope.app.apidoc.UseAPIDoc'
    usedfor = Interface

    def checkAuthenticated(self, user):
        return True


class OnlyRosettaExpertsAndAdmins(AuthorizationBase):
    """Base class that allow access to Rosetta experts and Launchpad admins.
    """

    def checkAuthenticated(self, user):
        """Allow Launchpad's admins and Rosetta experts edit all fields."""
        admins = getUtility(ILaunchpadCelebrities).admin
        rosetta_experts = getUtility(ILaunchpadCelebrities).rosetta_expert
        return user.inTeam(admins) or user.inTeam(rosetta_experts)


class OnlyBazaarExpertsAndAdmins(AuthorizationBase):
    """Base class that allows only the Launchpad admins and Bazaar
    experts."""

    def checkAuthenticated(self, user):
        bzrexpert = getUtility(ILaunchpadCelebrities).bazaar_expert
        admins = getUtility(ILaunchpadCelebrities).admin
        return user.inTeam(admins) or user.inTeam(bzrexpert)


class OnlyVcsImportsAndAdmins(AuthorizationBase):
    """Base class that allows only the Launchpad admins and VCS Imports
    experts."""

    def checkAuthenticated(self, user):
        vcsexpert = getUtility(ILaunchpadCelebrities).vcs_imports
        admins = getUtility(ILaunchpadCelebrities).admin
        return user.inTeam(admins) or user.inTeam(vcsexpert)


class AdminTheBazaar(OnlyVcsImportsAndAdmins):
    permission = 'launchpad.Admin'
    usedfor = IBazaarApplication


class EditPOTemplateDetails(EditByOwnersOrAdmins):
    usedfor = IPOTemplate

    def checkAuthenticated(self, user):
        """Allow product/sourcepackage/potemplate owner, experts and admis.
        """
        if (self.obj.productseries is not None and
            user.inTeam(self.obj.productseries.product.owner)):
            # The user is the owner of the product.
            return True

        rosetta_experts = getUtility(ILaunchpadCelebrities).rosetta_expert

        return (EditByOwnersOrAdmins.checkAuthenticated(self, user) or
                user.inTeam(rosetta_experts))


class AdminPOTemplateDetails(OnlyRosettaExpertsAndAdmins):
    """Permissions to edit all aspects of an IPOTemplate."""
    permission = 'launchpad.Admin'
    usedfor = IPOTemplate


# XXX: Carlos Perello Marin 2005-05-24: This should be using
# SuperSpecialPermissions when implemented.
# See: https://launchpad.ubuntu.com/malone/bugs/753/
class AddPOTemplate(OnlyRosettaExpertsAndAdmins):
    permission = 'launchpad.Append'
    usedfor = IProductSeries


class EditPOFileDetails(EditByOwnersOrAdmins):
    usedfor = IPOFile

    def checkAuthenticated(self, user):
        """Allow anyone that can edit translations, owner, experts and admis.
        """
        rosetta_experts = getUtility(ILaunchpadCelebrities).rosetta_expert

        return (EditByOwnersOrAdmins.checkAuthenticated(self, user) or
                self.obj.canEditTranslations(user) or
                user.inTeam(rosetta_experts))


class ChangeTranslatorInGroup(OnlyRosettaExpertsAndAdmins):
    permission = 'launchpad.Edit'
    usedfor = ITranslator

    def checkAuthenticated(self, user):
        """Allow the owner of a translation group to edit the translator
        of any language in the group."""
        return (user.inTeam(self.obj.translationgroup.owner) or
                OnlyRosettaExpertsAndAdmins.checkAuthenticated(self, user))


# XXX: Carlos Perello Marin 2005-05-24: This should be using
# SuperSpecialPermissions when implemented.
# See: https://launchpad.ubuntu.com/malone/bugs/753/
class ListProductPOTemplateNames(OnlyRosettaExpertsAndAdmins):
    permission = 'launchpad.Admin'
    usedfor = IProduct

# XXX: Carlos Perello Marin 2005-05-24: This should be using
# SuperSpecialPermissions when implemented.
# See: https://launchpad.ubuntu.com/malone/bugs/753/
class ListSourcePackagePOTemplateNames(OnlyRosettaExpertsAndAdmins):
    permission = 'launchpad.Admin'
    usedfor = ISourcePackage

class EditPOTemplateName(OnlyRosettaExpertsAndAdmins):
    permission = 'launchpad.Edit'
    usedfor = IPOTemplateName


class EditPOTemplateNameSet(OnlyRosettaExpertsAndAdmins):
    permission = 'launchpad.Edit'
    usedfor = IPOTemplateNameSet


class EditBugTracker(EditByOwnersOrAdmins):
    permission = 'launchpad.Edit'
    usedfor = IBugTracker

class EditProductRelease(EditByOwnersOrAdmins):
    permission = 'launchpad.Edit'
    usedfor = IProductRelease

class EditTranslationImportQueueEntry(OnlyRosettaExpertsAndAdmins):
    permission = 'launchpad.Edit'
    usedfor = ITranslationImportQueueEntry

    def checkAuthenticated(self, user):
        """Allow who added the entry, experts and admis.
        """
        rosetta_experts = getUtility(ILaunchpadCelebrities).rosetta_expert

        return (OnlyRosettaExpertsAndAdmins.checkAuthenticated(self, user) or
                user.inTeam(self.obj.importer))

class AdminTranslationImportQueueEntry(OnlyRosettaExpertsAndAdmins):
    permission = 'launchpad.Admin'
    usedfor = ITranslationImportQueueEntry

class AdminTranslationImportQueue(OnlyRosettaExpertsAndAdmins):
    permission = 'launchpad.Admin'
    usedfor = ITranslationImportQueue


<<<<<<< HEAD
class EditDistroReleaseQueue(AuthorizationBase):
    permission = 'launchpad.Edit'
    usedfor = IDistroReleaseQueue

    def checkAuthenticated(self, user):
        """Only allow members of the admin team to edit a queue entry."""
        admins = getUtility(ILaunchpadCelebrities).admin
        # XXX cprov 20060517: use upload_admins celebrity or
        # distrorelease driver
        return user.inTeam(admins)

class ViewDistroReleaseQueue(EditDistroReleaseQueue):
    permission = 'launchpad.View'
    usedfor = IDistroReleaseQueue

    def checkAuthenticated(self, user):
        """Allow only members of the admin team to view unapproved entries.

        Any logged in user can view entries in other state.
        """
        if EditDistroReleaseQueue.checkAuthenticated(self, user):
            return True
        # deny access to non-admin on unapproved records
        if self.obj.status == DistroReleaseQueueStatus.UNAPPROVED:
            return False

        return True

=======
class AdminByBuilddAdmin(AuthorizationBase):
    permission = 'launchpad.Admin'

    def checkAuthenticated(self, user):
        """Allow only admins and members of buildd_admin team"""
        lp_admin = getUtility(ILaunchpadCelebrities).admin
        buildd_admin = getUtility(ILaunchpadCelebrities).buildd_admin
        return (user.inTeam(buildd_admin) or
                user.inTeam(lp_admin))

class AdminBuilderSet(AdminByBuilddAdmin):
    usedfor = IBuilderSet

class AdminBuildRecord(AdminByBuilddAdmin):
    usedfor = IBuild
>>>>>>> 98c55fa1
<|MERGE_RESOLUTION|>--- conflicted
+++ resolved
@@ -18,13 +18,9 @@
     IStandardShipItRequestSet, IStandardShipItRequest, IShipItApplication,
     IShippingRun, ISpecification, ITranslationImportQueueEntry,
     ITranslationImportQueue, IDistributionMirror, IHasBug,
-<<<<<<< HEAD
-    IBazaarApplication, IDistroReleaseQueue)
+    IBazaarApplication, IDistroReleaseQueue, IBuilderSet, IBuild)
 
 from canonical.lp.dbschema import DistroReleaseQueueStatus
-=======
-    IBazaarApplication, IBuilderSet, IBuild)
->>>>>>> 98c55fa1
 
 class AuthorizationBase:
     implements(IAuthorization)
@@ -707,7 +703,6 @@
     usedfor = ITranslationImportQueue
 
 
-<<<<<<< HEAD
 class EditDistroReleaseQueue(AuthorizationBase):
     permission = 'launchpad.Edit'
     usedfor = IDistroReleaseQueue
@@ -719,6 +714,7 @@
         # distrorelease driver
         return user.inTeam(admins)
 
+
 class ViewDistroReleaseQueue(EditDistroReleaseQueue):
     permission = 'launchpad.View'
     usedfor = IDistroReleaseQueue
@@ -736,7 +732,7 @@
 
         return True
 
-=======
+
 class AdminByBuilddAdmin(AuthorizationBase):
     permission = 'launchpad.Admin'
 
@@ -747,9 +743,10 @@
         return (user.inTeam(buildd_admin) or
                 user.inTeam(lp_admin))
 
+
 class AdminBuilderSet(AdminByBuilddAdmin):
     usedfor = IBuilderSet
 
+
 class AdminBuildRecord(AdminByBuilddAdmin):
-    usedfor = IBuild
->>>>>>> 98c55fa1
+    usedfor = IBuild