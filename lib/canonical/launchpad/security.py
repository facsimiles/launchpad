--- conflicted
+++ resolved
@@ -19,13 +19,8 @@
     IStandardShipItRequestSet, IStandardShipItRequest, IShipItApplication,
     IShippingRun, ISpecification, ITicket, ITranslationImportQueueEntry,
     ITranslationImportQueue, IDistributionMirror, IHasBug,
-<<<<<<< HEAD
     IBazaarApplication, IUpload, IBuilderSet,
-    IBuilder, IBuild, ISpecificationSubscription)
-=======
-    IBazaarApplication, IDistroReleaseQueue, IBuilderSet,
     IBuilder, IBuild, IBugNomination, ISpecificationSubscription, IHasDrivers)
->>>>>>> 786d7dbc
 
 from canonical.lp.dbschema import DistroReleaseQueueStatus
 
