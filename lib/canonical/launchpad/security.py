# Copyright 2004-2008 Canonical Ltd.  All rights reserved.

"""Security policies for using content objects."""

__metaclass__ = type
__all__ = []

from zope.app.error.interfaces import IErrorReportingUtility
from zope.interface import implements, Interface
from zope.component import getAdapter, getUtility

from canonical.launchpad.interfaces.account import IAccount
from canonical.launchpad.interfaces.announcement import IAnnouncement
from canonical.launchpad.interfaces.archive import IArchive
from canonical.launchpad.interfaces.archivepermission import (
    IArchivePermissionSet)
from canonical.launchpad.interfaces.branch import IBranch
from canonical.launchpad.interfaces.branchmergeproposal import (
    IBranchMergeProposal)
from canonical.launchpad.interfaces.branchsubscription import (
    IBranchSubscription)
from canonical.launchpad.interfaces.bug import IBug
from canonical.launchpad.interfaces.bugattachment import IBugAttachment
from canonical.launchpad.interfaces.bugbranch import IBugBranch
from canonical.launchpad.interfaces.bugnomination import IBugNomination
from canonical.launchpad.interfaces.bugtracker import IBugTracker
from canonical.launchpad.interfaces.build import IBuild
from canonical.launchpad.interfaces.builder import IBuilder, IBuilderSet
from canonical.launchpad.interfaces.codeimport import ICodeImport
from canonical.launchpad.interfaces.codeimportjob import (
    ICodeImportJobSet, ICodeImportJobWorkflow)
from canonical.launchpad.interfaces.codeimportmachine import (
    ICodeImportMachine)
from canonical.launchpad.interfaces.codereviewcomment import (
    ICodeReviewComment, ICodeReviewCommentDeletion)
from canonical.launchpad.interfaces.distribution import IDistribution
from canonical.launchpad.interfaces.distributionmirror import (
    IDistributionMirror)
from canonical.launchpad.interfaces.distroseries import IDistroSeries
from canonical.launchpad.interfaces.distroserieslanguage import (
    IDistroSeriesLanguage)
from canonical.launchpad.interfaces.emailaddress import IEmailAddress
from canonical.launchpad.interfaces.entitlement import IEntitlement
from canonical.launchpad.interfaces.faq import IFAQ
from canonical.launchpad.interfaces.faqtarget import IFAQTarget
from canonical.launchpad.interfaces.hwdb import IHWSubmission
from canonical.launchpad.interfaces.language import ILanguage, ILanguageSet
from canonical.launchpad.interfaces.languagepack import ILanguagePack
from canonical.launchpad.interfaces.launchpad import (
    IBazaarApplication, IHasBug, IHasDrivers, IHasOwner, IShipItApplication,
    ILaunchpadCelebrities)
from canonical.launchpad.interfaces.location import IPersonLocation
from canonical.launchpad.interfaces.mailinglist import IMailingListSet
from canonical.launchpad.interfaces.milestone import IMilestone
from canonical.launchpad.interfaces.oauth import (
    IOAuthAccessToken, IOAuthRequestToken)
from canonical.launchpad.interfaces.pofile import IPOFile
from canonical.launchpad.interfaces.potemplate import (
    IPOTemplate, IPOTemplateSubset)
from canonical.launchpad.interfaces.queue import (
    IPackageUpload, IPackageUploadQueue)
from canonical.launchpad.interfaces.packaging import IPackaging
from canonical.launchpad.interfaces.person import (
    IPerson, IPersonSet, ITeam, PersonVisibility)
from canonical.launchpad.interfaces.pillar import IPillar
from canonical.launchpad.interfaces.poll import (
    IPoll, IPollOption, IPollSubset)
from canonical.launchpad.interfaces.product import IProduct
from canonical.launchpad.interfaces.productrelease import (
    IProductRelease, IProductReleaseFile)
from canonical.launchpad.interfaces.productseries import IProductSeries
from canonical.launchpad.interfaces.question import IQuestion
from canonical.launchpad.interfaces.questiontarget import IQuestionTarget
from canonical.launchpad.interfaces.shipit import (
    IRequestedCDs, IShippingRequest, IShippingRequestSet, IShippingRun,
    IStandardShipItRequest, IStandardShipItRequestSet)
from canonical.launchpad.interfaces.sourcepackage import ISourcePackage
from canonical.launchpad.interfaces.sourcepackagerelease import (
    ISourcePackageRelease)
from canonical.launchpad.interfaces.specification import ISpecification
from canonical.launchpad.interfaces.specificationbranch import (
    ISpecificationBranch)
from canonical.launchpad.interfaces.specificationsubscription import (
    ISpecificationSubscription)
from canonical.launchpad.interfaces.sprint import ISprint
from canonical.launchpad.interfaces.sprintspecification import (
    ISprintSpecification)
from canonical.launchpad.interfaces.teammembership import ITeamMembership
from canonical.launchpad.interfaces.translationgroup import (
    ITranslationGroup, ITranslationGroupSet)
from canonical.launchpad.interfaces.translationimportqueue import (
    ITranslationImportQueue, ITranslationImportQueueEntry)
from canonical.launchpad.interfaces.translator import ITranslator

from canonical.launchpad.webapp.authorization import check_permission
from canonical.launchpad.webapp.interfaces import IAuthorization


class AuthorizationBase:
    implements(IAuthorization)
    permission = None
    usedfor = None

    def __init__(self, obj):
        self.obj = obj

    def checkUnauthenticated(self):
        """See `IAuthorization.checkUnauthenticated`.

        :return: True or False.
        """
        return False

    def checkAuthenticated(self, user):
        """See `IAuthorization.checkAuthenticated`.

        :return: True or False.
        """
        return False


class ViewByLoggedInUser(AuthorizationBase):
    """The default ruleset for the launchpad.View permission.

    By default, any logged-in user can see anything. More restrictive
    rulesets are defined in other IAuthorization implementations.
    """
    permission = 'launchpad.View'
    usedfor = Interface

    def checkAuthenticated(self, user):
        """Any authenticated user can see this object."""
        return True


class AdminByAdminsTeam(AuthorizationBase):
    permission = 'launchpad.Admin'
    usedfor = Interface

    def checkAuthenticated(self, user):
        admins = getUtility(ILaunchpadCelebrities).admin
        return user.inTeam(admins)


class AdminByCommercialTeamOrAdmins(AuthorizationBase):
    permission = 'launchpad.Commercial'
    usedfor = Interface

    def checkAuthenticated(self, user):
        celebrities = getUtility(ILaunchpadCelebrities)
        return (user.inTeam(celebrities.commercial_admin)
                or user.inTeam(celebrities.admin))


class ViewPillar(AuthorizationBase):
    usedfor = IPillar
    permission = 'launchpad.View'

    def checkUnauthenticated(self):
        return self.obj.active

    def checkAuthenticated(self, user):
        """The Admins & Commercial Admins can see inactive pillars."""
        if self.obj.active:
            return True
        else:
            celebrities = getUtility(ILaunchpadCelebrities)
            return (user.inTeam(celebrities.commercial_admin)
                    or user.inTeam(celebrities.admin))


class EditAccount(AuthorizationBase):
    permission = 'launchpad.Edit'
    usedfor = IAccount

    # This is wrong as we need to give an Account rather than a
    # Person ability to edit an account.
    def checkAuthenticated(self, user):
        return ((user.account is not None and user.account.id == self.obj.id)
                or user.inTeam(getUtility(ILaunchpadCelebrities).admin))


class ViewAccount(EditAccount):
    permission = 'launchpad.View'


class EditOAuthAccessToken(AuthorizationBase):
    permission = 'launchpad.Edit'
    usedfor = IOAuthAccessToken

    def checkAuthenticated(self, user):
        return (self.obj.person == user
                or user.inTeam(getUtility(ILaunchpadCelebrities).admin))


class EditOAuthRequestToken(EditOAuthAccessToken):
    permission = 'launchpad.Edit'
    usedfor = IOAuthRequestToken


class EditBugNominationStatus(AuthorizationBase):
    permission = 'launchpad.Driver'
    usedfor = IBugNomination

    def checkAuthenticated(self, user):
        return self.obj.canApprove(user)


class EditByOwnersOrAdmins(AuthorizationBase):
    permission = 'launchpad.Edit'
    usedfor = IHasOwner

    def checkAuthenticated(self, user):
        return (user.inTeam(self.obj.owner)
                or user.inTeam(getUtility(ILaunchpadCelebrities).admin))


class EditByRegistryExpertsOrOwnersOrAdmins(EditByOwnersOrAdmins):
    usedfor = None
    def checkAuthenticated(self, user):
        if user.inTeam(getUtility(ILaunchpadCelebrities).registry_experts):
            return True
        return EditByOwnersOrAdmins.checkAuthenticated(self, user)


class EditProduct(EditByRegistryExpertsOrOwnersOrAdmins):
    usedfor = IProduct


class EditPackaging(EditByRegistryExpertsOrOwnersOrAdmins):
    usedfor = IPackaging


class EditProductReleaseFile(AuthorizationBase):
    permission = 'launchpad.Edit'
    usedfor = IProductReleaseFile

    def checkAuthenticated(self, user):
        return EditProductRelease(self.obj.productrelease).checkAuthenticated(
            user)


class AdminDistributionMirrorByDistroOwnerOrMirrorAdminsOrAdmins(
        AuthorizationBase):
    permission = 'launchpad.Admin'
    usedfor = IDistributionMirror

    def checkAuthenticated(self, user):
        admins = getUtility(ILaunchpadCelebrities).admin
        return (user.inTeam(self.obj.distribution.owner) or
                user.inTeam(admins) or
                user.inTeam(self.obj.distribution.mirror_admin))


class EditDistributionMirrorByOwnerOrDistroOwnerOrMirrorAdminsOrAdmins(
        AuthorizationBase):
    permission = 'launchpad.Edit'
    usedfor = IDistributionMirror

    def checkAuthenticated(self, user):
        admins = getUtility(ILaunchpadCelebrities).admin
        return (user.inTeam(self.obj.owner) or user.inTeam(admins) or
                user.inTeam(self.obj.distribution.owner) or
                user.inTeam(self.obj.distribution.mirror_admin))


class EditSpecificationBranch(AuthorizationBase):

    usedfor = ISpecificationBranch
    permission = 'launchpad.Edit'

    def checkAuthenticated(self, user):
        """See `IAuthorization.checkAuthenticated`.

        :return: True or False.
        """
        return True


class ViewSpecificationBranch(EditSpecificationBranch):

    permission = 'launchpad.View'

    def checkUnauthenticated(self):
        """See `IAuthorization.checkUnauthenticated`.

        :return: True or False.
        """
        return True


class EditSpecificationByTargetOwnerOrOwnersOrAdmins(AuthorizationBase):
    """We want everybody "related" to a specification to be able to edit it.
    You are related if you have a role on the spec, or if you have a role on
    the spec target (distro/product) or goal (distroseries/productseries).
    """

    permission = 'launchpad.Edit'
    usedfor = ISpecification

    def checkAuthenticated(self, user):
        assert self.obj.target
        admins = getUtility(ILaunchpadCelebrities).admin
        goaldrivers = []
        goalowner = None
        if self.obj.goal is not None:
            goalowner = self.obj.goal.owner
            goaldrivers = self.obj.goal.drivers
        for driver in goaldrivers:
            if user.inTeam(driver):
                return True
        return (user.inTeam(self.obj.target.owner) or
                user.inTeam(goalowner) or
                user.inTeam(self.obj.owner) or
                user.inTeam(self.obj.drafter) or
                user.inTeam(self.obj.assignee) or
                user.inTeam(self.obj.approver) or
                user.inTeam(admins))


class AdminSpecification(AuthorizationBase):
    permission = 'launchpad.Admin'
    usedfor = ISpecification

    def checkAuthenticated(self, user):
        assert self.obj.target
        targetowner = self.obj.target.owner
        targetdrivers = self.obj.target.drivers
        for driver in targetdrivers:
            if user.inTeam(driver):
                return True
        admins = getUtility(ILaunchpadCelebrities).admin
        return (user.inTeam(self.obj.target.owner) or
                user.inTeam(admins))


class DriverSpecification(AuthorizationBase):
    permission = 'launchpad.Driver'
    usedfor = ISpecification

    def checkAuthenticated(self, user):
        # If no goal is proposed for the spec then there can be no
        # drivers for it - we use launchpad.Driver on a spec to decide
        # if the person can see the page which lets you decide whether
        # to accept the goal, and if there is no goal then this is
        # extremely difficult to do :-)
        return (
            self.obj.goal and
            check_permission("launchpad.Driver", self.obj.goal))


class EditSprintSpecification(AuthorizationBase):
    """The sprint owner or driver can say what makes it onto the agenda for
    the sprint.
    """
    permission = 'launchpad.Driver'
    usedfor = ISprintSpecification

    def checkAuthenticated(self, user):
        admins = getUtility(ILaunchpadCelebrities).admin
        return (user.inTeam(self.obj.sprint.owner) or
                user.inTeam(self.obj.sprint.driver) or
                user.inTeam(admins))


class DriveSprint(AuthorizationBase):
    """The sprint owner or driver can say what makes it onto the agenda for
    the sprint.
    """
    permission = 'launchpad.Driver'
    usedfor = ISprint

    def checkAuthenticated(self, user):
        admins = getUtility(ILaunchpadCelebrities).admin
        return (user.inTeam(self.obj.owner) or
                user.inTeam(self.obj.driver) or
                user.inTeam(admins))


class Sprint(AuthorizationBase):
    """An attendee, owner, or driver of a sprint."""
    permission = 'launchpad.View'
    usedfor = ISprint

    def checkAuthenticated(self, user):
        admins = getUtility(ILaunchpadCelebrities).admin
        return (user.inTeam(self.obj.owner) or
                user.inTeam(self.obj.driver) or
                user in [attendance.attendee
                         for attendance in self.obj.attendances] or
                user.inTeam(admins))


class EditSpecificationSubscription(AuthorizationBase):
    """The subscriber, and people related to the spec or the target of the
    spec can determine who is essential."""
    permission = 'launchpad.Edit'
    usedfor = ISpecificationSubscription

    def checkAuthenticated(self, user):
        admins = getUtility(ILaunchpadCelebrities).admin
        if self.obj.specification.goal is not None:
            for driver in self.obj.specification.goal.drivers:
                if user.inTeam(driver):
                    return True
        else:
            for driver in self.obj.specification.target.drivers:
                if user.inTeam(driver):
                    return True
        return (user.inTeam(self.obj.person) or
                user.inTeam(self.obj.specification.owner) or
                user.inTeam(self.obj.specification.assignee) or
                user.inTeam(self.obj.specification.drafter) or
                user.inTeam(self.obj.specification.approver) or
                user.inTeam(admins))


class OnlyRosettaExpertsAndAdmins(AuthorizationBase):
    """Base class that allow access to Rosetta experts and Launchpad admins.
    """

    def checkAuthenticated(self, user):
        """Allow Launchpad's admins and Rosetta experts edit all fields."""
        celebrities = getUtility(ILaunchpadCelebrities)
        return (user.inTeam(celebrities.admin) or
                user.inTeam(celebrities.rosetta_experts))


class AdminProductTranslations(AuthorizationBase):
    permission = 'launchpad.TranslationsAdmin'
    usedfor = IProduct

    def checkAuthenticated(self, user):
        """Is the user able to manage `IProduct` translations settings?

        Any Launchpad/Launchpad Translations administrator or owners are
        able to change translation settings for a product.
        """
        celebrities = getUtility(ILaunchpadCelebrities)
        return (user.inTeam(self.obj.owner) or
                user.inTeam(celebrities.admin) or
                user.inTeam(celebrities.rosetta_experts))


class AdminSeriesByVCSImports(AuthorizationBase):
    permission = 'launchpad.Admin'
    usedfor = IProductSeries

    def checkAuthenticated(self, user):
        vcs_imports = getUtility(ILaunchpadCelebrities).vcs_imports
        return user.inTeam(vcs_imports)


class EditRequestedCDsByRecipientOrShipItAdmins(AuthorizationBase):
    permission = 'launchpad.Edit'
    usedfor = IRequestedCDs

    def checkAuthenticated(self, user):
        shipitadmins = getUtility(ILaunchpadCelebrities).shipit_admin
        return user == self.obj.request.recipient or user.inTeam(shipitadmins)


class EditShippingRequestByRecipientOrShipItAdmins(AuthorizationBase):
    permission = 'launchpad.Edit'
    usedfor = IShippingRequest

    def checkAuthenticated(self, user):
        shipitadmins = getUtility(ILaunchpadCelebrities).shipit_admin
        return user == self.obj.recipient or user.inTeam(shipitadmins)


class AdminShippingRequestByShipItAdmins(AuthorizationBase):
    permission = 'launchpad.Admin'
    usedfor = IShippingRequest

    def checkAuthenticated(self, user):
        shipitadmins = getUtility(ILaunchpadCelebrities).shipit_admin
        return user.inTeam(shipitadmins)


class AdminShippingRunByShipItAdmins(AdminShippingRequestByShipItAdmins):
    usedfor = IShippingRun


class AdminStandardShipItOrderSetByShipItAdmins(
        AdminShippingRequestByShipItAdmins):
    usedfor = IStandardShipItRequestSet


class AdminStandardShipItOrderByShipItAdmins(
        AdminShippingRequestByShipItAdmins):
    usedfor = IStandardShipItRequest


class AdminShipItApplicationByShipItAdmins(
        AdminShippingRequestByShipItAdmins):
    usedfor = IShipItApplication


class AdminShippingRequestSetByShipItAdmins(
        AdminShippingRequestByShipItAdmins):
    permission = 'launchpad.Admin'
    usedfor = IShippingRequestSet


class EditMilestoneByTargetOwnerOrAdmins(AuthorizationBase):
    permission = 'launchpad.Edit'
    usedfor = IMilestone

    def checkAuthenticated(self, user):
        """Authorize the product or distribution owner."""
        celebrities = getUtility(ILaunchpadCelebrities)
        if user.inTeam(celebrities.admin):
            return True
        if user.inTeam(celebrities.registry_experts):
            return True
        return user.inTeam(self.obj.target.owner)


class AdminMilestoneByLaunchpadAdmins(AuthorizationBase):
    permission = 'launchpad.Admin'
    usedfor = IMilestone

    def checkAuthenticated(self, user):
        """Only the Launchpad admins need this, we are only going to use it
        for connecting up series and distroseriess where we did not have
        them."""
        admins = getUtility(ILaunchpadCelebrities).admin
        return user.inTeam(admins)


class EditTeamByTeamOwnerOrLaunchpadAdmins(AuthorizationBase):
    permission = 'launchpad.Owner'
    usedfor = ITeam

    def checkAuthenticated(self, user):
        """Only the team owner and Launchpad admins need this.
        """
        admins = getUtility(ILaunchpadCelebrities).admin
        return user.inTeam(self.obj.teamowner) or user.inTeam(admins)


class EditTeamByTeamOwnerOrTeamAdminsOrAdmins(AuthorizationBase):
    permission = 'launchpad.Edit'
    usedfor = ITeam

    def checkAuthenticated(self, user):
        """The team owner and team admins have launchpad.Edit on that team.

        The Launchpad admins also have launchpad.Edit on all teams.
        """
        return can_edit_team(self.obj, user)


class EditTeamMembershipByTeamOwnerOrTeamAdminsOrAdmins(AuthorizationBase):
    permission = 'launchpad.Edit'
    usedfor = ITeamMembership

    def checkAuthenticated(self, user):
        return can_edit_team(self.obj.team, user)


# XXX: 2008-08-01, salgado: At some point we should protect ITeamMembership
# with launchpad.View so that this adapter is used.  For now, though, it's
# going to be used only on the webservice (which explicitly checks for
# launchpad.View) so that we don't leak memberships of private teams.
class ViewTeamMembership(AuthorizationBase):
    permission = 'launchpad.View'
    usedfor = ITeamMembership

    def checkUnauthenticated(self):
        """Unauthenticated users can only view public memberships."""
        return self.obj.team.visibility == PersonVisibility.PUBLIC

    def checkAuthenticated(self, user):
        """Verify that the user can view the team's membership.

        Anyone can see a public team's membership. Only a team member or
        a Launchpad admin can view a private membership.
        """
        if self.obj.team.visibility == PersonVisibility.PUBLIC:
            return True
        admins = getUtility(ILaunchpadCelebrities).admin
        if user.inTeam(admins) or user.inTeam(self.obj.team):
            return True
        return False


class EditPersonBySelfOrAdmins(AuthorizationBase):
    permission = 'launchpad.Edit'
    usedfor = IPerson

    def checkAuthenticated(self, user):
        """A user can edit the Person who is herself.

        The admin team can also edit any Person.
        """
        admins = getUtility(ILaunchpadCelebrities).admin
        return self.obj.id == user.id or user.inTeam(admins)


class EditPersonLocation(AuthorizationBase):
    permission = 'launchpad.EditLocation'
    usedfor = IPerson

    def checkAuthenticated(self, user):
        """Anybody can edit a person's location until that person sets it.

        Once a person sets his own location that information can only be
        changed by the person himself or admins.
        """
        location = self.obj.location
        if location is None:
            # No PersonLocation entry exists for this person, so anybody can
            # change this person's location.
            return True

        # There is a PersonLocation entry for this person, so we'll check its
        # details to find out whether or not the user can edit them.
        if (location.visible
            and (location.latitude is None
                 or location.last_modified_by != self.obj)):
            # No location has been specified yet or it has been specified
            # by a non-authoritative source (not the person himself), so
            # anybody can change it.
            return True
        else:
            admins = getUtility(ILaunchpadCelebrities).admin
            # The person himself and LP admins can always change that person's
            # location.
            return user == self.obj or user.inTeam(admins)


class ViewPersonLocation(AuthorizationBase):
    permission = 'launchpad.View'
    usedfor = IPersonLocation

    def checkUnauthenticated(self):
        return self.obj.visible

    def checkAuthenticated(self, user):
        if self.obj.visible:
            return True
        else:
            admins = getUtility(ILaunchpadCelebrities).admin
            return user == self.obj.person or user.inTeam(admins)


class EditPersonBySelf(AuthorizationBase):
    permission = 'launchpad.Special'
    usedfor = IPerson

    def checkAuthenticated(self, user):
        """A user can edit the Person who is herself."""
        return self.obj.id == user.id


class ViewPublicOrPrivateTeamMembers(AuthorizationBase):
    """Restrict viewing of private memberships of teams.

    Only members of a team with a private membership can view the
    membership list.
    """
    permission = 'launchpad.View'
    usedfor = IPerson

    def checkUnauthenticated(self):
        """Unauthenticated users can only view public memberships."""
        if self.obj.visibility == PersonVisibility.PUBLIC:
            return True
        return False

    def checkAuthenticated(self, user):
        """Verify that the user can view the team's membership.

        Anyone can see a public team's membership.
        Only a team member or a Launchpad admin can view a
        private membership.
        """
        if self.obj.visibility == PersonVisibility.PUBLIC:
            return True
        admins = getUtility(ILaunchpadCelebrities).admin
        if user.inTeam(admins) or user.inTeam(self.obj):
            return True
        return False


class EditPollByTeamOwnerOrTeamAdminsOrAdmins(
        EditTeamMembershipByTeamOwnerOrTeamAdminsOrAdmins):
    permission = 'launchpad.Edit'
    usedfor = IPoll


class EditPollSubsetByTeamOwnerOrTeamAdminsOrAdmins(
        EditPollByTeamOwnerOrTeamAdminsOrAdmins):
    permission = 'launchpad.Edit'
    usedfor = IPollSubset


class EditPollOptionByTeamOwnerOrTeamAdminsOrAdmins(AuthorizationBase):
    permission = 'launchpad.Edit'
    usedfor = IPollOption

    def checkAuthenticated(self, user):
        return can_edit_team(self.obj.poll.team, user)


class AdminDistribution(AdminByAdminsTeam):
    """Soyuz involves huge chunks of data in the archive and librarian,
    so for the moment we are locking down admin and edit on distributions
    and distroseriess to the Launchpad admin team."""
    permission = 'launchpad.Admin'
    usedfor = IDistribution


class EditDistributionByDistroOwnersOrAdmins(AuthorizationBase):
    """The owner of a distribution should be able to edit its
    information; it is mainly administrative data, such as bug
    contacts. Note that creation of new distributions and distribution
    series is still protected with launchpad.Admin"""
    permission = 'launchpad.Edit'
    usedfor = IDistribution

    def checkAuthenticated(self, user):
        admins = getUtility(ILaunchpadCelebrities).admin
        return (user.inTeam(self.obj.owner) or
                user.inTeam(admins))


class AdminDistroSeries(AdminByAdminsTeam):
    """Soyuz involves huge chunks of data in the archive and librarian,
    so for the moment we are locking down admin and edit on distributions
    and distroseriess to the Launchpad admin team.

    NB: Please consult with SABDFL before modifying this permission because
        changing it could cause the archive to get rearranged, with tons of
        files moved to the new namespace, and mirrors would get very very
        upset. Then James T would be on your case.
    """
    permission = 'launchpad.Admin'
    usedfor = IDistroSeries


class EditDistroSeriesByOwnersOrDistroOwnersOrAdmins(AuthorizationBase):
    """The owner of the distro series should be able to modify some of the
    fields on the IDistroSeries

    NB: there is potential for a great mess if this is not done correctly so
    please consult with Kiko and MDZ on the mailing list before modifying
    these permissions.
    """
    permission = 'launchpad.Edit'
    usedfor = IDistroSeries

    def checkAuthenticated(self, user):
        admins = getUtility(ILaunchpadCelebrities).admin
        return (user.inTeam(self.obj.owner) or
                user.inTeam(self.obj.distribution.owner) or
                user.inTeam(admins))


class SeriesDrivers(AuthorizationBase):
    """Drivers can approve or decline features and target bugs.

    Drivers exist for distribution and product series.
    """
    permission = 'launchpad.Driver'
    usedfor = IHasDrivers

    def checkAuthenticated(self, user):
        for driver in self.obj.drivers:
            if user.inTeam(driver):
                return True
        admins = getUtility(ILaunchpadCelebrities).admin
        return user.inTeam(admins)


class ViewProductSeries(AuthorizationBase):

    usedfor = IProductSeries
    permision = 'launchpad.View'

    def checkUnauthenticated(self):
        """See `IAuthorization.checkUnauthenticated`.

        :return: True or False.
        """
        return True

    def checkAuthenticated(self, user):
        """See `IAuthorization.checkAuthenticated`.

        :return: True or False.
        """
        return True


class EditProductSeries(EditByRegistryExpertsOrOwnersOrAdmins):
    usedfor = IProductSeries

    def checkAuthenticated(self, user):
        """Allow product owner, Rosetta Experts, or admins."""
        if user.inTeam(self.obj.product.owner):
            # The user is the owner of the product.
            return True
        # Rosetta experts need to be able to upload translations.
        rosetta_experts = getUtility(ILaunchpadCelebrities).rosetta_experts
        if user.inTeam(rosetta_experts):
            return True
        return EditByRegistryExpertsOrOwnersOrAdmins.checkAuthenticated(
            self, user)


class EditBugTask(AuthorizationBase):
    """Permission checker for editing objects linked to a bug.

    Allow any logged-in user to edit objects linked to public
    bugs. Allow only explicit subscribers to edit objects linked to
    private bugs.
    """
    permission = 'launchpad.Edit'
    usedfor = IHasBug

    def checkAuthenticated(self, user):
        admins = getUtility(ILaunchpadCelebrities).admin

        if user.inTeam(admins):
            # Admins can always edit bugtasks, whether they're reported on a
            # private bug or not.
            return True

        if not self.obj.bug.private:
            # This is a public bug, so anyone can edit it.
            return True
        else:
            # This is a private bug, and we know the user isn't an admin, so
            # we'll only allow editing if the user is explicitly subscribed to
            # this bug.
            for subscription in self.obj.bug.subscriptions:
                if user.inTeam(subscription.person):
                    return True

            return False


class PublicToAllOrPrivateToExplicitSubscribersForBugTask(AuthorizationBase):
    permission = 'launchpad.View'
    usedfor = IHasBug

    def checkAuthenticated(self, user):
        # Check whether the bug is public first, since that's the common
        # case, and it's cheap to check.
        if not self.obj.bug.private:
            # This is a public bug.
            return True

        admins = getUtility(ILaunchpadCelebrities).admin

        if user.inTeam(admins):
            # Admins can always edit bugs, whether they're public or
            # private.
            return True

        # This is a private bug.
        for subscription in self.obj.bug.subscriptions:
            if user.inTeam(subscription.person):
                return True

        return False

    def checkUnauthenticated(self):
        """Allow anonymous users to see non-private bugs only."""
        return not self.obj.bug.private


class EditPublicByLoggedInUserAndPrivateByExplicitSubscribers(
    AuthorizationBase):
    permission = 'launchpad.Edit'
    usedfor = IBug

    def checkAuthenticated(self, user):
        """Allow any logged in user to edit a public bug, and only
        explicit subscribers to edit private bugs.
        """
        admins = getUtility(ILaunchpadCelebrities).admin
        if not self.obj.private:
            # This is a public bug.
            return True
        elif user.inTeam(admins):
            # Admins can edit all bugs.
            return True
        else:
            # This is a private bug. Only explicit subscribers may edit it.
            for subscription in self.obj.subscriptions:
                if user.inTeam(subscription.person):
                    return True

        return False

    def checkUnauthenticated(self):
        """Never allow unauthenticated users to edit a bug."""
        return False


class PublicToAllOrPrivateToExplicitSubscribersForBug(AuthorizationBase):
    permission = 'launchpad.View'
    usedfor = IBug

    def checkAuthenticated(self, user):
        """Allow any user to see non-private bugs, but only explicit
        subscribers to see private bugs.
        """
        admins = getUtility(ILaunchpadCelebrities).admin
        if not self.obj.private:
            # This is a public bug.
            return True
        elif user.inTeam(admins):
            # Admins can view all bugs.
            return True
        else:
            # This is a private bug. Only explicit subscribers may view it.
            for subscription in self.obj.subscriptions:
                if user.inTeam(subscription.person):
                    return True

        return False

    def checkUnauthenticated(self):
        """Allow anonymous users to see non-private bugs only."""
        return not self.obj.private


class EditBugBranch(EditPublicByLoggedInUserAndPrivateByExplicitSubscribers):
    permission = 'launchpad.Edit'
    usedfor = IBugBranch

    def __init__(self, bug_branch):
        # The same permissions as for the BugBranch's bug should apply
        # to the BugBranch itself.
        EditPublicByLoggedInUserAndPrivateByExplicitSubscribers.__init__(
            self, bug_branch.bug)


class ViewBugAttachment(PublicToAllOrPrivateToExplicitSubscribersForBug):
    """Security adapter for viewing a bug attachment.

    If the user is authorized to view the bug, he's allowed to view the
    attachment.
    """
    permission = 'launchpad.View'
    usedfor = IBugAttachment

    def __init__(self, bugattachment):
        PublicToAllOrPrivateToExplicitSubscribersForBug.__init__(
            self, bugattachment.bug)


class EditBugAttachment(
    EditPublicByLoggedInUserAndPrivateByExplicitSubscribers):
    """Security adapter for editing a bug attachment.

    If the user is authorized to view the bug, he's allowed to edit the
    attachment.
    """
    permission = 'launchpad.Edit'
    usedfor = IBugAttachment

    def __init__(self, bugattachment):
        EditPublicByLoggedInUserAndPrivateByExplicitSubscribers.__init__(
            self, bugattachment.bug)


class ViewAnnouncement(AuthorizationBase):
    permission = 'launchpad.View'
    usedfor = IAnnouncement

    def checkUnauthenticated(self):
        """Let anonymous users see published announcements."""
        if self.obj.published:
            return True
        return False

    def checkAuthenticated(self, user):
        """Keep project news invisible to end-users unless they are project
        admins, until the announcements are published."""

        # Every user can view published announcements.
        if self.obj.published:
            return True

        # Project drivers can view any project announcements.
        assert self.obj.target
        if self.obj.target.drivers:
            for driver in self.obj.target.drivers:
                if user.inTeam(driver):
                    return True
        if user.inTeam(self.obj.target.owner):
            return True

        # Launchpad admins can view any announcement.
        admins = getUtility(ILaunchpadCelebrities).admin
        return user.inTeam(admins)


class EditAnnouncement(AuthorizationBase):
    permission = 'launchpad.Edit'
    usedfor = IAnnouncement

    def checkAuthenticated(self, user):
        """Allow the project owner and drivers to edit any project news."""

        assert self.obj.target
        if self.obj.target.drivers:
            for driver in self.obj.target.drivers:
                if user.inTeam(driver):
                    return True
        if user.inTeam(self.obj.target.owner):
            return True

        admins = getUtility(ILaunchpadCelebrities).admin
        return user.inTeam(admins)


class UseApiDoc(AuthorizationBase):
    permission = 'zope.app.apidoc.UseAPIDoc'
    usedfor = Interface

    def checkAuthenticated(self, user):
        return True


class OnlyBazaarExpertsAndAdmins(AuthorizationBase):
    """Base class that allows only the Launchpad admins and Bazaar
    experts."""

    def checkAuthenticated(self, user):
        bzrexperts = getUtility(ILaunchpadCelebrities).bazaar_experts
        admins = getUtility(ILaunchpadCelebrities).admin
        return user.inTeam(admins) or user.inTeam(bzrexperts)


class OnlyVcsImportsAndAdmins(AuthorizationBase):
    """Base class that allows only the Launchpad admins and VCS Imports
    experts."""

    def checkAuthenticated(self, user):
        vcsexpert = getUtility(ILaunchpadCelebrities).vcs_imports
        admins = getUtility(ILaunchpadCelebrities).admin
        return user.inTeam(admins) or user.inTeam(vcsexpert)


class AdminTheBazaar(OnlyVcsImportsAndAdmins):
    permission = 'launchpad.Admin'
    usedfor = IBazaarApplication


class EditCodeImport(OnlyVcsImportsAndAdmins):
    """Control who can edit the object view of a CodeImport.

    Currently, we restrict the visibility of the new code import
    system to members of ~vcs-imports and Launchpad admins.
    """
    permission = 'launchpad.Edit'
    usedfor = ICodeImport


class SeeCodeImportJobSet(OnlyVcsImportsAndAdmins):
    """Control who can see the CodeImportJobSet utility.

    Currently, we restrict the visibility of the new code import
    system to members of ~vcs-imports and Launchpad admins.
    """
    permission = 'launchpad.View'
    usedfor = ICodeImportJobSet


class EditCodeImportJobWorkflow(OnlyVcsImportsAndAdmins):
    """Control who can use the CodeImportJobWorkflow utility.

    Currently, we restrict the visibility of the new code import
    system to members of ~vcs-imports and Launchpad admins.
    """
    permission = 'launchpad.Edit'
    usedfor = ICodeImportJobWorkflow


class EditCodeImportMachine(OnlyVcsImportsAndAdmins):
    """Control who can edit the object view of a CodeImportMachine.

    Access is restricted to members of ~vcs-imports and Launchpad admins.
    """
    permission = 'launchpad.Edit'
    usedfor = ICodeImportMachine


class EditPOTemplateDetails(EditByOwnersOrAdmins):
    usedfor = IPOTemplate

    def checkAuthenticated(self, user):
        """Allow product/sourcepackage/potemplate owner, experts and admis.
        """
        if (self.obj.productseries is not None and
            user.inTeam(self.obj.productseries.product.owner)):
            # The user is the owner of the product.
            return True

        rosetta_experts = getUtility(ILaunchpadCelebrities).rosetta_experts

        return (EditByOwnersOrAdmins.checkAuthenticated(self, user) or
                user.inTeam(rosetta_experts))


class AdminPOTemplateDetails(OnlyRosettaExpertsAndAdmins):
    """Permissions to edit all aspects of an IPOTemplate."""
    permission = 'launchpad.Admin'
    usedfor = IPOTemplate


# XXX: Carlos Perello Marin 2005-05-24 bug=753:
# This should be using SuperSpecialPermissions when implemented.
class AddPOTemplate(OnlyRosettaExpertsAndAdmins):
    permission = 'launchpad.Append'
    usedfor = IProductSeries


class EditPOFileDetails(EditByOwnersOrAdmins):
    usedfor = IPOFile

    def checkAuthenticated(self, user):
        """Allow anyone that can edit translations, owner, experts and admis.
        """
        rosetta_experts = getUtility(ILaunchpadCelebrities).rosetta_experts

        return (EditByOwnersOrAdmins.checkAuthenticated(self, user) or
                self.obj.canEditTranslations(user) or
                user.inTeam(rosetta_experts))


class ChangeTranslatorInGroup(OnlyRosettaExpertsAndAdmins):
    permission = 'launchpad.Edit'
    usedfor = ITranslator

    def checkAuthenticated(self, user):
        """Allow the owner of a translation group to edit the translator
        of any language in the group."""
        return (user.inTeam(self.obj.translationgroup.owner) or
                OnlyRosettaExpertsAndAdmins.checkAuthenticated(self, user))


class EditTranslationGroup(OnlyRosettaExpertsAndAdmins):
    permission = 'launchpad.Edit'
    usedfor = ITranslationGroup

    def checkAuthenticated(self, user):
        """Allow the owner of a translation group to edit the translator
        of any language in the group."""
        return (user.inTeam(self.obj.owner) or
                OnlyRosettaExpertsAndAdmins.checkAuthenticated(self, user))


class EditTranslationGroupSet(OnlyRosettaExpertsAndAdmins):
    permission = 'launchpad.Admin'
    usedfor = ITranslationGroupSet


class DownloadFullSourcePackageTranslations(OnlyRosettaExpertsAndAdmins):
    """Restrict full `SourcePackage` translation downloads.

    Experience shows that the export queue can easily get swamped by
    large export requests.  Email leads us to believe that many of the
    users making these requests are looking for language packs, or for
    individual translations rather than the whole package.  That's why
    this class defines who is allowed to make those requests.
    """

    permission = 'launchpad.ExpensiveRequest'
    usedfor = ISourcePackage

    def checkAuthenticated(self, user):
        """Define who may download these translations.

        Admins and Translations admins have access, as does the owner of
        the translation group (if applicable).
        """
        translation_group = self.obj.distribution.translationgroup
        return (
            # User is admin of some relevant kind.
            OnlyRosettaExpertsAndAdmins.checkAuthenticated(self, user) or
            # User is owner of applicable translation group.
            (translation_group is not None and
             user.inTeam(translation_group.owner)))


class EditBugTracker(AuthorizationBase):
    permission = 'launchpad.Edit'
    usedfor = IBugTracker

    def checkAuthenticated(self, user):
        """Any logged-in user can edit a bug tracker."""
        return True


class EditProductRelease(EditByRegistryExpertsOrOwnersOrAdmins):
    permission = 'launchpad.Edit'
    usedfor = IProductRelease

    def checkAuthenticated(self, user):
        if (user.inTeam(self.obj.productseries.owner) or
            user.inTeam(self.obj.productseries.product.owner)):
            return True
        return EditByRegistryExpertsOrOwnersOrAdmins.checkAuthenticated(
            self, user)


class EditTranslationImportQueueEntry(OnlyRosettaExpertsAndAdmins):
    permission = 'launchpad.Edit'
    usedfor = ITranslationImportQueueEntry

    def checkAuthenticated(self, user):
        """Allow who added the entry, experts and admins.
        """
        rosetta_experts = getUtility(ILaunchpadCelebrities).rosetta_experts

        return (OnlyRosettaExpertsAndAdmins.checkAuthenticated(self, user) or
                user.inTeam(self.obj.importer))

class AdminTranslationImportQueueEntry(OnlyRosettaExpertsAndAdmins):
    permission = 'launchpad.Admin'
    usedfor = ITranslationImportQueueEntry

class AdminTranslationImportQueue(OnlyRosettaExpertsAndAdmins):
    permission = 'launchpad.Admin'
    usedfor = ITranslationImportQueue


class EditPackageUploadQueue(AdminByAdminsTeam):
    permission = 'launchpad.Edit'
    usedfor = IPackageUploadQueue

    def checkAuthenticated(self, user):
        """Check user presence in admins or distroseries upload admin team."""
        if AdminByAdminsTeam.checkAuthenticated(self, user):
            return True

        permission_set = getUtility(IArchivePermissionSet)
        permissions = permission_set.componentsForQueueAdmin(
            self.obj.distroseries.main_archive, user)
        return permissions.count() > 0


class EditPackageUpload(AdminByAdminsTeam):
    permission = 'launchpad.Edit'
    usedfor = IPackageUpload

    def checkAuthenticated(self, user):
        """Return True if user has an ArchivePermission or is an admin."""
        if AdminByAdminsTeam.checkAuthenticated(self, user):
            return True

        permission_set = getUtility(IArchivePermissionSet)
        permissions = permission_set.componentsForQueueAdmin(
            self.obj.archive, user)
        if permissions.count() == 0:
            return False
        allowed_components = set(
            permission.component for permission in permissions)
        existing_components = self.obj.components
        # The intersection of allowed_components and
        # existing_components must be equal to existing_components
        # to allow the operation to go ahead.
        return (allowed_components.intersection(existing_components)
                == existing_components)


class AdminByBuilddAdmin(AuthorizationBase):
    permission = 'launchpad.Admin'

    def checkAuthenticated(self, user):
        """Allow admins and buildd_admins."""
        lp_admin = getUtility(ILaunchpadCelebrities).admin
        if user.inTeam(lp_admin):
            return True
        buildd_admin = getUtility(ILaunchpadCelebrities).buildd_admin
        return user.inTeam(buildd_admin)


class AdminBuilderSet(AdminByBuilddAdmin):
    usedfor = IBuilderSet


class AdminBuilder(AdminByBuilddAdmin):
    usedfor = IBuilder


# XXX cprov 2006-07-31: As soon as we have external builders, as presumed
# in the original plan, we should grant some rights to the owners and
# that's what Edit is for.
class EditBuilder(AdminByBuilddAdmin):
    permission = 'launchpad.Edit'
    usedfor = IBuilder


class AdminBuildRecord(AdminByBuilddAdmin):
    usedfor = IBuild


class EditBuildRecord(AdminByBuilddAdmin):
    permission = 'launchpad.Edit'
    usedfor = IBuild

    def checkAuthenticated(self, user):
        """Check write access for user and different kinds of archives.

        Allow
            * BuilddAdmins, for any archive.
            * The PPA owner for PPAs
            * users with upload permissions (for the respective distribution)
              otherwise.
        """
        if AdminByBuilddAdmin.checkAuthenticated(self, user):
            return True

        # If it's a PPA only allow its owner.
        if self.obj.archive.is_ppa:
            return (self.obj.archive.owner and
                    user.inTeam(self.obj.archive.owner))

        # Primary or partner section here: is the user in question allowed
        # to upload to the respective component? Allow user to retry build
        # if so.
        if self.obj.archive.canUpload(user, self.obj.current_component):
            return True
        else:
            return self.obj.archive.canUpload(
                user, self.obj.sourcepackagerelease.sourcepackagename)


class ViewBuildRecord(EditBuildRecord):
    permission = 'launchpad.View'

    def checkAuthenticated(self, user):
        """Private restricts to admins, BuilddAdmins, archive members."""
        if not self.obj.archive.private:
            # Anyone can see non-private archives.
            return True

        # If the permission check on the sourcepackagerelease for this
        # build passes then it means the build can be released from
        # privacy since the source package is published publicly.
        # This happens when copy-package is used to re-publish a private
        # package in the primary archive.
        auth_spr = ViewSourcePackageRelease(self.obj.sourcepackagerelease)
        if auth_spr.checkAuthenticated(user):
            return True

        return EditBuildRecord.checkAuthenticated(self, user)

    def checkUnauthenticated(self):
        """Unauthenticated users can see the build if it's not private."""
        if not self.obj.archive.private:
            return True

        # See comment above.
        auth_spr = ViewSourcePackageRelease(self.obj.sourcepackagerelease)
        return auth_spr.checkUnauthenticated()


class AdminQuestion(AdminByAdminsTeam):
    permission = 'launchpad.Admin'
    usedfor = IQuestion

    def checkAuthenticated(self, user):
        """Allow only admins and owners of the question pillar target."""
        context = self.obj.product or self.obj.distribution
        return (AdminByAdminsTeam.checkAuthenticated(self, user) or
                user.inTeam(context.owner))


class ModerateQuestion(AdminQuestion):
    permission = 'launchpad.Moderate'
    usedfor = IQuestion

    def checkAuthenticated(self, user):
        """Allow user who can administer the question and answer contacts."""
        if AdminQuestion.checkAuthenticated(self, user):
            return True
        for answer_contact in self.obj.target.answer_contacts:
            if user.inTeam(answer_contact):
                return True
        return False


class QuestionOwner(AuthorizationBase):
    permission = 'launchpad.Owner'
    usedfor = IQuestion

    def checkAuthenticated(self, user):
        """Allow the question's owner."""
        return user.inTeam(self.obj.owner)


class ModerateFAQTarget(EditByOwnersOrAdmins):
    permission = 'launchpad.Moderate'
    usedfor = IFAQTarget

    def checkAuthenticated(self, user):
        """Allow people with launchpad.Edit or an answer contact."""
        if EditByOwnersOrAdmins.checkAuthenticated(self, user):
            return True
        if IQuestionTarget.providedBy(self.obj):
            for answer_contact in self.obj.answer_contacts:
                if user.inTeam(answer_contact):
                    return True
        return False


class EditFAQ(AuthorizationBase):
    permission = 'launchpad.Edit'
    usedfor = IFAQ

    def checkAuthenticated(self, user):
        """Everybody who has launchpad.Moderate on the FAQ target is allowed.
        """
        return ModerateFAQTarget(self.obj.target).checkAuthenticated(user)


def can_edit_team(team, user):
    """Return True if the given user has edit rights for the given team."""
    if user.inTeam(getUtility(ILaunchpadCelebrities).admin):
        return True
    else:
        return team in user.getAdministratedTeams()


class AdminLanguageSet(OnlyRosettaExpertsAndAdmins):
    permission = 'launchpad.Admin'
    usedfor = ILanguageSet


class AdminLanguage(OnlyRosettaExpertsAndAdmins):
    permission = 'launchpad.Admin'
    usedfor = ILanguage


class AccessBranch(AuthorizationBase):
    """Controls visibility of branches.

    A person can see the branch if the branch is public, they are the owner
    of the branch, they are in the team that owns the branch, subscribed to
    the branch, or a launchpad administrator.
    """
    permission = 'launchpad.View'
    usedfor = IBranch

    def _checkBranchAuthenticated(self, branch, user):
        if not branch.private:
            return True
        if user.inTeam(branch.owner):
            return True
        for subscriber in branch.subscribers:
            if user.inTeam(subscriber):
                return True
        celebs = getUtility(ILaunchpadCelebrities)
        return user.inTeam(celebs.admin) or user.inTeam(celebs.bazaar_experts)

    def checkAuthenticated(self, user, checked_branches=None):
        if checked_branches is None:
            checked_branches = []
        if self.obj in checked_branches:
            return True
        can_access = self._checkBranchAuthenticated(self.obj, user)
        if can_access and self.obj.stacked_on is not None:
            checked_branches.append(self.obj)
            access = getAdapter(
                self.obj.stacked_on, IAuthorization, name='launchpad.View')
            can_access = access.checkAuthenticated(user, checked_branches)
        return can_access

    def checkUnauthenticated(self, checked_branches=None):
        if checked_branches is None:
            checked_branches = []
        if self.obj in checked_branches:
            return True
        can_access = not self.obj.private
        if can_access and self.obj.stacked_on is not None:
            checked_branches.append(self.obj)
            access = getAdapter(
                self.obj.stacked_on, IAuthorization, name='launchpad.View')
            can_access = access.checkUnauthenticated(checked_branches)
        return can_access


class EditBranch(AuthorizationBase):
    """The owner, bazaar experts or admins can edit branches."""
    permission = 'launchpad.Edit'
    usedfor = IBranch

    def checkAuthenticated(self, user):
        celebs = getUtility(ILaunchpadCelebrities)
        return (user.inTeam(self.obj.owner) or
                user.inTeam(celebs.admin) or
                user.inTeam(celebs.bazaar_experts))


class AdminBranch(AuthorizationBase):
    """The bazaar experts or admins can administer branches."""
    permission = 'launchpad.Admin'
    usedfor = IBranch

    def checkAuthenticated(self, user):
        celebs = getUtility(ILaunchpadCelebrities)
        return (user.inTeam(celebs.admin) or
                user.inTeam(celebs.bazaar_experts))


class AdminPOTemplateSubset(OnlyRosettaExpertsAndAdmins):
    permission = 'launchpad.Admin'
    usedfor = IPOTemplateSubset


class AdminDistroSeriesLanguage(OnlyRosettaExpertsAndAdmins):
    permission = 'launchpad.Admin'
    usedfor = IDistroSeriesLanguage


class AdminDistroSeriesTranslations(OnlyRosettaExpertsAndAdmins):
    permission = 'launchpad.TranslationsAdmin'
    usedfor = IDistroSeries


class BranchSubscriptionEdit(AuthorizationBase):
    permission = 'launchpad.Edit'
    usedfor = IBranchSubscription

    def checkAuthenticated(self, user):
        """Is the user able to edit a branch subscription?

        Any team member can edit a branch subscription for their team.
        Launchpad Admins can also edit any branch subscription.
        """
        celebs = getUtility(ILaunchpadCelebrities)
        return (user.inTeam(self.obj.person) or
                user.inTeam(celebs.admin) or
                user.inTeam(celebs.bazaar_experts))


class BranchSubscriptionView(BranchSubscriptionEdit):
    permission = 'launchpad.View'


class BranchMergeProposalView(AuthorizationBase):
    permission = 'launchpad.View'
    usedfor = IBranchMergeProposal

    def checkAuthenticated(self, user):
        """Is the user able to view the branch merge proposal?

        The user can see a merge proposal between two branches
        that the user can see.
        """
        return (AccessBranch(self.obj.source_branch).checkAuthenticated(user)
                and
                AccessBranch(self.obj.target_branch).checkAuthenticated(user))

    def checkUnauthenticated(self):
        """Is anyone able to view the branch merge proposal?

        Anyone can see a merge proposal between two public branches.
        """
        return (AccessBranch(self.obj.source_branch).checkUnauthenticated()
                and
                AccessBranch(self.obj.target_branch).checkUnauthenticated())


class CodeReviewCommentView(AuthorizationBase):
    permission = 'launchpad.View'
    usedfor = ICodeReviewComment

    def checkAuthenticated(self, user):
        """Is the user able to view the code review comment?

        The user can see a code review comment if they can see the branch
        merge proposal.
        """
        bmp_checker = BranchMergeProposalView(self.obj.branch_merge_proposal)
        return bmp_checker.checkAuthenticated(user)

    def checkUnauthenticated(self):
        """Are not-logged-in people able to view the code review comment?

        They can see a code review comment if they can see the branch merge
        proposal.
        """
        bmp_checker = BranchMergeProposalView(self.obj.branch_merge_proposal)
        return bmp_checker.checkUnauthenticated()


class CodeReviewCommentDelete(AuthorizationBase):
    permission = 'launchpad.Edit'
    usedfor = ICodeReviewCommentDeletion

    def checkAuthenticated(self, user):
        """Is the user able to view the code review message?

        The user can see a code review message if they can see the branch
        merge proposal.
        """
        bmp_checker = BranchMergeProposalEdit(self.obj.branch_merge_proposal)
        return bmp_checker.checkAuthenticated(user)

    def checkUnauthenticated(self):
        """Are not-logged-in people able to view the code review message?

        They can see a code review message if they can see the branch merge
        proposal.
        """
        bmp_checker = BranchMergeProposalEdit(self.obj.branch_merge_proposal)
        return bmp_checker.checkUnauthenticated()


class BranchMergeProposalEdit(AuthorizationBase):
    permission = 'launchpad.Edit'
    usedfor = IBranchMergeProposal

    def checkAuthenticated(self, user):
        """Is the user able to edit the branch merge request?

        The user is able to edit if they are:
          * the registrant of the merge proposal
          * the owner of the source_branch
          * the owner of the target_branch
          * the reviewer for the target_branch
          * an administrator
        """
        celebs = getUtility(ILaunchpadCelebrities)
        return (user.inTeam(self.obj.registrant) or
                user.inTeam(self.obj.source_branch.owner) or
                user.inTeam(self.obj.target_branch.owner) or
                user.inTeam(self.obj.target_branch.reviewer) or
                user.inTeam(celebs.admin) or
                user.inTeam(celebs.bazaar_experts))


class ViewEntitlement(AuthorizationBase):
    """Permissions to view IEntitlement objects.

    Allow the owner of the entitlement, the entitlement registrant,
    or any member of the team or any admin to view the entitlement.
    """
    permission = 'launchpad.View'
    usedfor = IEntitlement

    def checkAuthenticated(self, user):
        """Is the user able to view an Entitlement attribute?

        Any team member can edit a branch subscription for their team.
        Launchpad Admins can also edit any branch subscription.
        """
        admins = getUtility(ILaunchpadCelebrities).admin
        return (user.inTeam(self.obj.person) or
                user.inTeam(self.obj.registrant) or
                user.inTeam(admins))


class AdminDistroSeriesLanguagePacks(
    OnlyRosettaExpertsAndAdmins,
    EditDistroSeriesByOwnersOrDistroOwnersOrAdmins):
    permission = 'launchpad.LanguagePacksAdmin'
    usedfor = IDistroSeries

    def checkAuthenticated(self, user):
        """Is the user able to manage `IDistroSeries` language packs?

        Any Launchpad/Launchpad Translations administrator, people allowed to
        edit distroseries or members of IDistribution.language_pack_admin team
        are able to change the language packs available.
        """
        return (
            OnlyRosettaExpertsAndAdmins.checkAuthenticated(self, user) or
            EditDistroSeriesByOwnersOrDistroOwnersOrAdmins.checkAuthenticated(
                self, user) or
            user.inTeam(self.obj.distribution.language_pack_admin))


class AdminDistributionTranslations(OnlyRosettaExpertsAndAdmins,
                                    EditDistributionByDistroOwnersOrAdmins):
    permission = 'launchpad.TranslationsAdmin'
    usedfor = IDistribution

    def checkAuthenticated(self, user):
        """Is the user able to manage `IDistribution` translations settings?

        Any Launchpad/Launchpad Translations administrator or people allowed
        to edit distribution details are able to change translation settings
        for a distribution.
        """
        return (
            OnlyRosettaExpertsAndAdmins.checkAuthenticated(self, user) or
            EditDistributionByDistroOwnersOrAdmins.checkAuthenticated(
                self, user))


class AdminLanguagePack(OnlyRosettaExpertsAndAdmins):
    permission = 'launchpad.LanguagePacksAdmin'
    usedfor = ILanguagePack


class ViewHWSubmission(AuthorizationBase):
    permission = 'launchpad.View'
    usedfor = IHWSubmission

    def checkAuthenticated(self, user):
        """Can the user view the submission details?

        Submissions that not marked private are publicly visible,
        private submissions may only be accessed by their owner and by
        admins.
        """
        if not self.obj.private:
            return True

        admins = getUtility(ILaunchpadCelebrities).admin
        return user.inTeam(self.obj.owner) or user.inTeam(admins)

    def checkUnauthenticated(self):
        return not self.obj.private


class EditHWSubmission(AdminByAdminsTeam):
    permission = 'launchpad.Edit'
    usedfor = IHWSubmission


class ViewArchive(AuthorizationBase):
    """Restrict viewing of private archives.

    Only admins or members of a team with a private membership can
    view the archive.
    """
    permission = 'launchpad.View'
    usedfor = IArchive

    def checkAuthenticated(self, user):
        """Verify that the user can view the archive.

        Anyone can see a public archive.

        Only a team member or a Launchpad admin can view a
        private archive.
        """
        # No further checks are required if the archive is not private.
        if not self.obj.private:
            return True

        # Admins and this archive's owner or team members are allowed.
        admins = getUtility(ILaunchpadCelebrities).admin
        if user.inTeam(admins):
            return True

        if self.obj.owner and user.inTeam(self.obj.owner):
            return True

        return False

    def checkUnauthenticated(self):
        """Unauthenticated users can see the PPA if it's not private."""
        return not self.obj.private


class ViewSourcePackageRelease(AuthorizationBase):
    """Restrict viewing of source packages.

    Packages that are only published in private archives are subject to the
    same viewing rules as the archive (see class ViewArchive).

    If the package is published in any non-private archive, then it is
    automatically viewable even if the package is also published in
    a private archive.
    """
    permission = 'launchpad.View'
    userfor = ISourcePackageRelease

    # XXX Julian 2008-09-10
    # Calls to _cached_published_archives can be changed to just
    # "published_archives" when security adpater caching is implemented.
    # See bug 268612.
    def checkAuthenticated(self, user):
        """Verify that the user can view the sourcepackagerelease."""
        for archive in self.obj._cached_published_archives:
            if check_permission('launchpad.View', archive):
                return True
        return False

    def checkUnauthenticated(self):
        """Check unauthenticated users.

        Unauthenticated users can see the package as long as it's published
        in a non-private archive.
        """
        for archive in self.obj._cached_published_archives:
            if not archive.private:
                return True
        return False


class MailingListApprovalByExperts(AuthorizationBase):
    permission = 'launchpad.Admin'
    usedfor = IMailingListSet

    def checkAuthenticated(self, user):
        experts = getUtility(ILaunchpadCelebrities).mailing_list_experts
        return user.inTeam(experts)


class ConfigureTeamMailingList(AuthorizationBase):
    permission = 'launchpad.MailingListManager'
    usedfor = ITeam

    def checkAuthenticated(self, user):
        """Check to see if the user can manage a mailing list.

        A team's owner, the Launchpad administrators, and Launchpad mailing
        list experts can all manage a team's mailing list through its
        +mailinglist page.

        :param user: The user whose permission is being checked.
        :type user: `IPerson`
        :return: True if the user can manage a mailing list, otherwise False.
        :rtype: boolean
        """
        # The team owner, the Launchpad mailing list experts and the Launchpad
        # administrators can all view a team's +mailinglist page.
        celebrities = getUtility(ILaunchpadCelebrities)
        team = ITeam(self.obj)
        return ((team is not None and user.inTeam(team.teamowner)) or
                user.inTeam(celebrities.admin) or
                user.inTeam(celebrities.mailing_list_experts))


class ViewEmailAddress(AuthorizationBase):
    permission = 'launchpad.View'
    usedfor = IEmailAddress

    def checkUnauthenticated(self):
        """See `AuthorizationBase`."""
        return not self.obj.person.hide_email_addresses

    def checkAuthenticated(self, user):
        """Can the user see the details of this email address?

        If the email address' owner doesn't want his email addresses to be
        hidden, anyone can see them.  Otherwise only the owner himself or
        admins can see them.
        """
        if not self.obj.person.hide_email_addresses:
            return True
        celebrities = getUtility(ILaunchpadCelebrities)
        return (user.inTeam(self.obj.person)
                or user.inTeam(celebrities.commercial_admin)
                or user.inTeam(celebrities.admin))


class EditArchivePermissionSet(AuthorizationBase):
    permission = 'launchpad.Edit'
    usedfor = IArchivePermissionSet

<<<<<<< HEAD
    def checkUnauthenticated(self):
        """Anonymous users have no access."""
        return False

    def checkAuthenticated(self, user):
        """Users must be an admin or a member of the tech board."""
        celebrities = getUtility(ILaunchpadCelebrities)
        return (user.inTeam(celebrities.admin) or 
                user.inTeam(celebrities.ubuntu_techboard))
=======
    def checkAuthenticated(self, user):
        """Users must be an admin or a member of the tech board."""
        celebrities = getUtility(ILaunchpadCelebrities)
        if user.inTeam(celebrities.admin):
            return True

        techboard = getUtility(IPersonSet).getByName("techboard")
        if techboard is None:
            # We expect techboard to be present but it's not.  Log an
            # OOPS.
            error = AssertionError(
                "'techboard' team is missing, has it been renamed?")
            info = (error.__class__, error, None)
            globalErrorUtility = getUtility(IErrorReportingUtility)
            globalErrorUtility.raising(info)
            return False
        return user.inTeam(techboard)
>>>>>>> 98544d9e
<|MERGE_RESOLUTION|>--- conflicted
+++ resolved
@@ -1864,17 +1864,6 @@
     permission = 'launchpad.Edit'
     usedfor = IArchivePermissionSet
 
-<<<<<<< HEAD
-    def checkUnauthenticated(self):
-        """Anonymous users have no access."""
-        return False
-
-    def checkAuthenticated(self, user):
-        """Users must be an admin or a member of the tech board."""
-        celebrities = getUtility(ILaunchpadCelebrities)
-        return (user.inTeam(celebrities.admin) or 
-                user.inTeam(celebrities.ubuntu_techboard))
-=======
     def checkAuthenticated(self, user):
         """Users must be an admin or a member of the tech board."""
         celebrities = getUtility(ILaunchpadCelebrities)
@@ -1891,5 +1880,4 @@
             globalErrorUtility = getUtility(IErrorReportingUtility)
             globalErrorUtility.raising(info)
             return False
-        return user.inTeam(techboard)
->>>>>>> 98544d9e
+        return user.inTeam(techboard)