--- conflicted
+++ resolved
@@ -21,11 +21,7 @@
     IBazaarApplication, IPackageUpload, IBuilderSet, IPackageUploadQueue,
     IBuilder, IBuild, IBugNomination, ISpecificationSubscription, IHasDrivers,
     IBugBranch, ILanguage, ILanguageSet, IPOTemplateSubset,
-<<<<<<< HEAD
     IDistroReleaseLanguage, ICodeImport, ICodeImportSet)
-=======
-    IDistroSeriesLanguage)
->>>>>>> e02b8370
 from canonical.launchpad.webapp.authorization import check_permission
 from canonical.launchpad.webapp.interfaces import IAuthorization
 
