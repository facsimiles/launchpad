--- conflicted
+++ resolved
@@ -20,11 +20,7 @@
     IShippingRun, ISpecification, ITicket, ITranslationImportQueueEntry,
     ITranslationImportQueue, IDistributionMirror, IHasBug,
     IBazaarApplication, IDistroReleaseQueue, IBuilderSet,
-<<<<<<< HEAD
-    IBuilder, IBuild, IBugNomination, ISpecificationSubscription)
-=======
-    IBuilder, IBuild, ISpecificationSubscription, IHasDrivers)
->>>>>>> 2461397c
+    IBuilder, IBuild, IBugNomination, ISpecificationSubscription, IHasDrivers)
 
 from canonical.lp.dbschema import DistroReleaseQueueStatus
 
