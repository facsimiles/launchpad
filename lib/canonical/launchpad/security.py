# Copyright 2004-2007 Canonical Ltd.  All rights reserved.
"""Security policies for using content objects.

"""
__metaclass__ = type

from zope.interface import implements, Interface
from zope.component import getUtility

from canonical.launchpad.interfaces import (
<<<<<<< HEAD
    IBazaarApplication, IBranch, IBuild, IBuilder, IBuilderSet,
    IBug, IBugAttachment, IBugBranch, IBugNomination, IBugTracker,
    IDistribution, IDistributionMirror, IDistroRelease, IDistroReleaseQueue,
    IHasBug, IHasDrivers, IHasOwner, ILanguage, ILanguageSet,
    ILaunchpadCelebrities, IMilestone, IPackageUploadQueue, IPerson,
    IPOFile, IPOTemplate, IPOTemplateName, IPOTemplateNameSet,
    IPoll, IPollOption, IPollSubset, IProduct, IProductRelease,
    IProductSeries, IQuestion, IRequestedCDs, IShipItApplication,
    IShippingRequest, IShippingRequestSet, IShippingRun, ISourcePackage,
    ISpecification, ISpecificationSubscription, ISprint, ISprintSpecification,
    IStandardShipItRequest, IStandardShipItRequestSet, ITeam, ITeamMembership,
    ITranslator, ITranslationGroup, ITranslationGroupSet,
    ITranslationImportQueue, ITranslationImportQueueEntry,
    )
=======
    IHasOwner, IPerson, ITeam, ISprint, ISprintSpecification,
    IDistribution, ITeamMembership, IMilestone, IBug, ITranslator,
    ITranslationGroup, ITranslationGroupSet, IProduct, IProductSeries,
    IPOTemplate, IPOFile, IPOTemplateName, IPOTemplateNameSet,
    ISourcePackage, ILaunchpadCelebrities, IDistroRelease, IBugTracker,
    IBugAttachment, IPoll, IPollSubset, IPollOption, IProductRelease,
    IShippingRequest, IShippingRequestSet, IRequestedCDs,
    IStandardShipItRequestSet, IStandardShipItRequest, IShipItApplication,
    IShippingRun, ISpecification, IQuestion, ITranslationImportQueueEntry,
    ITranslationImportQueue, IDistributionMirror, IHasBug,
    IBazaarApplication, IPackageUpload, IBuilderSet, IPackageUploadQueue,
    IBuilder, IBuild, IBugNomination, ISpecificationSubscription, IHasDrivers,
    IBugBranch, ILanguage, ILanguageSet, IPOTemplateSubset,
    IDistroReleaseLanguage)
>>>>>>> f1fbc53c
from canonical.launchpad.webapp.authorization import check_permission
from canonical.launchpad.webapp.interfaces import IAuthorization

from canonical.lp.dbschema import PackageUploadStatus

class AuthorizationBase:
    implements(IAuthorization)
    permission = None
    usedfor = None

    def __init__(self, obj):
        self.obj = obj

    def checkUnauthenticated(self):
        """Must return True or False.  See IAuthorization.checkUnauthenticated.
        """
        return False

    def checkAuthenticated(self, user):
        """Must return True or False.  See IAuthorization.checkAuthenticated.
        """
        return False


class AdminByAdminsTeam(AuthorizationBase):
    permission = 'launchpad.Admin'
    usedfor = Interface

    def checkAuthenticated(self, user):
        admins = getUtility(ILaunchpadCelebrities).admin
        return user.inTeam(admins)


class EditBugNominationStatus(AuthorizationBase):
    permission = 'launchpad.Driver'
    usedfor = IBugNomination

    def checkAuthenticated(self, user):
        return self.obj.canApprove(user)


class EditByOwnersOrAdmins(AuthorizationBase):
    permission = 'launchpad.Edit'
    usedfor = IHasOwner

    def checkAuthenticated(self, user):
        admins = getUtility(ILaunchpadCelebrities).admin
        return user.inTeam(self.obj.owner) or user.inTeam(admins)


class AdminDistributionMirrorByDistroOwnerOrMirrorAdminsOrAdmins(
        AuthorizationBase):
    permission = 'launchpad.Admin'
    usedfor = IDistributionMirror

    def checkAuthenticated(self, user):
        admins = getUtility(ILaunchpadCelebrities).admin
        return (user.inTeam(self.obj.distribution.owner) or
                user.inTeam(admins) or
                user.inTeam(self.obj.distribution.mirror_admin))


class EditDistributionMirrorByOwnerOrDistroOwnerOrMirrorAdminsOrAdmins(
        AuthorizationBase):
    permission = 'launchpad.Edit'
    usedfor = IDistributionMirror

    def checkAuthenticated(self, user):
        admins = getUtility(ILaunchpadCelebrities).admin
        return (user.inTeam(self.obj.owner) or user.inTeam(admins) or
                user.inTeam(self.obj.distribution.owner) or
                user.inTeam(self.obj.distribution.mirror_admin))


class EditSpecificationByTargetOwnerOrOwnersOrAdmins(AuthorizationBase):
    """We want everybody "related" to a specification to be able to edit it.
    You are related if you have a role on the spec, or if you have a role on
    the spec target (distro/product) or goal (distrorelease/productseries).
    """

    permission = 'launchpad.Edit'
    usedfor = ISpecification

    def checkAuthenticated(self, user):
        assert self.obj.target
        admins = getUtility(ILaunchpadCelebrities).admin
        goaldrivers = []
        goalowner = None
        if self.obj.goal is not None:
            goalowner = self.obj.goal.owner
            goaldrivers = self.obj.goal.drivers
        for driver in goaldrivers:
            if user.inTeam(driver):
                return True
        return (user.inTeam(self.obj.target.owner) or
                user.inTeam(goalowner) or
                user.inTeam(self.obj.owner) or
                user.inTeam(self.obj.drafter) or
                user.inTeam(self.obj.assignee) or
                user.inTeam(self.obj.approver) or
                user.inTeam(admins))


class AdminSpecification(AuthorizationBase):
    permission = 'launchpad.Admin'
    usedfor = ISpecification

    def checkAuthenticated(self, user):
        assert self.obj.target
        targetowner = self.obj.target.owner
        targetdrivers = self.obj.target.drivers
        for driver in targetdrivers:
            if user.inTeam(driver):
                return True
        admins = getUtility(ILaunchpadCelebrities).admin
        return (user.inTeam(self.obj.target.owner) or
                user.inTeam(admins))


class DriverSpecification(AuthorizationBase):
    permission = 'launchpad.Driver'
    usedfor = ISpecification

    def checkAuthenticated(self, user):
        # If no goal is proposed for the spec then there can be no
        # drivers for it - we use launchpad.Driver on a spec to decide
        # if the person can see the page which lets you decide whether
        # to accept the goal, and if there is no goal then this is
        # extremely difficult to do :-)
        return (
            self.obj.goal and
            check_permission("launchpad.Driver", self.obj.goal))


class EditSprintSpecification(AuthorizationBase):
    """The sprint owner or driver can say what makes it onto the agenda for
    the sprint.
    """
    permission = 'launchpad.Driver'
    usedfor = ISprintSpecification

    def checkAuthenticated(self, user):
        admins = getUtility(ILaunchpadCelebrities).admin
        return (user.inTeam(self.obj.sprint.owner) or
                user.inTeam(self.obj.sprint.driver) or
                user.inTeam(admins))


class DriveSprint(AuthorizationBase):
    """The sprint owner or driver can say what makes it onto the agenda for
    the sprint.
    """
    permission = 'launchpad.Driver'
    usedfor = ISprint

    def checkAuthenticated(self, user):
        admins = getUtility(ILaunchpadCelebrities).admin
        return (user.inTeam(self.obj.owner) or
                user.inTeam(self.obj.driver) or
                user.inTeam(admins))


class EditSpecificationSubscription(AuthorizationBase):
    """The subscriber, and people related to the spec or the target of the
    spec can determine who is essential."""
    permission = 'launchpad.Edit'
    usedfor = ISpecificationSubscription

    def checkAuthenticated(self, user):
        admins = getUtility(ILaunchpadCelebrities).admin
        if self.obj.specification.goal is not None:
            for driver in self.obj.specification.goal.drivers:
                if user.inTeam(driver):
                    return True
        else:
            for driver in self.obj.specification.target.drivers:
                if user.inTeam(driver):
                    return True
        return (user.inTeam(self.obj.person) or
                user.inTeam(self.obj.specification.owner) or
                user.inTeam(self.obj.specification.assignee) or
                user.inTeam(self.obj.specification.drafter) or
                user.inTeam(self.obj.specification.approver) or
                user.inTeam(admins))

class AdminSeriesByVCSImports(AuthorizationBase):
    permission = 'launchpad.Admin'
    usedfor = IProductSeries

    def checkAuthenticated(self, user):
        vcs_imports = getUtility(ILaunchpadCelebrities).vcs_imports
        return user.inTeam(vcs_imports)


class EditRequestedCDsByRecipientOrShipItAdmins(AuthorizationBase):
    permission = 'launchpad.Edit'
    usedfor = IRequestedCDs

    def checkAuthenticated(self, user):
        shipitadmins = getUtility(ILaunchpadCelebrities).shipit_admin
        return user == self.obj.request.recipient or user.inTeam(shipitadmins)


class EditShippingRequestByRecipientOrShipItAdmins(AuthorizationBase):
    permission = 'launchpad.Edit'
    usedfor = IShippingRequest

    def checkAuthenticated(self, user):
        shipitadmins = getUtility(ILaunchpadCelebrities).shipit_admin
        return user == self.obj.recipient or user.inTeam(shipitadmins)


class AdminShippingRequestByShipItAdmins(AuthorizationBase):
    permission = 'launchpad.Admin'
    usedfor = IShippingRequest

    def checkAuthenticated(self, user):
        shipitadmins = getUtility(ILaunchpadCelebrities).shipit_admin
        return user.inTeam(shipitadmins)


class AdminShippingRunByShipItAdmins(AdminShippingRequestByShipItAdmins):
    usedfor = IShippingRun


class AdminStandardShipItOrderSetByShipItAdmins(
        AdminShippingRequestByShipItAdmins):
    usedfor = IStandardShipItRequestSet


class AdminStandardShipItOrderByShipItAdmins(
        AdminShippingRequestByShipItAdmins):
    usedfor = IStandardShipItRequest


class AdminShipItApplicationByShipItAdmins(
        AdminShippingRequestByShipItAdmins):
    usedfor = IShipItApplication


class AdminShippingRequestSetByShipItAdmins(AdminShippingRequestByShipItAdmins):
    permission = 'launchpad.Admin'
    usedfor = IShippingRequestSet


class EditSeriesSourceByVCSImports(AuthorizationBase):
    permission = 'launchpad.EditSource'
    usedfor = IProductSeries

    def checkAuthenticated(self, user):
        vcs_imports = getUtility(ILaunchpadCelebrities).vcs_imports
        if user.inTeam(vcs_imports):
            return True
        elif not self.obj.syncCertified():
            return True
        return False


class EditMilestoneByTargetOwnerOrAdmins(AuthorizationBase):
    permission = 'launchpad.Edit'
    usedfor = IMilestone

    def checkAuthenticated(self, user):
        """Authorize the product or distribution owner."""
        admins = getUtility(ILaunchpadCelebrities).admin
        if user.inTeam(admins):
            return True
        return user.inTeam(self.obj.target.owner)


class AdminMilestoneByLaunchpadAdmins(AuthorizationBase):
    permission = 'launchpad.Admin'
    usedfor = IMilestone

    def checkAuthenticated(self, user):
        """Only the Launchpad admins need this, we are only going to use it
        for connecting up series and distroreleases where we did not have
        them."""
        admins = getUtility(ILaunchpadCelebrities).admin
        return user.inTeam(admins)


class AdminTeamByTeamOwnerOrLaunchpadAdmins(AuthorizationBase):
    permission = 'launchpad.Admin'
    usedfor = ITeam

    def checkAuthenticated(self, user):
        """Only the team owner and Launchpad admins have launchpad.Admin on a
        team.
        """
        admins = getUtility(ILaunchpadCelebrities).admin
        return user.inTeam(self.obj.teamowner) or user.inTeam(admins)


class EditTeamByTeamOwnerOrTeamAdminsOrAdmins(AuthorizationBase):
    permission = 'launchpad.Edit'
    usedfor = ITeam

    def checkAuthenticated(self, user):
        """The team owner and all team admins have launchpad.Edit on that team.

        The Launchpad admins also have launchpad.Edit on all teams.
        """
        return can_admin_team(self.obj, user)


class EditTeamMembershipByTeamOwnerOrTeamAdminsOrAdmins(AuthorizationBase):
    permission = 'launchpad.Edit'
    usedfor = ITeamMembership

    def checkAuthenticated(self, user):
        return can_admin_team(self.obj.team, user)


class EditPersonBySelfOrAdmins(AuthorizationBase):
    permission = 'launchpad.Edit'
    usedfor = IPerson

    def checkAuthenticated(self, user):
        """A user can edit the Person who is herself.

        The admin team can also edit any Person.
        """
        admins = getUtility(ILaunchpadCelebrities).admin
        return self.obj.id == user.id or user.inTeam(admins)


class EditPersonBySelf(AuthorizationBase):
    permission = 'launchpad.Special'
    usedfor = IPerson

    def checkAuthenticated(self, user):
        """A user can edit the Person who is herself."""
        return self.obj.id == user.id


class EditPollByTeamOwnerOrTeamAdminsOrAdmins(
        EditTeamMembershipByTeamOwnerOrTeamAdminsOrAdmins):
    permission = 'launchpad.Edit'
    usedfor = IPoll


class EditPollSubsetByTeamOwnerOrTeamAdminsOrAdmins(
        EditPollByTeamOwnerOrTeamAdminsOrAdmins):
    permission = 'launchpad.Edit'
    usedfor = IPollSubset


class EditPollOptionByTeamOwnerOrTeamAdminsOrAdmins(AuthorizationBase):
    permission = 'launchpad.Edit'
    usedfor = IPollOption

    def checkAuthenticated(self, user):
        return can_admin_team(self.obj.poll.team, user)


class AdminDistribution(AdminByAdminsTeam):
    """Soyuz involves huge chunks of data in the archive and librarian,
    so for the moment we are locking down admin and edit on distributions
    and distroreleases to the Launchpad admin team."""
    permission = 'launchpad.Admin'
    usedfor = IDistribution


class EditDistributionByDistroOwnersOrAdmins(AuthorizationBase):
    """The owner of a distribution should be able to edit its
    information; it is mainly administrative data, such as bug
    contacts. Note that creation of new distributions and distribution
    releases is still protected with launchpad.Admin"""
    permission = 'launchpad.Edit'
    usedfor = IDistribution

    def checkAuthenticated(self, user):
        admins = getUtility(ILaunchpadCelebrities).admin
        return (user.inTeam(self.obj.owner) or
                user.inTeam(admins))


class AdminDistroRelease(AdminByAdminsTeam):
    """Soyuz involves huge chunks of data in the archive and librarian,
    so for the moment we are locking down admin and edit on distributions
    and distroreleases to the Launchpad admin team.

    NB: Please consult with SABDFL before modifying this permission because
        changing it could cause the archive to get rearranged, with tons of
        files moved to the new namespace, and mirrors would get very very
        upset. Then James T would be on your case.
    """
    permission = 'launchpad.Admin'
    usedfor = IDistroRelease


class EditDistroReleaseByOwnersOrDistroOwnersOrAdmins(AuthorizationBase):
    """The owner of the distro release should be able to modify some of the
    fields on the IDistroRelease

    NB: there is potential for a great mess if this is not done correctly so
    please consult with SABDFL before modifying these permissions.
    """
    permission = 'launchpad.Edit'
    usedfor = IDistroRelease

    def checkAuthenticated(self, user):
        admins = getUtility(ILaunchpadCelebrities).admin
        return (user.inTeam(self.obj.owner) or
                user.inTeam(self.obj.distribution.owner) or
                user.inTeam(admins))


class ReleaseAndSeriesDrivers(AuthorizationBase):
    """Drivers can approve or decline features and target bugs.

    Drivers exist for distribution releases and product series.
    """
    permission = 'launchpad.Driver'
    usedfor = IHasDrivers

    def checkAuthenticated(self, user):
        for driver in self.obj.drivers:
            if user.inTeam(driver):
                return True
        admins = getUtility(ILaunchpadCelebrities).admin
        return user.inTeam(admins)


class EditProductSeries(EditByOwnersOrAdmins):
    usedfor = IProductSeries

    def checkAuthenticated(self, user):
        """Allow product owner, Rosetta Experts, or admins."""
        if user.inTeam(self.obj.product.owner):
            # The user is the owner of the product.
            return True
        # Rosetta experts need to be able to upload translations.
        rosetta_experts = getUtility(ILaunchpadCelebrities).rosetta_expert
        if user.inTeam(rosetta_experts):
            return True
        return EditByOwnersOrAdmins.checkAuthenticated(self, user)


class EditBugTask(AuthorizationBase):
    """Permission checker for editing objects linked to a bug.

    Allow any logged-in user to edit objects linked to public
    bugs. Allow only explicit subscribers to edit objects linked to
    private bugs.
    """
    permission = 'launchpad.Edit'
    usedfor = IHasBug

    def checkAuthenticated(self, user):
        admins = getUtility(ILaunchpadCelebrities).admin

        if user.inTeam(admins):
            # Admins can always edit bugtasks, whether they're reported on a
            # private bug or not.
            return True

        if not self.obj.bug.private:
            # This is a public bug, so anyone can edit it.
            return True
        else:
            # This is a private bug, and we know the user isn't an admin, so
            # we'll only allow editing if the user is explicitly subscribed to
            # this bug.
            for subscription in self.obj.bug.subscriptions:
                if user.inTeam(subscription.person):
                    return True

            return False


class PublicToAllOrPrivateToExplicitSubscribersForBugTask(AuthorizationBase):
    permission = 'launchpad.View'
    usedfor = IHasBug

    def checkAuthenticated(self, user):
        admins = getUtility(ILaunchpadCelebrities).admin

        if user.inTeam(admins):
            # Admins can always edit bugs, whether they're public or
            # private.
            return True

        if not self.obj.bug.private:
            # This is a public bug.
            return True
        else:
            # This is a private bug.
            for subscription in self.obj.bug.subscriptions:
                if user.inTeam(subscription.person):
                    return True

            return False

    def checkUnauthenticated(self):
        """Allow anonymous users to see non-private bugs only."""
        return not self.obj.bug.private


class EditPublicByLoggedInUserAndPrivateByExplicitSubscribers(
    AuthorizationBase):
    permission = 'launchpad.Edit'
    usedfor = IBug

    def checkAuthenticated(self, user):
        """Allow any logged in user to edit a public bug, and only
        explicit subscribers to edit private bugs.
        """
        admins = getUtility(ILaunchpadCelebrities).admin
        if not self.obj.private:
            # This is a public bug.
            return True
        elif user.inTeam(admins):
            # Admins can edit all bugs.
            return True
        else:
            # This is a private bug. Only explicit subscribers may edit it.
            for subscription in self.obj.subscriptions:
                if user.inTeam(subscription.person):
                    return True

        return False

    def checkUnauthenticated(self):
        """Never allow unauthenticated users to edit a bug."""
        return False


class PublicToAllOrPrivateToExplicitSubscribersForBug(AuthorizationBase):
    permission = 'launchpad.View'
    usedfor = IBug

    def checkAuthenticated(self, user):
        """Allow any user to see non-private bugs, but only explicit
        subscribers to see private bugs.
        """
        admins = getUtility(ILaunchpadCelebrities).admin
        if not self.obj.private:
            # This is a public bug.
            return True
        elif user.inTeam(admins):
            # Admins can view all bugs.
            return True
        else:
            # This is a private bug. Only explicit subscribers may view it.
            for subscription in self.obj.subscriptions:
                if user.inTeam(subscription.person):
                    return True

        return False

    def checkUnauthenticated(self):
        """Allow anonymous users to see non-private bugs only."""
        return not self.obj.private


class EditBugBranch(EditPublicByLoggedInUserAndPrivateByExplicitSubscribers):
    permission = 'launchpad.Edit'
    usedfor = IBugBranch

    def __init__(self, bug_branch):
        # The same permissions as for the BugBranch's bug should apply
        # to the BugBranch itself.
        self.obj = bug_branch.bug


class ViewBugAttachment(PublicToAllOrPrivateToExplicitSubscribersForBug):
    """Security adapter for viewing a bug attachment.

    If the user is authorized to view the bug, he's allowed to view the
    attachment.
    """
    permission = 'launchpad.View'
    usedfor = IBugAttachment

    def __init__(self, bugattachment):
        self.obj = bugattachment.bug


class EditBugAttachment(
    EditPublicByLoggedInUserAndPrivateByExplicitSubscribers):
    """Security adapter for editing a bug attachment.

    If the user is authorized to view the bug, he's allowed to edit the
    attachment.
    """
    permission = 'launchpad.Edit'
    usedfor = IBugAttachment

    def __init__(self, bugattachment):
        self.obj = bugattachment.bug


class UseApiDoc(AuthorizationBase):
    permission = 'zope.app.apidoc.UseAPIDoc'
    usedfor = Interface

    def checkAuthenticated(self, user):
        return True


class OnlyRosettaExpertsAndAdmins(AuthorizationBase):
    """Base class that allow access to Rosetta experts and Launchpad admins.
    """

    def checkAuthenticated(self, user):
        """Allow Launchpad's admins and Rosetta experts edit all fields."""
        admins = getUtility(ILaunchpadCelebrities).admin
        rosetta_experts = getUtility(ILaunchpadCelebrities).rosetta_expert
        return user.inTeam(admins) or user.inTeam(rosetta_experts)


class OnlyBazaarExpertsAndAdmins(AuthorizationBase):
    """Base class that allows only the Launchpad admins and Bazaar
    experts."""

    def checkAuthenticated(self, user):
        bzrexpert = getUtility(ILaunchpadCelebrities).bazaar_expert
        admins = getUtility(ILaunchpadCelebrities).admin
        return user.inTeam(admins) or user.inTeam(bzrexpert)


class OnlyVcsImportsAndAdmins(AuthorizationBase):
    """Base class that allows only the Launchpad admins and VCS Imports
    experts."""

    def checkAuthenticated(self, user):
        vcsexpert = getUtility(ILaunchpadCelebrities).vcs_imports
        admins = getUtility(ILaunchpadCelebrities).admin
        return user.inTeam(admins) or user.inTeam(vcsexpert)


class AdminTheBazaar(OnlyVcsImportsAndAdmins):
    permission = 'launchpad.Admin'
    usedfor = IBazaarApplication


class EditPOTemplateDetails(EditByOwnersOrAdmins):
    usedfor = IPOTemplate

    def checkAuthenticated(self, user):
        """Allow product/sourcepackage/potemplate owner, experts and admis.
        """
        if (self.obj.productseries is not None and
            user.inTeam(self.obj.productseries.product.owner)):
            # The user is the owner of the product.
            return True

        rosetta_experts = getUtility(ILaunchpadCelebrities).rosetta_expert

        return (EditByOwnersOrAdmins.checkAuthenticated(self, user) or
                user.inTeam(rosetta_experts))


class AdminPOTemplateDetails(OnlyRosettaExpertsAndAdmins):
    """Permissions to edit all aspects of an IPOTemplate."""
    permission = 'launchpad.Admin'
    usedfor = IPOTemplate


# XXX: Carlos Perello Marin 2005-05-24: This should be using
# SuperSpecialPermissions when implemented.
# See: https://launchpad.ubuntu.com/malone/bugs/753/
class AddPOTemplate(OnlyRosettaExpertsAndAdmins):
    permission = 'launchpad.Append'
    usedfor = IProductSeries


class EditPOFileDetails(EditByOwnersOrAdmins):
    usedfor = IPOFile

    def checkAuthenticated(self, user):
        """Allow anyone that can edit translations, owner, experts and admis.
        """
        rosetta_experts = getUtility(ILaunchpadCelebrities).rosetta_expert

        return (EditByOwnersOrAdmins.checkAuthenticated(self, user) or
                self.obj.canEditTranslations(user) or
                user.inTeam(rosetta_experts))


class ChangeTranslatorInGroup(OnlyRosettaExpertsAndAdmins):
    permission = 'launchpad.Edit'
    usedfor = ITranslator

    def checkAuthenticated(self, user):
        """Allow the owner of a translation group to edit the translator
        of any language in the group."""
        return (user.inTeam(self.obj.translationgroup.owner) or
                OnlyRosettaExpertsAndAdmins.checkAuthenticated(self, user))


class EditTranslationGroup(OnlyRosettaExpertsAndAdmins):
    permission = 'launchpad.Edit'
    usedfor = ITranslationGroup

    def checkAuthenticated(self, user):
        """Allow the owner of a translation group to edit the translator
        of any language in the group."""
        return (user.inTeam(self.obj.owner) or
                OnlyRosettaExpertsAndAdmins.checkAuthenticated(self, user))


class EditTranslationGroupSet(OnlyRosettaExpertsAndAdmins):
    permission = 'launchpad.Admin'
    usedfor = ITranslationGroupSet


# XXX: Carlos Perello Marin 2005-05-24: This should be using
# SuperSpecialPermissions when implemented.
# See: https://launchpad.ubuntu.com/malone/bugs/753/
class ListProductPOTemplateNames(OnlyRosettaExpertsAndAdmins):
    permission = 'launchpad.Admin'
    usedfor = IProduct

# XXX: Carlos Perello Marin 2005-05-24: This should be using
# SuperSpecialPermissions when implemented.
# See: https://launchpad.ubuntu.com/malone/bugs/753/
class ListSourcePackagePOTemplateNames(OnlyRosettaExpertsAndAdmins):
    permission = 'launchpad.Admin'
    usedfor = ISourcePackage

class EditPOTemplateName(OnlyRosettaExpertsAndAdmins):
    permission = 'launchpad.Edit'
    usedfor = IPOTemplateName


class EditPOTemplateNameSet(OnlyRosettaExpertsAndAdmins):
    permission = 'launchpad.Edit'
    usedfor = IPOTemplateNameSet


class EditBugTracker(EditByOwnersOrAdmins):
    permission = 'launchpad.Edit'
    usedfor = IBugTracker

class EditProductRelease(EditByOwnersOrAdmins):
    permission = 'launchpad.Edit'
    usedfor = IProductRelease

class EditTranslationImportQueueEntry(OnlyRosettaExpertsAndAdmins):
    permission = 'launchpad.Edit'
    usedfor = ITranslationImportQueueEntry

    def checkAuthenticated(self, user):
        """Allow who added the entry, experts and admis.
        """
        rosetta_experts = getUtility(ILaunchpadCelebrities).rosetta_expert

        return (OnlyRosettaExpertsAndAdmins.checkAuthenticated(self, user) or
                user.inTeam(self.obj.importer))

class AdminTranslationImportQueueEntry(OnlyRosettaExpertsAndAdmins):
    permission = 'launchpad.Admin'
    usedfor = ITranslationImportQueueEntry

class AdminTranslationImportQueue(OnlyRosettaExpertsAndAdmins):
    permission = 'launchpad.Admin'
    usedfor = ITranslationImportQueue


class EditPackageUploadQueue(AdminByAdminsTeam):
    permission = 'launchpad.Edit'
    usedfor = IPackageUploadQueue

    def checkAuthenticated(self, user):
        """Check user presence in admins or distrorelease upload admin team."""
        if AdminByAdminsTeam.checkAuthenticated(self, user):
            return True

        return user.inTeam(self.obj.distrorelease.distribution.upload_admin)


class ViewPackageUploadQueue(EditPackageUploadQueue):
    permission = 'launchpad.View'
    usedfor = IPackageUploadQueue

    def checkAuthenticated(self, user):
        """Allow only members of the admin team to view unapproved entries.

        Any logged in user can view entries in other state.
        """
        if EditPackageUploadQueue.checkAuthenticated(self, user):
            return True
        # deny access to non-admin on unapproved records
        if self.obj.status == PackageUploadStatus.UNAPPROVED:
            return False

        return True


class EditPackageUpload(EditPackageUploadQueue):
    permission = 'launchpad.Edit'
    usedfor = IPackageUpload


class ViewPackageUpload(ViewPackageUploadQueue):
    permission = 'launchpad.View'
    usedfor = IPackageUpload


class AdminByBuilddAdmin(AuthorizationBase):
    permission = 'launchpad.Admin'

    def checkAuthenticated(self, user):
        """Allow only admins and members of buildd_admin team"""
        lp_admin = getUtility(ILaunchpadCelebrities).admin
        buildd_admin = getUtility(ILaunchpadCelebrities).buildd_admin
        return (user.inTeam(buildd_admin) or
                user.inTeam(lp_admin))


class AdminBuilderSet(AdminByBuilddAdmin):
    usedfor = IBuilderSet


class AdminBuilder(AdminByBuilddAdmin):
    usedfor = IBuilder


# XXX cprov 20060731: As soon as we have external builders, as presumed
# in the original plan, we should grant some rights to the owners and
# that's what Edit is for.
class EditBuilder(AdminByBuilddAdmin):
    permission = 'launchpad.Edit'
    usedfor = IBuilder


class AdminBuildRecord(AdminByBuilddAdmin):
    usedfor = IBuild


class AdminQuestion(AdminByAdminsTeam):
    permission = 'launchpad.Admin'
    usedfor = IQuestion

    def checkAuthenticated(self, user):
        """Allow only admins and owners of the question pillar target."""
        context = self.obj.product or self.obj.distribution
        return (AdminByAdminsTeam.checkAuthenticated(self, user) or
                user.inTeam(context.owner))


class ModerateQuestion(AdminQuestion):
    permission = 'launchpad.Moderate'
    usedfor = IQuestion

    def checkAuthenticated(self, user):
        """Allow user who can administer the question and answer contacts."""
        if AdminQuestion.checkAuthenticated(self, user):
            return True
        for answer_contact in self.obj.target.answer_contacts:
            if user.inTeam(answer_contact):
                return True
        return False


class QuestionOwner(AuthorizationBase):
    permission = 'launchpad.Owner'
    usedfor = IQuestion

    def checkAuthenticated(self, user):
        """Allow the question's owner."""
        return user.inTeam(self.obj.owner)


def can_admin_team(team, user):
    """Return True if the given user has admin rights for the given team."""
    if user.inTeam(getUtility(ILaunchpadCelebrities).admin):
        return True
    else:
        return team in user.getAdministratedTeams()


class AdminLanguageSet(OnlyRosettaExpertsAndAdmins):
    permission = 'launchpad.Admin'
    usedfor = ILanguageSet


class AdminLanguage(OnlyRosettaExpertsAndAdmins):
    permission = 'launchpad.Admin'
    usedfor = ILanguage


<<<<<<< HEAD
class AccessBranch(AuthorizationBase):
    """Controls visibility of branches.

    Branches are considered public if the visibility_team is None.
    A person can see the branch if the branch is public or if they
    are a member of the visibility team, or if they are subscribed
    to the branch.
    """
    permission = 'launchpad.View'
    usedfor = IBranch

    def checkAuthenticated(self, user):
        if self.obj.visibility_team is None:
            return True
        # Should lp admins be able to see the branches?
        if user.inTeam(self.obj.visibility_team):
            return True
        # Check the subscribers to the branch.
        for subscriber in self.obj.subscribers:
            if user.inTeam(subscriber):
                return True
        
        return False

    def checkUnauthenticated(self):
        return self.obj.visibility_team is None
    
            
=======
class AdminPOTemplateSubset(OnlyRosettaExpertsAndAdmins):
    permission = 'launchpad.Admin'
    usedfor = IPOTemplateSubset


class AdminDistroReleaseLanguage(OnlyRosettaExpertsAndAdmins):
    permission = 'launchpad.Admin'
    usedfor = IDistroReleaseLanguage


class AdminDistroReleaseTranslations(OnlyRosettaExpertsAndAdmins):
    permission = 'launchpad.TranslationsAdmin'
    usedfor = IDistroRelease
>>>>>>> f1fbc53c
<|MERGE_RESOLUTION|>--- conflicted
+++ resolved
@@ -7,23 +7,10 @@
 from zope.interface import implements, Interface
 from zope.component import getUtility
 
+# XXX: thumper 2007-05-25
+# This import should really be tidied up. Made into alphabetical
+# order ideally.
 from canonical.launchpad.interfaces import (
-<<<<<<< HEAD
-    IBazaarApplication, IBranch, IBuild, IBuilder, IBuilderSet,
-    IBug, IBugAttachment, IBugBranch, IBugNomination, IBugTracker,
-    IDistribution, IDistributionMirror, IDistroRelease, IDistroReleaseQueue,
-    IHasBug, IHasDrivers, IHasOwner, ILanguage, ILanguageSet,
-    ILaunchpadCelebrities, IMilestone, IPackageUploadQueue, IPerson,
-    IPOFile, IPOTemplate, IPOTemplateName, IPOTemplateNameSet,
-    IPoll, IPollOption, IPollSubset, IProduct, IProductRelease,
-    IProductSeries, IQuestion, IRequestedCDs, IShipItApplication,
-    IShippingRequest, IShippingRequestSet, IShippingRun, ISourcePackage,
-    ISpecification, ISpecificationSubscription, ISprint, ISprintSpecification,
-    IStandardShipItRequest, IStandardShipItRequestSet, ITeam, ITeamMembership,
-    ITranslator, ITranslationGroup, ITranslationGroupSet,
-    ITranslationImportQueue, ITranslationImportQueueEntry,
-    )
-=======
     IHasOwner, IPerson, ITeam, ISprint, ISprintSpecification,
     IDistribution, ITeamMembership, IMilestone, IBug, ITranslator,
     ITranslationGroup, ITranslationGroupSet, IProduct, IProductSeries,
@@ -37,8 +24,7 @@
     IBazaarApplication, IPackageUpload, IBuilderSet, IPackageUploadQueue,
     IBuilder, IBuild, IBugNomination, ISpecificationSubscription, IHasDrivers,
     IBugBranch, ILanguage, ILanguageSet, IPOTemplateSubset,
-    IDistroReleaseLanguage)
->>>>>>> f1fbc53c
+    IDistroReleaseLanguage, IBranch)
 from canonical.launchpad.webapp.authorization import check_permission
 from canonical.launchpad.webapp.interfaces import IAuthorization
 
@@ -924,7 +910,6 @@
     usedfor = ILanguage
 
 
-<<<<<<< HEAD
 class AccessBranch(AuthorizationBase):
     """Controls visibility of branches.
 
@@ -946,14 +931,13 @@
         for subscriber in self.obj.subscribers:
             if user.inTeam(subscriber):
                 return True
-        
+
         return False
 
     def checkUnauthenticated(self):
         return self.obj.visibility_team is None
-    
-            
-=======
+
+
 class AdminPOTemplateSubset(OnlyRosettaExpertsAndAdmins):
     permission = 'launchpad.Admin'
     usedfor = IPOTemplateSubset
@@ -966,5 +950,4 @@
 
 class AdminDistroReleaseTranslations(OnlyRosettaExpertsAndAdmins):
     permission = 'launchpad.TranslationsAdmin'
-    usedfor = IDistroRelease
->>>>>>> f1fbc53c
+    usedfor = IDistroRelease