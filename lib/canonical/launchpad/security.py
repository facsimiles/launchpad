"""Security policies for using content objects.

"""
__metaclass__ = type

from zope.interface import implements, Interface
from zope.component import getUtility

from canonical.launchpad.interfaces import (
    ArchivePurpose, IAnnouncement, IArchive, IArchivePermissionSet,
    IBazaarApplication, IBranch, IBranchMergeProposal, IBranchSubscription,
    IBug, IBugAttachment, IBugBranch, IBugNomination, IBugTracker, IBuild,
    IBuilder, IBuilderSet, ICodeImport, ICodeImportJobSet,
    ICodeImportJobWorkflow, ICodeImportMachine, ICodeImportSet,
    IDistribution, IDistributionMirror,
    IDistroSeries, IDistroSeriesLanguage, IEntitlement, IFAQ, IFAQTarget,
    IHWSubmission, IHasBug, IHasDrivers, IHasOwner, ILanguage, ILanguagePack,
    ILanguageSet, ILaunchpadCelebrities, IMailingListSet, IMilestone,
    IOAuthAccessToken, IPOFile, IPOTemplate, IPOTemplateSubset,
    IPackageUpload, IPackageUploadQueue, IPackaging, IPerson,
    IPillar, IPoll,
    IPollOption, IPollSubset, IProduct, IProductRelease, IProductReleaseFile,
    IProductSeries, IQuestion, IQuestionTarget, IRequestedCDs,
    IShipItApplication, IShippingRequest, IShippingRequestSet, IShippingRun,
    ISourcePackage, ISourcePackageRelease, ISpecification,
    ISpecificationBranch, ISpecificationSubscription, ISprint,
    ISprintSpecification, IStandardShipItRequest, IStandardShipItRequestSet,
    ITeam, ITeamMembership, ITranslationGroup, ITranslationGroupSet,
    ITranslationImportQueue, ITranslationImportQueueEntry, ITranslator,
    PersonVisibility, IAccount)

from canonical.launchpad.webapp.authorization import check_permission
from canonical.launchpad.webapp.interfaces import IAuthorization


class AuthorizationBase:
    implements(IAuthorization)
    permission = None
    usedfor = None

    def __init__(self, obj):
        self.obj = obj

    def checkUnauthenticated(self):
        """See `IAuthorization.checkUnauthenticated`.

        :return: True or False.
        """
        return False

    def checkAuthenticated(self, user):
        """See `IAuthorization.checkAuthenticated`.

        :return: True or False.
        """
        return False


class AdminByAdminsTeam(AuthorizationBase):
    permission = 'launchpad.Admin'
    usedfor = Interface

    def checkAuthenticated(self, user):
        admins = getUtility(ILaunchpadCelebrities).admin
        return user.inTeam(admins)


<<<<<<< HEAD
class EditAccount(AuthorizationBase):
    permission = 'launchpad.Edit'
    usedfor = IAccount

    # XXX: This is wrong as we need to give an Account rather than a
    # Person ability to edit an account. -- StuartBishop 20080514
    def checkAuthenticated(self, user):
        return ((user.account is not None and user.account.id == self.obj.id)
                or user.inTeam(getUtility(ILaunchpadCelebrities).admin))


class ViewAccount(EditAccount):
    permission = 'launchpad.View'

=======
class AdminByCommercialTeamOrAdmins(AuthorizationBase):
    permission = 'launchpad.Commercial'
    usedfor = Interface

    def checkAuthenticated(self, user):
        celebrities = getUtility(ILaunchpadCelebrities)
        return (user.inTeam(celebrities.commercial_admin)
                or user.inTeam(celebrities.admin))


class ViewPillar(AuthorizationBase):
    usedfor = IPillar
    permission = 'launchpad.View'

    def checkUnauthenticated(self):
        return self.obj.active

    def checkAuthenticated(self, user):
        """The Admins & Commercial Admins can see inactive pillars."""
        if self.obj.active:
            return True
        else:
            celebrities = getUtility(ILaunchpadCelebrities)
            return (user.inTeam(celebrities.commercial_admin)
                    or user.inTeam(celebrities.admin))

>>>>>>> ce684a9e

class EditOAuthAccessToken(AuthorizationBase):
    permission = 'launchpad.Edit'
    usedfor = IOAuthAccessToken

    def checkAuthenticated(self, user):
        return (self.obj.person == user
                or user.inTeam(getUtility(ILaunchpadCelebrities).admin))


class EditBugNominationStatus(AuthorizationBase):
    permission = 'launchpad.Driver'
    usedfor = IBugNomination

    def checkAuthenticated(self, user):
        return self.obj.canApprove(user)


class EditByOwnersOrAdmins(AuthorizationBase):
    permission = 'launchpad.Edit'
    usedfor = IHasOwner

    def checkAuthenticated(self, user):
        return (user.inTeam(self.obj.owner)
                or user.inTeam(getUtility(ILaunchpadCelebrities).admin))


class EditByRegistryExpertsOrOwnersOrAdmins(EditByOwnersOrAdmins):
    usedfor = None
    def checkAuthenticated(self, user):
        if user.inTeam(getUtility(ILaunchpadCelebrities).registry_experts):
            return True
        return EditByOwnersOrAdmins.checkAuthenticated(self, user)


class EditProduct(EditByRegistryExpertsOrOwnersOrAdmins):
    usedfor = IProduct


class EditPackaging(EditByRegistryExpertsOrOwnersOrAdmins):
    usedfor = IPackaging


class EditProductReleaseFile(AuthorizationBase):
    permission = 'launchpad.Edit'
    usedfor = IProductReleaseFile
    def checkAuthenticated(self, user):
        if (user.inTeam(getUtility(ILaunchpadCelebrities).registry_experts) or
            user.inTeam(self.obj.productrelease.productseries.owner) or
            user.inTeam(self.obj.productrelease.productseries.product.owner)):
            return True
        return False


class AdminDistributionMirrorByDistroOwnerOrMirrorAdminsOrAdmins(
        AuthorizationBase):
    permission = 'launchpad.Admin'
    usedfor = IDistributionMirror

    def checkAuthenticated(self, user):
        admins = getUtility(ILaunchpadCelebrities).admin
        return (user.inTeam(self.obj.distribution.owner) or
                user.inTeam(admins) or
                user.inTeam(self.obj.distribution.mirror_admin))


class EditDistributionMirrorByOwnerOrDistroOwnerOrMirrorAdminsOrAdmins(
        AuthorizationBase):
    permission = 'launchpad.Edit'
    usedfor = IDistributionMirror

    def checkAuthenticated(self, user):
        admins = getUtility(ILaunchpadCelebrities).admin
        return (user.inTeam(self.obj.owner) or user.inTeam(admins) or
                user.inTeam(self.obj.distribution.owner) or
                user.inTeam(self.obj.distribution.mirror_admin))


class EditSpecificationBranch(AuthorizationBase):

    usedfor = ISpecificationBranch
    permission = 'launchpad.Edit'

    def checkAuthenticated(self, user):
        """See `IAuthorization.checkAuthenticated`.

        :return: True or False.
        """
        return True


class ViewSpecificationBranch(EditSpecificationBranch):

    permission = 'launchpad.View'

    def checkUnauthenticated(self):
        """See `IAuthorization.checkUnauthenticated`.

        :return: True or False.
        """
        return True


class EditSpecificationByTargetOwnerOrOwnersOrAdmins(AuthorizationBase):
    """We want everybody "related" to a specification to be able to edit it.
    You are related if you have a role on the spec, or if you have a role on
    the spec target (distro/product) or goal (distroseries/productseries).
    """

    permission = 'launchpad.Edit'
    usedfor = ISpecification

    def checkAuthenticated(self, user):
        assert self.obj.target
        admins = getUtility(ILaunchpadCelebrities).admin
        goaldrivers = []
        goalowner = None
        if self.obj.goal is not None:
            goalowner = self.obj.goal.owner
            goaldrivers = self.obj.goal.drivers
        for driver in goaldrivers:
            if user.inTeam(driver):
                return True
        return (user.inTeam(self.obj.target.owner) or
                user.inTeam(goalowner) or
                user.inTeam(self.obj.owner) or
                user.inTeam(self.obj.drafter) or
                user.inTeam(self.obj.assignee) or
                user.inTeam(self.obj.approver) or
                user.inTeam(admins))


class AdminSpecification(AuthorizationBase):
    permission = 'launchpad.Admin'
    usedfor = ISpecification

    def checkAuthenticated(self, user):
        assert self.obj.target
        targetowner = self.obj.target.owner
        targetdrivers = self.obj.target.drivers
        for driver in targetdrivers:
            if user.inTeam(driver):
                return True
        admins = getUtility(ILaunchpadCelebrities).admin
        return (user.inTeam(self.obj.target.owner) or
                user.inTeam(admins))


class DriverSpecification(AuthorizationBase):
    permission = 'launchpad.Driver'
    usedfor = ISpecification

    def checkAuthenticated(self, user):
        # If no goal is proposed for the spec then there can be no
        # drivers for it - we use launchpad.Driver on a spec to decide
        # if the person can see the page which lets you decide whether
        # to accept the goal, and if there is no goal then this is
        # extremely difficult to do :-)
        return (
            self.obj.goal and
            check_permission("launchpad.Driver", self.obj.goal))


class EditSprintSpecification(AuthorizationBase):
    """The sprint owner or driver can say what makes it onto the agenda for
    the sprint.
    """
    permission = 'launchpad.Driver'
    usedfor = ISprintSpecification

    def checkAuthenticated(self, user):
        admins = getUtility(ILaunchpadCelebrities).admin
        return (user.inTeam(self.obj.sprint.owner) or
                user.inTeam(self.obj.sprint.driver) or
                user.inTeam(admins))


class DriveSprint(AuthorizationBase):
    """The sprint owner or driver can say what makes it onto the agenda for
    the sprint.
    """
    permission = 'launchpad.Driver'
    usedfor = ISprint

    def checkAuthenticated(self, user):
        admins = getUtility(ILaunchpadCelebrities).admin
        return (user.inTeam(self.obj.owner) or
                user.inTeam(self.obj.driver) or
                user.inTeam(admins))


class Sprint(AuthorizationBase):
    """An attendee, owner, or driver of a sprint."""
    permission = 'launchpad.View'
    usedfor = ISprint

    def checkAuthenticated(self, user):
        admins = getUtility(ILaunchpadCelebrities).admin
        return (user.inTeam(self.obj.owner) or
                user.inTeam(self.obj.driver) or
                user in [attendance.attendee
                         for attendance in self.obj.attendances] or
                user.inTeam(admins))


class EditSpecificationSubscription(AuthorizationBase):
    """The subscriber, and people related to the spec or the target of the
    spec can determine who is essential."""
    permission = 'launchpad.Edit'
    usedfor = ISpecificationSubscription

    def checkAuthenticated(self, user):
        admins = getUtility(ILaunchpadCelebrities).admin
        if self.obj.specification.goal is not None:
            for driver in self.obj.specification.goal.drivers:
                if user.inTeam(driver):
                    return True
        else:
            for driver in self.obj.specification.target.drivers:
                if user.inTeam(driver):
                    return True
        return (user.inTeam(self.obj.person) or
                user.inTeam(self.obj.specification.owner) or
                user.inTeam(self.obj.specification.assignee) or
                user.inTeam(self.obj.specification.drafter) or
                user.inTeam(self.obj.specification.approver) or
                user.inTeam(admins))


class OnlyRosettaExpertsAndAdmins(AuthorizationBase):
    """Base class that allow access to Rosetta experts and Launchpad admins.
    """

    def checkAuthenticated(self, user):
        """Allow Launchpad's admins and Rosetta experts edit all fields."""
        celebrities = getUtility(ILaunchpadCelebrities)
        return (user.inTeam(celebrities.admin) or
                user.inTeam(celebrities.rosetta_experts))


class AdminProductTranslations(AuthorizationBase):
    permission = 'launchpad.TranslationsAdmin'
    usedfor = IProduct

    def checkAuthenticated(self, user):
        """Is the user able to manage `IProduct` translations settings?

        Any Launchpad/Launchpad Translations administrator or owners are
        able to change translation settings for a product.
        """
        celebrities = getUtility(ILaunchpadCelebrities)
        return (user.inTeam(self.obj.owner) or
                user.inTeam(celebrities.admin) or
                user.inTeam(celebrities.rosetta_experts))


class AdminSeriesByVCSImports(AuthorizationBase):
    permission = 'launchpad.Admin'
    usedfor = IProductSeries

    def checkAuthenticated(self, user):
        vcs_imports = getUtility(ILaunchpadCelebrities).vcs_imports
        return user.inTeam(vcs_imports)


class EditRequestedCDsByRecipientOrShipItAdmins(AuthorizationBase):
    permission = 'launchpad.Edit'
    usedfor = IRequestedCDs

    def checkAuthenticated(self, user):
        shipitadmins = getUtility(ILaunchpadCelebrities).shipit_admin
        return user == self.obj.request.recipient or user.inTeam(shipitadmins)


class EditShippingRequestByRecipientOrShipItAdmins(AuthorizationBase):
    permission = 'launchpad.Edit'
    usedfor = IShippingRequest

    def checkAuthenticated(self, user):
        shipitadmins = getUtility(ILaunchpadCelebrities).shipit_admin
        return user == self.obj.recipient or user.inTeam(shipitadmins)


class AdminShippingRequestByShipItAdmins(AuthorizationBase):
    permission = 'launchpad.Admin'
    usedfor = IShippingRequest

    def checkAuthenticated(self, user):
        shipitadmins = getUtility(ILaunchpadCelebrities).shipit_admin
        return user.inTeam(shipitadmins)


class AdminShippingRunByShipItAdmins(AdminShippingRequestByShipItAdmins):
    usedfor = IShippingRun


class AdminStandardShipItOrderSetByShipItAdmins(
        AdminShippingRequestByShipItAdmins):
    usedfor = IStandardShipItRequestSet


class AdminStandardShipItOrderByShipItAdmins(
        AdminShippingRequestByShipItAdmins):
    usedfor = IStandardShipItRequest


class AdminShipItApplicationByShipItAdmins(
        AdminShippingRequestByShipItAdmins):
    usedfor = IShipItApplication


class AdminShippingRequestSetByShipItAdmins(
        AdminShippingRequestByShipItAdmins):
    permission = 'launchpad.Admin'
    usedfor = IShippingRequestSet


class EditSeriesSourceByVCSImports(AuthorizationBase):
    permission = 'launchpad.EditSource'
    usedfor = IProductSeries

    def checkAuthenticated(self, user):
        vcs_imports = getUtility(ILaunchpadCelebrities).vcs_imports
        if user.inTeam(vcs_imports):
            return True
        elif not self.obj.syncCertified():
            return True
        return False


class EditMilestoneByTargetOwnerOrAdmins(AuthorizationBase):
    permission = 'launchpad.Edit'
    usedfor = IMilestone

    def checkAuthenticated(self, user):
        """Authorize the product or distribution owner."""
        celebrities = getUtility(ILaunchpadCelebrities)
        if user.inTeam(celebrities.admin):
            return True
        if user.inTeam(celebrities.registry_experts):
            return True
        return user.inTeam(self.obj.target.owner)


class AdminMilestoneByLaunchpadAdmins(AuthorizationBase):
    permission = 'launchpad.Admin'
    usedfor = IMilestone

    def checkAuthenticated(self, user):
        """Only the Launchpad admins need this, we are only going to use it
        for connecting up series and distroseriess where we did not have
        them."""
        admins = getUtility(ILaunchpadCelebrities).admin
        return user.inTeam(admins)


class EditTeamByTeamOwnerOrLaunchpadAdmins(AuthorizationBase):
    permission = 'launchpad.Owner'
    usedfor = ITeam

    def checkAuthenticated(self, user):
        """Only the team owner and Launchpad admins need this.
        """
        admins = getUtility(ILaunchpadCelebrities).admin
        return user.inTeam(self.obj.teamowner) or user.inTeam(admins)


class EditTeamByTeamOwnerOrTeamAdminsOrAdmins(AuthorizationBase):
    permission = 'launchpad.Edit'
    usedfor = ITeam

    def checkAuthenticated(self, user):
        """The team owner and team admins have launchpad.Edit on that team.

        The Launchpad admins also have launchpad.Edit on all teams.
        """
        return can_edit_team(self.obj, user)


class EditTeamMembershipByTeamOwnerOrTeamAdminsOrAdmins(AuthorizationBase):
    permission = 'launchpad.Edit'
    usedfor = ITeamMembership

    def checkAuthenticated(self, user):
        return can_edit_team(self.obj.team, user)


class EditPersonBySelfOrAdmins(AuthorizationBase):
    permission = 'launchpad.Edit'
    usedfor = IPerson

    def checkAuthenticated(self, user):
        """A user can edit the Person who is herself.

        The admin team can also edit any Person.
        """
        admins = getUtility(ILaunchpadCelebrities).admin
        return self.obj.id == user.id or user.inTeam(admins)


class EditPersonBySelf(AuthorizationBase):
    permission = 'launchpad.Special'
    usedfor = IPerson

    def checkAuthenticated(self, user):
        """A user can edit the Person who is herself."""
        return self.obj.id == user.id


class ViewPublicOrPrivateTeamMembers(AuthorizationBase):
    """Restrict viewing of private memberships of teams.

    Only members of a team with a private membership can view the
    membership list.
    """
    permission = 'launchpad.View'
    usedfor = IPerson

    def checkUnauthenticated(self):
        """Unauthenticated users can only view public memberships."""
        if self.obj.visibility == PersonVisibility.PUBLIC:
            return True
        return False

    def checkAuthenticated(self, user):
        """Verify that the user can view the team's membership.

        Anyone can see a public team's membership.
        Only a team member or a Launchpad admin can view a
        private membership.
        """
        if self.obj.visibility == PersonVisibility.PUBLIC:
            return True
        admins = getUtility(ILaunchpadCelebrities).admin
        if user.inTeam(admins) or user.inTeam(self.obj):
            return True
        return False


class EditPollByTeamOwnerOrTeamAdminsOrAdmins(
        EditTeamMembershipByTeamOwnerOrTeamAdminsOrAdmins):
    permission = 'launchpad.Edit'
    usedfor = IPoll


class EditPollSubsetByTeamOwnerOrTeamAdminsOrAdmins(
        EditPollByTeamOwnerOrTeamAdminsOrAdmins):
    permission = 'launchpad.Edit'
    usedfor = IPollSubset


class EditPollOptionByTeamOwnerOrTeamAdminsOrAdmins(AuthorizationBase):
    permission = 'launchpad.Edit'
    usedfor = IPollOption

    def checkAuthenticated(self, user):
        return can_edit_team(self.obj.poll.team, user)


class AdminDistribution(AdminByAdminsTeam):
    """Soyuz involves huge chunks of data in the archive and librarian,
    so for the moment we are locking down admin and edit on distributions
    and distroseriess to the Launchpad admin team."""
    permission = 'launchpad.Admin'
    usedfor = IDistribution


class EditDistributionByDistroOwnersOrAdmins(AuthorizationBase):
    """The owner of a distribution should be able to edit its
    information; it is mainly administrative data, such as bug
    contacts. Note that creation of new distributions and distribution
    series is still protected with launchpad.Admin"""
    permission = 'launchpad.Edit'
    usedfor = IDistribution

    def checkAuthenticated(self, user):
        admins = getUtility(ILaunchpadCelebrities).admin
        return (user.inTeam(self.obj.owner) or
                user.inTeam(admins))


class AdminDistroSeries(AdminByAdminsTeam):
    """Soyuz involves huge chunks of data in the archive and librarian,
    so for the moment we are locking down admin and edit on distributions
    and distroseriess to the Launchpad admin team.

    NB: Please consult with SABDFL before modifying this permission because
        changing it could cause the archive to get rearranged, with tons of
        files moved to the new namespace, and mirrors would get very very
        upset. Then James T would be on your case.
    """
    permission = 'launchpad.Admin'
    usedfor = IDistroSeries


class EditDistroSeriesByOwnersOrDistroOwnersOrAdmins(AuthorizationBase):
    """The owner of the distro series should be able to modify some of the
    fields on the IDistroSeries

    NB: there is potential for a great mess if this is not done correctly so
    please consult with SABDFL before modifying these permissions.
    """
    permission = 'launchpad.Edit'
    usedfor = IDistroSeries

    def checkAuthenticated(self, user):
        admins = getUtility(ILaunchpadCelebrities).admin
        return (user.inTeam(self.obj.owner) or
                user.inTeam(self.obj.distribution.owner) or
                user.inTeam(admins))


class SeriesDrivers(AuthorizationBase):
    """Drivers can approve or decline features and target bugs.

    Drivers exist for distribution and product series.
    """
    permission = 'launchpad.Driver'
    usedfor = IHasDrivers

    def checkAuthenticated(self, user):
        for driver in self.obj.drivers:
            if user.inTeam(driver):
                return True
        admins = getUtility(ILaunchpadCelebrities).admin
        return user.inTeam(admins)


class ViewProductSeries(AuthorizationBase):

    usedfor = IProductSeries
    permision = 'launchpad.View'

    def checkUnauthenticated(self):
        """See `IAuthorization.checkUnauthenticated`.

        :return: True or False.
        """
        return True

    def checkAuthenticated(self, user):
        """See `IAuthorization.checkAuthenticated`.

        :return: True or False.
        """
        return True


class EditProductSeries(EditByRegistryExpertsOrOwnersOrAdmins):
    usedfor = IProductSeries

    def checkAuthenticated(self, user):
        """Allow product owner, Rosetta Experts, or admins."""
        if user.inTeam(self.obj.product.owner):
            # The user is the owner of the product.
            return True
        # Rosetta experts need to be able to upload translations.
        rosetta_experts = getUtility(ILaunchpadCelebrities).rosetta_experts
        if user.inTeam(rosetta_experts):
            return True
        return EditByRegistryExpertsOrOwnersOrAdmins.checkAuthenticated(
            self, user)


class EditBugTask(AuthorizationBase):
    """Permission checker for editing objects linked to a bug.

    Allow any logged-in user to edit objects linked to public
    bugs. Allow only explicit subscribers to edit objects linked to
    private bugs.
    """
    permission = 'launchpad.Edit'
    usedfor = IHasBug

    def checkAuthenticated(self, user):
        admins = getUtility(ILaunchpadCelebrities).admin

        if user.inTeam(admins):
            # Admins can always edit bugtasks, whether they're reported on a
            # private bug or not.
            return True

        if not self.obj.bug.private:
            # This is a public bug, so anyone can edit it.
            return True
        else:
            # This is a private bug, and we know the user isn't an admin, so
            # we'll only allow editing if the user is explicitly subscribed to
            # this bug.
            for subscription in self.obj.bug.subscriptions:
                if user.inTeam(subscription.person):
                    return True

            return False


class PublicToAllOrPrivateToExplicitSubscribersForBugTask(AuthorizationBase):
    permission = 'launchpad.View'
    usedfor = IHasBug

    def checkAuthenticated(self, user):
        admins = getUtility(ILaunchpadCelebrities).admin

        if user.inTeam(admins):
            # Admins can always edit bugs, whether they're public or
            # private.
            return True

        if not self.obj.bug.private:
            # This is a public bug.
            return True
        else:
            # This is a private bug.
            for subscription in self.obj.bug.subscriptions:
                if user.inTeam(subscription.person):
                    return True

            return False

    def checkUnauthenticated(self):
        """Allow anonymous users to see non-private bugs only."""
        return not self.obj.bug.private


class EditPublicByLoggedInUserAndPrivateByExplicitSubscribers(
    AuthorizationBase):
    permission = 'launchpad.Edit'
    usedfor = IBug

    def checkAuthenticated(self, user):
        """Allow any logged in user to edit a public bug, and only
        explicit subscribers to edit private bugs.
        """
        admins = getUtility(ILaunchpadCelebrities).admin
        if not self.obj.private:
            # This is a public bug.
            return True
        elif user.inTeam(admins):
            # Admins can edit all bugs.
            return True
        else:
            # This is a private bug. Only explicit subscribers may edit it.
            for subscription in self.obj.subscriptions:
                if user.inTeam(subscription.person):
                    return True

        return False

    def checkUnauthenticated(self):
        """Never allow unauthenticated users to edit a bug."""
        return False


class PublicToAllOrPrivateToExplicitSubscribersForBug(AuthorizationBase):
    permission = 'launchpad.View'
    usedfor = IBug

    def checkAuthenticated(self, user):
        """Allow any user to see non-private bugs, but only explicit
        subscribers to see private bugs.
        """
        admins = getUtility(ILaunchpadCelebrities).admin
        if not self.obj.private:
            # This is a public bug.
            return True
        elif user.inTeam(admins):
            # Admins can view all bugs.
            return True
        else:
            # This is a private bug. Only explicit subscribers may view it.
            for subscription in self.obj.subscriptions:
                if user.inTeam(subscription.person):
                    return True

        return False

    def checkUnauthenticated(self):
        """Allow anonymous users to see non-private bugs only."""
        return not self.obj.private


class EditBugBranch(EditPublicByLoggedInUserAndPrivateByExplicitSubscribers):
    permission = 'launchpad.Edit'
    usedfor = IBugBranch

    def __init__(self, bug_branch):
        # The same permissions as for the BugBranch's bug should apply
        # to the BugBranch itself.
        EditPublicByLoggedInUserAndPrivateByExplicitSubscribers.__init__(
            self, bug_branch.bug)


class ViewBugAttachment(PublicToAllOrPrivateToExplicitSubscribersForBug):
    """Security adapter for viewing a bug attachment.

    If the user is authorized to view the bug, he's allowed to view the
    attachment.
    """
    permission = 'launchpad.View'
    usedfor = IBugAttachment

    def __init__(self, bugattachment):
        PublicToAllOrPrivateToExplicitSubscribersForBug.__init__(
            self, bugattachment.bug)


class EditBugAttachment(
    EditPublicByLoggedInUserAndPrivateByExplicitSubscribers):
    """Security adapter for editing a bug attachment.

    If the user is authorized to view the bug, he's allowed to edit the
    attachment.
    """
    permission = 'launchpad.Edit'
    usedfor = IBugAttachment

    def __init__(self, bugattachment):
        EditPublicByLoggedInUserAndPrivateByExplicitSubscribers.__init__(
            self, bugattachment.bug)


class ViewAnnouncement(AuthorizationBase):
    permission = 'launchpad.View'
    usedfor = IAnnouncement

    def checkUnauthenticated(self):
        """Let anonymous users see published announcements."""
        if self.obj.published:
            return True
        return False

    def checkAuthenticated(self, user):
        """Keep project news invisible to end-users unless they are project
        admins, until the announcements are published."""

        # Every user can view published announcements.
        if self.obj.published:
            return True

        # Project drivers can view any project announcements.
        assert self.obj.target
        if self.obj.target.drivers:
            for driver in self.obj.target.drivers:
                if user.inTeam(driver):
                    return True
        if user.inTeam(self.obj.target.owner):
            return True

        # Launchpad admins can view any announcement.
        admins = getUtility(ILaunchpadCelebrities).admin
        return user.inTeam(admins)


class EditAnnouncement(AuthorizationBase):
    permission = 'launchpad.Edit'
    usedfor = IAnnouncement

    def checkAuthenticated(self, user):
        """Allow the project owner and drivers to edit any project news."""

        assert self.obj.target
        if self.obj.target.drivers:
            for driver in self.obj.target.drivers:
                if user.inTeam(driver):
                    return True
        if user.inTeam(self.obj.target.owner):
            return True

        admins = getUtility(ILaunchpadCelebrities).admin
        return user.inTeam(admins)


class UseApiDoc(AuthorizationBase):
    permission = 'zope.app.apidoc.UseAPIDoc'
    usedfor = Interface

    def checkAuthenticated(self, user):
        return True


class OnlyBazaarExpertsAndAdmins(AuthorizationBase):
    """Base class that allows only the Launchpad admins and Bazaar
    experts."""

    def checkAuthenticated(self, user):
        bzrexperts = getUtility(ILaunchpadCelebrities).bazaar_experts
        admins = getUtility(ILaunchpadCelebrities).admin
        return user.inTeam(admins) or user.inTeam(bzrexperts)


class OnlyVcsImportsAndAdmins(AuthorizationBase):
    """Base class that allows only the Launchpad admins and VCS Imports
    experts."""

    def checkAuthenticated(self, user):
        vcsexpert = getUtility(ILaunchpadCelebrities).vcs_imports
        admins = getUtility(ILaunchpadCelebrities).admin
        return user.inTeam(admins) or user.inTeam(vcsexpert)


class AdminTheBazaar(OnlyVcsImportsAndAdmins):
    permission = 'launchpad.Admin'
    usedfor = IBazaarApplication


class SeeCodeImportSet(OnlyVcsImportsAndAdmins):
    """Control who can see the CodeImport listing page.

    Currently, we restrict the visibility of the new code import
    system to members of ~vcs-imports and Launchpad admins.
    """

    permission = 'launchpad.View'
    usedfor = ICodeImportSet


class EditCodeImport(OnlyVcsImportsAndAdmins):
    """Control who can edit the object view of a CodeImport.

    Currently, we restrict the visibility of the new code import
    system to members of ~vcs-imports and Launchpad admins.
    """
    permission = 'launchpad.Edit'
    usedfor = ICodeImport


class SeeCodeImportJobSet(OnlyVcsImportsAndAdmins):
    """Control who can see the CodeImportJobSet utility.

    Currently, we restrict the visibility of the new code import
    system to members of ~vcs-imports and Launchpad admins.
    """
    permission = 'launchpad.View'
    usedfor = ICodeImportJobSet


class EditCodeImportJobWorkflow(OnlyVcsImportsAndAdmins):
    """Control who can use the CodeImportJobWorkflow utility.

    Currently, we restrict the visibility of the new code import
    system to members of ~vcs-imports and Launchpad admins.
    """
    permission = 'launchpad.Edit'
    usedfor = ICodeImportJobWorkflow


class EditCodeImportMachine(OnlyVcsImportsAndAdmins):
    """Control who can edit the object view of a CodeImportMachine.

    Access is restricted to members of ~vcs-imports and Launchpad admins.
    """
    permission = 'launchpad.Edit'
    usedfor = ICodeImportMachine


class EditPOTemplateDetails(EditByOwnersOrAdmins):
    usedfor = IPOTemplate

    def checkAuthenticated(self, user):
        """Allow product/sourcepackage/potemplate owner, experts and admis.
        """
        if (self.obj.productseries is not None and
            user.inTeam(self.obj.productseries.product.owner)):
            # The user is the owner of the product.
            return True

        rosetta_experts = getUtility(ILaunchpadCelebrities).rosetta_experts

        return (EditByOwnersOrAdmins.checkAuthenticated(self, user) or
                user.inTeam(rosetta_experts))


class AdminPOTemplateDetails(OnlyRosettaExpertsAndAdmins):
    """Permissions to edit all aspects of an IPOTemplate."""
    permission = 'launchpad.Admin'
    usedfor = IPOTemplate


# XXX: Carlos Perello Marin 2005-05-24 bug=753:
# This should be using SuperSpecialPermissions when implemented.
class AddPOTemplate(OnlyRosettaExpertsAndAdmins):
    permission = 'launchpad.Append'
    usedfor = IProductSeries


class EditPOFileDetails(EditByOwnersOrAdmins):
    usedfor = IPOFile

    def checkAuthenticated(self, user):
        """Allow anyone that can edit translations, owner, experts and admis.
        """
        rosetta_experts = getUtility(ILaunchpadCelebrities).rosetta_experts

        return (EditByOwnersOrAdmins.checkAuthenticated(self, user) or
                self.obj.canEditTranslations(user) or
                user.inTeam(rosetta_experts))


class ChangeTranslatorInGroup(OnlyRosettaExpertsAndAdmins):
    permission = 'launchpad.Edit'
    usedfor = ITranslator

    def checkAuthenticated(self, user):
        """Allow the owner of a translation group to edit the translator
        of any language in the group."""
        return (user.inTeam(self.obj.translationgroup.owner) or
                OnlyRosettaExpertsAndAdmins.checkAuthenticated(self, user))


class EditTranslationGroup(OnlyRosettaExpertsAndAdmins):
    permission = 'launchpad.Edit'
    usedfor = ITranslationGroup

    def checkAuthenticated(self, user):
        """Allow the owner of a translation group to edit the translator
        of any language in the group."""
        return (user.inTeam(self.obj.owner) or
                OnlyRosettaExpertsAndAdmins.checkAuthenticated(self, user))


class EditTranslationGroupSet(OnlyRosettaExpertsAndAdmins):
    permission = 'launchpad.Admin'
    usedfor = ITranslationGroupSet


class DownloadFullSourcePackageTranslations(OnlyRosettaExpertsAndAdmins):
    """Restrict full `SourcePackage` translation downloads.

    Experience shows that the export queue can easily get swamped by
    large export requests.  Email leads us to believe that many of the
    users making these requests are looking for language packs, or for
    individual translations rather than the whole package.  That's why
    this class defines who is allowed to make those requests.
    """

    permission = 'launchpad.ExpensiveRequest'
    usedfor = ISourcePackage

    def checkAuthenticated(self, user):
        """Define who may download these translations.

        Admins and Translations admins have access, as does the owner of
        the translation group (if applicable).
        """
        translation_group = self.obj.distribution.translationgroup
        return (
            # User is admin of some relevant kind.
            OnlyRosettaExpertsAndAdmins.checkAuthenticated(self, user) or
            # User is owner of applicable translation group.
            (translation_group is not None and
             user.inTeam(translation_group.owner)))


class EditBugTracker(EditByRegistryExpertsOrOwnersOrAdmins):
    permission = 'launchpad.Edit'
    usedfor = IBugTracker


class EditProductRelease(EditByRegistryExpertsOrOwnersOrAdmins):
    permission = 'launchpad.Edit'
    usedfor = IProductRelease

    def checkAuthenticated(self, user):
        if (user.inTeam(self.obj.productseries.owner) or
            user.inTeam(self.obj.productseries.product.owner)):
            return True
        return EditByRegistryExpertsOrOwnersOrAdmins.checkAuthenticated(
            self, user)


class EditTranslationImportQueueEntry(OnlyRosettaExpertsAndAdmins):
    permission = 'launchpad.Edit'
    usedfor = ITranslationImportQueueEntry

    def checkAuthenticated(self, user):
        """Allow who added the entry, experts and admis.
        """
        rosetta_experts = getUtility(ILaunchpadCelebrities).rosetta_experts

        return (OnlyRosettaExpertsAndAdmins.checkAuthenticated(self, user) or
                user.inTeam(self.obj.importer))

class AdminTranslationImportQueueEntry(OnlyRosettaExpertsAndAdmins):
    permission = 'launchpad.Admin'
    usedfor = ITranslationImportQueueEntry

class AdminTranslationImportQueue(OnlyRosettaExpertsAndAdmins):
    permission = 'launchpad.Admin'
    usedfor = ITranslationImportQueue


class EditPackageUploadQueue(AdminByAdminsTeam):
    permission = 'launchpad.Edit'
    usedfor = IPackageUploadQueue

    def checkAuthenticated(self, user):
        """Check user presence in admins or distroseries upload admin team."""
        if AdminByAdminsTeam.checkAuthenticated(self, user):
            return True

        permission_set = getUtility(IArchivePermissionSet)
        permissions = permission_set.componentsForQueueAdmin(
            self.obj.distroseries.main_archive, user)
        return permissions.count() > 0


class EditPackageUpload(AdminByAdminsTeam):
    permission = 'launchpad.Edit'
    usedfor = IPackageUpload

    def checkAuthenticated(self, user):
        """Return True if user has an ArchivePermission or is an admin."""
        if AdminByAdminsTeam.checkAuthenticated(self, user):
            return True

        permission_set = getUtility(IArchivePermissionSet)
        permissions = permission_set.componentsForQueueAdmin(
            self.obj.archive, user)
        if permissions.count() == 0:
            return False
        allowed_components = set(
            permission.component for permission in permissions)
        existing_components = self.obj.components
        # The intersection of allowed_components and
        # existing_components must be equal to existing_components
        # to allow the operation to go ahead.
        return (allowed_components.intersection(existing_components)
                == existing_components)


class AdminByBuilddAdmin(AuthorizationBase):
    permission = 'launchpad.Admin'

    def checkAuthenticated(self, user):
        """Allow admins and buildd_admins."""
        lp_admin = getUtility(ILaunchpadCelebrities).admin
        if user.inTeam(lp_admin):
            return True
        buildd_admin = getUtility(ILaunchpadCelebrities).buildd_admin
        return user.inTeam(buildd_admin)


class AdminBuilderSet(AdminByBuilddAdmin):
    usedfor = IBuilderSet


class AdminBuilder(AdminByBuilddAdmin):
    usedfor = IBuilder


# XXX cprov 2006-07-31: As soon as we have external builders, as presumed
# in the original plan, we should grant some rights to the owners and
# that's what Edit is for.
class EditBuilder(AdminByBuilddAdmin):
    permission = 'launchpad.Edit'
    usedfor = IBuilder


class AdminBuildRecord(AdminByBuilddAdmin):
    usedfor = IBuild


class EditBuildRecord(AdminByBuilddAdmin):
    permission = 'launchpad.Edit'
    usedfor = IBuild

    def _ppaCheckAuthenticated(self, user):
        """Allow only BuilddAdmins and PPA owner."""
        if AdminByBuilddAdmin.checkAuthenticated(self, user):
            return True

        if self.obj.archive.owner and user.inTeam(self.obj.archive.owner):
            return True

        return False

    def checkAuthenticated(self, user):
        """Check write access for user and different kinds of archives.

        Allow
        
            * BuilddAdmins and PPA owner for PPAs
            * users with upload permissions (for the respective distribution)
              otherwise.
        """
        # Is this a PPA? Call the respective method if so.
        if self.obj.archive.purpose == ArchivePurpose.PPA:
            return self._ppaCheckAuthenticated(user)

        # Primary or partner section here: is the user in question allowed
        # to upload to the respective component? Allow user to retry build
        # if so.
        if self.obj.archive.canUpload(user, self.obj.current_component):
            return True
        else:
            return self.obj.archive.canUpload(
                user, self.obj.sourcepackagerelease.sourcepackagename)


class ViewBuildRecord(EditBuildRecord):
    permission = 'launchpad.View'

    def checkAuthenticated(self, user):
        """Private restricts to admins, BuilddAdmins, archive members."""
        if not self.obj.archive.private:
            # Anyone can see non-private archives.
            return True

        # If the permission check on the sourcepackagerelease for this
        # build passes then it means the build can be released from
        # privacy since the source package is published publicly.
        # This happens when copy-package is used to re-publish a private
        # package in the primary archive.
        auth_spr = ViewSourcePackageRelease(self.obj.sourcepackagerelease)
        if auth_spr.checkAuthenticated(user):
            return True

        return EditBuildRecord.checkAuthenticated(self, user)

    def checkUnauthenticated(self):
        """Unauthenticated users can see the build if it's not private."""
        if not self.obj.archive.private:
            return True

        # See comment above.
        auth_spr = ViewSourcePackageRelease(self.obj.sourcepackagerelease)
        return auth_spr.checkUnauthenticated()


class AdminQuestion(AdminByAdminsTeam):
    permission = 'launchpad.Admin'
    usedfor = IQuestion

    def checkAuthenticated(self, user):
        """Allow only admins and owners of the question pillar target."""
        context = self.obj.product or self.obj.distribution
        return (AdminByAdminsTeam.checkAuthenticated(self, user) or
                user.inTeam(context.owner))


class ModerateQuestion(AdminQuestion):
    permission = 'launchpad.Moderate'
    usedfor = IQuestion

    def checkAuthenticated(self, user):
        """Allow user who can administer the question and answer contacts."""
        if AdminQuestion.checkAuthenticated(self, user):
            return True
        for answer_contact in self.obj.target.answer_contacts:
            if user.inTeam(answer_contact):
                return True
        return False


class QuestionOwner(AuthorizationBase):
    permission = 'launchpad.Owner'
    usedfor = IQuestion

    def checkAuthenticated(self, user):
        """Allow the question's owner."""
        return user.inTeam(self.obj.owner)


class ModerateFAQTarget(EditByOwnersOrAdmins):
    permission = 'launchpad.Moderate'
    usedfor = IFAQTarget

    def checkAuthenticated(self, user):
        """Allow people with launchpad.Edit or an answer contact."""
        if EditByOwnersOrAdmins.checkAuthenticated(self, user):
            return True
        if IQuestionTarget.providedBy(self.obj):
            for answer_contact in self.obj.answer_contacts:
                if user.inTeam(answer_contact):
                    return True
        return False


class EditFAQ(AuthorizationBase):
    permission = 'launchpad.Edit'
    usedfor = IFAQ

    def checkAuthenticated(self, user):
        """Everybody who has launchpad.Moderate on the FAQ target is allowed.
        """
        return ModerateFAQTarget(self.obj.target).checkAuthenticated(user)


def can_edit_team(team, user):
    """Return True if the given user has edit rights for the given team."""
    if user.inTeam(getUtility(ILaunchpadCelebrities).admin):
        return True
    else:
        return team in user.getAdministratedTeams()


class AdminLanguageSet(OnlyRosettaExpertsAndAdmins):
    permission = 'launchpad.Admin'
    usedfor = ILanguageSet


class AdminLanguage(OnlyRosettaExpertsAndAdmins):
    permission = 'launchpad.Admin'
    usedfor = ILanguage


class AccessBranch(AuthorizationBase):
    """Controls visibility of branches.

    A person can see the branch if the branch is public, they are the owner
    of the branch, they are in the team that owns the branch, subscribed to
    the branch, or a launchpad administrator.
    """
    permission = 'launchpad.View'
    usedfor = IBranch

    def checkAuthenticated(self, user):
        if not self.obj.private:
            return True
        if user.inTeam(self.obj.owner):
            return True
        for subscriber in self.obj.subscribers:
            if user.inTeam(subscriber):
                return True
        celebs = getUtility(ILaunchpadCelebrities)
        return user.inTeam(celebs.admin) or user.inTeam(celebs.bazaar_experts)

    def checkUnauthenticated(self):
        return not self.obj.private


class EditBranch(AuthorizationBase):
    """The owner, bazaar experts or admins can edit branches."""
    permission = 'launchpad.Edit'
    usedfor = IBranch

    def checkAuthenticated(self, user):
        celebs = getUtility(ILaunchpadCelebrities)
        return (user.inTeam(self.obj.owner) or
                user.inTeam(celebs.admin) or
                user.inTeam(celebs.bazaar_experts))


class AdminBranch(AuthorizationBase):
    """The bazaar experts or admins can administer branches."""
    permission = 'launchpad.Admin'
    usedfor = IBranch

    def checkAuthenticated(self, user):
        celebs = getUtility(ILaunchpadCelebrities)
        return (user.inTeam(celebs.admin) or
                user.inTeam(celebs.bazaar_experts))


class AdminPOTemplateSubset(OnlyRosettaExpertsAndAdmins):
    permission = 'launchpad.Admin'
    usedfor = IPOTemplateSubset


class AdminDistroSeriesLanguage(OnlyRosettaExpertsAndAdmins):
    permission = 'launchpad.Admin'
    usedfor = IDistroSeriesLanguage


class AdminDistroSeriesTranslations(OnlyRosettaExpertsAndAdmins):
    permission = 'launchpad.TranslationsAdmin'
    usedfor = IDistroSeries


class BranchSubscriptionEdit(AuthorizationBase):
    permission = 'launchpad.Edit'
    usedfor = IBranchSubscription

    def checkAuthenticated(self, user):
        """Is the user able to edit a branch subscription?

        Any team member can edit a branch subscription for their team.
        Launchpad Admins can also edit any branch subscription.
        """
        celebs = getUtility(ILaunchpadCelebrities)
        return (user.inTeam(self.obj.person) or
                user.inTeam(celebs.admin) or
                user.inTeam(celebs.bazaar_experts))


class BranchSubscriptionView(BranchSubscriptionEdit):
    permission = 'launchpad.View'


class BranchMergeProposalView(AuthorizationBase):
    permission = 'launchpad.View'
    usedfor = IBranchMergeProposal

    def checkAuthenticated(self, user):
        """Is the user able to view the branch merge proposal?

        The user can see a merge proposal between two branches
        that the user can see.
        """
        return (AccessBranch(self.obj.source_branch).checkAuthenticated(user)
                and
                AccessBranch(self.obj.target_branch).checkAuthenticated(user))

    def checkUnauthenticated(self):
        """Is anyone able to view the branch merge proposal?

        Anyone can see a merge proposal between two public branches.
        """
        return (AccessBranch(self.obj.source_branch).checkUnauthenticated()
                and
                AccessBranch(self.obj.target_branch).checkUnauthenticated())


class BranchMergeProposalEdit(AuthorizationBase):
    permission = 'launchpad.Edit'
    usedfor = IBranchMergeProposal

    def checkAuthenticated(self, user):
        """Is the user able to edit the branch merge request?

        The user is able to edit if they are:
          * the registrant of the merge proposal
          * the owner of the source_branch
          * the owner of the target_branch
          * the reviewer for the target_branch
          * an administrator
        """
        celebs = getUtility(ILaunchpadCelebrities)
        return (user.inTeam(self.obj.registrant) or
                user.inTeam(self.obj.source_branch.owner) or
                user.inTeam(self.obj.target_branch.owner) or
                user.inTeam(self.obj.target_branch.reviewer) or
                user.inTeam(celebs.admin) or
                user.inTeam(celebs.bazaar_experts))


class ViewEntitlement(AuthorizationBase):
    """Permissions to view IEntitlement objects.

    Allow the owner of the entitlement, the entitlement registrant,
    or any member of the team or any admin to view the entitlement.
    """
    permission = 'launchpad.View'
    usedfor = IEntitlement

    def checkAuthenticated(self, user):
        """Is the user able to view an Entitlement attribute?

        Any team member can edit a branch subscription for their team.
        Launchpad Admins can also edit any branch subscription.
        """
        admins = getUtility(ILaunchpadCelebrities).admin
        return (user.inTeam(self.obj.person) or
                user.inTeam(self.obj.registrant) or
                user.inTeam(admins))


class AdminDistroSeriesLanguagePacks(
    OnlyRosettaExpertsAndAdmins,
    EditDistroSeriesByOwnersOrDistroOwnersOrAdmins):
    permission = 'launchpad.LanguagePacksAdmin'
    usedfor = IDistroSeries

    def checkAuthenticated(self, user):
        """Is the user able to manage `IDistroSeries` language packs?

        Any Launchpad/Launchpad Translations administrator, people allowed to
        edit distroseries or members of IDistribution.language_pack_admin team
        are able to change the language packs available.
        """
        return (
            OnlyRosettaExpertsAndAdmins.checkAuthenticated(self, user) or
            EditDistroSeriesByOwnersOrDistroOwnersOrAdmins.checkAuthenticated(
                self, user) or
            user.inTeam(self.obj.distribution.language_pack_admin))


class AdminDistributionTranslations(OnlyRosettaExpertsAndAdmins,
                                    EditDistributionByDistroOwnersOrAdmins):
    permission = 'launchpad.TranslationsAdmin'
    usedfor = IDistribution

    def checkAuthenticated(self, user):
        """Is the user able to manage `IDistribution` translations settings?

        Any Launchpad/Launchpad Translations administrator or people allowed
        to edit distribution details are able to change translation settings
        for a distribution.
        """
        return (
            OnlyRosettaExpertsAndAdmins.checkAuthenticated(self, user) or
            EditDistributionByDistroOwnersOrAdmins.checkAuthenticated(
                self, user))


class AdminLanguagePack(OnlyRosettaExpertsAndAdmins):
    permission = 'launchpad.LanguagePacksAdmin'
    usedfor = ILanguagePack


class ViewHWSubmission(AuthorizationBase):
    permission = 'launchpad.View'
    usedfor = IHWSubmission

    def checkAuthenticated(self, user):
        """Can the user view the submission details?

        Submissions that not marked private are publicly visible,
        private submissions may only be accessed by their owner and by
        admins.
        """
        if not self.obj.private:
            return True

        admins = getUtility(ILaunchpadCelebrities).admin
        return user.inTeam(self.obj.owner) or user.inTeam(admins)

    def checkUnauthenticated(self):
        return not self.obj.private


class ViewArchive(AuthorizationBase):
    """Restrict viewing of private archives.

    Only admins or members of a team with a private membership can
    view the archive.
    """
    permission = 'launchpad.View'
    usedfor = IArchive

    def checkAuthenticated(self, user):
        """Verify that the user can view the archive.

        Anyone can see a public archive.

        Only a team member or a Launchpad admin can view a
        private archive.
        """
        # No further checks are required if the archive is not private.
        if not self.obj.private:
            return True

        # Admins and this archive's owner or team members are allowed.
        admins = getUtility(ILaunchpadCelebrities).admin
        if user.inTeam(admins):
            return True

        if self.obj.owner and user.inTeam(self.obj.owner):
            return True

        return False

    def checkUnauthenticated(self):
        """Unauthenticated users can see the PPA if it's not private."""
        return not self.obj.private


class ViewSourcePackageRelease(AuthorizationBase):
    """Restrict viewing of source packages.

    Packages that are only published in private archives are subject to the
    same viewing rules as the archive (see class ViewArchive).

    If the package is published in any non-private archive, then it is
    automatically viewable even if the package is also published in
    a private archive.
    """
    permission = 'launchpad.View'
    userfor = ISourcePackageRelease

    def checkAuthenticated(self, user):
        """Verify that the user can view the sourcepackagerelease."""
        for archive in self.obj.published_archives:
            if check_permission('launchpad.View', archive):
                return True
        return False

    def checkUnauthenticated(self):
        """Check unauthenticated users.

        Unauthenticated users can see the package as long as it's published
        in a non-private archive.
        """
        for archive in self.obj.published_archives:
            if not archive.private:
                return True
        return False


class MailingListApprovalByExperts(AuthorizationBase):
    permission = 'launchpad.Admin'
    usedfor = IMailingListSet

    def checkAuthenticated(self, user):
        experts = getUtility(ILaunchpadCelebrities).mailing_list_experts
        return user.inTeam(experts)<|MERGE_RESOLUTION|>--- conflicted
+++ resolved
@@ -65,22 +65,6 @@
         return user.inTeam(admins)
 
 
-<<<<<<< HEAD
-class EditAccount(AuthorizationBase):
-    permission = 'launchpad.Edit'
-    usedfor = IAccount
-
-    # XXX: This is wrong as we need to give an Account rather than a
-    # Person ability to edit an account. -- StuartBishop 20080514
-    def checkAuthenticated(self, user):
-        return ((user.account is not None and user.account.id == self.obj.id)
-                or user.inTeam(getUtility(ILaunchpadCelebrities).admin))
-
-
-class ViewAccount(EditAccount):
-    permission = 'launchpad.View'
-
-=======
 class AdminByCommercialTeamOrAdmins(AuthorizationBase):
     permission = 'launchpad.Commercial'
     usedfor = Interface
@@ -107,7 +91,21 @@
             return (user.inTeam(celebrities.commercial_admin)
                     or user.inTeam(celebrities.admin))
 
->>>>>>> ce684a9e
+
+class EditAccount(AuthorizationBase):
+    permission = 'launchpad.Edit'
+    usedfor = IAccount
+
+    # XXX: This is wrong as we need to give an Account rather than a
+    # Person ability to edit an account. -- StuartBishop 20080514
+    def checkAuthenticated(self, user):
+        return ((user.account is not None and user.account.id == self.obj.id)
+                or user.inTeam(getUtility(ILaunchpadCelebrities).admin))
+
+
+class ViewAccount(EditAccount):
+    permission = 'launchpad.View'
+
 
 class EditOAuthAccessToken(AuthorizationBase):
     permission = 'launchpad.Edit'
