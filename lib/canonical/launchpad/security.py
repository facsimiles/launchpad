# Copyright 2004-2007 Canonical Ltd.  All rights reserved.
"""Security policies for using content objects.

"""
__metaclass__ = type

from zope.interface import implements, Interface
from zope.component import getUtility

from canonical.launchpad.interfaces import (
    IAnnouncement, IArchive, IBazaarApplication, IBranch,
    IBranchMergeProposal, IBranchSubscription, IBug, IBugAttachment,
    IBugBranch, IBugNomination, IBugTracker, IBuild, IBuilder, IBuilderSet,
    ICodeImport, ICodeImportJobSet, ICodeImportJobWorkflow,
    ICodeImportMachine, ICodeImportResult,
<<<<<<< HEAD
    ICodeImportResultSet, ICodeImportSet, ICodeReviewMessage, IDistribution,
    IDistributionMirror, IDistroSeries, IDistroSeriesLanguage, IEntitlement,
    IFAQ, IFAQTarget, IHWSubmission, IHasBug, IHasDrivers, IHasOwner,
    ILanguage, ILanguagePack, ILanguageSet, ILaunchpadCelebrities,
    IMailingListSet, IMilestone, IOAuthAccessToken, IPOFile, IPOTemplate,
    IPOTemplateSubset, IPackageUpload, IPackageUploadQueue, IPackaging,
    IPerson, IPoll, IPollOption, IPollSubset, IProduct, IProductRelease,
    IProductReleaseFile, IProductSeries, IQuestion, IQuestionTarget,
    IRequestedCDs, IShipItApplication, IShippingRequest, IShippingRequestSet,
    IShippingRun, ISourcePackageRelease, ISpecification, ISpecificationBranch,
    ISpecificationSubscription, ISprint, ISprintSpecification,
    IStandardShipItRequest, IStandardShipItRequestSet, ITeam, ITeamMembership,
    ITranslationGroup, ITranslationGroupSet, ITranslationImportQueue,
    ITranslationImportQueueEntry, ITranslator, PersonVisibility)
=======
    ICodeImportResultSet, ICodeImportSet, IDistribution, IDistributionMirror,
    IDistroSeries, IDistroSeriesLanguage, IEntitlement, IFAQ, IFAQTarget,
    IHWSubmission, IHasBug, IHasDrivers, IHasOwner, ILanguage, ILanguagePack,
    ILanguageSet, ILaunchpadCelebrities, IMailingListSet, IMilestone,
    IOAuthAccessToken, IPOFile, IPOTemplate, IPOTemplateSubset,
    IPackageUpload, IPackageUploadQueue, IPackaging, IPerson, IPoll,
    IPollOption, IPollSubset, IProduct, IProductRelease, IProductReleaseFile,
    IProductSeries, IQuestion, IQuestionTarget, IRequestedCDs,
    IShipItApplication, IShippingRequest, IShippingRequestSet, IShippingRun,
    ISourcePackage, ISourcePackageRelease, ISpecification,
    ISpecificationBranch, ISpecificationSubscription, ISprint,
    ISprintSpecification, IStandardShipItRequest, IStandardShipItRequestSet,
    ITeam, ITeamMembership, ITranslationGroup, ITranslationGroupSet,
    ITranslationImportQueue, ITranslationImportQueueEntry, ITranslator,
    PersonVisibility)
>>>>>>> 7b4f8a24

from canonical.launchpad.webapp.authorization import check_permission
from canonical.launchpad.webapp.interfaces import IAuthorization


class AuthorizationBase:
    implements(IAuthorization)
    permission = None
    usedfor = None

    def __init__(self, obj):
        self.obj = obj

    def checkUnauthenticated(self):
        """See `IAuthorization.checkUnauthenticated`.

        :return: True or False.
        """
        return False

    def checkAuthenticated(self, user):
        """See `IAuthorization.checkAuthenticated`.

        :return: True or False.
        """
        return False


class AdminByAdminsTeam(AuthorizationBase):
    permission = 'launchpad.Admin'
    usedfor = Interface

    def checkAuthenticated(self, user):
        admins = getUtility(ILaunchpadCelebrities).admin
        return user.inTeam(admins)


class EditOAuthAccessToken(AuthorizationBase):
    permission = 'launchpad.Edit'
    usedfor = IOAuthAccessToken

    def checkAuthenticated(self, user):
        return (self.obj.person == user
                or user.inTeam(getUtility(ILaunchpadCelebrities).admin))


class EditBugNominationStatus(AuthorizationBase):
    permission = 'launchpad.Driver'
    usedfor = IBugNomination

    def checkAuthenticated(self, user):
        return self.obj.canApprove(user)


class EditByOwnersOrAdmins(AuthorizationBase):
    permission = 'launchpad.Edit'
    usedfor = IHasOwner

    def checkAuthenticated(self, user):
        return (user.inTeam(self.obj.owner)
                or user.inTeam(getUtility(ILaunchpadCelebrities).admin))


class EditByRegistryExpertsOrOwnersOrAdmins(EditByOwnersOrAdmins):
    usedfor = None
    def checkAuthenticated(self, user):
        if user.inTeam(getUtility(ILaunchpadCelebrities).registry_experts):
            return True
        return EditByOwnersOrAdmins.checkAuthenticated(self, user)


class EditProduct(EditByRegistryExpertsOrOwnersOrAdmins):
    usedfor = IProduct


class EditPackaging(EditByRegistryExpertsOrOwnersOrAdmins):
    usedfor = IPackaging


class EditProductReleaseFile(AuthorizationBase):
    permission = 'launchpad.Edit'
    usedfor = IProductReleaseFile
    def checkAuthenticated(self, user):
        if (user.inTeam(getUtility(ILaunchpadCelebrities).registry_experts) or
            user.inTeam(self.obj.productrelease.productseries.owner) or
            user.inTeam(self.obj.productrelease.productseries.product.owner)):
            return True
        return False


class AdminDistributionMirrorByDistroOwnerOrMirrorAdminsOrAdmins(
        AuthorizationBase):
    permission = 'launchpad.Admin'
    usedfor = IDistributionMirror

    def checkAuthenticated(self, user):
        admins = getUtility(ILaunchpadCelebrities).admin
        return (user.inTeam(self.obj.distribution.owner) or
                user.inTeam(admins) or
                user.inTeam(self.obj.distribution.mirror_admin))


class EditDistributionMirrorByOwnerOrDistroOwnerOrMirrorAdminsOrAdmins(
        AuthorizationBase):
    permission = 'launchpad.Edit'
    usedfor = IDistributionMirror

    def checkAuthenticated(self, user):
        admins = getUtility(ILaunchpadCelebrities).admin
        return (user.inTeam(self.obj.owner) or user.inTeam(admins) or
                user.inTeam(self.obj.distribution.owner) or
                user.inTeam(self.obj.distribution.mirror_admin))


class EditSpecificationBranch(AuthorizationBase):

    usedfor = ISpecificationBranch
    permission = 'launchpad.Edit'

    def checkAuthenticated(self, user):
        """See `IAuthorization.checkAuthenticated`.

        :return: True or False.
        """
        return True


class ViewSpecificationBranch(EditSpecificationBranch):

    permission = 'launchpad.View'

    def checkUnauthenticated(self):
        """See `IAuthorization.checkUnauthenticated`.

        :return: True or False.
        """
        return True


class EditSpecificationByTargetOwnerOrOwnersOrAdmins(AuthorizationBase):
    """We want everybody "related" to a specification to be able to edit it.
    You are related if you have a role on the spec, or if you have a role on
    the spec target (distro/product) or goal (distroseries/productseries).
    """

    permission = 'launchpad.Edit'
    usedfor = ISpecification

    def checkAuthenticated(self, user):
        assert self.obj.target
        admins = getUtility(ILaunchpadCelebrities).admin
        goaldrivers = []
        goalowner = None
        if self.obj.goal is not None:
            goalowner = self.obj.goal.owner
            goaldrivers = self.obj.goal.drivers
        for driver in goaldrivers:
            if user.inTeam(driver):
                return True
        return (user.inTeam(self.obj.target.owner) or
                user.inTeam(goalowner) or
                user.inTeam(self.obj.owner) or
                user.inTeam(self.obj.drafter) or
                user.inTeam(self.obj.assignee) or
                user.inTeam(self.obj.approver) or
                user.inTeam(admins))


class AdminSpecification(AuthorizationBase):
    permission = 'launchpad.Admin'
    usedfor = ISpecification

    def checkAuthenticated(self, user):
        assert self.obj.target
        targetowner = self.obj.target.owner
        targetdrivers = self.obj.target.drivers
        for driver in targetdrivers:
            if user.inTeam(driver):
                return True
        admins = getUtility(ILaunchpadCelebrities).admin
        return (user.inTeam(self.obj.target.owner) or
                user.inTeam(admins))


class DriverSpecification(AuthorizationBase):
    permission = 'launchpad.Driver'
    usedfor = ISpecification

    def checkAuthenticated(self, user):
        # If no goal is proposed for the spec then there can be no
        # drivers for it - we use launchpad.Driver on a spec to decide
        # if the person can see the page which lets you decide whether
        # to accept the goal, and if there is no goal then this is
        # extremely difficult to do :-)
        return (
            self.obj.goal and
            check_permission("launchpad.Driver", self.obj.goal))


class EditSprintSpecification(AuthorizationBase):
    """The sprint owner or driver can say what makes it onto the agenda for
    the sprint.
    """
    permission = 'launchpad.Driver'
    usedfor = ISprintSpecification

    def checkAuthenticated(self, user):
        admins = getUtility(ILaunchpadCelebrities).admin
        return (user.inTeam(self.obj.sprint.owner) or
                user.inTeam(self.obj.sprint.driver) or
                user.inTeam(admins))


class DriveSprint(AuthorizationBase):
    """The sprint owner or driver can say what makes it onto the agenda for
    the sprint.
    """
    permission = 'launchpad.Driver'
    usedfor = ISprint

    def checkAuthenticated(self, user):
        admins = getUtility(ILaunchpadCelebrities).admin
        return (user.inTeam(self.obj.owner) or
                user.inTeam(self.obj.driver) or
                user.inTeam(admins))


class Sprint(AuthorizationBase):
    """An attendee, owner, or driver of a sprint."""
    permission = 'launchpad.View'
    usedfor = ISprint

    def checkAuthenticated(self, user):
        admins = getUtility(ILaunchpadCelebrities).admin
        return (user.inTeam(self.obj.owner) or
                user.inTeam(self.obj.driver) or
                user in [attendance.attendee
                         for attendance in self.obj.attendances] or
                user.inTeam(admins))


class EditSpecificationSubscription(AuthorizationBase):
    """The subscriber, and people related to the spec or the target of the
    spec can determine who is essential."""
    permission = 'launchpad.Edit'
    usedfor = ISpecificationSubscription

    def checkAuthenticated(self, user):
        admins = getUtility(ILaunchpadCelebrities).admin
        if self.obj.specification.goal is not None:
            for driver in self.obj.specification.goal.drivers:
                if user.inTeam(driver):
                    return True
        else:
            for driver in self.obj.specification.target.drivers:
                if user.inTeam(driver):
                    return True
        return (user.inTeam(self.obj.person) or
                user.inTeam(self.obj.specification.owner) or
                user.inTeam(self.obj.specification.assignee) or
                user.inTeam(self.obj.specification.drafter) or
                user.inTeam(self.obj.specification.approver) or
                user.inTeam(admins))


class OnlyRosettaExpertsAndAdmins(AuthorizationBase):
    """Base class that allow access to Rosetta experts and Launchpad admins.
    """

    def checkAuthenticated(self, user):
        """Allow Launchpad's admins and Rosetta experts edit all fields."""
        celebrities = getUtility(ILaunchpadCelebrities)
        return (user.inTeam(celebrities.admin) or
                user.inTeam(celebrities.rosetta_experts))


class AdminProductTranslations(AuthorizationBase):
    permission = 'launchpad.TranslationsAdmin'
    usedfor = IProduct

    def checkAuthenticated(self, user):
        """Is the user able to manage `IProduct` translations settings?

        Any Launchpad/Launchpad Translations administrator or owners are
        able to change translation settings for a product.
        """
        celebrities = getUtility(ILaunchpadCelebrities)
        return (user.inTeam(self.obj.owner) or
                user.inTeam(celebrities.admin) or
                user.inTeam(celebrities.rosetta_experts))


class AdminSeriesByVCSImports(AuthorizationBase):
    permission = 'launchpad.Admin'
    usedfor = IProductSeries

    def checkAuthenticated(self, user):
        vcs_imports = getUtility(ILaunchpadCelebrities).vcs_imports
        return user.inTeam(vcs_imports)


class EditRequestedCDsByRecipientOrShipItAdmins(AuthorizationBase):
    permission = 'launchpad.Edit'
    usedfor = IRequestedCDs

    def checkAuthenticated(self, user):
        shipitadmins = getUtility(ILaunchpadCelebrities).shipit_admin
        return user == self.obj.request.recipient or user.inTeam(shipitadmins)


class EditShippingRequestByRecipientOrShipItAdmins(AuthorizationBase):
    permission = 'launchpad.Edit'
    usedfor = IShippingRequest

    def checkAuthenticated(self, user):
        shipitadmins = getUtility(ILaunchpadCelebrities).shipit_admin
        return user == self.obj.recipient or user.inTeam(shipitadmins)


class AdminShippingRequestByShipItAdmins(AuthorizationBase):
    permission = 'launchpad.Admin'
    usedfor = IShippingRequest

    def checkAuthenticated(self, user):
        shipitadmins = getUtility(ILaunchpadCelebrities).shipit_admin
        return user.inTeam(shipitadmins)


class AdminShippingRunByShipItAdmins(AdminShippingRequestByShipItAdmins):
    usedfor = IShippingRun


class AdminStandardShipItOrderSetByShipItAdmins(
        AdminShippingRequestByShipItAdmins):
    usedfor = IStandardShipItRequestSet


class AdminStandardShipItOrderByShipItAdmins(
        AdminShippingRequestByShipItAdmins):
    usedfor = IStandardShipItRequest


class AdminShipItApplicationByShipItAdmins(
        AdminShippingRequestByShipItAdmins):
    usedfor = IShipItApplication


class AdminShippingRequestSetByShipItAdmins(
        AdminShippingRequestByShipItAdmins):
    permission = 'launchpad.Admin'
    usedfor = IShippingRequestSet


class EditSeriesSourceByVCSImports(AuthorizationBase):
    permission = 'launchpad.EditSource'
    usedfor = IProductSeries

    def checkAuthenticated(self, user):
        vcs_imports = getUtility(ILaunchpadCelebrities).vcs_imports
        if user.inTeam(vcs_imports):
            return True
        elif not self.obj.syncCertified():
            return True
        return False


class EditMilestoneByTargetOwnerOrAdmins(AuthorizationBase):
    permission = 'launchpad.Edit'
    usedfor = IMilestone

    def checkAuthenticated(self, user):
        """Authorize the product or distribution owner."""
        celebrities = getUtility(ILaunchpadCelebrities)
        if user.inTeam(celebrities.admin):
            return True
        if user.inTeam(celebrities.registry_experts):
            return True
        return user.inTeam(self.obj.target.owner)


class AdminMilestoneByLaunchpadAdmins(AuthorizationBase):
    permission = 'launchpad.Admin'
    usedfor = IMilestone

    def checkAuthenticated(self, user):
        """Only the Launchpad admins need this, we are only going to use it
        for connecting up series and distroseriess where we did not have
        them."""
        admins = getUtility(ILaunchpadCelebrities).admin
        return user.inTeam(admins)


class EditTeamByTeamOwnerOrLaunchpadAdmins(AuthorizationBase):
    permission = 'launchpad.Owner'
    usedfor = ITeam

    def checkAuthenticated(self, user):
        """Only the team owner and Launchpad admins need this.
        """
        admins = getUtility(ILaunchpadCelebrities).admin
        return user.inTeam(self.obj.teamowner) or user.inTeam(admins)


class EditTeamByTeamOwnerOrTeamAdminsOrAdmins(AuthorizationBase):
    permission = 'launchpad.Edit'
    usedfor = ITeam

    def checkAuthenticated(self, user):
        """The team owner and team admins have launchpad.Edit on that team.

        The Launchpad admins also have launchpad.Edit on all teams.
        """
        return can_edit_team(self.obj, user)


class EditTeamMembershipByTeamOwnerOrTeamAdminsOrAdmins(AuthorizationBase):
    permission = 'launchpad.Edit'
    usedfor = ITeamMembership

    def checkAuthenticated(self, user):
        return can_edit_team(self.obj.team, user)


class EditPersonBySelfOrAdmins(AuthorizationBase):
    permission = 'launchpad.Edit'
    usedfor = IPerson

    def checkAuthenticated(self, user):
        """A user can edit the Person who is herself.

        The admin team can also edit any Person.
        """
        admins = getUtility(ILaunchpadCelebrities).admin
        return self.obj.id == user.id or user.inTeam(admins)


class EditPersonBySelf(AuthorizationBase):
    permission = 'launchpad.Special'
    usedfor = IPerson

    def checkAuthenticated(self, user):
        """A user can edit the Person who is herself."""
        return self.obj.id == user.id


class ViewPublicOrPrivateTeamMembers(AuthorizationBase):
    """Restrict viewing of private memberships of teams.

    Only members of a team with a private membership can view the
    membership list.
    """
    permission = 'launchpad.View'
    usedfor = IPerson

    def checkUnauthenticated(self):
        """Unauthenticated users can only view public memberships."""
        if self.obj.visibility == PersonVisibility.PUBLIC:
            return True
        return False

    def checkAuthenticated(self, user):
        """Verify that the user can view the team's membership.

        Anyone can see a public team's membership.
        Only a team member or a Launchpad admin can view a
        private membership.
        """
        if self.obj.visibility == PersonVisibility.PUBLIC:
            return True
        admins = getUtility(ILaunchpadCelebrities).admin
        if user.inTeam(admins) or user.inTeam(self.obj):
            return True
        return False


class EditPollByTeamOwnerOrTeamAdminsOrAdmins(
        EditTeamMembershipByTeamOwnerOrTeamAdminsOrAdmins):
    permission = 'launchpad.Edit'
    usedfor = IPoll


class EditPollSubsetByTeamOwnerOrTeamAdminsOrAdmins(
        EditPollByTeamOwnerOrTeamAdminsOrAdmins):
    permission = 'launchpad.Edit'
    usedfor = IPollSubset


class EditPollOptionByTeamOwnerOrTeamAdminsOrAdmins(AuthorizationBase):
    permission = 'launchpad.Edit'
    usedfor = IPollOption

    def checkAuthenticated(self, user):
        return can_edit_team(self.obj.poll.team, user)


class AdminDistribution(AdminByAdminsTeam):
    """Soyuz involves huge chunks of data in the archive and librarian,
    so for the moment we are locking down admin and edit on distributions
    and distroseriess to the Launchpad admin team."""
    permission = 'launchpad.Admin'
    usedfor = IDistribution


class EditDistributionByDistroOwnersOrAdmins(AuthorizationBase):
    """The owner of a distribution should be able to edit its
    information; it is mainly administrative data, such as bug
    contacts. Note that creation of new distributions and distribution
    series is still protected with launchpad.Admin"""
    permission = 'launchpad.Edit'
    usedfor = IDistribution

    def checkAuthenticated(self, user):
        admins = getUtility(ILaunchpadCelebrities).admin
        return (user.inTeam(self.obj.owner) or
                user.inTeam(admins))


class AdminDistroSeries(AdminByAdminsTeam):
    """Soyuz involves huge chunks of data in the archive and librarian,
    so for the moment we are locking down admin and edit on distributions
    and distroseriess to the Launchpad admin team.

    NB: Please consult with SABDFL before modifying this permission because
        changing it could cause the archive to get rearranged, with tons of
        files moved to the new namespace, and mirrors would get very very
        upset. Then James T would be on your case.
    """
    permission = 'launchpad.Admin'
    usedfor = IDistroSeries


class EditDistroSeriesByOwnersOrDistroOwnersOrAdmins(AuthorizationBase):
    """The owner of the distro series should be able to modify some of the
    fields on the IDistroSeries

    NB: there is potential for a great mess if this is not done correctly so
    please consult with SABDFL before modifying these permissions.
    """
    permission = 'launchpad.Edit'
    usedfor = IDistroSeries

    def checkAuthenticated(self, user):
        admins = getUtility(ILaunchpadCelebrities).admin
        return (user.inTeam(self.obj.owner) or
                user.inTeam(self.obj.distribution.owner) or
                user.inTeam(admins))


class SeriesDrivers(AuthorizationBase):
    """Drivers can approve or decline features and target bugs.

    Drivers exist for distribution and product series.
    """
    permission = 'launchpad.Driver'
    usedfor = IHasDrivers

    def checkAuthenticated(self, user):
        for driver in self.obj.drivers:
            if user.inTeam(driver):
                return True
        admins = getUtility(ILaunchpadCelebrities).admin
        return user.inTeam(admins)


class ViewProductSeries(AuthorizationBase):

    usedfor = IProductSeries
    permision = 'launchpad.View'

    def checkUnauthenticated(self):
        """See `IAuthorization.checkUnauthenticated`.

        :return: True or False.
        """
        return True

    def checkAuthenticated(self, user):
        """See `IAuthorization.checkAuthenticated`.

        :return: True or False.
        """
        return True


class EditProductSeries(EditByRegistryExpertsOrOwnersOrAdmins):
    usedfor = IProductSeries

    def checkAuthenticated(self, user):
        """Allow product owner, Rosetta Experts, or admins."""
        if user.inTeam(self.obj.product.owner):
            # The user is the owner of the product.
            return True
        # Rosetta experts need to be able to upload translations.
        rosetta_experts = getUtility(ILaunchpadCelebrities).rosetta_experts
        if user.inTeam(rosetta_experts):
            return True
        return EditByRegistryExpertsOrOwnersOrAdmins.checkAuthenticated(
            self, user)


class EditBugTask(AuthorizationBase):
    """Permission checker for editing objects linked to a bug.

    Allow any logged-in user to edit objects linked to public
    bugs. Allow only explicit subscribers to edit objects linked to
    private bugs.
    """
    permission = 'launchpad.Edit'
    usedfor = IHasBug

    def checkAuthenticated(self, user):
        admins = getUtility(ILaunchpadCelebrities).admin

        if user.inTeam(admins):
            # Admins can always edit bugtasks, whether they're reported on a
            # private bug or not.
            return True

        if not self.obj.bug.private:
            # This is a public bug, so anyone can edit it.
            return True
        else:
            # This is a private bug, and we know the user isn't an admin, so
            # we'll only allow editing if the user is explicitly subscribed to
            # this bug.
            for subscription in self.obj.bug.subscriptions:
                if user.inTeam(subscription.person):
                    return True

            return False


class PublicToAllOrPrivateToExplicitSubscribersForBugTask(AuthorizationBase):
    permission = 'launchpad.View'
    usedfor = IHasBug

    def checkAuthenticated(self, user):
        admins = getUtility(ILaunchpadCelebrities).admin

        if user.inTeam(admins):
            # Admins can always edit bugs, whether they're public or
            # private.
            return True

        if not self.obj.bug.private:
            # This is a public bug.
            return True
        else:
            # This is a private bug.
            for subscription in self.obj.bug.subscriptions:
                if user.inTeam(subscription.person):
                    return True

            return False

    def checkUnauthenticated(self):
        """Allow anonymous users to see non-private bugs only."""
        return not self.obj.bug.private


class EditPublicByLoggedInUserAndPrivateByExplicitSubscribers(
    AuthorizationBase):
    permission = 'launchpad.Edit'
    usedfor = IBug

    def checkAuthenticated(self, user):
        """Allow any logged in user to edit a public bug, and only
        explicit subscribers to edit private bugs.
        """
        admins = getUtility(ILaunchpadCelebrities).admin
        if not self.obj.private:
            # This is a public bug.
            return True
        elif user.inTeam(admins):
            # Admins can edit all bugs.
            return True
        else:
            # This is a private bug. Only explicit subscribers may edit it.
            for subscription in self.obj.subscriptions:
                if user.inTeam(subscription.person):
                    return True

        return False

    def checkUnauthenticated(self):
        """Never allow unauthenticated users to edit a bug."""
        return False


class PublicToAllOrPrivateToExplicitSubscribersForBug(AuthorizationBase):
    permission = 'launchpad.View'
    usedfor = IBug

    def checkAuthenticated(self, user):
        """Allow any user to see non-private bugs, but only explicit
        subscribers to see private bugs.
        """
        admins = getUtility(ILaunchpadCelebrities).admin
        if not self.obj.private:
            # This is a public bug.
            return True
        elif user.inTeam(admins):
            # Admins can view all bugs.
            return True
        else:
            # This is a private bug. Only explicit subscribers may view it.
            for subscription in self.obj.subscriptions:
                if user.inTeam(subscription.person):
                    return True

        return False

    def checkUnauthenticated(self):
        """Allow anonymous users to see non-private bugs only."""
        return not self.obj.private


class EditBugBranch(EditPublicByLoggedInUserAndPrivateByExplicitSubscribers):
    permission = 'launchpad.Edit'
    usedfor = IBugBranch

    def __init__(self, bug_branch):
        # The same permissions as for the BugBranch's bug should apply
        # to the BugBranch itself.
        EditPublicByLoggedInUserAndPrivateByExplicitSubscribers.__init__(
            self, bug_branch.bug)


class ViewBugAttachment(PublicToAllOrPrivateToExplicitSubscribersForBug):
    """Security adapter for viewing a bug attachment.

    If the user is authorized to view the bug, he's allowed to view the
    attachment.
    """
    permission = 'launchpad.View'
    usedfor = IBugAttachment

    def __init__(self, bugattachment):
        PublicToAllOrPrivateToExplicitSubscribersForBug.__init__(
            self, bugattachment.bug)


class EditBugAttachment(
    EditPublicByLoggedInUserAndPrivateByExplicitSubscribers):
    """Security adapter for editing a bug attachment.

    If the user is authorized to view the bug, he's allowed to edit the
    attachment.
    """
    permission = 'launchpad.Edit'
    usedfor = IBugAttachment

    def __init__(self, bugattachment):
        EditPublicByLoggedInUserAndPrivateByExplicitSubscribers.__init__(
            self, bugattachment.bug)


class ViewAnnouncement(AuthorizationBase):
    permission = 'launchpad.View'
    usedfor = IAnnouncement

    def checkUnauthenticated(self):
        """Let anonymous users see published announcements."""
        if self.obj.published:
            return True
        return False

    def checkAuthenticated(self, user):
        """Keep project news invisible to end-users unless they are project
        admins, until the announcements are published."""

        # Every user can view published announcements.
        if self.obj.published:
            return True

        # Project drivers can view any project announcements.
        assert self.obj.target
        if self.obj.target.drivers:
            for driver in self.obj.target.drivers:
                if user.inTeam(driver):
                    return True
        if user.inTeam(self.obj.target.owner):
            return True

        # Launchpad admins can view any announcement.
        admins = getUtility(ILaunchpadCelebrities).admin
        return user.inTeam(admins)


class EditAnnouncement(AuthorizationBase):
    permission = 'launchpad.Edit'
    usedfor = IAnnouncement

    def checkAuthenticated(self, user):
        """Allow the project owner and drivers to edit any project news."""

        assert self.obj.target
        if self.obj.target.drivers:
            for driver in self.obj.target.drivers:
                if user.inTeam(driver):
                    return True
        if user.inTeam(self.obj.target.owner):
            return True

        admins = getUtility(ILaunchpadCelebrities).admin
        return user.inTeam(admins)


class UseApiDoc(AuthorizationBase):
    permission = 'zope.app.apidoc.UseAPIDoc'
    usedfor = Interface

    def checkAuthenticated(self, user):
        return True


class OnlyBazaarExpertsAndAdmins(AuthorizationBase):
    """Base class that allows only the Launchpad admins and Bazaar
    experts."""

    def checkAuthenticated(self, user):
        bzrexperts = getUtility(ILaunchpadCelebrities).bazaar_experts
        admins = getUtility(ILaunchpadCelebrities).admin
        return user.inTeam(admins) or user.inTeam(bzrexperts)


class OnlyVcsImportsAndAdmins(AuthorizationBase):
    """Base class that allows only the Launchpad admins and VCS Imports
    experts."""

    def checkAuthenticated(self, user):
        vcsexpert = getUtility(ILaunchpadCelebrities).vcs_imports
        admins = getUtility(ILaunchpadCelebrities).admin
        return user.inTeam(admins) or user.inTeam(vcsexpert)


class AdminTheBazaar(OnlyVcsImportsAndAdmins):
    permission = 'launchpad.Admin'
    usedfor = IBazaarApplication


class SeeCodeImportSet(OnlyVcsImportsAndAdmins):
    """Control who can see the CodeImport listing page.

    Currently, we restrict the visibility of the new code import
    system to members of ~vcs-imports and Launchpad admins.
    """

    permission = 'launchpad.View'
    usedfor = ICodeImportSet


class EditCodeImport(OnlyVcsImportsAndAdmins):
    """Control who can edit the object view of a CodeImport.

    Currently, we restrict the visibility of the new code import
    system to members of ~vcs-imports and Launchpad admins.
    """
    permission = 'launchpad.Edit'
    usedfor = ICodeImport


class SeeCodeImportJobSet(OnlyVcsImportsAndAdmins):
    """Control who can see the CodeImportJobSet utility.

    Currently, we restrict the visibility of the new code import
    system to members of ~vcs-imports and Launchpad admins.
    """
    permission = 'launchpad.View'
    usedfor = ICodeImportJobSet


class EditCodeImportJobWorkflow(OnlyVcsImportsAndAdmins):
    """Control who can use the CodeImportJobWorkflow utility.

    Currently, we restrict the visibility of the new code import
    system to members of ~vcs-imports and Launchpad admins.
    """
    permission = 'launchpad.Edit'
    usedfor = ICodeImportJobWorkflow


class SeeCodeImportMachine(OnlyVcsImportsAndAdmins):
    """Control who can see the object view of a CodeImportMachine.

    Currently, we restrict the visibility of the new code import
    system to members of ~vcs-imports and Launchpad admins.
    """
    permission = 'launchpad.View'
    usedfor = ICodeImportMachine


class SeeCodeImportResultSet(OnlyVcsImportsAndAdmins):
    """Control who can see the CodeImportResult listing page.

    Currently, we restrict the visibility of the new code import
    system to members of ~vcs-imports and Launchpad admins.
    """

    permission = 'launchpad.View'
    usedfor = ICodeImportResultSet


class SeeCodeImportResult(OnlyVcsImportsAndAdmins):
    """Control who can see the object view of a CodeImportResult.

    Currently, we restrict the visibility of the new code import
    system to members of ~vcs-imports and Launchpad admins.
    """
    permission = 'launchpad.View'
    usedfor = ICodeImportResult


class EditPOTemplateDetails(EditByOwnersOrAdmins):
    usedfor = IPOTemplate

    def checkAuthenticated(self, user):
        """Allow product/sourcepackage/potemplate owner, experts and admis.
        """
        if (self.obj.productseries is not None and
            user.inTeam(self.obj.productseries.product.owner)):
            # The user is the owner of the product.
            return True

        rosetta_experts = getUtility(ILaunchpadCelebrities).rosetta_experts

        return (EditByOwnersOrAdmins.checkAuthenticated(self, user) or
                user.inTeam(rosetta_experts))


class AdminPOTemplateDetails(OnlyRosettaExpertsAndAdmins):
    """Permissions to edit all aspects of an IPOTemplate."""
    permission = 'launchpad.Admin'
    usedfor = IPOTemplate


# XXX: Carlos Perello Marin 2005-05-24 bug=753:
# This should be using SuperSpecialPermissions when implemented.
class AddPOTemplate(OnlyRosettaExpertsAndAdmins):
    permission = 'launchpad.Append'
    usedfor = IProductSeries


class EditPOFileDetails(EditByOwnersOrAdmins):
    usedfor = IPOFile

    def checkAuthenticated(self, user):
        """Allow anyone that can edit translations, owner, experts and admis.
        """
        rosetta_experts = getUtility(ILaunchpadCelebrities).rosetta_experts

        return (EditByOwnersOrAdmins.checkAuthenticated(self, user) or
                self.obj.canEditTranslations(user) or
                user.inTeam(rosetta_experts))


class ChangeTranslatorInGroup(OnlyRosettaExpertsAndAdmins):
    permission = 'launchpad.Edit'
    usedfor = ITranslator

    def checkAuthenticated(self, user):
        """Allow the owner of a translation group to edit the translator
        of any language in the group."""
        return (user.inTeam(self.obj.translationgroup.owner) or
                OnlyRosettaExpertsAndAdmins.checkAuthenticated(self, user))


class EditTranslationGroup(OnlyRosettaExpertsAndAdmins):
    permission = 'launchpad.Edit'
    usedfor = ITranslationGroup

    def checkAuthenticated(self, user):
        """Allow the owner of a translation group to edit the translator
        of any language in the group."""
        return (user.inTeam(self.obj.owner) or
                OnlyRosettaExpertsAndAdmins.checkAuthenticated(self, user))


class EditTranslationGroupSet(OnlyRosettaExpertsAndAdmins):
    permission = 'launchpad.Admin'
    usedfor = ITranslationGroupSet


class DownloadFullSourcePackageTranslations(OnlyRosettaExpertsAndAdmins):
    """Restrict full `SourcePackage` translation downloads.

    Experience shows that the export queue can easily get swamped by
    large export requests.  Email leads us to believe that many of the
    users making these requests are looking for language packs, or for
    individual translations rather than the whole package.  That's why
    this class defines who is allowed to make those requests.
    """

    permission = 'launchpad.ExpensiveRequest'
    usedfor = ISourcePackage

    def checkAuthenticated(self, user):
        """Define who may download these translations.

        Admins and Translations admins have access, as do the owner of
        the translation group (if applicable) and whoever is allowed to
        upload new versions of the source package.
        """
        translation_group = self.obj.distribution.translationgroup
        return (
            # User is admin of some relevant kind.
            OnlyRosettaExpertsAndAdmins.checkAuthenticated(self, user) or
            # User has upload rights to this package.
            user.inTeam(self.obj.distribution.upload_admin) or
            # User is owner of applicable translation group.
            (translation_group is not None and
             user.inTeam(translation_group.owner)))


class EditBugTracker(EditByRegistryExpertsOrOwnersOrAdmins):
    permission = 'launchpad.Edit'
    usedfor = IBugTracker


class EditProductRelease(EditByRegistryExpertsOrOwnersOrAdmins):
    permission = 'launchpad.Edit'
    usedfor = IProductRelease

    def checkAuthenticated(self, user):
        if (user.inTeam(self.obj.productseries.owner) or
            user.inTeam(self.obj.productseries.product.owner)):
            return True
        return EditByRegistryExpertsOrOwnersOrAdmins.checkAuthenticated(
            self, user)


class EditTranslationImportQueueEntry(OnlyRosettaExpertsAndAdmins):
    permission = 'launchpad.Edit'
    usedfor = ITranslationImportQueueEntry

    def checkAuthenticated(self, user):
        """Allow who added the entry, experts and admis.
        """
        rosetta_experts = getUtility(ILaunchpadCelebrities).rosetta_experts

        return (OnlyRosettaExpertsAndAdmins.checkAuthenticated(self, user) or
                user.inTeam(self.obj.importer))

class AdminTranslationImportQueueEntry(OnlyRosettaExpertsAndAdmins):
    permission = 'launchpad.Admin'
    usedfor = ITranslationImportQueueEntry

class AdminTranslationImportQueue(OnlyRosettaExpertsAndAdmins):
    permission = 'launchpad.Admin'
    usedfor = ITranslationImportQueue


class EditPackageUploadQueue(AdminByAdminsTeam):
    permission = 'launchpad.Edit'
    usedfor = IPackageUploadQueue

    def checkAuthenticated(self, user):
        """Check user presence in admins or distroseries upload admin team."""
        if AdminByAdminsTeam.checkAuthenticated(self, user):
            return True

        return user.inTeam(self.obj.distroseries.distribution.upload_admin)


class EditPackageUpload(EditPackageUploadQueue):
    permission = 'launchpad.Edit'
    usedfor = IPackageUpload


class AdminByBuilddAdmin(AuthorizationBase):
    permission = 'launchpad.Admin'

    def checkAuthenticated(self, user):
        """Allow admins and buildd_admins."""
        lp_admin = getUtility(ILaunchpadCelebrities).admin
        if user.inTeam(lp_admin):
            return True
        buildd_admin = getUtility(ILaunchpadCelebrities).buildd_admin
        return user.inTeam(buildd_admin)


class AdminBuilderSet(AdminByBuilddAdmin):
    usedfor = IBuilderSet


class AdminBuilder(AdminByBuilddAdmin):
    usedfor = IBuilder


# XXX cprov 2006-07-31: As soon as we have external builders, as presumed
# in the original plan, we should grant some rights to the owners and
# that's what Edit is for.
class EditBuilder(AdminByBuilddAdmin):
    permission = 'launchpad.Edit'
    usedfor = IBuilder


class AdminBuildRecord(AdminByBuilddAdmin):
    usedfor = IBuild


class EditBuildRecord(AdminByBuilddAdmin):
    permission = 'launchpad.Edit'
    usedfor = IBuild

    def checkAuthenticated(self, user):
        """Allow only BuilddAdmins and PPA owner."""
        if AdminByBuilddAdmin.checkAuthenticated(self, user):
            return True

        if self.obj.archive.owner and user.inTeam(self.obj.archive.owner):
            return True

        return False


class ViewBuildRecord(EditBuildRecord):
    permission = 'launchpad.View'

    def checkAuthenticated(self, user):
        """Private restricts to admins, BuilddAdmins, archive members."""
        if not self.obj.archive.private:
            # Anyone can see non-private archives.
            return True

        # If the permission check on the sourcepackagerelease for this
        # build passes then it means the build can be released from
        # privacy since the source package is published publicly.
        # This happens when copy-package is used to re-publish a private
        # package in the primary archive.
        auth_spr = ViewSourcePackageRelease(self.obj.sourcepackagerelease)
        if auth_spr.checkAuthenticated(user):
            return True

        return EditBuildRecord.checkAuthenticated(self, user)

    def checkUnauthenticated(self):
        """Unauthenticated users can see the build if it's not private."""
        if not self.obj.archive.private:
            return True

        # See comment above.
        auth_spr = ViewSourcePackageRelease(self.obj.sourcepackagerelease)
        return auth_spr.checkUnauthenticated()


class AdminQuestion(AdminByAdminsTeam):
    permission = 'launchpad.Admin'
    usedfor = IQuestion

    def checkAuthenticated(self, user):
        """Allow only admins and owners of the question pillar target."""
        context = self.obj.product or self.obj.distribution
        return (AdminByAdminsTeam.checkAuthenticated(self, user) or
                user.inTeam(context.owner))


class ModerateQuestion(AdminQuestion):
    permission = 'launchpad.Moderate'
    usedfor = IQuestion

    def checkAuthenticated(self, user):
        """Allow user who can administer the question and answer contacts."""
        if AdminQuestion.checkAuthenticated(self, user):
            return True
        for answer_contact in self.obj.target.answer_contacts:
            if user.inTeam(answer_contact):
                return True
        return False


class QuestionOwner(AuthorizationBase):
    permission = 'launchpad.Owner'
    usedfor = IQuestion

    def checkAuthenticated(self, user):
        """Allow the question's owner."""
        return user.inTeam(self.obj.owner)


class ModerateFAQTarget(EditByOwnersOrAdmins):
    permission = 'launchpad.Moderate'
    usedfor = IFAQTarget

    def checkAuthenticated(self, user):
        """Allow people with launchpad.Edit or an answer contact."""
        if EditByOwnersOrAdmins.checkAuthenticated(self, user):
            return True
        if IQuestionTarget.providedBy(self.obj):
            for answer_contact in self.obj.answer_contacts:
                if user.inTeam(answer_contact):
                    return True
        return False


class EditFAQ(AuthorizationBase):
    permission = 'launchpad.Edit'
    usedfor = IFAQ

    def checkAuthenticated(self, user):
        """Everybody who has launchpad.Moderate on the FAQ target is allowed.
        """
        return ModerateFAQTarget(self.obj.target).checkAuthenticated(user)


def can_edit_team(team, user):
    """Return True if the given user has edit rights for the given team."""
    if user.inTeam(getUtility(ILaunchpadCelebrities).admin):
        return True
    else:
        return team in user.getAdministratedTeams()


class AdminLanguageSet(OnlyRosettaExpertsAndAdmins):
    permission = 'launchpad.Admin'
    usedfor = ILanguageSet


class AdminLanguage(OnlyRosettaExpertsAndAdmins):
    permission = 'launchpad.Admin'
    usedfor = ILanguage


class AccessBranch(AuthorizationBase):
    """Controls visibility of branches.

    A person can see the branch if the branch is public, they are the owner
    of the branch, they are in the team that owns the branch, subscribed to
    the branch, or a launchpad administrator.
    """
    permission = 'launchpad.View'
    usedfor = IBranch

    def checkAuthenticated(self, user):
        if not self.obj.private:
            return True
        if user.inTeam(self.obj.owner):
            return True
        for subscriber in self.obj.subscribers:
            if user.inTeam(subscriber):
                return True
        celebs = getUtility(ILaunchpadCelebrities)
        return user.inTeam(celebs.admin) or user.inTeam(celebs.bazaar_experts)

    def checkUnauthenticated(self):
        return not self.obj.private


class EditBranch(AuthorizationBase):
    """The owner, bazaar experts or admins can edit branches."""
    permission = 'launchpad.Edit'
    usedfor = IBranch

    def checkAuthenticated(self, user):
        celebs = getUtility(ILaunchpadCelebrities)
        return (user.inTeam(self.obj.owner) or
                user.inTeam(celebs.admin) or
                user.inTeam(celebs.bazaar_experts))


class AdminBranch(AuthorizationBase):
    """The bazaar experts or admins can administer branches."""
    permission = 'launchpad.Admin'
    usedfor = IBranch

    def checkAuthenticated(self, user):
        celebs = getUtility(ILaunchpadCelebrities)
        return (user.inTeam(celebs.admin) or
                user.inTeam(celebs.bazaar_experts))


class AdminPOTemplateSubset(OnlyRosettaExpertsAndAdmins):
    permission = 'launchpad.Admin'
    usedfor = IPOTemplateSubset


class AdminDistroSeriesLanguage(OnlyRosettaExpertsAndAdmins):
    permission = 'launchpad.Admin'
    usedfor = IDistroSeriesLanguage


class AdminDistroSeriesTranslations(OnlyRosettaExpertsAndAdmins):
    permission = 'launchpad.TranslationsAdmin'
    usedfor = IDistroSeries


class BranchSubscriptionEdit(AuthorizationBase):
    permission = 'launchpad.Edit'
    usedfor = IBranchSubscription

    def checkAuthenticated(self, user):
        """Is the user able to edit a branch subscription?

        Any team member can edit a branch subscription for their team.
        Launchpad Admins can also edit any branch subscription.
        """
        celebs = getUtility(ILaunchpadCelebrities)
        return (user.inTeam(self.obj.person) or
                user.inTeam(celebs.admin) or
                user.inTeam(celebs.bazaar_experts))


class BranchSubscriptionView(BranchSubscriptionEdit):
    permission = 'launchpad.View'


class BranchMergeProposalView(AuthorizationBase):
    permission = 'launchpad.View'
    usedfor = IBranchMergeProposal

    def checkAuthenticated(self, user):
        """Is the user able to view the branch merge proposal?

        The user can see a merge proposal between two branches
        that the user can see.
        """
        return (AccessBranch(self.obj.source_branch).checkAuthenticated(user)
                and
                AccessBranch(self.obj.target_branch).checkAuthenticated(user))

    def checkUnauthenticated(self):
        """Is anyone able to view the branch merge proposal?

        Anyone can see a merge proposal between two public branches.
        """
        return (AccessBranch(self.obj.source_branch).checkUnauthenticated()
                and
                AccessBranch(self.obj.target_branch).checkUnauthenticated())


class CodeReviewMessageView(AuthorizationBase):
    permission = 'launchpad.View'
    usedfor = ICodeReviewMessage

    def checkAuthenticated(self, user):
        """Is the user able to view the code review message?

        The user can see a code review message if they can see the branch
        merge proposal.
        """
        bmp_checker = BranchMergeProposalView(self.obj.branch_merge_proposal)
        return bmp_checker.checkAuthenticated(user)

    def checkUnauthenticated(self):
        bmp_checker = BranchMergeProposalView(self.obj.branch_merge_proposal)
        return bmp_checker.checkUnauthenticated()


class BranchMergeProposalEdit(AuthorizationBase):
    permission = 'launchpad.Edit'
    usedfor = IBranchMergeProposal

    def checkAuthenticated(self, user):
        """Is the user able to edit the branch merge request?

        The user is able to edit if they are:
          * the registrant of the merge proposal
          * the owner of the source_branch
          * the owner of the target_branch
          * the reviewer for the target_branch
          * an administrator
        """
        celebs = getUtility(ILaunchpadCelebrities)
        return (user.inTeam(self.obj.registrant) or
                user.inTeam(self.obj.source_branch.owner) or
                user.inTeam(self.obj.target_branch.owner) or
                user.inTeam(self.obj.target_branch.reviewer) or
                user.inTeam(celebs.admin) or
                user.inTeam(celebs.bazaar_experts))


class ViewEntitlement(AuthorizationBase):
    """Permissions to view IEntitlement objects.

    Allow the owner of the entitlement, the entitlement registrant,
    or any member of the team or any admin to view the entitlement.
    """
    permission = 'launchpad.View'
    usedfor = IEntitlement

    def checkAuthenticated(self, user):
        """Is the user able to view an Entitlement attribute?

        Any team member can edit a branch subscription for their team.
        Launchpad Admins can also edit any branch subscription.
        """
        admins = getUtility(ILaunchpadCelebrities).admin
        return (user.inTeam(self.obj.person) or
                user.inTeam(self.obj.registrant) or
                user.inTeam(admins))


class AdminDistroSeriesLanguagePacks(
    OnlyRosettaExpertsAndAdmins,
    EditDistroSeriesByOwnersOrDistroOwnersOrAdmins):
    permission = 'launchpad.LanguagePacksAdmin'
    usedfor = IDistroSeries

    def checkAuthenticated(self, user):
        """Is the user able to manage `IDistroSeries` language packs?

        Any Launchpad/Launchpad Translations administrator, people allowed to
        edit distroseries or members of IDistribution.language_pack_admin team
        are able to change the language packs available.
        """
        return (
            OnlyRosettaExpertsAndAdmins.checkAuthenticated(self, user) or
            EditDistroSeriesByOwnersOrDistroOwnersOrAdmins.checkAuthenticated(
                self, user) or
            user.inTeam(self.obj.distribution.language_pack_admin))


class AdminDistributionTranslations(OnlyRosettaExpertsAndAdmins,
                                    EditDistributionByDistroOwnersOrAdmins):
    permission = 'launchpad.TranslationsAdmin'
    usedfor = IDistribution

    def checkAuthenticated(self, user):
        """Is the user able to manage `IDistribution` translations settings?

        Any Launchpad/Launchpad Translations administrator or people allowed
        to edit distribution details are able to change translation settings
        for a distribution.
        """
        return (
            OnlyRosettaExpertsAndAdmins.checkAuthenticated(self, user) or
            EditDistributionByDistroOwnersOrAdmins.checkAuthenticated(
                self, user))


class AdminLanguagePack(OnlyRosettaExpertsAndAdmins):
    permission = 'launchpad.LanguagePacksAdmin'
    usedfor = ILanguagePack


class ViewHWSubmission(AuthorizationBase):
    permission = 'launchpad.View'
    usedfor = IHWSubmission

    def checkAuthenticated(self, user):
        """Can the user view the submission details?

        Submissions that not marked private are publicly visible,
        private submissions may only be accessed by their owner and by
        admins.
        """
        if not self.obj.private:
            return True

        admins = getUtility(ILaunchpadCelebrities).admin
        return user.inTeam(self.obj.owner) or user.inTeam(admins)

    def checkUnauthenticated(self):
        return not self.obj.private


class ViewArchive(AuthorizationBase):
    """Restrict viewing of private archives.

    Only admins or members of a team with a private membership can
    view the archive.
    """
    permission = 'launchpad.View'
    usedfor = IArchive

    def checkAuthenticated(self, user):
        """Verify that the user can view the archive.

        Anyone can see a public archive.

        Only a team member or a Launchpad admin can view a
        private archive.
        """
        # No further checks are required if the archive is not private.
        if not self.obj.private:
            return True

        # Admins and this archive's owner or team members are allowed.
        admins = getUtility(ILaunchpadCelebrities).admin
        if user.inTeam(admins):
            return True

        if self.obj.owner and user.inTeam(self.obj.owner):
            return True

        return False

    def checkUnauthenticated(self):
        """Unauthenticated users can see the PPA if it's not private."""
        return not self.obj.private


class ViewSourcePackageRelease(AuthorizationBase):
    """Restrict viewing of source packages.

    Packages that are only published in private archives are subject to the
    same viewing rules as the archive (see class ViewArchive).

    If the package is published in any non-private archive, then it is
    automatically viewable even if the package is also published in
    a private archive.
    """
    permission = 'launchpad.View'
    userfor = ISourcePackageRelease

    def checkAuthenticated(self, user):
        """Verify that the user can view the sourcepackagerelease."""
        for archive in self.obj.published_archives:
            if check_permission('launchpad.View', archive):
                return True
        return False

    def checkUnauthenticated(self):
        """Check unauthenticated users.

        Unauthenticated users can see the package as long as it's published
        in a non-private archive.
        """
        for archive in self.obj.published_archives:
            if not archive.private:
                return True
        return False


class MailingListApprovalByExperts(AuthorizationBase):
    permission = 'launchpad.Admin'
    usedfor = IMailingListSet

    def checkAuthenticated(self, user):
        experts = getUtility(ILaunchpadCelebrities).mailing_list_experts
        return user.inTeam(experts)<|MERGE_RESOLUTION|>--- conflicted
+++ resolved
@@ -13,7 +13,6 @@
     IBugBranch, IBugNomination, IBugTracker, IBuild, IBuilder, IBuilderSet,
     ICodeImport, ICodeImportJobSet, ICodeImportJobWorkflow,
     ICodeImportMachine, ICodeImportResult,
-<<<<<<< HEAD
     ICodeImportResultSet, ICodeImportSet, ICodeReviewMessage, IDistribution,
     IDistributionMirror, IDistroSeries, IDistroSeriesLanguage, IEntitlement,
     IFAQ, IFAQTarget, IHWSubmission, IHasBug, IHasDrivers, IHasOwner,
@@ -23,28 +22,12 @@
     IPerson, IPoll, IPollOption, IPollSubset, IProduct, IProductRelease,
     IProductReleaseFile, IProductSeries, IQuestion, IQuestionTarget,
     IRequestedCDs, IShipItApplication, IShippingRequest, IShippingRequestSet,
-    IShippingRun, ISourcePackageRelease, ISpecification, ISpecificationBranch,
-    ISpecificationSubscription, ISprint, ISprintSpecification,
-    IStandardShipItRequest, IStandardShipItRequestSet, ITeam, ITeamMembership,
-    ITranslationGroup, ITranslationGroupSet, ITranslationImportQueue,
-    ITranslationImportQueueEntry, ITranslator, PersonVisibility)
-=======
-    ICodeImportResultSet, ICodeImportSet, IDistribution, IDistributionMirror,
-    IDistroSeries, IDistroSeriesLanguage, IEntitlement, IFAQ, IFAQTarget,
-    IHWSubmission, IHasBug, IHasDrivers, IHasOwner, ILanguage, ILanguagePack,
-    ILanguageSet, ILaunchpadCelebrities, IMailingListSet, IMilestone,
-    IOAuthAccessToken, IPOFile, IPOTemplate, IPOTemplateSubset,
-    IPackageUpload, IPackageUploadQueue, IPackaging, IPerson, IPoll,
-    IPollOption, IPollSubset, IProduct, IProductRelease, IProductReleaseFile,
-    IProductSeries, IQuestion, IQuestionTarget, IRequestedCDs,
-    IShipItApplication, IShippingRequest, IShippingRequestSet, IShippingRun,
-    ISourcePackage, ISourcePackageRelease, ISpecification,
+    IShippingRun, ISourcePackage, ISourcePackageRelease, ISpecification,
     ISpecificationBranch, ISpecificationSubscription, ISprint,
     ISprintSpecification, IStandardShipItRequest, IStandardShipItRequestSet,
     ITeam, ITeamMembership, ITranslationGroup, ITranslationGroupSet,
     ITranslationImportQueue, ITranslationImportQueueEntry, ITranslator,
     PersonVisibility)
->>>>>>> 7b4f8a24
 
 from canonical.launchpad.webapp.authorization import check_permission
 from canonical.launchpad.webapp.interfaces import IAuthorization
