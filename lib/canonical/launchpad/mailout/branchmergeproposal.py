--- conflicted
+++ resolved
@@ -29,15 +29,6 @@
         mailer.sendAll()
 
 
-<<<<<<< HEAD
-class BMPMailer(BranchMailer):
-    """Send mailings related to BranchMergeProposal events."""
-
-    def __init__(self, subject, template_name, recipients, merge_proposal,
-                 from_address, delta=None, message_id=None):
-        BranchMailer.__init__(self, subject, template_name, recipients,
-            from_address, delta, message_id)
-=======
 def send_review_requested_notifications(vote_reference, event):
     """Notify the reviewer that they have been requested to review."""
     # XXX: rockstar - 9 Oct 2008 - If the reviewer is a team, don't send
@@ -108,15 +99,14 @@
         return (self.reason_template % template_values)
 
 
-class BMPMailer(BaseMailer):
+class BMPMailer(BranchMailer):
     """Send mailings related to BranchMergeProposal events."""
 
     def __init__(self, subject, template_name, recipients, merge_proposal,
                  from_address, delta=None, message_id=None,
                  requested_reviews=None, comment=None):
-        BaseMailer.__init__(self, subject, template_name, recipients,
-                            from_address, delta, message_id)
->>>>>>> 54fb73f2
+        BranchMailer.__init__(self, subject, template_name, recipients,
+            from_address, delta, message_id)
         self.merge_proposal = merge_proposal
         if requested_reviews is None:
             requested_reviews = []
@@ -191,12 +181,8 @@
 
     def _getTemplateParams(self, email):
         """Return a dict of values to use in the body and subject."""
-<<<<<<< HEAD
+        # Expand the requested reviews.
         params = BranchMailer._getTemplateParams(self, email)
-=======
-        # Expand the requested reviews.
-        params = BaseMailer._getTemplateParams(self, email)
->>>>>>> 54fb73f2
         params.update({
             'proposal_registrant': self.merge_proposal.registrant.displayname,
             'source_branch': self.merge_proposal.source_branch.bzr_identity,
@@ -209,9 +195,6 @@
             'reviews': '',
             'whiteboard': '', # No more whiteboard.
             })
-<<<<<<< HEAD
-        return params
-=======
 
         requested_reviews = []
         for review in self.requested_reviews:
@@ -231,48 +214,4 @@
             if len(requested_reviews) > 0:
                 params['gap'] = '\n\n'
 
-        return params
-
-    def generateEmail(self, subscriber):
-        """Rather roundabout.  Best not to use..."""
-        job = self.queue([subscriber])[0]
-        message = removeSecurityProxy(job.toMessage())
-        job.destroySelf()
-        headers = dict(message.items())
-        del headers['Date']
-        del headers['From']
-        del headers['To']
-        del headers['Subject']
-        del headers['MIME-Version']
-        del headers['Content-Transfer-Encoding']
-        del headers['Content-Type']
-        return (headers, message['Subject'], message.get_payload(decode=True))
-
-    def queue(self, recipient_people=None):
-        jobs = []
-        source = getUtility(ICodeMailJobSource)
-        for email, to_address in self.iterRecipients(recipient_people):
-            message_id = self.message_id
-            if message_id is None:
-                message_id = get_msgid()
-            reason, rationale = self._recipients.getReason(email)
-            if reason.branch.product is not None:
-                branch_project_name = reason.branch.product.name
-            else:
-                branch_project_name = None
-            mail = source.create(
-                from_address=self.from_address,
-                to_address=to_address,
-                rationale=rationale,
-                branch_url=reason.branch.unique_name,
-                subject=self._getSubject(email),
-                body=self._getBody(email),
-                footer='',
-                message_id=message_id,
-                in_reply_to=self._getInReplyTo(),
-                reply_to_address = self._getReplyToAddress(),
-                branch_project_name = branch_project_name,
-                )
-            jobs.append(mail)
-        return jobs
->>>>>>> 54fb73f2
+        return params