# Copyright 2008 Canonical Ltd.  All rights reserved.

"""Email notifications related to branches."""

__metaclass__ = type


import transaction
from zope.component import getUtility
from zope.security.proxy import removeSecurityProxy

from canonical.launchpad.components.branch import BranchDelta
from canonical.launchpad.interfaces import (
<<<<<<< HEAD
    BranchSubscriptionDiffSize, BranchSubscriptionNotificationLevel,
    ICodeMailJobSource)
from canonical.launchpad.mail import (get_msgid, format_address)
=======
    BranchSubscriptionDiffSize, BranchSubscriptionNotificationLevel)
from canonical.launchpad.mail import (get_msgid, simple_sendmail,
    format_address)
>>>>>>> 40a04542
from canonical.launchpad.mailout.basemailer import BaseMailer
from canonical.launchpad.webapp import canonical_url


def send_branch_modified_notifications(branch, event):
    """Notify the related people that a branch has been modifed."""
    branch_delta = BranchDelta.construct(
        event.object_before_modification, branch, event.user)
    if branch_delta is None:
        return
    # If there is no one interested, then bail out early.
    recipients = branch.getNotificationRecipients()
    interested_levels = (
        BranchSubscriptionNotificationLevel.ATTRIBUTEONLY,
        BranchSubscriptionNotificationLevel.FULL)
    actual_recipients = {}
    # If the person editing the branch isn't in the team of the owner
    # then notify the branch owner of the changes as well.
    if not event.user.inTeam(branch.owner):
        # Existing rationales are kept.
        recipients.add(branch.owner, None, None)
    for recipient in recipients:
        subscription, rationale = recipients.getReason(recipient)
        if (subscription is not None and
            subscription.notification_level not in interested_levels):
            continue
        if subscription is None:
            actual_recipients[recipient] = RecipientReason.forBranchOwner(
                branch, recipient)
        else:
            actual_recipients[recipient] = \
                RecipientReason.forBranchSubscriber(
                    subscription, recipient, rationale)
    from_address = format_address(
        event.user.displayname, event.user.preferredemail.email)
    mailer = BranchMailer.forBranchModified(branch, actual_recipients,
        from_address, branch_delta)
    mailer.sendAll()


class RecipientReason:
    """Reason for sending mail to a recipient."""

    def __init__(self, subscriber, recipient, branch, mail_header,
        reason_template, merge_proposal=None,
        max_diff_lines=BranchSubscriptionDiffSize.WHOLEDIFF):
        self.subscriber = subscriber
        self.recipient = recipient
        self.branch = branch
        self.mail_header = mail_header
        self.reason_template = reason_template
        self.merge_proposal = merge_proposal
        self.max_diff_lines = max_diff_lines

    @classmethod
    def forBranchSubscriber(
        klass, subscription, recipient, rationale, merge_proposal=None):
        """Construct RecipientReason for a branch subscriber."""
        return klass(
            subscription.person, recipient, subscription.branch, rationale,
            '%(entity_is)s subscribed to branch %(branch_name)s.',
            merge_proposal, subscription.max_diff_lines)

    @classmethod
    def forReviewer(klass, vote_reference, recipient):
        """Construct RecipientReason for a reviewer.

        The reviewer will be the sole recipient.
        """
        merge_proposal = vote_reference.branch_merge_proposal
        branch = merge_proposal.source_branch
        return klass(vote_reference.reviewer, recipient, branch,
                     'reviewer',
                     '%(entity_is)s requested to review %(merge_proposal)s.',
                     merge_proposal)

    @classmethod
    def forBranchOwner(klass, branch, recipient):
        """Construct RecipientReason for a branch owner.

        The owner will be the sole recipient.
        """
        return klass(branch.owner, recipient, branch,
                     klass.makeRationale('Owner', branch.owner, recipient),
                     'You are getting this email as %(lc_entity_is)s the'
                     ' owner of the branch and someone has edited the'
                     ' details.')

    @staticmethod
    def makeRationale(rationale_base, subscriber, recipient):
        if subscriber.isTeam():
            return '%s @%s' % (rationale_base, subscriber.name)
        else:
            return rationale_base

    def getReason(self):
        """Return a string explaining why the recipient is a recipient."""
        template_values = {
            'branch_name': self.branch.bzr_identity,
            'entity_is': 'You are',
            'lc_entity_is': 'you are',
            }
        if self.merge_proposal is not None:
            source = self.merge_proposal.source_branch.bzr_identity
            target = self.merge_proposal.target_branch.bzr_identity
            template_values['merge_proposal'] = (
                'the proposed merge of %s into %s' % (source, target))
        if self.recipient != self.subscriber:
            assert self.recipient.hasParticipationEntryFor(self.subscriber), (
                '%s does not participate in team %s.' %
                (self.recipient.displayname, self.subscriber.displayname))
            template_values['entity_is'] = (
                'Your team %s is' % self.subscriber.displayname)
            template_values['lc_entity_is'] = (
                'your team %s is' % self.subscriber.displayname)
        return (self.reason_template % template_values)


class BranchMailer(BaseMailer):
    """Send email notifications about a branch."""

    def __init__(self, subject, template_name, recipients, from_address,
                 delta=None, contents=None, diff=None, message_id=None):
        BaseMailer.__init__(self, subject, template_name, recipients,
                            from_address, delta, message_id)
        self.contents = contents
        self.diff = diff

    @classmethod
    def forBranchModified(klass, branch, recipients, from_address, delta):
        subject = klass._branchSubject(branch)
        return BranchMailer(subject, 'branch-modified.txt', recipients,
                            from_address, delta=delta)

    @classmethod
    def forRevision(klass, db_branch, from_address, contents, diff_job,
                    subject):
        recipients = db_branch.getNotificationRecipients()
        interested_levels = (
            BranchSubscriptionNotificationLevel.DIFFSONLY,
            BranchSubscriptionNotificationLevel.FULL)
        recipient_dict = {}
        for recipient in recipients:
            subscription, rationale = recipients.getReason(recipient)
            if subscription.notification_level in interested_levels:
                subscriber_reason = RecipientReason.forBranchSubscriber(
                    subscription, recipient, rationale)
                recipient_dict[recipient] = subscriber_reason
        subject = klass._branchSubject(db_branch, subject)
        if diff_job is None:
            revision_diff = ''
        else:
            static_diff = diff_job.run()
            diff_job.destroySelf()
            transaction.commit()
            lfa = static_diff.diff.diff_text
            lfa.open()
            revision_diff = lfa.read().decode('utf8', 'replace')
            static_diff.destroySelf()
        return klass(subject, 'branch-modified.txt', recipient_dict,
            from_address, contents=contents, diff=revision_diff)

    @staticmethod
    def _branchSubject(db_branch, subject=None):
        if subject is not None:
            return subject
        branch_title = db_branch.title
        if branch_title is None:
            branch_title = ''
        return '[Branch %s] %s' % (db_branch.unique_name, branch_title)

    def _diffText(self, max_diff):
        if self.diff is None:
            return ''
        diff_size = self.diff.count('\n') + 1
        if max_diff != BranchSubscriptionDiffSize.WHOLEDIFF:
            if max_diff == BranchSubscriptionDiffSize.NODIFF:
                contents = self.contents
            elif diff_size > max_diff.value:
                diff_msg = (
                    'The size of the diff (%d lines) is larger than your '
                    'specified limit of %d lines' % (
                    diff_size, max_diff.value))
                contents = "%s\n%s" % (self.contents, diff_msg)
            else:
                contents = "%s\n%s" % (self.contents, self.diff)
        else:
            contents = "%s\n%s" % (self.contents, self.diff)
        return contents

    def _getTemplateParams(self, email):
        params = BaseMailer._getTemplateParams(self, email)
        reason, rationale = self._recipients.getReason(email)
        branch_title = reason.branch.title
        if branch_title is None:
            branch_title = ''
        params['branch_title'] = branch_title
        params['branch_url'] = canonical_url(reason.branch)
        if reason.recipient in reason.branch.subscribers:
            # Give subscribers a link to unsubscribe.
            params['unsubscribe'] = (
                "\nTo unsubscribe from this branch go to "
                "%s/+edit-subscription." % canonical_url(reason.branch))
        else:
            params['unsubscribe'] = ''
        params['diff'] = self._diffText(reason.max_diff_lines)
        params.setdefault('delta', '')
        return params

<<<<<<< HEAD
    def sendAll(self):
        for job in self.queue():
            job.run()
            job.destroySelf()

    def generateEmail(self, subscriber):
        """Rather roundabout.  Best not to use..."""
        job = self.queue([subscriber])[0]
        message = removeSecurityProxy(job.toMessage())
        job.destroySelf()
        headers = dict(message.items())
        del headers['Date']
        del headers['From']
        del headers['To']
        del headers['Subject']
        del headers['MIME-Version']
        del headers['Content-Transfer-Encoding']
        del headers['Content-Type']
        for key in headers:
            if not isinstance(headers[key], basestring):
                headers[key] = str(headers[key])
        return (headers, message['Subject'], message.get_payload(decode=True))

=======
>>>>>>> 40a04542
    @staticmethod
    def _format_user_address(user):
        return format_address(user.displayname, user.preferredemail.email)<|MERGE_RESOLUTION|>--- conflicted
+++ resolved
@@ -11,15 +11,8 @@
 
 from canonical.launchpad.components.branch import BranchDelta
 from canonical.launchpad.interfaces import (
-<<<<<<< HEAD
-    BranchSubscriptionDiffSize, BranchSubscriptionNotificationLevel,
-    ICodeMailJobSource)
-from canonical.launchpad.mail import (get_msgid, format_address)
-=======
     BranchSubscriptionDiffSize, BranchSubscriptionNotificationLevel)
-from canonical.launchpad.mail import (get_msgid, simple_sendmail,
-    format_address)
->>>>>>> 40a04542
+from canonical.launchpad.mail import format_address
 from canonical.launchpad.mailout.basemailer import BaseMailer
 from canonical.launchpad.webapp import canonical_url
 
@@ -229,32 +222,6 @@
         params.setdefault('delta', '')
         return params
 
-<<<<<<< HEAD
-    def sendAll(self):
-        for job in self.queue():
-            job.run()
-            job.destroySelf()
-
-    def generateEmail(self, subscriber):
-        """Rather roundabout.  Best not to use..."""
-        job = self.queue([subscriber])[0]
-        message = removeSecurityProxy(job.toMessage())
-        job.destroySelf()
-        headers = dict(message.items())
-        del headers['Date']
-        del headers['From']
-        del headers['To']
-        del headers['Subject']
-        del headers['MIME-Version']
-        del headers['Content-Transfer-Encoding']
-        del headers['Content-Type']
-        for key in headers:
-            if not isinstance(headers[key], basestring):
-                headers[key] = str(headers[key])
-        return (headers, message['Subject'], message.get_payload(decode=True))
-
-=======
->>>>>>> 40a04542
     @staticmethod
     def _format_user_address(user):
         return format_address(user.displayname, user.preferredemail.email)