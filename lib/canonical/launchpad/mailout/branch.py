--- conflicted
+++ resolved
@@ -136,19 +136,11 @@
     """Send email notifications about a branch."""
 
     def __init__(self, subject, template_name, recipients, from_address,
-<<<<<<< HEAD
-                 delta=None, message=None, diff_job=None):
-        BaseMailer.__init__(self, subject, template_name, recipients,
-                            from_address, delta)
-        self.message = message
-        self.diff_job = diff_job
-=======
-                 delta=None, contents=None, diff=None, message_id=None):
+                 delta=None, message=None, diff_job=None, message_id=None):
         BaseMailer.__init__(self, subject, template_name, recipients,
                             from_address, delta, message_id)
         self.contents = contents
-        self.diff = diff
->>>>>>> 16e1d0dc
+        self.diff_job = diff_job
 
     @classmethod
     def forBranchModified(klass, branch, recipients, from_address, delta):
@@ -172,11 +164,7 @@
                 recipient_dict[recipient] = subscriber_reason
         subject = klass._branchSubject(db_branch, subject)
         return klass(subject, 'branch-modified.txt', recipient_dict,
-<<<<<<< HEAD
-            from_address, message=message, diff_job=diff_job)
-=======
-            from_address, contents=contents, diff=revision_diff)
->>>>>>> 16e1d0dc
+            from_address, contents=contents, diff_job=diff_job)
 
     @staticmethod
     def _branchSubject(db_branch, subject=None):
@@ -190,25 +178,7 @@
     def _diffTemplate(self):
         if self.diff_job is None:
             return ''
-<<<<<<< HEAD
-        return "%s%s" % (self.message, '%(diff)s')
-=======
-        diff_size = self.diff.count('\n') + 1
-        if max_diff != BranchSubscriptionDiffSize.WHOLEDIFF:
-            if max_diff == BranchSubscriptionDiffSize.NODIFF:
-                contents = self.contents
-            elif diff_size > max_diff.value:
-                diff_msg = (
-                    'The size of the diff (%d lines) is larger than your '
-                    'specified limit of %d lines' % (
-                    diff_size, max_diff.value))
-                contents = "%s\n%s" % (self.contents, diff_msg)
-            else:
-                contents = "%s\n%s" % (self.contents, self.diff)
-        else:
-            contents = "%s\n%s" % (self.contents, self.diff)
-        return contents
->>>>>>> 16e1d0dc
+        return "%s%s" % (self.contents, '%(diff)s')
 
     def _getTemplateParams(self, email):
         params = BaseMailer._getTemplateParams(self, email)
@@ -225,11 +195,7 @@
                 "%s/+edit-subscription." % canonical_url(reason.branch))
         else:
             params['unsubscribe'] = ''
-<<<<<<< HEAD
-        params ['delta'] = self._diffTemplate()
-=======
-        params ['diff'] = self._diffText(reason.max_diff_lines)
->>>>>>> 16e1d0dc
+        params ['diff'] = self._diffTemplate()
         return params
 
     def sendAll(self):
