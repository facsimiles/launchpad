--- conflicted
+++ resolved
@@ -77,27 +77,6 @@
         self.assertEqual('Baz Qux <baz.qux@example.com>', mailer.from_address)
         mailer.sendAll()
 
-<<<<<<< HEAD
-    def test_queue(self):
-        bmp, subscriber = self.makeProposalWithSubscriber()
-        mailer = BMPMailer.forCreation(bmp, bmp.registrant)
-        mailer.from_address = 'from@example.com'
-        (pending,) = [
-            removeSecurityProxy(p) for p in mailer.queue([subscriber])]
-        self.assertEqual(
-            bmp.source_branch.unique_name, pending.branch_url)
-        self.assertEqual('Subscriber', pending.rationale)
-        self.assertEqual('from@example.com', pending.from_address)
-        self.assertEqual('Baz Quxx <baz.quxx@example.com>', pending.to_address)
-        self.assertEqual(
-            mailer._getSubject('baz.quxx@example.com'), pending.subject)
-        self.assertEqual(
-            mailer._getBody('baz.quxx@example.com'), pending.body)
-        self.assertEqual('', pending.footer)
-
-#            'X-Launchpad-Project': bmp.source_branch.product.name,
-#             'Reply-To': bmp.address},
-=======
     def test_RecordMessageId(self):
         """Ensure that the contents of the mail are as expected"""
         bmp, subscriber = self.makeProposalWithSubscriber()
@@ -124,7 +103,26 @@
         mailer = BMPMailer.forCreation(bmp, bmp.registrant)
         headers, subject, body = mailer.generateEmail(subscriber)
         self.assertEqual('<root-message-id>', headers['In-Reply-To'])
->>>>>>> cd66092f
+
+    def test_queue(self):
+        bmp, subscriber = self.makeProposalWithSubscriber()
+        mailer = BMPMailer.forCreation(bmp, bmp.registrant)
+        mailer.from_address = 'from@example.com'
+        (pending,) = [
+            removeSecurityProxy(p) for p in mailer.queue([subscriber])]
+        self.assertEqual(
+            bmp.source_branch.unique_name, pending.branch_url)
+        self.assertEqual('Subscriber', pending.rationale)
+        self.assertEqual('from@example.com', pending.from_address)
+        self.assertEqual('Baz Quxx <baz.quxx@example.com>', pending.to_address)
+        self.assertEqual(
+            mailer._getSubject('baz.quxx@example.com'), pending.subject)
+        self.assertEqual(
+            mailer._getBody('baz.quxx@example.com'), pending.body)
+        self.assertEqual('', pending.footer)
+
+#            'X-Launchpad-Project': bmp.source_branch.product.name,
+#             'Reply-To': bmp.address},
 
     def test_forModificationNoModification(self):
         """Ensure None is returned if no change has been made."""
