--- conflicted
+++ resolved
@@ -139,13 +139,8 @@
                     'Reply-To': mailer._getReplyToAddress(),
                     'In-Reply-To': message.parent.rfc822msgid}
         for header, value in expected.items():
-<<<<<<< HEAD
-            self.assertEqual(headers[header], value, header)
-        self.assertEqual(expected, headers)
-=======
-            self.assertEqual(ctrl.headers[header], value)
+            self.assertEqual(ctrl.headers[header], value, header)
         self.assertEqual(expected, ctrl.headers)
->>>>>>> 447f86de
 
     def test_useRootMessageId(self):
         """Ensure mailer's generateEmail method produces expected values."""
