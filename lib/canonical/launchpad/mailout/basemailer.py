# Copyright 2008 Canonical Ltd.  All rights reserved.


"""Base class for sending out emails."""


__metaclass__ = type



__all__ = ['BaseMailer']


from canonical.launchpad.helpers import get_email_template
from canonical.launchpad.mail import simple_sendmail, format_address
from canonical.launchpad.mailout import text_delta
from canonical.launchpad.mailout.notificationrecipientset import (
    NotificationRecipientSet)


class BaseMailer:
    """Base class for notification mailers.

    Subclasses must provide getReason (or reimplement _getTemplateParameters
    or generateEmail).

    It is expected that subclasses may override _getHeaders,
    _getTemplateParams, and perhaps _getBody.
    """

    def __init__(self, subject, template_name, recipients, from_address,
                 delta=None):
        """Constructor.

        :param subject: A Python dict-replacement template for the subject
            line of the email.
        :param template: Name of the template to use for the message body.
<<<<<<< HEAD
        :param recipients: A dict of recipient to Subscription.
        :param from_address: The from_addres to use on emails.
=======
        :param recipients: A dict of recipient to NotificationReason.
        :param from_address: The from address to use on emails.
>>>>>>> 34d0b67c
        :param delta: A Delta object with members "delta_values", "interface"
            and "new_values", such as BranchMergeProposalDelta.
        """
        self._subject_template = subject
        self._template_name = template_name
        self._recipients = NotificationRecipientSet()
        for recipient, (subscription, rationale) in recipients.iteritems():
            self._recipients.add(recipient, subscription, rationale)
        self.from_address = from_address
        self.delta = delta

    def generateEmail(self, recipient):
        """Generate the email for this recipient.

        :return: (headers, subject, body) of the email.
        """
        headers = self._getHeaders(recipient)
        subject = self._subject_template % self._getTemplateParams(recipient)
        return (headers, subject, self._getBody(recipient))

    def _getReplyToAddress(self):
        """Return the address to use for the reply-to header."""
        return None

    def _getHeaders(self, recipient):
        """Return the mail headers to use."""
        subscription, rationale = self._recipients.getReason(
            recipient.preferredemail.email)
        headers = {'X-Launchpad-Message-Rationale': rationale}
        reply_to = self._getReplyToAddress()
        if reply_to is not None:
            headers['Reply-To'] = reply_to
        return headers

    def _getTemplateParams(self, recipient):
        """Return a dict of values to use in the body and subject."""
        params = {'reason': self.getReason(recipient)}
        if self.delta is not None:
            params['delta'] = self.textDelta()
        return params

    def getReason(self, recipient):
        """Return a string explaining why the message is being sent.

        This string should be user-oriented, human-readable string.  It should
        ususally vary by recipient.  Typically appears in the message footer.
        """
        raise NotImplementedError(BaseMailer.getReason)

    def textDelta(self):
        """Return a textual version of the class delta."""
        return text_delta(self.delta, self.delta.delta_values,
            self.delta.new_values, self.delta.interface)

    def _getBody(self, recipient):
        """Return the complete body to use for this email."""
        template = get_email_template(self._template_name)
        return template % self._getTemplateParams(recipient)

    def sendAll(self):
        """Send notifications to all recipients."""
        for recipient in self._recipients.getRecipientPersons():
            to_address = format_address(
                recipient.displayname, recipient.preferredemail.email)
            headers, subject, body = self.generateEmail(recipient)
            simple_sendmail(
                self.from_address, to_address, subject, body, headers)<|MERGE_RESOLUTION|>--- conflicted
+++ resolved
@@ -35,13 +35,8 @@
         :param subject: A Python dict-replacement template for the subject
             line of the email.
         :param template: Name of the template to use for the message body.
-<<<<<<< HEAD
         :param recipients: A dict of recipient to Subscription.
-        :param from_address: The from_addres to use on emails.
-=======
-        :param recipients: A dict of recipient to NotificationReason.
-        :param from_address: The from address to use on emails.
->>>>>>> 34d0b67c
+        :param from_address: The from_address to use on emails.
         :param delta: A Delta object with members "delta_values", "interface"
             and "new_values", such as BranchMergeProposalDelta.
         """
