/* = Launchpad style sheet = */

/* == Contents == */
/*
 * Guidelines
 * Things browsers should do but don't
 * Overall presentation
  - Fonts and colors
  - Error, warning, and informational messages
  - Forms
  - Tables
   - Listing tables
   - Summary tables
...
 * Application-specific styles
  - Overview
  - Code
  - Bugs
  - Blueprints
  - Translations
  - Answers
...
*/

/* == Guidelines == */
/*
 * Use absolute units (e.g. px, pt) only when image sizes or CSS limitations
   demand it. Otherwise, use relative units (%, em).
*/
.yui-ieditor {padding-right: 288px};

.demo {background-color: #fee;}


/* == Sprites == */

#subscribers-direct a, #portlet-subscribers a, #subscribers-indirect a, .bug-branch-summary {
   line-height: 1.4em;
}
#lp-hierarchy a.bzr-favicon, #lp-hierarchy a.person-tabs {
    padding: 8px 18px 0 23px;
}
h1 .edit {
    font-size: 50%;
    position: relative;
    top: -3px;
    margin-left: 0.5em;
}
.offscreen {
    position: absolute;
    left: -999em;
}
span.invisible-link {display:none;}
span.invisible {left:-9999em;display:block;}
.sprite {padding:2px 0 0 18px;}
.sprite-after {padding: 2px 18px 0 0;}

/* XXX: EdwinGrubbs 2009-07-27 bug=405476
 * Override the .yui-picker-results style, so that the next icon
 * in the sprite file won't appear for tall list items.
 */
.yui-picker-results li.sprite {
    padding:2px 0 0 18px;
    white-space: nowrap;
    overflow: hidden;
}

.add {background:url(icon-sprites) 0 0 no-repeat;}
.edit {background:url(icon-sprites) 0 -32px no-repeat;}
.remove {background:url(icon-sprites) 0 -64px no-repeat;}
.info {background:url(icon-sprites) 0 -96px no-repeat;}
.question {background:url(icon-sprites) 0 -128px no-repeat;}
.download-icon {background:url(icon-sprites) 0 -160px no-repeat;}
.download {background:url(icon-sprites) 0 -160px no-repeat;}
.search-icon {background:url(icon-sprites) 0 -187px no-repeat;}
.no {background:url(icon-sprites) 0 -224px no-repeat;}
.yes {background:url(icon-sprites) 0 -256px no-repeat;}
.crowd {background:url(icon-sprites) 0 -288px no-repeat;}
.person {background:url(icon-sprites) 0 -320px no-repeat;}
.person-tabs {background:url(icon-sprites) 5px -314px no-repeat;}
.person-badge {background:url(icon-sprites) 0 -352px no-repeat;}
.team {background:url(icon-sprites) 0 -384px no-repeat;}
.team-badge {background:url(icon-sprites) 0 -416px no-repeat;}
.arrowRight {background:url(icon-sprites) 0 -448px no-repeat;}
.treeCollapsed {background:url(icon-sprites) 0 -480px no-repeat;}
.treeExpanded {background:url(icon-sprites) 0 -512px no-repeat;}
.branch, .bzr-favicon {background:url(icon-sprites) 0 -544px no-repeat;}
.bzr-favicon {background:url(icon-sprites) 5px -538px no-repeat;}
.distribution {background:url(icon-sprites) 0 -576px no-repeat;}
.package-source {background:url(icon-sprites) 0 -608px no-repeat;}
.milestone {background:url(icon-sprites) 0 -640px no-repeat;}
.language {background:url(icon-sprites) 0 -672px no-repeat;}
.external-link {background:url(icon-sprites) 0 -704px no-repeat;}
.mail {background:url(icon-sprites) 0 -736px no-repeat;}
.cve {background:url(icon-sprites) 0 -768px no-repeat;}
.bug {background:url(icon-sprites) 0 -800px no-repeat;}
.bug-critical {background:url(icon-sprites) 0 -832px no-repeat;}
.bug-high {background:url(icon-sprites) 0 -864px no-repeat;}
.bug-medium {background:url(icon-sprites) 0 -896px no-repeat;}
.bug-low {background:url(icon-sprites) 0 -928px no-repeat;}
.bug-wishlist {background:url(icon-sprites) 0 -960px no-repeat;}
.blueprint {background:url(icon-sprites) 0 -992px no-repeat;}
.blueprint-essential {background:url(icon-sprites) 0 -1024px no-repeat;}
.blueprint-high {background:url(icon-sprites) 0 -1056px no-repeat;}
.blueprint-medium {background:url(icon-sprites) 0 -1088px no-repeat;}
.blueprint-low {background:url(icon-sprites) 0 -1120px no-repeat;}
.blueprint-undefined {background:url(icon-sprites) 0 -1152px no-repeat;}
.blueprint-not {background:url(icon-sprites) 0 -1184px no-repeat;}
.rss {background:url(icon-sprites) 0 -1216px no-repeat;}
.ubuntu-logo {background:url(icon-sprites-2) 0 0px no-repeat;}
.person-inactive {background:url(icon-sprites-2) 0 -32px no-repeat;}
.person-inactive-badge {background:url(icon-sprites-2) 0 -64px no-repeat;}
.mentoring {background:url(icon-sprites-2) 0 -96px no-repeat;}
.undecided {background:url(icon-sprites-2) 0 -128px no-repeat;}
.error {background:url(icon-sprites-2) 0 -160px no-repeat;}
.cancel {background:url(icon-sprites-2) 0 -192px no-repeat;}
.confirm {background:url(icon-sprites-2) 0 -224px no-repeat;}
.flame {background:url(icon-sprites-2) 0 -256px no-repeat;}
.bug-undecided {background:url(icon-sprites-2) 0 -288px no-repeat;}
.bug-remote {background:url(icon-sprites-2) 0 -320px no-repeat;}
.bug-unknown {background:url(icon-sprites-2) 0 -352px no-repeat;}
.bug-dupe {background:url(icon-sprites-2) 0 -384px no-repeat;}
.bug-tracker {background:url(icon-sprites-2) 0 -416px no-repeat;}
.package-binary {background:url(icon-sprites-2) 0 -448px no-repeat;}
.retry {background:url(icon-sprites-2) 0 -480px no-repeat;}
.distribution-badge {background:url(icon-sprites-2) 0 -512px no-repeat;}
.project-badge {background:url(icon-sprites-2) 0 -544px no-repeat;}
.project {background:url(icon-sprites-2) 0 -576px no-repeat;}
.product-badge {background:url(icon-sprites-2) 0 -608px no-repeat;}
.product {background:url(icon-sprites-2) 0 -640px no-repeat;}
.read-only {background:url(icon-sprites-2) 0 -672px no-repeat;}
.warning-icon, .security {background:url(icon-sprites-2) 0 -704px no-repeat;}
.private {background:url(icon-sprites-2) 0 -736px no-repeat;}
.meeting {background:url(icon-sprites-2) 0 -768px no-repeat;}
.translate-icon {background:url(icon-sprites-2) 0 -800px no-repeat;}
.translation-file {background:url(icon-sprites-2) 0 -832px no-repeat;}
.translation-template {background:url(icon-sprites-2) 0 -864px no-repeat;}
.trash-icon {background:url(icon-sprites-2) 0 -896px no-repeat;}
.stop {background:url(icon-sprites-2) 0 -928px no-repeat;}
.bounty {background:url(icon-sprites-2) 0 -960px no-repeat;}
.list {background:url(icon-sprites-2) 0 -992px no-repeat;}
.bullet {background:url(icon-sprites-2) 0 -1024px no-repeat;}
.zoom-in {background:url(icon-sprites-2) 0 -1056px no-repeat;}
.zoom-out {background:url(icon-sprites-2) 0 -1088px no-repeat;}
.arquitecture {background:url(icon-sprites-2) 0 -1120px no-repeat;}
.ppa-icon {background:url(icon-sprites-2) 0 -1147px no-repeat;}
.ppa-icon-inactive {background:url(icon-sprites-2) 0 -1171px no-repeat;}

.bug-status-expand {background:url(icon-sprites-3) 0 -10px no-repeat;}
.merge-proposal {background:url(icon-sprites-3) 0 -46px no-repeat;}
.build-superseded {background:url(icon-sprites-3) 0 -80px no-repeat;}
.build-sucess {background:url(icon-sprites-3) 0 -112px no-repeat;}
.build-needed {background:url(icon-sprites-3) 0 -144px no-repeat;}
.build-failure {background:url(icon-sprites-3) 0 -176px no-repeat;}
.build-depwait {background:url(icon-sprites-3) 0 -208px no-repeat;}
.arrowUp {background:url(icon-sprites-3) 0 -240px no-repeat;}
.arrowDown {background:url(icon-sprites-3) 0 -256px no-repeat;}
.arrowStart {background:url(icon-sprites-3) 0 -288px no-repeat;}
.arrowEnd {background:url(icon-sprites-3) 0 -304px no-repeat;}
.arrowTop {background:url(icon-sprites-3) 0 -328px no-repeat;}
.arrowBottom {background:url(icon-sprites-3) 0 -356px no-repeat;}
.arrowLeft {background:url(icon-sprites-3) 0 -384px no-repeat;}
.bluebar {background:url(icon-sprites-3) 0 -416px repeat-x;}
.redbar {background:url(icon-sprites-3) 0 -505px repeat-x;}
.greenbar {background:url(icon-sprites-3) 0 -446px repeat-x;}
.purplebar {background:url(icon-sprites-3) 0 -476px repeat-x;}
.favorite-yes {background:url(icon-sprites-3) 0 -530px no-repeat;}

/*large*/
.large-branch {background:url(icon-sprites-large) 0 0 no-repeat;}
.large-warning {background:url(icon-sprites-large) 0 -48px no-repeat;}
.large-crowd {background:url(icon-sprites-large) 0 -96px no-repeat;}
.large-download {background:url(icon-sprites-large) 0 -144px no-repeat;}
.large-error {background:url(icon-sprites-large) 0 -144px no-repeat;}
.large-flame {background:url(icon-sprites-large) 0 -192px no-repeat;}
.large-download {background:url(icon-sprites-large) 0 -240px no-repeat;}
.large-info {background:url(icon-sprites-large) 0 -288px no-repeat;}
.large-launchpad {background:url(icon-sprites-large) 0 -336px no-repeat;}
.large-mentoring {background:url(icon-sprites-large) 0 -384px no-repeat;}
.large-proposal {background:url(icon-sprites-large) 0 -432px no-repeat;}
.large-trash {background:url(icon-sprites-large) 0 -480px no-repeat;}
.large-private {background:url(icon-sprites-large) 0 -528px no-repeat;}

/*logo*/
.logo-launchpad {background:url(icon-sprites-logo) 0 0 no-repeat;}
.logo-distribution {background:url(icon-sprites-logo) 0 -80px no-repeat;}
.logo-project {background:url(icon-sprites-logo) 0 -160px no-repeat;}
.logo-product {background:url(icon-sprites-logo) 0 -240 no-repeat;}
.logo-person {background:url(icon-sprites-logo) 0 -320 no-repeat;}
.logo-inactive {background:url(icon-sprites-logo-2) 0 0 no-repeat;}
.logo-team {background:url(icon-sprites-logo-2) 0 -80px no-repeat;}
.logo-meeting {background:url(icon-sprites-logo-2) 0 -160px no-repeat;}
.logo-flame {background:url(icon-sprites-logo-2) 0 -240 no-repeat;}
.logo-trash {background:url(icon-sprites-logo-2) 0 -320 no-repeat;}



/* == Things browsers should do but don't == */

.clearfix:after { /* use class="clearfix" whenever floats should be enclosed */
  content: ".";
  display: block;
  height: 0;
  clear: both;
  visibility: hidden;
}
.clearfix {display: inline-table;}
/* Work around float bug in MSIE for Windows, while hiding from MSIE for Mac \*/
* html .clearfix {height: 1%;}
.clearfix {display: block;}
/* End hiding from MSIE for Mac */
.visualClear {display: block; clear: both;} /* XXX Remove this */
a {outline: none;}
abbr[title], acronym[title] {border-bottom: 1px dotted black; cursor: help;}
address {font-style: inherit;}
* html body {word-wrap: break-word;} /* stops floats dropping in IE 5.5/6 */
div.aside {display: block;}
caption {caption-side: bottom; text-align: left;}
dt dfn {font-style: normal; font-weight: bold;}
dd {margin-bottom: 1em;}
input {visibility:inherit;}
input[type=radio] {margin-left: 1em;}
kbd {
  background-color: #ddd;
  border: 1px solid;
  border-color: white gray gray white;
  color: black;
  margin: 1px;
  min-width: 1em;
  outline: 1px #666;
}
label {white-space: nowrap;}
legend {font-weight: bold;}
.listbox { /* a scrolling list of checkboxes or radio buttons */
  border: 1px solid #8cacbb;
  display: inline-block;
  max-height: 12em;
  overflow: auto;
  overflow: -moz-scrollbars-vertical;
}
.listbox label {
  background-color: #f6f6f6;
  border: solid white;
  border-width: 0 0 1px 0;
  display: block;
}
div.section {display: block; margin-bottom: 1em;}
table {border-collapse: collapse;}
textarea {display: block;}
thead {vertical-align: bottom;}
th, td {vertical-align: baseline;}
th {text-align: right;}
thead th, tr.thead th {text-align: center;}
/* make <wbr> work with Opera */
/* XXX: 20061026 jamesh Disabled since BjornT reported display problems */
/* wbr:after {content: "\00200B"} */

/* Opera doesn't use the general tr above for the radio button table */
table.radio-button-widget tr td {vertical-align: top;}

/* For readability, paragraphs and other potentially-long text blocks should
have a maximum width: */
label, p {max-width: 60em;}

/* == Overall presentation == */
/* These styles apply to pages regardless of layout or application. */

/* === Fonts and colors === */

/* Launchpad uses a white background with small, mostly black, text: */
html {background: #fff; color: #000; font: 83.33% sans-serif;}
/* Monospace text uses the reciprocal of this percentage, so that it
exactly obeys your preferred monospace font size: */
code, pre, samp, tt, #bug-description, .bug-comment, .bug-activity {
  font: 120% monospace;
}

.bug-activity {
  color: #555;
}

/* Links are blue, brighter when clicked, and greyer once visited: */
:link, :visited               {color: #03a;    text-decoration: none;}
:link:hover, :visited:hover   {                text-decoration: underline;}
:link:active, :visited:active {color: #36c;}
/* Links that don't open separate pages are green to denote their behavior: */
a[onclick], .collapsible legend a, a.js-action               {color: #093;}
a[onclick]:active, .collapsible legend a:active, a.js-action {color: #093;}
a.js-action:active {color: #093;}

/* The js-action class is also used for non-links, for example, with
 * expand/collapse sections. */
.widget-hd.js-action {color: #093; cursor:pointer}
.widget-hd.js-action:hover {text-decoration: underline;}

/* Help links */
a.help {
  border-bottom: 1px dotted #03a;
  cursor: help;
}
a.help:hover, a.help:hover {
  text-decoration: none;
}

h1, h2, h3, h4, h5, h6 {
  background: none;
  clear: left;
  padding: 0;
  margin: 0 0 0.5em;
  /* Content headings are highlighted using a different color (the color is
     overriden per-application in subsequent rules) instead of bold text. */
  color: #83ad23;
  font-weight: normal;
}
h1 {font-size: 2em;}
h2 {font-size: 1.2em;}
h3, h4, h5, h6 {font-size: 1em;}
/* H1 is only used at the top the maincontent, maybe below a short description
   of the displayed object. It must have zero margin-top. */
h2, h3, h4, h5, h6 { margin-top: 1em; }
/* Browsers indent lists inconsistently, so we override them completely: */
ul {
  margin-left: 0;
  padding-left: 0;
  list-style-type: none;
}

.exception {color: #cc0000;}
.discreet, .lesser, .duplicate-details {font-size: 90%;}
.extra-discreet {font-size: 75%;}
.offline {text-align: center; margin: 2em 0;}
.unavailable {color: #999; background: none;}

.duplicate-details p { padding: 0em; margin-top: 0em; margin-bottom: 0.2em; }

/* Blank space at the top of the page makes the location bar more noticable.
Ideally page margins would scale non-linearly, but absolute is next best: */
body {margin: 0; padding: 10px 20px;}

/* Using colored text as you wish. */
.green {color: green;}
.red {color: red;}

/* === Error, warning, and informational messages === */
/* Error, warning, and informational alerts are in a centered box: */
.error.message, .warning.message, .informational.message {
  border: solid #666;
  border-width: 1px 2px 2px 1px;
  color: black;
  margin: 0 auto 10px auto;
  padding: 0 10px 10px 20px;
  width: 30em;
}
/* The alerts are preceded with an icon overlaying the top left corner: */
.error.message::before, .warning.message::before,
.informational.message::before {
  display: block; margin: -15px 0 -6px -35px;
}
/* Error messages are pink, with alerts having an error icon: */
.error         {background: #ffe4e4;}
.error.message::before         {content: url(/@@/error-large);}
/* Warning messages are orange, with alerts having a warning icon: */
.warning       {background: #fff59c;}
.warning.message::before       {content: url(/@@/warning-large);}
/* Informational messages are blue-to-grey, with alerts having an info icon: */
.informational {background: #d4e8ff url(/+icing/blue-fade-to-grey);}
.informational.message::before {content: url(/@@/info-large);}
/* Debugging messages are white on grey, with alerts having an info icon: */
.debugging     {background: #666; color: white;}
.debugging.message::before     {content: url(/@@/info-large);}
/* Form errors override this background color, because the lack of space
between the edge of fields and the edge of the color would look bad: */
table.form .error {background: none;}
/* And inside, the error message itself uses a smaller icon: */
.error .message {
  background: url(/@@/error) center left no-repeat;
  margin-bottom: 0.25em;
  padding-left: 18px;
}

/* Warning messages inlined in the page. */
.inline-warning {
    color: red;
    font-weight: bold;
}
.sml-informational {
  background: #d4e8ff url('/+icing/blue-fade-to-grey');
  border: solid #666;
  border-width: 1px 2px 2px 1px;
  color: black;
  padding: 5px 5px 5px 5px;
  width:44em;
}
.sml-informational::before {content: url('/@@/info');}

.helpwanted {background-color: #fafca9; color: black; border: 1px solid black;
    padding: 0.5em; font-size: smaller; padding-left: 3em
}
.whiteboard {
  color: #666;
}
/* When shown as in a definition description, indent slightly. */
dd .whiteboard {
  padding-left: 1em;
}

/* === Forms === */

form {border: 0; margin: 0; padding: 0;}
form table label {font-weight: bold;}
fieldset {border-width: 2px 0 0; margin: 1em 0; padding: 1em 0 0;}
input[type="text"], input[type="search"], input[type="password"], textarea {
  font-family: sans-serif;
  margin: 0;
}
input[type="text"], input[type="search"], input[type="submit"],
input[type="reset"], textarea {
  font-size: 1em; /* Forces a readable font size in Safari */
}
form button, form input[type="button"], form input[type="file"], form input[type="password"],
form input[type="submit"], form input[type="text"], form select, form textarea {
  margin-right: 0.5em;
}
button{padding:0;}
input.urlTextType {width: 40em;}
.fieldRequired, .fieldOptional {color: #999;}
.formHelp {margin: 0.2em 0 0.5em 0.2em; color: #777;}
/* Hack to add breathing room to bug status forms: */
table.listing div.field>table {margin-top: 0.5em;}
table.listing div.field>label, table.listing div.field>div>label,
table.listing div.actions {
  display: block; margin-top: 1em;
}
/* Text fields occupy as much of the page width as possible, minus a safety
margin for Internet Explorer, and up to a reasonable maximum: */
textarea {width: 90%; max-width: 60em;}

/* Many forms are laid out using tables, with appropriate spacing: */
table.form {margin: 1em 0; width: 100%;} /* http://launchpad.dev/firefox/+edit */
table.form th {font-weight: normal;}
table.form th, table.form td {padding-bottom: 1em;}
table.form td td {padding-bottom: 0;}

/* XXX: this is just to make tables look more consistent when used in a
 * summary pagelet; the concrete use case is in
 * person-pagelet-details.pt. We should move to use tables everywhere
 * and then kill this class I guess. -- kiko, 2007-12-05 */
table.slimpadding td, table.slimpadding th { padding: 0; padding-right: 3px }

/* === Tables === */
/* All table cells have horizontal padding between their contents: */
th, td {padding: 0 0.5em 0 0;} /* http://launchpad.dev/ubuntu "Officers" */

table.latest th, table.latest td {padding-bottom: 2em;}

th.icon, td.icon {vertical-align: top; white-space: nowrap; width: 1px;}
th.icon.left, td.icon.left {padding-right: 0;}
th.icon.right, td.icon.right {padding-left: 0;}
th.nowrap, td.nowrap {white-space: nowrap;}
tfoot th, table.contributions th {text-align: left;}
table.contributions th {font-weight: normal;}
table.contributions td {vertical-align: middle; width: 16px; text-align: left;}

/* ==== Listing tables ==== */

table.listing {margin: 0; width: 100%; font-size: 90%;}
table.listing, table.listing tbody, table.listing td.end-of-section {
  border-bottom: 1px solid #d2d2d2;}
table.listing thead, table.listing thead th, table.listing tfoot tr,
table.listing tr.thead th {
  border: 1px solid #d2d2d2;
  background-color: #fff;
}
table.listing tr.category {border-bottom: 1px solid #d2d2d2;}
table.listing tr.category th, table.listing tr.category td {padding-top: 1em;}
table.listing tfoot td {border: 1px solid #d2d2d2;}
table.listing thead td {border: none;}
tr.white {background-color: #fff;}
tr.shaded {background-color: #f6f6f6;}
table.listing tr.note {font-size: smaller;}
.amount {text-align: right;}
table.listing th, table.listing td {padding: 0.25em;}
/* We don't want extra padding on nested tables, such as batch navigation. */
table.listing table th, table.listing table td {padding: 0;}
table.listing thead th, table.listing tr.thead th {
  font-size: 1.125em; white-space: nowrap;}
table.listing td {border: 1px #d2d2d2; border-style: dotted none none none;}
table.listing tr.note td {border-style: none;}
table.listing img {vertical-align: middle;}
table.listing tr.secondary th, table.listing tr.secondary td {border-top: none;}
table.listing table tbody, table.listing table thead,
table.listing table thead th, table.listing tfoot tr,
table.listing table tfoot td, table.listing table td {
  border: none;
}
table.duplicate.listing * {color: #999;}

table.listing table.simple {margin-left: 2em;}
table.listing table.simple td {padding: 0.25em;}

table.listing .section-heading {
  font-size: 1.2em;
  border: none;
  padding-top: 1.5em;
}

table.compressed { width: auto }
table.compressed td { padding: 0.25em 0.5em }

/* ==== Summary tables ==== */

/* Tables presenting summary information have subdued headers and a little
row spacing: */
table.summary th, table.summary td,
table.listing table.summary th, table.listing table.summary td {
  padding: 0 0.5em 0.5em 0;
}
table.summary th {color: #555; font-weight: normal;}
table.summary caption {font-style: italic; margin-left: 1em;}
table.summary ul, table.summary ul li {
  list-style-position: inside;
  margin: 0;
  padding: 0;
}


/* --- Sortable tables --- */

table.sortable a.sortheader {
  color:#666666;
  font-weight: bold;
  text-decoration: none;
  display: block;
}
table.sortable img.sortarrow {
  padding-left: 2px;
}
th.ascending {
  background-image: url(/@@/arrowDown);
  background-position: center right;
  background-repeat: no-repeat;
}
th.descending {
  background-image: url(/@@/arrowUp);
  background-position: center right;
  background-repeat: no-repeat;
}
/* Used to indicate a value to be used to sort cells in a row */
.sortkey, .revsortkey {display: none;}



/* --- Action links and buttons --- */

/*
  Action links are those that begin the process of doing something.
  For example, "Register a branch", "Edit profile", "Link to CVE".
  When presented inline, they are rendered by launchpad-inline-link.pt.

  Action buttons are those that submit a multi-row form.
  Often an action button will have an "or _Cancel_" link next to it.

  We want 0.5em horizontal gap between links and buttons in these sections.
  Using margin-left would cause a bad gap to the left of a leftmost item.
  Using margin-right would cause a bad gap to the right of a rightmost item.
  We could fix these problems with :first-child/:last-child, but not in IE.
  So we do something a little tricky.
  We go ahead and give each child of the actions container a right margin:
*/
.actions * {margin-right: 0.5em;}
.actions * * {margin-right: 0;} /* because ">" doesn't work in IE6 */
/*
  Then in addition to the top/bottom margins of the actions container, we
  give it a *negative* right margin, cancelling out that of the last child.
*/
.actions {margin: 1em -0.5em 1em 0;}
/*
  Examples:
  http://bugs.launchpad.dev/firefox/+bug/1 (after 'Affects' table)
  http://bugs.launchpad.dev/firefox/+bug/1/+subscribe (bottom button)
*/

/* --- Batch navigation links --- */

/* Next links have icons: */
.batch-navigation-links .next {
  background: center right no-repeat;
  padding-right: 14px;
}
.batch-navigation-links .next {background-image: url(/@@/arrowRight);}
.batch-navigation-links .next.inactive {
  background-image: url(/@@/arrowRight-inactive);
}
.batch-navigation-links .inactive {color: #999ea7;}
/* And all the links have spacing between them: */
.batch-navigation-links .previous, .batch-navigation-links .next,
.batch-navigation-links .last {
  margin-left: 0.25em;
}
.batch-navigation-links .first, .batch-navigation-links .previous,
.batch-navigation-links .next {
  margin-right: 0.25em;
}

/* --- Other --- */

/* No border on images that are links. */
a img {
  border: none;
}
/* No border on images that have link maps.
 * There's nothing special for this, as the image and map
 * may be separate.  So, just set no border for all images.
 */
img {
  border: none;
}

/* === Collapsible sections === */
/* Some page sections are hidden by default, expanded by clicking a link. */
/* see launchpad.js:activateCollapsibles() */
fieldset.collapsible {
  border: none;
  margin: 0;
  padding: 16px 0 0; /* "Add a comment/attachment" form in bug reports */
}
.collapsible legend a, .collapsible legend a:hover {text-decoration: none;}
img.collapseIcon {text-decoration: none; vertical-align: middle;}
.collapsible legend a span {text-decoration: underline;}
.collapsed {border: none; margin-bottom: 0;}
fieldset .collapsed {display: none;}
fieldset .expanded {display: block;}
fieldset.collapsible legend {font-weight: normal;}

.unseen {display: none;}

form.primary.search {
  margin-bottom: 2em;
}
@media print {
  .notforprint {display:none;}
}
@media screen {
  .notforscreen {display:none;}
}

.highlighted, tr.highlight {background: #ddd; border: 1px solid #ddd;}
.highlighted {padding: 0.5em;}
.highlighted h3 {margin-top: 0;}
.unhighlighted {padding: 0 0.5em;}
.dimmed {
  padding: 0 0.5em;
  opacity: .5;
  filter: alpha(opacity=50);
  -ms-filter:"progid:DXImageTransform.Microsoft.Alpha(Opacity=50)";
}

strong em {
  font-style: normal;
  color: #353535;
}
.link_img {border: 0;}
.debug {
  background: none;
  color: #f09;
}

.anchor {
  height: 1px;
  overflow: hidden;
  display: none;
}
hr {
  display: none;
}

/* === Universal page layout === */

/* All pages begin with a global header or a topline. */
#globalheader {
  clear: both;
  position: relative;
  width: 100%;
  height: 21px;
  overflow: hidden;
  margin: 0;
  padding: 0;
  background-color: #EEE;
  background-image:  url(globalheader_bg.gif);
  background-repeat: repeat-x;
  background-position: top center;
}
#globalheader .sitemessage a {
  color: #FFF;
  text-decoration: underline;
}
/* Site-specific message. */
#globalheader .sitemessage {
  text-align: center;
  color: #FFF;
  font-size: 13px;
  padding-top: 2px;
}

/* === Location bar === */
/* The location bar consists of three element: the login control, the location
hierarchy, and the application tabs. */
#locationbar {margin-bottom: 30px;}

/* === Login control === */
/* At the top right of the page is a link to log in or a button to log out: */
#logincontrol {
    float: right;
}
#logincontrol a:hover {
    text-decoration: none;
}

/* push image a little bit down to make it line up better with the text */
#logincontrol img {
    margin-bottom: -2px;
}
/* The 'Log Out' button lacks the right margin that buttons usually have: */
#logincontrol input[type='submit'] {
  font-size: smaller;
  margin-right: 0;
}

/* === Location hierarchy === */
/*
  # XXX mpt 20080710 bug=247420: Known issues with the hierarchy:
  - The top border and bevel of the last segment is missing.
  - The right border and bevel of the last segment is missing.
  - The border between the last segment and the spine should not be present.
  - The spine should have a slight top bevel as well as a border.
*/
/*
  The location bar begins with a series of interlocking segments, showing
  your location in the hierarchy of people and projects:
*/
#lp-hierarchy {
  float: left;
  width: auto;
  background: #eee url(navigation-hierarchy-bg) top left no-repeat;
  margin-bottom: -1px;
  min-height: 25px;
}
/* The first segment has a rounded top left corner:*/
.first-rounded {
  background: url(navigation-hierarchy-nw) top left no-repeat;
  min-height: 25px;
  display: block;
  width: 6px;
  float: left;
}
/* The segments have '>' separators for the benefit of those without CSS: */
#lp-hierarchy small {display: none;}
/* The last segment is darker (on the front page, this is the only item): */
#lp-hierarchy.home {
  background: url(navigation-hierarchy-home-bg) no-repeat;
  padding: 0 0 2px 6px;
  width:110px;
}
/* Each segment appears as a clickable button: */
#lp-hierarchy a {
  color: #000; float:left; display: block; padding: 6px 22px 0 8px;
}
/* The segments have chevrons to convey their parent-child relationship: */
#lp-hierarchy .item {
  background: url(navigation-hierarchy-chevron-normal) no-repeat right;
  float: left;
  min-height: 25px;
  padding-bottom: 2px;
  vertical-align: middle;
}
/* The penultimate segment leads into the dark color of the last segment: */
#lp-hierarchy .before-last {
  background:url(navigation-hierarchy-chevron-selected) no-repeat right;
}
/* The last segment is dark, and has a rounded top right corner: */
#lp-hierarchy .last a {font-weight: bold; padding-right: 10px;}
#lp-hierarchy .last {
  background: #ddd url(navigation-hierarchy-ne) top right no-repeat;
}

/* === Location spine === */
/*
  A narrow horizontal bar ties the location bar together. On those pages with
  application tabs, it visually connects the selected hierarchy element and
  the selected tab:
*/
.apps-separator {
  clear: left;
  height: 5px;
  margin: 0;
  padding: 0;
  background: #ddd;
  border: 1px solid #ccc;
}

/* === Location application tabs === */
/* NOTE: This whole section (everything for #lp-apps) can be removed once
 * pages have updated to the 3.0 templates */
/* In most pages, the location bar includes six centered application tabs: */
#lp-apps {
  position: relative;
  width: 98%; /* leaves a minimum explanatory margin at the left and right */
  max-width: 72em; /* prevents each tab from being more than 12em wide */
  padding: 0;
  margin: 0 auto; /* centers the tabs */
}
/* The tabs have text separators for the benefit of those without CSS: */
#lp-apps small {display: none;}
/* The tabs are equal size, not too wide, and attached to the center bar: */
#lp-apps span {
  position: relative;
  float: left;
  width: 16.16%; /* = (100% / 6) - 0.5% left over */
  margin: 0 0.25%; /* = the leftover 0.5%, half each on the left and right */
    /* This is overridden in main-template.pt for Internet Explorer */
  padding: 0;
  text-align: center;
  color: #333;
  line-height: 1.5em;
  white-space: nowrap; /* keeps multi-word tab labels on a single line */
}
#lp-apps span a, #lp-apps span strong {
  display: block;
  color: #333;
  text-decoration: none;
  margin: 0;
  overflow: hidden;
  padding: 0 0 5px;
}
/* The active tab is darker, and looks contiguous with the spine above: */
#lp-apps .active {border-top: 1px solid #ddd; font-weight: bold; top: -1px;}
#lp-apps .overview {
  background: url(navigation-tabs-sw-overview) bottom right no-repeat;
}
#lp-apps .overview a, #lp-apps .overview strong {
  background: url(navigation-tabs-se-overview) bottom left no-repeat;
}
#lp-apps .overview a:hover {
  color: #8fb635;
}
#lp-apps .overview.active {
  background: url(navigation-tabs-sw-overview-active) bottom right no-repeat;
}
#lp-apps .overview.active strong, #lp-apps .overview.active a {
  background: url(navigation-tabs-se-overview-active) bottom left no-repeat;
}
#lp-apps .branches {
  background: url(navigation-tabs-sw-code) bottom right no-repeat;
}
#lp-apps .branches a, #lp-apps .branches strong {
  background: url(navigation-tabs-se-code) bottom left no-repeat;
}
#lp-apps .branches a:hover {
  color: #d18c3b;
}
#lp-apps .branches.active {
  background: url(navigation-tabs-sw-code-active) bottom right no-repeat;
  border-top: 1px solid #ddd;
}
#lp-apps .branches.active strong, #lp-apps .branches.active a {
  background: url(navigation-tabs-se-code-active) bottom left no-repeat;
}
#lp-apps .bugs {
  background: url(navigation-tabs-sw-bugs) bottom right no-repeat;
}
#lp-apps .bugs a, #lp-apps .bugs strong {
  background: url(navigation-tabs-se-bugs) bottom left no-repeat;
}
#lp-apps .bugs a:hover {
  color: #a02c35;
}
#lp-apps .bugs.active {
  background: url(navigation-tabs-sw-bugs-active) bottom right no-repeat;
}
#lp-apps .bugs.active strong, #lp-apps .bugs.active a {
  background: url(navigation-tabs-se-bugs-active) bottom left no-repeat;
}
#lp-apps .specifications {
  background: url(navigation-tabs-sw-blueprints) bottom right no-repeat;
}
#lp-apps .specifications a, #lp-apps .specifications strong {
  background: url(navigation-tabs-se-blueprints) bottom left no-repeat;
}
#lp-apps .specifications a:hover {
  color: #3895bd;
}
#lp-apps .specifications.active {
  background: url(navigation-tabs-sw-blueprints-active) bottom right no-repeat;
}
#lp-apps .specifications.active strong, #lp-apps .specifications.active a {
  background: url(navigation-tabs-se-blueprints-active) bottom left no-repeat;
}
#lp-apps .translations {
  background: url(navigation-tabs-sw-translations) bottom right no-repeat;
}
#lp-apps .translations a, #lp-apps .translations strong {
  background: url(navigation-tabs-se-translations) bottom left no-repeat;
}
#lp-apps .translations a:hover {
  color: #bb3a84;
}
#lp-apps .translations.active {
  background: url(navigation-tabs-sw-translations-active) bottom right no-repeat;
}
#lp-apps .translations.active strong, #lp-apps .translations.active a {
  background: url(navigation-tabs-se-translations-active) bottom left no-repeat;
}
#lp-apps .answers {
  background: url(navigation-tabs-sw-answers) bottom right no-repeat;
}
#lp-apps .answers a, #lp-apps .answers strong {
  background: url(navigation-tabs-se-answers) bottom left no-repeat;
}
#lp-apps .answers a:hover {
  color: #3941bf;
}
#lp-apps .answers.active {
  background: url(navigation-tabs-sw-answers-active) bottom right no-repeat;
}
#lp-apps .answers.active strong, #lp-apps .answers.active a {
  background: url(navigation-tabs-se-answers-active) bottom left no-repeat;
}
/* After all has been said and done, we still want disabled ones to look disabled */
#lp-apps .disabled-tab {
  background: url(navigation-tabs-sw-disabled) bottom right no-repeat;
}
#lp-apps .disabled-tab strong {
  background: url(navigation-tabs-se-disabled) bottom left no-repeat;
  display: block;
  font-weight: normal;
  color: #a7a7a7;
}
#view-navigation-tabs .navigation.menu > :first-child {
  background: url(navigation-nw-w-normal.png) top left no-repeat;
}
.navigation.menu > strong:first-child {
  background-image: url(navigation-nw-w-selected.png);
}
/* The bottom right corner is placed over top of the bottom border: */
.navigation.menu > :first-child::before {
  content: '';
  background: url(navigation-sw-normal.png) no-repeat bottom left;
  padding: 0.25em 2px;
  vertical-align: -1px;
}

/* === Help pane === */
/*
Inline help is contained in a <div> and dynamically positioned by JavaScript.

This should appear above all other content.  Needs to be
above the Google Maps element on the profile pages, which
has a z-index of 9999.  See bug #380349.
*/
#help-pane {
  position: absolute;
  border: 1px solid black;
  padding: 1px 1px 5px 10px;
  z-index: 11000; /* Needs to be at least 9999.  See bug #380349. */
  background-color: #fff;
  width: 600px; /* based on the help wiki, should change later */
}
/* We want the hidden pane to have dimensions so that we can position the
frame with them.  This works because the element an absolute position, taking
it out of the page flow. */
#help-pane.invisible {
    position: absolute;
    visibility: hidden;
    display: block;
    left: 0px;
    top: 0px;
}

#help-body {
    background: url(/@@/spinner) no-repeat center center;
}
#help-pane iframe {width: 100%; height: 300px; border: 0;}
#help-pane iframe.invisible {
    visibility: hidden;
    display: block;
}
#help-footer {
  padding: 3px;
  border-top: 1px solid #ddd;
  text-align: right;
}
#help-footer button {
  margin-bottom: 10px;
  margin-top: 3px;
}

span.help {font-weight: normal;}

/* === ID and timestamp === */
/* The first text in many pages is the object's timestamp and identifier.
These may be <div>s or <p>s, but should have the same spacing regardless: */
.object {margin: 0 0 0.5em; padding: 0;}
/* The timestamp is the date last modified or (more usually) registered: */
.object.timestamp {float: right;}
/* An identifier is a unique label, such as a bug number or branch ID: */
.object.identifier {float: left;}

/* === Navigation menus === */
/* A "navigation menu" categorizes the information about an object. */
/* For example, a distribution has "Details / Announcements / Mentoring..." */
/* Navigation menus appear as a segmented pill overlaid on a groove: */
/* First row of options */
#context-navigation-tabs .navigation.menu {
  margin: 0.5em 0 1em;
  text-align: center;
}
/* Segments have slight padding, and are normally light grey: */
#context-navigation-tabs .navigation.menu * {
  background: #808080 url(navigation-n.png) top left repeat-x;
  padding: 0.25em 0;
  color: #fff;
}
/* But the selected element is slightly darker: */
#context-navigation-tabs .navigation.menu strong * {background-color: #353434;}
/* All segments have a border, and padding around their text: */
#context-navigation-tabs .navigation.menu * * {
  border-right: 1px solid #ccc;
  border-bottom: 1px solid #353434;
  padding: 0.25em 0.5em;
}
/* For text browsers, there's a " / " separator, hidden from CSS browsers: */
#context-navigation-tabs .navigation.menu small {display: none;}
/* All text in the navigation menu is near-black, even the links: */
#context-navigation-tabs .navigation.menu, .navigation.menu a {color: #333;}
#context-navigation-tabs .navigation.menu a:hover {text-decoration: none;}
/* The first segment has a rounded cap, matching its color: */
#context-navigation-tabs .navigation.menu > :first-child {
  background: url(navigation-parent-nw-w-normal.png) top left no-repeat;
}
#context-navigation-tabs .navigation.menu > strong:first-child {
  background-image: url(navigation-nw-w-selected.png);
}
/* The bottom right corner is placed over top of the bottom border: */
#context-navigation-tabs .navigation.menu > :first-child::before {
  content: '';
  background: url(navigation-parent-sw-normal.png) no-repeat bottom left;
  padding: 0.25em 2px;
  vertical-align: -1px;
}
#context-navigation-tabs .navigation.menu > strong:first-child::before {
  background-image: url(navigation-sw-selected.png);
}
/* The last segment has a rounded cap, matching its color: */
#context-navigation-tabs .navigation.menu > :last-child {
  background: url(navigation-parent-ne-e-normal.png) top right no-repeat;
}
#context-navigation-tabs .navigation.menu > strong:last-child {
  background-image: url(navigation-ne-e-selected.png);
}
#context-navigation-tabs .navigation.menu > :last-child * {border-right: none;}
/* The bottom right corner is placed over top of the bottom border: */
#context-navigation-tabs .navigation.menu > :last-child::after {
  content: '';
  background: url(navigation-parent-se-normal.png) no-repeat bottom left;
  padding: 0.25em 2px;
  vertical-align: -1px;
}
#context-navigation-tabs .navigation.menu > strong:last-child::after {
  background-image: url(navigation-se-selected.png);
}
/* Second row of options */
#view-navigation-tabs .navigation.menu {
  margin: 0.5em 0 1em;
  text-align: center;
}
/* Segments have slight padding, and are normally light grey: */
#view-navigation-tabs .navigation.menu * {
  background: #4c4c4c url(navigation-n.png) top left repeat-x;
  padding: 0.25em 0;
  color: #fff;
}
/* But the selected element is slightly darker: */
#view-navigation-tabs .navigation.menu strong * {background-color: #000;}
/* All segments have a border, and padding around their text: */
#view-navigation-tabs .navigation.menu * * {
  border-right: 1px solid #ccc;
  border-bottom: 1px solid #0d0d0d;
  padding: 0.25em 0.5em;
}
/* For text browsers, there's a " / " separator, hidden from CSS browsers: */
#view-navigation-tabs .navigation.menu small {display: none;}
/* All text in the navigation menu is near-black, even the links: */
#view-navigation-tabs .navigation.menu, .navigation.menu a {color: #333;}
#view-navigation-tabs .navigation.menu a:hover {text-decoration: none;}
/* The first segment has a rounded cap, matching its color: */
#view-navigation-tabs .navigation.menu > :first-child {
  background: url(navigation-nw-w-normal.png) top left no-repeat;
}
#view-navigation-tabs .navigation.menu > strong:first-child {
  background-image: url(navigation-nw-w-selected.png);
}
/* The bottom right corner is placed over top of the bottom border: */
#view-navigation-tabs .navigation.menu > :first-child::before {
  content: '';
  background: url(navigation-sw-normal.png) no-repeat bottom left;
  padding: 0.25em 2px;
  vertical-align: -1px;
}
#view-navigation-tabs .navigation.menu > strong:first-child::before {
  background-image: url(navigation-sw-selected.png);
}
/* The last segment has a rounded cap, matching its color: */
#view-navigation-tabs .navigation.menu > :last-child {
  background: url(navigation-ne-e-normal.png) top right no-repeat;
}
#view-navigation-tabs .navigation.menu > strong:last-child {
  background-image: url(navigation-ne-e-selected.png);
}
#view-navigation-tabs .navigation.menu > :last-child * {border-right: none;}
/* The bottom right corner is placed over top of the bottom border: */
#view-navigation-tabs .navigation.menu > :last-child::after {
  content: '';
  background: url(navigation-se-normal.png) no-repeat bottom left;
  padding: 0.25em 2px;
  vertical-align: -1px;
}
#view-navigation-tabs .navigation.menu > strong:last-child::after {
  background-image: url(navigation-se-selected.png);
}


#globalsearch {
  float: right;
  display: inline;
  font-weight: normal;
  margin-right: 1em;
}

#globalsearch input {
  font-size: small;
}

/* The last element on every page is a standard footer. */
#globalfooter {
    clear: both;
    border: solid #c1c9d6;
    border-width: 1px 0 0 0;
    margin: 0.5em 0;
    padding: 0.5em 0;
}
/* XXX 20080617 mpt: That 20px will be obsolete in 2.0 (bug 240657). */
/* It has a top border if the page doesn't already have a rounded border. */
body.freeform #globalfooter {
  border-top: 1px solid #cbcbcb; /* matches color of mainarea_* images */
  padding-top: 0.5em;
}
#colophon            {float: left;}
#applications-footer {float: right;}
#lp-arcana           {float: right;}

/* === Specific page layouts === */

/*- App home pages and pillar indexes both have a heading and app buttons. -*/
table#applications {margin: 1em 0 -0.5em;}
table#applications th, table#applications td {vertical-align: bottom;}
table#applications th {padding-left: 60px; text-align: left;}
table#applications th h1 {margin: 0; padding: 0;}
table#applications td {text-align: right;}
body.tab-branches #applications,
body.tab-bugs #applications,
body.tab-specifications #applications,
body.tab-answers #applications,
body.tab-translations #applications {
  background-position: left bottom !important;
}
/* But the pillar indexes have no watermark, so no heading indenting. */
body.pillarindex table#applications th {padding-left: 0;}

.clear {
  clear: both;
  height: 0px;
  overflow: hidden;
}

/* Either that application/pillar heading, or a structural heading,
partly (but not visibly) overlaps the rounded border of the main area. */
#structuralobject, #applications {
  position: relative;
  z-index: 1;
}

/* Display the pillar image above mainarea, so the image does not appear
   cropped in wide windows on browsers that do not support transparent
   background. */
#structuralobjectheading img {
  z-index: 2;
}

#structuralobjectheading {
  background: none;
  color: black;
  float: left;
  margin: 10px 20px 0; /* XXX 20080617 mpt: remove 20px in 2.0 (bug 240657). */
 */
  width: 70%;
}
/* Structural headings contain an icon, maybe an intro, and a main heading.

   The icon size (when present) is 64x64, and is floated left. The left
   margins (3px on the icon, 70px on .intro and .main) provides 3px of
   horizontal spacing on each side of the icon. */
#structuralobjectheading img {
  float: left;
  margin: 0;
  margin-right: 3px;
  /* Large negative margin-bottom, so the presence or absence of the image
     will not affect the positioning of the #mainarea. */
  margin-bottom: -32px;
}
#structuralobjectheading .intro {
  margin: 2px 0 0 70px;
  font-size: 12px;
}
#structuralobjectheading .main {
  /* No bottom spacing here. If this does not wrap around, the spacing with
     "#mainarea" is provided by the margin-botom of "#globalsearch". If this
     does wrap around, we do not want spacing in addition to the font's
     descent. */
  font-weight: bold;
  margin: 1px 0 0 70px;
  font-size: 24px;
}

/* mainarea and three other divs supply the bottom (mainarea), top (x),
top left (y), and top right (z) of the rounded border. */
#mainarea {clear: both; position: relative;}

/* Inside those is a container for the main content, and the portlets if any. */
#container {margin: 0 0 40px;}
* html #container {margin-top: 0; position: static;} /* fixes in IE6 */

/* A two-column layout with portlets is achieved using floats: */
#maincontent, #maincontentsub, #portlets {float: left;}
/* ("maincontentsub" is used for a two-column section in bugtask-index.pt.) */
/* The main column should take the full width available, minus 200px for the
portlets. We achieve this using a negative right margin: */
#maincontent, #maincontentsub {width: 100%; margin-right: -200px;}
/* And the portlets use exactly this 200px: */
#portlets {width: 200px; margin: 0;}
/* Inside, the main column itself keeps 20px clear of the 200px column: */
#nonportlets {margin-right: 220px;}
/* Non-portlets can also be constrained to an easily readable width. */
#nonportlets.readable {max-width: 40em;}
/* One-column pages can construct portlets using <div class="aside">: */
div.aside {clear: right; float: right; margin-left: 20px; width: 200px;}

/* -- Pillar indexes -- */

/* Distributions, projects, and people have two-column main pages. */
/* The main heading and most of the information is in the second column: */
.pillar {
  margin-left: 212px;
  zoom: 1; /* sets hasLayout in IE, ensuring correct mugshot/heading layout */
}
.pillar h1 {clear: none;}
/* But the mugshot and the subheadings are in the first column: */
.pillar h2, .pillar .mugshot {
  clear: left;
  float: left;
  margin-left: -212px;
  text-align: right;
  width: 192px;
}
/* There is a margin between each section and the previous one: */
.pillar div.portlet, .pillar div.section {clear: both; margin-bottom: 2em;}
.pillar div.portlet h2, .pillar div.section h2 {margin-top: 0;}

/* === Official Bug Tag Management === */

.official-tags-layout-table {
  width: 100%;
}

.official-tags-layout-table td {
  padding: 0;
}

.official-tags-layout-table th {
  text-align: left;
  font-size: 1.25em;
  padding-bottom: 5px;
}

.official-tags-layout-table .left-column,
.official-tags-layout-table .right-column {
  vertical-align: top;
  width: 45%;
}

.official-tags-layout-table .middle-column {
  text-align: center;
  padding: 20px;
}

.official-tags-layout-table .middle-column input[type='submit'] {
  width: 75px;
  margin: 5px;
}

.official-tags-layout-table .input-field-layout-table td {
  border-style: none;
  padding: 5px;
}

.official-tags-layout-table ul {
  list-style-type: none;
  padding-left: 0 !important;
  margin: 0 !important;
}

.official-tags-layout-table li.selected {
  background-color: #eee;
}

.official-tags-layout-table ul .tag-used-count {
  color: #888;
  font-size: 75%;
}

.official-tags-layout-table .list-scrollable-area {
  height: 10em;
  overflow-y: scroll;
  border-style: solid;
  border-width: 1px;
  border-color: #eee;
}

.official-tags-layout-table .left-column .list-scrollable-area {
  background-color: #fefecc;
}

.official-tag-error-message {
  padding-top: 1em;
  padding-bottom: 1em;
}

.official-tag-error-message-header {
  font-weight: bold;
  font-size: 1.25em;
  margin-left: 1em;
}

.official-tag-error-message-value {
  color: red;
  text-decoration: underline;
}

a.official-tag { /* Looks just like a normal link */ }

a.unofficial-tag {
  color: #6699ee;
}

.tags-container {
  width: 45%;
  text-align: left;
  float: left;
}

.tags-show { display: block; }

.tags-hide { display: none; }

/* === Portlets === */
/* IE6 and  lower ignore the left padding, so we add extra positioning. */
* html #portlets {left: 20px;}
/* Portlets look the same whether as class="portlet" or class="aside": */
#portlets .portlet, div.aside {
  background-color: #fafafa;
  border:1px solid #d6d6d6;
  margin: 0 0 0.5em 0;
  color: #717171;
  padding: 8px;
  width: 182px; /* = 200px column - 2*1px vertical border - 2*8px padding */
  overflow: hidden;
  -moz-border-radius: 5px;
  -o-border-radius: 5px;
  -webkit-border-radius: 5px;
}
/* In the Actions menu, part of the horizontal padding is used for
highlighting menu items, so padding is handled by the contents instead: */
#portlets #actions {
  padding: 4px 0; width: 198px; /* 200px column - 2*1px vertical border */
}
#portlets .portlet, div.aside, #portlets .portlet h2, div.aside h2 {
  font-size: 12px;
}
#portlets .portlet h2, div.aside h2 {
  border-bottom: 1px solid #ccc;
  color: inherit !important;
  font-weight: bold;
  margin: 0 0 1em;
  padding: 0 0 1px;
}
#actions ul {
  list-style-type: none;
  margin: 0;
  padding: 0 4px;
  width: 191px; /* 200px column - 1px right border - 2*4px padding */
}
#actions li {
  margin: 0; /* neutralizes UA list item indenting */
  padding: 1px 0; /* works around a bug that makes items taller in WinIE */
}
#actions a, #actions strong {
  background: url(action.png) 4px center no-repeat;
  display: block; /* makes the clickable area equal to the highlighted area */
  padding: 2px 2px 2px 14px; /* 14px on the left makes room for the bullet */
}
#actions a:hover {background-color: #fff; text-decoration: underline;}

/* === Public/private status === */
/* The first portlet on many pages discloses whether the object is private: */
#privacy {background: #fff;}
#privacy.private {
  background: url(/@@/private-bg) top left repeat-x; /* 8px high */
  padding-top: 12px; /* = 8px + the usual 4px top padding */
}

.check,
.radio {
  background: transparent;
  width: auto !important;
  border: 0 !important;
}
#structural-children {
  clear: both;
  font-size: 0.75em;
  margin-top: 2em;
  padding: 2em 0 0;
  border-top: 1px dotted #cbcbcb; /* matches color of mainarea_* images */
}
#applicationchooser {
  clear: both;
  position: relative; /* needed to make z-index work */
  z-index: 10; /* ensures tabs appear above structural object heading */
}

/* Some pages end with links to related items. */
/* Examples: branch page, bug page. */
.related {
  margin-top: 4em;
  border-top: 1px solid #cbcbcb; /* matches color of mainarea_* images */
  padding-top: 1em;
}
.related ul {
  list-style: none;
  margin-left: 0 !important;
  padding-left: 0 !important;
  text-indent: 0.5em;
}

.related ul.sourcepackage-links li.sourcepackage-not-dev-focus:before {
    content: "";
    display: inline-block;
    width: 1.5em;
}
.related ul.sourcepackage-links li.sourcepackage-dev-focus:before {
    content: "⇒ ";
    display: inline-block;
    width: 1.5em;
}

.related ul li:before {content: "\00BB \0020";}


/* --- Various custom list formats --- */

#maincontent ol, #maincontent ul {
  padding-left: 0;
}
ul.architecture, li.architecture     {list-style-image: url(/@@/architecture);}
ul.build-success, li.build-success   {list-style-image: url(/@@/build-success);}
ul.bug.remote, li.bug.remote         {list-style-image: url(/@@/bug-remote);}
ul.language, li.language             {
  list-style-image: url(/@@/language);
  /* Disable .language sprite. */
  background: inherit;
}
ul.mail, li.mail                     {list-style-image: url(/@@/mail);}
ul.meeting, li.meeting               {list-style-image: url(/@@/meeting);}
ul.news, li.news {
  list-style-type: none;
  margin-bottom: 1em;
}
ul.rss, li.rss                       {list-style-image: url(/@@/rss);}
ul.translation, li.translation       {list-style-image: url(/@@/translation);}
ul.webref, li.webref                 {list-style-image: url(/@@/link);}

/* --- A list with icons instead of bullets --- */
ul.iconed {
  list-style-type: none;
  padding-left: 0 !important;
  margin: 0 !important;
}

/* Various custom link icons */

a.bg-image {
    /* A background-image should be specified on the element. */
    background-repeat: no-repeat;
    background-position: center left;
    background-attachment: scroll;
    line-height: 130%;
    padding-top: 0.5em;
    padding-bottom: 0.5em;
    padding-left: 18px;
}

a.info {
    background: url('/@@/info') no-repeat scroll left center;
    padding-left: 18px;
}

/* == Application-specific styles == */

#application-footer strong {font-weight: normal;}

.description {font-size: 1.125em;}
/* person/project/bug descriptions, bug comments */
.report h2 {font-size: 1.4em;}
.boardComment, .boardCommentSummary {border: 1px solid #ddd;}
.boardComment {margin: 1em 0 1.5em;}
.boardCommentSummary {margin: 0.3em 0 0.3em 0;}
.remoteBugComment {background-color: #f6f6f6;}
* html .boardComment {float: left; clear: both; width: 99%;} /* IE float bug */

.boardCommentDetails {
  background-color: #eee;
  border-bottom: 1px solid #ddd;
  padding: 0.5em 12px;
}
.boardCommentDetails table {
  margin: -0.5em -12px;
}
.boardCommentDetails td {
    padding: 0.5em 12px;
}
.boardCommentDetails td.bug-comment-index {
    border-right: 1px solid #ddd;
}
.boardCommentBody {padding: 0.5em 12px 0;}
.boardBugActivityBody {
  padding: 0.5em 12px;
  background-color: #fafafa;
}
.boardBugActivityBody table {
  margin-bottom: 0.5em;
  margin-top: 0.5em;
}
.boardCommentContent { line-height: 1.5em;}
.boardCommentFooter {
  background-color: #eee;
  color: #555;
  padding: 0.5em 12px;
  border-top: 1px solid #ddd;
}
dl.faq dt {font-weight: bold;}
dl.faq dd {margin: 1em 0 2em 4em;}
.adminHiddenComment {background-color:yellow;}

/* --- Overview --- */

body.tab-overview #mainarea #portlets .portlet.active h2 a,
body.tab-overview #mainarea div#portlets div.portlet.active a {
  background-color: #F0CB00;
}
body.tab-overview #mainarea #portlets .portlet.active h2 a:hover,
body.tab-overview #mainarea div#portlets div.portlet.active a:hover {
  background-color: #FFE40F;
}
body.tab-overview #mainarea #portlets .portlet.active div,
body.tab-overview #mainarea #portlets .portlet.active ul,
body.tab-overview #mainarea #portlets .portlet.active ul li a,
body.tab-overview #mainarea #portlets .portlet.active ul li a:hover,
body.tab-overview #mainarea div#portlets div.portlet.active ul,
body.tab-overview #mainarea div#portlets div.portlet.active ul li a,
body.tab-overview #mainarea div#portlets div.portlet.active ul li a:hover {
  background-color: #FEFCF0;
}
body.tab-overview #mainarea #portlets .portlet.active div {
  border-left: 4px solid #FEFCF0;
  border-right: 4px solid #FEFCF0;
}
body.tab-overview #actions, body.tab-overview .results {
  background: #e6eed3;
}
body.tab-overview #actions h2, body.tab-overview #actions h2:hover {
  background-color: #83ad23;
}

.tab-overview #application-footer strong {
  background: none;
  color: #83ad23;
}
body.tab-overview #description, div#branch-description {
    width: 50em;
}
body.tab-overview #description fieldset, div#branch-description fieldset {
    border: 1px solid gray;
    padding: 0 1em;
    margin:0 1em 1em 0;
}

div#branch-description {
    margin-top: 1em;
}

/* Timeline Graph */
div.yui-timelinegraph-content .yui-timelinegraph-zoom-box {
  visibility: hidden;
}

div.yui-timelinegraph-content:hover .yui-timelinegraph-zoom-box {
  visibility: visible;
}

/* The top-most Person portlet, Contact Details, is allowed to float up and
beside the mugshot. */
#contact-details {clear: none;}

.product.series, .series {margin-bottom: 1em;}
#packages h1, #projects h1 {margin-top: 1.2em;}

/* --- Home --- */
#home-description {
  font-size: 1.5em;
  font-family: "URW Gothic L","MgOpen Moderna","Lucida Sans",sans-serif;
  text-align: center;
  margin: auto;
  margin-top: 1em;
  margin-bottom: 1em;
  padding: 0.5em;
  background-color: #ededed;
  width: 90%;
}
#home-description .smaller {
  font-size: 80%;
}
#home-stats {
  margin: auto;
  text-align: center;
  color: gray;
  max-width: 40em;
}
#home-page h2 {
  width: 100%;
  text-align: center;
  margin-left: -0.8em;
}
#home-page img {
  vertical-align: middle;
}
#featured-projects ul {
  list-style-type: none;
  width: 50%;
  margin: 0;
  padding: 0 ;
  float: left;
}
#featured-projects li {
  padding-bottom: 2px;
}
.home-banners {
  background-color: #8890ff;
  width: 220px;
  padding: 1em 0 1em 1em;
  margin-top: 1em;
  overflow: hidden;
  -moz-border-radius: 5px;
  -o-border-radius: 5px;
  -webkit-border-radius: 5px;
}
.home-banners a {
  font-weight: bold;
  color: white;
}
.home-banner-container {
  width: 100%;
  background-color: #ededed;
  padding: 1em;
  padding-top: 0;
}

.important-notice-container {
  text-align: center;
  width: 100%;
  padding-bottom: 1em;
  position: relative;
}

.important-notice-balloon {
  -moz-border-radius: 5px;
  -o-border-radius: 5px;
  -webkit-border-radius: 5px;
  background-color: #ededed;
  padding: 1em;
  border: 1px solid #000;
  width: auto;
  overflow: hidden;
}

.important-notice-buttons {
  float: right;
}

.important-notice-cancel-button {
  visibility: hidden;
  cursor: pointer;
}

.important-notice {
  padding: 0px 0px 40px 0px;
  height: 32px;
  overflow: hidden;
}

.important-notice a {
  font-weight: bold;
  color: black;
  text-decoration: underline;
}

/* Soyuz-related styles (that don't have a facet, but generally are
 * under Overview)
 */
#sources-list-entries {
  border: 1px solid gray;
  padding: 0.3em;
  margin: 1em 0 1em 0;
  float: left; /* So the border doesn't use 100% of the page */
}

div#build-status-summary {
    clear:right;
    float:right;
}

div#build-status-summary h2 {
    margin-top:0;
}

div#build-status-summary th {
    text-align:left;
}

div#signing-key {
    clear: both;
    float: left;
}

div#signing-key p {
    max-width: none;
    background: url(/@@/info) center left no-repeat;
    padding-left: 18px;
}

/* build status links should always be padded. */
td.build_status a {
    margin: 0 0 0 0.4em;
}

div#signing-key a {
    font-weight: bold;
}

div.archive #description {
    width: 50em;
}
div.archive #description fieldset {
    border: 1px solid gray;
    padding: 0 1em;
    margin:0 1em 1em 0;
}
table#package-requests {
    width: 60em;
    margin: 1em 0;
}
table#package-requests td {
    padding: 0.5em;
}
form.package-search-filter {
    clear: both;
}
h1.disabled, .greyed-out {
    color: grey;
}
table#packages_list {
    margin-top: 1em;
}
p.update-failure-message {
    background: url(/@@/no) center left no-repeat;
    padding-left: 18px;
}

.update-in-progress-message {
    background: url(/@@/spinner) center left no-repeat;
    padding-left: 18px;
    color: #999;
}

a.update-retry {
    padding-left: 1em;
}

/* Brand the related PPA versions with the PPA icon (not currently
   in the sprite image.) */
div#slide-trigger {
    padding:8px 0 8px 32px;
    background:url('/@@/ppa-large') 0 0 no-repeat;
    cursor: pointer;
    color: #093; /* for the underline on hover */
}
div#slide-trigger:hover {
    text-decoration: underline
}
dl#ppa_packaging dd {
    margin-left: 16px;
}
#related-ppa-versions .widget-bd {
    margin-left: 2em;
}
/* Ensure that when we add the lazr-closed class via js that the
 * slider body will not be visible. */
#related-ppa-versions .widget-bd.lazr-closed {
    height: 0px;
    overflow: hidden;
    display: block;
}

/* Archive subscription confirmation should be transparent
 * to users, hence the button styled as a link. */
form.archive-subscription-activation button {
    border: none;
    float:left; /* Enables underline on hover below. See http://is.gd/1i7TB */
    color: #0033AA;
    background:transparent url(/@@/info) no-repeat scroll left center;
    padding: 0 0 0 15px;
    margin:0;
    cursor: pointer;
    font-size: 100%;
}
form.archive-subscription-activation button:hover {
    text-decoration: underline;
}

/* Colored build status. */
.buildstatusNEEDSBUILD     {color: gray;}
.buildstatusBUILDING       {color: black;}
.buildstatusFULLYBUILT     {color: green;}
.buildstatusFAILEDTOBUILD  {color: red;}
.buildstatusMANUALDEPWAIT  {color: red;}
.buildstatusCHROOTWAIT     {color: red;}
.buildstatusSUPERSEDED     {color: red;}
.buildstatusFAILEDTOUPLOAD {color: red;}

/* Shaded logging area. */
div.logtail {
<<<<<<< HEAD
=======
    margin: 0.5em;
>>>>>>> 7c3eb1de
    background-color: #f6f6f6;
    padding: 5px;
    border: solid gray;
    border-width: 1px;
    font: 100% monospace;
    -moz-border-radius: 5px;
    -o-border-radius: 5px;
    -webkit-border-radius: 5px;
}

div.logtail p {
    max-width: 100%;
}

/* Disabled PPAs when linkified (uploaders) should be gray and when not
   linkified should be lined-through. */
a.ppa-icon-inactive {
    color: gray;
}
span.ppa-icon-inactive {
    text-decoration: line-through;
}

div.builds_list form {
    padding: 1em 1em 2em 0em;
}

/* --- Code --- */

body.tab-branches #applications {background: url(app-code-wm.gif) no-repeat;}
body.tab-branches #mainarea #portlets .portlet.active h2 a,
body.tab-branches #mainarea div#portlets div.portlet.active a {
  background-color: #CE4227;
}
body.tab-branches #mainarea #portlets .portlet.active h2 a:hover,
body.tab-branches #mainarea div#portlets div.portlet.active a:hover {
  background-color: #E2563B;
}
body.tab-branches #mainarea #portlets .portlet.active div,
body.tab-branches #mainarea #portlets .portlet.active ul,
body.tab-branches #mainarea #portlets .portlet.active ul li a,
body.tab-branches #mainarea #portlets .portlet.active ul li a:hover,
body.tab-branches #mainarea div#portlets div.portlet.active ul,
body.tab-branches #mainarea div#portlets div.portlet.active ul li a,
body.tab-branches #mainarea div#portlets div.portlet.active ul li a:hover {
  background-color: #FCF4F2;
}
body.tab-branches #mainarea #portlets .portlet.active div {
  border-left: 4px solid #FCF4F2;
  border-right: 4px solid #FCF4F2;
}
body.tab-branches #actions, body.tab-branches .results {background-color: #ffc;}
body.tab-branches #actions h2, body.tab-branches #actions h2:hover {
  background-color: #d18b39;
}
.tab-branches h1, .tab-branches h2, .tab-branches h3,
.tab-branches #application-footer strong, .tab-branches #application-summary strong, .tab-branches #page-summary strong.count {
  background: none;
  color: #d18b39;
}

.branchstatusMATURE       {color: #090;}
.branchstatusDEVELOPMENT  {color: #900;}
.branchstatusEXPERIMENTAL {color: #930;}
.branchstatusMERGED       {color: #666;}
.branchstatusABANDONED    {color: #666;}
.branchstatusNEW          {color: black;}

.voteAPPROVE       {color: green;}
.voteNEEDS_FIXING  {color: #930;}
.voteDISAPPROVE    {color: red;}
.voteRESUBMIT      {color: red;}
.voteABSTAIN       {color: grey;}
.votePENDING       {color: #f60;}

.mergestatusWORK_IN_PROGRESS  {color: black;}
.mergestatusNEEDS_REVIEW      {color: #f60;}
.mergestatusCODE_APPROVED     {color: green;}
.mergestatusREJECTED          {color: red;}
.mergestatusMERGED            {color: green;}
.mergestatusMERGE_FAILED      {color: red;}
.mergestatusQUEUED            {color: black;}
.mergestatusSUPERSEDED        {color: grey;}

.codeimportNEW       {color: #930;}
.codeimportINVALID   {color: red;}
.codeimportREVIEWED  {color: green;}
.codeimportSUSPENDED {color: red;}
.codeimportFAILING   {color: red;}

.stale-diff { color: #f60; }
.conflicts-diff { color: red; }

.branch-no-dev-focus {
  background: #FFF59C;
  vertical-align: middle;
  text-align: center;
  height: 2.5em;
}

#branch-pending-writes {
  background: #FFF59C;
  width: 40em;
  padding-left: 1em;
  padding-right: 1em;
  padding-top: 0.2em;
  padding-bottom: 0.2em;
  -moz-border-radius: 5px;
  -o-border-radius: 5px;
  -webkit-border-radius: 5px;
}

#branch-pending-writes h3 {
  color: black;
  font-weight: bold;
  text-align: center;
  font-size: 160%;
  margin-top: 0.5em;
}

.mergeproposal p {margin: 0.5em 0 }

.vcsimportSUCCESS {} /* inherited text color */
.vcsimportFAILURE {color: Red;}

.greylink a:link, .greylink a:visited {
  color: grey;
}

.commentSuffix {
  height: 2.5em;
}
.commentVote {
  float: right;
}
.replyLink {
  text-align: right;
}
.codereviewcomment {font: 120% monospace;}
.codereviewcomment .attachment, #review-diff .attachment {
  background-color: #f6f6f6;
}

body.tab-branches table.listing .section-heading {
  color: #d18b39;
}

body.tab-branches table.listing tr.thead, body.tab-branches table.listing thead {
  color: #666666;
}

#proposal-summary td, #proposal-summary th { padding-bottom: 2px; }
table.diff {
   white-space: pre-wrap;
   font: 120% monospace;
   width: 100%;
   background-color: white;
}
table.diff .text { width: 99%; padding-left: 0.5em; }
table.diff .line-no {
  text-align: right;
  background-color: #f6f6f6;
  color: #999;
  border-right: solid 4px white;
}
table.diff .diff-chunk, table.diff .diff-file, table.diff .diff-header {
 font-weight: bold;
}
table.diff .diff-added { background-color: #92ED92; }
table.diff .diff-removed { background-color: #FF7F7F; }
.back-link { margin-top: 3em; }

/* === Bugs === */
/* The Launchpad Bugs application uses a maroon color: */
body.tab-bugs #applications {background: url(app-bugs-wm.gif) no-repeat;}
body.tab-bugs #mainarea #portlets .portlet.active h2 a,
body.tab-bugs #mainarea div#portlets div.portlet.active a {
  background-color: #F0CB00;
}
body.tab-bugs #mainarea #portlets .portlet.active h2 a:hover,
body.tab-bugs #mainarea div#portlets div.portlet.active a:hover {
  background-color: #FFE40F;
}
body.tab-bugs #mainarea #portlets .portlet.active div,
body.tab-bugs #mainarea #portlets .portlet.active ul,
body.tab-bugs #mainarea #portlets .portlet.active ul li a,
body.tab-bugs #mainarea #portlets .portlet.active ul li a:hover,
body.tab-bugs #mainarea div#portlets div.portlet.active ul,
body.tab-bugs #mainarea div#portlets div.portlet.active ul li a,
body.tab-bugs #mainarea div#portlets div.portlet.active ul li a:hover {
  background-color: #FEFCF0;
}
body.tab-bugs #mainarea #portlets .portlet.active div {
  border-left: 4px solid #FEFCF0;
  border-right: 4px solid #FEFCF0;
}
body.tab-bugs #actions, body.tab-bugs .results {background-color: #fee;}
body.tab-bugs #actions h2, body.tab-bugs #actions h2:hover {
  background-color: #9f2b33;
}
.tab-bugs h1, .tab-bugs h2, .tab-bugs h3, .tab-bugs #application-footer strong,
.tab-bugs table.listing thead {
  background: none;
  color: #9f2b33;
}

.statusNEW,           .statusNEW a           {color: #930;}
.statusINCOMPLETE,    .statusINCOMPLETE a    {color: red;}
.statusCONFIRMED,     .statusCONFIRMED a     {color: red;}
.statusTRIAGED,       .statusTRIAGED a       {color: #f60;}
.statusINPROGRESS,    .statusINPROGRESS a    {color: black;}
.statusFIXCOMMITTED,  .statusFIXCOMMITTED a  {color: #050;}
.statusFIXRELEASED,   .statusFIXRELEASED a   {color: green;}
.statusINVALID,       .statusINVALID a       {color: gray;}
.statusWONTFIX,       .statusWONTFIX a       {color: gray;}
.importanceCRITICAL,  .importanceCRITICAL a  {color: red;}
.importanceHIGH,      .importanceHIGH a      {color: #f60;}
.importanceMEDIUM,    .importanceMEDIUM a    {color: green;}
.importanceLOW,       .importanceLOW a       {color: black;}
.importanceWISHLIST,  .importanceWISHLIST a  {color: blue;}
.importanceUNDECIDED, .importanceUNDECIDED a {color: #999;}
.status :link, .importance :link {text-decoration: none;}

/* In a bug report page, the current context is highlighted in yellow: */
#affected-software tr.highlight {background-color: #ff9;}

/* Bug report page subscribe/unsubscribe spinner */
div#sub-unsub-spinner {
  background: url(/@@/spinner) center left no-repeat;
  color:#999;
  display:none;
  padding:3px 5px 2px 17px;
}
.unsub-icon, .editsub-icon {position:absolute; right:8px;}

.highlight-message {
  margin: 2em 0 2em 0;
  font-size: 120%;
}

/* --- Blueprints --- */

body.tab-specifications #applications {
  background: url(app-blueprints-wm.gif) no-repeat;
}
body.tab-specifications #mainarea #portlets .portlet.active h2 a,
body.tab-specifications #mainarea div#portlets div.portlet.active a {
  background-color: #F0CB00;
}
body.tab-specifications #mainarea #portlets .portlet.active h2 a:hover,
body.tab-specifications #mainarea div#portlets div.portlet.active a:hover {
  background-color: #FFE40F;
}
body.tab-specifications #mainarea #portlets .portlet.active div,
body.tab-specifications #mainarea #portlets .portlet.active ul,
body.tab-specifications #mainarea #portlets .portlet.active ul li a,
body.tab-specifications #mainarea #portlets .portlet.active ul li a:hover,
body.tab-specifications #mainarea div#portlets div.portlet.active ul,
body.tab-specifications #mainarea div#portlets div.portlet.active ul li a,
body.tab-specifications #mainarea div#portlets div.portlet.active ul li a:hover {
  background-color: #FEFCF0;
}
body.tab-specifications #actions, body.tab-specifications .results {
  background-color: #eff;
}
body.tab-specifications #actions h2, body.tab-specifications #actions h2:hover {
  background-color: #3594bb;
}
.tab-specifications h1, .tab-specifications h2, .tab-specifications h3,
.tab-specifications #application-footer strong,
.tab-specifications table.listing thead {
  background: none;
  color: #3594bb;
}
.specstatusAPPROVED             {color: green;}
.specstatusPENDINGAPPROVAL      {color: #f09;}
.specstatusPENDINGREVIEW        {color: #f09;}
.specstatusDRAFT                {color: #930;}
.specstatusDISCUSSION           {color: #930;}
.specstatusNEW                  {color: red;}
.specstatusSUPERSEDED           {color: gray;}
.specstatusOBSOLETE             {color: gray;}
.specpriorityNOTFORUS           {color: gray;}
.specpriorityUNDEFINED          {color: gray;}
.specpriorityLOW                {color: black;}
.specpriorityMEDIUM             {color: #f60;}
.specpriorityHIGH               {color: red;}
.specpriorityESSENTIAL          {color: red;}
.specdeliveryUNKNOWN            {color: gray;}
.specdeliveryNOTSTARTED         {color: gray;}
.specdeliveryDEFERRED           {color: red;}
.specdeliveryNEEDSINFRASTUCTURE {color: red;}
.specdeliveryBLOCKED            {color: red;}
.specdeliverySTARTED            {color: blue;}
.specdeliverySLOW               {color: red;}
.specdeliveryGOOD               {color: blue;}
.specdeliveryBETA               {color: #f60;}
.specdeliveryNEEDSREVIEW        {color: purple;}
.specdeliveryAWAITINGDEPLOYMENT {color: red;}
.specdeliveryIMPLEMENTED        {color: green;}
.specdeliveryINFORMATIONAL      {color: green;}

/* === Translations === */

body.tab-translations #applications {
  background: url(app-translations-wm.gif) no-repeat;
}
body.tab-translations #mainarea #portlets .portlet.active h2 a,
body.tab-translations #mainarea div#portlets div.portlet.active a {
  background-color: #3594bb;
}
body.tab-translations #mainarea #portlets .portlet.active h2 a:hover,
body.tab-translations #mainarea div#portlets div.portlet.active a:hover {
  background-color: #29B0DC;
}
body.tab-translations #mainarea #portlets .portlet.active div,
body.tab-translations #mainarea #portlets .portlet.active ul,
body.tab-translations #mainarea #portlets .portlet.active ul li a,
body.tab-translations #mainarea #portlets .portlet.active ul li a:hover,
body.tab-translations #mainarea div#portlets div.portlet.active ul,
body.tab-translations #mainarea div#portlets div.portlet.active ul li a,
body.tab-translations #mainarea div#portlets div.portlet.active ul li a:hover {
  background-color: #F1F9FC;
}
body.tab-translations #mainarea #portlets .portlet.active div {
  border-left: 4px solid #f1f9fc;
  border-right: 4px solid #f1f9fc;
}
body.tab-translations #actions, body.tab-translations .results {
  background-color: #f1d7e6;
}
body.tab-translations #actions h2, body.tab-translations #actions h2:hover {
  background-color: #bb3a84;
}
.tab-translations h1, .tab-translations h2, .tab-translations h3,
.tab-translations #application-footer strong,
.tab-translations table.listing thead {
  background: none;
  color: #bb3a84;
}
.translation code {font-weight: bold;} /* an interpolation code, such as %i */
.translation samp { /* a leading/trailing space */
  background: url(/@@/translation-space) center center no-repeat;
  padding: 0 4px; /* should be half the width of /@@/translation-space */
  white-space: pre; /* stops consecutive spaces from collapsing */
}
/* In translation forms, single-line text fields occupy nearly all of the
available width, just like multi-line fields (see "textarea" above): */
input.translate {width: 90%; max-width: 60em;}

/* === Answers === */

body.tab-answers #applications {background: url(app-answers-wm.gif) no-repeat;}
body.tab-answers #mainarea #portlets .portlet.active h2 a,
body.tab-answers #mainarea div#portlets div.portlet.active a {
  background-color: #3840be;
}
body.tab-answers #mainarea #portlets .portlet.active h2 a:hover,
body.tab-answers #mainarea div#portlets div.portlet.active a:hover {
  background-color: #5350E0;
}
body.tab-answers #mainarea #portlets .portlet.active div,
body.tab-answers #mainarea #portlets .portlet.active ul,
body.tab-answers #mainarea #portlets .portlet.active ul li a,
body.tab-answers #mainarea #portlets .portlet.active ul li a:hover,
body.tab-answers #mainarea div#portlets div.portlet.active ul,
body.tab-answers #mainarea div#portlets div.portlet.active ul li a,
body.tab-answers #mainarea div#portlets div.portlet.active ul li a:hover {
  background-color: #F4F4FC;
}
body.tab-answers #mainarea #portlets .portlet.active div {
  border-left: 4px solid #F4F4FC;
  border-right: 4px solid #F4F4FC;
}
body.tab-answers #actions, body.tab-answers .results {background-color: #eef;}
body.tab-answers #actions h2, body.tab-answers #actions h2:hover {
  background-color: #3840be;
}
.tab-answers h1, .tab-answers h2, .tab-answers h3,
.tab-answers #application-footer strong, .tab-answers table.listing thead {
  background: none;
  color: #3840be;
}

.questionstatusOPEN      {color: #000;} /* black */
.questionstatusNEEDSINFO {color: #930;} /* brown */
.questionstatusANSWERED  {color: #363;} /* grey-green */
.questionstatusSOLVED    {color: #090;} /* green */
.questionstatusEXPIRED   {color: #666;} /* dark grey */
.questionstatusINVALID   {color: #c00;} /* red */


/* --- Other --- */

ul#applicationchooser a, ul#applicationchooser a:hover {
  color: #000;
}

/* ====== Content area styles ====== */

/* -- Front pages -- */

#applications {clear: both; width: 100%;}
div#applications {padding: 1em 0; text-align: center;}
#applications span {
  display: inline-block;
  float: right;
}
#applications a img {
  margin: 0 auto;
}
.central {
  clear: left; /* Bugs FP */
  font-size: 1.125em;
  margin: 0 auto 1em;
  padding: 0.5em 0; /* FP should fit in ~750px; Bugs FP */
  width: auto;
}
.central input {
  font-size: 1em;
}
.front_page label {
  color: #303030;
  font-size: 1.2em;
}
#application-summary, #application-footer, #page-summary {
  font-size: 1.2em;
  line-height: 1.4em;
  margin-top: 0;
}
#application-footer {
  border-top: 1px dotted #999;
  clear: both;
  margin-top: 2em;
  padding-top: 1em;
}

/* -- Other pages -- */

img.mugshot {
  float: right;
  margin-left: 20px;
}
img.mugshot:after {
  content: ".";
  display: block;
  height: 0;
  clear: both;
  visibility: hidden;
}
img.mugshot {display: inline-table;}
/* Work around float bug in MSIE for Windows, while hiding from MSIE for Mac \*/
* html img.mugshot {height: 1%;}
img.mugshot {display: block;}
/* End hiding from MSIE for Mac */

div.columns {clear: both;}
div.left, div.right {width: 50%;}
div.left {clear: both; float: left;}
div.right {clear: right; float: right;}
div.left div.portlet, div.right div.portlet {
  border: dotted #cbcbcb; /* matches color of mainarea_* images */
  border-width: 1px 0 0 0;
  margin-top: 0;
  padding-top: 0.5em;
}
div.left div.portlet {
  border-width: 1px 0 0 0;
  padding: 0 0.5em 0.5em 0;
}
div.right div.portlet { /* is this necessary? */
  border-width: 1px 0 0 1px;
  padding: 0 0 0.5em 0.5em;
}
div.columns div.right div.portlet {border: none; padding: 0;} /* BlueprintsFP */

div.three.column.middle {margin-right: 1%;}
div.three.column.left, div.three.column.middle, div.three.column.right {
  clear: none;
  float: left;
  width: 33%;
}
div.three.column.left, div.three.column.right { margin: 0;}
.title {
  font-weight: bold;
}
ul.buttons {margin: 0.5em 0 0.5em 0 !important; padding: 0 !important;}
/*- without !important, gets overridden by the '#maincontent ol' etc rule -*/
ul.buttons li {display: inline; margin: 0 0 0 0;}
body.applicationhome ul.buttons {float: right; margin: 0 0 0 1em !important;}
body.applicationhome ul.buttons li {display: block; margin-right: 0;}
ul.cross-reference {font-size: 1.25em;}

ul.helplinks {float: right; margin: 0.5em;}
/* We set `display: block` to lose the bullets.  We should use
 * `list-style-type:none` but this is what our existing code does.
 */
ul.helplinks li {display: block; margin: 0 0 0 0;}

/*
li {
  margin-bottom: 0.75em;
}
*/

#project-cloud-preview a {
  padding-left: 0.5em;
  padding-right: 0.5em,
}

#project-tags a {
  padding-left: 0.5em;
  padding-right: 0.5em,
}

/* Clouds of links. */
.cloud-size-smallest {
  font-size: 0.8em;
}
.cloud-size-small {
  font-size: 1.1em;
}
.cloud-size-medium {
  font-size: 1.4em;
}
.cloud-size-large {
  font-size: 1.7em;
}
.cloud-size-largest {
  font-size: 2.0em;
}
.cloud-dark {
  color: #00f;
}
.cloud-medium {
  color: #7878ff;
}
.cloud-light {
  color: #b8b8ff;
}

.lowerCaseText {
  text-transform: lowercase
}

div.popupTitle {
  background: #ffffdc;
  padding: 0 1em;
  border: 1px black solid;
  position: absolute;
  display: none;
}

/* Search results*/

#search-results {
  margin-top: 1em;
}


#search-results ul {
  margin: 0 0 .5em 0;
  padding: 0;
  list-style-type: none;
}

#search-results ul li {
  margin-bottom: 1em;
}

#search-results ul li div.summary {
  margin-left: 17px;
  font-weight: normal;
}

#search-results ul.exact-matches {
  margin-top: 1em;
  margin-bottom: 1em;
}
#search-results ul.site-matches {
  max-width: 55em;
}

#search-results div.upper-batch-nav {
  border-top: 1px solid #d2d2d2;
  margin-top: 2.5em;
  margin-bottom: 0.5em;
}
#search-results .search-batch {
  background: #e7effc;
  margin-bottom: 10px;
}

#search-results div.lower-batch-nav {
  margin-top: 1.5em;
  border-top: 1px solid #d2d2d2;
}

#search-results .search-result-link {
  font-weight: bold;
}

#search-results div.summary p {
  margin-top: 0;
}

#no-results {
  margin-top: 2em;
}

#no-results span.search_text {
  font-weight: bold;
}

/* From nice_pre in tales.py */
pre.wrap {
  white-space: -moz-pre-wrap;
  white-space: -o-pre-wrap;
  white-space: pre-wrap;
  word-wrap: break-word;
}

/* Don't add styles here.
A chronologically-ordered style sheet is hard to maintain and debug.

First, see if you can solve your problem by correcting the HTML.
If not, see if there is an existing class that does what you want.
As a last resort, if you really do need extra CSS, add it to the appropriate
section of the style sheet, as shown in the table of contents.

Don't add styles here. Thanks. */<|MERGE_RESOLUTION|>--- conflicted
+++ resolved
@@ -1866,10 +1866,7 @@
 
 /* Shaded logging area. */
 div.logtail {
-<<<<<<< HEAD
-=======
     margin: 0.5em;
->>>>>>> 7c3eb1de
     background-color: #f6f6f6;
     padding: 5px;
     border: solid gray;
