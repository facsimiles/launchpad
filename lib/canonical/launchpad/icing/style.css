--- conflicted
+++ resolved
@@ -1242,8 +1242,6 @@
 .product.series, .project {margin-bottom: 1em;}
 #packages h1, #projects h1 {margin-top: 1.2em;}
 
-<<<<<<< HEAD
-=======
 /* --- Home --- */
 #home-description {
   font-size: 1.5em;
@@ -1298,7 +1296,6 @@
   padding-top: 0;
 }
 
->>>>>>> 04dfed0a
 /* Soyuz-related styles (that don't have a facet, but generally are
  * under Overview)
  */
