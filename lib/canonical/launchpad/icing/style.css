/* = Launchpad style sheet = */
/*
Guidelines:
 * Use absolute units (e.g. px, pt) only when image sizes or CSS limitations
   demand it. Otherwise, use relative units (%, em).
*/

.demo {background-color: #fee;}

/* === Stuff browsers should do but don't === */

.clearfix:after { /* use class="clearfix" whenever floats should be enclosed */
  content: ".";
  display: block;
  height: 0;
  clear: both;
  visibility: hidden;
}
.clearfix {display: inline-table;}
/* Work around float bug in MSIE for Windows, while hiding from MSIE for Mac \*/
* html .clearfix {height: 1%;}
.clearfix {display: block;}
/* End hiding from MSIE for Mac */
.visualClear {display: block; clear: both;} /* XXX Remove this */
abbr[title], acronym[title] {border-bottom: 1px dotted black; cursor: help;}
address {font-style: inherit;}
* html body {word-wrap: break-word;} /* stops floats dropping in IE 5.5/6 */
aside {display: block;}
caption {caption-side: bottom; text-align: left;}
dt dfn {font-style: normal; font-weight: bold;}
dd {margin-bottom: 1em;}
input {visibility:inherit;}
kbd {
  background-color: #ddd;
  border: 1px solid;
  border-color: white gray gray white;
  color: black;
  margin: 1px;
  min-width: 1em;
  outline: 1px #666;
}
label {
  white-space: nowrap;
  font-weight: bold;
}
legend {font-weight: bold;}
legend legend {font-weight: normal;}
.listbox { /* a scrolling list of checkboxes or radio buttons */
  border: 1px solid #8cacbb;
  display: inline-block;
  max-height: 12em;
  overflow: auto;
  overflow: -moz-scrollbars-vertical;
}
.listbox label {
  background-color: #f6f6f6;
  border: solid white;
  border-width: 0 0 1px 0;
  display: block;
}
table {border-collapse: collapse;}
textarea {display: block;}
thead {vertical-align: bottom;}
tr {vertical-align: top;}
th {text-align: right;}
thead th, tr.thead th {text-align: center;}
/* make <wbr> work with Opera */
/* XXX: 20061026 jamesh Disabled since BjornT reported display problems */
/* wbr:after {content: "\00200B"} */

/* Opera doesn't use the general tr above for the radio button table */
table.radio-button-widget tr td {vertical-align: top;}

/* === Overall presentation === */

html {
  position: static;
  font-family: sans-serif;
  font-size: 10pt;
  color: #333;
  background-color: #fff;
}
body {margin: 0; padding: 10px 20px;}

:link                         {color: #039;    text-decoration: none;}
:link:hover, :visited:hover   {                text-decoration: underline;}
:link:active, :visited:active {color: #36c;}
:visited                      {color: #324c7f; text-decoration: none;}

h1, h2, h3, h4, h5, h6 {
  background: none;
  padding: 0;
  margin: 0;
  /* Content headings are highlighted using a different color (the color is
     overriden per-application in subsequent rules) instead of bold text. */
  color: #83ad23;
  font-weight: normal;
}
h1 { font-size: 2.2em; }
h2 { font-size: 1.5em; }
h3 { font-size: 1.1em; }
h4, h5, h6 { font-size: 1em; }
h1, h2, h3, h4, h5, h6 { margin-bottom: 0.5em; }
/* H1 is only used at the top the maincontent, maybe below a short description
   of the displayed object. It must have zero margin-top. */
h2, h3, h4, h5, h6 { margin-top: 1em; }

.exception {color: #cc0000;}
.discreet, .lesser {font-size: 80%;}
.offline {text-align: center; margin: 2em 20px;}
/* XXX 20080617 mpt: That 20px will be obsolete in 2.0 (bug 240657). */
.unavailable {color: #999; background: none;}

/* --- Error, warning, and info messages --- */

.error, .warning, .informational {
  padding: 0.5em;
}
.message {
  background: 5px 0.5em no-repeat;
  font-weight: bold;
  margin: 1em 0 0.5em;
  padding: 0.5em 1em 0.5em 30px; /* 30px because the image has a pixel size */
}
.error .message, .warning .message, .informational .message {
  margin: 0.25em 0 0;
  padding: 0 0 0 25px;
  background: 0 0 no-repeat;
}
.error {color: #db1f22;}
.error.message, .error .message {
  background-image: url(/@@/error);
}
td.error {
  border: 1px solid #db1f22;
  background-color: #ffffff;
}
.warning {background-color: #fcdd99; color: black;}
.warning.message, .warning .message {
  background-image: url(/@@/warning);
}
.helpwanted {background-color: #fafca9; color: black; border: 1px solid black;
    padding: 0.5em; font-size: smaller; padding-left: 3em
}
.helpwanted.message, .helpwanted .message {
  background-image: url(/@@/helpwanted);
}
.informational {background-color: #fcfc99; color: black;}
.informational.message, .informational .message {
  background-image: url(/@@/info);
}
.debugging {background-color: #666; color: white;}
.debugging.message, .debugging .message {
  background-image: url(/@@/info);
}
.whiteboard {
  color: #666;
}
/* When shown as in a definition description, indent slightly. */
dd .whiteboard {
  padding-left: 1em;
}

/* --- Form controls --- */

form {border: 0; margin: 0; padding: 0;}
input[type="text"], input[type="search"], input[type="password"], textarea {
  font-family: sans-serif;
  margin: 0;
}
input[type="text"], input[type="search"], input[type="submit"],
input[type="reset"], textarea {
  font-size: 1em; /* Forces a readable font size in Safari */
}
button, input[type="button"], input[type="file"], input[type="password"],
input[type="submit"], input[type="text"], select, textarea {
  margin-right: 0.5em;
}
input.urlTextType {width: 100%;}
.fieldRequired, .fieldOptional {color: #999; font-weight: normal;}
.formHelp {margin-top: 0.2em; margin-bottom: 0.5em; color: #777;}
/* Hack to add breathing room to bug status forms: */
table.listing div.field>table {margin-top: 0.5em;}
table.listing div.field>label, table.listing div.field>div>label,
table.listing div.actions {
  display: block; margin-top: 1em;
}
/* XXX 20080110 mpt: We make textareas slightly narrower in IE to avoid the
right side being clipped (bug 156202). This should be rechecked post-2.0. */
textarea {width: 100%;}
/* This is currently overridden for Internet Explorer in main-template.pt. */

table.form {margin-top: 1em; width: 100%;}
  /* http://launchpad.dev/firefox/+edit */

/* XXX: this is just to make tables look more consistent when used in a
 * summary pagelet; the concrete use case is in
 * person-pagelet-details.pt. We should move to use tables everywhere
 * and then kill this class I guess. -- kiko, 2007-12-05 */
table.slimpadding td, table.slimpadding th { padding: 0; padding-right: 3px }

/* --- Action links and buttons --- */

/*
  Action links are those that begin the process of doing something.
  For example, "Register a branch", "Edit profile", "Link to CVE".
  When presented inline, they are rendered by launchpad-inline-link.pt.

  Action buttons are those that submit a multi-row form.
  Often an action button will have an "or _Cancel_" link next to it.

  We want 0.5em horizontal gap between links and buttons in these sections.
  Using margin-left would cause a bad gap to the left of a leftmost item.
  Using margin-right would cause a bad gap to the right of a rightmost item.
  We could fix these problems with :first-child/:last-child, but not in IE.
  So we do something a little tricky.
  We go ahead and give each child of the actions container a right margin:
*/
.actions * {margin-right: 0.5em;}
.actions * * {margin-right: 0;} /* because ">" doesn't work in IE6 */
/*
  Then in addition to the top/bottom margins of the actions container, we
  give it a *negative* right margin, cancelling out that of the last child.
*/
.actions {margin: 1em -0.5em 1em 0;}
/*
  Examples:
  http://bugs.launchpad.dev/firefox/+bug/1 (after 'Affects' table)
  http://bugs.launchpad.dev/firefox/+bug/1/+subscribe (bottom button)
*/

/* --- Batch navigation links --- */

/* Next links have icons: */
.batch-navigation-links .next {
  background: center right no-repeat;
  padding-right: 14px;
}
.batch-navigation-links .next {background-image: url(/@@/arrowRight);}
.batch-navigation-links .next.inactive {
  background-image: url(/@@/arrowRight-inactive);
}
.batch-navigation-links .inactive {color: #999ea7;}
/* And all the links have spacing between them: */
.batch-navigation-links .previous, .batch-navigation-links .next,
.batch-navigation-links .last {
  margin-left: 0.25em;
}
.batch-navigation-links .first, .batch-navigation-links .previous,
.batch-navigation-links .next {
  margin-right: 0.25em;
}

/* --- Other --- */

/* No border on images that are links. */
a img {
  border: none;
}
/* No border on images that have link maps.
 * There's nothing special for this, as the image and map
 * may be separate.  So, just set no border for all images.
 */
img {
  border: none;
}

/* see launchpad.js:activateCollapsibles() */
.collapsible legend a, .collapsible legend a:visited {
  text-decoration: none;
  color: #000088;
}
img.collapseIcon {text-decoration: none; margin-bottom: -3px;}
.collapsible legend a span {text-decoration: underline;}
.collapsible {padding: 0; margin: 0;}
.collapsed {border: none; margin-bottom: 0;}
fieldset .collapsed {display: none;}
fieldset .expanded {display: block;}

form.primary.search {
  margin-bottom: 2em;
}
@media print {
  .notforprint {display:none;}
}
@media screen {
  .notforscreen {display:none;}
}

.highlighted, tr.highlight {background: #ddd; border: 1px solid #ddd;}
.highlighted {padding: 0.5em;}
.highlighted h3 {margin-top: 0;}
.unhighlighted {padding: 0 0.5em;}

h1 em, h2 em, h3 em, h4 em, h5 em {
  font-style: normal;
  color: #353535;
}
h1 span, h2 span, h3 span, h4 span, h5 span {
  color: #656565;
}
strong em {
  font-style: normal;
  color: #353535;
}
.link_img {border: 0;}
.debug {
  background: none;
  color: #f09;
}

.anchor {
  height: 1px;
  overflow: hidden;
  display: none;
}
hr {
  display: none;
}

/* === Universal page layout === */

/* All pages begin with a global header or a topline. */
#globalheader {
  position: relative;
  width: 100%;
  height: 21px;
  overflow: hidden;
  margin: 0 0 1em;
  background-color: #EEE;
  background-image:  url(globalheader_bg.gif);
  background-repeat: repeat-x;
  background-position: top center;
}
/* Home icon and link. */
#globalheader a.home {
  display: block;
  margin: 0;
  padding: 0;
}
#globalheader .sitemessage a {
  color: #FFF;
  text-decoration: underline;
}
/* Site-specific message. */
#globalheader .sitemessage {
  position: absolute;
  top: 2px;
  left: 10px;
  display: inline;
  color: #FFF;
  font-size: 13px;
}

/* Next is a location bar. */

#locationbar {
  width: 100%;
  height: 26px;
  margin: 0;
  padding: 0;
  list-style: none;
  background-color: #AFDB1F;
  font-size: 11px;
  font-weight: bold;
  color: #FFF;
}
ul#menuroot a#homebreadcrumb span {
  background: url(home-low-high.gif) left top no-repeat;
  padding-left: 16px; /* space between home icon and the word "Home" */
}
ul#menuroot li a#homebreadcrumb:hover span,
ul#menuroot li.selected a#homebreadcrumb span {
  background: url(home-low-high.gif) left -20px no-repeat;
  padding-left: 16px;
}
/* The location bar contains menus. */
ul#menuroot {
  display: inline;
  float: left;
  margin: 0;
  /* Right padding needed so the rightmost arrow is within the box. It must be
     the opposite of the negative right margin on breadcrumb items. */
  /* Other paddings and margins set to zero to undo the generic "ul" style. */
  padding: 0 16px 0 0;
  margin: 0;
  /* To prevent a gap when "#logincontrol" wraps around and the font size is
     increased, we need to prevent the box height from being greater than the
     height of the #locationbar box, which sets the green background. We do not
     inherit the height limit from #location bar because this element is
     floated.

     0px vertical padding + 26px height = 26px, height of "#locationbar". */
  height: 26px;
}
/* XXX: needs explanation */
ul#menuroot li {
  display: inline;
}
/* Style for breadcrumb items.
 *
 * XXX: background stuff needs explanation.
 *
 * Negative right margin for breadcrumbs.
 * This is part of how we make them look like arrows.
 */
ul#menuroot a.breadcrumb {
  position: relative;
  background-image: url(locationbar_a_bg.gif);
  background-repeat: no-repeat;
  background-position: -1000px 0px;
  display: block;
  float: left;
  margin-right: -16px;
}
/* "Your location:" text.
 *
 * The 1px negative right margin is to bring the first breadcrumb a little
 * closer to the "Your location:" text.  It makes it look visually tighter
 * because of the chevron shape of the highlights.
 */
#yourlocation {
  float: left;
  display: block;
  background-image: url(locationbar_a_bg.gif);
  background-repeat: no-repeat;
  background-position: -1100px 0px;
  padding: 6px 0 6px 10px;
  margin-right: -1px;
  /* To prevent a gap when "#logincontrol" wraps around and the font size is
     increased, we need to prevent the box height from being greater than the
     height of the #locationbar box, which sets the green background. We do not
     inherit the height limit from #location bar because this element is
     floated.

     12px vertical padding + 14px height = 26px, height of "#locationbar". */
  height: 14px;
}
/* IE6 specific rule to make the location bar look better. */
* html #yourlocation {padding-bottom: 4px;}
/* Display dyn menu items and breadcrumbs with black text and as blocks. */
#locationbar li a,
#locationbar li span {
  display: block;
  color: #000000;
}
/* Unlinked items.  Same colour as the overview actions menu. */
#locationbar li .unlinked {
  color: #83AD23;
}
/* XXX: needs explanation */
ul#menuroot a.breadcrumb em { /* should be changed to not need em */
  font-style: normal;
  float: left;
  display: block;
  background-image: url(locationbar_nodrop_em_bg.gif);
  background-repeat: no-repeat;
  background-position: right top;
  padding: 6px 26px 6px 20px;
  cursor: pointer;
}
* html ul#menuroot a.breadcrumb em {padding-bottom: 4px;} /* for IE6 */
/* When a breadcrumb has a submenu, show a down-arrow. */
ul#menuroot a.container.breadcrumb em { /* should be changed to not need em */
  background-image: url(locationbar_em_bg.gif);
}
/* General appearance of a dynamic menu item.
 * The area we actually see on the page is an <a> element.
 * The <li> element takes up no space.
 */
#locationbar ul.menu li a,
#locationbar ul.menu li .unlinked {
  background-image: none;
  background-color: #AFDB1F;
  float: none;
  padding-left: 16px;
  padding-right: 16px;
  padding-top: 3px;
  padding-bottom: 3px;
  height: auto;
}
/* General appearance of a dynamic menu item. */
#locationbar ul.menu li {
  margin-bottom: 0px;
  padding-bottom: 0px;
}
/* Appearance of a dynamic menu or submenu.
 * Note the 3d-effect border.
 * Note the z-index so that they appear above all other content.
 */
#locationbar ul.menu {
  background-color: #AFDB1F;
  position: absolute;
  z-index: 2000;
  margin-left: 0px;
  border-right: 1px solid #90B51A;
  border-bottom: 1px solid #90B51A;
  border-top: 1px solid #DCF58B;
  border-left: 1px solid #DCF58B;
  padding-left: 0px;
  padding-right: 0px;
}

/* Because the menus are misplaced on IE6, we'll hide them for now. */
* html ul#menuroot a.container.breadcrumb em {
  background-image: url(locationbar_nodrop_em_bg.gif);
}
* html #locationbar ul.menu {display: none;}

/* Inhibit underlines on all dyn menu items. */
#locationbar li a:hover {
  text-decoration: none;
}
/* Set the appearance of dyn menu items other than the breadcrumbs
 * on mouse-over.
 * The colour #EEE is sometimes used for debugging.
 */
#locationbar ul#rootmenu ul.menu li a:hover {
  /* color: #EEE; */
}
/* Set the appearance of dyn menu items other than the breadcrumbs
 * when selected and potentially opened.
 * This works, but has the > that makes IE unhappy.
 * #locationbar ul.menu li.selected>a {
 *   background-color: #C8EF48;
 *   color: #000;
 * }
 * So instead, we have the following two rules.
*/
#locationbar ul.menu li a {
  background-color: #AFDB1F;
  color: #000;
}
#locationbar ul.menu li.selected>a {
  background-color: #C8EF48;
  color: #000;
}
/* Set the appearance of breadcrumb items on mouse-over.
 * This is the same as how they look when selected, so that
 * they look right during the deliberate delay between being
 * moused-over and actually activated.
 */
ul#menuroot li a.breadcrumb:hover {
  background-position: 0px 0px;
  color: #000;
}
/* Set the appearance of breadcrumb items when selected for opening. */
ul#menuroot li.selected a.breadcrumb {
  background-position: 0px 0px;
  color: #000;
}
/* Make dyn menu items that are the source of submenus have a right-arrow
 * on the far right, to show they can be opened.
 *
 * Does not include the breadcrumbs.
 */
#locationbar ul.menu a.container {
  background-image: url(/@@/arrowRight);
  background-repeat: no-repeat;
  background-position: center right;
}
/* Allow dyn menus to appear ouside of the locationbar, even though they
 * overflow its bounds.
 */
#locationbar {overflow: visible;}
/* Prevent the text in links in menu items from wrapping.
 * Apply appropriate formatting to links in menu items.
 */
#locationbar li a,
#locationbar li .unlinked {
  left: auto;
  margin: 0px 0px 0px 0px;
  white-space: pre;
}

/* === Login control === */
/* At the top right of the page is a link to log in or a button to log out: */
#logincontrol {float: right;}
/* The 'Log Out' button lacks the right margin that buttons usually have: */
#logincontrol input[type='submit'] {
  font-size: smaller;
  margin-right: 0;
  vertical-align: bottom;
}

/* === Location hierarchy === */
/*
  # XXX mpt 20080710 bug=247420: Known issues with the hierarchy:
  - The left border and bevel of the 'Launchpad' segment is missing.
  - The top border and bevel of the last segment is missing.
  - The right border and bevel of the last segment is missing.
  - The border between the last segment and the spine should not be present.
  - The spine should have a slight top bevel as well as a border.
*/
/*
  The location bar begins with a series of interlocking segments, showing
  your location in the hierarchy of people and projects:
*/
#lp-hierarchy {
  background: #eee url(navigation-hierarchy-bg) repeat-x;
  clear: left;
  min-height: 25px;
  float: left;
}
/* The segments have '>' separators for the benefit of those without CSS: */
#lp-hierarchy small {display: none;}
/* The last segment is darker (on the front page, this is the only item): */
#lp-hierarchy.home {background: #ddd;}
/* The first segment has a rounded top left corner: */
#lp-hierarchy:before {
  vertical-align: top;
  float: left;
  content: url(navigation-hierarchy-nw);
}
#lp-hierarchy.home:before {content: url(navigation-hierarchy-nw-home);}
/* Each segment appears as a clickable button: */
#lp-hierarchy a {color: #000; display: inline-block; padding: 4px 22px 0 8px;}
/* The segments have chevrons to convey their parent-child relationship: */
#lp-hierarchy .item {
  background: url(navigation-hierarchy-chevron-normal) no-repeat right;
  display: inline-block;
  min-height: 25px;
  vertical-align: middle;
}
/* The penultimate segment leads into the dark color of the last segment: */
#lp-hierarchy .before-last {
  background-image: url(navigation-hierarchy-chevron-selected);
}
#lp-hierarchy .last a {font-weight: bold; padding-right: 4px;}
/* The last segment is dark, and has a rounded top right corner: */
#lp-hierarchy .last {background: #ddd;}
.last-rounded {
  background: #ddd url(navigation-hierarchy-ne) no-repeat top right;
  min-height: 25px;
  display: block;
  width: 6px;
  float: left;
}

/* === Location spine === */
/*
  A narrow horizontal bar ties the location bar together. On those pages with
  application tabs, it visually connects the selected hierarchy element and
  the selected tab:
*/
.apps-separator {
  clear: left;
  height: 5px;
  margin: 0;
  padding: 0;
  background: #ddd;
  border-top: 1px solid #ccc;
  border-bottom: 1px solid #ccc;
}

/* === Location application tabs === */
/* In most pages, the location bar includes six centered application tabs: */
#lp-apps {
  position: relative;
  width: 100%;
  max-width: 72em;
  padding: 0;
  text-align: center;
  margin: 0 auto;
}
/* The tabs have text separators for the benefit of those without CSS: */
#lp-apps small {display: none;}
/* The tabs are equal size, not too wide, and attached to the center bar: */
#lp-apps span {
  position: relative;
  float: left;
<<<<<<< HEAD
  width: 16%; /* = (100% - 1%) / 6 */
=======
  top: -2px;
  width: 16.3%; /* = (100% - 1%) / 6 */
>>>>>>> 8b7f6a06
  max-width: 12em;
  margin: 0;
  margin-right: 0.2em;
  padding: 0;
  text-align: center;
  color: #333;
  line-height: 1.5em;
}
#lp-apps span a, #lp-apps span strong {
  display: block;
  color: #333;
  text-decoration: none;
  margin: 0;
  overflow: hidden;
  padding: 0 0 5px;
}
/* The active tab is darker, and looks contiguous with the spine above: */
#lp-apps .active {border-top: 1px solid #ddd; top: -1px;}
#lp-apps .overview {
  background: url(navigation-tabs-sw-overview) bottom right no-repeat;
}
#lp-apps .overview a, #lp-apps .overview strong {
  background: url(navigation-tabs-se-overview) bottom left no-repeat;
}
#lp-apps .overview a:hover {
  color: #8fb635;
}
#lp-apps .overview.active {
  background: url(navigation-tabs-sw-overview-active) bottom right no-repeat;
}
#lp-apps .overview.active strong, #lp-apps .overview.active a {
  background: url(navigation-tabs-se-overview-active) bottom left no-repeat;
}
#lp-apps .branches {
  background: url(navigation-tabs-sw-code) bottom right no-repeat;
}
#lp-apps .branches a, #lp-apps .branches strong {
  background: url(navigation-tabs-se-code) bottom left no-repeat;
}
#lp-apps .branches a:hover {
  color: #d18c3b;
}
#lp-apps .branches.active {
  background: url(navigation-tabs-sw-code-active) bottom right no-repeat;
  border-top: 1px solid #ddd;
}
#lp-apps .branches.active strong, #lp-apps .branches.active a {
  background: url(navigation-tabs-se-code-active) bottom left no-repeat;
}
#lp-apps .bugs {
  background: url(navigation-tabs-sw-bugs) bottom right no-repeat;
}
#lp-apps .bugs a, #lp-apps .bugs strong {
  background: url(navigation-tabs-se-bugs) bottom left no-repeat;
}
#lp-apps .bugs a:hover {
  color: #a02c35;
}
#lp-apps .bugs.active {
  background: url(navigation-tabs-sw-bugs-active) bottom right no-repeat;
}
#lp-apps .bugs.active strong, #lp-apps .bugs.active a {
  background: url(navigation-tabs-se-bugs-active) bottom left no-repeat;
}
#lp-apps .specifications {
  background: url(navigation-tabs-sw-blueprints) bottom right no-repeat;
}
#lp-apps .specifications a, #lp-apps .specifications strong {
  background: url(navigation-tabs-se-blueprints) bottom left no-repeat;
}
#lp-apps .specifications a:hover {
  color: #3895bd;
}
#lp-apps .specifications.active {
  background: url(navigation-tabs-sw-blueprints-active) bottom right no-repeat;
}
#lp-apps .specifications.active strong, #lp-apps .specifications.active a {
  background: url(navigation-tabs-se-blueprints-active) bottom left no-repeat;
}
#lp-apps .translations {
  background: url(navigation-tabs-sw-translations) bottom right no-repeat;
}
#lp-apps .translations a, #lp-apps .translations strong {
  background: url(navigation-tabs-se-translations) bottom left no-repeat;
}
#lp-apps .translations a:hover {
  color: #bb3a84;
}
#lp-apps .translations.active {
  background: url(navigation-tabs-sw-translations-active) bottom right no-repeat;
}
#lp-apps .translations.active strong, #lp-apps .translations.active a {
  background: url(navigation-tabs-se-translations-active) bottom left no-repeat;
}
#lp-apps .answers {
  background: url(navigation-tabs-sw-answers) bottom right no-repeat;
}
#lp-apps .answers a, #lp-apps .answers strong {
  background: url(navigation-tabs-se-answers) bottom left no-repeat;
}
#lp-apps .answers a:hover {
  color: #3941bf;
}
#lp-apps .answers.active {
  background: url(navigation-tabs-sw-answers-active) bottom right no-repeat;
}
#lp-apps .answers.active strong, #lp-apps .answers.active a {
  background: url(navigation-tabs-se-answers-active) bottom left no-repeat;
}
/* After all has been said and done, we still want disabled ones to look disabled */
#lp-apps .disabled-tab {
  background: url(navigation-tabs-sw-disabled) bottom right no-repeat;
}
#lp-apps .disabled-tab strong {
  background: url(navigation-tabs-se-disabled) bottom left no-repeat;
  display: block;
  font-weight: normal;
  color: #a7a7a7;
}
.navigation.menu > :first-child {
  background: url(navigation-nw-w-normal.png) top left no-repeat;
}
.navigation.menu > strong:first-child {
  background-image: url(navigation-nw-w-selected.png);
}
/* The bottom right corner is placed over top of the bottom border: */
.navigation.menu > :first-child::before {
  content: '';
  background: url(navigation-sw-normal.png) no-repeat bottom left;
  padding: 0.25em 2px;
  vertical-align: -1px;
}

/* === Help pane === */
/*
Inline help is contained in a <div> and dynamically positioned by JavaScript.
*/
#help-pane {
  position: absolute;
  border: 5px solid black;
  padding: 10px;
  z-index: 3000;  /* This should appear above all other content. */
  background-color: #fff;
  width: 25em;
}
/* We want the hidden pane to have dimensions so that we can position the
frame with them.  This works because the element an absolute position, taking
it out of the page flow. */
#help-pane.invisible {
    position: absolute;
    visibility: hidden;
    display: block;
    left: 0px;
    top: 0px;
}

#help-body {
    background: url(spinner.gif) no-repeat center center;
}
#help-pane iframe {
    width: 100%;
    height: 18em;
}
#help-pane iframe.invisible {
    visibility: hidden;
    display: block;
}
#help-footer {
  padding: 3px;
  border-top: 1px solid #ddd;
  text-align: right;
}
#help-footer button {
  margin-bottom: 10px;
  margin-top: 3px;
}

span.help {font-weight: normal;}

/* === ID and timestamp === */
/* The first text in many pages is the object's timestamp and identifier. */
/* The timestamp is the date last modified or (more usually) registered: */
.object.timestamp {float: right;}
/* An identifier is a unique label, such as a bug number or branch ID: */
.object.identifier {float: left;}

/* === Navigation menus === */
/* A "navigation menu" categorizes the information about an object. */
/* For example, a distribution has "Details / Announcements / Mentoring..." */
/* Navigation menus appear as a segmented pill overlaid on a groove: */
.navigation.menu {
  background: url(navigation-menu-groove.png) repeat-x center left;
  margin: 1em 0 2em;
  text-align: center;
}
/* Segments have slight padding, and are normally light grey: */
.navigation.menu * {
  background: #eee url(navigation-n.png) top left repeat-x;
  padding: 0.25em 0;
}
/* But the selected element is slightly darker: */
.navigation.menu strong * {background-color: #ddd;}
/* All segments have a border, and padding around their text: */
.navigation.menu * * {
  border-right: 1px solid #ccc;
  border-bottom: 1px solid #bbb;
  padding: 0.25em 0.5em;
}
/* For text browsers, there's a " / " separator, hidden from CSS browsers: */
.navigation.menu small {display: none;}
/* All text in the navigation menu is near-black, even the links: */
.navigation.menu, .navigation.menu a {color: #333;}
.navigation.menu a:hover {text-decoration: none;}
/* The first segment has a rounded cap, matching its color: */
.navigation.menu > :first-child {
  background: url(navigation-nw-w-normal.png) top left no-repeat;
}
.navigation.menu > strong:first-child {
  background-image: url(navigation-nw-w-selected.png);
}
/* The bottom right corner is placed over top of the bottom border: */
.navigation.menu > :first-child::before {
  content: '';
  background: url(navigation-sw-normal.png) no-repeat bottom left;
  padding: 0.25em 2px;
  vertical-align: -1px;
}
.navigation.menu > strong:first-child::before {
  background-image: url(navigation-sw-selected.png);
}
/* The last segment has a rounded cap, matching its color: */
.navigation.menu > :last-child {
  background: url(navigation-ne-e-normal.png) top right no-repeat;
}
.navigation.menu > strong:last-child {
  background-image: url(/+icing/navigation-ne-e-selected.png);
}
.navigation.menu > :last-child * {border-right: none;}
/* The bottom right corner is placed over top of the bottom border: */
.navigation.menu > :last-child::after {
  content: '';
  background: url(/+icing/navigation-se-normal.png) no-repeat bottom left;
  padding: 0.25em 2px;
  vertical-align: -1px;
}
.navigation.menu > strong:last-child::after {
  background-image: url(/+icing/navigation-se-selected.png);
}

/* Immediately above the global footer, on most pages, is a search field: */
#globalsearch {
  font-size: small;
  margin: 1em 0;
  text-align: center;
  padding: 0.5em 1em 1em;
  background: #e7effc;
  color: #000;
  border: solid #c1c9d6;
  border-width: 1px 0;
}
#globalsearch label {display: block; font-weight: normal;}
#globalsearch input {display: block; margin: 0.5em auto 0;}
/* The last element on every page is a standard footer. */
#globalfooter {clear: both; margin: 0.5em 0;}
/* XXX 20080617 mpt: That 20px will be obsolete in 2.0 (bug 240657). */
/* It has a top border if the page doesn't already have a rounded border. */
body.freeform #globalfooter {
  border-top: 1px solid #cbcbcb; /* matches color of mainarea_* images */
  padding-top: 0.5em;
}
#colophon            {float: left;}
#applications-footer {float: right;}
#lp-arcana           {float: right;}

/* === Specific page layouts === */

/*- App home pages and pillar indexes both have a heading and app buttons. -*/
table#applications {margin-bottom: -0.5em;}
table#applications th, table#applications td {vertical-align: bottom;}
table#applications th {padding-left: 60px; text-align: left;}
table#applications th h1 {margin: 0; padding: 0;}
table#applications td {text-align: right;}
body.tab-branches #applications,
body.tab-bugs #applications,
body.tab-specifications #applications,
body.tab-answers #applications,
body.tab-translations #applications {
  background-position: left bottom !important;
}
/* But the pillar indexes have no watermark, so no heading indenting. */
body.pillarindex table#applications th {padding-left: 0;}

.clear {
  clear: both;
  height: 0px;
  overflow: hidden;
}

/* Either that application/pillar heading, or a structural heading,
partly (but not visibly) overlaps the rounded border of the main area. */
#structuralobject, #applications {
  position: relative;
  z-index: 1;
}

/* Display the pillar image above mainarea, so the image does not appear
   cropped in wide windows on browsers that do not support transparent
   background. */
#structuralobjectheading img { 
  z-index: 2;
}

#structuralobjectheading {
  background: none;
  color: black;
  float: left;
  margin: 10px 20px 0; /* XXX 20080617 mpt: remove 20px in 2.0 (bug 240657). */
 */
  width: 70%;
}
/* Structural headings contain an icon, maybe an intro, and a main heading.

   The icon size (when present) is 64x64, and is floated left. The left
   margins (3px on the icon, 70px on .intro and .main) provides 3px of
   horizontal spacing on each side of the icon. */
#structuralobjectheading img {
  float: left;
  margin: 0;
  margin-right: 3px;
  /* Large negative margin-bottom, so the presence or absence of the image
     will not affect the positioning of the #mainarea. */
  margin-bottom: -32px;
}
#structuralobjectheading .intro {
  margin: 2px 0 0 70px;
  font-size: 12px;
}
#structuralobjectheading .main {
  /* No bottom spacing here. If this does not wrap around, the spacing with
     "#mainarea" is provided by the margin-botom of "#globalsearch". If this
     does wrap around, we do not want spacing in addition to the font's
     descent. */
  font-weight: bold;
  margin: 1px 0 0 70px;
  font-size: 24px;
}

/* mainarea and three other divs supply the bottom (mainarea), top (x),
top left (y), and top right (z) of the rounded border. */
#mainarea {clear: both; position: relative;}

/* Inside those is a container for the main content, and the portlets if any. */
#container {
  margin-top: 30px;
  padding: 0 0 40px;
  position: relative;
}
* html #container {margin-top: 0; position: static;} /* fixes in IE6 */

/*
  To let the main content width = 100% - 220px for the portlets,
  we apply a negative right margin so the portlets can float on the right:
*/
#maincontent, #maincontentsub {float: left; margin-right: -220px; width: 100%;}
/* (maincontentsub is used for a two-column section in bugtask-index.pt.) */
/* To avoid overlap, we need an extra container with positive right margin: */
#nonportlets {margin-right: 220px;}
#portlets .portlet {width: 200px;}
/* Pages using the one-column layout can construct portlets using <aside>: */
aside {clear: right; float: right; width: 200px;}

/* -- Pillar indexes -- */

/* Distributions, projects, and people have two-column main pages. */
/* Most of the information is in the second column: */
.pillar {margin-left: 212px;}
/* But the main heading, subheadings, and the logo are in the first column: */
.pillar h2, .pillar .mugshot {
  clear: left;
  float: left;
  margin-left: -212px;
  text-align: right;
  width: 192px;
}
/* There is a margin between each section and the previous one: */
.pillar div.portlet, .pillar div.section {clear: left; padding-top: 2em;}
.pillar div.portlet h2, .pillar div.section h2 {margin-top: 0;}

/* === Portlets === */
/* The two-column layout includes a column of portlets: */
#portlets {
  display: inline;
  float: right;
  width: 200px;
  overflow: hidden;
  margin-left: -220px; /* negates -220px right margin of #maincontent */
  padding-left: 20px; /* 20px margin between main content and portlets */
  list-style: none;
}
/* Alternatively, individual portlets can be put in an <aside> element: */
aside {margin-left: 20px;}
/* IE6 and  lower ignore the left padding, so we add extra positioning. */
* html #portlets {left: 20px;}
/* IE7 gets the padding right but overcalculates the left margin, so we use
a conditional comment in main-template.pt to work around the above rule. */
/* Portlets look the same whether as <div class="portlet"> or <aside>: */
#portlets .portlet, aside {
  background-color: #ebebeb;
  border: 1px solid;
  border-color: #fff #ccc #ccc #fff;
  margin: 0 0 0.5em 0;
  color: #717171;
  padding: 4px 8px;
  width: 182px; /* = 200px column - 2*1px vertical border - 2*8px padding */
  overflow: hidden;
}
/* In the Actions menu, part of the horizontal padding is used for
highlighting menu items, so padding is handled by the contents instead: */
#portlets #actions {
  padding: 4px 0; width: 198px; /* 200px column - 2*1px vertical border */
}
#portlets .portlet, aside, #portlets .portlet h2, aside h2 {font-size: 12px;}
#portlets .portlet h2, aside h2 {
  border-bottom: 1px solid #ccc;
  color: inherit !important;
    /* http://launchpad.dev/ubuntu/+source/pmount/+filebug-advanced */
  font-weight: bold;
  margin: 0 0 1em;
  padding: 0 0 1px;
}
#actions ul {
  list-style-type: none;
  margin: 0;
  padding: 0 4px;
  width: 191px; /* 200px column - 1px right border - 2*4px padding */
}
#actions li {
  margin: 0; /* neutralizes UA list item indenting */
  padding: 1px 0; /* works around a bug that makes items taller in WinIE */
}
#actions a, #actions strong {
  background: url(action.png) 4px center no-repeat;
  display: block; /* makes the clickable area equal to the highlighted area */
  padding: 2px 2px 2px 14px; /* 14px on the left makes room for the bullet */
}
#actions a:hover {background-color: #fff; text-decoration: underline;}

/* === Public/private status === */
/* The first portlet on many pages discloses whether the object is private: */
#privacy {background: #fff;}
#privacy.private {
  background: #eee url(/@@/private-bg) top left repeat-x; /* 8px high */
  padding-top: 12px; /* = 8px + the usual 4px top padding */
}

.check,
.radio {
  background: transparent;
  width: auto !important;
  border: 0 !important;
}
#structural-children {
  clear: both;
  font-size: 0.75em;
  margin-top: 2em;
  padding: 2em 0 0;
  border-top: 1px dotted #cbcbcb; /* matches color of mainarea_* images */
}
#applicationchooser {
  clear: both;
  position: relative; /* needed to make z-index work */
  z-index: 10; /* ensures tabs appear above structural object heading */
}

/* Some pages end with links to related items. */
/* Examples: branch page, bug page. */
.related {
  margin-top: 4em;
  border-top: 1px solid #cbcbcb; /* matches color of mainarea_* images */
  padding-top: 1em;
}
.related ul {
  list-style: none;
  margin-left: 0 !important;
  padding-left: 0 !important;
  text-indent: 0.5em;
}
.related ul li:before {content: "\00BB \0020";}

/* --- Various custom list formats --- */

#maincontent ol, #maincontent ul {
  margin-left: 24px;
  padding-left: 0;
}
ul.add, li.add                       {list-style-image: url(/@@/add);}
ul.architecture, li.architecture     {list-style-image: url(/@@/architecture);}
ul.build-success, li.build-success   {list-style-image: url(/@@/build-success);}
ul.blueprint, li.blueprint           {list-style-image: url(/@@/blueprint);}
ul.branch, li.branch                 {list-style-image: url(/@@/branch);}
ul.bug, li.bug                       {list-style-image: url(/@@/bug);}
ul.bug.remote, li.bug.remote         {list-style-image: url(/@@/bug-remote);}
ul.cve, li.cve                       {list-style-image: url(/@@/cve);}
ul.distro, li.distro                 {list-style-image: url(/@@/distribution);}
ul.distroseries, li.distroseries     {list-style-image: url(/@@/distribution);}
ul.download, li.download             {list-style-image: url(/@@/download);}
ul.edit, li.edit                     {list-style-image: url(/@@/edit);}
ul.faq, li.faq                       {list-style-image: url(/@@/faq);}
ul.info, li.info                     {list-style-image: url(/@@/info);}
ul.language, li.language             {list-style-image: url(/@@/language);}
ul.mail, li.mail                     {list-style-image: url(/@@/mail);}
ul.meeting, li.meeting               {list-style-image: url(/@@/meeting);}
ul.milestone, li.milestone           {list-style-image: url(/@@/milestone);}
ul.news, li.news {
  list-style-image: url(/@@/news);
  margin-bottom: 1em;
}
ul.package.binary, li.package.binary {list-style-image: url(/@@/package-binary);}
ul.package.source, li.package.source {list-style-image: url(/@@/package-source);}
ul.person, li.person                 {list-style-image: url(/@@/person);}
ul.product, li.product               {list-style-image: url(/@@/product);}
dl.products>dt:before                {content: url(/@@/product);}
ul.question, li.question             {list-style-image: url(/@@/question);}
ul.rss, li.rss                       {list-style-image: url(/@@/rss);}
ul.search, li.search                 {list-style-image: url(/@@/search);}
ul.team, li.team                     {list-style-image: url(/@@/team);}
ul.translation, li.translation       {list-style-image: url(/@@/translation);}
ul.link, li.link                     {list-style-image: url(/@@/link);}
ul.webref, li.webref                 {list-style-image: url(/@@/link);}

/* === Application-specific styles === */

#application-footer strong {font-weight: normal;}

.description {font-size: 1.125em;}
/* person/project/bug descriptions, bug comments */
.report h2 {font-size: 1.4em;}
.boardComment, .boardCommentSummary {border: 1px solid #ddd;}
.boardComment {margin: 1em 0 1.5em;}
.boardCommentSummary {margin: 0.3em 0 0.3em 0;}
.remoteBugComment {background-color: #f6f6f6;}
* html .boardComment {float: left; clear: both; width: 99%;} /* IE float bug */
.boardCommentDetails {background-color: #eee; padding: 0.5em 12px;}
.boardCommentBody {padding: 0.5em 12px 0;}
.boardCommentContent { line-height: 1.5em;}
.boardCommentFooter {background-color: #eee; padding: 0.5em 12px;}
dl.faq dt {font-weight: bold;}
dl.faq dd {margin: 1em 0 2em 4em;}

/* --- Overview --- */

body.tab-overview #mainarea #portlets .portlet.active h2 a,
body.tab-overview #mainarea div#portlets div.portlet.active a {
  background-color: #F0CB00;
}
body.tab-overview #mainarea #portlets .portlet.active h2 a:hover,
body.tab-overview #mainarea div#portlets div.portlet.active a:hover {
  background-color: #FFE40F;
}
body.tab-overview #mainarea #portlets .portlet.active div,
body.tab-overview #mainarea #portlets .portlet.active ul,
body.tab-overview #mainarea #portlets .portlet.active ul li a,
body.tab-overview #mainarea #portlets .portlet.active ul li a:hover,
body.tab-overview #mainarea div#portlets div.portlet.active ul,
body.tab-overview #mainarea div#portlets div.portlet.active ul li a,
body.tab-overview #mainarea div#portlets div.portlet.active ul li a:hover {
  background-color: #FEFCF0;
}
body.tab-overview #mainarea #portlets .portlet.active div {
  border-left: 4px solid #FEFCF0;
  border-right: 4px solid #FEFCF0;
}
body.tab-overview #actions, body.tab-overview .results {
  background: #e6eed3;
}
body.tab-overview #actions h2, body.tab-overview #actions h2:hover {
  background-color: #83ad23;
}

.tab-overview #application-footer strong {
  background: none;
  color: #83ad23;
}

.product.series, .project {margin-bottom: 1em;}

/* --- Code --- */

body.tab-branches #applications {background: url(app-code-wm.gif) no-repeat;}
body.tab-branches #mainarea #portlets .portlet.active h2 a,
body.tab-branches #mainarea div#portlets div.portlet.active a {
  background-color: #CE4227;
}
body.tab-branches #mainarea #portlets .portlet.active h2 a:hover,
body.tab-branches #mainarea div#portlets div.portlet.active a:hover {
  background-color: #E2563B;
}
body.tab-branches #mainarea #portlets .portlet.active div,
body.tab-branches #mainarea #portlets .portlet.active ul,
body.tab-branches #mainarea #portlets .portlet.active ul li a,
body.tab-branches #mainarea #portlets .portlet.active ul li a:hover,
body.tab-branches #mainarea div#portlets div.portlet.active ul,
body.tab-branches #mainarea div#portlets div.portlet.active ul li a,
body.tab-branches #mainarea div#portlets div.portlet.active ul li a:hover {
  background-color: #FCF4F2;
}
body.tab-branches #mainarea #portlets .portlet.active div {
  border-left: 4px solid #FCF4F2;
  border-right: 4px solid #FCF4F2;
}
body.tab-branches #actions, body.tab-branches .results {background-color: #ffc;}
body.tab-branches #actions h2, body.tab-branches #actions h2:hover {
  background-color: #d18b39;
}
.tab-branches h1, .tab-branches h2, .tab-branches h3,
.tab-branches #application-footer strong, .tab-branches #application-summary strong, .tab-branches #page-summary strong.count {
  background: none;
  color: #d18b39;
}

.branchstatusMATURE       {color: #090;}
.branchstatusDEVELOPMENT  {color: #900;}
.branchstatusEXPERIMENTAL {color: #930;}
.branchstatusMERGED       {color: #666;}
.branchstatusABANDONED    {color: #666;}
.branchstatusNEW          {color: black;}

.mergeproposal p {margin: 0.5em 0 }

.vcsimportSUCCESS {} /* inherited text color */
.vcsimportFAILURE {color: Red;}

/* --- Bugs --- */

body.tab-bugs #applications {background: url(app-bugs-wm.gif) no-repeat;}
body.tab-bugs #mainarea #portlets .portlet.active h2 a,
body.tab-bugs #mainarea div#portlets div.portlet.active a {
  background-color: #F0CB00;
}
body.tab-bugs #mainarea #portlets .portlet.active h2 a:hover,
body.tab-bugs #mainarea div#portlets div.portlet.active a:hover {
  background-color: #FFE40F;
}
body.tab-bugs #mainarea #portlets .portlet.active div,
body.tab-bugs #mainarea #portlets .portlet.active ul,
body.tab-bugs #mainarea #portlets .portlet.active ul li a,
body.tab-bugs #mainarea #portlets .portlet.active ul li a:hover,
body.tab-bugs #mainarea div#portlets div.portlet.active ul,
body.tab-bugs #mainarea div#portlets div.portlet.active ul li a,
body.tab-bugs #mainarea div#portlets div.portlet.active ul li a:hover {
  background-color: #FEFCF0;
}
body.tab-bugs #mainarea #portlets .portlet.active div {
  border-left: 4px solid #FEFCF0;
  border-right: 4px solid #FEFCF0;
}
body.tab-bugs #actions, body.tab-bugs .results {background-color: #fee;}
body.tab-bugs #actions h2, body.tab-bugs #actions h2:hover {
  background-color: #9f2b33;
}
.tab-bugs h1, .tab-bugs h2, .tab-bugs h3, .tab-bugs #application-footer strong,
.tab-bugs table.listing thead {
  background: none;
  color: #9f2b33;
}

.statusNEW,           .statusNEW a           {color: #930;}
.statusINCOMPLETE,    .statusINCOMPLETE a    {color: red;}
.statusCONFIRMED,     .statusCONFIRMED a     {color: red;}
.statusTRIAGED,       .statusTRIAGED a       {color: #f60;}
.statusINPROGRESS,    .statusINPROGRESS a    {color: black;}
.statusFIXCOMMITTED,  .statusFIXCOMMITTED a  {color: #050;}
.statusFIXRELEASED,   .statusFIXRELEASED a   {color: green;}
.statusINVALID,       .statusINVALID a       {color: gray;}
.statusWONTFIX,       .statusWONTFIX a       {color: gray;}
.importanceCRITICAL,  .importanceCRITICAL a  {color: red;}
.importanceHIGH,      .importanceHIGH a      {color: #f60;}
.importanceMEDIUM,    .importanceMEDIUM a    {color: green;}
.importanceLOW,       .importanceLOW a       {color: black;}
.importanceWISHLIST,  .importanceWISHLIST a  {color: blue;}
.importanceUNDECIDED, .importanceUNDECIDED a {color: #999;}
.status :link, .importance :link {text-decoration: none;}

#bug-description {font-family: monospace;}

/* --- Blueprints --- */

body.tab-specifications #applications {
  background: url(app-blueprints-wm.gif) no-repeat;
}
body.tab-specifications #mainarea #portlets .portlet.active h2 a,
body.tab-specifications #mainarea div#portlets div.portlet.active a {
  background-color: #F0CB00;
}
body.tab-specifications #mainarea #portlets .portlet.active h2 a:hover,
body.tab-specifications #mainarea div#portlets div.portlet.active a:hover {
  background-color: #FFE40F;
}
body.tab-specifications #mainarea #portlets .portlet.active div,
body.tab-specifications #mainarea #portlets .portlet.active ul,
body.tab-specifications #mainarea #portlets .portlet.active ul li a,
body.tab-specifications #mainarea #portlets .portlet.active ul li a:hover,
body.tab-specifications #mainarea div#portlets div.portlet.active ul,
body.tab-specifications #mainarea div#portlets div.portlet.active ul li a,
body.tab-specifications #mainarea div#portlets div.portlet.active ul li a:hover {
  background-color: #FEFCF0;
}
body.tab-specifications #actions, body.tab-specifications .results {
  background-color: #eff;
}
body.tab-specifications #actions h2, body.tab-specifications #actions h2:hover {
  background-color: #3594bb;
}
.tab-specifications h1, .tab-specifications h2, .tab-specifications h3,
.tab-specifications #application-footer strong,
.tab-specifications table.listing thead {
  background: none;
  color: #3594bb;
}
.specstatusAPPROVED             {color: green;}
.specstatusPENDINGAPPROVAL      {color: #f09;}
.specstatusPENDINGREVIEW        {color: #f09;}
.specstatusDRAFT                {color: #930;}
.specstatusDISCUSSION           {color: #930;}
.specstatusNEW                  {color: red;}
.specstatusSUPERSEDED           {color: gray;}
.specstatusOBSOLETE             {color: gray;}
.specpriorityNOTFORUS           {color: gray;}
.specpriorityUNDEFINED          {color: gray;}
.specpriorityLOW                {color: black;}
.specpriorityMEDIUM             {color: #f60;}
.specpriorityHIGH               {color: red;}
.specpriorityESSENTIAL          {color: red;}
.specdeliveryUNKNOWN            {color: gray;}
.specdeliveryNOTSTARTED         {color: gray;}
.specdeliveryDEFERRED           {color: red;}
.specdeliveryNEEDSINFRASTUCTURE {color: red;}
.specdeliveryBLOCKED            {color: red;}
.specdeliverySTARTED            {color: blue;}
.specdeliverySLOW               {color: red;}
.specdeliveryGOOD               {color: blue;}
.specdeliveryBETA               {color: #f60;}
.specdeliveryNEEDSREVIEW        {color: purple;}
.specdeliveryAWAITINGDEPLOYMENT {color: red;}
.specdeliveryIMPLEMENTED        {color: green;}
.specdeliveryINFORMATIONAL      {color: green;}

/* --- Translations --- */

body.tab-translations #applications {
  background: url(app-translations-wm.gif) no-repeat;
}
body.tab-translations #mainarea #portlets .portlet.active h2 a,
body.tab-translations #mainarea div#portlets div.portlet.active a {
  background-color: #3594bb;
}
body.tab-translations #mainarea #portlets .portlet.active h2 a:hover,
body.tab-translations #mainarea div#portlets div.portlet.active a:hover {
  background-color: #29B0DC;
}
body.tab-translations #mainarea #portlets .portlet.active div,
body.tab-translations #mainarea #portlets .portlet.active ul,
body.tab-translations #mainarea #portlets .portlet.active ul li a,
body.tab-translations #mainarea #portlets .portlet.active ul li a:hover,
body.tab-translations #mainarea div#portlets div.portlet.active ul,
body.tab-translations #mainarea div#portlets div.portlet.active ul li a,
body.tab-translations #mainarea div#portlets div.portlet.active ul li a:hover {
  background-color: #F1F9FC;
}
body.tab-translations #mainarea #portlets .portlet.active div {
  border-left: 4px solid #f1f9fc;
  border-right: 4px solid #f1f9fc;
}
body.tab-translations #actions, body.tab-translations .results {
  background-color: #f1d7e6;
}
body.tab-translations #actions h2, body.tab-translations #actions h2:hover {
  background-color: #bb3a84;
}
.tab-translations h1, .tab-translations h2, .tab-translations h3,
.tab-translations #application-footer strong,
.tab-translations table.listing thead {
  background: none;
  color: #bb3a84;
}
.translation code {font-weight: bold;} /* an interpolation code, such as %i */
.translation samp { /* a leading/trailing space */
  background: url(/@@/translation-space) center center no-repeat;
  padding: 0 4px; /* should be half the width of /@@/translation-space */
  white-space: pre; /* stops consecutive spaces from collapsing */
}

/* --- Answers --- */

body.tab-answers #applications {background: url(app-answers-wm.gif) no-repeat;}
body.tab-answers #mainarea #portlets .portlet.active h2 a,
body.tab-answers #mainarea div#portlets div.portlet.active a {
  background-color: #3840be;
}
body.tab-answers #mainarea #portlets .portlet.active h2 a:hover,
body.tab-answers #mainarea div#portlets div.portlet.active a:hover {
  background-color: #5350E0;
}
body.tab-answers #mainarea #portlets .portlet.active div,
body.tab-answers #mainarea #portlets .portlet.active ul,
body.tab-answers #mainarea #portlets .portlet.active ul li a,
body.tab-answers #mainarea #portlets .portlet.active ul li a:hover,
body.tab-answers #mainarea div#portlets div.portlet.active ul,
body.tab-answers #mainarea div#portlets div.portlet.active ul li a,
body.tab-answers #mainarea div#portlets div.portlet.active ul li a:hover {
  background-color: #F4F4FC;
}
body.tab-answers #mainarea #portlets .portlet.active div {
  border-left: 4px solid #F4F4FC;
  border-right: 4px solid #F4F4FC;
}
body.tab-answers #actions, body.tab-answers .results {background-color: #eef;}
body.tab-answers #actions h2, body.tab-answers #actions h2:hover {
  background-color: #3840be;
}
.tab-answers h1, .tab-answers h2, .tab-answers h3,
.tab-answers #application-footer strong, .tab-answers table.listing thead {
  background: none;
  color: #3840be;
}

.questionstatusOPEN      {color: #000;} /* black */
.questionstatusNEEDSINFO {color: #930;} /* brown */
.questionstatusANSWERED  {color: #363;} /* grey-green */
.questionstatusSOLVED    {color: #090;} /* green */
.questionstatusEXPIRED   {color: #666;} /* dark grey */
.questionstatusINVALID   {color: #c00;} /* red */


/* --- Other --- */

ul#applicationchooser a, ul#applicationchooser a:hover {
  color: #000;
}

/* ====== Content area styles ====== */

/* -- Front pages -- */

#applications {clear: both; width: 100%;}
div#applications {padding: 1em 0; text-align: center;}
#applications span {
  display: inline-block;
  float: right;
}
#applications a img {
  margin: 0 auto;
}
.central {
  clear: left; /* Bugs FP */
  font-size: 1.125em;
  margin: 0 auto 1em;
  padding: 0.5em 0; /* FP should fit in ~750px; Bugs FP */
  width: auto;
}
.central input {
  font-size: 1em;
}
.front_page label {
  color: #303030;
  font-size: 1.2em;
}
#application-summary, #application-footer, #page-summary {
  font-size: 1.2em;
  line-height: 1.4em;
  margin-top: 0;
}
#application-footer {
  border-top: 1px dotted #999;
  clear: both;
  margin-top: 2em;
  padding-top: 1em;
}

/* -- Other pages -- */

img.mugshot {
  float: right;
  margin-left: 20px;
}
img.mugshot:after {
  content: ".";
  display: block;
  height: 0;
  clear: both;
  visibility: hidden;
}
img.mugshot {display: inline-table;}
/* Work around float bug in MSIE for Windows, while hiding from MSIE for Mac \*/
* html img.mugshot {height: 1%;}
img.mugshot {display: block;}
/* End hiding from MSIE for Mac */

div.columns {clear: both;}
div.left, div.right {width: 50%;}
div.left {clear: both; float: left;}
div.right {clear: right; float: right;}
div.left div.portlet, div.right div.portlet {
  border: dotted #cbcbcb; /* matches color of mainarea_* images */
  border-width: 1px 0 0 0;
  margin-top: 1em;
  padding-top: 1em;
}
div.left div.portlet {
  border-width: 1px 1px 0 0;
  padding: 0.75em 0.75em 0.75em 0;
}
div.right div.portlet { /* is this necessary? */
  border-width: 1px 0 0 1px;
  padding: 0.75em 0 0.75em 0.75em;
}
div.columns div.right div.portlet {border: none; padding: 0;} /* BlueprintsFP */

div.three.column {width: 30%; margin-right: 3%;}
div.three.column.left, div.three.column.middle, div.three.column.right {
  clear: none;
  float: left;
}
.title {
  font-weight: bold;
}
ul.buttons {margin: 0.5em 0 0.5em 0 !important; padding: 0 !important;}
/*- without !important, gets overridden by the '#maincontent ol' etc rule -*/
ul.buttons li {display: inline; margin: 0 0 0 0;}
body.applicationhome ul.buttons {float: right; margin: 0 0 0 1em !important;}
body.applicationhome ul.buttons li {display: block; margin-right: 0;}
ul.cross-reference {font-size: 1.25em;}
/*
li {
  margin-bottom: 0.75em;
}
*/

.bug-summary, .summary {
  font-weight: bold;
}

fieldset {
  border: none;
  margin: 0.5em 0 1em;
  padding: 0;
}

/* === Tables === */

table.latest th, table.latest td {padding-bottom: 2em;}
table.summary {float: right; margin: 0 0 1em 1em;}
table.listing table.summary {margin-top: 0.5em;}
table.summary caption {font-style: italic; margin-left: 1em;}
div.right table.summary {float: none; margin: 1em auto;}
table.summary tr {border: dotted #cbcbcb; border-width: 1px 0;}
table.summary td {padding-left: 0.5em;}
table.summary ul, table.summary ul li {
  list-style-position: inside;
  margin: 0;
  padding: 0;
}
th, td {padding: 0.25em;}
th.icon, td.icon {vertical-align: top; white-space: nowrap; width: 1px;}
th.icon.left, td.icon.left {padding-right: 0;}
th.icon.right, td.icon.right {padding-left: 0;}
th.nowrap, td.nowrap {white-space: nowrap;}
tfoot th, table.contributions th {text-align: left;}
table.contributions, table.contributions th, table.contributions td {
  border: 1px solid #e6e6e6;}
table.contributions th {font-weight: normal;}
table.contributions tr.odd {background-color: #fff; color: inherit;}
table.contributions tr.even {background-color: #f6f6f6; color: inherit;}
table.contributions th, table.contributions td {padding: 0.5em 0.75em;}
table.contributions td {vertical-align: middle; width: 16px;}

/* --- Listing tables --- */

table.listing {margin: 0; width: 100%; font-size: 8.5pt;}
table.listing, table.listing tbody {border-bottom: 1px solid #d2d2d2;}
table.listing thead, table.listing thead th, table.listing tfoot tr {
  border: 1px solid #d2d2d2;
  background-color: #fff;
}
table.listing tr.category {border-bottom: 1px solid #d2d2d2;}
table.listing tr.category th, table.listing tr.category td {padding-top: 1em;}
table.listing tfoot td {border: 1px solid #d2d2d2;}
table.listing thead td {border: none;}
tr.highlight {background-color: #ff9;}
table.listing tr.note {font-size: smaller;}
.amount {text-align: right;}
table.listing th, table.listing td {padding: 0.25em;}
/* We don't want extra padding on nested tables, such as batch navigation. */
table.listing table th, table.listing table td {padding: 0;}
table.listing th {font-size: 1.125em; white-space: nowrap;}
table.listing td {border: 1px #d2d2d2; border-style: dotted none none none;}
table.listing tr.note td {border-style: none;}
table.listing img {vertical-align: middle;}
table.listing tr.secondary th, table.listing tr.secondary td {border-top: none;}
table.listing table tbody, table.listing table thead,
table.listing table thead th, table.listing tfoot tr,
table.listing table tfoot td, table.listing table td {
  border: none;
}
table.duplicate.listing * {color: #999;}

table.listing table.simple {margin-left: 2em;}
table.listing table.simple td {padding: 0.25em;}

table.compressed { width: auto }
table.compressed td { padding: 0.25em 0.5em }

/* --- Sortable tables --- */

table.sortable a.sortheader {
  color:#666666;
  font-weight: bold;
  text-decoration: none;
  display: block;
}
table.sortable img.sortarrow {
  padding-left: 2px;
}
th.ascending {
  background-image: url(/@@/arrowDown);
  background-position: center right;
  background-repeat: no-repeat;
}
th.descending {
  background-image: url(/@@/arrowUp);
  background-position: center right;
  background-repeat: no-repeat;
}
/* Used to indicate a value to be used to sort cells in a row */
.sortkey, .revsortkey {display: none;}

/* Clouds of links. */
.cloud-size-small {
  font-size: 1em;
}
.cloud-size-medium {
  font-size: 1.35em;
}
.cloud-size-large {
  font-size: 1.7em;
}
.cloud-shade-dark {
  color: #00f;
}
.cloud-shade-medium {
  color: #7878ff;
}
.cloud-shade-light {
  color: #b8b8ff;
}
.cloud-highlight-dark {
  color: #00c500;
}
.cloud-highlight-medium {
  color: #90e090;
}
.cloud-highlight-light {
  color: #b8ffb8;
}

.lowerCaseText {
  text-transform: lowercase
}

div.popupTitle {
  background: #ffffdc;
  padding: 0 1em;
  border: 1px black solid;
  position: absolute;
  display: none;
}

/* Search results*/

#search-results {
  margin-top: 1em;
}


#search-results ul {
  margin: 0 0 .5em 0;
  padding: 0;
  list-style-type: none;
}

#search-results ul li {
  margin-bottom: 1em;
}

#search-results ul li div.summary {
  margin-left: 17px;
  font-weight: normal;
}

#search-results ul.exact-matches {
  margin-top: 1em;
  margin-bottom: 1em;
}
#search-results ul.site-matches {
  max-width: 55em;
}

#search-results div.upper-batch-nav {
  border-top: 1px solid #d2d2d2;
  margin-top: 2.5em;
  margin-bottom: 0.5em;
}
#search-results .search-batch {
  background: #e7effc;
  margin-bottom: 10px;
}

#search-results div.lower-batch-nav {
  margin-top: 1.5em;
  border-top: 1px solid #d2d2d2;
}

#no-results {
  margin-top: 2em;
}

#no-results span.search_text {
  font-weight: bold;
}

/* From nice_pre in tales.py */
pre.wrap {
  white-space: -moz-pre-wrap;
  white-space: -o-pre-wrap;
  word-wrap: break-word;
}<|MERGE_RESOLUTION|>--- conflicted
+++ resolved
@@ -669,12 +669,7 @@
 #lp-apps span {
   position: relative;
   float: left;
-<<<<<<< HEAD
-  width: 16%; /* = (100% - 1%) / 6 */
-=======
-  top: -2px;
   width: 16.3%; /* = (100% - 1%) / 6 */
->>>>>>> 8b7f6a06
   max-width: 12em;
   margin: 0;
   margin-right: 0.2em;
