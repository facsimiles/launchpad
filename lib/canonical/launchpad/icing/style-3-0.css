--- conflicted
+++ resolved
@@ -694,10 +694,7 @@
 form.translations div.actions {
   padding: 1em;
   text-align: right;
-<<<<<<< HEAD
-=======
   clear:both;
->>>>>>> a1bd61c0
 }
 
 form.translations input {
@@ -721,24 +718,6 @@
 
 /* Provide top-alignment for radio boxes and longer explanations
  * without using tables.
-<<<<<<< HEAD
- */
-form.translations div.fields div.alignment {
-  position: relative;
-}
-form.translations div.alignment div.top-alignment {
-  position: absolute;
-  top: 0px;
-}
-form.translations div.alignment .spacer {
-  visibility: hidden;
-}
-form.translations div.alignment .content {
-  display: inline-block;
-  margin-left: 0px;
-}
-
-=======
  *
  * Examples:
  *   https://translations.launchpad.dev/evolution/trunk/+pots/evolution-2.2/es/+upload
@@ -752,19 +731,15 @@
   float: left;
   clear: both;
 }
->>>>>>> a1bd61c0
 form.translations div.alignment .content label {
   padding: 0px;
   margin: 0px;
   font-weight: bold;
 }
-<<<<<<< HEAD
-=======
 form.translations div.alignment .secondary label {
   font-weight: normal;
   padding: 2px 1em 2px 2px;
 }
->>>>>>> a1bd61c0
 
 table.narrow-listing {
   width: 45em;
