--- conflicted
+++ resolved
@@ -189,11 +189,7 @@
     width: auto;
     margin-right: 24%;
     }
-<<<<<<< HEAD
-#footer {
-=======
 .footer {
->>>>>>> e41ec8f3
     margin-top: 2em;
     border-top: 1px solid #cdd3dd;
     padding-top: .5em;
@@ -236,15 +232,11 @@
 /* Default text presentation */
 html, body {
     font-family: bitstream vera sans, arial, helvetica, clean, sans-serif;
-<<<<<<< HEAD
-    font-size: 93%; /* 2.0 backward compatability */
-=======
     font-size: 97%; /* 2.0 backward compatability */
     }
 body.private {
     /* It must be obvious to the user that the context is private */
     background: url("/@@/private-y-bg") top left repeat-y;
->>>>>>> e41ec8f3
     }
 h1 {
     clear: none;
@@ -264,14 +256,7 @@
 p, li, dt, dd, blockquote {
     max-width: 45em; /* Wrap the text before the eye gets lost. */
     }
-<<<<<<< HEAD
-pre, code, samp, tt,
-#bug-description,
-.bug-comment,
-.bug-activity {
-=======
 pre, code, samp, tt, .console {
->>>>>>> e41ec8f3
   font-size: 116%;
     }
 ol {
