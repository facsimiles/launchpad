#Copyright Canonical Limited 2005-2004
#Authors: Daniel Silverstone <daniel.silverstone@canonical.com>
#         Celso Providelo <celso.providelo@canonical.com>

"""Common code for Buildd scripts

Module used by buildd-queue-builder.py and buildd-slave-scanner.py
cronscripts.
"""

__metaclass__ = type


import apt_pkg
import logging
import operator

from zope.component import getUtility

from canonical.librarian.interfaces import ILibrarianClient

from canonical.launchpad.interfaces import (
    ArchivePurpose, BuildStatus, BuildSlaveFailure, CannotBuild,
    IBuildQueueSet, IBuildSet, PackagePublishingPocket,
    PackagePublishingStatus)

from canonical.config import config

from canonical.buildd.utils import notes
from canonical.buildmaster.pas import BuildDaemonPackagesArchSpecific
from canonical.buildmaster.buildergroup import BuilderGroup


# builddmaster shared lockfile
builddmaster_lockfilename = 'build-master'

# Constants used in build scoring
SCORE_SATISFIEDDEP = 5
SCORE_UNSATISFIEDDEP = 10

# this dict maps the package version relationship syntax in lambda
# functions which returns boolean according the results of
# apt_pkg.VersionCompare function (see the order above).
# For further information about pkg relationship syntax see:
#
# http://www.debian.org/doc/debian-policy/ch-relationships.html
#
version_relation_map = {
    # any version is acceptable if no relationship is given
    '': lambda x: True,
    # stricly later
    '>>': lambda x: x == 1,
    # later or equal
    '>=': lambda x: x >= 0,
    # stricly equal
    '=': lambda x: x == 0,
    # earlier or equal
    '<=': lambda x: x <= 0,
    # strictly ealier
    '<<': lambda x: x == -1
}


def determineArchitecturesToBuild(pubrec, legal_archserieses,
                                  distroseries, pas_verify=None):
    """Return a list of DistroArchSeries for which this publication
    should build.

    This function answers the question: given a publication, what
    architectures should we build it for? It takes a set of legal
    distroarchserieses and the distribution series for which we are
    buiilding, and optionally a BuildDaemonPackagesArchSpecific
    instance.
    """
    hint_string = pubrec.sourcepackagerelease.architecturehintlist

    assert hint_string, 'Missing arch_hint_list'

    legal_arch_tags = set(arch.architecturetag
                          for arch in legal_archserieses)

    if hint_string == 'any':
        package_tags = legal_arch_tags
    elif hint_string == 'all':
        nominated_arch = distroseries.nominatedarchindep
        assert nominated_arch in legal_archserieses, (
            'nominatedarchindep is not present in legal_archseries')
        package_tags = set([nominated_arch.architecturetag])
    else:
        my_archs = hint_string.split()
        # Allow any-foo or linux-foo to mean foo. See bug 73761.
        my_archs = [arch.replace("any-", "") for arch in my_archs]
        my_archs = [arch.replace("linux-", "") for arch in my_archs]
        my_archs = set(my_archs)
        package_tags = my_archs.intersection(legal_arch_tags)

    if pas_verify:
        build_tags = set()
        for tag in package_tags:
            sourcepackage_name = pubrec.sourcepackagerelease.name
            if sourcepackage_name in pas_verify.permit:
                permitted = pas_verify.permit[sourcepackage_name]
                if tag not in permitted:
                    continue
            build_tags.add(tag)
    else:
        build_tags = package_tags

    sorted_archserieses = sorted(legal_archserieses,
                                 key=operator.attrgetter('architecturetag'))
    return [arch for arch in sorted_archserieses
            if arch.architecturetag in build_tags]


class BuilddMaster:
    """Canonical autobuilder master, toolkit and algorithms.

    This class is in the process of being deprecated in favour of the regular
    content classes.
    """
    # XXX cprov 2007-06-15: Please do not extend this class except as
    # required to move more logic into the content classes. A new feature
    # should be modeled directly in IBuilder.

    def __init__(self, logger, tm):
        self._logger = logger
        self._tm = tm
        self.librarian = getUtility(ILibrarianClient)
        self._archserieses = {}
        # apt_pkg requires InitSystem to get VersionCompare working properly
        apt_pkg.InitSystem()
        self._logger.info("Buildd Master has been initialised")

    def commit(self):
        self._tm.commit()

    def addDistroArchSeries(self, distroarchseries):
        """Setting up a workable DistroArchSeries for this session."""
        self._logger.info("Adding DistroArchSeries %s/%s/%s"
                          % (distroarchseries.distroseries.distribution.name,
                             distroarchseries.distroseries.name,
                             distroarchseries.architecturetag))

<<<<<<< HEAD
        # check ARCHSERIES across available pockets
        for pocket in PackagePublishingPocket.items:
            if distroarchseries.getChroot(pocket):
                # Fill out the contents
                self._archserieses.setdefault(distroarchseries, {})
=======
        # Is there a chroot for this archseries?
        if distroarchseries.getChroot():
            # Fill out the contents.
            self._archserieses.setdefault(distroarchseries, {})
>>>>>>> e0ea52cb

    def setupBuilders(self, archseries):
        """Setting up a group of builder slaves for a given DistroArchSeries.

        Use the annotation utility to store a BuilderGroup instance
        keyed by the the DistroArchSeries.processorfamily in the
        global registry 'notes' and refer to this 'note' in the private
        attribute '_archseries' keyed by the given DistroArchSeries
        and the label 'builders'. This complicated arrangement enables us
        to share builder slaves between different DistroArchRelases since
        their processorfamily values are the same (compatible processors).
        """
        # Determine the builders for this distroarchseries...
        if archseries not in self._archserieses:
            # Avoid entering in the huge loop if we don't find at least
            # one architecture for which we can build on.
            self._logger.debug(
                "Chroot missing for %s/%s/%s, skipping"
                % (archseries.distroseries.distribution.name,
                   archseries.distroseries.name,
                   archseries.architecturetag))
            return

        # query the global annotation registry and verify if
        # we have already done the builder checks for the
        # processor family in question. if it's already done
        # simply refer to that information in the _archserieses
        # attribute.
        if 'builders' not in notes[archseries.processorfamily]:

            # setup a BuilderGroup object
            info = "builders.%s" % archseries.processorfamily.name
            builderGroup = BuilderGroup(self.getLogger(info), self._tm)

            # check the available slaves for this archseries
            builderGroup.checkAvailableSlaves(archseries)

            # annotate the group of builders for the
            # DistroArchSeries.processorfamily in question and the
            # label 'builders'
            notes[archseries.processorfamily]["builders"] = builderGroup

        # consolidate the annotation for the architecture release
        # in the private attribute _archreleases
        self._archserieses[archseries]["builders"] = \
            notes[archseries.processorfamily]["builders"]

    def createMissingBuilds(self, distroseries):
        """Ensure that each published package is completly built."""
        self._logger.debug("Processing %s" % distroseries.name)
        # Do not create builds for distroserieses with no nominatedarchindep
        # they can't build architecture independent packages properly.
        if not distroseries.nominatedarchindep:
            self._logger.debug(
                "No nominatedarchindep for %s, skipping" % distroseries.name)
            return

        # listify to avoid hitting this MultipleJoin multiple times
        distroseries_architectures = list(distroseries.architectures)
        if not distroseries_architectures:
            self._logger.debug(
                "No architectures defined for %s, skipping"
                % distroseries.name)
            return

        registered_arch_ids = set(dar.id for dar in self._archserieses.keys())
        series_arch_ids = set(dar.id for dar in distroseries_architectures)
        legal_arch_ids = series_arch_ids.intersection(registered_arch_ids)
        legal_archs = [dar for dar in distroseries_architectures
                       if dar.id in legal_arch_ids]
        if not legal_archs:
            self._logger.debug(
                "Chroots missing for %s, skipping" % distroseries.name)
            return

        self._logger.info("Supported architectures: %s" %
                          " ".join(a.architecturetag for a in legal_archs))

        pas_verify = BuildDaemonPackagesArchSpecific(
            config.builddmaster.root, distroseries)

        sources_published = distroseries.getSourcesPublishedForAllArchives()
        self._logger.info(
            "Found %d source(s) published." % sources_published.count())

        for pubrec in sources_published:
            # XXX cprov 2007-07-11 bug=129491: Fix me please, 'ppa_archtags'
            # should be modeled as DistroArchSeries.ppa_supported.
            if pubrec.archive.purpose == ArchivePurpose.PPA:
                ppa_archtags = ('i386', 'amd64')
                local_archs = [
                    distro_arch_series for distro_arch_series in legal_archs
                    if distro_arch_series.architecturetag in ppa_archtags]
            else:
                local_archs = legal_archs

            build_archs = determineArchitecturesToBuild(
                pubrec, local_archs, distroseries, pas_verify)

            self._createMissingBuildsForPublication(pubrec, build_archs)

        self.commit()

    def _createMissingBuildsForPublication(self, pubrec, build_archs):
        """Create new Build record for the requested archseries.

        It verifies if the requested build is already inserted before
        creating a new one.
        The Build record is created for the archseries 'default_processor'.
        """
        header = ("build record %s-%s for '%s' " %
                  (pubrec.sourcepackagerelease.name,
                   pubrec.sourcepackagerelease.version,
                   pubrec.sourcepackagerelease.architecturehintlist))

        for archseries in build_archs:
            # Dismiss if there is no processor available for the
            # archseries in question.
            if not archseries.processors:
                self._logger.debug(
                    "No processors defined for %s: skipping %s"
                    % (archseries.title, header))
                continue
            # Dismiss if build is already present for this
            # distroarchseries.
            if pubrec.sourcepackagerelease.getBuildByArch(
                archseries, pubrec.archive):
                continue
            # Create new Build record.
            self._logger.debug(
                header + "Creating %s (%s)"
                % (archseries.architecturetag, pubrec.pocket.title))
            pubrec.sourcepackagerelease.createBuild(
                distroarchseries=archseries,
                pocket=pubrec.pocket,
                processor=archseries.default_processor,
                archive=pubrec.archive)

    def addMissingBuildQueueEntries(self):
        """Create missing Buildd Jobs. """
        self._logger.info("Scanning for build queue entries that are missing")

        buildset = getUtility(IBuildSet)
        builds = buildset.getPendingBuildsForArchSet(self._archserieses)

        if not builds:
            return

        for build in builds:
            if not build.buildqueue_record:
                name = build.sourcepackagerelease.name
                version = build.sourcepackagerelease.version
                tag = build.distroarchseries.architecturetag
                self._logger.debug(
                    "Creating buildqueue record for %s (%s) on %s"
                    % (name, version, tag))
                build.createBuildQueueEntry()

        self.commit()

    def scanActiveBuilders(self):
        """Collect informations/results of current build jobs."""

        queueItems = getUtility(IBuildQueueSet).getActiveBuildJobs()

        self._logger.debug(
            "scanActiveBuilders() found %d active build(s) to check"
            % queueItems.count())

        for job in queueItems:
            proc = job.archseries.processorfamily
            try:
                builders = notes[proc]["builders"]
            except KeyError:
                continue
            builders.updateBuild(job)

    def getLogger(self, subname=None):
        """Return the logger instance with specific prefix"""
        if subname is None:
            return self._logger
        return logging.getLogger("%s.%s" % (self._logger.name, subname))

    def _scoreAndCheckDependencies(self, dependencies_line, archseries):
        """Check dependencies line within a distroarchseries.

        Return tuple containing the designed score points related to
        satisfied/unsatisfied dependencies and a line containing the
        missing dependencies in the default dependency format.
        """
        # parse package build dependencies using apt_pkg
        try:
            parsed_deps = apt_pkg.ParseDepends(dependencies_line)
        except (ValueError, TypeError):
            self._logger.warn("COULD NOT PARSE DEP: %s" % dependencies_line)
            # XXX cprov 2005-10-18:
            # We should remove the job if we could not parse its
            # dependency, but AFAICS, the integrity checks in
            # uploader component will be in charge of this. In
            # short I'm confident this piece of code is never
            # going to be executed
            return 0, dependencies_line

        missing_deps = []
        score = 0

        for token in parsed_deps:
            # XXX cprov 2006-02-27: it may not work for and'd and or'd
            # syntaxes.
            try:
                name, version, relation = token[0]
            except ValueError:
                # XXX cprov 2005-10-18:
                # We should remove the job if we could not parse its
                # dependency, but AFAICS, the integrity checks in
                # uploader component will be in charge of this. In
                # short I'm confident this piece of code is never
                # going to be executed
                self._logger.warn("DEP FORMAT ERROR: '%s'" % token[0])
                return 0, dependencies_line

            dep_candidate = archseries.findDepCandidateByName(name)

            if dep_candidate:
                # use apt_pkg function to compare versions
                # it behaves similar to cmp, i.e. returns negative
                # if first < second, zero if first == second and
                # positive if first > second
                dep_result = apt_pkg.VersionCompare(
                    dep_candidate.binarypackageversion, version)
                # use the previously mapped result to identify whether
                # or not the dependency was satisfied or not
                if version_relation_map[relation](dep_result):
                    # continue for satisfied dependency
                    score -= SCORE_SATISFIEDDEP
                    continue

            # append missing token
            self._logger.warn(
                "MISSING DEP: %r in %s %s"
                % (token, archseries.distroseries.name,
                   archseries.architecturetag))
            missing_deps.append(token)
            score -= SCORE_UNSATISFIEDDEP

        # rebuild dependencies line
        remaining_deps = []
        for token in missing_deps:
            name, version, relation = token[0]
            if relation and version:
                token_str = '%s (%s %s)' % (name, relation, version)
            else:
                token_str = '%s' % name
            remaining_deps.append(token_str)

        return score, ", ".join(remaining_deps)

    def retryDepWaiting(self):
        """Check 'dependency waiting' builds and see if we can retry them.

        Check 'dependencies' field and update its contents. Retry those with
        empty dependencies.
        """
        # Get the missing dependency fields
        arch_ids = [arch.id for arch in self._archserieses]
        status = BuildStatus.MANUALDEPWAIT
        bqset = getUtility(IBuildSet)
        candidates = bqset.getBuildsByArchIds(arch_ids, status=status)
        # XXX cprov 2006-02-27: IBuildSet.getBuildsByArch API is evil,
        # we should always return an SelectResult, even for empty results
        if candidates is None:
            self._logger.debug("No MANUALDEPWAIT record found")
            return

        self._logger.info(
            "Found %d builds in MANUALDEPWAIT state. Checking:"
            % candidates.count())

        for build in candidates:
            # XXX cprov 2006-06-06: This iteration/check should be provided
            # by IBuild.

            if not build.distroseries.canUploadToPocket(build.pocket):
                # skip retries for not allowed in distroseries/pocket
                self._logger.debug('SKIPPED: %s can not build in %s/%s'
                                   % (build.title, build.distroseries.name,
                                      build.pocket.name))
                continue

            if build.dependencies:
                dep_score, remaining_deps = self._scoreAndCheckDependencies(
                    build.dependencies, build.distroarchseries)
                # store new missing dependencies
                build.dependencies = remaining_deps
                if len(build.dependencies):
                    self._logger.debug(
                        'WAITING: %s "%s"' % (build.title, build.dependencies))
                    continue

            # retry build if missing dependencies is empty
            self._logger.debug('RETRY: "%s"' % build.title)
            build.retry()

        self.commit()

    def sanitiseAndScoreCandidates(self):
        """Iter over the buildqueue entries sanitising it."""
        # Get the current build job candidates
        bqset = getUtility(IBuildQueueSet)
        candidates = bqset.calculateCandidates(
            self._archserieses, state=BuildStatus.NEEDSBUILD)
        if not candidates:
            return

        self._logger.info("Found %d build in NEEDSBUILD state. Rescoring"
                          % candidates.count())

        # 1. Remove any for which there are no files (shouldn't happen but
        # worth checking for)
        jobs = []
        for job in candidates:
            if job.files:
                jobs.append(job)
                job.score()
            else:
                distro = job.archseries.distroseries.distribution
                distroseries = job.archseries.distroseries
                archtag = job.archseries.architecturetag
                # remove this entry from the database.
                job.destroySelf()
                self._logger.debug("Eliminating build of %s/%s/%s/%s/%s due "
                                   "to lack of source files"
                                   % (distro.name, distroseries.name,
                                      archtag, job.name, job.version))
            # commit every cycle to ensure it won't be lost.
            self.commit()

        self._logger.info("After paring out any builds for which we "
                           "lack source, %d NEEDSBUILD" % len(jobs))

        # And finally return that list
        return jobs

    def sortByScore(self, queueItems):
        """Sort queueItems by lastscore, in descending order."""
        queueItems.sort(key=operator.attrgetter('lastscore'), reverse=True)

    def sortAndSplitByProcessor(self):
        """Split out each build by the processor it is to be built for then
        order each sublist by its score. Get the current build job candidates
        """
        bqset = getUtility(IBuildQueueSet)
        candidates = bqset.calculateCandidates(
            self._archserieses, state=BuildStatus.NEEDSBUILD)
        if not candidates:
            return {}

        self._logger.debug("Found %d NEEDSBUILD" % candidates.count())

        result = {}

        for job in candidates:
            job_proc = job.archseries.processorfamily
            result.setdefault(job_proc, []).append(job)

        for job_proc in result:
            self.sortByScore(result[job_proc])

        return result

    def dispatchByProcessor(self, proc, queueItems):
        """Dispatch Jobs according specific processor"""
        self._logger.info("dispatchByProcessor(%s, %d queueItem(s))"
                          % (proc.name, len(queueItems)))
        try:
            builders = notes[proc]["builders"]
        except KeyError:
            self._logger.debug("No initialised builders found.")
            return

        while len(queueItems) > 0:
            build_candidate = queueItems.pop(0)
            #self._logger.debug(build_candidate.build.title)
            # Retrieve the first available builder according the context.
            builder = builders.firstAvailable(
                is_trusted=build_candidate.is_trusted)
            if not builder:
                #self._logger.debug('No Builder Available')
                continue
            # either dispatch or mark obsolete builds (sources superseded
            # or removed) as SUPERSEDED.
            spr = build_candidate.build.sourcepackagerelease
            if (spr.publishings and spr.publishings[0].status <=
                PackagePublishingStatus.PUBLISHED):
                self.startBuild(builders, builder, build_candidate)
                self.commit()
            else:
                self._logger.debug(
                    "Build %s SUPERSEDED, queue item %s REMOVED"
                    % (build_candidate.build.id, build_candidate.id))
                build_candidate.build.buildstate = (
                    BuildStatus.SUPERSEDED)
                build_candidate.destroySelf()

        self.commit()

    def startBuild(self, builders, builder, queueItem):
        """Find the list of files and give them to the builder."""
        try:
            builder.startBuild(queueItem,  self._logger)
        except BuildSlaveFailure:
            # keep old mirrored-from-db-data in sync.
            builders.updateOkSlaves()
        except CannotBuild:
            # Ignore the exception - this code is being refactored and the
            # caller of startBuild expects it to never fail.
            pass<|MERGE_RESOLUTION|>--- conflicted
+++ resolved
@@ -141,18 +141,10 @@
                              distroarchseries.distroseries.name,
                              distroarchseries.architecturetag))
 
-<<<<<<< HEAD
-        # check ARCHSERIES across available pockets
-        for pocket in PackagePublishingPocket.items:
-            if distroarchseries.getChroot(pocket):
-                # Fill out the contents
-                self._archserieses.setdefault(distroarchseries, {})
-=======
         # Is there a chroot for this archseries?
         if distroarchseries.getChroot():
             # Fill out the contents.
             self._archserieses.setdefault(distroarchseries, {})
->>>>>>> e0ea52cb
 
     def setupBuilders(self, archseries):
         """Setting up a group of builder slaves for a given DistroArchSeries.
