--- conflicted
+++ resolved
@@ -615,7 +615,6 @@
     def startBuild(self, builders, builder, queueItem):
         """Find the list of files and give them to the builder."""
         try:
-<<<<<<< HEAD
             builder.startBuild(queueItem,  self._logger)
         except BuildSlaveFailure:
             # keep old mirrored-from-db-data in sync.
@@ -623,66 +622,4 @@
         except CannotBuild:
             # Ignore the exception - this code is being refactored and the
             # caller of startBuild expects it to never fail.
-            pass
-=======
-            # Resume build XEN-images
-            builders.resumeBuilder(builder)
-            # Send chroot.
-            builders.giveToBuilder(builder, chroot, self.librarian)
-
-            # Build filemap structure with the files required in this build
-            # and send them to the builder.
-            filemap = {}
-            for f in queueItem.files:
-                fname = f.libraryfile.filename
-                filemap[fname] = f.libraryfile.content.sha1
-                builders.giveToBuilder(builder, f.libraryfile, self.librarian)
-
-            # Build extra arguments
-            args = {}
-            args["ogrecomponent"] = queueItem.component_name
-            # turn 'arch_indep' ON only if build is archindep or if
-            # the specific architecture is the nominatedarchindep for
-            # this distroseries (in case it requires any archindep source)
-            # XXX: there is no point in checking if archhintlist ==
-            # 'all' here, because it's redundant with the check for
-            # isNominatedArchIndep. -- kiko, 2006-08-31
-            args['arch_indep'] = (queueItem.archhintlist == 'all' or
-                                  queueItem.archseries.isNominatedArchIndep)
-            # XXX cprov 20070523: Ogre should not be modelled here ...
-            if not queueItem.is_trusted:
-                ogre_map = {
-                    'main': 'main',
-                    'restricted': 'main restricted',
-                    'universe': 'main restricted universe',
-                    'multiverse': 'main restricted universe multiverse',
-                    }
-                ogre_components = ogre_map[queueItem.component_name]
-                # XXX cprov 20070523: it should be suite name, but it
-                # is just fine for PPAs since they are only built in
-                # RELEASE pocket.
-                dist_name = queueItem.archseries.distroseries.name
-                ppa_archive_url = queueItem.build.archive.archive_url
-                ppa_source_line = (
-                    'deb %s/ubuntu %s %s'
-                    % (ppa_archive_url, dist_name, ogre_components))
-                ubuntu_source_line = (
-                    'deb http://archive.ubuntu.com/ubuntu %s %s'
-                    % (dist_name, ogre_components))
-                args['archives'] = [ppa_source_line, ubuntu_source_line]
-            else:
-                args['archives'] = []
-
-            # Request start of the process.
-            builders.startBuild(
-                builder, queueItem, filemap, "debian", pocket, args)
-
-        except (xmlrpclib.Fault, socket.error), info:
-            # mark builder as 'failed'.
-            self._logger.debug(
-                "Disabling builder: %s" % builder.url, exc_info=1)
-            builders.failBuilder(
-                builder, "Exception (%s) when setting up to new job" % info)
-
-        self.commit()
->>>>>>> a92113c0
+            pass