# Copyright Canonical Limited 2004-2007

import tempfile
import subprocess
import os
import time
import xmlrpclib
import socket
import datetime
import pytz

from sqlobject import SQLObjectNotFound

from zope.component import getUtility
from zope.security.proxy import removeSecurityProxy

from canonical.config import config
from canonical.lp import dbschema
from canonical.librarian.interfaces import ILibrarianClient
from canonical.librarian.utils import copy_and_close
from canonical.launchpad.interfaces import (
<<<<<<< HEAD
    BuildDaemonError, IBuildQueueSet, BuildJobMismatch, IBuildSet, IBuilderSet,
    ProtocolVersionMismatch, pocketsuffix
=======
    IBuildQueueSet, IBuildSet, IBuilderSet, pocketsuffix, NotFoundError
>>>>>>> de734910
    )
from canonical.database.constants import UTC_NOW
from canonical.database.sqlbase import (
    flush_database_updates, clear_current_connection_cache, cursor)
from canonical.launchpad.helpers import filenameToContentType
from canonical.buildd.slave import BuilderStatus


class BuilderGroup:
    """Manage a set of builders based on a given architecture"""

    def commit(self):
        self._tm.commit()

    def __init__(self, logger, tm):
        self._tm = tm
        self.logger = logger

    def checkAvailableSlaves(self, arch):
        """Iter through available builder-slaves for an given architecture."""
        # available slaves
        self.builders = getUtility(IBuilderSet).getBuildersByArch(arch)

        # Actualise the results because otherwise we get our exceptions
        # at odd times
        self.logger.debug("Initialising builders for " + arch.architecturetag)

        self.builders = set(self.builders)

        self.logger.debug("Finding XMLRPC clients for the builders")

        for builder in self.builders:
            # builders that are not 'ok' are not worth rechecking here for some
            # currently undocumented reason - RBC 20070523.
            if builder.builderok:
                self.updateBuilderStatus(builder, arch)
        
        # commit the updates made to the builders.
        self.commit()
        self.updateOkSlaves()

    def updateBuilderStatus(self, builder, arch):
        """Update the status for a builder by probing it.

        :param builder: A builder object.
        :param arch: The expected architecture family of the builder.
        """
        self.logger.info('Checking %s' % builder.name)
        try:
            builder.checkSlaveAlive()
            builder.checkCanBuildForDistroArchSeries(arch)
        # catch only known exceptions
        except (ValueError, TypeError, xmlrpclib.Fault,
                socket.error, BuildDaemonError), reason:
            # repr() is required for socket.error
            builder.failbuilder(repr(reason))
            self.logger.debug("Builder on %s marked as failed due to: %r",
                              builder.url, reason, exc_info=True)
        else:
            # Update the successfully probed builder to OK state.
            builder.builderok = True
            builder.failnotes = None
            # verify if the builder slave is working with sane information
            self.rescueBuilderIfLost(builder)

    def rescueBuilderIfLost(self, builder):
        """Reset Builder slave if job information mismatch.

        If builder is BUILDING or WAITING an unknown job clean it.
        Assuming the XMLRPC is working properly at this point.
        """
        status_sentence = builder.slaveStatusSentence()

        # ident_position dict relates the position of the job identifier
        # token in the sentence received from status(), according the
        # two status we care about. See see lib/canonical/buildd/slave.py
        # for further information about sentence format.
        ident_position = {
            'BuilderStatus.BUILDING': 1,
            'BuilderStatus.WAITING': 2
            }

        # isolate the BuilderStatus string, always the first token in
        # status returned sentence, see lib/canonical/buildd/slave.py
        status = status_sentence[0]

        # if slave is not building nor waiting, it's not in need of rescuing.
        if status not in ident_position.keys():
            return

        # extract information from the identifier
        build_id, queue_item_id = status_sentence[ident_position[status]].split('-')

        # check if build_id and queue_item_id exist
        try:
            build = getUtility(IBuildSet).getByBuildID(int(build_id))
            queue_item = getUtility(IBuildQueueSet).get(int(queue_item_id))
            # also check it build and buildqueue are properly related
            if queue_item.build.id != build.id:
                raise BuildJobMismatch('Job build entry mismatch')

<<<<<<< HEAD
        except (SQLObjectNotFound, BuildJobMismatch), reason:
            if status == 'BuilderStatus.WAITING':
                builder.cleanSlave()
            else:
                builder.requestAbort()
=======
        except (SQLObjectNotFound, NotFoundError, BuildJobMismatch), reason:
            slave.clean()
>>>>>>> de734910
            self.logger.warn("Builder '%s' rescued from '%s-%s: %s'" % (
                builder.name, build_id, queue_item_id, reason))

    def updateOkSlaves(self):
        """Build the 'okslaves' list

        'okslaves' will contains the list of builder instances signed with
        builder.builderok == true. Emits a log.warn message if no builder
        were found.
        """
        self.okslaves = [builder for builder in self.builders
                         if builder.builderok]
        if not self.okslaves:
            self.logger.warn("No builders are available")

    def failBuilder(self, builder, reason):
        """Mark builder as failed.

        Set builderok as False, store the reason in failnotes and update
        the list of working builders (self.okslaves).
        """
        # XXX cprov 20070417: ideally we should be able to notify the
        # the buildd-admins about FAILED builders. One alternative is to
        # make the buildd_cronscript (slave-scanner, in this case) to exit
        # with error, for those cases buildd-sequencer automatically sends
        # an email to admins with the script output.
        builder.failbuilder(reason)
        self.updateOkSlaves()

    def getLogFromSlave(self, queueItem):
        """Get last buildlog from slave.

        Invoke getFileFromSlave method with 'buildlog' identifier.
        """
        return queueItem.builder.transferSlaveFileToLibrarian(
            'buildlog', queueItem.getLogFileName())

    def updateBuild(self, queueItem):
        """Verify the current build job status.

        Perform the required actions for each state.
        """
        try:
            (builder_status, build_id, build_status, logtail, filemap,
             dependencies) = queueItem.builder.slaveStatus()
        except (xmlrpclib.Fault, socket.error), info:
            # XXX cprov 20050629
            # Hmm, a problem with the xmlrpc interface,
            # disable the builder ?? or simple notice the failure
            # with a timestamp.
            info = ("Could not contact the builder %s, caught a (%s)"
                    % (queueItem.builder.url, info))
            self.logger.debug(info, exc_info=True)
            # keep the job for scan
            return

        builder_status_handlers = {
            'BuilderStatus.IDLE': queueItem.updateBuild_IDLE,
            'BuilderStatus.BUILDING': queueItem.updateBuild_BUILDING,
            'BuilderStatus.ABORTING': queueItem.updateBuild_ABORTING,
            'BuilderStatus.ABORTED': queueItem.updateBuild_ABORTED,
            'BuilderStatus.WAITING': self.updateBuild_WAITING,
            }

        if builder_status not in builder_status_handlers:
            self.logger.critical(
                "Builder on %s returned unknown status %s, failing it"
                % (queueItem.builder.url, builder_status))
            self.failBuilder(
                queueItem.builder,
                "Unknown status code (%s) returned from status() probe."
                % builder_status)
            queueItem.builder = None
            queueItem.buildstart = None
            self.commit()
            return

        method = builder_status_handlers[builder_status]
        try:
            # XXX cprov 20070525: We need this code for WAITING status
            # handler only until we are able to also move it to
            # BuildQueue content class and avoid to pass 'queueItem'.
            if builder_status == 'BuilderStatus.WAITING':
                method(queueItem, build_id, build_status, logtail,
                       filemap, dependencies, self.logger)
            else:
                method(build_id, build_status, logtail,
                       filemap, dependencies, self.logger)
        except TypeError, e:
            self.logger.critical("Received wrong number of args in response.")
            self.logger.exception(e)

        self.commit()

    def updateBuild_WAITING(self, queueItem, buildid, build_status,
                            logtail, filemap, dependencies, logger):
        """Perform the actions needed for a slave in a WAITING state

        Buildslave can be WAITING in five situations:

        * Build has failed, no filemap is received (PACKAGEFAIL, DEPFAIL,
                                                    CHROOTFAIL, BUILDERFAIL)

        * Build has been built successfully (BuildStatus.OK), in this case
          we have a 'filemap', so we can retrieve those files and store in
          Librarian with getFileFromSlave() and then pass the binaries to
          the uploader for processing.
        """
        librarian = getUtility(ILibrarianClient)

        # XXX: dsilvers: 20050302: Confirm the builder has the right build?
        assert build_status.startswith('BuildStatus.')

        buildstatus = build_status[len('BuildStatus.'):]
        method = getattr(self, 'buildStatus_' + buildstatus, None)

        if method is None:
            logger.critical("Unknown BuildStatus '%s' for builder '%s'"
                            % (buildstatus, queueItem.builder.url))
            return

        method(queueItem, librarian, buildid, filemap, dependencies)

    def storeBuildInfo(self, queueItem, librarian, buildid, dependencies):
        """Store available information for build jobs.

        Store Buildlog, datebuilt, duration, dependencies.
        """
        queueItem.build.buildlog = self.getLogFromSlave(queueItem)
        queueItem.build.datebuilt = UTC_NOW
        # XXX: This includes scanner latency in the measurement, it should
        # really be asking the slave for the duration spent building.
        # we need dynamic datetime.now() instance to be able to perform
        # the time operations for duration.
        RIGHT_NOW = datetime.datetime.now(pytz.timezone('UTC'))
        queueItem.build.buildduration = RIGHT_NOW - queueItem.buildstart
        queueItem.build.builder = queueItem.builder
        queueItem.build.dependencies = dependencies

    def buildStatus_OK(self, queueItem, librarian, buildid,
                       filemap=None, dependencies=None):
        """Handle a package that built successfully.

        Once built successfully, we pull the files, store them in a
        directory, store build information and push them through the
        uploader.
        """
        self.logger.debug("Processing successful build %s" % buildid)
        # Explode before collect a binary that is denied in this
        # distroseries/pocket
        build = queueItem.build
        if build.archive == build.distroseries.main_archive:
            assert build.distroseries.canUploadToPocket(build.pocket), (
                "%s (%s) can not be built for pocket %s: illegal status"
                % (build.title, build.id,
                   build.pocket.name))

        # ensure we have the correct build root as:
        # <BUILDMASTER_ROOT>/incoming/<UPLOAD_LEAF>/<TARGET_PATH>/[FILES]
        root = os.path.abspath(config.builddmaster.root)
        incoming = os.path.join(root, 'incoming')

        # create a single directory to store build result files
        # UPLOAD_LEAF: <TIMESTAMP>-<BUILD_ID>-<BUILDQUEUE_ID>
        upload_leaf = "%s-%s" % (time.strftime("%Y%m%d-%H%M%S"), buildid)
        upload_dir = os.path.join(incoming, upload_leaf)
        self.logger.debug("Storing build result at '%s'" % upload_dir)

        # build the right UPLOAD_PATH so the distribution and archive
        # can be correctly found during the upload:
        #  * For trusted:        <distribution>/[FILES]
        #  * For PPA(untrusted): ~<person>/<distribution>/[FILES]
        distribution_name = queueItem.build.distribution.name
        if queueItem.is_trusted:
            target_path = "%s" % distribution_name
        else:
            archive = queueItem.build.archive
            target_path = "~%s/%s" % (archive.owner.name, distribution_name)
        upload_path = os.path.join(upload_dir, target_path)
        os.makedirs(upload_path)

        slave = removeSecurityProxy(queueItem.builder.slave)
        for filename in filemap:
            slave_file = slave.getFile(filemap[filename])
            out_file_name = os.path.join(upload_path, filename)
            out_file = open(out_file_name, "wb")
            copy_and_close(slave_file, out_file)

        uploader_argv = list(config.builddmaster.uploader.split())
        uploader_logfilename = os.path.join(upload_dir, 'uploader.log')
        self.logger.debug("Saving uploader log at '%s'"
                          % uploader_logfilename)

        # add extra arguments for processing a binary upload
        extra_args = [
            "--log-file", "%s" %  uploader_logfilename,
            "-d", "%s" % queueItem.build.distribution.name,
            "-s", "%s" % (queueItem.build.distroseries.name +
                          pocketsuffix[queueItem.build.pocket]),
            "-b", "%s" % queueItem.build.id,
            "-J", "%s" % upload_leaf,
            "%s" % root,
            ]

        uploader_argv.extend(extra_args)

        self.logger.debug("Invoking uploader on %s" % root)
        self.logger.debug("%s" % uploader_argv)

        uploader_process = subprocess.Popen(
            uploader_argv, stdout=subprocess.PIPE, stderr=subprocess.PIPE)

        # Nothing should be written to the stdout/stderr.
        upload_stdout, upload_stderr = uploader_process.communicate()

        # XXX cprov 20070417: we do not check uploader_result_code
        # anywhere. We need to find out what will be best strategy
        # when it failed HARD (there is a huge effort in process-upload
        # to not return error, it only happen when the code is broken).
        uploader_result_code = uploader_process.returncode
        self.logger.debug("Uploader returned %d" % uploader_result_code)

        # Quick and dirty hack to carry on on process-upload failures
        if os.path.exists(upload_dir):
            self.logger.debug("The upload directory did not get moved.")
            failed_dir = os.path.join(root, "failed-to-move")
            if not os.path.exists(failed_dir):
                os.mkdir(failed_dir)
            os.rename(upload_dir, os.path.join(failed_dir, upload_leaf))

        # The famous 'flush_updates + clear_cache' will make visible the
        # DB changes done in process-upload, considering that the
        # transaction was set with READ_COMMITED_ISOLATION isolation level.
        cur = cursor()
        cur.execute('SHOW transaction_isolation')
        isolation_str = cur.fetchone()[0]
        assert isolation_str == 'read committed', (
            'BuildMaster/BuilderGroup transaction isolation should be '
            'READ_COMMITTED_ISOLATION (not "%s")' % isolation_str)

        original_slave = queueItem.builder.slave
        flush_database_updates()
        clear_current_connection_cache()
        # XXX: This is forced on us by sqlobject refreshing the builder
        # object during the transaction cache clearing; that is forced
        # on us by using a different process to do the upload, but as
        # that process runs in the same unix account, it is simply double
        # handling and we would be better off to do it within this process.
        # Robert Collins, Celso Providelo 20070526.
        queueItem.builder.setSlaveForTesting(removeSecurityProxy(original_slave))

        # Store build information, build record was already updated during
        # the binary upload.
        self.storeBuildInfo(queueItem, librarian, buildid, dependencies)

        # Retrive the up-to-date build record and perform consistency
        # checks. The build record should be updated during the binary
        # upload processing, if it wasn't something is broken and needs
        # admins attention. Even when we have a FULLYBUILT build record,
        # if it is not related with at least one binary, there is also
        # a problem.
        # For both situations we will mark the builder as FAILEDTOUPLOAD
        # and the and update the build details (datebuilt, duration,
        # buildlog, builder) in LP. A build-failure-notification will be
        # sent to the lp-build-admin celebrity and to the sourcepackagerelease
        # uploader about this occurrence. The failure notification will
        # also contain the information required to manually reprocess the
        # binary upload when it was the case.
        build = getUtility(IBuildSet).getByBuildID(queueItem.build.id)
        if (build.buildstate != dbschema.BuildStatus.FULLYBUILT or
            len(build.binarypackages) == 0):
            self.logger.debug("Build %s upload failed." % build.id)
            # update builder
            queueItem.build.buildstate = dbschema.BuildStatus.FAILEDTOUPLOAD
            # Retrieve log file content.
            possible_locations = [
                'failed', 'failed-to-move', 'rejected', 'accepted']
            for location_dir in possible_locations:
                upload_final_location = os.path.join(
                    root, location_dir, upload_leaf)
                if os.path.exists(upload_final_location):
                    log_filepath = os.path.join(
                        upload_final_location, 'uploader.log')
                    uploader_log_content = open(log_filepath).read()
                    break
            else:
                uploader_log_content = 'Could not find upload log file'
            # Notify the build failure.
            queueItem.build.notify(extra_info=uploader_log_content)
        else:
            self.logger.debug("Gathered build %s completely" % queueItem.name)

        # Release the builder for another job.
        queueItem.builder.cleanSlave()
        # Remove BuildQueue record.
        queueItem.destroySelf()
        # Commit the transaction so that the uploader can see the updated
        # build record.
        self.commit()

    def buildStatus_PACKAGEFAIL(self, queueItem, librarian, buildid,
                                filemap=None, dependencies=None):
        """Handle a package that had failed to build.

        Build has failed when trying the work with the target package,
        set the job status as FAILEDTOBUILD, store available info and
        remove Buildqueue entry.
        """
        queueItem.build.buildstate = dbschema.BuildStatus.FAILEDTOBUILD
        self.storeBuildInfo(queueItem, librarian, buildid, dependencies)
        queueItem.builder.cleanSlave()
        queueItem.build.notify()
        queueItem.destroySelf()

    def buildStatus_DEPFAIL(self, queueItem, librarian, buildid,
                            filemap=None, dependencies=None):
        """Handle a package that had missing dependencies.

        Build has failed by missing dependencies, set the job status as
        MANUALDEPWAIT, store available information, remove BuildQueue
        entry and release builder slave for another job.
        """
        queueItem.build.buildstate = dbschema.BuildStatus.MANUALDEPWAIT
        self.storeBuildInfo(queueItem, librarian, buildid, dependencies)
        self.logger.critical("***** %s is MANUALDEPWAIT *****"
                             % queueItem.builder.name)
        queueItem.builder.cleanSlave()
        queueItem.destroySelf()

    def buildStatus_CHROOTFAIL(self, queueItem, librarian, buildid,
                               filemap=None, dependencies=None):
        """Handle a package that had failed when unpacking the CHROOT.

        Build has failed when installing the current CHROOT, mark the
        job as CHROOTFAIL, store available information, remove BuildQueue
        and release the builder.
        """
        queueItem.build.buildstate = dbschema.BuildStatus.CHROOTWAIT
        self.storeBuildInfo(queueItem, librarian, buildid, dependencies)
        self.logger.critical("***** %s is CHROOTWAIT *****" %
                             queueItem.builder.name)
        queueItem.builder.cleanSlave()
        queueItem.build.notify()
        queueItem.destroySelf()

    def buildStatus_BUILDERFAIL(self, queueItem, librarian, buildid,
                                filemap=None, dependencies=None):
        """Handle builder failures.

        Build has been failed when trying to build the target package,
        The environment is working well, so mark the job as NEEDSBUILD again
        and 'clean' the builder to do another jobs.
        """
        self.logger.warning("***** %s has failed *****"
                            % queueItem.builder.name)
        self.failBuilder(queueItem.builder,
                         ("Builder returned BUILDERFAIL when asked "
                          "for its status"))
        # simply reset job
        queueItem.build.buildstate = dbschema.BuildStatus.NEEDSBUILD
        self.storeBuildInfo(queueItem, librarian, buildid, dependencies)
        queueItem.builder = None
        queueItem.buildstart = None

    def buildStatus_GIVENBACK(self, queueItem, librarian, buildid,
                              filemap=None, dependencies=None):
        """Handle automatic retry requested by builder.

        GIVENBACK pseudo-state represents a request for automatic retry
        later, the build records is delayed by reducing the lastscore to
        ZERO.
        """
        self.logger.warning("***** %s is GIVENBACK by %s *****"
                            % (buildid, queueItem.builder.name))
        queueItem.build.buildstate = dbschema.BuildStatus.NEEDSBUILD
        self.storeBuildInfo(queueItem, librarian, buildid, dependencies)
        # XXX cprov 20060530: Currently this information is not
        # properly presented in the Web UI. We will discuss it in
        # the next Paris Summit, infinity has some ideas about how
        # to use this content. For now we just ensure it's stored.
        queueItem.builder.cleanSlave()
        queueItem.builder = None
        queueItem.buildstart = None
        queueItem.logtail = None
        queueItem.lastscore = 0

    def firstAvailable(self, is_trusted=False):
        """Return the first available builder slave.

        Refuse failed and MANUAL MODE slaves.
        Control whether or not the builder should be *trusted* via
        'is_trusted' given argument, by default *untrusted* build
        are returned.
        Return None if there is none available.
        """
        for builder in self.builders:
            #self.logger.debug('Probing: %s' % builder.url)
            if not builder.builderok:
                #self.logger.debug('builder not OK')
                continue
            if builder.manual:
                #self.logger.debug('builder in MANUAL')
                continue
            if builder.trusted != is_trusted:
                #self.logger.debug('builder INCOMPATIBLE')
                continue
            try:
                slavestatus = builder.slaveStatusSentence()
            except (xmlrpclib.Fault, socket.error), info:
                #self.logger.debug('builder DEAD')
                continue
            if slavestatus[0] != BuilderStatus.IDLE:
                #self.logger.debug('builder not IDLE')
                continue
            return builder

        return None

<|MERGE_RESOLUTION|>--- conflicted
+++ resolved
@@ -19,12 +19,8 @@
 from canonical.librarian.interfaces import ILibrarianClient
 from canonical.librarian.utils import copy_and_close
 from canonical.launchpad.interfaces import (
-<<<<<<< HEAD
     BuildDaemonError, IBuildQueueSet, BuildJobMismatch, IBuildSet, IBuilderSet,
-    ProtocolVersionMismatch, pocketsuffix
-=======
-    IBuildQueueSet, IBuildSet, IBuilderSet, pocketsuffix, NotFoundError
->>>>>>> de734910
+    NotFoundError, ProtocolVersionMismatch, pocketsuffix
     )
 from canonical.database.constants import UTC_NOW
 from canonical.database.sqlbase import (
@@ -61,7 +57,7 @@
             # currently undocumented reason - RBC 20070523.
             if builder.builderok:
                 self.updateBuilderStatus(builder, arch)
-        
+
         # commit the updates made to the builders.
         self.commit()
         self.updateOkSlaves()
@@ -116,7 +112,8 @@
             return
 
         # extract information from the identifier
-        build_id, queue_item_id = status_sentence[ident_position[status]].split('-')
+        build_id, queue_item_id = status_sentence[
+            ident_position[status]].split('-')
 
         # check if build_id and queue_item_id exist
         try:
@@ -126,16 +123,11 @@
             if queue_item.build.id != build.id:
                 raise BuildJobMismatch('Job build entry mismatch')
 
-<<<<<<< HEAD
-        except (SQLObjectNotFound, BuildJobMismatch), reason:
+        except (SQLObjectNotFound, NotFoundError, BuildJobMismatch), reason:
             if status == 'BuilderStatus.WAITING':
                 builder.cleanSlave()
             else:
                 builder.requestAbort()
-=======
-        except (SQLObjectNotFound, NotFoundError, BuildJobMismatch), reason:
-            slave.clean()
->>>>>>> de734910
             self.logger.warn("Builder '%s' rescued from '%s-%s: %s'" % (
                 builder.name, build_id, queue_item_id, reason))
 
