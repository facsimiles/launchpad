# Copyright 2004-2007 Canonical Ltd.  All rights reserved.
#
"""Database schemas

Use them like this:

  from canonical.lp.dbschema import BugTaskImportance

  print "SELECT * FROM Bug WHERE Bug.importance='%d'" % BugTaskImportance.CRITICAL

"""
__metaclass__ = type

# MAINTAINER:
#
# When you add a new DBSchema subclass, add its name to the __all__ tuple
# below.
#
# If you do not do this, from canonical.lp.dbschema import * will not
# work properly, and the thing/lp:SchemaClass will not work properly.
__all__ = (
'AccountStatus',
'ArchArchiveType',
'ArchivePurpose',
'BinaryPackageFileType',
'BinaryPackageFormat',
'BountyDifficulty',
'BountyStatus',
'BranchRelationships',
'BranchLifecycleStatus',
'BranchLifecycleStatusFilter',
'BranchReviewStatus',
'BranchSubscriptionDiffSize',
'BranchSubscriptionNotificationLevel',
'BranchVisibilityRule',
'BugBranchStatus',
'BugNominationStatus',
'BugTaskStatus',
'BugAttachmentType',
'BugTrackerType',
'BugExternalReferenceType',
'BugInfestationStatus',
'BugRelationship',
'BugTaskImportance',
'BuildStatus',
'CodereleaseRelationships',
'CodeImportReviewStatus',
'CveStatus',
'DistroSeriesStatus',
'EmailAddressStatus',
'EntitlementState',
'EntitlementType',
'GPGKeyAlgorithm',
'ImportTestStatus',
'ImportStatus',
'LoginTokenType',
'ManifestEntryType',
'ManifestEntryHint',
'MirrorContent',
'MirrorPulseType',
'MirrorSpeed',
'MirrorStatus',
'PackagePublishingPriority',
'PackagePublishingStatus',
'PackagePublishingPocket',
'PackagingType',
'PersonCreationRationale',
'PollAlgorithm',
'PollSecrecy',
'ProjectRelationship',
'ProjectStatus',
'QuestionAction',
'QuestionParticipation',
'QuestionPriority',
'QuestionSort',
'QuestionStatus',
'RevisionControlSystems',
'RosettaImportStatus',
'RosettaTranslationOrigin',
'ShipItArchitecture',
'ShipItDistroSeries',
'ShipItFlavour',
'ShippingRequestStatus',
'ShippingService',
'SourcePackageFileType',
'SourcePackageFormat',
'SourcePackageRelationships',
'SourcePackageUrgency',
'SpecificationImplementationStatus',
'SpecificationFilter',
'SpecificationGoalStatus',
'SpecificationLifecycleStatus',
'SpecificationPriority',
'SpecificationSort',
'SpecificationDefinitionStatus',
'SprintSpecificationStatus',
'SSHKeyType',
'TextDirection',
'TeamMembershipRenewalPolicy',
'TeamMembershipStatus',
'TeamSubscriptionPolicy',
'TranslationFileFormat',
'TranslationPriority',
'TranslationPermission',
'TranslationValidationStatus',
'PackageUploadStatus',
'PackageUploadCustomFormat',
'UpstreamFileType',
'UpstreamReleaseVersionStyle',
)

from canonical.launchpad.webapp.enum import DBSchema, Item


class AccountStatus(DBSchema):
    """The status of a Launchpad account."""

    NOACCOUNT = Item(10, """
        No Launchpad account

        There's no Launchpad account for this Person record.
        """)

    ACTIVE = Item(20, """
        Active Launchpad account

        There's an active Launchpad account associated with this Person.
        """)

    DEACTIVATED = Item(30, """
        Deactivated Launchpad account

        The account associated with this Person has been deactivated by the
        Person himself.
        """)

    SUSPENDED = Item(40, """
        Suspended Launchpad account

        The account associated with this Person has been suspended by a
        Launchpad admin.
        """)


class ArchArchiveType(DBSchema):
    """Arch Archive Type

    An arch archive can be read only, or it might be an archive
    into which we can push new changes, or it might be a mirror
    into which we can only push changes from the upstream. This schema
    documents those states.
    """

    READWRITE = Item(0, """
        ReadWrite Archive

        This archive can be written to with new changesets, it
        is an archive which we "own" and therefor are free to
        write changesets into. Note that an archive which has
        been created for upstream CVS mirroring, for example, would
        be "readwrite" because we need to be able to create new
        changesets in it as we mirror the changes in the CVS
        repository.
        """)

    READONLY = Item(1, """
        Read Only Archive

        An archive in the "readonly" state can only be published
        and read from, it cannot be written to.
        """)

    MIRRORTARGET = Item(2, """
        Mirror Target

        We can write into this archive, but we can only write
        changesets which have actually come from the upstream
        arch archive of which this is a mirror.
        """)


class BinaryPackageFormat(DBSchema):
    """Binary Package Format

    Launchpad tracks a variety of binary package formats. This schema
    documents the list of binary package formats that are supported
    in Launchpad.
    """

    DEB = Item(1, """
        Ubuntu Package

        This is the binary package format used by Ubuntu and all similar
        distributions. It includes dependency information to allow the
        system to ensure it always has all the software installed to make
        any new package work correctly.  """)

    UDEB = Item(2, """
        Ubuntu Installer Package

        This is the binary package format use by the installer in Ubuntu and
        similar distributions.  """)

    EBUILD = Item(3, """
        Gentoo Ebuild Package

        This is the Gentoo binary package format. While Gentoo is primarily
        known for being a build-it-from-source-yourself kind of
        distribution, it is possible to exchange binary packages between
        Gentoo systems.  """)

    RPM = Item(4, """
        RPM Package

        This is the format used by Mandrake and other similar distributions.
        It does not include dependency tracking information.  """)


class ImportTestStatus(DBSchema):
    """An Arch Import Autotest Result

    This enum tells us whether or not a sourcesource has been put through an
    attempted import.
    """

    NEW = Item(0, """
        Untested

        The sourcesource has not yet been tested by the autotester.
        """)

    FAILED = Item(1, """
        Failed

        The sourcesource failed to import cleanly.
        """)

    SUCCEEDED = Item(2, """
        Succeeded

        The sourcesource was successfully imported by the autotester.
        """)

class BugTrackerType(DBSchema):
    """The Types of BugTracker Supported by Launchpad

    This enum is used to differentiate between the different types of Bug
    Tracker that are supported by Malone in the Launchpad.
    """

    BUGZILLA = Item(1, """
        Bugzilla

        The godfather of open source bug tracking, the Bugzilla system was
        developed for the Mozilla project and is now in widespread use. It
        is big and ugly but also comprehensive.
        """)

    DEBBUGS = Item(2, """
        Debbugs

        The debbugs tracker is email based, and allows you to treat every
        bug like a small mailing list.
        """)

    ROUNDUP = Item(3, """
        Roundup

        Roundup is a lightweight, customisable and fast web/email based bug
        tracker written in Python.
        """)

    TRAC = Item(4, """
        Trac

        Trac is an enhanced wiki and issue tracking system for
        software development projects.
        """)

    SOURCEFORGE = Item(5, """
        SourceForge

        SourceForge is a project hosting service which includes bug,
        support and request tracking.
        """)


class CveStatus(DBSchema):
    """The Status of this item in the CVE Database

    When a potential problem is reported to the CVE authorities they assign
    a CAN number to it. At a later stage, that may be converted into a CVE
    number. This indicator tells us whether or not the issue is believed to
    be a CAN or a CVE.
    """

    CANDIDATE = Item(1, """
        Candidate

        The vulnerability is a candidate, it has not yet been confirmed and
        given "Entry" status.
        """)

    ENTRY = Item(2, """
        Entry

        This vulnerability or threat has been assigned a CVE number, and is
        fully documented. It has been through the full CVE verification
        process.
        """)

    DEPRECATED = Item(3, """
        Deprecated

        This entry is deprecated, and should no longer be referred to in
        general correspondence. There is either a newer entry that better
        defines the problem, or the original candidate was never promoted to
        "Entry" status.
        """)


class ProjectStatus(DBSchema):
    """A Project Status

    This is an enum of the values that Project.status can assume.
    Essentially it indicates whether or not this project has been reviewed,
    and if it has whether or not it passed review and should be considered
    active.
    """

    NEW = Item(1, """
        New

        This project is new and has not been reviewed.
        """)

    ACTIVE = Item(2, """
        Active

        This Project has been reviewed and is considered active in the
        launchpad.""")

    DISABLED = Item(3, """
        Disabled

        This project has been reviewed, and has been disabled. Typically
        this is because the contents appear to be bogus. Such a project
        should not show up in searches etc.""")


class ManifestEntryType(DBSchema):
    """A Sourcerer Manifest.

    This is a list of branches that are brought together to make up a source
    package. Each branch can be included in the package in a number of
    different ways, and the Manifest Entry Type tells sourcerer how to bring
    that branch into the package.
    """

    DIR = Item(1, """
        A Directory

        This is a special case of Manifest Entry Type, and tells
        sourcerer simply to create an empty directory with the given name.
        """)

    COPY = Item(2, """
        Copied Source code

        This branch will simply be copied into the source package at
        a specified location. Typically this is used where a source
        package includes chunks of code such as libraries or reference
        implementation code, and builds it locally for static linking
        rather than depending on a system-installed shared library.
        """)

    FILE = Item(3, """
        Binary file

        This is another special case of Manifest Entry Type that tells
        sourcerer to create a branch containing just the file given.
        """)

    TAR = Item(4, """
        A Tar File

        This branch will be tarred up and installed in the source
        package as a tar file. Typically, the package build system
        will know how to untar that code and use it during the build.
        """)

    ZIP = Item(5, """
        A Zip File

        This branch will be zipped up and installed in the source
        package as a zip file. Typically, the package build system
        will know how to unzip that code and use it during the build.
        """)

    PATCH = Item(6, """
        Patch File

        This branch will be brought into the source file as a patch
        against another branch. Usually, the patch is stored in the
        "patches" directory, then applied at build time by the source
        package build scripts.
        """)


class ManifestEntryHint(DBSchema):
    """Hint as to purpose of a ManifestEntry.

    Manifests, used by both HCT and Sourcerer, are made up of a collection
    of Manifest Entries.  Each entry refers to a particular component of
    the source package built by the manifest, usually each having a different
    branch or changeset.  A Manifest Entry Hint can be assigned to suggest
    what the purpose of the entry is.
    """

    ORIGINAL_SOURCE = Item(1, """
        Original Source

        This is the original source code of the source package, and in the
        absence of any Patch Base, the parent of any new patch branches
        created.
        """)

    PATCH_BASE = Item(2, """
        Patch Base

        This is an entry intended to serve as the base for any new patches
        created and added to the source package.  It is often a patch itself,
        or a virtual branch.  If not present, the Original Source is used
        instead.
        """)

    PACKAGING = Item(3, """
        Packaging

        This is the packaging meta-data for the source package, usually
        the entry that becomes the debian/ directory in the case of Debian
        source packages or the spec file in the case of RPMs.
        """)


class PackagingType(DBSchema):
    """Source packages.

    Source packages include software from one or more Upstream open source
    projects. This schema shows the relationship between a source package
    and the upstream open source products that it might incorporate. This
    schema is used in the Packaging table.
    """

    PRIME = Item(1, """
        Primary Product

        This is the primary product packaged in this source package. For
        example, a source package "apache2" would have a "prime" Packaging
        relationship with the "apache2" product from the Apache Project.
        The product and package don't have to have the same name.
        """)

    INCLUDES = Item(2, """
        SourcePackage Includes Product

        This source package includes some part or all of the product. For
        example, the "cadaver" source package has an "includes" Packaging
        relationship with the libneon product.
        """)


##XXX: (gpg+dbschema) cprov 20041004
## the data structure should be rearranged to support 4 field
## needed: keynumber(1,16,17,20), keyalias(R,g,D,G), title and description
class GPGKeyAlgorithm(DBSchema):
    """
    GPG Compilant Key Algorithms Types:

    1 : "R", # RSA
    16: "g", # ElGamal
    17: "D", # DSA
    20: "G", # ElGamal, compromised

    FIXME
    Rewrite it according the experimental API retuning also a name attribute
    tested on 'algorithmname' attribute

    """

    R = Item(1, """
        R

        RSA""")

    g = Item(16, """
        g

        ElGamal""")

    D = Item(17, """
        D

        DSA""")

    G = Item(20, """
        G

        ElGamal, compromised""")


class BugBranchStatus(DBSchema):
    """The status of a bugfix branch."""

    ABANDONED = Item(10, """
        Abandoned Attempt

        A fix for this bug is no longer being worked on in this
        branch.
        """)

    INPROGRESS = Item(20, """
        Fix In Progress

        Development to fix this bug is currently going on in this
        branch.
        """)

    FIXAVAILABLE = Item(30, """
        Fix Available

        This branch contains a potentially useful fix for this bug.
        """)

    BESTFIX = Item(40, """
        Best Fix Available

        This branch contains a fix agreed upon by the community as
        being the best available branch from which to merge to fix
        this bug.
        """)


class BranchRelationships(DBSchema):
    """Branch relationships.

    In Arch, everything is a branch. Your patches are all branches. Your
    brother, sister and hifi system are all branches. If it moves, it's
    a branch. And Bazaar (the Arch subsystem of Launchpad) tracks the
    relationships between those branches.
    """

    TRACKS = Item(1, """
        Subject Branch Tracks Object Branch

        The source branch "tracks" the destination branch. This means that
        we generally try to merge changes made in branch B into branch A.
        For example, if we have inlcuded a fix-branch into a source
        package, and there is an upstream for that fix-branch, then we will
        try to make our fix-branch "track" the upstream fix, so that our
        package inherits the latest fixes.
        """)

    CONTINUES = Item(2, """
        Subject Branch is a continuation of Object Branch

        The term "continuation" is an Arch term meaning that the branch was
        tagged from another one.
        """)

    RELEASES = Item(3, """
        Subject Branch is a "Release Branch" of Object Branch

        A "release branch" is a branch that is designed to capture the extra
        bits that are added to release tarballs and which are not in the
        project revision control system. For example, when a product is
        released, the project administrators will typically tag the
        code in the revision system, then pull that code into a clean
        directory. The files at this stage represent what is in the
        revision control system. They will often then add other files, for
        example files created by the Gnu Automake and Autoconf system,
        before tarring up the directory and pushing that tarball out as the
        release. Those extra files are included in a release branch.
        """)

    FIXES = Item(4, """
        Subject Branch is a fix for Object Branch

        This relationship indicates that Subject Branch includes a fix
        for the Object Branch. It is used to indicate that Subject
        Branch's main purpose is for the development of a fix to a
        specific issue in Object Branch. The description and title of the
        Subject will usually include information about the issue and the
        fix. Such fixes are usually merged when the fix is considered
        stable.
        """)

    PORTS = Item(5, """
        Subject Branch is a porting branch of B

        This relationship indicates that Subject Branch is a port of
        Object Branch to a different architecture or operating system.
        Such changes will usually be merged back at a future date when
        they are considered stable.
        """)

    ENHANCES = Item(6, """
        Subject Branch contains a new feature for Object Branch

        This relationship indicates that Subject Branch is a place
        where developers are working on a new feature for the
        software in Object Branch. Usually such a feature is merged
        at some future date when the code is considered stable.
        Subject The Branch.description will usually describe the
        feature being implemented.
        """)

    FORKS = Item(7, """
        The Subject Branch is a For of the Object Branch

        Sometimes the members of an open source project cannot agree on
        the direction a project should take, and the project forks. In
        this case, one group will "fork" the codebase and start work on a
        new version of the product which will likely not be merged. That
        new version is a "fork" of the original code.
        """)


class EmailAddressStatus(DBSchema):
    """Email Address Status

    Launchpad keeps track of email addresses associated with a person. They
    can be used to login to the system, or to associate an Arch changeset
    with a person, or to associate a bug system email message with a person,
    for example.
    """

    NEW = Item(1, """
        New Email Address

        This email address has had no validation associated with it. It
        has just been created in the system, either by a person claiming
        it as their own, or because we have stored an email message or
        arch changeset including that email address and have created
        a phantom person and email address to record it. WE SHOULD
        NEVER EMAIL A "NEW" EMAIL.
        """)

    VALIDATED = Item(2, """
        Validated Email Address

        We have proven that the person associated with this email address
        can read email sent to this email address, by sending a token
        to that address and getting the appropriate response from that
        person.
        """)

    OLD = Item(3, """
        Old Email Address

        The email address was validated for this person, but is now no
        longer accessible or in use by them. We should not use this email
        address to login that person, nor should we associate new incoming
        content from that email address with that person.
        """)

    PREFERRED = Item(4, """
        Preferred Email Address

        The email address was validated and is the person's choice for
        receiving notifications from Launchpad.
        """)


class TeamMembershipRenewalPolicy(DBSchema):
    """TeamMembership Renewal Policy.

    How Team Memberships can be renewed on a given team.
    """

    NONE = Item(10, """
        invite them to apply for renewal

        Memberships can be renewed only by team administrators or by going
        through the normal workflow for joining the team.
        """)

    ONDEMAND = Item(20, """
        invite them to renew their own membership

        Memberships can be renewed by the members themselves a few days before
        it expires. After it expires the member has to go through the normal
        workflow for joining the team.
        """)

    AUTOMATIC = Item(30, """
        renew their membership automatically, also notifying the admins

        Memberships are automatically renewed when they expire and a note is
        sent to the member and to team admins.
        """)


class TeamMembershipStatus(DBSchema):
    """TeamMembership Status

    According to the policies specified by each team, the membership status of
    a given member can be one of multiple different statuses. More information
    can be found in the TeamMembership spec.
    """

    PROPOSED = Item(1, """
        Proposed

        You are a proposed member of this team. To become an active member your
        subscription has to be approved by one of the team's administrators.
        """)

    APPROVED = Item(2, """
        Approved

        You are an active member of this team.
        """)

    ADMIN = Item(3, """
        Administrator

        You are an administrator of this team.
        """)

    DEACTIVATED = Item(4, """
        Deactivated

        Your subscription to this team has been deactivated.
        """)

    EXPIRED = Item(5, """
        Expired

        Your subscription to this team is expired.
        """)

    DECLINED = Item(6, """
        Declined

        Your proposed subscription to this team has been declined.
        """)

    INVITED = Item(7, """
        Invited

        You have been invited as a member of this team. In order to become an
        actual member, you have to accept the invitation.
        """)

    INVITATION_DECLINED = Item(8, """
        Invitation declined

        You have been invited as a member of this team but the invitation has
        been declined.
        """)


class TeamSubscriptionPolicy(DBSchema):
    """Team Subscription Policies

    The policies that apply to a team and specify how new subscriptions must
    be handled. More information can be found in the TeamMembershipPolicies
    spec.
    """

    MODERATED = Item(1, """
        Moderated Team

        All subscriptions for this team are subjected to approval by one of
        the team's administrators.
        """)

    OPEN = Item(2, """
        Open Team

        Any user can join and no approval is required.
        """)

    RESTRICTED = Item(3, """
        Restricted Team

        New members can only be added by one of the team's administrators.
        """)


class ProjectRelationship(DBSchema):
    """Project Relationship

    Launchpad tracks different open source projects, and the relationships
    between them. This schema is used to describe the relationship between
    two open source projects.
    """

    AGGREGATES = Item(1, """
        Subject Project Aggregates Object Project

        Some open source projects are in fact an aggregation of several
        other projects. For example, the Gnome Project aggregates
        Gnumeric, Abiword, EOG, and many other open source projects.
        """)

    SIMILAR = Item(2, """
        Subject Project is Similar to Object Project

        Often two different groups will start open source projects
        that are similar to one another. This relationship is used
        to describe projects that are similar to other projects in
        the system.
        """)


class DistroSeriesStatus(DBSchema):
    """Distribution Release Status

    A DistroSeries (warty, hoary, or grumpy for example) changes state
    throughout its development. This schema describes the level of
    development of the distroseries. The typical sequence for a
    distroseries is to progress from experimental to development to
    frozen to current to supported to obsolete, in a linear fashion.
    """

    EXPERIMENTAL = Item(1, """
        Experimental

        This distroseries contains code that is far from active
        release planning or management. Typically, distroseriess
        that are beyond the current "development" release will be
        marked as "experimental". We create those so that people
        have a place to upload code which is expected to be part
        of that distant future release, but which we do not want
        to interfere with the current development release.
        """)

    DEVELOPMENT = Item(2, """
        Active Development

        The distroseries that is under active current development
        will be tagged as "development". Typically there is only
        one active development release at a time. When that freezes
        and releases, the next release along switches from "experimental"
        to "development".
        """)

    FROZEN = Item(3, """
        Pre-release Freeze

        When a distroseries is near to release the administrators
        will freeze it, which typically means that new package uploads
        require significant review before being accepted into the
        release.
        """)

    CURRENT = Item(4, """
        Current Stable Release

        This is the latest stable release. Normally there will only
        be one of these for a given distribution.
        """)

    SUPPORTED = Item(5, """
        Supported

        This distroseries is still supported, but it is no longer
        the current stable release. In Ubuntu we normally support
        a distroseries for 2 years from release.
        """)

    OBSOLETE = Item(6, """
        Obsolete

        This distroseries is no longer supported, it is considered
        obsolete and should not be used on production systems.
        """)


class UpstreamFileType(DBSchema):
    """Upstream File Type

    When upstream open source project release a product they will
    include several files in the release. All of these files are
    stored in Launchpad (we throw nothing away ;-). This schema
    gives the type of files that we know about.
    """

    CODETARBALL = Item(1, """
        Code Release Tarball

        This file contains code in a compressed package like
        a tar.gz or tar.bz or .zip file.
        """)

    README = Item(2, """
        README File

        This is a README associated with the upstream
        release. It might be in .txt or .html format, the
        filename would be an indicator.
        """)

    RELEASENOTES = Item(3, """
        Release Notes

        This file contains the release notes of the new
        upstream release. Again this could be in .txt or
        in .html format.
        """)

    CHANGELOG = Item(4, """
        ChangeLog File

        This file contains information about changes in this
        release from the previous release in the series. This
        is usually not a detailed changelog, but a high-level
        summary of major new features and fixes.
        """)

    INSTALLER = Item(5, """
        Installer file

        This file contains an installer for a product.  It may
        be a Debian package, an RPM file, an OS X disk image, a
        Windows installer, or some other type of installer.
        """)


class SourcePackageFormat(DBSchema):
    """Source Package Format

    Launchpad supports distributions that use source packages in a variety
    of source package formats. This schema documents the types of source
    package format that we understand.
    """

    DPKG = Item(1, """
        The DEB Format

        This is the source package format used by Ubuntu, Debian, Linspire
        and similar distributions.
        """)

    RPM = Item(2, """
        The RPM Format

        This is the format used by Red Hat, Mandrake, SUSE and other similar
        distributions.
        """)

    EBUILD = Item(3, """
        The Ebuild Format

        This is the source package format used by Gentoo.
        """)


class SourcePackageUrgency(DBSchema):
    """Source Package Urgency

    When a source package is released it is given an "urgency" which tells
    distributions how important it is for them to consider bringing that
    package into their archives. This schema defines the possible values
    for source package urgency.
    """

    LOW = Item(1, """
        Low Urgency

        This source package release does not contain any significant or
        important updates, it might be a cleanup or documentation update
        fixing typos and speling errors, or simply a minor upstream
        update.
        """)

    MEDIUM = Item(2, """
        Medium Urgency

        This package contains updates that are worth considering, such
        as new upstream or packaging features, or significantly better
        documentation.
        """)

    HIGH = Item(3, """
        Very Urgent

        This update contains updates that fix security problems or major
        system stability problems with previous releases of the package.
        Administrators should urgently evaluate the package for inclusion
        in their archives.
        """)

    EMERGENCY = Item(4, """
        Critically Urgent

        This release contains critical security or stability fixes that
        affect the integrity of systems using previous releases of the
        source package, and should be installed in the archive as soon
        as possible after appropriate review.
        """)


class SpecificationImplementationStatus(DBSchema):
    # Note that some of the states associated with this schema correlate to
    # a "not started" definition. See Specification.started_clause for
    # further information, and make sure that it is updated (together with
    # the relevant database checks) if additional states are added that are
    # also "not started".
    """Specification Delivery Status

    This tracks the implementation or delivery of the feature being
    specified. The status values indicate the progress that is being made in
    the actual coding or configuration that is needed to realise the
    feature.
    """
    # NB this state is considered "not started"
    UNKNOWN = Item(0, """
        Unknown

        We have no information on the implementation of this feature.
        """)

    # NB this state is considered "not started"
    NOTSTARTED = Item(5, """
        Not started

        No work has yet been done on the implementation of this feature.
        """)

    # NB this state is considered "not started"
    DEFERRED = Item(10, """
        Deferred

        There is no chance that this feature will actually be delivered in
        the targeted release. The specification has effectively been
        deferred to a later date of implementation.
        """)

    NEEDSINFRASTRUCTURE = Item(40, """
        Needs Infrastructure

        Work cannot proceed, because the feature depends on
        infrastructure (servers, databases, connectivity, system
        administration work) that has not been supplied.
        """)

    BLOCKED = Item(50, """
        Blocked

        Work cannot proceed on this specification because it depends on
        a separate feature that has not yet been implemented.
        (The specification for that feature should be listed as a blocker of
        this one.)
        """)

    STARTED = Item(60, """
        Started

        Work has begun, but has not yet been published
        except as informal branches or patches. No indication is given as to
        whether or not this work will be completed for the targeted release.
        """)

    SLOW = Item(65, """
        Slow progress

        Work has been slow on this item, and it has a high risk of not being
        delivered on time. Help is wanted with the implementation.
        """)

    GOOD = Item(70, """
        Good progress

        The feature is considered on track for delivery in the targeted release.
        """)

    BETA = Item(75, """
        Beta Available

        A beta version, implementing substantially all of the feature,
        has been published for widespread testing in personal package
        archives or a personal release. The code is not yet in the
        main archive or mainline branch. Testing and feedback are solicited.
        """)

    NEEDSREVIEW = Item(80, """
        Needs Code Review

        The developer is satisfied that the feature has been well
        implemented. It is now ready for review and final sign-off,
        after which it will be marked implemented or deployed.
        """)

    AWAITINGDEPLOYMENT = Item(85, """
        Deployment

        The implementation has been done, and can be deployed in the production
        environment, but this has not yet been done by the system
        administrators. (This status is typically used for Web services where
        code is not released but instead is pushed into production.
        """)

    IMPLEMENTED = Item(90, """
        Implemented

        This functionality has been delivered for the targeted release, the
        code has been uploaded to the main archives or committed to the
        targeted product series, and no further work is necessary.
        """)

    INFORMATIONAL = Item(95, """
        Informational

        This specification is informational, and does not require
        any implementation.
        """)


class SpecificationLifecycleStatus(DBSchema):
    """The current "lifecycle" status of a specification. Specs go from
    NOTSTARTED, to STARTED, to COMPLETE.
    """

    NOTSTARTED = Item(10, """
        Not started

        No work has yet been done on this feature.
        """)

    STARTED = Item(20, """
        Started

        This feature is under active development.
        """)

    COMPLETE = Item(30, """
        Complete

        This feature has been marked "complete" because no further work is
        expected. Either the feature is done, or it has been abandoned.
        """)


class SpecificationPriority(DBSchema):
    """The Priority with a Specification must be implemented.

    This enum is used to prioritise work.
    """

    NOTFORUS = Item(0, """
        Not

        This feature has been proposed but the project leaders have decided
        that it is not appropriate for inclusion in the mainline codebase.
        See the status whiteboard or the
        specification itself for the rationale for this decision. Of course,
        you are welcome to implement it in any event and publish that work
        for consideration by the community and end users, but it is unlikely
        to be accepted by the mainline developers.
        """)

    UNDEFINED = Item(5, """
        Undefined

        This feature has recently been proposed and has not yet been
        evaluated and prioritised by the project leaders.
        """)

    LOW = Item(10, """
        Low

        We would like to have it in the
        code, but it's not on any critical path and is likely to get bumped
        in favour of higher-priority work. The idea behind the specification
        is sound and the project leaders would incorporate this
        functionality if the work was done. In general, "low" priority
        specifications will not get core resources assigned to them.
        """)

    MEDIUM = Item(50, """
        Medium

        The project developers will definitely get to this feature,
        but perhaps not in the next major release or two.
        """)

    HIGH = Item(70, """
        High

        Strongly desired by the project leaders.
        The feature will definitely get review time, and contributions would
        be most effective if directed at a feature with this priority.
        """)

    ESSENTIAL = Item(90, """
        Essential

        The specification is essential for the next release, and should be
        the focus of current development. Use this state only for the most
        important of all features.
        """)


class SpecificationFilter(DBSchema):
    """An indicator of the kinds of specifications that should be returned
    for a listing of specifications.

    This is used by browser classes that are generating a list of
    specifications for a person, or product, or project, to indicate what
    kinds of specs they want returned. The different filters can be OR'ed so
    that multiple pieces of information can be used for the filter.
    """
    ALL = Item(0, """
        All

        This indicates that the list should simply include ALL
        specifications for the underlying object (person, product etc).
        """)

    COMPLETE = Item(5, """
        Complete

        This indicates that the list should include only the complete
        specifications for this object.
        """)

    INCOMPLETE = Item(10, """
        Incomplete

        This indicates that the list should include the incomplete items
        only. The rules for determining if a specification is incomplete are
        complex, depending on whether or not the spec is informational.
        """)

    INFORMATIONAL = Item(20, """
        Informational

        This indicates that the list should include only the informational
        specifications.
        """)

    PROPOSED = Item(30, """
        Proposed

        This indicates that the list should include specifications that have
        been proposed as goals for the underlying objects, but not yet
        accepted or declined.
        """)

    DECLINED = Item(40, """
        Declined

        This indicates that the list should include specifications that were
        declined as goals for the underlying productseries or distroseries.
        """)

    ACCEPTED = Item(50, """
        Accepted

        This indicates that the list should include specifications that were
        accepted as goals for the underlying productseries or distroseries.
        """)

    VALID = Item(55, """
        Valid

        This indicates that the list should include specifications that are
        not obsolete or superseded.
        """)

    CREATOR = Item(60, """
        Creator

        This indicates that the list should include specifications that the
        person registered in Launchpad.
        """)

    ASSIGNEE = Item(70, """
        Assignee

        This indicates that the list should include specifications that the
        person has been assigned to implement.
        """)

    APPROVER = Item(80, """
        Approver

        This indicates that the list should include specifications that the
        person is supposed to review and approve.
        """)

    DRAFTER = Item(90, """
        Drafter

        This indicates that the list should include specifications that the
        person is supposed to draft. The drafter is usually only needed
        during spec sprints when there's a bottleneck on guys who are
        assignees for many specs.
        """)

    SUBSCRIBER = Item(100, """
        Subscriber

        This indicates that the list should include all the specifications
        to which the person has subscribed.
        """)

    FEEDBACK = Item(110, """
        Feedback

        This indicates that the list should include all the specifications
        which the person has been asked to provide specific feedback on.
        """)


class SpecificationSort(DBSchema):
    """A preferred sorting scheme for the results of a query about
    specifications.

    This is usually used in interfaces which ask for a filtered list of
    specifications, so that you can tell which specifications you would
    expect to see first.

    NB: this is not really a "dbschema" in that is doesn't map to an int
    that is stored in the db. In future, we will likely have a different way
    of defining such enums.
    """
    DATE = Item(10, """
        Date

        This indicates a preferred sort order of date of creation, newest
        first.
        """)

    PRIORITY = Item(20, """
        Priority

        This indicates a preferred sort order of priority (highest first)
        followed by status. This is the default sort order when retrieving
        specifications from the system.
        """)


class SpecificationDefinitionStatus(DBSchema):
    """The current status of a Specification

    This enum tells us whether or not a specification is approved, or still
    being drafted, or implemented, or obsolete in some way. The ordinality
    of the values is important, it's the order (lowest to highest) in which
    we probably want them displayed by default.
    """

    APPROVED = Item(10, """
        Approved

        The project team believe that the specification is ready to be
        implemented, without substantial issues being encountered.
        """)

    PENDINGAPPROVAL = Item(15, """
        Pending Approval

        Reviewed and considered ready for final approval.
        The reviewer believes the specification is clearly written,
        and adequately addresses all important issues that will
        be raised during implementation.
        """)

    PENDINGREVIEW = Item(20, """
        Review

        Has been put in a reviewer's queue. The reviewer will
        assess it for clarity and comprehensiveness, and decide
        whether further work is needed before the spec can be considered for
        actual approval.
        """)

    DRAFT = Item(30, """
        Drafting

        The specification is actively being drafted, with a drafter in place
        and frequent revision occurring.
        Do not park specs in the "drafting" state indefinitely.
        """)

    DISCUSSION = Item(35, """
        Discussion

        Still needs active discussion, at a sprint for example.
        """)

    NEW = Item(40, """
        New

        No thought has yet been given to implementation strategy, dependencies,
        or presentation/UI issues.
        """)

    SUPERSEDED = Item(60, """
        Superseded

        Still interesting, but superseded by a newer spec or set of specs that
        clarify or describe a newer way to implement the desired feature.
        Please use the newer specs and not this one.
        """)

    OBSOLETE = Item(70, """
        Obsolete

        The specification has been obsoleted, probably because it was decided
        against. People should not put any effort into implementing it.
        """)


class SpecificationGoalStatus(DBSchema):
    """The target status for this specification

    This enum allows us to show whether or not the specification has been
    approved or declined as a target for the given product series or distro
    release.
    """

    ACCEPTED = Item(10, """
        Accepted

        The drivers have confirmed that this specification is targeted to
        the stated distribution release or product series.
        """)

    DECLINED = Item(20, """
        Declined

        The drivers have decided not to accept this specification as a goal
        for the stated distribution release or product series.
        """)

    PROPOSED = Item(30, """
        Proposed

        This spec has been submitted as a potential goal for the stated
        product series or distribution release, but the drivers have not yet
        accepted or declined that goal.
        """)


class SprintSpecificationStatus(DBSchema):
    """The current approval status of the spec on this sprint's agenda.

    This enum allows us to know whether or not the meeting admin team has
    agreed to discuss an item.
    """

    ACCEPTED = Item(10, """
        Accepted

        The meeting organisers have confirmed this topic for the meeting
        agenda.
        """)

    DECLINED = Item(20, """
        Declined

        This spec has been declined from the meeting agenda
        because of a lack of available resources, or uncertainty over
        the specific requirements or outcome desired.
        """)

    PROPOSED = Item(30, """
        Proposed

        This spec has been submitted for consideration by the meeting
        organisers. It has not yet been accepted or declined for the
        agenda.
        """)


# Enumeration covered by bug 66633:
#   Need way to define enumerations outside of dbschema
class QuestionParticipation(DBSchema):
    """The different ways a person can be involved in a question.

    This enumeration is part of the IPerson.searchTickets() API.
    """

    OWNER = Item(10, """
        Owner

        The person created the question.
        """)

    SUBSCRIBER = Item(15, """
        Subscriber

        The person subscribed to the question.
        """)

    ASSIGNEE = Item(20, """
        Assignee

        The person is assigned to the question.
        """)

    COMMENTER = Item(25, """
        Commenter

        The person commented on the question.
        """)

    ANSWERER = Item(30, """
        Answerer

        The person answered the question.
        """)


class QuestionPriority(DBSchema):
    """The Priority with a Question must be handled.

    This enum is used to prioritise work done in the Launchpad Answert Tracker
    management system.
    """

    WISHLIST = Item(0, """
        Wishlist

        This question is really a request for a new feature. We will not take
        it further as a question, it should be closed, and a specification
        created and managed in the Launchpad Specification tracker.
        """)

    NORMAL = Item(10, """
        Normal

        This question is of normal priority. We should respond to it in due
        course.
        """)

    HIGH = Item(70, """
        High

        This question has been flagged as being of higher than normal
        priority. It should always be prioritised over a "normal" question.
        """)

    EMERGENCY = Item(90, """
        Emergency

        This question is classed as an emergency. No more than 5% of
        questions should fall into this category. Support engineers should
        ensure that there is somebody on this problem full time until it is
        resolved, or escalate it to the core technical and management team.
        """)


class QuestionAction(DBSchema):
    """An enumeration of the possible actions done on a question.

    This enumeration is used to tag the action done by a user with
    each QuestionMessage. Most of these action indicates a status change
    on the question.
    """

    REQUESTINFO = Item(10, """
        Request for more information

        This message asks for more information about the question.
        """)

    GIVEINFO = Item(20, """
        Give more information

        In this message, the submitter provides more information about the
        question.
        """)

    COMMENT = Item(30, """
        Comment

        User commented on the message. This is use for example for messages
        added to a question in the SOLVED state.
        """)

    ANSWER = Item(35, """
        Answer

        This message provides an answer to the question.
        """)

    CONFIRM = Item(40, """
        Confirm

        This message confirms that an answer solved the question.
        """)

    REJECT = Item(50, """
        Reject

        This message rejects a question as invalid.
        """)

    EXPIRE = Item(70, """
        Expire

        Automatic message created when the question is expired.
        """)

    REOPEN = Item(80, """
        Reopen

        Message from the submitter that reopens the question while providing
        more information.
        """)

    SETSTATUS = Item(90, """
        Change status

        Message from an administrator that explain why the question status
        was changed.
        """)

# Enumeration covered by bug 66633:
#   Need way to define enumerations outside of dbschema
class QuestionSort(DBSchema):
    """An enumeration of the valid question search sort order.

    This enumeration is part of the ITicketTarget.searchTickets() API. The
    titles are formatted for nice display in browser code.
    """

    RELEVANCY = Item(5, """
    by relevancy

    Sort by relevancy of the question toward the search text.
    """)

    STATUS = Item(10, """
    by status

    Sort questions by status: Open, Needs information, Answered, Solved,
    Expired, Invalid.

    NEWEST_FIRST should be used as a secondary sort key.
    """)

    NEWEST_FIRST = Item(15, """
    newest first

    Sort questions from newest to oldest.
    """)

    OLDEST_FIRST = Item(20, """
    oldest first

    Sort questions from oldset to newest.
    """)

    RECENT_OWNER_ACTIVITY = Item(30, """
    recently updated first

    Sort questions that recently received new information from the owner first.
    """)


class QuestionStatus(DBSchema):
    """The current status of a Question.

    This enum tells us the current status of the question.

    The lifecycle of a question is documented in
    https://help.launchpad.net/QuestionLifeCycle, so remember
    to update that document for any pertinent changes.
    """

    OPEN = Item(10, """
        Open

        The question is waiting for an answer. This could be a new question
        or a question where the given answer was refused by the submitter.
        """)

    NEEDSINFO = Item(15, """
        Needs information

        A user requested more information from the submitter. The question
        will be moved back to the OPEN state once the submitter provides the
        answer.
        """)

    ANSWERED = Item(18, """
        Answered

        An answer was given on this question. We assume that the answer
        is the correct one. The user will post back changing the question's
        status back to OPEN if that is not the case.
        """)

    SOLVED = Item(20, """
        Solved

        The submitter confirmed that an answer solved his question.
        """)

    EXPIRED = Item(25, """
        Expired

        The question has been expired after 15 days without comments in the
        OPEN or NEEDSINFO state.
        """)

    INVALID = Item(30, """
        Invalid

        This question isn't a valid question. It could be a duplicate
        question, spam or anything that should not appear in the
        Answer Tracker.
        """)


class ImportStatus(DBSchema):
    """This schema describes the states that a SourceSource record can take
    on."""

    DONTSYNC = Item(1, """
        Do Not Import

        Launchpad will not attempt to make a Bazaar import.
        """)

    TESTING = Item(2, """
        Testing

        Launchpad has not yet attempted this import. The vcs-imports operator
        will review the source details and either mark the series \"Do not
        sync\", or perform a test import. If the test import is successful, a
        public import will be created. After the public import completes, it
        will be updated automatically.
        """)

    TESTFAILED = Item(3, """
        Test Failed

        The test import has failed. We will do further tests, and plan to
        complete this import eventually, but it may take a long time. For more
        details, you can ask on the launchpad-users@canonical.com mailing list
        or on IRC in the #launchpad channel on irc.freenode.net.
        """)

    AUTOTESTED = Item(4, """
        Test Successful

        The test import was successful. The vcs-imports operator will lock the
        source details for this series and perform a public Bazaar import.
        """)

    PROCESSING = Item(5, """
        Processing

        The public Bazaar import is being created. When it is complete, a
        Bazaar branch will be published and updated automatically. The source
        details for this series are locked and can only be modified by
        vcs-imports members and Launchpad administrators.
        """)

    SYNCING = Item(6, """
        Online

        The Bazaar import is published and automatically updated to reflect the
        upstream revision control system. The source details for this series
        are locked and can only be modified by vcs-imports members and
        Launchpad administrators.
        """)

    STOPPED = Item(7, """
        Stopped

        The Bazaar import has been suspended and is no longer updated. The
        source details for this series are locked and can only be modified by
        vcs-imports members and Launchpad administrators.
        """)


class SourcePackageFileType(DBSchema):
    """Source Package File Type

    Launchpad tracks files associated with a source package release. These
    files are stored on one of the inner servers, and a record is kept in
    Launchpad's database of the file's name and location. This schema
    documents the files we know about.
    """

    EBUILD = Item(1, """
        Ebuild File

        This is a Gentoo Ebuild, the core file that Gentoo uses as a source
        package release. Typically this is a shell script that pulls in the
        upstream tarballs, configures them and builds them into the
        appropriate locations.  """)

    SRPM = Item(2, """
        Source RPM

        This is a Source RPM, a normal RPM containing the needed source code
        to build binary packages. It would include the Spec file as well as
        all control and source code files.  """)

    DSC = Item(3, """
        DSC File

        This is a DSC file containing the Ubuntu source package description,
        which in turn lists the orig.tar.gz and diff.tar.gz files used to
        make up the package.  """)

    ORIG = Item(4, """
        Orig Tarball

        This file is an Ubuntu "orig" file, typically an upstream tarball or
        other lightly-modified upstreamish thing.  """)

    DIFF = Item(5, """
        Diff File

        This is an Ubuntu "diff" file, containing changes that need to be
        made to upstream code for the packaging on Ubuntu. Typically this
        diff creates additional directories with patches and documentation
        used to build the binary packages for Ubuntu.  """)

    TARBALL = Item(6, """
        Tarball

        This is a tarball, usually of a mixture of Ubuntu and upstream code,
        used in the build process for this source package.  """)


class TranslationPriority(DBSchema):
    """Translation Priority

    Translations in Rosetta can be assigned a priority. This is used in a
    number of places. The priority stored on the translation itself is set
    by the upstream project maintainers, and used to identify the
    translations they care most about. For example, if Apache were nearing a
    big release milestone they would set the priority on those POTemplates
    to 'high'. The priority is also used by TranslationEfforts to indicate
    how important that POTemplate is to the effort. And lastly, an
    individual translator can set the priority on his personal subscription
    to a project, to determine where it shows up on his list.  """

    HIGH = Item(1, """
        High

        This translation should be shown on any summary list of translations
        in the relevant context. For example, 'high' priority projects show
        up on the home page of a TranslationEffort or Project in Rosetta.
        """)

    MEDIUM = Item(2, """
        Medium

        A medium priority POTemplate should be shown on longer lists and
        dropdowns lists of POTemplates in the relevant context.  """)

    LOW = Item(3, """
        Low

        A low priority POTemplate should only show up if a comprehensive
        search or complete listing is requested by the user.  """)


class TranslationPermission(DBSchema):
    """Translation Permission System

    Projects, products and distributions can all have content that needs to
    be translated. In this case, Rosetta allows them to decide how open they
    want that translation process to be. At one extreme, anybody can add or
    edit any translation, without review. At the other, only the designated
    translator for that group in that language can edit its translation
    files. This schema enumerates the options.
    """

    OPEN = Item(1, """
        Open

        This group allows totally open access to its translations. Any
        logged-in user can add or edit translations in any language, without
        any review.""")

    STRUCTURED = Item(20, """
        Structured

        This group has designated translators for certain languages. In
        those languages, people who are not designated translators can only
        make suggestions. However, in languages which do not yet have a
        designated translator, anybody can edit the translations directly,
        with no further review.""")

    CLOSED = Item(100, """
        Closed

        This group allows only designated translators to edit the
        translations of its files. You can become a designated translator
        either by joining an existing language translation team for this
        project, or by getting permission to start a new team for a new
        language. People who are not designated translators can still make
        suggestions for new translations, but those suggestions need to be
        reviewed before being accepted by the designated translator.""")


class PackageUploadStatus(DBSchema):
    """Distro Release Queue Status

    An upload has various stages it must pass through before becoming part
    of a DistroSeries. These are managed via the Upload table
    and related tables and eventually (assuming a successful upload into the
    DistroSeries) the effects are published via the PackagePublishing and
    SourcePackagePublishing tables.  """

    NEW = Item(0, """
        New

        This upload is either a brand-new source package or contains a
        binary package with brand new debs or similar. The package must sit
        here until someone with the right role in the DistroSeries checks
        and either accepts or rejects the upload. If the upload is accepted
        then entries will be made in the overrides tables and further
        uploads will bypass this state """)

    UNAPPROVED = Item(1, """
        Unapproved

        If a DistroSeries is frozen or locked out of ordinary updates then
        this state is used to mean that while the package is correct from a
        technical point of view; it has yet to be approved for inclusion in
        this DistroSeries. One use of this state may be for security
        releases where you want the security team of a DistroSeries to
        approve uploads.  """)

    ACCEPTED = Item(2, """
        Accepted

        An upload in this state has passed all the checks required of it and
        is ready to have its publishing records created.  """)

    DONE = Item(3, """
        Done

        An upload in this state has had its publishing records created if it
        needs them and is fully processed into the DistroSeries. This state
        exists so that a logging and/or auditing tool can pick up accepted
        uploads and create entries in a journal or similar before removing
        the queue item.  """)

    REJECTED = Item(4, """
        Rejected

        An upload which reaches this state has, for some reason or another
        not passed the requirements (technical or human) for entry into the
        DistroSeries it was targetting. As for the 'done' state, this state
        is present to allow logging tools to record the rejection and then
        clean up any subsequently unnecessary records.  """)


# If you change this (add items, change the meaning, whatever) search for
# the token ##CUSTOMFORMAT## e.g. database/queue.py or nascentupload.py and
# update the stuff marked with it.
class PackageUploadCustomFormat(DBSchema):
    """Custom formats valid for the upload queue

    An upload has various files potentially associated with it, from source
    package releases, through binary builds, to specialist upload forms such
    as a debian-installer tarball or a set of translations.
    """

    DEBIAN_INSTALLER = Item(0, """
        raw-installer

        A raw-installer file is a tarball. This is processed as a version
        of the debian-installer to be unpacked into the archive root.
        """)

    ROSETTA_TRANSLATIONS = Item(1, """
        raw-translations

        A raw-translations file is a tarball. This is passed to the rosetta
        import queue to be incorporated into that package's translations.
        """)

    DIST_UPGRADER = Item(2, """
        raw-dist-upgrader

        A raw-dist-upgrader file is a tarball. It is simply published into
        the archive.
        """)

    DDTP_TARBALL = Item(3, """
        raw-ddtp-tarball

        A raw-ddtp-tarball contains all the translated package description
        indexes for a component.
        """)


class PackagePublishingStatus(DBSchema):
    """Package Publishing Status

     A package has various levels of being published within a DistroSeries.
     This is important because of how new source uploads dominate binary
     uploads bit-by-bit. Packages (source or binary) enter the publishing
     tables as 'Pending', progress through to 'Published' eventually become
     'Superseded' and then become 'PendingRemoval'. Once removed from the
     DistroSeries the publishing record is also removed.
     """

    PENDING = Item(1, """
        Pending

        This [source] package has been accepted into the DistroSeries and
        is now pending the addition of the files to the published disk area.
        In due course, this source package will be published.
        """)

    PUBLISHED = Item(2, """
        Published

        This package is currently published as part of the archive for that
        distroseries. In general there will only ever be one version of any
        source/binary package published at any one time. Once a newer
        version becomes published the older version is marked as superseded.
        """)

    SUPERSEDED = Item(3, """
        Superseded

        When a newer version of a [source] package is published the existing
        one is marked as "superseded".  """)

    PENDINGREMOVAL = Item(6, """
        PendingRemoval

        Once a package is ready to be removed from the archive is is put
        into this state and the removal will be acted upon when a period of
        time has passed. When the package is moved to this state the
        scheduleddeletiondate column is filled out. When that date has
        passed the archive maintainance tools will remove the package from
        the on-disk archive and remove the publishing record.  """)

    REMOVED = Item(7, """
        Removed

        Once a package is removed from the archive, its publishing record
        is set to this status. This means it won't show up in the SPP view
        and thus will not be considered in most queries about source
        packages in distroseriess. """)


class PackagePublishingPriority(DBSchema):
    """Package Publishing Priority

    Binary packages have a priority which is related to how important
    it is to have that package installed in a system. Common priorities
    range from required to optional and various others are available.
    """

    REQUIRED = Item(50, """
        Required

        This priority indicates that the package is required. This priority
        is likely to be hard-coded into various package tools. Without all
        the packages at this priority it may become impossible to use dpkg.
        """)

    IMPORTANT = Item(40, """
        Important

        If foo is in a package; and "What is going on?! Where on earth is
        foo?!?!" would be the reaction of an experienced UNIX hacker were
        the package not installed, then the package is important.
        """)

    STANDARD = Item(30, """
        Standard

        Packages at this priority are standard ones you can rely on to be in
        a distribution. They will be installed by default and provide a
        basic character-interface userland.
        """)

    OPTIONAL = Item(20, """
        Optional

        This is the software you might reasonably want to install if you did
        not know what it was or what your requiredments were. Systems such
        as X or TeX will live here.
        """)

    EXTRA = Item(10, """
        Extra

        This contains all the packages which conflict with those at the
        other priority levels; or packages which are only useful to people
        who have very specialised needs.
        """)


class PackagePublishingPocket(DBSchema):
    """Package Publishing Pocket

    A single distroseries can at its heart be more than one logical
    distroseries as the tools would see it. For example there may be a
    distroseries called 'hoary' and a SECURITY pocket subset of that would
    be referred to as 'hoary-security' by the publisher and the distro side
    tools.
    """

    RELEASE = Item(0, """
        Release

        The package versions that were published
        when the distribution release was made.
        For releases that are still under development,
        packages are published here only.
        """)

    SECURITY = Item(10, """
        Security

        Package versions containing security fixes for the released
        distribution.
        It is a good idea to have security updates turned on for your system.
        """)

    UPDATES = Item(20, """
        Updates

        Package versions including new features after the distribution
        release has been made.
        Updates are usually turned on by default after a fresh install.
        """)

    PROPOSED = Item(30, """
        Proposed

        Package versions including new functions that should be widely
        tested, but that are not yet part of a default installation.
        People who "live on the edge" will test these packages before they
        are accepted for use in "Updates".
        """)

    BACKPORTS = Item(40, """
        Backports

        Backported packages.
        """)


class SourcePackageRelationships(DBSchema):
    """Source Package Relationships

    Launchpad tracks many source packages. Some of these are related to one
    another. For example, a source package in Ubuntu called "apache2" might
    be related to a source package in Mandrake called "httpd". This schema
    defines the relationships that Launchpad understands.
    """

    REPLACES = Item(1, """
        Replaces

        The subject source package was designed to replace the object source
        package.  """)

    REIMPLEMENTS = Item(2, """
        Reimplements

        The subject source package is a completely new packaging of the same
        underlying products as the object package.  """)

    SIMILARTO = Item(3, """
        Similar To

        The subject source package is similar, in that it packages software
        that has similar functionality to the object package.  For example,
        postfix and exim4 would be "similarto" one another.  """)

    DERIVESFROM = Item(4, """
        Derives From

        The subject source package derives from and tracks the object source
        package. This means that new uploads of the object package should
        trigger a notification to the maintainer of the subject source
        package.  """)

    CORRESPONDSTO = Item(5, """
        Corresponds To

        The subject source package includes the same products as the object
        source package, but for a different distribution. For example, the
        "apache2" Ubuntu package "correspondsto" the "httpd2" package in Red
        Hat.  """)


class BountyDifficulty(DBSchema):
    """Bounty Difficulty

    An indicator of the difficulty of a particular bounty."""

    TRIVIAL = Item(10, """
        Trivial

        This bounty requires only very basic skills to complete the task. No
        real domain knowledge is required, only simple system
        administration, writing or configuration skills, and the ability to
        publish the work.""")

    BASIC = Item(20, """
        Basic

        This bounty requires some basic programming skills, in a high level
        language like Python or C# or... BASIC. However, the project is
        being done "standalone" and so no knowledge of existing code is
        required.""")

    STRAIGHTFORWARD = Item(30, """
        Straightforward

        This bounty is easy to implement but does require some broader
        understanding of the framework or application within which the work
        must be done.""")

    NORMAL = Item(50, """
        Normal

        This bounty requires a moderate amount of programming skill, in a
        high level language like HTML, CSS, JavaScript, Python or C#. It is
        an extension to an existing application or package so the work will
        need to follow established project coding standards.""")

    CHALLENGING = Item(60, """
        Challenging

        This bounty requires knowledge of a low-level programming language
        such as C or C++.""")

    DIFFICULT = Item(70, """
        Difficult

        This project requires knowledge of a low-level programming language
        such as C or C++ and, in addition, requires extensive knowledge of
        an existing codebase into which the work must fit.""")

    VERYDIFFICULT = Item(90, """
        Very Difficult

        This project requires exceptional programming skill and knowledge of
        very low level programming environments, such as assembly language.""")

    EXTREME = Item(100, """
        Extreme

        In order to complete this work, detailed knowledge of an existing
        project is required, and in addition the work itself must be done in
        a low-level language like assembler or C on multiple architectures.""")


class BountyStatus(DBSchema):
    """Bounty Status

    An indicator of the status of a particular bounty. This can be edited by
    the bounty owner or reviewer."""

    OPEN = Item(1, """
        Open

        This bounty is open. People are still welcome to contact the creator
        or reviewer of the bounty, and submit their work for consideration
        for the bounty.""")

    WITHDRAWN = Item(9, """
        Withdrawn

        This bounty has been withdrawn.
        """)

    CLOSED = Item(10, """
        Closed

        This bounty is closed. No further submissions will be considered.
        """)


class BinaryPackageFileType(DBSchema):
    """Binary Package File Type

    Launchpad handles a variety of packaging systems and binary package
    formats. This schema documents the known binary package file types.
    """

    DEB = Item(1, """
        DEB Format

        This format is the standard package format used on Ubuntu and other
        similar operating systems.
        """)

    UDEB = Item(3, """
        UDEB Format

        This format is the standard package format used on Ubuntu and other
        similar operating systems for the installation system.
        """)

    RPM = Item(2, """
        RPM Format

        This format is used on mandrake, Red Hat, Suse and other similar
        distributions.
        """)


class CodereleaseRelationships(DBSchema):
    """Coderelease Relationships

    Code releases are both upstream releases and distribution source package
    releases, and in this schema we document the relationships that Launchpad
    understands between these two.
    """

    PACKAGES = Item(1, """
        Packages

        The subject is a distribution packing of the object. For example,
        apache2-2.0.48-1 "packages" the upstream apache2.0.48.tar.gz.
        """)

    REPLACES = Item(2, """
        Replaces

        A subsequent release in the same product series typically
        "replaces" the prior release. For example, apache2.0.48
        "replaces" apache2.0.47. Similarly, within the distribution
        world, apache-2.0.48-3ubuntu2 "replaces" apache2-2.0.48-3ubuntu2.
        """)

    DERIVESFROM = Item(3, """
        Derives From

        The subject package derives from the object package. It is common
        for distributions to build on top of one another's work, creating
        source packages that are modified versions of the source package
        in a different distribution, and this relationship captures that
        concept.
        """)


class CodeImportReviewStatus(DBSchema):
    """CodeImport review status.

    Before a code import is performed, it is reviewed. Only reviewed imports
    are processed.
    """

    NEW = Item(1, """Pending Review

    This code import request has recently been filed an has not been reviewed
    yet.
    """)

    INVALID = Item(10, """Invalid

    This code import will not be processed.
    """)

    REVIEWED = Item(20, """Reviewed

    This code import has been approved and will be processed.
    """)


class BugInfestationStatus(DBSchema):
    """Bug Infestation Status

    Malone is the bug tracking application that is part of Launchpad. It
    tracks the status of bugs in different distributions as well as
    upstream. This schema documents the kinds of infestation of a bug
    in a coderelease.
    """

    AFFECTED = Item(60, """
        Affected

        It is believed that this bug affects that coderelease. The
        verifiedby field will indicate whether that has been verified
        by a package maintainer.
        """)

    DORMANT = Item(50, """
        Dormant

        The bug exists in the code of this coderelease, but it is dormant
        because that codepath is unused in this release.
        """)

    VICTIMIZED = Item(40, """
        Victimized

        This code release does not actually contain the buggy code, but
        it is affected by the bug nonetheless because of the way it
        interacts with the products or packages that are actually buggy.
        Often users will report a bug against the package which displays
        the symptoms when the bug itself lies elsewhere.
        """)

    FIXED = Item(30, """
        Fixed

        It is believed that the bug is actually fixed in this release of code.
        Setting the "fixed" flag allows us to generate lists of bugs fixed
        in a release.
        """)

    UNAFFECTED = Item(20, """
        Unaffected

        It is believed that this bug does not infest this release of code.
        """)

    UNKNOWN = Item(10, """
        Unknown

        We don't know if this bug infests that coderelease.
        """)


class BranchLifecycleStatus(DBSchema):
    """Branch Lifecycle Status

    This indicates the status of the branch, as part of an overall
    "lifecycle". The idea is to indicate to other people how mature this
    branch is, or whether or not the code in the branch has been deprecated.
    Essentially, this tells us what the author of the branch thinks of the
    code in the branch.
    """

    NEW = Item(1, """
        New

        This branch has just been created, and we know nothing else about
        it.
        """, sortkey=60)

    EXPERIMENTAL = Item(10, """
        Experimental

        This branch contains code that is considered experimental. It is
        still under active development and should not be merged into
        production infrastructure.
        """, sortkey=30)

    DEVELOPMENT = Item(30, """
        Development

        This branch contains substantial work that is shaping up nicely, but
        is not yet ready for merging or production use. The work is
        incomplete, or untested.
        """, sortkey=20)

    MATURE = Item(50, """
        Mature

        The developer considers this code mature. That means that it
        completely addresses the issues it is supposed to, that it is tested,
        and that it has been found to be stable enough for the developer to
        recommend it to others for inclusion in their work.
        """, sortkey=10)

    MERGED = Item(70, """
        Merged

        This code has successfully been merged into its target branch(es),
        and no further development is anticipated on the branch.
        """, sortkey=40)

    ABANDONED = Item(80, """
        Abandoned

        This branch contains work which the author has abandoned, likely
        because it did not prove fruitful.
        """, sortkey=50)


# XXX thumper 2006-12-15 Has copies of BranchLifecycleStatus
# until I find a better way of extending an existing list.
# The dbschema refactoring should make this all become simple.
class BranchLifecycleStatusFilter(DBSchema):
    """Branch Lifecycle Status Filter

    Used to populate the branch lifecycle status filter widget.
    UI only.
    """

    CURRENT = Item(-1, """
        New, Experimental, Development or Mature

        Show the currently active branches.
        """)

    ALL = Item(0, """
        Any Status

        Show all the branches.
        """)

    NEW = Item(1, """
        New

        This branch has just been created, and we know nothing else about
        it.
        """, sortkey=60)

    EXPERIMENTAL = Item(10, """
        Experimental

        This branch contains code that is considered experimental. It is
        still under active development and should not be merged into
        production infrastructure.
        """, sortkey=30)

    DEVELOPMENT = Item(30, """
        Development

        This branch contains substantial work that is shaping up nicely, but
        is not yet ready for merging or production use. The work is
        incomplete, or untested.
        """, sortkey=20)

    MATURE = Item(50, """
        Mature

        The developer considers this code mature. That means that it
        completely addresses the issues it is supposed to, that it is tested,
        and that it has been found to be stable enough for the developer to
        recommend it to others for inclusion in their work.
        """, sortkey=10)

    MERGED = Item(70, """
        Merged

        This code has successfully been merged into its target branch(es),
        and no further development is anticipated on the branch.
        """, sortkey=40)

    ABANDONED = Item(80, """
        Abandoned

        This branch contains work which the author has abandoned, likely
        because it did not prove fruitful.
        """, sortkey=50)



class BranchReviewStatus(DBSchema):
    """Branch Review Cycle

    This is an indicator of what the project thinks about this branch.
    Typically, it will be set by the upstream as part of a review process
    before the branch lands on an official series.
    """

    NONE = Item(10, """
        None

        This branch has not been queued for review, and no review has been
        done on it.
        """)

    REQUESTED = Item(20, """
        Requested

        The author has requested a review of the branch. This usually
        indicates that the code is mature and ready for merging, but it may
        also indicate that the author would like some feedback on the
        direction in which he is headed.
        """)

    NEEDSWORK = Item(30, """
        Needs Further Work

        The reviewer feels that this branch is not yet ready for merging, or
        is not on the right track. Detailed comments would be found in the
        reviewer discussion around the branch, see those for a list of the
        issues to be addressed or discussed.
        """)

    MERGECONDITIONAL = Item(50, """
        Conditional Merge Approved

        The reviewer has said that this branch can be merged if specific
        issues are addressed. The review feedback will be contained in the
        branch discussion. Once those are addressed by the author the branch
        can be merged without further review.
        """)

    MERGEAPPROVED = Item(60, """
        Merge Approved

        The reviewer is satisfied that the branch can be merged without
        further changes.
        """)


class BranchSubscriptionDiffSize(DBSchema):
    """Branch Subscription Diff Size

    When getting branch revision notifications, the person can set a size
    limit of the diff to send out. If the generated diff is greater than
    the specified number of lines, then it is omitted from the email.
    This enumerated type defines the number of lines as a choice
    so we can sensibly limit the user to a number of size choices.
    """

    NODIFF = Item(0, """
        Don't send diffs

        Don't send generated diffs with the revision notifications.
        """, sortkey=0)

    HALFKLINES = Item(500, """
        500 lines

        Limit the generated diff to 500 lines.
        """, sortkey=500)

    ONEKLINES  = Item(1000, """
        1000 lines

        Limit the generated diff to 1000 lines.
        """, sortkey=1000)

    FIVEKLINES = Item(5000, """
        5000 lines

        Limit the generated diff to 5000 lines.
        """, sortkey=5000)

    WHOLEDIFF  = Item(-1, """
        Send entire diff

        Don't limit the size of the diff.
        """, sortkey=1000000)


class BranchSubscriptionNotificationLevel(DBSchema):
    """Branch Subscription Notification Level

    The notification level is used to control the amount and content
    of the email notifications send with respect to modifications
    to branches whether it be to branch attributes in the UI, or
    to the contents of the branch found by the branch scanner.
    """

    NOEMAIL = Item(0, """
        No email

        Do not send any email about changes to this branch.
        """)

    ATTRIBUTEONLY = Item(1, """
        Branch attribute notifications only

        Only send notifications for branch attribute changes such
        as name, description and whiteboard.
        """)

    DIFFSONLY = Item(2, """
        Branch revision notifications only

        Only send notifications about new revisions added to this
        branch.
        """)

    FULL = Item(3, """
        Branch attribute and revision notifications

        Send notifications for both branch attribute updates
        and new revisions added to the branch.
        """)


class BranchVisibilityRule(DBSchema):
    """Branch Visibility Rules for defining branch visibility policy."""

    PUBLIC = Item(1, """
        Public

        Branches are public by default.
        """)

    PRIVATE = Item(2, """
        Private

        Branches are private by default.
        """)

    PRIVATE_ONLY = Item (3, """
        Private only

        Branches are private by default. Branch owners are not able
        to change the visibility of the branches to public.
        """)

    FORBIDDEN = Item(4, """
        Forbidden

        Users are not able to create branches in the context.
        """)


class BugNominationStatus(DBSchema):
    """Bug Nomination Status

    The status of the decision to fix a bug in a specific release.
    """

    PROPOSED = Item(10, """
        Nominated

        This nomination hasn't yet been reviewed, or is still under
        review.
        """)

    APPROVED = Item(20, """
        Approved

        The release management team has approved fixing the bug for this
        release.
        """)

    DECLINED = Item(30, """
        Declined

        The release management team has declined fixing the bug for this
        release.
        """)


class BugTaskStatus(DBSchema):
    """Bug Task Status

    The various possible states for a bugfix in a specific place.
    """

    NEW = Item(10, """
        New

        This is a new bug and has not yet been confirmed by the maintainer of
        this product or source package.
        """)

    INCOMPLETE = Item(15, """
        Incomplete

        More info is required before making further progress on this bug, likely
        from the reporter. E.g. the exact error message the user saw, the URL
        the user was visiting when the bug occurred, etc.
        """)

    INVALID = Item(17, """
        Invalid

        This is not a bug. It could be a support request, spam, or a misunderstanding.
        """)

    WONTFIX = Item(18, """
        Won't Fix

        This will not be fixed. For example, this might be a bug but it's not considered worth
        fixing, or it might not be fixed in this release.
        """)

    CONFIRMED = Item(20, """
        Confirmed

        This bug has been reviewed, verified, and confirmed as something needing
        fixing. Anyone can set this status.
        """)

    TRIAGED = Item(21, """
        Triaged

        This bug has been reviewed, verified, and confirmed as
        something needing fixing. The user must be a bug contact to
        set this status, so it carries more weight than merely
        Confirmed.
        """)

    INPROGRESS = Item(22, """
        In Progress

        The person assigned to fix this bug is currently working on fixing it.
        """)

    FIXCOMMITTED = Item(25, """
        Fix Committed

        This bug has been fixed in version control, but the fix has
        not yet made it into a released version of the affected
        software.
        """)

    FIXRELEASED = Item(30, """
        Fix Released

        The fix for this bug is available in a released version of the
        affected software.
        """)

    UNKNOWN = Item(999, """
        Unknown

        The status of this bug task is unknown.
        """)


class BugTaskImportance(DBSchema):
    """Bug Task Importance

    Importance is used by developers and their managers to indicate how
    important fixing a bug is. Importance is typically a combination of the
    harm caused by the bug, and how often it is encountered.
    """

    UNKNOWN = Item(999, """
        Unknown

        The severity of this bug task is unknown.
        """)

    CRITICAL = Item(50, """
        Critical

        This bug is essential to fix as soon as possible. It affects
        system stability, data integrity and / or remote access
        security.
        """)

    HIGH = Item(40, """
        High

        This bug needs urgent attention from the maintainer or
        upstream. It affects local system security or data integrity.
        """)

    MEDIUM = Item(30, """
        Medium

        This bug warrants an upload just to fix it, but can be put
        off until other major or critical bugs have been fixed.
        """)

    LOW = Item(20, """
        Low

        This bug does not warrant an upload just to fix it, but
        should if possible be fixed when next the maintainer does an
        upload. For example, it might be a typo in a document.
        """)

    WISHLIST = Item(10, """
        Wishlist

        This is not a bug, but is a request for an enhancement or
        new feature that does not yet exist in the package. It does
        not affect system stability, it might be a usability or
        documentation fix.
        """)

    UNDECIDED = Item(5, """
        Undecided

        A relevant developer or manager has not yet decided how
        important this bug is.
        """)


class BugExternalReferenceType(DBSchema):
    """Bug External Reference Type

    Malone allows external information references to be attached to
    a bug. This schema lists the known types of external references.
    """

    CVE = Item(1, """
        CVE Reference

        This external reference is a CVE number, which means it
        exists in the CVE database of security bugs.
        """)

    URL = Item(2, """
        URL

        This external reference is a URL. Typically that means it
        is a reference to a web page or other internet resource
        related to the bug.
        """)


class BugRelationship(DBSchema):
    """Bug Relationship

    Malone allows for rich relationships between bugs to be specified,
    and this schema lists the types of relationships supported.
    """

    RELATED = Item(1, """
        Related Bug

        This indicates that the subject and object bugs are related in
        some way. The order does not matter. When displaying one bug, it
        would be appropriate to list the other bugs which are related to it.
        """)


class BugAttachmentType(DBSchema):
    """Bug Attachment Type.

    An attachment to a bug can be of different types, since for example
    a patch is more important than a screenshot. This schema describes the
    different types.
    """

    PATCH = Item(1, """
        Patch

        This is a patch that potentially fixes the bug.
        """)

    UNSPECIFIED = Item(2, """
        Unspecified

        This is everything else. It can be a screenshot, a log file, a core
        dump, etc. Basically anything that adds more information to the bug.
        """)


class UpstreamReleaseVersionStyle(DBSchema):
    """Upstream Release Version Style

    Sourcerer will actively look for new upstream releases, and it needs
    to know roughly what version numbering format upstream uses. The
    release version number schemes understood by Sourcerer are documented
    in this schema. XXX andrew please fill in!
    """

    GNU = Item(1, """
        GNU-style Version Numbers

        XXX Andrew need description here
        """)


class RevisionControlSystems(DBSchema):
    """Revision Control Systems

    Bazaar brings code from a variety of upstream revision control
    systems into Arch. This schema documents the known and supported
    revision control systems.
    """

    CVS = Item(1, """
        Concurrent Version System

        The Concurrent Version System is very widely used among
        older open source projects, it was the first widespread
        open source version control system in use.
        """)

    SVN = Item(2, """
        Subversion

        Subversion aims to address some of the shortcomings in
        CVS, but retains the central server bottleneck inherent
        in the CVS design.
        """)


class RosettaTranslationOrigin(DBSchema):
    """Rosetta Translation Origin

    Translation sightings in Rosetta can come from a variety
    of sources. We might see a translation for the first time
    in CVS, or we might get it through the web, for example.
    This schema documents those options.
    """

    SCM = Item(1, """
        Source Control Management Source

        This translation sighting came from a PO File we
        analysed in a source control managements sytem first.
        """)

    ROSETTAWEB = Item(2, """
        Rosetta Web Source

        This translation was presented to Rosetta via
        the community web site.
        """)


class RosettaImportStatus(DBSchema):
    """Rosetta Import Status

    Define the status of an import on the Import queue. It could have one
    of the following states: approved, imported, deleted, failed, needs_review
    or blocked.
    """

    APPROVED = Item(1, """
        Approved

        The entry has been approved by a Rosetta Expert or was able to be
        approved by our automatic system and is waiting to be imported.
        """)

    IMPORTED = Item(2, """
        Imported

        The entry has been imported.
        """)

    DELETED = Item(3, """
        Deleted

        The entry has been removed before being imported.
        """)

    FAILED = Item(4, """
        Failed

        The entry import failed.
        """)

    NEEDS_REVIEW = Item(5, """
        Needs Review

        A Rosetta Expert needs to review this entry to decide whether it will
        be imported and where it should be imported.
        """)

    BLOCKED = Item(6, """
        Blocked

        The entry has been blocked to be imported by a Rosetta Expert.
        """)


class SSHKeyType(DBSchema):
    """SSH key type

    SSH (version 2) can use RSA or DSA keys for authentication.  See OpenSSH's
    ssh-keygen(1) man page for details.
    """

    RSA = Item(1, """
        RSA

        RSA
        """)

    DSA = Item(2, """
        DSA

        DSA
        """)

class LoginTokenType(DBSchema):
    """Login token type

    Tokens are emailed to users in workflows that require email address
    validation, such as forgotten password recovery or account merging.
    We need to identify the type of request so we know what workflow
    is being processed.
    """

    PASSWORDRECOVERY = Item(1, """
        Password Recovery

        User has forgotten or never known their password and need to
        reset it.
        """)

    ACCOUNTMERGE = Item(2, """
        Account Merge

        User has requested that another account be merged into their
        current one.
        """)

    NEWACCOUNT = Item(3, """
        New Account

        A new account is being setup. They need to verify their email address
        before we allow them to set a password and log in.
        """)

    VALIDATEEMAIL = Item(4, """
        Validate Email

        A user has added more email addresses to their account and they
        need to be validated.
        """)

    VALIDATETEAMEMAIL = Item(5, """
        Validate Team Email

        One of the team administrators is trying to add a contact email
        address for the team, but this address need to be validated first.
        """)

    VALIDATEGPG = Item(6, """
        Validate GPG key

        A user has submited a new GPG key to his account and it need to
        be validated.
        """)

    VALIDATESIGNONLYGPG = Item(7, """
        Validate a sign-only GPG key

        A user has submitted a new sign-only GPG key to his account and it
        needs to be validated.
        """)

    PROFILECLAIM = Item(8, """
        Claim an unvalidated Launchpad profile

        A user has found an unvalidated profile in Launchpad and is trying
        to claim it.
        """)

    NEWPROFILE = Item(9, """
        A user created a new Launchpad profile for another person.

        Any Launchpad user can create new "placeholder" profiles to represent
        people who don't use Launchpad. The person that a given profile
        represents has to first use the token to finish the registration
        process in order to be able to login with that profile.
        """)


class BuildStatus(DBSchema):
    """Build status type

    Builds exist in the database in a number of states such as 'complete',
    'needs build' and 'dependency wait'. We need to track these states in
    order to correctly manage the autobuilder queues in the BuildQueue table.
    """

    NEEDSBUILD = Item(0, """
        Needs building

        Build record is fresh and needs building. Nothing is yet known to
        block this build and it is a candidate for building on any free
        builder of the relevant architecture
        """)

    FULLYBUILT = Item(1, """
        Successfully built

        Build record is an historic account of the build. The build is complete
        and needs no further work to complete it. The build log etc are all
        in place if available.
        """)

    FAILEDTOBUILD = Item(2, """
        Failed to build

        Build record is an historic account of the build. The build failed and
        cannot be automatically retried. Either a new upload will be needed
        or the build will have to be manually reset into 'NEEDSBUILD' when
        the issue is corrected
        """)

    MANUALDEPWAIT = Item(3, """
        Dependency wait

        Build record represents a package whose build dependencies cannot
        currently be satisfied within the relevant DistroArchRelease. This
        build will have to be manually given back (put into 'NEEDSBUILD') when
        the dependency issue is resolved.
        """)

    CHROOTWAIT = Item(4, """
        Chroot problem

        Build record represents a build which needs a chroot currently known
        to be damaged or bad in some way. The buildd maintainer will have to
        reset all relevant CHROOTWAIT builds to NEEDSBUILD after the chroot
        has been fixed.
        """)

    SUPERSEDED = Item(5, """
        Build for superseded Source

        Build record represents a build which never got to happen because the
        source package release for the build was superseded before the job
        was scheduled to be run on a builder. Builds which reach this state
        will rarely if ever be reset to any other state.
        """)

    BUILDING = Item(6, """
        Currently building

        Build record represents a build which is being build by one of the
        available builders.
        """)

    FAILEDTOUPLOAD = Item(7, """
        Failed to upload

        Build record is an historic account of a build that could not be
        uploaded correctly. It's mainly genereated by failures in
        process-upload which quietly rejects the binary upload resulted
        by the build procedure.
        In those cases all the build historic information will be stored (
        buildlog, datebuilt, duration, builder, etc) and the buildd admins
        will be notified via process-upload about the reason of the rejection.
        """)


class MirrorContent(DBSchema):
    """The content that is mirrored."""

    ARCHIVE = Item(1, """
        Archive

        This mirror contains source and binary packages for a given
        distribution. Mainly used for APT-based system.
        """)

    RELEASE = Item(2, """
        CD Image

        Mirror containing released installation images for a given
        distribution.
        """)


class MirrorPulseType(DBSchema):
    """The method used by a mirror to update its contents."""

    PULL = Item(1, """
        Pull

        Mirror has a supported network application to "pull" the original
        content server periodically.
        """)

    PUSH = Item(2, """
        Push

        Original content server has enough access to the Mirror and is able to
        "push" new modification as soon as they happen.
        """)


class MirrorSpeed(DBSchema):
    """The speed of a given mirror."""

    S128K = Item(10, """
        128 Kbps

        The upstream link of this mirror can make up to 128Kb per second.
        """)

    S256K = Item(20, """
        256 Kbps

        The upstream link of this mirror can make up to 256Kb per second.
        """)

    S512K = Item(30, """
        512 Kbps

        The upstream link of this mirror can make up to 512Kb per second.
        """)

    S1M = Item(40, """
        1 Mbps

        The upstream link of this mirror can make up to 1Mb per second.
        """)

    S2M = Item(50, """
        2 Mbps

        The upstream link of this mirror can make up to 2Mb per second.
        """)

    S10M = Item(60, """
        10 Mbps

        The upstream link of this mirror can make up to 10Mb per second.
        """)

    S45M = Item(65, """
        45 Mbps

        The upstream link of this mirror can make up to 45 Mb per second.
        """)

    S100M = Item(70, """
        100 Mbps

        The upstream link of this mirror can make up to 100Mb per second.
        """)

    S1G = Item(80, """
        1 Gbps

        The upstream link of this mirror can make up to 1 gigabit per second.
        """)

    S2G = Item(90, """
        2 Gbps

        The upstream link of this mirror can make up to 2 gigabit per second.
        """)

    S4G = Item(100, """
        4 Gbps

        The upstream link of this mirror can make up to 4 gigabit per second.
        """)

    S10G = Item(110, """
        10 Gbps

        The upstream link of this mirror can make up to 10 gigabits per second.
        """)

    S20G = Item(120, """
        20 Gbps

        The upstream link of this mirror can make up to 20 gigabits per second.
        """)


class MirrorStatus(DBSchema):
    """The status (freshness) of a given mirror."""

    UP = Item(1, """
        Up to date

        This mirror is up to date with the original content.
        """)

    ONEHOURBEHIND = Item(2, """
        One hour behind

        This mirror's content seems to have been last updated one hour ago.
        """)

    TWOHOURSBEHIND = Item(3, """
        Two hours behind

        This mirror's content seems to have been last updated two hours ago.
        """)

    SIXHOURSBEHIND = Item(4, """
        Six hours behind

        This mirror's content seems to have been last updated six hours ago.
        """)

    ONEDAYBEHIND = Item(5, """
        One day behind

        This mirror's content seems to have been last updated one day ago.
        """)

    TWODAYSBEHIND = Item(6, """
        Two days behind

        This mirror's content seems to have been last updated two days ago.
        """)

    ONEWEEKBEHIND = Item(7, """
        One week behind

        This mirror's content seems to have been last updated one week ago.
        """)

    UNKNOWN = Item(8, """
        Unknown freshness

        We couldn't determine when this mirror's content was last updated.
        """)


class PollSecrecy(DBSchema):
    """The secrecy of a given Poll."""

    OPEN = Item(1, """
        Public Votes (Anyone can see a person's vote)

        Everyone who wants will be able to see a person's vote.
        """)

    ADMIN = Item(2, """
        Semi-secret Votes (Only team administrators can see a person's vote)

        All team owners and administrators will be able to see a person's vote.
        """)

    SECRET = Item(3, """
        Secret Votes (It's impossible to track a person's vote)

        We don't store the option a person voted in our database,
        """)


class PollAlgorithm(DBSchema):
    """The algorithm used to accept and calculate the results."""

    SIMPLE = Item(1, """
        Simple Voting

        The most simple method for voting; you just choose a single option.
        """)

    CONDORCET = Item(2, """
        Condorcet Voting

        One of various methods used for calculating preferential votes. See
        http://www.electionmethods.org/CondorcetEx.htm for more information.
        """)


class TranslationFileFormat(DBSchema):
    """Translation File Format

    This is an enumeration of the different sorts of file that Launchpad
    Translations knows about.
    """

    PO = Item(1, """
        PO format

        Gettext's standard text file format.
        """)

    MO = Item(2, """
        MO format

        Gettext's standard binary file format.
        """)

    XPI = Item(3, """
        Mozilla XPI format

        The .xpi format as used by programs from Mozilla foundation.
        """)


class TranslationValidationStatus(DBSchema):
    """Translation Validation Status

    Every time a translation is added to Rosetta we should checked that
    follows all rules to be a valid translation inside a .po file.
    This schema documents the status of that validation.
    """

    UNKNOWN = Item(0, """
        Unknown

        This translation has not been validated yet.
        """)

    OK = Item(1, """
        Ok

        This translation has been validated and no errors were discovered.
        """)

    UNKNOWNERROR = Item(2, """
        Unknown Error

        This translation has an unknown error.
        """)


class ShippingRequestStatus(DBSchema):
    """The status of a given ShippingRequest."""

    PENDING = Item(0, """
        Pending

        The request is pending approval.
        """)

    APPROVED = Item(1, """
        Approved (unshipped)

        The request is approved but not yet sent to the shipping company.
        """)

    DENIED = Item(2, """
        Denied

        The request is denied.
        """)

    CANCELLED = Item(3, """
        Cancelled

        The request is cancelled.
        """)

    SHIPPED = Item(4, """
        Approved (shipped)

        The request was sent to the shipping company.
        """)

    PENDINGSPECIAL = Item(5, """
        Pending Special Consideration

        This request needs special consideration.
        """)

    DUPLICATEDADDRESS = Item(6, """
        Pending Special Consideration (dupe address)

        This request needs special consideration because other users already
        requested CDs to the same address.
        """)


class ShippingService(DBSchema):
    """The Shipping company we use to ship CDs."""

    TNT = Item(1, """
        TNT

        The TNT shipping company.
        """)

    SPRING = Item(2, """
        Spring

        The Spring shipping company.
        """)


class ShipItFlavour(DBSchema):
    """The Distro Flavour, used only to link with ShippingRequest."""

    UBUNTU = Item(1, """
        Ubuntu

        The Ubuntu flavour.
        """)

    KUBUNTU = Item(2, """
        Kubuntu

        The Kubuntu flavour.
        """)

    EDUBUNTU = Item(3, """
        Edubuntu

        The Edubuntu flavour.
        """)


class ShipItArchitecture(DBSchema):
    """The Distro Architecture, used only to link with ShippingRequest."""

    X86 = Item(1, """
        PC

        Intel/X86 processors.
        """)

    AMD64 = Item(2, """
        64-bit PC

        AMD64 or EM64T based processors.
        """)

    PPC = Item(3, """
        Mac

        PowerPC processors.
        """)


class ShipItDistroSeries(DBSchema):
    """The Distro Release, used only to link with ShippingRequest."""

    BREEZY = Item(1, """
        5.10 (Breezy Badger)

        The Breezy Badger release.
        """)

    DAPPER = Item(2, """
        6.06 LTS (Dapper Drake)

        The Dapper Drake lont-term-support release.
        """)

    EDGY = Item(3, """
        6.10 (Edgy Eft)

        The Edgy Eft release.
        """)

    FEISTY = Item(4, """
        7.04 (Feisty Fawn)

        The Feisty Fawn release.
        """)

    GUTSY = Item(5, """
        7.10 (Gutsy Gibbon)

        The Gutsy Gibbon release.
        """)


class TextDirection(DBSchema):
    """The base text direction for a language."""

    LTR = Item(0, """
        Left to Right

        Text is normally written from left to right in this language.
        """)

    RTL = Item(1, """
        Right to Left

        Text is normally written from left to right in this language.
        """)


class PersonCreationRationale(DBSchema):
    """The rationale for the creation of a given person.

    Launchpad automatically creates user accounts under certain
    circumstances. The owners of these accounts may discover Launchpad
    at a later date and wonder why Launchpad knows about them, so we
    need to make it clear why a certain account was automatically created.
    """

    UNKNOWN = Item(1, """
        Unknown

        The reason for the creation of this person is unknown.
        """)

    BUGIMPORT = Item(2, """
        Existing user in another bugtracker from which we imported bugs.

        A bugzilla import or sf.net import, for instance. The bugtracker from
        which we were importing should be described in
        Person.creation_comment.
        """)

    SOURCEPACKAGEIMPORT = Item(3, """
        This person was mentioned in a source package we imported.

        When gina imports source packages, it has to create Person entries for
        the email addresses that are listed as maintainer and/or uploader of
        the package, in case they don't exist in Launchpad.
        """)

    POFILEIMPORT = Item(4, """
        This person was mentioned in a POFile imported into Rosetta.

        When importing POFiles into Rosetta, we need to give credit for the
        translations on that POFile to its last translator, which may not
        exist in Launchpad, so we'd need to create it.
        """)

    KEYRINGTRUSTANALYZER = Item(5, """
        Created by the keyring trust analyzer.

        The keyring trust analyzer is responsible for scanning GPG keys
        belonging to the strongly connected set and assign all email addresses
        registered on those keys to the people representing their owners in
        Launchpad. If any of these people doesn't exist, it creates them.
        """)

    FROMEMAILMESSAGE = Item(6, """
        Created when parsing an email message.

        Sometimes we parse email messages and want to associate them with the
        sender, which may not have a Launchpad account. In that case we need
        to create a Person entry to associate with the email.
        """)

    SOURCEPACKAGEUPLOAD = Item(7, """
        This person was mentioned in a source package uploaded.

        Some uploaded packages may be uploaded with a maintainer that is not
        registered in Launchpad, and in these cases, soyuz may decide to
        create the new Person instead of complaining.
        """)

    OWNER_CREATED_LAUNCHPAD = Item(8, """
        Created by the owner himself, coming from Launchpad.

        Somebody was navigating through Launchpad and at some point decided to
        create an account.
        """)

    OWNER_CREATED_SHIPIT = Item(9, """
        Created by the owner himself, coming from Shipit.

        Somebody went to one of the shipit sites to request Ubuntu CDs and was
        directed to Launchpad to create an account.
        """)

    OWNER_CREATED_UBUNTU_WIKI = Item(10, """
        Created by the owner himself, coming from the Ubuntu wiki.

        Somebody went to the Ubuntu wiki and was directed to Launchpad to
        create an account.
        """)

    USER_CREATED = Item(11, """
        Created by a user to represent a person which does not uses Launchpad.

        A user wanted to reference a person which is not a Launchpad user, so
        he created this "placeholder" profile.
        """)

<<<<<<< HEAD
    OWNER_CREATED_UBUNTU_SHOP = Item(12, """
        Created by the owner himself, coming from the Ubuntu Shop.

        Somebody went to the Ubuntu Shop and was directed to Launchpad to
        create an account.
        """)

    OWNER_CREATED_UNKNOWN_TRUSTROOT = Item(13, """
        Created by the owner himself, coming from unknown OpenID consumer.

        Somebody went to an OpenID consumer we don't know about and was
        directed to Launchpad to create an account.
=======

class ArchivePurpose(DBSchema):
    """The purpose, or type, of an archive.

    A distribution can be associated with different archives and this 
    schema item enumerates the different archive types and their purpose.
    For example, old distro releases may need to be obsoleted so their
    archive would be OBSOLETE_ARCHIVE.
    """

    PRIMARY = Item(1, """
        Primary Archive.

        This is the primary Ubuntu archive.
        """)

    PPA = Item(2, """
        PPA Archive.

        This is a Personal Package Archive.
        """)

    EMBARGOED = Item(3, """
        Embargoed Archive.

        This is the archive for embargoed packages.
        """)

    COMMERCIAL = Item(4, """
        Commercial Archive.

        This is the archive for commercial packages.
        """)

    OBSOLETE = Item(5, """
        Obsolete Archive.

        This is the archive for obsolete packages.
>>>>>>> 34140f74
        """)


class EntitlementType(DBSchema):
    """The set of features supported via entitlements.

    The listed features may be enabled by the granting of an entitlement.
    """

    PRIVATE_BRANCHES = Item(10, """
        Private Branches

        The ability to create branches which are only visible to the team.
        """)

    PRIVATE_BUGS = Item(20, """
        Private Bugs

        The ability to create private bugs which are only visible to the team.
        """)

    PRIVATE_TEAMS = Item(30, """
        Private Teams

        The ability to create private teams which are only visible to parent
        teams.
        """)

class EntitlementState(DBSchema):
    """States for an entitlement.

    The entitlement may start life as a REQUEST that is then granted and
    made ACTIVE.  At some point the entitlement may be revoked by marking
    as INACTIVE.
    """

    REQUESTED = Item(10, """
        Entitlement has been requested.

        The entitlement is inactive in this state.
        """)

    ACTIVE = Item(20, """
        The entitlement is active.

        The entitlement is approved in Launchpad or was imported in the
        active state.
        """)
    INACTIVE = Item(30, """
        The entitlement is inactive.

        The entitlement has be deactivated.
        """)<|MERGE_RESOLUTION|>--- conflicted
+++ resolved
@@ -3740,7 +3740,6 @@
         he created this "placeholder" profile.
         """)
 
-<<<<<<< HEAD
     OWNER_CREATED_UBUNTU_SHOP = Item(12, """
         Created by the owner himself, coming from the Ubuntu Shop.
 
@@ -3753,7 +3752,8 @@
 
         Somebody went to an OpenID consumer we don't know about and was
         directed to Launchpad to create an account.
-=======
+        """)
+
 
 class ArchivePurpose(DBSchema):
     """The purpose, or type, of an archive.
@@ -3792,7 +3792,6 @@
         Obsolete Archive.
 
         This is the archive for obsolete packages.
->>>>>>> 34140f74
         """)
 
 
