--- conflicted
+++ resolved
@@ -1816,12 +1816,8 @@
         was changed.
         """)
 
-<<<<<<< HEAD
-
-=======
 # Enumeration covered by bug 66633:
 #   Need way to define enumerations outside of dbschema
->>>>>>> e5a3fa01
 class TicketSort(DBSchema):
     """An enumeration of the valid ticket search sort order.
 
