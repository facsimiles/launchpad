##############################################################################
#
# Copyright (c) 2003 Zope Corporation and Contributors.
# All Rights Reserved.
#
# This software is subject to the provisions of the Zope Public License,
# Version 2.0 (ZPL).  A copy of the ZPL should accompany this distribution.
# THIS SOFTWARE IS PROVIDED "AS IS" AND ANY AND ALL EXPRESS OR IMPLIED
# WARRANTIES ARE DISCLAIMED, INCLUDING, BUT NOT LIMITED TO, THE IMPLIED
# WARRANTIES OF TITLE, MERCHANTABILITY, AGAINST INFRINGEMENT, AND FITNESS
# FOR A PARTICULAR PURPOSE.
#
##############################################################################
"""Batch tests.
"""
import unittest

from canonical.lp.z3batching import _Batch
from canonical.lp.z3batching.interfaces import IBatch

class BatchTest(unittest.TestCase):

    def getData(self):
        return ['one', 'two', 'three', 'four', 'five', 'six',
                'seven', 'eight', 'nine', 'ten']

    def test_Interface(self):
        self.failUnless(IBatch.providedBy(_Batch([], 0, 0)))

    def test_constructor(self):
<<<<<<< HEAD
        Batch(self.getData(), 9, 3)
        # A start that's larger than the length should still construct a working
        # (but empty) batch.
        Batch(self.getData(), start=99, size=3)
=======
        batch = _Batch(self.getData(), 9, 3)
        self.assertRaises(IndexError, _Batch, self.getData(), start=10, size=3)
>>>>>>> d1eb80cf

    def test__len__(self):
        batch = _Batch(self.getData(), 0, 3)
        self.assertEqual(len(batch), 3)
        batch = _Batch(self.getData(), 9, 3)
        self.assertEqual(len(batch), 1)
        batch = Batch(self.getData(), 99, 3)
        self.assertEqual(len(batch), 0)

    def test__getitem__(self):
        batch = _Batch(self.getData(), 0, 3)
        self.assertEqual(batch[0], 'one')
        self.assertEqual(batch[1], 'two')
        self.assertEqual(batch[2], 'three')
        batch = _Batch(self.getData(), 3, 3)
        self.assertEqual(batch[0], 'four')
        self.assertEqual(batch[1], 'five')
        self.assertEqual(batch[2], 'six')
        batch = _Batch(self.getData(), 9, 3)
        self.assertRaises(IndexError, batch.__getitem__, 3)
        
    def test__iter__(self):
        batch = _Batch(self.getData(), 0, 3)
        self.assertEqual(list(iter(batch)), ['one', 'two', 'three'])
        batch = _Batch(self.getData(), 9, 3)
        self.assertEqual(list(iter(batch)), ['ten'])
        batch = Batch(self.getData(), 99, 3)
        self.assertEqual(list(iter(batch)), [])

    def test__contains__(self):
        batch = _Batch(self.getData(), 0, 3)
        self.assert_(batch.__contains__('one'))
        self.assert_(batch.__contains__('two'))
        self.assert_(batch.__contains__('three'))
        self.assert_(not batch.__contains__('four'))
        batch = _Batch(self.getData(), 6, 3)
        self.assert_(not batch.__contains__('one'))
        self.assert_(batch.__contains__('seven'))
        self.assert_(not batch.__contains__('ten'))

    def test_nextBatch(self):
        next = _Batch(self.getData(), 0, 3).nextBatch()
        self.assertEqual(list(iter(next)), ['four', 'five', 'six'])
        nextnext = next.nextBatch()
        self.assertEqual(list(iter(nextnext)), ['seven', 'eight', 'nine'])
        next = _Batch(self.getData(), 9, 3).nextBatch()
        self.assertEqual(next, None)
        next = Batch(self.getData(), 99, 3).nextBatch()
        self.assertEqual(next, None)

    def test_prevBatch(self):
        prev = _Batch(self.getData(), 9, 3).prevBatch()
        self.assertEqual(list(iter(prev)), ['seven', 'eight', 'nine'])
        prevprev = prev.prevBatch()
        self.assertEqual(list(iter(prevprev)), ['four', 'five', 'six'])
        prev = _Batch(self.getData(), 0, 3).prevBatch()
        self.assertEqual(prev, None)
        last = Batch(self.getData(), 99, 3).prevBatch()
        self.assertEqual(list(iter(last)), ['ten'])

    def test_batchRoundTrip(self):
        batch = _Batch(self.getData(), 0, 3).nextBatch()
        self.assertEqual(list(iter(batch.nextBatch().prevBatch())),
                         list(iter(batch)))

    def test_first_last(self):
        batch = _Batch(self.getData(), 0, 3)
        self.assertEqual(batch.first(), 'one')
        self.assertEqual(batch.last(), 'three')
        batch = _Batch(self.getData(), 9, 3)
        self.assertEqual(batch.first(), 'ten')
        self.assertEqual(batch.last(), 'ten')
        
    def test_total(self):
        batch = _Batch(self.getData(), 0, 3)
        self.assertEqual(batch.total(), 10)
        batch = _Batch(self.getData(), 6, 3)
        self.assertEqual(batch.total(), 10)
        batch = Batch(self.getData(), 99, 3)
        self.assertEqual(batch.total(), 10)
    
    def test_startNumber(self):
        batch = _Batch(self.getData(), 0, 3)
        self.assertEqual(batch.startNumber(), 1)
        batch = _Batch(self.getData(), 9, 3)
        self.assertEqual(batch.startNumber(), 10)
        batch = Batch(self.getData(), 99, 3)
        self.assertEqual(batch.startNumber(), 100)

    def test_endNumber(self):
        batch = _Batch(self.getData(), 0, 3)
        self.assertEqual(batch.endNumber(), 3)
        batch = _Batch(self.getData(), 9, 3)
        self.assertEqual(batch.endNumber(), 10)
        batch = Batch(self.getData(), 99, 3)
        self.assertEqual(batch.endNumber(), 100)
        

def test_suite():
    return unittest.TestSuite((
        unittest.makeSuite(BatchTest),
        ))

if __name__ == '__main__':
    unittest.main()<|MERGE_RESOLUTION|>--- conflicted
+++ resolved
@@ -28,15 +28,10 @@
         self.failUnless(IBatch.providedBy(_Batch([], 0, 0)))
 
     def test_constructor(self):
-<<<<<<< HEAD
-        Batch(self.getData(), 9, 3)
+        _Batch(self.getData(), 9, 3)
         # A start that's larger than the length should still construct a working
         # (but empty) batch.
-        Batch(self.getData(), start=99, size=3)
-=======
-        batch = _Batch(self.getData(), 9, 3)
-        self.assertRaises(IndexError, _Batch, self.getData(), start=10, size=3)
->>>>>>> d1eb80cf
+        _Batch(self.getData(), start=99, size=3)
 
     def test__len__(self):
         batch = _Batch(self.getData(), 0, 3)
