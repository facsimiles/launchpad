--- conflicted
+++ resolved
@@ -573,23 +573,11 @@
                                   "wrong kind of object" % repr_name)
                     continue
 
-<<<<<<< HEAD
-            # The current value of the attribute also becomes
-            # relevant, so we obtain that. If the attribute designates
-            # a collection, the 'current value' is considered to be
-            # the URL to that collection.
-            if ICollectionField.providedBy(element):
-                current_value = (
-                    "%s/%s" % (canonical_url(self.context), name))
-            else:
-                current_value = getattr(self.entry, name)
-=======
             # Obtain the current value of the field, as it would be
             # shown in an outgoing representation. This gives us an easy
             # way to see if the client changed the value.
             current_value = marshaller.unmarshall(
                 self.entry, name, getattr(self.entry, name))
->>>>>>> 31345a2c
 
             change_this_field = True
             # Read-only attributes and collection links can't be
