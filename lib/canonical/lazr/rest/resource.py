# Copyright 2008 Canonical Ltd.  All rights reserved.

"""Base classes for HTTP resources."""

__metaclass__ = type
__all__ = [
    'Collection',
    'CollectionResource',
    'Entry',
    'EntryResource',
    'HTTPResource',
    'JSONItem',
    'ReadOnlyResource',
    'ScopedCollection',
    'ServiceRootResource',
    'URLDereferencingMixin',
    ]

import copy
from datetime import datetime
import simplejson

from zope.app import zapi
from zope.app.pagetemplate.engine import TrustedAppPT
from zope.component import adapts, getAdapters, getMultiAdapter, getUtility
from zope.component.interfaces import ComponentLookupError
from zope.interface import implements
from zope.interface.interfaces import IInterface
from zope.pagetemplate.pagetemplatefile import PageTemplateFile
from zope.proxy import isProxy
from zope.publisher.interfaces import NotFound
from zope.schema import ValidationError, getFields
from zope.schema.interfaces import ConstraintNotSatisfied, IChoice, IObject
from zope.security.proxy import removeSecurityProxy
from canonical.lazr.enum import BaseItem

# XXX leonardr 2008-01-25 bug=185958:
# canonical_url and BatchNavigator code should be moved into lazr.
from canonical.launchpad.webapp import canonical_url
from canonical.launchpad.webapp.batching import BatchNavigator
from canonical.launchpad.webapp.interfaces import ICanonicalUrlData
from canonical.launchpad.webapp.publisher import get_current_browser_request
from canonical.lazr.interfaces import (
    ICollection, ICollectionField, ICollectionResource, IEntry,
    IEntryResource, IFieldMarshaller, IHTTPResource, IJSONPublishable,
    IResourceGETOperation, IResourcePOSTOperation, IScopedCollection,
    IServiceRootResource)
from canonical.launchpad.webapp.vocabulary import SQLObjectVocabularyBase
from canonical.lazr.rest.schema import URLDereferencingMixin


class LazrPageTemplateFile(TrustedAppPT, PageTemplateFile):
    "A page template class for generating web service-related documents."
    pass


class ResourceJSONEncoder(simplejson.JSONEncoder):
    """A JSON encoder for JSON-exposable resources like entry resources.

    This class works with simplejson to encode objects as JSON if they
    implement IJSONPublishable. All EntryResource subclasses, for
    instance, should implement IJSONPublishable.
    """

    def default(self, obj):
        """Convert the given object to a simple data structure."""
        if isinstance(obj, datetime):
            return obj.isoformat()
        if isProxy(obj):
            # We have a security-proxied version of a built-in
            # type. We create a new version of the type by copying the
            # proxied version's content. That way the container is not
            # security proxied (and simplejson will know what do do
            # with it), but the content will still be security
            # wrapped.
            underlying_object = removeSecurityProxy(obj)
            if isinstance(underlying_object, list):
                return list(obj)
            if isinstance(underlying_object, tuple):
                return tuple(obj)
            if isinstance(underlying_object, dict):
                return dict(obj)
        return IJSONPublishable(obj).toDataForJSON()


class JSONItem:
    """JSONPublishable adapter for lazr.enum."""
    adapts(BaseItem)
    implements(IJSONPublishable)

    def __init__(self, context):
        self.context = context

    def toDataForJSON(self):
        """See `ISJONPublishable`"""
        return str(self.context.title)


class HTTPResource(URLDereferencingMixin):
    """See `IHTTPResource`."""
    implements(IHTTPResource)

    # Some interesting media types.
    WADL_TYPE = 'application/vd.sun.wadl+xml'
    JSON_TYPE = 'application/json'

    def __init__(self, context, request):
        self.context = context
        self.request = request

    def __call__(self):
        """See `IHTTPResource`."""
        pass

    def implementsPOST(self):
        """Returns True if this resource will respond to POST.

        Right now this means the resource has defined one or more
        custom POST operations.
        """
        adapters = getAdapters((self.context, self.request),
                               IResourcePOSTOperation)
        return len(adapters) > 0

    def toWADL(self, template_name):
        """Represent this resource as a WADL application.

        The WADL document describes the capabilities of this resource.
        """
        template = LazrPageTemplateFile('../templates/' + template_name)
        namespace = template.pt_getContext()
        namespace['context'] = self
        return template.pt_render(namespace)

    def getPreferredSupportedContentType(self):
        """Of the content types we serve, which would the client prefer?

        The web service supports WADL and JSON representations. The
        default is JSON. This method determines whether the client
        would rather have WADL or JSON.
        """
        content_types = self.getPreferredContentTypes()
        try:
            wadl_pos = content_types.index(self.WADL_TYPE)
        except ValueError:
            wadl_pos = float("infinity")
        try:
            json_pos = content_types.index(self.JSON_TYPE)
        except ValueError:
            json_pos = float("infinity")
        if wadl_pos < json_pos:
            return self.WADL_TYPE
        return self.JSON_TYPE

    def getPreferredContentTypes(self):
        """Find which content types the client prefers to receive."""
        return self._parseAcceptStyleHeader(self.request.get('HTTP_ACCEPT'))


    def _fieldValueIsObject(self, field):
        """Does the given field expect a data model object as its value?

        Obviously an IObject field is expected to have a data model
        object as its value. But an IChoice field might also have a
        vocabulary drawn from the set of data model objects.
        """
        if IObject.providedBy(field):
            return True
        if IChoice.providedBy(field):
            # Find out whether the field's vocabulary is made of
            # database objects (which correspond to resources that
            # need to be linked to) or regular objects (which can
            # be serialized to JSON).
            field = field.bind(self.context)
            return isinstance(field.vocabulary, SQLObjectVocabularyBase)
        return False

    def _parseAcceptStyleHeader(self, value):
        """Parse an HTTP header from the Accept-* family.

        These headers contain a list of possible values, each with an
        optional priority.

        This code is modified from Zope's
        BrowserLanguages#getPreferredLanguages.

        :return: All values, in descending order of priority.
        """
        if value is None:
            return []

        values = value.split(',')
        # In the original getPreferredLanguages there was some language
        # code normalization here, which I removed.
        values = [v for v in values if v != ""]

        accepts = []
        for index, value in enumerate(values):
            l = value.split(';', 2)

            # If not supplied, quality defaults to 1...
            quality = 1.0

            if len(l) == 2:
                q = l[1]
                if q.startswith('q='):
                    q = q.split('=', 2)[1]
                    quality = float(q)

            if quality == 1.0:
                # ... but we use 1.9 - 0.001 * position to
                # keep the ordering between all items with
                # 1.0 quality, which may include items with no quality
                # defined, and items with quality defined as 1.
                quality = 1.9 - (0.001 * index)

            accepts.append((quality, l[0].strip()))

        accepts = [acc for acc in accepts if acc[0] > 0]
        accepts.sort()
        accepts.reverse()
        return [value for quality, value in accepts]


class WebServiceBatchNavigator(BatchNavigator):
    """A batch navigator that speaks to web service clients.

    This batch navigator differs from others in the names of the query
    variables it expects. This class expects the starting point to be
    contained in the query variable "ws_start" and the size of the
    batch to be contained in the query variable ""ws_size". When this
    navigator serves links, it includes query variables by those
    names.
    """

    start_variable_name = "ws_start"
    batch_variable_name = "ws_size"


class BatchingResourceMixin:

    """A mixin for resources that need to batch lists of entries."""

    def batch(self, entries, request):
        """Prepare a batch from a (possibly huge) list of entries.

        :return: A hash:
        'entries' contains a list of EntryResource objects for the
          entries that actually made it into this batch
        'total_size' contains the total size of the list.
        'next_url', if present, contains a URL to get the next batch
         in the list.
        'prev_url', if present, contains a URL to get the previous batch
         in the list.
        'start' contains the starting index of this batch
        """
        navigator = WebServiceBatchNavigator(entries, request)
        resources = [EntryResource(entry, request)
                     for entry in navigator.batch]
        batch = { 'entries' : resources,
                  'total_size' : navigator.batch.listlength,
                  'start' : navigator.batch.start }
        next_url = navigator.nextBatchURL()
        if next_url != "":
            batch['next_collection_link'] = next_url
        prev_url = navigator.prevBatchURL()
        if prev_url != "":
            batch['prev_collection_link'] = prev_url
        return batch


class CustomOperationResourceMixin(BatchingResourceMixin):

    """A mixin for resources that implement a collection-entry pattern."""

    def handleCustomGET(self, operation_name):
        """Execute a custom search-type operation triggered through GET.

        This is used by both EntryResource and CollectionResource.

        :param operation_name: The name of the operation to invoke.
        :return: The result of the operation: either a string or an
        object that needs to be serialized to JSON.
        """
        operation = getMultiAdapter((self.context, self.request),
                                    IResourceGETOperation,
                                    name=operation_name)
        return self._processCustomOperationResult(operation())

    def handleCustomPOST(self, operation_name):
        """Execute a custom write-type operation triggered through POST.

        This is used by both EntryResource and CollectionResource.

        :param operation_name: The name of the operation to invoke.
        :return: The result of the operation: either a string or an
        object that needs to be serialized to JSON.
        """
        try:
            operation = getMultiAdapter((self.context, self.request),
                                        IResourcePOSTOperation,
                                        name=operation_name)
        except ComponentLookupError:
            self.request.response.setStatus(400)
            return "No such operation: " + operation_name
        return self._processCustomOperationResult(operation())

    def do_POST(self):
        """Invoke a custom operation.

        XXX leonardr 2008-04-01 bug=210265:
        The standard meaning of POST (ie. when no custom operation is
        specified) is "create a new subordinate resource."  Code
        should eventually go into CollectionResource that implements
        POST to create a new entry inside the collection.
        """
        operation_name = self.request.form.get('ws_op')
        if operation_name is None:
            self.request.response.setStatus(400)
            return "No operation name given."
        del self.request.form['ws_op']
        return self.handleCustomPOST(operation_name)

    def _processCustomOperationResult(self, result):
        """Process the result of a custom operation."""
        if isinstance(result, basestring):
            # The operation took care of everything and just needs
            # this string served to the client.
            return result

        # The operation returned a collection or entry. It will be
        # serialized to JSON.
        try:
            iterator = iter(result)
        except TypeError:
            # Result is a single entry
            return EntryResource(result, self.request)

        # Serve a single batch from the collection.
        return self.batch(result, self.request)


class ReadOnlyResource(HTTPResource):
    """A resource that serves a string in response to GET."""

    def __call__(self):
        """Handle a GET or (if implemented) POST request."""
        if self.request.method == "GET":
            return self.do_GET()
        elif self.request.method == "POST" and self.implementsPOST():
            return self.do_POST()
        else:
            if self.implementsPOST():
                allow_string = "GET POST"
            else:
                allow_string = "GET"
            self.request.response.setStatus(405)
            self.request.response.setHeader("Allow", allow_string)


class ReadWriteResource(HTTPResource):
    """A resource that responds to GET, PUT, and PATCH."""

    def __call__(self):
        """Handle a GET, PUT, or PATCH request."""
        if self.request.method == "GET":
            return self.do_GET()
        elif self.request.method in ["PUT", "PATCH"]:
            type = self.request.headers['Content-Type']
            representation = self.request.bodyStream.getCacheStream().read()
            if self.request.method == "PUT":
                return self.do_PUT(type, representation)
            else:
                return self.do_PATCH(type, representation)
        elif self.request.method == "POST" and self.implementsPOST():
            return self.do_POST()
        else:
            if self.implementsPOST():
                allow_string = "GET POST PUT PATCH"
            else:
                allow_string = "GET PUT PATCH"
            self.request.response.setStatus(405)
            self.request.response.setHeader("Allow", allow_string)


class EntryResource(ReadWriteResource, CustomOperationResourceMixin):
    """An individual object, published to the web."""
    implements(IEntryResource, IJSONPublishable)

    def __init__(self, context, request):
        """Associate this resource with a specific object and request."""
        super(EntryResource, self).__init__(context, request)
        self.entry = IEntry(context)

    def toDataForJSON(self):
        """Turn the object into a simple data structure.

        In this case, a dictionary containing all fields defined by
        the resource interface.
        """
        data = {}
        data['self_link'] = canonical_url(self.context)
        for name, field in getFields(self.entry.schema).items():
            value = getattr(self.entry, name)
<<<<<<< HEAD

            if ICollectionField.providedBy(field):
                # The field is a collection; include a link to the
                # collection resource.
                if value is not None:
                    key = name + '_collection_link'
                    data[key] = "%s/%s" % (data['self_link'], name)
            elif self._fieldValueIsObject(field):
                # The field is an entry; include a link to the
                # entry resource.
                if value is not None:
                    key = name + '_link'
                    data[key] = canonical_url(value)
            else:
                # It's a data field; display it as part of the
                # representation, possibly serializing a non-string
                # value to a string.
                serializer = None
                try:
                    serializer = getMultiAdapter((field, self.request),
                                                 IFieldDeserializer)
                except TypeError:
                    pass
                if serializer is not None:
                    name, value = serializer.serialize(name, self.context,
                                                       value)
                data[name] = value
=======
            field = field.bind(self.context)
            marshaller = getMultiAdapter((field, self.request),
                                          IFieldMarshaller)
            repr_name = marshaller.representationName(name)
            repr_value = marshaller.unmarshall(self.entry, name, value)
            data[repr_name] = repr_value
>>>>>>> f2c5eb05
        return data

    def processAsJSONHash(self, media_type, representation):
        """Process an incoming representation as a JSON hash.

        :param media_type: The specified media type of the incoming
        representation.

        :representation: The incoming representation:

        :return: A tuple (dictionary, error). 'dictionary' is a Python
        dictionary corresponding to the incoming JSON hash. 'error' is
        an error message if the incoming representation could not be
        processed. If there is an error, this method will set an
        appropriate HTTP response code.
        """

        if media_type != self.JSON_TYPE:
            self.request.response.setStatus(415)
            return None, 'Expected a media type of %s.' % self.JSON_TYPE
        try:
            h = simplejson.loads(unicode(representation))
        except ValueError:
            self.request.response.setStatus(400)
            return None, "Entity-body was not a well-formed JSON document."
        if not isinstance(h, dict):
            self.request.response.setStatus(400)
            return None, 'Expected a JSON hash.'
        return h, None

    def do_GET(self):
        """Render an appropriate representation of the entry."""
        # Handle a custom operation, probably a search.
        operation_name = self.request.form.pop('ws_op', None)
        if operation_name is not None:
            result = self.handleCustomGET(operation_name)
            if isinstance(result, basestring):
                # The custom operation took care of everything and
                # just needs this string served to the client.
                return result
        else:
            # No custom operation was specified. Implement a standard
            # GET, which serves a JSON or WADL representation of the
            # entry.
            if self.getPreferredSupportedContentType() == self.WADL_TYPE:
                result = self.toWADL().encode("utf-8")
                self.request.response.setHeader(
                    'Content-Type', self.WADL_TYPE)
                return result
            else:
                result = self

        # Serialize the result to JSON.
        self.request.response.setHeader('Content-Type', self.JSON_TYPE)
        return simplejson.dumps(result, cls=ResourceJSONEncoder)

    def do_PUT(self, media_type, representation):
        """Modify the entry's state to match the given representation.

        A PUT is just like a PATCH, except the given representation
        must be a complete representation of the entry.
        """
        changeset, error = self.processAsJSONHash(media_type, representation)
        if error is not None:
            return error

        # Make sure the representation includes values for all
        # writable attributes.
        schema = self.entry.schema
        for name, field in getFields(schema).items():
            if (name.startswith('_') or ICollectionField.providedBy(field)
                or field.readonly):
                # This attribute is not part of the web service
                # interface, is a collection link (which means it's
                # read-only), or is marked read-only. It's okay for
                # the client to omit a value for this attribute.
                continue
            field = field.bind(self.context)
            marshaller = getMultiAdapter((field, self.request),
                                         IFieldMarshaller)
            repr_name = marshaller.representationName(name)
            if (changeset.get(repr_name) is None
                and getattr(self.entry, name) is not None):
                # This entry has a value for the attribute, but the
                # entity-body of the PUT request didn't make any assertion
                # about the attribute. The resource's behavior under HTTP
                # is undefined; we choose to send an error.
                self.request.response.setStatus(400)
                return ("You didn't specify a value for the attribute '%s'."
                        % repr_name)
        return self._applyChanges(changeset)

    def do_PATCH(self, media_type, representation):
        """Apply a JSON patch to the entry."""
        changeset, error = self.processAsJSONHash(media_type, representation)
        if error is not None:
            return error
        return self._applyChanges(changeset)

    def toWADL(self):
        """Represent this resource as a WADL application.

        The WADL document describes the capabilities of this resource.
        """
        return super(EntryResource, self).toWADL('wadl-entry.pt')

    def _applyChanges(self, changeset):
        """Apply a dictionary of key-value pairs as changes to an entry.

        :param changeset: A dictionary. Should come from an incoming
        representation.
        """
        changeset = copy.copy(changeset)
        validated_changeset = {}
        errors = []

        # The self link isn't part of the schema, so it's
        # handled separately.
        if changeset.has_key('self_link'):
            if changeset['self_link'] != canonical_url(self.context):
                errors.append("self_link: You tried to modify "
                              "a read-only attribute.")
            del(changeset['self_link'])

        # For every field in the schema, see if there's a corresponding
        # field in the changeset.
        for name, field in getFields(self.entry.schema).items():
            if name.startswith('_'):
                # This field is not part of the web service interface.
                continue
            field = field.bind(self.context)
            marshaller = getMultiAdapter((field, self.request),
                                         IFieldMarshaller)
            repr_name = marshaller.representationName(name)
            if not changeset.has_key(repr_name):
                # The client didn't try to set a value for this field.
                continue

            # The client tried to set a value for this field. Marshall
            # it, validate it, and move it from the client changeset
            # to the validated changeset.
            original_value = changeset[repr_name]
            del(changeset[repr_name])
            try:
                value = marshaller.marshall(original_value)
            except (ValueError, ValidationError), e:
                errors.append("%s: %s" % (repr_name, e))
                continue

            # If the new value is the URL to an object, make sure it points
            # to the right kind of object.
            if (IObject.providedBy(field)
                and not ICollectionField.providedBy(field)):
                # XXX leonardr 2008-15-04 blueprint=api-wadl-description:
                # This should be moved into the
                # ObjectLookupFieldMarshaller, once we make it
                # possible for Vocabulary fields to specify a schema
                # class the way IObject fields can.
                if not field.schema.providedBy(value):
                    errors.append("%s: Your value points to the "
                                  "wrong kind of object" % repr_name)
                    continue

            # Obtain the current value of the field, as it would be
            # shown in an outgoing representation. This gives us an easy
            # way to see if the client changed the value.
            current_value = marshaller.unmarshall(
                self.entry, name, getattr(self.entry, name))

            change_this_field = True
            # Read-only attributes and collection links can't be
            # modified. It's okay to specify a value for an attribute
            # that can't be modified, but the new value must be the
            # same as the current value.  This makes it possible to
            # GET a document, modify one field, and send it back.
            if ICollectionField.providedBy(field):
                change_this_field = False
                if value != current_value:
                    errors.append("%s: You tried to modify a collection "
                                  "attribute." % repr_name)
                    continue

            if field.readonly:
                change_this_field = False
                if value != current_value:
                    errors.append("%s: You tried to modify a read-only "
                                  "attribute." % repr_name)
                    continue

            if change_this_field is True and value != current_value:
                if not IObject.providedBy(field):
                    try:
                        # Do any field-specific validation.
                        field.validate(value)
                    except ConstraintNotSatisfied, e:
                        # Try to get a string error message out of
                        # the exception; otherwise use a generic message
                        # instead of whatever object the raise site
                        # thought would be a good idea.
                        if (len(e.args) > 0 and
                            isinstance(e.args[0], basestring)):
                            error = e.args[0]
                        else:
                            error = "Constraint not satisfied."
                        errors.append("%s: %s" % (repr_name, error))
                        continue
                    except (ValueError, ValidationError), e:
                        error = str(e)
                        if error == "":
                            error = "Validation error"
                        errors.append("%s: %s" % (repr_name, error))
                        continue
                validated_changeset[name] = value
        # If there are any fields left in the changeset, they're
        # fields that don't correspond to some field in the
        # schema. They're all errors.
        for invalid_field in changeset.keys():
            errors.append("%s: You tried to modify a nonexistent "
                          "attribute." % invalid_field)

        # If there were errors, display them and send a status of 400.
        if len(errors) > 0:
            self.request.response.setStatus(400)
            self.request.response.setHeader('Content-type', 'text/plain')
            return "\n".join(errors)

        # Store the entry's current URL so we can see if it changes.
        original_url = canonical_url(self.context)
        # Make the changes.
        for name, value in validated_changeset.items():
            setattr(self.entry, name, value)

        # If the modification caused the entry's URL to change, tell
        # the client about the new URL.
        new_url = canonical_url(self.context)
        if new_url != original_url:
            self.request.response.setStatus(301)
            self.request.response.setHeader('Location', new_url)
        return ''


class CollectionResource(ReadOnlyResource, CustomOperationResourceMixin):
    """A resource that serves a list of entry resources."""
    implements(ICollectionResource)

    def __init__(self, context, request):
        """Associate this resource with a specific object and request."""
        super(CollectionResource, self).__init__(context, request)
        self.collection = ICollection(context)

    def do_GET(self):
        """Fetch a collection and render it as JSON."""
        # Handle a custom operation, probably a search.
        operation_name = self.request.form.pop('ws_op', None)
        if operation_name is not None:
            result = self.handleCustomGET(operation_name)
            if isinstance(result, str) or isinstance(result, unicode):
                # The custom operation took care of everything and
                # just needs this string served to the client.
                return result
        else:
            # No custom operation was specified. Implement a standard
            # GET, which serves a JSON or WADL representation of the
            # collection.
            entries = self.collection.find()
            if entries is None:
                raise NotFound(self, self.collection_name)

            if self.getPreferredSupportedContentType() == self.WADL_TYPE:
                result = self.toWADL().encode("utf-8")
                self.request.response.setHeader(
                    'Content-Type', self.WADL_TYPE)
                return result
            result = self.batch(entries, self.request)

        self.request.response.setHeader('Content-type', self.JSON_TYPE)
        return simplejson.dumps(result, cls=ResourceJSONEncoder)

    def toWADL(self):
        """Represent this resource as a WADL application.

        The WADL document describes the capabilities of this resource.
        """
        return super(CollectionResource, self).toWADL('wadl-collection.pt')


class ServiceRootResource(HTTPResource):
    """A resource that responds to GET by describing the service."""
    implements(IServiceRootResource, ICanonicalUrlData, IJSONPublishable)

    inside = None
    path = ''
    rootsite = None

    def __init__(self):
        """Initialize the resource.

        The service root constructor is different from other
        HTTPResource constructors because Zope initializes the object
        with no request or context, and then passes the request in
        when it calls the service root object.
        """
        # We're not calling the superclass constructor because
        # it assumes it's being called in the context of a particular
        # request.
        # pylint:disable-msg=W0231
        pass

    @property
    def request(self):
        """Fetch the current browser request."""
        return get_current_browser_request()

    def __call__(self, REQUEST=None):
        """Handle a GET request."""
        if REQUEST.method == "GET":
            return self.do_GET()
        else:
            REQUEST.response.setStatus(405)
            REQUEST.response.setHeader("Allow", "GET")

    def do_GET(self):
        """Describe the capabilities of the web service in WADL."""

        if self.getPreferredSupportedContentType() == self.WADL_TYPE:
            result = self.toWADL().encode("utf-8")
            self.request.response.setHeader('Content-Type', self.WADL_TYPE)
            return result

        # The client didn't want WADL, so we'll give them JSON.
        # Specifically, a JSON map containing links to all the
        # top-level resources.
        self.request.response.setHeader('Content-type', self.JSON_TYPE)
        return simplejson.dumps(self, cls=ResourceJSONEncoder)

    def toWADL(self):
        # Find all resource types.
        site_manager = zapi.getGlobalSiteManager()
        entry_classes = []
        collection_classes = []
        for registration in site_manager.registrations():
            provided = registration.provided
            if IInterface.providedBy(provided):
                if (provided.isOrExtends(IEntry)
                    and IEntry.implementedBy(registration.value)):
                    # The implementedBy check is necessary because
                    # some IEntry adapters aren't classes with
                    # schemas; they're functions. We can ignore these
                    # functions because their return value will be one
                    # of the classes with schemas, which we do describe.
                    entry_classes.append(registration.value)
                elif (provided.isOrExtends(ICollection)
                      and ICollection.implementedBy(registration.value)
                      and not IScopedCollection.implementedBy(
                        registration.value)):
                    # See comment above re: implementedBy check.
                    # We omit IScopedCollection because those are handled
                    # by the entry classes.
                    collection_classes.append(registration.value)
        template = LazrPageTemplateFile('../templates/wadl-root.pt')
        namespace = template.pt_getContext()
        namespace['context'] = self
        namespace['request'] = self.request
        namespace['entries'] = entry_classes
        namespace['collections'] = collection_classes
        return template.pt_render(namespace)

    def toDataForJSON(self):
        """Return a map of links to top-level collection resources.

        A top-level resource is one that adapts a utility.  Currently
        top-level entry resources (should there be any) are not
        represented.
        """
        data_for_json = {}
        publications = self.getTopLevelPublications()
        for link_name, publication in publications.items():
            data_for_json[link_name] = canonical_url(publication)
        return data_for_json

    def getTopLevelPublications(self):
        """Return a mapping of top-level link names to published objects.

        This method assumes that only collections are exposed at the top
        level.
        """
        top_level_resources = {}
        site_manager = zapi.getGlobalSiteManager()
        for registration in site_manager.registrations():
            provided = registration.provided
            if IInterface.providedBy(provided):
                if (provided.isOrExtends(ICollection)
                     and ICollection.implementedBy(registration.value)):
                    try:
                        utility = getUtility(registration.required[0])
                    except ComponentLookupError:
                        # It's not a top-level resource.
                        continue
                    link_name = ("%s_collection_link"
                                 % registration.value.__name__)
                    top_level_resources[link_name] = utility
        return top_level_resources


class Entry:
    """An individual entry."""
    implements(IEntry)

    def __init__(self, context):
        """Associate the entry with some database model object."""
        self.context = context


class Collection:
    """A collection of entries."""
    implements(ICollection)

    def __init__(self, context):
        """Associate the entry with some database model object."""
        self.context = context


class ScopedCollection:
    """A collection associated with some parent object."""
    implements(IScopedCollection)

    def __init__(self, context, collection):
        """Initialize the scoped collection.

        :param context: The object to which the collection is scoped.
        :param collection: The scoped collection.
        """
        self.context = context
        self.collection = collection
        # Unknown at this time. Should be set by our call-site.
        self.relationship = None

    @property
    def entry_schema(self):
        """The schema for the entries in this collection."""
        # We are given a model schema (IFoo). Look up the
        # corresponding entry schema (IFooEntry).
        model_schema = self.relationship.value_type.schema
        return zapi.getGlobalSiteManager().adapters.lookup1(
            model_schema, IEntry).schema

    def find(self):
        """See `ICollection`."""
        return self.collection<|MERGE_RESOLUTION|>--- conflicted
+++ resolved
@@ -402,42 +402,12 @@
         data['self_link'] = canonical_url(self.context)
         for name, field in getFields(self.entry.schema).items():
             value = getattr(self.entry, name)
-<<<<<<< HEAD
-
-            if ICollectionField.providedBy(field):
-                # The field is a collection; include a link to the
-                # collection resource.
-                if value is not None:
-                    key = name + '_collection_link'
-                    data[key] = "%s/%s" % (data['self_link'], name)
-            elif self._fieldValueIsObject(field):
-                # The field is an entry; include a link to the
-                # entry resource.
-                if value is not None:
-                    key = name + '_link'
-                    data[key] = canonical_url(value)
-            else:
-                # It's a data field; display it as part of the
-                # representation, possibly serializing a non-string
-                # value to a string.
-                serializer = None
-                try:
-                    serializer = getMultiAdapter((field, self.request),
-                                                 IFieldDeserializer)
-                except TypeError:
-                    pass
-                if serializer is not None:
-                    name, value = serializer.serialize(name, self.context,
-                                                       value)
-                data[name] = value
-=======
             field = field.bind(self.context)
             marshaller = getMultiAdapter((field, self.request),
                                           IFieldMarshaller)
             repr_name = marshaller.representationName(name)
             repr_value = marshaller.unmarshall(self.entry, name, value)
             data[repr_name] = repr_value
->>>>>>> f2c5eb05
         return data
 
     def processAsJSONHash(self, media_type, representation):
