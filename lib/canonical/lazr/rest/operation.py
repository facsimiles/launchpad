# Copyright 2008 Canonical Ltd.  All rights reserved.

"""Base classes for one-off HTTP operations."""

from zope.component import getMultiAdapter
from zope.interface import implements
from zope.schema.interfaces import RequiredMissing, ValidationError

from canonical.lazr.interfaces import (
    IFieldMarshaller, IResourceGETOperation, IResourcePOSTOperation)

__metaclass__ = type
__all__ = [
    'ResourceOperation',
    'ResourceGETOperation',
    'ResourcePOSTOperation'
]


class ResourceOperation:
    """A one-off operation associated with a resource."""

    def __init__(self, context, request):
        self.context = context
        self.request = request

    def __call__(self):
        values, errors = self.validate()
        if len(errors) == 0:
            return self.call(**values)
        else:
            self.request.response.setStatus(400)
            self.request.response.setHeader('Content-type', 'text/plain')
            return "\n".join(errors)

    def validate(self):
        """Validate incoming arguments against the operation schema.

        :return: A tuple (values, errors). 'values' is a dictionary of
        validated, preprocessed values to be used as parameters when
        invoking the operation. 'errors' is a list of validation errors.
        """
        validated_values = {}
        errors = []

        # Take incoming string key-value pairs from the HTTP request.
        # Transform them into objects that will pass field validation,
        # and that will be useful when the operation is invoked.
        missing = object()
        for field in self.params:
            field = field.bind(self.context)
            name = field.__name__
            if (self.request.get(name, missing) is missing
                and not field.required):
                value = field.default
            else:
                marshaller = getMultiAdapter(
                    (field, self.request), IFieldMarshaller)
                try:
                    value = marshaller.marshall(self.request.get(name))
                except ValueError, e:
                    errors.append("%s: %s" % (name, e))
                    continue
<<<<<<< HEAD
            field = field.bind(self.context)
=======
>>>>>>> 451db18e
            try:
                field.validate(value)
            except RequiredMissing:
                errors.append("%s: Required input is missing." % name)
            except ValidationError, e:
                errors.append("%s: %s" % (name, e))
            else:
                validated_values[name] = value
        return (validated_values, errors)

    def call(self, **kwargs):
        """Actually invoke the operation."""
        raise NotImplementedError


class ResourceGETOperation(ResourceOperation):
    """See `IResourceGETOperation`."""
    implements(IResourceGETOperation)


class ResourcePOSTOperation(ResourceOperation):
    """See `IResourcePOSTOperation`."""
    implements(IResourcePOSTOperation)
<|MERGE_RESOLUTION|>--- conflicted
+++ resolved
@@ -61,10 +61,7 @@
                 except ValueError, e:
                     errors.append("%s: %s" % (name, e))
                     continue
-<<<<<<< HEAD
             field = field.bind(self.context)
-=======
->>>>>>> 451db18e
             try:
                 field.validate(value)
             except RequiredMissing:
