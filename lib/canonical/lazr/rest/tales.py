--- conflicted
+++ resolved
@@ -25,21 +25,8 @@
     IResourcePOSTOperation, IScopedCollection)
 from canonical.lazr.interfaces.fields import ICollectionField
 from canonical.lazr.interfaces.rest import WebServiceLayer
-<<<<<<< HEAD
 from canonical.lazr.rest import (
     CollectionResource, EntryAdapterUtility, RESTUtilityBase)
-=======
-from canonical.lazr.rest import CollectionResource
-
-
-class WadlAPI:
-    """Base class for WADL-related function namespaces."""
-
-    def _service_root_url(self):
-        """Return the URL to the service root."""
-        request = get_current_browser_request()
-        return canonical_url(request.publication.getApplication(request))
->>>>>>> 63c6a083
 
 
 class WadlAPI(RESTUtilityBase):
