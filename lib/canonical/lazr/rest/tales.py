# Copyright 2008 Canonical Ltd.  All rights reserved.
#
"""Implementation of the ws: namespace in TALES."""

__metaclass__ = type

all = ['entry_adapter_for_schema']

import textwrap
import urllib

from epydoc.markup import DocstringLinker
from epydoc.markup.restructuredtext import parse_docstring

from zope.app.zapi import getGlobalSiteManager
from zope.interface.interfaces import IInterface
from zope.schema import getFields
from zope.schema.interfaces import IBytes, IChoice, IObject
from zope.security.proxy import removeSecurityProxy

from canonical.launchpad.webapp import canonical_url

from canonical.lazr.enum import IEnumeratedType
from canonical.lazr.interfaces import (
    ICollection, IEntry, IResourceGETOperation, IResourceOperation,
    IResourcePOSTOperation, IScopedCollection, ITopLevelEntryLink)
from canonical.lazr.interfaces.fields import (
    ICollectionField, IReferenceChoice)
from canonical.lazr.interfaces.rest import (
    LAZR_WEBSERVICE_NAME, WebServiceLayer)
from canonical.lazr.rest import (
    CollectionResource, EntryAdapterUtility, IObjectLink, RESTUtilityBase)


class WadlDocstringLinker(DocstringLinker):
    """DocstringLinker used during WADL geneneration.

    epydoc uses this object to turn index and identifier references
    like `DocstringLinker` into an appropriate markup in the output
    format.

    We don't want to generate links in the WADL file so we basically
    return the identifier without any special linking markup.
    """

    def translate_identifier_xref(self, identifier, label=None):
        """See `DocstringLinker`."""
        if label:
            return label
        return identifier

    def translate_indexterm(self, indexterm):
        """See `DocstringLinker`."""
        return indexterm


WADL_DOC_TEMPLATE = (
    '<wadl:doc xmlns="http://www.w3.org/1999/xhtml">\n%s\n</wadl:doc>')


def generate_wadl_doc(doc):
    """Create a wadl:doc element wrapping a docstring."""
    if doc is None:
        return None
    # Our docstring convention prevents dedent from working correctly, we need
    # to dedent all but the first line.
    lines = doc.strip().splitlines()
    if not len(lines):
        return None
    doc = "%s\n%s" % (lines[0], textwrap.dedent("\n".join(lines[1:])))
    errors = []
    parsed = parse_docstring(doc, errors)
    if len(errors) > 0:
        messages = [str(error) for error in errors]
        raise AssertionError(
            "Invalid docstring %s:\n %s" % (doc, "\n ".join(messages)))

    return WADL_DOC_TEMPLATE % parsed.to_html(WadlDocstringLinker())


class WadlResourceAPI(RESTUtilityBase):
    "Namespace for WADL functions that operate on resources."

    def __init__(self, resource):
        "Initialize with a resource."
        self.resource = resource
        underlying_resource = removeSecurityProxy(resource)
        self.context = underlying_resource.context

    @property
    def url(self):
        """Return the full URL to the resource."""
        return canonical_url(self.context)


class WadlEntryResourceAPI(WadlResourceAPI):
    "Namespace for WADL functions that operate on entry resources."

    def __init__(self, entry_resource):
        "Initialize with an entry resource."
        super(WadlEntryResourceAPI, self).__init__(entry_resource)
        self.entry = self.resource.entry
        self.schema = self.entry.schema

    @property
    def type_link(self):
        return self.resource.type_url


class WadlCollectionResourceAPI(WadlResourceAPI):
    "Namespace for WADL functions that operate on collection resources."

    @property
    def url(self):
        """The full URL to the resource.

        Scoped collections don't know their own URLs, so we have to
        figure it out for them here.
        """
        if IScopedCollection.providedBy(self.context):
            # Check whether the field has been exported with a different name
            # and use that if so.
            webservice_tag = self.context.relationship.queryTaggedValue(
                'lazr.webservice.exported')
            if webservice_tag is not None:
                relationship_name = webservice_tag['as']
            else:
                relationship_name = self.context.relationship.__name__
            return (canonical_url(self.context.context) + '/' +
                    urllib.quote(relationship_name))
        else:
            return super(WadlCollectionResourceAPI, self).url

    @property
    def type_link(self):
        "The URL to the resource type for the object."
        return self.resource.type_url


class WadlByteStorageResourceAPI(WadlResourceAPI):
    """Namespace for functions that operate on byte storage resources."""

    def type_link(self):
        "The URL to the resource type for the object."
        return "%s#HostedFile" % self._service_root_url()


class WadlServiceRootResourceAPI(RESTUtilityBase):
    """Namespace for functions that operate on the service root resource.

    This class doesn't subclass WadlResourceAPI because that class
    assumes there's an underlying 'context' object that's being
    published. The service root resource is unique in not having a
    'context'. Methods like url() need to be implemented specially
    with that in mind.
    """

    def __init__(self, resource):
        """Initialize the helper class with a resource."""
        self.resource = resource

    @property
    def url(self):
        """Return the full URL to the resource."""
        return self._service_root_url()

    @property
    def top_level_resources(self):
        """Return a list of dicts describing the top-level resources."""
        resource_dicts = []
        top_level = self.resource.getTopLevelPublications()
        for link_name, publication in top_level.items():
            if ITopLevelEntryLink.providedBy(publication):
                # It's a link to an entry resource.
                resource = publication
            else:
                # It's a collection resource.
                resource = CollectionResource(
                    publication, self.resource.request)
            resource_dicts.append({'name' : link_name,
                                   'path' : "$['%s']" % link_name,
                                   'resource' : resource})
        return resource_dicts


class WadlResourceAdapterAPI(RESTUtilityBase):
    """Namespace for functions that operate on resource adapter classes."""

    def __init__(self, adapter, adapter_interface):
        "Initialize with an adapter class."
        self.adapter = adapter
        self.adapter_interface = adapter_interface

    @property
    def doc(self):
        """Human-readable XHTML documentation for this object type."""
        return generate_wadl_doc(self.adapter.__doc__)

    @property
    def named_operations(self):
        """Return all named operations registered on the resource.

        :return: a dict containing 'name' and 'op' keys. 'name' is the
            name of the operation and 'op' is the ResourceOperation
            object.
        """
        # Our 'adapter' is the resource adapter class, generated with
        # reference to some underlying model class. Named operations
        # are registered in ZCML under the model class. To find them,
        # we need to locate the model class that our 'adapter' is
        # adapting.
        registrations = [
            reg for reg in getGlobalSiteManager().registrations()
            if (IInterface.providedBy(reg.provided)
                and reg.provided.isOrExtends(self.adapter_interface)
                and reg.value == self.adapter)]
        # If there's more than one model class (because the 'adapter' was
        # registered to adapt more than one model class to ICollection or
        # IEntry), we don't know which model class to search for named
        # operations. Treat this as an error.
        if len(registrations) != 1:
            raise AssertionError(
                "There must be one (and only one) adapter from %s to %s." % (
                    self.adapter.__name__,
                    self.adapter_interface.__name__))
        model_class = registrations[0].required[0]
        operations = getGlobalSiteManager().adapters.lookupAll(
            (model_class, WebServiceLayer), IResourceOperation)
        ops = [{'name' : name, 'op' : op} for name, op in operations]
        return ops


class WadlEntryInterfaceAdapterAPI(WadlResourceAdapterAPI):
    """Namespace for WADL functions that operate on entry interfaces.

    That is, IEntry subclasses.
    """
    def __init__(self, entry_interface):
        super(WadlEntryInterfaceAdapterAPI, self).__init__(
            entry_interface, IEntry)
        self.utility = EntryAdapterUtility.forEntryInterface(entry_interface)

    @property
    def entry_page_representation_link(self):
        "The URL to the description of a collection of this kind of object."
        return self.utility.entry_page_representation_link


class WadlEntryAdapterAPI(WadlResourceAdapterAPI):
    """Namespace for WADL functions that operate on entry adapter classes.

    The entry adapter class is used to describe entries of a certain
    type, and scoped collections full of entries of that type.
    """

    def __init__(self, adapter):
        super(WadlEntryAdapterAPI, self).__init__(adapter, IEntry)
        self.utility = EntryAdapterUtility(adapter)

    @property
    def singular_type(self):
        """Return the singular name for this object type."""
        return self.utility.singular_type

    @property
    def type_link(self):
        """The URL to the type definition for this kind of resource."""
        return self.utility.type_link

    @property
    def full_representation_link(self):
        """The URL to the description of the object's full representation."""
        return self.utility.full_representation_link

    @property
    def patch_representation_link(self):
        """The URL to the description of the object's patch representation."""
        return "%s#%s-diff" % (
            self._service_root_url(), self.singular_type)

    @property
    def entry_page_type(self):
        """The definition of a collection of this kind of object."""
        return self.utility.entry_page_type

    @property
    def entry_page_type_link(self):
        "The URL to the definition of a collection of this kind of object."
        return self.utility.entry_page_type_link

    @property
    def entry_page_representation_id(self):
        "The name of the description of a colleciton of this kind of object."
        return self.utility.entry_page_representation_id

    @property
    def all_fields(self):
        "Return all schema fields for the object."
        return getFields(self.adapter.schema).values()

    @property
    def all_writable_fields(self):
        """Return all writable schema fields for the object.

        Read-only fields and collections are excluded.
        """
        return [field for field in self.all_fields
                if not (ICollectionField.providedBy(field) or field.readonly)]


class WadlCollectionAdapterAPI(WadlResourceAdapterAPI):
    "Namespace for WADL functions that operate on collection adapters."

    def __init__(self, adapter):
        super(WadlCollectionAdapterAPI, self).__init__(adapter, ICollection)

    @property
    def collection_type(self):
        """The name of this kind of resource."""
        tag = self.entry_schema.queryTaggedValue(LAZR_WEBSERVICE_NAME)
        return tag['plural']

    @property
    def type_link(self):
        "The URL to the resource type for the object."
        return "%s#%s" % (self._service_root_url(),
                          self.collection_type)

    @property
    def entry_schema(self):
        """The schema interface for the kind of entry in this collection."""
        return self.adapter.entry_schema


class WadlFieldAPI(RESTUtilityBase):
    "Namespace for WADL functions that operate on schema fields."

    def __init__(self, field):
        """Initialize with a field."""
        self.field = field

    @property
    def required(self):
        """An xsd:bool value for whether or not this field is required."""
        if self.field.required:
            return 'true'
        else:
            return 'false'

    @property
    def name(self):
        """The name of this field."""
        # It would be nice to farm this out to IFieldMarshaller, but
        # IFieldMarshaller can't be instantiated except on a field
        # that's been bound to an object. Here there's no object since
        # we're doing introspection on the class. A possible solution is
        # to split IFieldMarshaller.representation_name() into a
        # separate interface.

        name = self.field.__name__
        if ICollectionField.providedBy(self.field):
            return name + '_collection_link'
        elif (IObject.providedBy(self.field) or IBytes.providedBy(self.field)
              or IReferenceChoice.providedBy(self.field)):
            return name + '_link'
        else:
            return name

    @property
    def doc(self):
        """The docstring for this field."""
        return generate_wadl_doc(self.field.__doc__)

    @property
    def path(self):
        """The JSONPath path to this field within a JSON document."""
        return "$['%s']" % self.name

    @property
    def is_link(self):
        """Does this field have real data or is it just a link?"""
        return IObjectLink.providedBy(self.field)

    @property
    def is_represented_as_link(self):
        """Is this field represented as a link to another resource?"""
        return (IObject.providedBy(self.field) or
                IReferenceChoice.providedBy(self.field) or
                ICollectionField.providedBy(self.field) or
                IBytes.providedBy(self.field) or
                self.is_link)

    @property
    def type_link(self):
        """The URL of the description of the type this field is a link to."""
        # Handle externally-hosted binary documents.
        if IBytes.providedBy(self.field):
            return "%s#HostedFile" % self._service_root_url()

        # Handle entries and collections of entries.
        utility = self._entry_adapter_utility
        if ICollectionField.providedBy(self.field):
            return utility.entry_page_type_link
        else:
            return utility.type_link

    @property
    def representation_link(self):
        """The URL of the description of the representation of this field."""
        utility = self._entry_adapter_utility
        if ICollectionField.providedBy(self.field):
            return utility.entry_page_representation_link
        else:
            return utility.full_representation_link

    @property
    def _entry_adapter_utility(self):
        """Find an entry adapter for this field."""
        if ICollectionField.providedBy(self.field):
            schema = self.field.value_type.schema
        elif (IObject.providedBy(self.field)
              or IObjectLink.providedBy(self.field)
              or IReferenceChoice.providedBy(self.field)):
            schema = self.field.schema
        else:
            raise TypeError("Field is not of a supported type.")
        assert schema is not IObject, (
            "Null schema provided for %s" % self.field.__name__)
        return EntryAdapterUtility.forSchemaInterface(schema)


    @property
    def options(self):
        """An enumeration of acceptable values for this field.

        :return: An iterable of Items if the field implements IChoice
            and its vocabulary implements IEnumeratedType. Otherwise, None.
        """
        if (IChoice.providedBy(self.field) and
            IEnumeratedType.providedBy(self.field.vocabulary)):
            return self.field.vocabulary.items
        return None


<<<<<<< HEAD
class WadlTopLevelEntryLinkAPI(WadlAPI):
    """Namespace for WADL functions that operate on top-level entry links."""

    def __init__(self, entry_link):
        self.entry_link = entry_link

    def type_link(self):
        return EntryAdapterUtility.forSchemaInterface(
            self.entry_link.entry_type).type_link


class WadlOperationAPI(WadlAPI):
=======
class WadlOperationAPI(RESTUtilityBase):
>>>>>>> 617dbfd6
    "Namespace for WADL functions that operate on named operations."

    def __init__(self, operation):
        """Initialize with an operation."""
        self.operation = operation

    @property
    def http_method(self):
        """The HTTP method used to invoke this operation."""
        if IResourceGETOperation.implementedBy(self.operation):
            return "GET"
        elif IResourcePOSTOperation.implementedBy(self.operation):
            return "POST"
        else:
            raise AssertionError("Named operations must use GET or POST.")

    @property
    def is_get(self):
        """Whether or not the operation is a GET operation."""
        return self.http_method == "GET"

    @property
    def doc(self):
        """Human-readable documentation for this operation."""
        return generate_wadl_doc(self.operation.__doc__)

    @property
    def has_return_type(self):
        """Does this operation declare a return type?"""
        return_field = getattr(self.operation, 'return_type', None)
        return return_field is not None

    @property
    def returns_link(self):
        """Does this operation return a link to an object?"""
        return_field = getattr(self.operation, 'return_type', None)
        if return_field is not None:
            field_adapter = WadlFieldAPI(return_field)
            return field_adapter.is_link
        return False

    @property
    def return_type_resource_type_link(self):
        """Link to the description of this operation's return value."""
        return_field = getattr(self.operation, 'return_type', None)
        if return_field is not None:
            field_adapter = WadlFieldAPI(return_field)
            try:
                return field_adapter.type_link
            except TypeError:
                # The operation does not return any object exposed
                # through the web service.
                pass
        return None

    @property
    def return_type_representation_link(self):
        """Link to the representation of this operation's return value."""
        return_field = getattr(self.operation, 'return_type', None)
        if return_field is not None:
            field_adapter = WadlFieldAPI(return_field)
            try:
                return field_adapter.representation_link
            except TypeError:
                # The operation does not return any object exposed
                # through the web service.
                pass
        return None<|MERGE_RESOLUTION|>--- conflicted
+++ resolved
@@ -442,7 +442,6 @@
         return None
 
 
-<<<<<<< HEAD
 class WadlTopLevelEntryLinkAPI(WadlAPI):
     """Namespace for WADL functions that operate on top-level entry links."""
 
@@ -454,10 +453,7 @@
             self.entry_link.entry_type).type_link
 
 
-class WadlOperationAPI(WadlAPI):
-=======
 class WadlOperationAPI(RESTUtilityBase):
->>>>>>> 617dbfd6
     "Namespace for WADL functions that operate on named operations."
 
     def __init__(self, operation):
