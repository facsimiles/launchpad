= Menus =

Launchpad uses menus associated with content object views and facets
(a layer associate with a vhost). The FacetMenu and NavigationMenu
are the base classes for constructing menus to browse a content
object and its views.


== Menu prerequisite objects and configuration ==

We require a considerable amount of setup to construct menus
and observe their behaviour. At a minimum, we need interfaces,
content objects, and views to be registered before implementing menus.


=== Content objects that have menus ===

Menus are retrieved through adaption.  Here are two example interfaces;
later, implementations having facets and menus will be defined.

    >>> from zope.interface import Interface

    >>> class ICookBook(Interface):
    ...     """An object with facets and menus."""

    >>> class IRecipe(Interface):
    ...     """An object with facets and menus."""

    # Create a fake module that we'll patch our examples into.
    >>> import new
    >>> import sys
    >>> cookingexample = new.module('cookingexample')
    >>> sys.modules['canonical.lazr.cookingexample'] = cookingexample

    >>> cookingexample.ICookBook = ICookBook
    >>> cookingexample.IRecipe = IRecipe

And here are simple content objects that implement the two interfaces.
They are derived from a base class that provides the required behaviours
for traversable objects.

    >>> from zope.interface import implements
    >>> from canonical.launchpad.webapp.interfaces import ICanonicalUrlData

    >>> class BaseContent:
    ...     implements(ICanonicalUrlData)
    ...
    ...     def __init__(self, name, parent):
    ...         self.name = name
    ...         self.path = name
    ...         self.inside = parent
    ...         self.rootsite = None

    >>> class Root(BaseContent):
    ...     """The root of 'cookery', a vhost and facet."""

    >>> class Cookbook(BaseContent):
    ...     implements(ICookBook)

    >>> class Recipe(BaseContent):
    ...     implements(IRecipe)


=== Content views associates with menus ===

The content object is discovered by traversing the URL hierarchy.
Here is a three objects hierarchy: (the root)/joy-of-cooking/fried-spam.
Each object has a canonical url derived from its place in the hierarchy.

    >>> from urlparse import urlsplit
    >>> from zope.security.management import endInteraction, newInteraction
    >>> from canonical.launchpad.webapp import canonical_url
    >>> from canonical.launchpad.webapp.servers import LaunchpadTestRequest

    # Menu testing requires a request object that provides the traversed
    # objects. This function does most of the work, but views must be
    # appended to the traversed_objects list after they are created.
    >>> def make_fake_request(url, traversed_objects=None):
    ...     """Return a fake request object for menu testing."""
    ...     url_parts = urlsplit(url)
    ...     server_url = '://'.join(url_parts[0:2])
    ...     path_info = url_parts[2]
    ...     request = LaunchpadTestRequest(
    ...         SERVER_URL=server_url,
    ...         PATH_INFO=path_info)
    ...     request._traversed_names = path_info.split('/')[1:]
    ...     request.traversed_objects = traversed_objects
    ...     endInteraction()
    ...     newInteraction(request)
    ...     return request

    >>> root = Root('', None)
    >>> cookbook = Cookbook('joy-of-cooking', root)
    >>> recipe = Recipe('fried-spam', cookbook)

    >>> request = make_fake_request(
    ...     'http://launchpad.dev/joy-of-cooking/fried-spam/+index',
    ...     traversed_objects=[cookbook, recipe, None])

    >>> canonical_url(cookbook)
    u'http://launchpad.dev/joy-of-cooking'
    >>> canonical_url(recipe)
    u'http://launchpad.dev/joy-of-cooking/fried-spam'

Content objects are not suitable for presentation by themselves; they
require a view class to adapt them to the required format. An object
may have many views, each delegated to one aspect of the object.

Navigation menus are used to connect the views into pseudo-hierarchy
from the last traversed content object. Some views implement a marker
interface to associate themselves with a specific sub menu below a
content object's menu.

    >>> from canonical.launchpad.webapp import LaunchpadView

    >>> class IRecipeEditMenuMarker(Interface):
    ...     """A marker interface of the RecipeEditMenu."""

    >>> class IRecipeJournalMenuMarker(Interface):
    ...     """A marker interface of the RecipeJournalMenu."""

    >>> class RecipeIndexView(LaunchpadView):
    ...     """View for summary of a recipe on the cookery facet."""
    ...     __used_for__ = IRecipe

    >>> class RecipeEditInstructionsView(LaunchpadView):
    ...     """View for editing recipe instructions on the cookery facet."""
    ...     __used_for__ = IRecipe
    ...     implements(IRecipeEditMenuMarker)

    >>> class RecipeEditIngredientsView(LaunchpadView):
    ...     """View for editing recipe ingedients on the cookery facet."""
    ...     __used_for__ = IRecipe
    ...     implements(IRecipeEditMenuMarker)

    >>> class RecipeReadJournalView(LaunchpadView):
    ...     """View for reading a recipe's journal on the cookery facet."""
    ...     __used_for__ = IRecipe
    ...     implements(IRecipeJournalMenuMarker)

    >>> class RecipeVariationIndexView(LaunchpadView):
    ...     """View for index of a recipe on the variation facet."""
    ...     __used_for__ = IRecipe

    # Monkey patch the interfaces and views into the cookingexample module.
    >>> cookingexample.IRecipeEditMenuMarker = IRecipeEditMenuMarker
    >>> cookingexample.IRecipeJournalMenuMarker = IRecipeJournalMenuMarker
    >>> cookingexample.RecipeIndexView = RecipeIndexView
    >>> cookingexample.RecipeEditInstructionsView = RecipeEditInstructionsView
    >>> cookingexample.RecipeEditIngredientsView = RecipeEditIngredientsView
    >>> cookingexample.RecipeReadJournalView = RecipeReadJournalView
    >>> cookingexample.RecipeVariationIndexView = RecipeVariationIndexView

The views for IRecipe are registered using ZCML. Each page requires a:
    * name: To get the view by name (the page)
    * for: The interface being adapted (IRecipe)
    * class: The class the adapter returns (the view)
    * permission: The required permission the Principle must possess
    * facet: Assign the page to a facet.
Views, FacetMenus, and NavigationNenus only interact with eachother if
they are assigned to the same facet.

    >>> from zope.configuration import xmlconfig

    >>> zcmlcontext = xmlconfig.string("""
    ... <configure xmlns="http://namespaces.zope.org/zope"
    ...            xmlns:zope="http://namespaces.zope.org/zope"
    ...            xmlns:browser="http://namespaces.zope.org/browser">
    ...   <include package="zope.app" file="meta.zcml" />
    ...   <includeOverrides
    ...     package="canonical.launchpad.webapp" file="meta-overrides.zcml" />
    ...   <browser:defaultView
    ...     for="canonical.lazr.cookingexample.IRecipe"
    ...     name="+index"
    ...     />
    ...   <browser:page
    ...     name="+index"
    ...     for="canonical.lazr.cookingexample.IRecipe"
    ...     facet="cookery"
    ...     class="canonical.lazr.cookingexample.RecipeIndexView"
    ...     permission="zope.Public"
    ...     />
    ...   <browser:page
    ...     name="+edit-instructions"
    ...     for="canonical.lazr.cookingexample.IRecipe"
    ...     facet="cookery"
    ...     class="canonical.lazr.cookingexample.RecipeEditInstructionsView"
    ...     permission="zope.Public"
    ...     />
    ...   <browser:page
    ...     name="+edit-ingredients"
    ...     for="canonical.lazr.cookingexample.IRecipe"
    ...     facet="cookery"
    ...     class="canonical.lazr.cookingexample.RecipeEditIngredientsView"
    ...     permission="zope.Public"
    ...     />
    ...   <browser:page
    ...     name="+read-journal"
    ...     for="canonical.lazr.cookingexample.IRecipe"
    ...     facet="cookery"
    ...     class="canonical.lazr.cookingexample.RecipeReadJournalView"
    ...     permission="zope.Public"
    ...     />
    ... </configure>
    ... """)


== The FacetMenu class ==

A FacetMenu is a menu that defines all the factets for a site. A facet
may be consider an application or focus. A There may be many ways in
which a site's content object may be used. For example: one aspect of
a content object is its definition and publication, another might
be questions and answers about the content object.

FacetMenus are meant to be used as a base-class for writing your own
IFacetMenu classes.  An error is raise if it is directly called.

    >>> from canonical.launchpad.webapp import FacetMenu

    >>> bad_idea_menu = FacetMenu(object())
    >>> for link in bad_idea_menu.iterlinks():
    ...     pass
    Traceback (most recent call last):
    ...
    AssertionError: Subclasses of FacetMenu must provide self.links

Here is the common FacetMenu for the cookery site. The FacetMenu
class has four attributes: usedfor, links, defaultlink, and enable_only.
The 'usedfor' attribute assoicates the menu with a specific interface.
The requireed 'links' attribute is a list of the method names that
return links. The 'defaultlink' attribute defines the selected link when
the factet is not known for the context being viewed. The enable_links
attribute is a list of links that are enabled; a subset of links that
are appropriate for a context object.

    >>> from canonical.launchpad.webapp import Link

    >>> class CookeryFacetMenu(FacetMenu):
    ...
    ...     links = ['summary', 'questions', 'variations']
    ...     defaultlink = 'summary'
    ...     enable_only = ['summary', 'questions']
    ...
    ...     def summary(self):
    ...         target = '+index'
    ...         text = 'Summary'
    ...         summary = 'Summary of %s in Cookery' % self.context.name
    ...         return Link(target, text, summary)
    ...
    ...     def questions(self):
    ...         target = '+questions'
    ...         text = 'Questions'
    ...         summary = 'Questions and answers about %s' % self.context.name
    ...         return Link(target, text, summary)
    ...
    ...     def variations(self):
    ...         target = '+variations'
    ...         text = 'Variations'
    ...         summary = 'recipe variations for %s' % self.context.name
    ...         return Link(target, text, summary)

    >>> cookingexample.CookeryFacetMenu = CookeryFacetMenu

An instance of a FacetMenu is usually retrieve through adaption, but
we can directly create one with a context object to show that its
methods can access `self.context`.

    >>> from zope.component import provideAdapter
    >>> from canonical.launchpad.webapp.interfaces import (
    ...     IFacetLink, ILink, ILinkData)
    >>> from canonical.launchpad.webapp.menu import (
    ...     FacetLink, MenuLink)
    >>> from canonical.launchpad.webapp.uri import URI

    # The adapters for the link types used by menus are registered in ZCML.
    # That is not the focus of this test so they are manually registered.
    >>> provideAdapter(MenuLink, [ILinkData], ILink)
    >>> provideAdapter(FacetLink, [ILinkData], IFacetLink)

    >>> def summarise_links(menu, url=None, facet=None):
    ...     """List the links and their attributes."""
    ...     if url is not None:
    ...         url = URI(url)
    ...     for link in menu.iterlinks(url, selectedfacetname=facet):
    ...         print 'link %s' % link.name
    ...         attributes = ('url', 'enabled', 'menu', 'selected', 'linked')
    ...         for attrname in attributes:
    ...             print '    %s: %s' % (attrname, getattr(link, attrname))

    >>> summarise_links(
    ...     CookeryFacetMenu(cookbook),
    ...     url='http://launchpad.dev/joy-of-cooking/+index',
    ...     facet=None)
    link summary
        url: http://launchpad.dev/joy-of-cooking/+index
        enabled: True
        menu: None
        selected: True
        linked: False
    link questions
        url: http://launchpad.dev/joy-of-cooking/+questions
        enabled: True
        menu: None
        selected: False
        linked: True
    link variations
        url: http://launchpad.dev/joy-of-cooking/+variations
        enabled: False
        menu: None
        selected: False
        linked: True


== The NavigationMenu class ==

Navigation menus are defined for content or view objects.  Each object
has just one navigation menu, and it is available at all times. A page
may display the content object's menu and the content object's view's
menu. The view's menu may be considered to be a sub menu because is may
be subordinate to the content object's menu.

NavigationMenu is a base class for writing your own INavigationMenu
implementations. It cannot be used directly.

    >>> from canonical.launchpad.webapp import NavigationMenu

    >>> bad_idea_menu = NavigationMenu(object())
    >>> for link in bad_idea_menu.iterlinks():
    ...     pass
    Traceback (most recent call last):
    ...
    AssertionError: Subclasses of NavigationMenu must provide self.links

We will use three subclasses to demonstrate how navigation menus are
associated with content objects. Each menu defines a 'usedfor'
attribute, which tells the registration machinery how to render this
menu as an adapter. The sub menu is indirectly associated to the main
menu though one of its links.

    >>> class RecipeEditMenu(NavigationMenu):
    ...     usedfor = IRecipeEditMenuMarker
    ...     facet = 'cookery'
    ...
    ...     links = ('edit_instructions', 'edit_ingredients')
    ...
    ...     def edit_instructions(self):
    ...         target = '+edit-instructions'
    ...         text = 'Edit instructions'
    ...         return Link(target, text)
    ...
    ...     def edit_ingredients(self):
    ...         target = '+edit-ingredients'
    ...         text = 'Edit ingredients'
    ...         return Link(target, text)

    >>> class RecipeJournalMenu(NavigationMenu):
    ...     usedfor = IRecipeJournalMenuMarker
    ...     facet = 'cookery'
    ...
    ...     links = ('read_journal', 'write_entry')
    ...
    ...     def read_journal(self):
    ...         target = '+read-journal'
    ...         text = 'Read Journal entries'
    ...         return Link(target, text)
    ...
    ...     def write_entry(self):
    ...         target = '+write-entry'
    ...         text = 'Write a journal entry'
    ...         return Link(target, text)

    >>> class RecipeMenu(NavigationMenu):
    ...     usedfor = IRecipe
    ...     facet = 'cookery'
    ...
    ...     links = ('summary', 'journal')
    ...
    ...     def summary(self):
    ...         target = '+index'
    ...         text = 'Summary'
    ...         summary_menu = RecipeEditMenu(recipe)
    ...         return Link(target, text, menu=summary_menu)
    ...
    ...     def journal(self):
    ...         target = '+journal'
    ...         text = 'Journal'
    ...         journal_menu = RecipeJournalMenu(recipe)
    ...         return Link(target, text, menu=journal_menu)

    # Monkey patch the menus into the cookingexample module.
    >>> cookingexample.RecipeEditMenu = RecipeEditMenu
    >>> cookingexample.RecipeJournalMenu = RecipeJournalMenu
    >>> cookingexample.RecipeMenu = RecipeMenu

Menus are normally created through adaption, but we can make an instance
of the RecipeMenu class to see the menu-related attributes of the links.
(NavigationMenu will work with an object or its view.) Each link's state
is defined in by the RecipeMenu class and the view of recipe.

    >>> summarise_links(
    ...     RecipeMenu(recipe),
    ...     url='http://launchpad.dev/joy-of-cooking/fried-spam/+index')
    link summary
        url: http://launchpad.dev/joy-of-cooking/fried-spam/+index
        enabled: True
        menu: <RecipeEditMenu ...>
        selected: True
        linked: False
    link journal
        url: http://launchpad.dev/joy-of-cooking/fried-spam/+journal
        enabled: True
        menu: <RecipeJournalMenu ...>
        selected: False
        linked: True


<<<<<<< HEAD
== Enabled and disabled links ==

Facet menus are often constructed by subclassing a common menu. The
common menu defines all the facet links, and the enabled link that are
common to most content objects. The CookeryFacetMenu defines all the
facets for the cookery site for all content interfaces, three links:
summary, questions, and variations. But it only defined two enabled
links: summary and questions.  The variations link is not enabled
because it only applies to recipes. (See the last example.)

An error is raised if a class enables a link that is not in the
list of links:

    >>> class BogusFacetMenu(CookeryFacetMenu):
    ...
    ...     usedfor = IRecipe
    ...     enable_only = ['summary', 'non_link']

    >>> summarise_links(
    ...     BogusFacetMenu(recipe),
    ...     url='http://launchpad.dev/joy-of-cooking/fried-spam/+index',
    ...     facet=None)
    Traceback (most recent call last):
    ...
    AssertionError: Links in 'enable_only' not found in 'links': non_link

The RecipeFacetMenu subclass defined below only applies to IRecipe
content object and it has all facet links enabled.

    >>> class RecipeFacetMenu(CookeryFacetMenu):
    ...
    ...     usedfor = IRecipe
    ...     enable_only = ['summary', 'questions', 'variations']

    # Monkey patch the menus into the cookingexample module.
    >>> cookingexample.RecipeFacetMenu = RecipeFacetMenu

    >>> summarise_links(
    ...     RecipeFacetMenu(recipe),
    ...     url='http://launchpad.dev/joy-of-cooking/fried-spam/+index',
    ...     facet=None)
    link summary
        url: http://launchpad.dev/joy-of-cooking/fried-spam/+index
        enabled: True
        menu: None
        selected: True
        linked: False
    link questions
        url: http://launchpad.dev/joy-of-cooking/fried-spam/+questions
        enabled: True
        menu: None
        selected: False
        linked: True
    link variations
        url: http://launchpad.dev/joy-of-cooking/fried-spam/+variations
        enabled: True
        menu: None
        selected: False
        linked: True


== Menus require a partcipation ==
=======
== Menu requirements  ==

All menus descend from MenuBase which impose a number of requirements
upon its descendants.


A menu must define a tuple of links that it manages.

    >>> class BogusMenu(NavigationMenu):
    ...     usedfor = IRecipe

    >>> list_links(
    ...     BogusMenu(recipe),
    ...     url='http://launchpad.dev/')
    Traceback (most recent call last):
     ...
    AssertionError: Subclasses of NavigationMenu must provide self.links

    >>> class BogusMenu(NavigationMenu):
    ...     usedfor = IRecipe
    ...     links = 'not a tuple'

    >>> list_links(
    ...     BogusMenu(recipe),
    ...     url='http://launchpad.dev/')
    Traceback (most recent call last):
     ...
    AssertionError: self.links must be a tuple or list.
>>>>>>> 45b0ec0b

The iterlinks() method of menus requires a `IHTTPApplicationRequest`
(a request object) present in the `Interaction` to determine the
state of its links. Without a request, an error is raised.

    >>> endInteraction()
    >>> summarise_links(
    ...     RecipeMenu(recipe),
    ...     url='http://launchpad.dev/joy-of-cooking/fried-spam/+index')
    Traceback (most recent call last):
     ...
    AttributeError: 'NoneType' object has no attribute 'participations'


== Registering menus as adapters for content objects and views ==

The menus must be registered as an adapter for their respective
classes. Menus can be associated with content objects and or views.
This is normally performed in ZCML; without the ZCML registration,
the cookery objects cannot be adapted to menus.

    >>> from zope.component import getMultiAdapter, queryAdapter
    >>> from canonical.launchpad.webapp.interfaces import INavigationMenu

    >>> request = make_fake_request(
    ...     'http://launchpad.dev/joy-of-cooking/fried-spam/+index',
    ...     traversed_objects=[cookbook, recipe])
    >>> recipe_view = getMultiAdapter((recipe, request), name='+index')
    >>> request.traversed_objects.append(recipe_view)
    >>> print queryAdapter(recipe_view, INavigationMenu)
    None

Once registered, the objects can be adapted. The RecipeMenu can be
adapted from a Recipe.

    >>> zcmlcontext = xmlconfig.string("""
    ... <configure xmlns:browser="http://namespaces.zope.org/browser">
    ...   <include file="lib/canonical/launchpad/webapp/meta.zcml" />
    ...   <browser:menus
    ...     module="canonical.lazr.cookingexample"
    ...     classes="RecipeMenu RecipeEditMenu RecipeJournalMenu"
    ...     />
    ... </configure>
    ... """)

    >>> recipe_navigationmenu = queryAdapter(recipe, INavigationMenu)
    >>> recipe_navigationmenu
    <RecipeMenu ...>

And the RecipeEditMenu can be retrieved by adapting the recipe's
view +edit-ingredients.

    >>> recipe_ingredients_view = getMultiAdapter(
    ...     (recipe, request), name='+edit-ingredients')
    >>> recipe_overview_menu = queryAdapter(
    ...     recipe_ingredients_view, INavigationMenu)
    >>> recipe_overview_menu
    <RecipeEditMenu ...>


== Menu linked and selected links ==

A link is not linked (the anchor is not rendered) when its URL matches
the request URI; the user should not navigate to a page he is already
seeing. The matched URI comes from the view's request or from
request url keyword arguments for iterlinks().

Under these same circumstances, a link is also selected. Selected means
that the page is in the path of traversed objects.

    >>> recipe_navigationmenu = queryAdapter(recipe, INavigationMenu)
    >>> summarise_links(recipe_navigationmenu)
    link summary
        url: http://launchpad.dev/joy-of-cooking/fried-spam/+index
        enabled: True
        menu: <RecipeEditMenu ...>
        selected: True
        linked: False
    link journal
        url: http://launchpad.dev/joy-of-cooking/fried-spam/+journal
        enabled: True
        menu: <RecipeJournalMenu ...>
        selected: False
        linked: True

When navigational menus are associated with a content object and one
of its views, they provide a menu and sub menu. The view's sub menu
belongs to one of the content object's menu's links.

A link will be selected and linked if request url matches one of the
links in the link's menu. A link's menu contains child links in the
navigational hierarchy; when a child link is selected, the parent
link is selected too.

    >>> request = make_fake_request(
    ...     'http://launchpad.dev'
    ...     '/joy-of-cooking/fried-spam/+edit-ingredients',
    ...     traversed_objects=[cookbook, recipe])
    >>> recipe_ingredients_view = getMultiAdapter(
    ...     (recipe, request), name='+edit-ingredients')
    >>> request.traversed_objects.append(recipe_ingredients_view)

    >>> recipe_overview_menu = queryAdapter(
    ...     recipe_ingredients_view, INavigationMenu)

    >>> summarise_links(RecipeMenu(recipe))
    link summary
        url: http://launchpad.dev/joy-of-cooking/fried-spam/+index
        enabled: True
        menu: <RecipeEditMenu ...>
        selected: True
        linked: True
    link journal
        url: http://launchpad.dev/joy-of-cooking/fried-spam/+journal
        enabled: True
        menu: <RecipeJournalMenu ...>
        selected: False
        linked: True

    >>> summarise_links(recipe_overview_menu)
    link edit_instructions
        url: http://launchpad.dev/joy-of-cooking/fried-spam/+edit-instructions
        enabled: True
        menu: None
        selected: False
        linked: True
    link edit_ingredients
        url: http://launchpad.dev/joy-of-cooking/fried-spam/+edit-ingredients
        enabled: True
        menu: None
        selected: True
        linked: False

The link state changes when a url that corresponding with a link in
another submenu is viewed. Viewing the +read_journal view in the Journal
submenu of the RecipeMenu will change the state of both menus.

    >>> request = make_fake_request(
    ...     'http://launchpad.dev'
    ...     '/joy-of-cooking/fried-spam/+read-journal',
    ...     traversed_objects=[cookbook, recipe])
    >>> recipe_journal_view = getMultiAdapter(
    ...     (recipe, request), name='+read-journal')
    >>> request.traversed_objects.append(recipe_journal_view)

    >>> summarise_links(RecipeMenu(recipe))
    link summary
        url: http://launchpad.dev/joy-of-cooking/fried-spam/+index
        enabled: True
        menu: <RecipeEditMenu ...>
        selected: False
        linked: True
    link journal
        url: http://launchpad.dev/joy-of-cooking/fried-spam/+journal
        enabled: True
        menu: <RecipeJournalMenu ...>
        selected: True
        linked: True

    >>> summarise_links(queryAdapter(recipe_journal_view, INavigationMenu))
    link read_journal
        url: http://launchpad.dev/joy-of-cooking/fried-spam/+read-journal
        enabled: True
        menu: None
        selected: True
        linked: False
    link write_entry
        url: http://launchpad.dev/joy-of-cooking/fried-spam/+write-entry
        enabled: True
        menu: None
        selected: False
        linked: True


=== The current view's menu ===

The selected state of a link may be determined from the menu adapted
from the current view. The object responsible for rendering the page is
the last object in the request.traversed_objects list, but that object
is not always the view. It may be the view's instancemethod.

In the example above recipe_ingredients_view was appended to the
request.traversed_objects just as the publisher would do. If the
publisher were to append the view's __call__ method, the RecipeMenu
will still have the correct state because iterlinks() knows how to
find the instancemethods object.

    >>> request.traversed_objects.append(recipe_ingredients_view.__call__)

    >>> summarise_links(RecipeMenu(recipe))
    link summary
        url: http://launchpad.dev/joy-of-cooking/fried-spam/+index
        enabled: True
        menu: <RecipeEditMenu ...>
        selected: True
        linked: True
    link journal
        url: http://launchpad.dev/joy-of-cooking/fried-spam/+journal
        enabled: True
        menu: <RecipeJournalMenu ...>
        selected: False
        linked: True

    # Restore the view to the last traversed object, though not necessary,
    # the traversed objects in this test should be the objects we made.
    >>> instance_method = request.traversed_objects.pop()


== Accessing menus from TALES ==

Most of the interaction with menus happens in page templates. The
TAL namespace 'menu' is used to query the state of a menu and to iterate
over the links. The TALES takes the form of 'view/menu:navigation'.

    >>> from zope.interface import classImplements
    >>> from zope.security.proxy import removeSecurityProxy
    >>> from zope.app.traversing.adapters import DefaultTraversable
    >>> from zope.app.traversing.interfaces import IPathAdapter, ITraversable
    >>> from canonical.launchpad.ftests import test_tales
    >>> from canonical.launchpad.webapp.tales import MenuAPI

    >>> def summarise_links_dict(links_dict):
    ...     """List the links and their attributes in the dict."""
    ...     for link_name in sorted(links_dict):
    ...         link = removeSecurityProxy(links_dict[link_name])
    ...         print 'link %s' % link.name
    ...         attributes = ('url', 'enabled', 'menu', 'selected', 'linked')
    ...         for attrname in attributes:
    ...             print '    %s: %s' % (attrname, getattr(link, attrname))

    # MenuAPI is normally registered as an IPathAdapter in ZCML. This
    # approximates what is done by the code:
    >>> classImplements(MenuAPI, IPathAdapter)
    >>> provideAdapter(MenuAPI, [Interface,], IPathAdapter, name='menu')
    >>> provideAdapter(DefaultTraversable, (Interface,), ITraversable)

    >>> links_dict = test_tales(
    ...     'context/menu:navigation', context=recipe, request=request)
    >>> summarise_links_dict(links_dict)
    link journal
        url: http://launchpad.dev/joy-of-cooking/fried-spam/+journal
        enabled: True
        menu: <RecipeJournalMenu ...>
        selected: True
        linked: True
    link summary
        url: http://launchpad.dev/joy-of-cooking/fried-spam/+index
        enabled: True
        menu: <RecipeEditMenu ...>
        selected: False
        linked: True

    >>> links_dict = test_tales(
    ...     'context/menu:navigation', context=recipe_journal_view,
    ...     request=request)
    >>> summarise_links_dict(links_dict)
    link read_journal
        url: http://launchpad.dev/joy-of-cooking/fried-spam/+read-journal
        enabled: True
        menu: None
        selected: True
        linked: False
    link write_entry
        url: http://launchpad.dev/joy-of-cooking/fried-spam/+write-entry
        enabled: True
        menu: None
        selected: False
        linked: True


== tearDown ==

Restore the modules module to its starting state. First remove the
ZCML registrations. Then, in dict order, remove the cooking example by
setting private names, then public names (except for __builtins__) to
None. See `http://www.python.org/doc/essays/cleanup/` steps C1-3.

    >>> from zope.testing.cleanup import cleanUp
    >>> cleanUp()
    >>> del cookingexample
    >>> cooking_module = 'canonical.lazr.cookingexample'
    >>> for key in sys.modules[cooking_module].__dict__:
    ...     if key.startswith('_') and not key.startswith('__'):
    ...         sys.modules[cooking_module].__dict__[key] = None
    >>> for key in sys.modules[cooking_module].__dict__:
    ...     if key != '__builtins__':
    ...         sys.modules[cooking_module].__dict__[key] = None
    >>> sys.modules[cooking_module] = None
    >>> del sys.modules['canonical.lazr.cookingexample']<|MERGE_RESOLUTION|>--- conflicted
+++ resolved
@@ -311,6 +311,9 @@
         selected: False
         linked: True
 
+Note that the 'variations' link is not enabled. See the section
+`Enabled and disabled links` for how this is done.
+
 
 == The NavigationMenu class ==
 
@@ -415,10 +418,9 @@
         linked: True
 
 
-<<<<<<< HEAD
 == Enabled and disabled links ==
 
-Facet menus are often constructed by subclassing a common menu. The
+Menus are often constructed by subclassing a common menu. The
 common menu defines all the facet links, and the enabled link that are
 common to most content objects. The CookeryFacetMenu defines all the
 facets for the cookery site for all content interfaces, three links:
@@ -426,22 +428,6 @@
 links: summary and questions.  The variations link is not enabled
 because it only applies to recipes. (See the last example.)
 
-An error is raised if a class enables a link that is not in the
-list of links:
-
-    >>> class BogusFacetMenu(CookeryFacetMenu):
-    ...
-    ...     usedfor = IRecipe
-    ...     enable_only = ['summary', 'non_link']
-
-    >>> summarise_links(
-    ...     BogusFacetMenu(recipe),
-    ...     url='http://launchpad.dev/joy-of-cooking/fried-spam/+index',
-    ...     facet=None)
-    Traceback (most recent call last):
-    ...
-    AssertionError: Links in 'enable_only' not found in 'links': non_link
-
 The RecipeFacetMenu subclass defined below only applies to IRecipe
 content object and it has all facet links enabled.
 
@@ -477,22 +463,18 @@
         linked: True
 
 
-== Menus require a partcipation ==
-=======
 == Menu requirements  ==
 
 All menus descend from MenuBase which impose a number of requirements
 upon its descendants.
 
-
-A menu must define a tuple of links that it manages.
+A menu must define a tuple of links that it manages. When links is
+not defined, or defined is not of the right type, an error is raised.
 
     >>> class BogusMenu(NavigationMenu):
     ...     usedfor = IRecipe
 
-    >>> list_links(
-    ...     BogusMenu(recipe),
-    ...     url='http://launchpad.dev/')
+    >>> summarise_links(BogusMenu(recipe))
     Traceback (most recent call last):
      ...
     AssertionError: Subclasses of NavigationMenu must provide self.links
@@ -501,22 +483,34 @@
     ...     usedfor = IRecipe
     ...     links = 'not a tuple'
 
-    >>> list_links(
-    ...     BogusMenu(recipe),
-    ...     url='http://launchpad.dev/')
+    >>> summarise_links(BogusMenu(recipe))
     Traceback (most recent call last):
      ...
     AssertionError: self.links must be a tuple or list.
->>>>>>> 45b0ec0b
+
+An error is raised if a class enables a link that is not in the
+list of links. CookeryFacetMenu did not include 'non_link' in its
+links, so an error is raised when BogusFacetMenu is used.
+
+    >>> class BogusFacetMenu(CookeryFacetMenu):
+    ...
+    ...     usedfor = IRecipe
+    ...     enable_only = ['summary', 'non_link']
+
+    >>> summarise_links(
+    ...     BogusFacetMenu(recipe),
+    ...     url='http://launchpad.dev/joy-of-cooking/fried-spam/+index',
+    ...     facet=None)
+    Traceback (most recent call last):
+    ...
+    AssertionError: Links in 'enable_only' not found in 'links': non_link
 
 The iterlinks() method of menus requires a `IHTTPApplicationRequest`
 (a request object) present in the `Interaction` to determine the
 state of its links. Without a request, an error is raised.
 
     >>> endInteraction()
-    >>> summarise_links(
-    ...     RecipeMenu(recipe),
-    ...     url='http://launchpad.dev/joy-of-cooking/fried-spam/+index')
+    >>> summarise_links(RecipeMenu(recipe))
     Traceback (most recent call last):
      ...
     AttributeError: 'NoneType' object has no attribute 'participations'
