= Web Service API Declarations =

You can easily create a web service by tagging your content interfaces
with some decorators. From this tagging the web service API will be
created automatically.


== Exporting the data model ==

The LAZR Web Service data model consists of entries and collection (see
webservice.txt for all the details). Entries support the IEntry
interface and are basically a single resource exported. Think something
like a bug, a person, an article, etc. Collections are a set of
resources of the same types, think something like the set of bugs,
persons, teams, articles, etc.


=== Exporting entries ===

Only entries are exported as data. You can mark that one of your content
interface is exported on the web service as an entry, by using the
export_as_webservice_entry() declaration.

You can mark the fields that should be part of the entry data model by
using the exported() wrapper. It takes an optional 'exported_as' parameter
that can be used to change the name under which the field will be
exported.

For example, here we declare that the IBook interface is exported as an
entry on the  web service. It exports the title, author, and base_price
field, but not the inventory_number field.

    >>> from zope.interface import Interface
    >>> from zope.schema import TextLine, Float
    >>> from canonical.lazr.rest.declarations import (
    ...     export_as_webservice_entry, exported)
    >>> class IBook(Interface):
    ...     """A simple book data model."""
    ...     export_as_webservice_entry()
    ...
    ...     title = exported(TextLine(title=u'The book title'))
    ...
    ...     author = exported(TextLine(title=u"The book's author."))
    ...
    ...     base_price = exported(Float(
    ...         title=u"The regular price of the book."),
    ...         exported_as='price')
    ...
    ...     inventory_number = TextLine(title=u'The inventory part number.')

These declarations adds tagged value to the original interface elements.
The tags are in the lazr.webservice namespace and are dictionaries of
elements.

    >>> from pprint import pformat
    >>> def print_export_tag(element):
    ...     """Print the content of the 'lazr.webservice.exported' tag."""
    ...     def format_value(value):
    ...         if isinstance(value, dict):
    ...             return pformat(value)
    ...         else:
    ...             return repr(value)
    ...     tag = element.queryTaggedValue('lazr.webservice.exported')
    ...     if tag is None:
    ...         print "tag 'lazr.webservice.exported' is not present"
    ...     else:
    ...         print "\n".join(
    ...             "%s: %s" %(key, format_value(value))
    ...             for key, value in sorted(tag.items()))
    >>> print_export_tag(IBook)
    type: 'entry'
    >>> print_export_tag(IBook['title'])
    as: 'title'
    type: 'field'
    >>> print_export_tag(IBook['author'])
    as: 'author'
    type: 'field'
    >>> print_export_tag(IBook['base_price'])
    as: 'price'
    type: 'field'
    >>> print_export_tag(IBook['inventory_number'])
    tag 'lazr.webservice.exported' is not present

Only IField can be exported as entry fields.

    >>> from zope.interface import Attribute
    >>> class NotAField1(Interface):
    ...     an_attribute = exported(Attribute('A standard attribute'))
    Traceback (most recent call last):
      ...
    TypeError: exported() can only be used on IFields.

In the same vein, export_as_webservice_entry() can only be used on
Interface.

    >>> class NotAnInterface(object):
    ...     export_as_webservice_entry()
    Traceback (most recent call last):
      ...
    TypeError: export_as_webservice_entry() can only be used on an
    interface.

And from within a class declaration.

    >>> export_as_webservice_entry()
    Traceback (most recent call last):
      ...
    TypeError: export_as_webservice_entry() can only be used from within
    an interface definition.


=== Exporting a collection ===

Collections scoped to an entry are exported simply by using
exported() on the CollectionField containing the scoped collection
items:

    >>> class ISimpleComment(Interface):
    ...     """A simple comment."""
    ...     comment = TextLine(title=u'Comment')

    >>> from zope.schema import Object
    >>> from canonical.lazr.fields import CollectionField
    >>> class IBookWithComments(IBook):
    ...     """A book with some comments."""
    ...     export_as_webservice_entry()
    ...
    ...     comments = exported(CollectionField(
    ...         value_type=Object(schema=ISimpleComment)))

Top-level collections are different though, they are exported by using
the export_as_webservice_collection() in the *Set class. The method that
returns all of the collection items must be tagged with
@collection_default_content decorator.

    >>> from canonical.lazr.rest.declarations import (
    ...     export_as_webservice_collection, collection_default_content,
    ...     REQUEST_USER)
    >>> class IBookSet(Interface):
    ...     """Set of all the books in the system."""
    ...     export_as_webservice_collection(IBook)
    ...
    ...     @collection_default_content()
    ...     def getAllBooks():
    ...         """Return an iterator over all the books."""

In case the method to call requires parameters, the value to use can be
specified using parameters to the decorator constructor. There is a
special REQUEST_USER marker that can be used to specify that this
parameter should contain the logged in user.

    >>> class ICheckedOutBookSet(Interface):
    ...     """Give access to the checked out books."""
    ...     export_as_webservice_collection(IBook)
    ...
    ...     @collection_default_content(user=REQUEST_USER, title='')
    ...     def getByTitle(title, user):
    ...         """Return checked out books.
    ...         :param title: String to match against the book title.
    ...             The empty string matches everything.
    ...         :param user: The user who should have checked the book out.
    ...         """

Like for entries, this adds keys in the 'lazr.webservice.exported'
tagged value.

    >>> print_export_tag(IBookSet)
    collection_default_content: 'getAllBooks'
    collection_default_content_params: {}
    collection_entry_schema: <InterfaceClass __builtin__.IBook>
    type: 'collection'

    >>> print_export_tag(ICheckedOutBookSet)
    collection_default_content: 'getByTitle'
    collection_default_content_params: {'user': <object...>, 'title': ''}
    collection_entry_schema: <InterfaceClass __builtin__.IBook>
    type: 'collection'

The entry schema for a collection must be provided and must be an
interface:

    >>> class MissingEntrySchema(Interface):
    ...     export_as_webservice_collection()
    Traceback (most recent call last):
      ...
    TypeError: export_as_webservice_collection() takes exactly 1
    argument (0 given)

    >>> class InvalidEntrySchema(Interface):
    ...     export_as_webservice_collection("not an interface")
    Traceback (most recent call last):
      ...
    TypeError: entry_schema must be an interface.

It's an error to try to export a collection without marking a method as
exporting the default content.

    >>> class IDummyInterface(Interface):
    ...     pass

    >>> class MissingDefaultContent(Interface):
    ...     export_as_webservice_collection(IDummyInterface)
    Traceback (most recent call last):
      ...
    TypeError: export_as_webservice_collection() is missing a method
    tagged with @collection_default_content.

As it is an error, to mark more than one methods:

    >>> class TwoDefaultContent(Interface):
    ...     export_as_webservice_collection(IDummyInterface)
    ...     @collection_default_content()
    ...     def getAll1():
    ...         """A first getAll()."""
    ...     @collection_default_content()
    ...     def getAll2():
    ...         """Another getAll()."""
    Traceback (most recent call last):
      ...
    TypeError: only one method should be marked with
    @collection_default_content.

export_as_webservice_collection() can only be used on Interface.

    >>> class NotAnInterface(object):
    ...     export_as_webservice_collection(IDummyInterface)
    Traceback (most recent call last):
      ...
    TypeError: export_as_webservice_collection() can only be used on an
    interface.

And from within a class declaration.

    >>> export_as_webservice_collection(IDummyInterface)
    Traceback (most recent call last):
      ...
    TypeError: export_as_webservice_collection() can only be used from
    within an interface definition.

collection_default_content() can only be used from within an Interface
declaration:

    >>> @collection_default_content()
    ... def a_function(): pass
    Traceback (most recent call last):
      ...
    TypeError: @collection_default_content can only be used from within
    an interface definition.

And the interface must have been exported as a collection:

    >>> class NotExported(Interface):
    ...     export_as_webservice_entry()
    ...     @collection_default_content()
    ...     def a_function(): pass
    Traceback (most recent call last):
      ...
    TypeError: @collection_default_content can only be used from within an
    interface exported as a collection.


=== Exporting methods ===

Entries and collections can support operations on the webservice. The
operations supported are defined by tagging methods in the content
interface with special decorators.

Three different decorators are used based on the kind of method
exported.

1. @export_read_operation

    This will mark the method as available as a GET operation on the
    exported resource.

2. @export_write_operation

    This will mark the method as available as a POST operation on the
    exported resource.

3. @export_factory_operation(schema, fields)

    Like the @export_write_operation decorator, this will mark the
    method as available as a POST operation on the exported resource,
    with the addition that the result of the method is a new object and
    the HTTP status code will be set appropriately.

    This decorator takes as parameters the schema of the object it is
    creating and the name of the fields in the schema that are passed as
    parameters.

The specification of the web service's acceptable method parameters
should be described using the @operation_parameters decorator, which
takes normal IField instances.

When an operation returns an object that's exposed as a resource, you
should describe its return value with the
@operation_returns_collection_of and @operation_returns_entry
decorators. Both decorators take an interface that has been exposed as
an entry. @operation_returns_entry is used when the operation returns
a single entry; @operation_returns_collection_of is used when the
operation returns a collection of entries.

    >>> from canonical.lazr.rest.declarations import (
    ...     export_operation_as, export_factory_operation,
    ...     export_read_operation, operation_parameters,
    ...     operation_returns_entry, operation_returns_collection_of,
    ...     rename_parameters_as)
    >>> from canonical.lazr.interface import copy_field
    >>> from canonical.lazr.fields import Reference
    >>> class IBookSetOnSteroids(IBookSet):
    ...     """IBookSet supporting some methods."""
    ...     export_as_webservice_collection(IBook)
    ...
    ...     @collection_default_content()
    ...     @operation_parameters(
    ...         text=copy_field(IBook['title'], title=u'Text to search for.'))
    ...     @operation_returns_collection_of(IBook)
    ...     @export_read_operation()
    ...     def searchBooks(text):
    ...         """Return list of books containing 'text'."""
    ...
    ...     @operation_parameters(
    ...         text=copy_field(IBook['title'], title=u'Text to search for.'))
    ...     @operation_returns_entry(IBook)
    ...     @export_read_operation()
    ...     def bestMatch(text):
    ...         """Return the best match for books containing 'text'."""
    ...
    ...     @export_operation_as('create_book')
    ...     @rename_parameters_as(base_price='price')
    ...     @export_factory_operation(
    ...         IBook, ['author', 'base_price', 'title'])
    ...     def new(author, base_price, title):
    ...         """Create a new book."""

In the above example, the exported new() method demonstrates two
features to support having different names on the web service than in
the internal API.  It is possible to export a method under a different
name by using the @export_operation_as decorator which takes the name
under which the method should be exported.

The @rename_parameters_as decorator can be used to rename the method
parameters on the web service.  In the example, the 'base_price' parameter
will be called 'price' when exported on the web service.

When some required parameters of the method should not be provided by
the webservice client, it is possible to use the @call_with decorator to
specify the value to use. The special REQUEST_USER marker can be used to
specify that this parameter should contain the logged in user.

    >>> from canonical.lazr.rest.declarations import (
    ...     call_with, export_write_operation, REQUEST_USER)
    >>> class IBookOnSteroids(IBook):
    ...     """IBook with some methods."""
    ...     export_as_webservice_entry()
    ...
    ...     @call_with(who=REQUEST_USER, kind='normal')
    ...     @export_write_operation()
    ...     def checkout(who, kind):
    ...         """Check this book out."""

Like other declarations, these will add tagged values to the interface
method. We didn't have to specify the return type for the factory
operation, because a factory operation always returns the
newly-created object.

    >>> print_export_tag(IBookSetOnSteroids['new'])
    as: 'create_book'
    call_with: {}
    creates: <...IBook...>
    params: {'author': <...TextLine...>,
        'base_price': <...Float...>,
        'title': <...TextLine...>}
<<<<<<< HEAD
    return_type: <canonical.lazr.rest.operation.ObjectLink object...>
=======
    return_type: <...Object...>
>>>>>>> f4b49cec
    type: 'factory'

We did specify the return type for the 'searchBooks' method: it
returns a collection.

    >>> print_export_tag(IBookSetOnSteroids['searchBooks'])
    as: 'searchBooks'
    call_with: {}
    params: {'text': <...TextLine...>}
    return_type: <canonical.lazr.fields.CollectionField object...>
    type: 'read_operation'

The 'bestMatch' method returns an entry.

    >>> print_export_tag(IBookSetOnSteroids['bestMatch'])
    as: 'bestMatch'
    call_with: {}
    params: {'text': <...TextLine...>}
    return_type: <canonical.lazr.fields.Reference object...>
    type: 'read_operation'

The 'checkout' method doesn't return anything.

    >>> print_export_tag(IBookOnSteroids['checkout'])
    as: 'checkout'
    call_with: {'kind': 'normal', 'who': <object...>}
    params: {}
    return_type: None
    type: 'write_operation'

Parameters that are not renamed are exported under the same name:

    >>> for name, param in sorted(IBookSetOnSteroids['new'].getTaggedValue(
    ...     'lazr.webservice.exported')['params'].items()):
    ...     print "%s: %s" % (name, param.__name__)
    author: author
    base_price: price
    title: title

It is possible to use @operation_parameters with
@export_factory_operation to specify parameters that are not part of the
schema.

    >>> class ComplexBookFactory(Interface):
    ...     export_as_webservice_entry()
    ...
    ...     @operation_parameters(collection=TextLine())
    ...     @export_factory_operation(IBook, ['author', 'title'])
    ...     def create_book(author, title, collection):
    ...         """Create a book in a collection."""

    >>> print_export_tag(ComplexBookFactory['create_book'])
    as: 'create_book'
    call_with: {}
    creates: <...IBook...>
    params: {'author': <...TextLine...>,
        'collection': <...TextLine...>,
        'title': <...TextLine...>}
    return_type: <canonical.lazr.rest.operation.ObjectLink object...>
    type: 'factory'

Parameters default and required attributes are set automatically based
on the method signature.

    >>> class ComplexParameterDefinition(Interface):
    ...     export_as_webservice_entry()
    ...
    ...     @operation_parameters(
    ...         required1=TextLine(),
    ...         required2=TextLine(default=u'Not required'),
    ...         optional1=TextLine(required=True),
    ...         optional2=TextLine(),
    ...         )
    ...     @export_read_operation()
    ...     def a_method(required1, required2, optional1='Default',
    ...                  optional2='Default2'):
    ...         """Method demonstrating how required/default are set."""

In this example, the required1 definition will be automatically
considered required.

    >>> param_defs = ComplexParameterDefinition['a_method'].getTaggedValue(
    ...     'lazr.webservice.exported')['params']
    >>> param_defs['required1'].required
    True

But required2 will not be considered required because a default value
was provided.

    >>> param_defs['required2'].required
    False

NOTE: It's not possible to make an optional parameter required on the
webservice. In the above case, required=True was specified on
"optional1", but that will be overridden. The reason for that is that by
default required is always True, so it's not possible to distinguish
between the case where required was set to True, and required is True
because it's the default value.

    >>> param_defs['optional1'].required
    False
    >>> param_defs['optional1'].default
    u'Default'

And optional2 was exported with the same default than the method:

    >>> param_defs['optional2'].required
    False
    >>> param_defs['optional2'].default
    u'Default2'

All these decorators can only be used from within an interface
definition:

    >>> @export_operation_as('test')
    ... def a_method1(self): pass
    Traceback (most recent call last):
      ...
    TypeError: export_operation_as() can only be used from within an interface
    definition.

    >>> @export_read_operation()
    ... def another_method(self): pass
    Traceback (most recent call last):
      ...
    TypeError: export_read_operation() can only be used from within an
    interface definition.

An error is also reported if not enough parameters are defined as
exported:

    >>> class MissingParameter(Interface):
    ...     export_as_webservice_entry()
    ...     @call_with(param1=1)
    ...     @operation_parameters(
    ...         param2=TextLine())
    ...     @export_read_operation()
    ...     def a_method(param1, param2, param3, param4): pass
    Traceback (most recent call last):
      ...
    TypeError: method "a_method" needs more parameters definitions to be
    exported: param3, param4

Defining a parameter not available on the method also results in an
error:

    >>> class BadParameter(Interface):
    ...     export_as_webservice_entry()
    ...     @operation_parameters(
    ...         no_such_param=TextLine())
    ...     @export_read_operation()
    ...     def a_method(): pass
    Traceback (most recent call last):
      ...
    TypeError: method "a_method" doesn't have the following exported
    parameters: no_such_param.

But that's not a problem if the exported method actually takes arbitrary
keyword parameters:

    >>> class AnyParameter(Interface):
    ...     export_as_webservice_entry()
    ...     @operation_parameters(
    ...         param1=TextLine())
    ...     @export_read_operation()
    ...     def a_method(**kwargs): pass

When using @export_factory_operation, TypeError will also be raised if
one of the field doesn't exists in the schema:

    >>> class MissingParameter(Interface):
    ...     export_as_webservice_entry()
    ...     @export_factory_operation(IBook, ['no_such_field'])
    ...     def a_method(): pass
    Traceback (most recent call last):
      ...
    TypeError: IBook doesn't define 'no_such_field'.

Or if the field name doesn't represent a field:

    >>> class NotAField(Interface):
    ...     export_as_webservice_entry()
    ...     @export_factory_operation(IBookOnSteroids, ['checkout'])
    ...     def a_method(): pass
    Traceback (most recent call last):
      ...
    TypeError: IBookOnSteroids.checkout doesn't provide IField.

Or if @operation_parameters redefine a field specified in the factory:

    >>> class Redefinition(Interface):
    ...     export_as_webservice_entry()
    ...     @operation_parameters(title=TextLine())
    ...     @export_factory_operation(IBookOnSteroids, ['title'])
    ...     def create_book(title): pass
    Traceback (most recent call last):
      ...
    TypeError: 'title' parameter is already defined.

All parameters definitions must be schema fields:

    >>> class BadParameterDefinition(Interface):
    ...     export_as_webservice_entry()
    ...     @operation_parameters(a_param=object())
    ...     @export_read_operation()
    ...     def a_method(): pass
    Traceback (most recent call last):
      ...
    TypeError: export definition of "a_param" in method "a_method" must
    provide IField: <object...>

Renaming a parameter that wasn't defined results in an error:

    >>> class NonExistentParameter(Interface):
    ...     @rename_parameters_as(param1='name', param2='name2')
    ...     @operation_parameters(param1=TextLine())
    ...     @export_read_operation()
    ...     def a_method(param1): pass
    Traceback (most recent call last):
      ...
    TypeError: rename_parameters_as(): no "param2" parameter is exported.

Trying to use @rename_parameters_as without exporting the method also
results in an error.

    >>> class MissingMethodExport(Interface):
    ...     @rename_parameters_as(a_param='name')
    ...     def a_method(): pass
    Traceback (most recent call last):
      ...
    TypeError: "a_method" isn't exported on the webservice.

The decorators @operation_returns_entry and
@operation_returns_collection_of will only accept an IInterface as
argument.

    >>> class ReturnOtherThanInterface(Interface):
    ...     export_as_webservice_entry()
    ...     @operation_returns_entry("not-an-interface")
    ...     @export_read_operation()
    ...     def a_method(**kwargs): pass
    Traceback (most recent call last):
    ...
    TypeError: Entry type not-an-interface does not provide IInterface.

    >>> class ReturnOtherThanInterface(Interface):
    ...     export_as_webservice_entry()
    ...     @operation_returns_collection_of("not-an-interface")
    ...     @export_read_operation()
    ...     def a_method(**kwargs): pass
    Traceback (most recent call last):
    ...
    TypeError: Collection value type not-an-interface does not
    provide IInterface.


=== Exporting exceptions ===

When a method raises an exception, the default is to report the error as
'500 Internal Server Error'. In many cases, that's not the case and one
of the 4XX error would be better.

Exceptions can be tagged with the webservice_error() declaration to
state the proper HTTP status code to use for that kind of error.

    >>> from canonical.lazr.rest.declarations import webservice_error
    >>> class InvalidEmail(Exception):
    ...     """Error happening when the email is not valid."""
    ...     webservice_error(400)

The directive sets the __lazr_webservice_error__ attribute on the
exception which will be used by the view handling the exception.

    >>> InvalidEmail.__lazr_webservice_error__
    400

Using that directive outside of a class declaration is an error:

    >>> webservice_error(402)
    Traceback (most recent call last):
      ...
    TypeError: webservice_error() can only be used from within an
    exception definition.


=== Export and inheritance ===

A child interface inherits the markup of its ancestors, even when the
base interface isn't exported itself.

    >>> class IHasName(Interface):
    ...     name = exported(TextLine())
    ...
    ...     @operation_parameters(new_name=TextLine())
    ...     @export_write_operation()
    ...     def rename(new_name):
    ...         """Rename the object."""

    >>> class IUser(IHasName):
    ...     export_as_webservice_entry()
    ...
    ...     nickname = exported(TextLine())
    ...
    ...     @operation_parameters(to=Object(IHasName), msg=TextLine())
    ...     @export_write_operation()
    ...     def talk_to(to, msg):
    ...         """Sends a message to another named object."""

    >>> for name in sorted(IUser.names(True)):
    ...     print '== %s ==' % name
    ...     print_export_tag(IUser[name])
    == name ==
    as: 'name'
    type: 'field'
    == nickname ==
    as: 'nickname'
    type: 'field'
    == rename ==
    as: 'rename'
    call_with: {}
    params: {'new_name': <...TextLine...>}
    return_type: None
    type: 'write_operation'
    == talk_to ==
    as: 'talk_to'
    call_with: {}
    params: {'msg': <...TextLine...>,
        'to': <...Object...>}
    return_type: None
    type: 'write_operation'



== Generating the webservice ==

=== Entry ==

The webservice can be generated from tagged interfaces.
generate_entry_interface() will create a subinterface of IEntry
containing a copy of the IField definitions from the original interface
that were tagged for export.

    >>> from canonical.lazr.rest.declarations import generate_entry_interface
    >>> entry_interface = generate_entry_interface(IBook)

The created interface is named with 'Entry' appended to the original
name, and is in the same module

    >>> entry_interface.__module__
    '__builtin__'
    >>> entry_interface.__name__
    'IBookEntry'

It extends IEntry.

    >>> from canonical.lazr.interfaces.rest import IEntry
    >>> entry_interface.extends(IEntry)
    True

All fields tagged were copied to the new interface:

    >>> for name, field in sorted(entry_interface.namesAndDescriptions()):
    ...     print "%s: %s" % (name, field.__class__.__name__)
    author: TextLine
    price: Float
    title: TextLine

The field __name__ attribute contains the exported name:

    >>> print entry_interface['price'].__name__
    price

It's an error to use generate_entry_interface() on an interface that
wasn't marked for export:

    >>> class SimpleNotExported(Interface):
    ...     """Interface not exported."""
    >>> generate_entry_interface(SimpleNotExported)
    Traceback (most recent call last):
      ...
    TypeError: 'SimpleNotExported' isn't tagged for webservice export.

The interface must also be exported as an entry:

    >>> generate_entry_interface(IBookSet)
    Traceback (most recent call last):
      ...
    TypeError: 'IBookSet' isn't exported as an entry.

The adapter can be generated using the generate_entry_adapter(). It
takes the tagged content interface and the IEntry subinterface as
parameters.

    >>> from canonical.lazr.rest.declarations import generate_entry_adapter
    >>> entry_adapter_factory = generate_entry_adapter(IBook, entry_interface)

The resulting adapter provides the webservice interface:

    >>> entry_interface.implementedBy(entry_adapter_factory)
    True

The resulting class is named based on the interface:

    >>> entry_adapter_factory.__name__
    'BookEntryAdapter'

The resulting adapter has its schema attribute set to the exported
interface, and proxies all attributes to the underlying object.

    >>> from zope.interface import implements
    >>> from zope.interface.verify import verifyObject

    >>> class Book(object):
    ...     """Simple IBook implementation."""
    ...     implements(IBook)
    ...     def __init__(self, author, title, base_price, inventory_number):
    ...         self.author = author
    ...         self.title = title
    ...         self.base_price = base_price
    ...         self.inventory_number = inventory_number

    >>> entry_adapter = entry_adapter_factory(
    ...     Book(u'Aldous Huxley', u'Island', 10.0, '12345'))

    >>> entry_adapter.schema is entry_interface
    True
    >>> verifyObject(entry_interface, entry_adapter)
    True
    >>> entry_adapter.author
    u'Aldous Huxley'
    >>> entry_adapter.price
    10.0
    >>> entry_adapter.title
    u'Island'

It's an error to call this function on an interface not exported on the
web service:

    >>> generate_entry_adapter(SimpleNotExported, entry_interface)
    Traceback (most recent call last):
      ...
    TypeError: 'SimpleNotExported' isn't tagged for webservice export.

Or exported as a collection:

    >>> generate_entry_adapter(IBookSet, entry_interface)
    Traceback (most recent call last):
      ...
    TypeError: 'IBookSet' isn't exported as an entry.


=== Collection ===

An ICollection adapter for content interface tagged as being exported as
collections on the webservice can be generated by using the
generate_collection_adapter() function.

    >>> from canonical.lazr.interfaces.rest import ICollection
    >>> from canonical.lazr.rest.declarations import (
    ...     generate_collection_adapter)

    >>> collection_adapter_factory = generate_collection_adapter(IBookSet)
    >>> ICollection.implementedBy(collection_adapter_factory)
    True

The find() method will return the result of calling the method tagged
with the @collection_default_content decorator.

    >>> class BookSet(object):
    ...     """Simple IBookSet implementation."""
    ...     implements(IBookSet)
    ...
    ...     def __init__(self, books=()):
    ...         self.books = books
    ...
    ...     def getAllBooks(self):
    ...         return self.books

    >>> collection_adapter = collection_adapter_factory(
    ...     BookSet(['A book', 'Another book']))

    >>> verifyObject(ICollection, collection_adapter)
    True

    >>> collection_adapter.find()
    ['A book', 'Another book']

If parameters were specified, they'll be passed in to the method by
find(). The REQUEST_USER marker value will be replaced by the logged in
user.

    >>> from zope.component import provideUtility
    >>> from canonical.launchpad.webapp.interfaces import ILaunchBag
    >>> class FakeLaunchBag:
    ...     implements(ILaunchBag)
    ...     user = 'A user'
    >>> provideUtility(FakeLaunchBag(), ILaunchBag)

    >>> class CheckedOutBookSet(object):
    ...     """Simple ICheckedOutBookSet implementation."""
    ...     implements(ICheckedOutBookSet)
    ...
    ...     def getByTitle(self, title, user):
    ...         print '%s searched for checked out book matching "%s".' % (
    ...             user, title)

    >>> checked_out_adapter = generate_collection_adapter(
    ...     ICheckedOutBookSet)(CheckedOutBookSet())

    >>> checked_out_adapter.find()
    A user searched for checked out book matching "".

It's an error to call this function on an interface not exported on the
web service:

    >>> generate_collection_adapter(SimpleNotExported)
    Traceback (most recent call last):
      ...
    TypeError: 'SimpleNotExported' isn't tagged for webservice export.

Or exported as an entry.

    >>> generate_collection_adapter(IBook)
    Traceback (most recent call last):
      ...
    TypeError: 'IBook' isn't exported as a collection.


=== Methods ===

IResourceOperation adapters can be generated for exported methods by
using the generate_operation_adapter() function. Using it on a method
exported as a read operation will generate an IResourceGETOperation.

    >>> from canonical.lazr.interfaces.rest import IResourceGETOperation
    >>> from canonical.lazr.rest.declarations import (
    ...     generate_operation_adapter)

    >>> read_method_adapter_factory = generate_operation_adapter(
    ...     IBookSetOnSteroids['searchBooks'])
    >>> IResourceGETOperation.implementedBy(read_method_adapter_factory)
    True

The defined adapter is named GET_<interface>_<exported_name> and uses
the ResourceOperation base class.

    >>> from canonical.lazr.rest.operation import ResourceOperation
    >>> read_method_adapter_factory.__name__
    'GET_IBookSetOnSteroids_searchBooks'
    >>> issubclass(read_method_adapter_factory, ResourceOperation)
    True

The adapter's params attribute contains the specification of the
parameters accepted by the operation.

    >>> from operator import attrgetter
    >>> def print_params(params):
    ...     """Print the name and type of the defined parameters."""
    ...     for param in sorted(params, key=attrgetter('__name__')):
    ...         print "%s: %s" % (param.__name__, param.__class__.__name__)
    >>> print_params(read_method_adapter_factory.params)
    text: TextLine

The call() method calls the underlying method and return its result.

    >>> class BookSetOnSteroids(BookSet):
    ...     implements(IBookSetOnSteroids)
    ...
    ...     result = None
    ...
    ...     def searchBooks(self, text):
    ...         return self.result
    ...
    ...     def new(self, author, base_price, title):
    ...         return Book(author, title, base_price, "unknown")

    >>> from canonical.lazr.testing.webservice import FakeRequest
    >>> request = FakeRequest()
    >>> read_method_adapter = read_method_adapter_factory(
    ...     BookSetOnSteroids(), request)
    >>> verifyObject(IResourceGETOperation, read_method_adapter)
    True

    >>> read_method_adapter.context.result = []
    >>> print read_method_adapter.call(text='')
    []

Methods exported as a write operations generates an adapter providing
IResourcePOSTOperation.

    >>> from canonical.lazr.interfaces.rest import IResourcePOSTOperation

    >>> write_method_adapter_factory = generate_operation_adapter(
    ...     IBookOnSteroids['checkout'])
    >>> IResourcePOSTOperation.implementedBy(write_method_adapter_factory)
    True

The generated adapter class name is POST_<interface>_<operation>.

    >>> print write_method_adapter_factory.__name__
    POST_IBookOnSteroids_checkout

The adapter's params property also contains the available parameters
(for which there are none in this case.)

    >>> print_params(write_method_adapter_factory.params)

    >>> class BookOnSteroids(Book):
    ...     def checkout(self, who, kind):
    ...         print "%s did a %s check out of '%s'." % (
    ...             who, kind, self.title)

    >>> write_method_adapter = write_method_adapter_factory(
    ...     BookOnSteroids(
    ...         'Aldous Huxley', 'The Doors of Perception', 8, 'unknown'),
    ...     FakeRequest())

    >>> verifyObject(IResourcePOSTOperation, write_method_adapter)
    True

The call() method invokes the exported method on the context object. In
this case, the underlying parameters were set using call_with. The
REQUEST_USER specification is replaced by the current user.

    >>> write_method_adapter.call()
    A user did a normal check out of 'The Doors of Perception'.
    'null'

Methods exported as a factory also generate an adapter providing
IResourcePOSTOperation.

    >>> factory_method_adapter_factory = generate_operation_adapter(
    ...     IBookSetOnSteroids['new'])
    >>> IResourcePOSTOperation.implementedBy(factory_method_adapter_factory)
    True

    >>> factory_method_adapter = factory_method_adapter_factory(
    ...     BookSetOnSteroids(), FakeRequest())
    >>> verifyObject(IResourcePOSTOperation, factory_method_adapter)
    True

The generated adapter class name is also POST_<interface>_<operation>.

    >>> print write_method_adapter_factory.__name__
    POST_IBookOnSteroids_checkout

The adapter's params property also contains the available parameters.

    >>> print_params(factory_method_adapter_factory.params)
    author: TextLine
    price: Float
    title: TextLine

Factory operations set the 201 Created status code and return the
URL to the newly created object. The body of the response will be empty.

(For canonical_url() to work, we need to register an ICanonicalUrlData
adapter and set the request as the current interaction.)

    >>> from urllib import quote
    >>> from zope.component import provideAdapter
    >>> from canonical.launchpad.webapp.interfaces import ICanonicalUrlData
    >>> class BookUrlData(object):
    ...     inside = None
    ...     rootsite = None
    ...
    ...     def __init__(self, context):
    ...         self.context = context
    ...
    ...     @property
    ...     def path(self):
    ...         return "books/%s" % quote(self.context.title)
    >>> provideAdapter(BookUrlData, [IBook], ICanonicalUrlData)

    >>> from zope.security.management import endInteraction, newInteraction
    >>> endInteraction()
    >>> newInteraction(factory_method_adapter.request)

    >>> factory_method_adapter.call(
    ...     author='Aldous Huxley', title="Eyeless in Gaza", price=10.5)
    u''
    >>> response = factory_method_adapter.request.response
    >>> response.status
    201
    >>> print response.headers['Location']
    http://api.example.org/books/Eyeless%20in%20Gaza

The generate_operation_adapter() function can only be called on an
IMethod marked for export:

    >>> generate_operation_adapter(IBook)
    Traceback (most recent call last):
      ...
    TypeError: <...IBook...> doesn't provide IMethod.

    >>> generate_operation_adapter(IBookSet['getAllBooks'])
    Traceback (most recent call last):
      ...
    TypeError: 'getAllBooks' isn't tagged for webservice export.


=== Security ===

The adapters have checkers defined for them that grant access to all
attributes in the interface. (There is no reason to protect them since
the underlying content security checker will still apply.)

    >>> from canonical.lazr.debug import debug_proxy
    >>> from zope.security.checker import ProxyFactory

    # ProxyFactory wraps the content using the defined checker.
    >>> print debug_proxy(ProxyFactory(entry_adapter))
    zope.security._proxy._Proxy (using zope.security.checker.Checker)
        public: author, price, schema, title
        public (set): author, price, schema, title

    >>> print debug_proxy(ProxyFactory(collection_adapter))
    zope.security._proxy._Proxy (using zope.security.checker.Checker)
        public: entry_schema, find

    >>> print debug_proxy(ProxyFactory(read_method_adapter))
    zope.security._proxy._Proxy (using zope.security.checker.Checker)
        public: __call__

    >>> print debug_proxy(ProxyFactory(write_method_adapter))
    zope.security._proxy._Proxy (using zope.security.checker.Checker)
        public: __call__

    >>> print debug_proxy(ProxyFactory(factory_method_adapter))
    zope.security._proxy._Proxy (using zope.security.checker.Checker)
        public: __call__


== ZCML Registration ==

There is a ZCML directive available that will inspect a given module and
generate and register all the interfaces and adapters for all interfaces
marked for export.

(Put the interface in a module where it will be possible for the ZCML
handler to inspect.)

    >>> import sys
    >>> from types import ModuleType
    >>> bookexample = ModuleType('bookexample')
    >>> sys.modules['canonical.lazr.bookexample'] = bookexample
    >>> bookexample.IBook = IBook
    >>> bookexample.IBookSet = IBookSet
    >>> bookexample.IBookOnSteroids = IBookOnSteroids
    >>> bookexample.IBookSetOnSteroids = IBookSetOnSteroids
    >>> bookexample.ISimpleComment = ISimpleComment
    >>> bookexample.InvalidEmail = InvalidEmail

    >>> from zope.configuration import xmlconfig
    >>> zcmlcontext = xmlconfig.string("""
    ... <configure
    ...     xmlns:webservice="http://namespaces.canonical.com/webservice">
    ...   <include file="lib/canonical/lazr/rest/meta.zcml" />
    ...   <webservice:register module="canonical.lazr.bookexample" />
    ... </configure>
    ... """)

After the registration, adapters from IBook to IEntry, and IBookSet to
ICollection are available:

    >>> from zope.component import getAdapter
    >>> book = Book(u'George Orwell', u'1984', 10.0, u'12345-1984')
    >>> bookset = BookSet([book])

    >>> entry_adapter = getAdapter(book, IEntry)
    >>> verifyObject(IEntry, entry_adapter)
    True

    >>> print entry_adapter.schema.__name__
    IBookEntry
    >>> verifyObject(entry_adapter.schema, entry_adapter)
    True

    >>> collection_adapter = getAdapter(bookset, ICollection)
    >>> verifyObject(ICollection, collection_adapter)
    True

IResourceOperation adapters named under the exported method names
are also available for IBookSetOnSteroids and IBookOnSteroids.

    >>> from zope.component import getGlobalSiteManager
    >>> adapter_registry = getGlobalSiteManager().adapters

    >>> from canonical.lazr.interfaces.rest import WebServiceLayer
    >>> adapter_registry.lookup(
    ...     (IBookSetOnSteroids, WebServiceLayer), IResourceGETOperation,
    ...     'searchBooks')
    <class '...GET_IBookSetOnSteroids_searchBooks'>
    >>> adapter_registry.lookup(
    ...     (IBookSetOnSteroids, WebServiceLayer), IResourcePOSTOperation,
    ...     'create_book')
    <class '...POST_IBookSetOnSteroids_create_book'>
    >>> adapter_registry.lookup(
    ...     (IBookOnSteroids, WebServiceLayer), IResourcePOSTOperation,
    ...     'checkout')
    <class '...POST_IBookOnSteroids_checkout'>

There is also a 'index.html' view on the WebServiceLayer registered for the
InvalidEmail exception.

    >>> from zope.interface import implementedBy
    >>> adapter_registry.lookup(
    ...     (implementedBy(InvalidEmail), WebServiceLayer), Interface,
    ...         'index.html')
    <class '...WebServiceExceptionView'>

(Clean-up.)

    >>> del bookexample
    >>> del sys.modules['canonical.lazr.bookexample']<|MERGE_RESOLUTION|>--- conflicted
+++ resolved
@@ -372,11 +372,7 @@
     params: {'author': <...TextLine...>,
         'base_price': <...Float...>,
         'title': <...TextLine...>}
-<<<<<<< HEAD
     return_type: <canonical.lazr.rest.operation.ObjectLink object...>
-=======
-    return_type: <...Object...>
->>>>>>> f4b49cec
     type: 'factory'
 
 We did specify the return type for the 'searchBooks' method: it
