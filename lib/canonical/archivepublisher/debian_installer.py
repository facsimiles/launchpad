--- conflicted
+++ resolved
@@ -32,12 +32,6 @@
 
     The debian-installer filename should be something like:
 
-<<<<<<< HEAD
-class DebianInstallerUpload(CustomUpload):
-    """ Debian Installer custom upload.
-
-    The debian-installer filename should be something like:
-
         <BASE>_<VERSION>_<ARCH>.tar.gz
 
     where:
@@ -58,28 +52,6 @@
     def __init__(self, archive_root, tarfile_path, distrorelease):
         CustomUpload.__init__(self, archive_root, tarfile_path, distrorelease)
 
-=======
-        <BASE>_<VERSION>_<ARCH>.tar.gz
-
-    where:
-
-      * BASE: base name (usually 'debian-installer-images');
-      * VERSION: encoded version (something like '20061102ubuntu14');
-      * if the version string contains '.0.' we assume it is a
-        'daily-installer', otherwise, it is a normal 'installer';
-      * ARCH: targeted architecture tag ('i386', 'amd64', etc);
-
-    The contents are extracted in the archive, respecting its type
-    ('installer' or 'daily-installer'), in the following path:
-
-         <ARCHIVE>/dists/<SUITE>/main/<TYPE>-<ARCH>/<VERSION>
-
-    A 'current' symbolic link points to the most recent version.
-    """
-    def __init__(self, archive_root, tarfile_path, distrorelease):
-        CustomUpload.__init__(self, archive_root, tarfile_path, distrorelease)
-
->>>>>>> 995ed94d
         tarfile_base = os.path.basename(tarfile_path)
         components = tarfile_base.split('_')
         self.version = components[1]
@@ -96,13 +68,8 @@
             '%s-%s' % (build_type, self.arch))
 
         if os.path.exists(os.path.join(self.targetdir, self.version)):
-<<<<<<< HEAD
-            raise DebianInstallerAlreadyExists(build_type, self.arch,
-                                               self.version)
-=======
             raise DebianInstallerAlreadyExists(
                 build_type, self.arch, self.version)
->>>>>>> 995ed94d
 
     def extract(self):
         CustomUpload.extract(self)
