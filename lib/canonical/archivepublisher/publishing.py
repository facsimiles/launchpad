# (C) Canonical Software Ltd. 2004-2006, all rights reserved.

__all__ = ['Publisher', 'pocketsuffix', 'suffixpocket', 'getPublisher']


from datetime import datetime
import gzip
import logging
from md5 import md5
import os
from sha import sha
import stat
import tempfile

from Crypto.Hash.SHA256 import new as sha256
from zope.component import getUtility
from zope.security.proxy import removeSecurityProxy

from canonical.archivepublisher import HARDCODED_COMPONENT_ORDER
from canonical.archivepublisher.diskpool import DiskPool
from canonical.archivepublisher.config import LucilleConfigError
from canonical.archivepublisher.domination import Dominator
from canonical.archivepublisher.ftparchive import FTPArchiveHandler
from canonical.launchpad.interfaces import IComponentSet, pocketsuffix
from canonical.librarian.client import LibrarianClient
from canonical.lp.dbschema import (
    ArchivePurpose, PackagePublishingPocket, PackagePublishingStatus)

suffixpocket = dict((v, k) for (k, v) in pocketsuffix.items())

DISTRORELEASE_STANZA = """Origin: %s
Label: %s
Suite: %s
Version: %s
Codename: %s
Date: %s
Architectures: %s
Components: %s
Description: %s
"""

DISTROARCHRELEASE_STANZA = """Archive: %s
Version: %s
Component: %s
Origin: %s
Label: %s
Architecture: %s
"""


def reorder_components(components):
    """Return a list of the components provided.

    The list will be ordered by the semi arbitrary rules of ubuntu.
    Over time this method needs to be removed and replaced by having
    component ordering codified in the database.
    """
    ret = []
    for comp in HARDCODED_COMPONENT_ORDER:
        if comp in components:
            ret.append(comp)
            components.remove(comp)
    ret.extend(components)
    return ret


def _getDiskPool(pubconf, log):
    """Return a DiskPool instance for a given PubConf.

    It ensures the given archive location matches the minimal structure
    required.
    """
    log.debug("Making directories as needed.")
    pubconf.setupArchiveDirs()

    log.debug("Preparing on-disk pool representation.")
    dp = DiskPool(pubconf.poolroot, pubconf.temproot,
                  logging.getLogger("DiskPool"))
    # Set the diskpool's log level to INFO to suppress debug output
    dp.logger.setLevel(logging.INFO)

    return dp

<<<<<<< HEAD
def getPublisher(archive, allowed_suites, log, distsroot=None):
    """Return an initialised Publisher instance according given context.
=======
>>>>>>> f7149ebc

def getPublisher(archive, allowed_suites, log, distsroot=None):
    """Return an initialised Publisher instance for the given context.

    The callsites can override the location where the archive indexes will
    be stored via 'distroot' argument.
    """
<<<<<<< HEAD
    if archive.purpose != ArchivePurpose.PPA:
        log.debug("Finding configuration for %s %s."
                  % (archive.distribution.name, archive.title))
=======
    if archive.purpose == ArchivePurpose.PRIMARY:
        log.debug("Finding configuration for %s main_archive."
                  % archive.distribution.name)
>>>>>>> f7149ebc
    else:
        log.debug("Finding configuration for '%s' PPA."
                  % archive.owner.name)
    try:
        pubconf = archive.getPubConfig()
    except LucilleConfigError, info:
        log.error(info)
        raise

    # XXX cprov 20070103: remove security proxy of the Config instance
    # returned by IArchive. This is kinda of a hack because Config doesn't
    # have any interface yet.
    pubconf = removeSecurityProxy(pubconf)
    disk_pool = _getDiskPool(pubconf, log)

    if distsroot is not None:
        log.debug("Overriding dists root with %s." % distsroot)
        pubconf.distsroot = distsroot

    log.debug("Preparing publisher.")

<<<<<<< HEAD
    return Publisher(log, pubconf, disk_pool, archive.distribution, archive,
                     allowed_suites)
=======
    return Publisher(log, pubconf, disk_pool, archive, allowed_suites)
>>>>>>> f7149ebc


class Publisher(object):
    """Publisher is the class used to provide the facility to publish
    files in the pool of a Distribution. The publisher objects will be
    instantiated by the archive build scripts and will be used throughout
    the processing of each DistroSeries and DistroArchSeries in question
    """

    def __init__(self, log, config, diskpool, archive, allowed_suites=None,
                 library=None):
        """Initialise a publisher.

        Publishers need the pool root dir and a DiskPool object.

        Optionally we can pass a list of tuples, (distroseries.name, pocket),
        which will restrict the publisher actions, only suites listed in
        allowed_suites will be modified.
        """
        self.log = log
        self._config = config
        self.distro = archive.distribution
        self.archive = archive
        self.allowed_suites = allowed_suites

        if not os.path.isdir(config.poolroot):
            raise ValueError("Root %s is not a directory or does "
                             "not exist" % config.poolroot)
        self._diskpool = diskpool

        if library is None:
            self._library = LibrarianClient()
        else:
            self._library = library

        # Grab a reference to an apt_handler as we use it later to
        # probe which components need releases files generated.
        self.apt_handler = FTPArchiveHandler(self.log, self._config,
                                             self._diskpool, self.distro,
                                             self)
        # Track which distroseries pockets have been dirtied by a
        # change, and therefore need domination/apt-ftparchive work.
        # This is a set of tuples in the form (distroseries.name, pocket)
        self.dirty_pockets = set()

    def A_publish(self, force_publishing):
        """First step in publishing: actual package publishing.

        Asks each DistroSeries to publish itself, which causes
        publishing records to be updated, and files to be placed on disk
        where necessary.
        If self.allowed_suites is set, restrict the publication procedure
        to them.
        """
        self.log.debug("* Step A: Publishing packages")

        for distroseries in self.distro.serieses:
            for pocket, suffix in pocketsuffix.items():
                if (self.allowed_suites and not (distroseries.name, pocket) in
                    self.allowed_suites):
                    self.log.debug(
                        "* Skipping %s/%s" % (distroseries.name, pocket.name))
                    continue

                more_dirt = distroseries.publish(
                    self._diskpool, self.log, self.archive, pocket,
                    is_careful=force_publishing)

                self.dirty_pockets.update(more_dirt)

    def B_dominate(self, force_domination):
        """Second step in publishing: domination."""
        self.log.debug("* Step B: dominating packages")
        judgejudy = Dominator(self.log, self.archive)
        for distroseries in self.distro.serieses:
            for pocket in PackagePublishingPocket.items:
                if not force_domination:
                    if not self.isDirty(distroseries, pocket):
                        self.log.debug("Skipping domination for %s/%s" %
                                   (distroseries.name, pocket.name))
                        continue
                    if (not distroseries.isUnstable() and
                        self.archive.purpose != ArchivePurpose.PPA):
                        # We're not doing a full run and the
                        # distroseries is now 'stable': if we try to
                        # write a release file for it, we're doing
                        # something wrong.
                        assert pocket != PackagePublishingPocket.RELEASE,(
                            "Oops, dominating stable distroseries.")
                judgejudy.judgeAndDominate(distroseries, pocket, self._config)

    def C_doFTPArchive(self, is_careful):
        """Does the ftp-archive step: generates Sources and Packages."""
        self.log.debug("* Step C: Set apt-ftparchive up and run it")
        self.apt_handler.run(is_careful)

    def C_writeIndexes(self, is_careful):
        """Write Index files (Packages & Sources) using LP information.

        Iterates over all distroserieses and its pockets and components.
        """
        self.log.debug("* Step C': write indexes directly from DB")
        for distroseries in self.distro:
            for pocket, suffix in pocketsuffix.items():
                if not is_careful:
                    if not self.isDirty(distroseries, pocket):
                        self.log.debug("Skipping index generation for %s/%s" %
                                       (distroseries.name, pocket.name))
                        continue
                    if (not distroseries.isUnstable() and
                        self.archive.id != ArchivePurpose.PPA):
                        # See comment in B_dominate
                        assert pocket != PackagePublishingPocket.RELEASE, (
                            "Oops, indexing stable distroseries.")
                # Retrieve components from the publisher config because
                # it gets overridden in IArchive.getPubConfig to set the
                # correct components for the archive being used.
                for component_name in self._config.componentsForSeries(
                        distroseries.name):
                    component = getUtility(IComponentSet)[component_name]
                    self._writeComponentIndexes(
                        distroseries, pocket, component)

    def D_writeReleaseFiles(self, is_careful):
        """Write out the Release files for the provided distribution.

        If is_careful is specified, we include all pockets of all releases.

        Otherwise we include only pockets flagged as true in dirty_pockets.
        """
        self.log.debug("* Step D: Generating Release files.")
        for distroseries in self.distro:
            for pocket, suffix in pocketsuffix.items():

                if not is_careful:
                    if not self.isDirty(distroseries, pocket):
                        self.log.debug("Skipping release files for %s/%s" %
                                       (distroseries.name, pocket.name))
                        continue
                    if (not distroseries.isUnstable() and
                        self.archive != ArchivePurpose.PPA):
                        # See comment in B_dominate
                        assert pocket != PackagePublishingPocket.RELEASE, (
                            "Oops, indexing stable distroseries.")
                self._writeDistroRelease(distroseries, pocket)

    def isDirty(self, distroseries, pocket):
        """True if a publication has happened in this release and pocket."""
        if not (distroseries.name, pocket) in self.dirty_pockets:
            return False
        return True

    def _writeComponentIndexes(self, distroseries, pocket, component):
        """Write Index files for single distroseries + pocket + component.

        Iterates over all supported architectures and 'sources', no
        support for installer-* yet.
        Write contents using LP info to an extra plain file (Packages.lp
        and Sources.lp .
        """
        suite_name = distroseries.name + pocketsuffix[pocket]
        self.log.debug("Generate Indexes for %s/%s"
                       % (suite_name, component.name))

        self.log.debug("Generating Sources")
        temp_index = tempfile.mktemp(prefix='source-index_')
        source_index = gzip.GzipFile(fileobj=open(temp_index, 'wb'))

        for spp in distroseries.getSourcePackagePublishing(
            PackagePublishingStatus.PUBLISHED, pocket=pocket,
            component=component, archive=self.archive):
            source_index.write(spp.getIndexStanza().encode('utf8'))
            source_index.write('\n\n')
        source_index.close()

        source_index_basepath = os.path.join(
            self._config.distsroot, suite_name, component.name, 'source')
        if not os.path.exists(source_index_basepath):
            os.makedirs(source_index_basepath)
        source_index_path = os.path.join(source_index_basepath, "Sources.gz")

        # move the the archive index file to the right place.
        os.rename(temp_index, source_index_path)

        # make the files group writable
        mode = stat.S_IMODE(os.stat(source_index_path).st_mode)
        os.chmod(source_index_path, mode | stat.S_IWGRP)

        for arch in distroseries.architectures:
            arch_path = 'binary-%s' % arch.architecturetag
            self.log.debug("Generating Packages for %s" % arch_path)

            temp_prefix = '%s-index_' % arch_path
            temp_index = tempfile.mktemp(prefix=temp_prefix)
            package_index = gzip.GzipFile(fileobj=open(temp_index, "wb"))

            for bpp in distroseries.getBinaryPackagePublishing(
                archtag=arch.architecturetag, pocket=pocket,
                component=component, archive=self.archive):
                package_index.write(bpp.getIndexStanza().encode('utf-8'))
                package_index.write('\n\n')
            package_index.close()

            package_index_basepath = os.path.join(
                self._config.distsroot, suite_name, component.name, arch_path)
            if not os.path.exists(package_index_basepath):
                os.makedirs(package_index_basepath)
            package_index_path = os.path.join(
                package_index_basepath, "Packages.gz")

            # move the the archive index file to the right place.
            os.rename(temp_index, package_index_path)

            # make the files group writable
            mode = stat.S_IMODE(os.stat(package_index_path).st_mode)
            os.chmod(package_index_path, mode | stat.S_IWGRP)

        # Inject static requests for Release files into self.apt_handler
        # in a way which works for NoMoreAptFtpArchive without changing
        # much of the rest of the code, specially D_writeReleaseFiles.
        self.apt_handler.requestReleaseFile(
            suite_name, component.name, 'source')
        for arch in distroseries.architectures:
            arch_name = "binary-" + arch.architecturetag
            self.apt_handler.requestReleaseFile(
                suite_name, component.name, arch_name)

    def isAllowed(self, distroseries, pocket):
        """Whether or not the given suite should be considered.

        Return True either if the self.allowed_suite is empty (was not
        specified in command line) or if the given suite is included in it.

        Otherwise, return False.
        """
        if (self.allowed_suites and
            (distroseries.name, pocket) not in self.allowed_suites):
            return False
        return True

    def _writeDistroRelease(self, distroseries, pocket):
        """Write out the Release files for the provided distroseries."""
        # XXX: untested method -- kiko, 2006-08-24

        # As we generate file lists for apt-ftparchive we record which
        # distroseriess and so on we need to generate Release files for.
        # We store this in release_files_needed and consume the information
        # when writeReleaseFiles is called.
        full_name = distroseries.name + pocketsuffix[pocket]
        release_files_needed = self.apt_handler.release_files_needed
        if full_name not in release_files_needed:
            # If we don't need to generate a release for this release
            # and pocket, don't!
            return

        all_components = set()
        all_architectures = set()
        all_files = set()
        for component, architectures in release_files_needed[full_name].items():

            all_components.add(component)
            for architecture in architectures:
                # XXX malcc 2006-09-20: We don't like the way we build this
                # all_architectures list. Make this better code.
                clean_architecture = self._writeDistroArchRelease(
                    distroseries, pocket, component, architecture, all_files)
                if clean_architecture != "source":
                    all_architectures.add(clean_architecture)

        drsummary = "%s %s " % (self.distro.displayname,
                                distroseries.displayname)
        if pocket == PackagePublishingPocket.RELEASE:
            drsummary += distroseries.version
        else:
            drsummary += pocket.name.capitalize()

        f = open(os.path.join(
            self._config.distsroot, full_name, "Release"), "w")

        stanza = DISTRORELEASE_STANZA % (
                    self.distro.displayname,
                    self.distro.displayname,
                    full_name,
                    distroseries.version,
                    distroseries.name,
                    datetime.utcnow().strftime("%a, %d %b %Y %k:%M:%S UTC"),
                    " ".join(sorted(list(all_architectures))),
                    " ".join(reorder_components(all_components)), drsummary)
        f.write(stanza)

        f.write("MD5Sum:\n")
        all_files = sorted(list(all_files), key=os.path.dirname)
        for file_name in all_files:
            self._writeSumLine(full_name, f, file_name, md5)
        f.write("SHA1:\n")
        for file_name in all_files:
            self._writeSumLine(full_name, f, file_name, sha)
        f.write("SHA256:\n")
        for file_name in all_files:
            self._writeSumLine(full_name, f, file_name, sha256)

        f.close()

    def _writeDistroArchRelease(self, distroseries, pocket, component,
                                architecture, all_files):
        """Write out a Release file for a DAR."""
        # XXX: untested method -- kiko, 2006-08-24

        full_name = distroseries.name + pocketsuffix[pocket]

        # XXX cprov 20070711: it will be affected by CommercialRepo changes
        if self.archive == self.distro.main_archive:
            index_suffixes = ('', '.gz', '.bz2')
        else:
            index_suffixes = ('.gz',)

        self.log.debug("Writing Release file for %s/%s/%s" % (
            full_name, component, architecture))

        if architecture != "source":
            # Strip "binary-" off the front of the architecture
            clean_architecture = architecture[7:]
            file_stub = "Packages"

            if self.archive == self.distro.main_archive:
                # Set up the debian-installer paths for main_archive.
                # d-i paths are nested inside the component.
                di_path = os.path.join(
                    component, "debian-installer", architecture)
                di_file_stub = os.path.join(di_path, file_stub)
                for suffix in index_suffixes:
                    all_files.add(di_file_stub + suffix)
        else:
            file_stub = "Sources"
            clean_architecture = architecture

        # Now, grab the actual (non-di) files inside each of
        # the suite's architectures
        file_stub = os.path.join(component, architecture, file_stub)

        for suffix in index_suffixes:
            all_files.add(file_stub + suffix)

        all_files.add(os.path.join(component, architecture, "Release"))

        f = open(os.path.join(self._config.distsroot, full_name,
                              component, architecture, "Release"), "w")
        stanza = DISTROARCHRELEASE_STANZA % (
                full_name,
                distroseries.version,
                component,
                self.distro.displayname,
                self.distro.displayname,
                clean_architecture)
        f.write(stanza)
        f.close()

        return clean_architecture

    def _writeSumLine(self, distroseries_name, out_file, file_name, sum_form):
        """Write out a checksum line.

        Writes a checksum to the given file for the given filename in
        the given form.
        """
        full_name = os.path.join(self._config.distsroot,
                                 distroseries_name, file_name)
        if not os.path.exists(full_name):
            # The file we were asked to write out doesn't exist.
            # Most likely we have an incomplete archive (E.g. no sources
            # for a given distroseries). This is a non-fatal issue
            self.log.debug("Failed to find " + full_name)
            return
        in_file = open(full_name,"r")
        contents = in_file.read()
        in_file.close()
        length = len(contents)
        checksum = sum_form(contents).hexdigest()
        out_file.write(" %s % 16d %s\n" % (checksum, length, file_name))<|MERGE_RESOLUTION|>--- conflicted
+++ resolved
@@ -81,27 +81,15 @@
 
     return dp
 
-<<<<<<< HEAD
-def getPublisher(archive, allowed_suites, log, distsroot=None):
-    """Return an initialised Publisher instance according given context.
-=======
->>>>>>> f7149ebc
-
 def getPublisher(archive, allowed_suites, log, distsroot=None):
     """Return an initialised Publisher instance for the given context.
 
     The callsites can override the location where the archive indexes will
     be stored via 'distroot' argument.
     """
-<<<<<<< HEAD
     if archive.purpose != ArchivePurpose.PPA:
         log.debug("Finding configuration for %s %s."
                   % (archive.distribution.name, archive.title))
-=======
-    if archive.purpose == ArchivePurpose.PRIMARY:
-        log.debug("Finding configuration for %s main_archive."
-                  % archive.distribution.name)
->>>>>>> f7149ebc
     else:
         log.debug("Finding configuration for '%s' PPA."
                   % archive.owner.name)
@@ -123,12 +111,7 @@
 
     log.debug("Preparing publisher.")
 
-<<<<<<< HEAD
-    return Publisher(log, pubconf, disk_pool, archive.distribution, archive,
-                     allowed_suites)
-=======
     return Publisher(log, pubconf, disk_pool, archive, allowed_suites)
->>>>>>> f7149ebc
 
 
 class Publisher(object):
