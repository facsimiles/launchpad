# (C) Canonical Software Ltd. 2004-2006, all rights reserved.

__all__ = ['Publisher', 'pocketsuffix', 'suffixpocket', 'getPublisher']


from datetime import datetime
import logging
from md5 import md5
import os
from sha import sha
import stat
import tempfile

from Crypto.Hash.SHA256 import new as sha256
from zope.security.proxy import removeSecurityProxy

from canonical.archivepublisher import HARDCODED_COMPONENT_ORDER
from canonical.archivepublisher.diskpool import DiskPool
from canonical.archivepublisher.config import Config, LucilleConfigError
from canonical.archivepublisher.domination import Dominator
from canonical.archivepublisher.ftparchive import FTPArchiveHandler
from canonical.launchpad.interfaces import pocketsuffix
from canonical.librarian.client import LibrarianClient
from canonical.lp.dbschema import (
    PackagePublishingPocket, PackagePublishingStatus)

suffixpocket = dict((v, k) for (k, v) in pocketsuffix.items())

DISTRORELEASE_STANZA = """Origin: %s
Label: %s
Suite: %s
Version: %s
Codename: %s
Date: %s
Architectures: %s
Components: %s
Description: %s
"""

DISTROARCHRELEASE_STANZA = """Archive: %s
Version: %s
Component: %s
Origin: %s
Label: %s
Architecture: %s
"""

def reorder_components(components):
    """Return a list of the components provided.

    The list will be ordered by the semi arbitrary rules of ubuntu.
    Over time this method needs to be removed and replaced by having
    component ordering codified in the database.
    """
    ret = []
    for comp in HARDCODED_COMPONENT_ORDER:
        if comp in components:
            ret.append(comp)
            components.remove(comp)
    ret.extend(components)
    return ret

def _getDiskPool(pubconf, log):
    """Return a DiskPool instance for a given PubConf.

    It ensures the given archive location matches the minimal structure
    required.
    """
    log.debug("Making directories as needed.")
    pubconf.setupArchiveDirs()

    log.debug("Preparing on-disk pool representation.")
    dp = DiskPool(pubconf.poolroot, logging.getLogger("DiskPool"))
    # Set the diskpool's log level to INFO to suppress debug output
    dp.logger.setLevel(logging.INFO)

    return dp

def getPublisher(archive, distribution, allowed_suites, log, distsroot=None):
    """Return an initialised Publisher instance according given context.

    Optionally the user override the resulting indexes location via 'distroot'
    option.
    """
    if distribution.main_archive.id == archive.id:
        log.debug("Finding configuration for %s main_archive."
                  % distribution.name)
    else:
        log.debug("Finding configuration for '%s' PPA."
                  % archive.owner.name)
    try:
        pubconf = archive.getPubConfig(distribution)
    except LucilleConfigError, info:
        log.error(info)
        raise

    # XXX cprov 20070103: remove security proxy of the Config instance
    # returned by IArchive. This is kinda of a hack because Config doesn't
    # have any interface yet.
    pubconf = removeSecurityProxy(pubconf)
    disk_pool = _getDiskPool(pubconf, log)

    if distsroot is not None:
        log.debug("Overriding dists root with %s." % distsroot)
        pubconf.distsroot = distsroot

    log.debug("Preparing publisher.")

    return Publisher(log, pubconf, disk_pool, distribution, archive,
                     allowed_suites)


class Publisher(object):
    """Publisher is the class used to provide the facility to publish
    files in the pool of a Distribution. The publisher objects will be
    instantiated by the archive build scripts and will be used throughout
    the processing of each DistroRelease and DistroArchRelease in question
    """

    def __init__(self, log, config, diskpool, distribution, archive,
                 allowed_suites=None, library=None):
        """Initialise a publisher.

        Publishers need the pool root dir and a DiskPool object.

        Optionally we can pass a list of tuples, (distrorelease.name, pocket),
        which will restrict the publisher actions, only suites listed in
        allowed_suites will be modified.
        """
        self.log = log
        self._config = config
        self.distro = distribution
        self.archive = archive
        self.allowed_suites = allowed_suites

        if not os.path.isdir(config.poolroot):
            raise ValueError("Root %s is not a directory or does "
                             "not exist" % config.poolroot)
        self._diskpool = diskpool

        if library is None:
            self._library = LibrarianClient()
        else:
            self._library = library

        # Grab a reference to an apt_handler as we use it later to
        # probe which components need releases files generated.
        self.apt_handler = FTPArchiveHandler(self.log, self._config,
                                             self._diskpool, self.distro,
                                             self)
        # Track which distrorelease pockets have been dirtied by a
        # change, and therefore need domination/apt-ftparchive work.
        # This is a set of tuples in the form (distrorelease.name, pocket)
        self.dirty_pockets = set()

    def A_publish(self, force_publishing):
        """First step in publishing: actual package publishing.

        Asks each DistroRelease to publish itself, which causes
        publishing records to be updated, and files to be placed on disk
        where necessary.
        If self.allowed_suites is set, restrict the publication procedure
        to them.
        """
        self.log.debug("* Step A: Publishing packages")

        for distrorelease in self.distro:
            for pocket, suffix in pocketsuffix.items():
                if (self.allowed_suites and not (distrorelease.name, pocket) in
                    self.allowed_suites):
                    self.log.debug(
                        "* Skipping %s/%s" % (distrorelease.name, pocket.name))
                    continue

                more_dirt = distrorelease.publish(
                    self._diskpool, self.log, self.archive, pocket,
                    is_careful=force_publishing)

                self.dirty_pockets.update(more_dirt)

    def B_dominate(self, force_domination):
        """Second step in publishing: domination."""
        self.log.debug("* Step B: dominating packages")
        judgejudy = Dominator(self.log, self.archive)
        for distrorelease in self.distro:
            for pocket in PackagePublishingPocket.items:
                if not force_domination:
                    if not self.isDirty(distrorelease, pocket):
                        self.log.debug("Skipping domination for %s/%s" %
                                   (distrorelease.name, pocket.name))
                        continue
                    if not distrorelease.isUnstable():
                        # We're not doing a full run and the
                        # distrorelease is now 'stable': if we try to
                        # write a release file for it, we're doing
                        # something wrong.
                        assert pocket != PackagePublishingPocket.RELEASE
                judgejudy.judgeAndDominate(distrorelease, pocket, self._config)

    def C_doFTPArchive(self, is_careful):
        """Does the ftp-archive step: generates Sources and Packages."""
        self.log.debug("* Step C: Set apt-ftparchive up and run it")
        self.apt_handler.run(is_careful)

    def C_writeIndexes(self, is_careful):
        """Write Index files (Packages & Sources) using LP information.

        Iterates over all distroreleases and its pockets and components.
        """
        self.log.debug("* Step C': write indexes directly from DB")
        for distrorelease in self.distro:
            for pocket, suffix in pocketsuffix.items():
                if not is_careful:
                    if not self.isDirty(distrorelease, pocket):
                        self.log.debug("Skipping index generation for %s/%s" %
                                       (distrorelease.name, pocket))
                        continue
                    if not distrorelease.isUnstable():
                        # See comment in B_dominate
                        assert pocket != PackagePublishingPocket.RELEASE
                for component in distrorelease.components:
                    self._writeComponentIndexes(
                        distrorelease, pocket, component)

    def D_writeReleaseFiles(self, is_careful):
        """Write out the Release files for the provided distribution.

        If is_careful is specified, we include all pockets of all releases.

        Otherwise we include only pockets flagged as true in dirty_pockets.
        """
        self.log.debug("* Step D: Generating Release files.")
        for distrorelease in self.distro:
            for pocket, suffix in pocketsuffix.items():

                if not is_careful:
                    if not self.isDirty(distrorelease, pocket):
                        self.log.debug("Skipping release files for %s/%s" %
                                       (distrorelease.name, pocket.name))
                        continue
                    if not distrorelease.isUnstable():
                        # See comment in B_dominate
                        assert pocket != PackagePublishingPocket.RELEASE

                self._writeDistroRelease(distrorelease, pocket)

    def isDirty(self, distrorelease, pocket):
        """True if a publication has happened in this release and pocket."""
        if not (distrorelease.name, pocket) in self.dirty_pockets:
            return False
        return True

<<<<<<< HEAD
    def _writeComponentIndexes(self, distrorelease, pocket, component):
        """Write Index files for single distrorelease + pocket + component.

        Iterates over all supported architectures and 'sources', no
        support for installer-* yet.
        Write contents using LP info to an extra plain file (Packages.lp
        and Sources.lp .
        """
        full_name = distrorelease.name + pocketsuffix[pocket]
        self.log.debug("Generate Indexes for %s/%s"
                       % (full_name, component.name))

        self.log.debug("Generating Sources")
        temp_index = tempfile.mktemp(prefix='source-index_')
        source_index = open(temp_index, 'wb')

        for spp in distrorelease.getSourcePackagePublishing(
            PackagePublishingStatus.PUBLISHED, pocket=pocket,
            component=component, archive=self.archive):
            source_index.write(spp.getIndexStanza().encode('utf8'))
            source_index.write('\n\n')
        source_index.close()

        source_index_basepath = os.path.join(
            self._config.distsroot, full_name, component.name, 'source')
        if not os.path.exists(source_index_basepath):
            os.makedirs(source_index_basepath)
        source_index_path = os.path.join(source_index_basepath, "Sources")

        # move the the archive index file to the right place.
        os.rename(temp_index, source_index_path)

        # make the files group writable
        mode = stat.S_IMODE(os.stat(source_index_path).st_mode)
        os.chmod(source_index_path, mode | stat.S_IWGRP)


        for arch in distrorelease.architectures:
            arch_path = 'binary-%s' % arch.architecturetag
            self.log.debug("Generating Packages for %s" % arch_path)

            temp_prefix = '%s-index_' % arch_path
            temp_index = tempfile.mktemp(prefix=temp_prefix)
            package_index = open(temp_index, "w")

            for bpp in distrorelease.getBinaryPackagePublishing(
                archtag=arch.architecturetag, pocket=pocket,
                component=component, archive=self.archive):
                package_index.write(bpp.getIndexStanza().encode('utf-8'))
                package_index.write('\n\n')
            package_index.close()

            package_index_basepath = os.path.join(
                self._config.distsroot, full_name, component.name, arch_path)
            if not os.path.exists(package_index_basepath):
                os.makedirs(package_index_basepath)
            package_index_path = os.path.join(
                package_index_basepath, "Packages")

            # move the the archive index file to the right place.
            os.rename(temp_index, package_index_path)

            # make the files group writable
            mode = stat.S_IMODE(os.stat(package_index_path).st_mode)
            os.chmod(package_index_path, mode | stat.S_IWGRP)

=======
    def isAllowed(self, distrorelease, pocket):
        """Whether or not the given suite should be considered.

        Return True either if the self.allowed_suite is empty (was not
        specified in command line) or if the given suite is included in it.

        Otherwise, return False.
        """
        if (self.allowed_suites and
            (distrorelease.name, pocket) not in self.allowed_suites):
            return False
        return True
>>>>>>> c247aa29

    def _writeDistroRelease(self, distrorelease, pocket):
        """Write out the Release files for the provided distrorelease."""
        # XXX: untested method -- kiko, 2006-08-24

        # As we generate file lists for apt-ftparchive we record which
        # distroreleases and so on we need to generate Release files for.
        # We store this in release_files_needed and consume the information
        # when writeReleaseFiles is called.
        full_name = distrorelease.name + pocketsuffix[pocket]
        release_files_needed = self.apt_handler.release_files_needed
        if full_name not in release_files_needed:
            # If we don't need to generate a release for this release
            # and pocket, don't!
            return

        all_components = set()
        all_architectures = set()
        all_files = set()
        for component, architectures in release_files_needed[full_name].items():

            all_components.add(component)
            for architecture in architectures:
                # XXX malcc 2006-09-20: We don't like the way we build this
                # all_architectures list. Make this better code.
                clean_architecture = self._writeDistroArchRelease(
                    distrorelease, pocket, component, architecture, all_files)
                if clean_architecture != "source":
                    all_architectures.add(clean_architecture)

        drsummary = "%s %s " % (self.distro.displayname,
                                distrorelease.displayname)
        if pocket == PackagePublishingPocket.RELEASE:
            drsummary += distrorelease.version
        else:
            drsummary += pocket.name.capitalize()

        f = open(os.path.join(
            self._config.distsroot, full_name, "Release"), "w")

        stanza = DISTRORELEASE_STANZA % (
                    self.distro.displayname,
                    self.distro.displayname,
                    full_name,
                    distrorelease.version,
                    distrorelease.name,
                    datetime.utcnow().strftime("%a, %d %b %Y %k:%M:%S UTC"),
                    " ".join(sorted(list(all_architectures))),
                    " ".join(reorder_components(all_components)), drsummary)
        f.write(stanza)

        f.write("MD5Sum:\n")
        all_files = sorted(list(all_files), key=os.path.dirname)
        for file_name in all_files:
            self._writeSumLine(full_name, f, file_name, md5)
        f.write("SHA1:\n")
        for file_name in all_files:
            self._writeSumLine(full_name, f, file_name, sha)
        f.write("SHA256:\n")
        for file_name in all_files:
            self._writeSumLine(full_name, f, file_name, sha256)

        f.close()

    def _writeDistroArchRelease(self, distrorelease, pocket, component,
                                architecture, all_files):
        """Write out a Release file for a DAR."""
        # XXX: untested method -- kiko, 2006-08-24

        full_name = distrorelease.name + pocketsuffix[pocket]

        self.log.debug("Writing Release file for %s/%s/%s" % (
            full_name, component, architecture))
        if architecture != "source":
            file_stub = "Packages"

            # Set up the debian-installer paths, which are nested
            # inside the component
            di_path = os.path.join(component, "debian-installer",
                                   architecture)
            di_file_stub = os.path.join(di_path, file_stub)
            for suffix in ('', '.gz', '.bz2'):
                all_files.add(di_file_stub + suffix)
            # Strip "binary-" off the front of the architecture
            clean_architecture = architecture[7:]
        else:
            file_stub = "Sources"
            clean_architecture = architecture

        # Now, grab the actual (non-di) files inside each of
        # the suite's architectures
        file_stub = os.path.join(component, architecture, file_stub)
        for suffix in ('', '.gz', '.bz2'):
            all_files.add(file_stub + suffix)
        all_files.add(os.path.join(component, architecture, "Release"))

        f = open(os.path.join(self._config.distsroot, full_name,
                              component, architecture, "Release"), "w")
        stanza = DISTROARCHRELEASE_STANZA % (
                full_name,
                distrorelease.version,
                component,
                self.distro.displayname,
                self.distro.displayname,
                clean_architecture)
        f.write(stanza)
        f.close()

        return clean_architecture

    def _writeSumLine(self, distrorelease_name, out_file, file_name, sum_form):
        """Write out a checksum line.

        Writes a checksum to the given file for the given filename in
        the given form.
        """
        full_name = os.path.join(self._config.distsroot,
                                 distrorelease_name, file_name)
        if not os.path.exists(full_name):
            # The file we were asked to write out doesn't exist.
            # Most likely we have an incomplete archive (E.g. no sources
            # for a given distrorelease). This is a non-fatal issue
            self.log.debug("Failed to find " + full_name)
            return
        in_file = open(full_name,"r")
        contents = in_file.read()
        in_file.close()
        length = len(contents)
        checksum = sum_form(contents).hexdigest()
        out_file.write(" %s % 16d %s\n" % (checksum, length, file_name))<|MERGE_RESOLUTION|>--- conflicted
+++ resolved
@@ -250,7 +250,6 @@
             return False
         return True
 
-<<<<<<< HEAD
     def _writeComponentIndexes(self, distrorelease, pocket, component):
         """Write Index files for single distrorelease + pocket + component.
 
@@ -317,7 +316,6 @@
             mode = stat.S_IMODE(os.stat(package_index_path).st_mode)
             os.chmod(package_index_path, mode | stat.S_IWGRP)
 
-=======
     def isAllowed(self, distrorelease, pocket):
         """Whether or not the given suite should be considered.
 
@@ -330,7 +328,6 @@
             (distrorelease.name, pocket) not in self.allowed_suites):
             return False
         return True
->>>>>>> c247aa29
 
     def _writeDistroRelease(self, distrorelease, pocket):
         """Write out the Release files for the provided distrorelease."""
