# Copyright 2004 Canonical Ltd.  All rights reserved.
#
"""Tests for publisher class."""

__metaclass__ = type

import unittest
import os
import tempfile
import shutil

from zope.component import getUtility

from canonical.archivepublisher.diskpool import DiskPool
from canonical.config import config
from canonical.launchpad.tests.test_publishing import TestNativePublishingBase
from canonical.launchpad.interfaces import (
    IArchiveSet, IPersonSet)
from canonical.lp.dbschema import (
    PackagePublishingStatus, PackagePublishingPocket,
    DistributionReleaseStatus)


class TestPublisher(TestNativePublishingBase):

    def assertDirtyPocketsContents(self, expected, dirty_pockets):
        contents = [(str(dr_name), pocket.name) for dr_name, pocket in
                    dirty_pockets]
        self.assertEqual(expected, contents)

    def testInstantiate(self):
        """Publisher should be instantiatable"""
        from canonical.archivepublisher.publishing import Publisher
        Publisher(self.logger, self.config, self.disk_pool, self.ubuntutest,
                  self.ubuntutest.main_archive)

    def testPublishing(self):
        """Test the non-careful publishing procedure.

        With one PENDING record, respective pocket *dirtied*.
        """
        from canonical.archivepublisher.publishing import Publisher
        publisher = Publisher(
            self.logger, self.config, self.disk_pool, self.ubuntutest,
            self.ubuntutest.main_archive)

        pub_source = self.getPubSource(filecontent='Hello world')

        publisher.A_publish(False)
        self.layer.txn.commit()

        self.assertDirtyPocketsContents(
            [('breezy-autotest', 'RELEASE')], publisher.dirty_pockets)
        self.assertEqual(pub_source.status, PackagePublishingStatus.PUBLISHED)

        # file got published
        foo_path = "%s/main/f/foo/foo.dsc" % self.pool_dir
        self.assertEqual(open(foo_path).read().strip(), 'Hello world')

    def testPublishingSpecificDistroRelease(self):
        """Test the publishing procedure with the suite argument.

        To publish a specific distrorelease.
        """
        from canonical.archivepublisher.publishing import Publisher
        publisher = Publisher(
            self.logger, self.config, self.disk_pool, self.ubuntutest,
            self.ubuntutest.main_archive,
            allowed_suites=[('hoary-test', PackagePublishingPocket.RELEASE)])

        pub_source = self.getPubSource(filecontent='foo')
        pub_source2 = self.getPubSource(
            sourcename='baz', filecontent='baz',
            distrorelease=self.ubuntutest['hoary-test'])

        publisher.A_publish(force_publishing=False)
        self.layer.txn.commit()

        self.assertDirtyPocketsContents(
            [('hoary-test', 'RELEASE')], publisher.dirty_pockets)
        self.assertEqual(pub_source2.status, PackagePublishingStatus.PUBLISHED)
        self.assertEqual(pub_source.status, PackagePublishingStatus.PENDING)

    def testPublishingSpecificPocket(self):
        """Test the publishing procedure with the suite argument.

        To publish a specific pocket.
        """
        from canonical.archivepublisher.publishing import Publisher
        publisher = Publisher(
            self.logger, self.config, self.disk_pool, self.ubuntutest,
            self.ubuntutest.main_archive,
            allowed_suites=[('breezy-autotest',
                             PackagePublishingPocket.UPDATES)])

        self.ubuntutest['breezy-autotest'].releasestatus = (
            DistributionReleaseStatus.CURRENT)

        pub_source = self.getPubSource(
            filecontent='foo',
            pocket=PackagePublishingPocket.UPDATES)

        pub_source2 = self.getPubSource(
            sourcename='baz', filecontent='baz',
            pocket=PackagePublishingPocket.BACKPORTS)

        publisher.A_publish(force_publishing=False)
        self.layer.txn.commit()

        self.assertDirtyPocketsContents(
            [('breezy-autotest', 'UPDATES')], publisher.dirty_pockets)
        self.assertEqual(pub_source.status, PackagePublishingStatus.PUBLISHED)
        self.assertEqual(pub_source2.status, PackagePublishingStatus.PENDING)

    def testNonCarefulPublishing(self):
        """Test the non-careful publishing procedure.

        With one PUBLISHED record, no pockets *dirtied*.
        """
        from canonical.archivepublisher.publishing import Publisher
        publisher = Publisher(
            self.logger, self.config, self.disk_pool, self.ubuntutest,
            self.ubuntutest.main_archive)

        pub_source = self.getPubSource(
            status=PackagePublishingStatus.PUBLISHED)

        # a new non-careful publisher won't find anything to publish, thus
        # no pockets will be *dirtied*.
        publisher.A_publish(False)

        self.assertDirtyPocketsContents([], publisher.dirty_pockets)
        # nothing got published
        foo_path = "%s/main/f/foo/foo.dsc" % self.pool_dir
        self.assertEqual(False, os.path.exists(foo_path))

    def testCarefulPublishing(self):
        """Test the careful publishing procedure.

        With one PUBLISHED record, pocket gets *dirtied*.
        """
        from canonical.archivepublisher.publishing import Publisher
        publisher = Publisher(
            self.logger, self.config, self.disk_pool, self.ubuntutest,
            self.ubuntutest.main_archive)

        pub_source = self.getPubSource(
            filecontent='Hello world',
            status=PackagePublishingStatus.PUBLISHED)

        # A careful publisher run will re-publish the PUBLISHED records,
        # then we will have a corresponding dirty_pocket entry.
        publisher.A_publish(True)

        self.assertDirtyPocketsContents(
            [('breezy-autotest', 'RELEASE')], publisher.dirty_pockets)
        # file got published
        foo_path = "%s/main/f/foo/foo.dsc" % self.pool_dir
        self.assertEqual(open(foo_path).read().strip(), 'Hello world')

<<<<<<< HEAD
    def testPublishingOnlyConsidersOneArchive(self):
        """Publisher procedure should only consider the target archive.

        Ignore pending publishing records targeted to another archive.
        Nothing gets published, no pockets get *dirty*
        """
        from canonical.archivepublisher.publishing import Publisher
        publisher = Publisher(
            self.logger, self.config, self.disk_pool, self.ubuntutest,
            self.ubuntutest.main_archive)

        test_archive = getUtility(IArchiveSet).new()
        pub_source = self.getPubSource(
            sourcename="foo", filename="foo.dsc", filecontent='Hello world',
            status=PackagePublishingStatus.PENDING, archive=test_archive)

        publisher.A_publish(False)
        self.layer.txn.commit()

        self.assertDirtyPocketsContents([], publisher.dirty_pockets)
        self.assertEqual(pub_source.status, PackagePublishingStatus.PENDING)

        # nothing got published
        foo_path = "%s/main/f/foo/foo.dsc" % self.pool_dir
        self.assertEqual(os.path.exists(foo_path), False)

    def testPublishingWorksForOtherArchives(self):
        """Publisher also works as expected for another archives."""
        from canonical.archivepublisher.publishing import Publisher

        test_archive = getUtility(IArchiveSet).new()
        test_pool_dir = tempfile.mkdtemp()
        test_disk_pool = DiskPool(test_pool_dir, self.logger)

        publisher = Publisher(
            self.logger, self.config, test_disk_pool, self.ubuntutest,
            test_archive)

        pub_source = self.getPubSource(
            sourcename="foo", filename="foo.dsc",
            filecontent='I am supposed to be a PPA',
            status=PackagePublishingStatus.PENDING, archive=test_archive)

        publisher.A_publish(False)
        self.layer.txn.commit()

        self.assertDirtyPocketsContents(
            [('breezy-autotest', 'RELEASE')], publisher.dirty_pockets)
        self.assertEqual(pub_source.status, PackagePublishingStatus.PUBLISHED)

        # nothing got published
        foo_path = "%s/main/f/foo/foo.dsc" % test_pool_dir
        self.assertEqual(
            open(foo_path).read().strip(),'I am supposed to be a PPA',)

        # remove locally created dir
        shutil.rmtree(test_pool_dir)

    def testPublisherBuilderFunctions(self):
        """Publisher can be initialized via provided helper function.

        In order to simplify the top-level publication scripts, one for
        'main_archive' publication and other for 'PPA', we have a specific
        helper function: 'getPublisher'
        """
        from canonical.archivepublisher.publishing import getPublisher

        # stub parameters
        allowed_suites = [('breezy-autotest', PackagePublishingPocket.RELEASE)]
        distsroot = None

        distro_publisher = getPublisher(
            self.ubuntutest.main_archive, self.ubuntutest,
            allowed_suites, self.logger, distsroot)

        # check the publisher context, pointing to the 'main_archive'
        self.assertEqual(
            self.ubuntutest.main_archive, distro_publisher.archive)
        self.assertEqual(
            '/var/tmp/archive/ubuntutest/dists',
            distro_publisher._config.distsroot)
        self.assertEqual(
            [('breezy-autotest', PackagePublishingPocket.RELEASE)],
            distro_publisher.allowed_suites)

        # lets setup an Archive Publisher
        cprov = getUtility(IPersonSet).getByName('cprov')

        archive_publisher = getPublisher(
            cprov.archive, self.ubuntutest, allowed_suites, self.logger)

        # check the publisher context, pointing to the given PPA archive
        self.assertEqual(
            cprov.archive, archive_publisher.archive)
        self.assertEqual(
            u'/var/tmp/ppa.test/cprov/ubuntutest/dists',
            archive_publisher._config.distsroot)
        self.assertEqual(
            [('breezy-autotest', PackagePublishingPocket.RELEASE)],
            archive_publisher.allowed_suites)

    def testPPAArchiveIndex(self):
        """Building Archive Indexes from PPA publications."""
        from canonical.archivepublisher.publishing import getPublisher

        allowed_suites = []

        cprov = getUtility(IPersonSet).getByName('cprov')

        archive_publisher = getPublisher(
            cprov.archive, self.ubuntutest, allowed_suites, self.logger)

        pub_source = self.getPubSource(
            sourcename="foo", filename="foo.dsc", filecontent='Hello world',
            status=PackagePublishingStatus.PENDING, archive=cprov.archive)

        archive_publisher.A_publish(False)
        self.layer.txn.commit()
        archive_publisher.C_writeIndexes(False)

        index_path = os.path.join(
            archive_publisher._config.distsroot, 'breezy-autotest', 'main',
            'source', 'Sources')
        index_contents = open(index_path).read().splitlines()

        self.assertEqual(
            ['Package: foo',
             'Binary: foo-bin',
             'Version: 666',
             'Maintainer: Foo Bar <foo@bar.com>',
             'Architecture: all',
             'Standards-Version: 3.6.2',
             'Format: 1.0',
             'Directory: pool/main/f/foo',
             'Files:',
             ' 3e25960a79dbc69b674cd4ec67a72c62 11 foo.dsc',
             ''],
            index_contents)

        # remove PPA root
        shutil.rmtree(config.personalpackagearchive.root)
=======
    def testCarefulDominationOnDevelopmentRelease(self):
        """Test the careful domination procedure.

        Check if it works on a development release.
        A SUPERSEDED published source should be moved to PENDINGREMOVAL.
        """
        from canonical.archivepublisher.publishing import Publisher
        publisher = Publisher(
            self.logger, self.config, self.disk_pool, self.ubuntutest)

        pub_source = self.getPubSource(
            status=PackagePublishingStatus.SUPERSEDED)

        publisher.B_dominate(True)
        self.layer.txn.commit()

        # Retrieve the publishing record again otherwise it would remain
        # unchanged since domination procedure purges caches and does
        # other bad things for sqlobject.
        from canonical.launchpad.database.publishing import (
            SourcePackagePublishingHistory)
        pub_source = SourcePackagePublishingHistory.get(pub_source.id)

        # Publishing record got scheduled for removal
        self.assertEqual(
            pub_source.status, PackagePublishingStatus.PENDINGREMOVAL)

    def testCarefulDominationOnObsoleteRelease(self):
        """Test the careful domination procedure.

        Check if it works on a obsolete release.
        A SUPERSEDED published source should be moved to PENDINGREMOVAL.
        """
        from canonical.archivepublisher.publishing import Publisher
        publisher = Publisher(
            self.logger, self.config, self.disk_pool, self.ubuntutest)

        self.ubuntutest['breezy-autotest'].releasestatus = (
            DistributionReleaseStatus.OBSOLETE)

        pub_source = self.getPubSource(
            status=PackagePublishingStatus.SUPERSEDED)

        publisher.B_dominate(True)
        self.layer.txn.commit()

        # See comment above.
        from canonical.launchpad.database.publishing import (
            SourcePackagePublishingHistory)
        pub_source = SourcePackagePublishingHistory.get(pub_source.id)

        # Publishing record got scheduled for removal.
        self.assertEqual(
            pub_source.status, PackagePublishingStatus.PENDINGREMOVAL)
>>>>>>> c247aa29

    def testReleaseFile(self):
        """Test release file writing.

        The release file should contain the MD5, SHA1 and SHA256 for each
        index created for a given distrorelease.
        """
        from canonical.archivepublisher.publishing import Publisher
        publisher = Publisher(
            self.logger, self.config, self.disk_pool, self.ubuntutest,
            self.ubuntutest.main_archive)

        pub_source = self.getPubSource(filecontent='Hello world')

        publisher.A_publish(False)
        publisher.C_doFTPArchive(False)
        publisher.D_writeReleaseFiles(False)

        release_file = os.path.join(
            self.config.distsroot, 'breezy-autotest', 'Release')
        release_contents = open(release_file).read().splitlines()

        md5_header = 'MD5Sum:'
        self.assertTrue(md5_header in release_contents)
        md5_header_index = release_contents.index(md5_header)
        first_md5_line = release_contents[md5_header_index + 10]
        self.assertEqual(
            first_md5_line,
            (' a5e5742a193740f17705c998206e18b6              '
             '114 main/source/Release'))

        sha1_header = 'SHA1:'
        self.assertTrue(sha1_header in release_contents)
        sha1_header_index = release_contents.index(sha1_header)
        first_sha1_line = release_contents[sha1_header_index + 10]
        self.assertEqual(
            first_sha1_line,
            (' 6222b7e616bcc20a32ec227254ad9de8d4bd5557              '
             '114 main/source/Release'))

        sha256_header = 'SHA256:'
        self.assertTrue(sha256_header in release_contents)
        sha256_header_index = release_contents.index(sha256_header)
        first_sha256_line = release_contents[sha256_header_index + 10]
        self.assertEqual(
            first_sha256_line,
            (' 297125e9b0f5da85552691597c9c4920aafd187e18a4e01d2ba70d'
             '8d106a6338              114 main/source/Release'))

def test_suite():
    return unittest.TestLoader().loadTestsFromName(__name__)
<|MERGE_RESOLUTION|>--- conflicted
+++ resolved
@@ -158,7 +158,6 @@
         foo_path = "%s/main/f/foo/foo.dsc" % self.pool_dir
         self.assertEqual(open(foo_path).read().strip(), 'Hello world')
 
-<<<<<<< HEAD
     def testPublishingOnlyConsidersOneArchive(self):
         """Publisher procedure should only consider the target archive.
 
@@ -300,7 +299,7 @@
 
         # remove PPA root
         shutil.rmtree(config.personalpackagearchive.root)
-=======
+
     def testCarefulDominationOnDevelopmentRelease(self):
         """Test the careful domination procedure.
 
@@ -309,7 +308,8 @@
         """
         from canonical.archivepublisher.publishing import Publisher
         publisher = Publisher(
-            self.logger, self.config, self.disk_pool, self.ubuntutest)
+            self.logger, self.config, self.disk_pool, self.ubuntutest,
+            self.ubuntutest.main_archive)
 
         pub_source = self.getPubSource(
             status=PackagePublishingStatus.SUPERSEDED)
@@ -336,7 +336,8 @@
         """
         from canonical.archivepublisher.publishing import Publisher
         publisher = Publisher(
-            self.logger, self.config, self.disk_pool, self.ubuntutest)
+            self.logger, self.config, self.disk_pool, self.ubuntutest,
+            self.ubuntutest.main_archive)
 
         self.ubuntutest['breezy-autotest'].releasestatus = (
             DistributionReleaseStatus.OBSOLETE)
@@ -355,7 +356,6 @@
         # Publishing record got scheduled for removal.
         self.assertEqual(
             pub_source.status, PackagePublishingStatus.PENDINGREMOVAL)
->>>>>>> c247aa29
 
     def testReleaseFile(self):
         """Test release file writing.
