# (c) Canonical Software Ltd. 2004-2006, all rights reserved.
"""
Processes removals of packages that are scheduled for deletion.
"""

import datetime
import logging
import pytz
import os

from canonical.archivepublisher.config import LucilleConfigError
from canonical.archivepublisher.diskpool import DiskPool

from canonical.database.constants import UTC_NOW
from canonical.database.sqlbase import sqlvalues

from canonical.launchpad.database.publishing import (
    SourcePackageFilePublishing, BinaryPackageFilePublishing)
from canonical.launchpad.interfaces import NotInPool
from canonical.lp.dbschema import PackagePublishingStatus


def getDeathRow(archive, log, pool_root_override):
    """Return a Deathrow object for the archive supplied.

    :archive: Use the publisher config for this archive to derive the
              DeathRow object.
    :log: Use this logger for script debug logging.
    :pool_root_override: Use this pool root for the archive instead of
                         its publisher configured value.
    """
    log.debug("Grab Lucille config.")
    try:
        pubconf = archive.getPubConfig()
    except LucilleConfigError, info:
        log.error(info)
        raise

    if pool_root_override is not None:
        pool_root = pool_root_override
    else:
        pool_root = pubconf.poolroot

    log.debug("Preparing on-disk pool representation.")
    dp = DiskPool(pool_root, pubconf.temproot,
        logging.getLogger("DiskPool"))
    # Set the diskpool's log level to INFO to suppress debug output
    dp.logger.setLevel(20)

    log.debug("Preparing death row.")
    return DeathRow(archive, dp, log)


class DeathRow:
    """A Distribution Archive Removal Processor."""
    def __init__(self, archive, diskpool, logger):
        self.archive = archive
        self.distribution = archive.distribution
        self.diskpool = diskpool
        self._removeFile = diskpool.removeFile
        self.logger = logger

    def reap(self, dry_run=False):
        """Reap packages that should be removed from the distribution.

        Looks through all packages that are in PENDINGREMOVAL status and
        have scheduleddeletiondate is in the past, try to remove their
        files from the archive pool (which may be impossible if they are
        used by other packages which are published), and mark them as
        removed."""
        if dry_run:
            # Don't actually remove the files if we are dry running
            def _mockRemoveFile(cn, sn, fn):
                self.logger.debug("(Not really!) removing %s %s/%s" %
                                  (cn, sn, fn))
                fullpath = self.diskpool.pathFor(cn, sn, fn)
                if not os.path.exists(fullpath):
                    raise NotInPool
                return os.lstat(fullpath).st_size
            self._removeFile = _mockRemoveFile

        source_files, binary_files = self._collectCondemned()
        records = self._tryRemovingFromDisk(source_files, binary_files)
        self._markPublicationRemoved(records)

    def _collectCondemned(self):
        source_files = SourcePackageFilePublishing.select("""
            publishingstatus = %s AND
            distribution = %s AND
            sourcepackagefilepublishing.archive = %s AND
            SourcePackagePublishingHistory.id =
                 SourcePackageFilePublishing.sourcepackagepublishing AND
            SourcePackagePublishingHistory.scheduleddeletiondate <= %s
            """ % sqlvalues(PackagePublishingStatus.PENDINGREMOVAL,
                            self.distribution, 
                            self.archive,
                            UTC_NOW),
            clauseTables=['SourcePackagePublishingHistory'],
            orderBy="id")

        binary_files = BinaryPackageFilePublishing.select("""
            publishingstatus = %s AND
            distribution = %s AND
            binarypackagefilepublishing.archive = %s AND
            BinaryPackagePublishingHistory.id =
                 BinaryPackageFilePublishing.binarypackagepublishing AND
            BinaryPackagePublishingHistory.scheduleddeletiondate <= %s
            """ % sqlvalues(PackagePublishingStatus.PENDINGREMOVAL,
                            self.distribution, 
                            self.archive,
                            UTC_NOW),
            clauseTables=['BinaryPackagePublishingHistory'],
            orderBy="id")
        return (source_files, binary_files)

    def canRemove(self, publication_class, filename):
        """Whether or not a filename can be remove of the archive pool.

        Check the archive reference-counter implemented in:
        `SourcePackageFilePublishing` or `BinaryPackageFilePublishing`.

        Only allow removal of unnecessary files.
        """
        # XXX cprov 20070723: 'prejoin'ing {S,B}PPH would help, but we can
        # not do it dynamically due to the hack performed by
        # IArchiveFilePublishing.publishing_record. Although, something in
        # direction of default_prejoins = 'SPPH' or 'BPPH' would work very
        # well for Source/BinaryPackageFilePublishing class.

        all_publications = publication.select("""
           libraryfilealiasfilename = %s AND
           distribution = %s AND
           archive = %s
        """ % sqlvalues(filename, self.distribution,
                        self.distribution.main_archive))

        right_now = datetime.datetime.now(pytz.timezone('UTC'))

        for file_pub in all_publications:
            # Deny removal if any reference is still active.
            if (file_pub.publishingstatus !=
                PackagePublishingStatus.PENDINGREMOVAL):
                return False
            # Deny removal if any reference is still in 'quarantine'.
            # See PubConfig.pendingremovalduration value.
            if (file_pub.publishing_record.scheduleddeletiondate >
                right_now):
                return False

        return True

    def _tryRemovingFromDisk(self, condemned_source_files,
                             condemned_binary_files):
        """Take the list of publishing records provided and unpublish them.

        You should only pass in entries you want to be unpublished because
        this will result in the files being removed if they're not otherwise
        in use.
        """
<<<<<<< HEAD

        def updateDetails(p):
            fn = p.libraryfilealiasfilename
            sn = p.sourcepackagename
            cn = p.componentname
            filename = self.diskpool.pathFor(cn, sn, fn)
            details.setdefault(filename, [cn, sn, fn])
            condemned_files.add(filename)
            condemned_records.add(p.publishing_record)

        def canRemove(content, filename):
            # XXX cprov 20070723: 'prejoin'ing {S,B}PPH would help, but we can
            # not do it dynamically due to the hack performed by
            # IArchiveFilePublishing.publishing_record. Although, something in
            # direction of default_prejoins = 'SPPH' or 'BPPH' would work very
            # well for Source/BinaryPackageFilePublishing class.
            all_publications = content.select("""
            libraryfilealiasfilename = %s AND distribution = %s AND
            archive = %s""" % sqlvalues(
                filename, self.distribution, self.archive))
            for p in all_publications:
                if p.publishingstatus != PackagePublishingStatus.PENDINGREMOVAL:
                    return False
                if p.publishing_record.scheduleddeletiondate > right_now:
                    return False
            return True

=======
>>>>>>> 15ee8153
        bytes = 0
        condemned_files = set()
        condemned_records = set()
        details = {}

        content_files = (
            (SourcePackageFilePublishing, condemned_source_files),
            (BinaryPackageFilePublishing, condemned_binary_files),)

        for publication_class, pub_files in content_files:
            for pub_file in pub_files:
                # Check if the removal is allowed, if not continue.
                if not self.canRemove(
                    publication_class, pub_file.libraryfilealiasfilename):
                    continue
                # Update local containers, in preparation to file removal.
                pub_file_details = (
                    pub_file.libraryfilealiasfilename,
                    pub_file.sourcepackagename,
                    pub_file.componentname,
                    )
                file_path = self.diskpool.pathFor(*pub_file_details)
                details.setdefault(file_path, pub_file_details)
                condemned_files.add(file_path)
                condemned_records.add(pub_file.publishing_record)

        self.logger.info(
            "Removing %s files marked for reaping" % len(condemned_files))

        for condemened_file in sorted(condemned_files, reverse=True):
            file_name, source_name, component_name = details[condemened_file]
            try:
                bytes += self._removeFile(
                    component_name, source_name, file_name)
            except NotInPool:
                # It's safe for us to let this slide because it means that
                # the file is already gone.
                self.logger.debug(
                    "File to remove %s %s/%s is not in pool, skipping" %
                    (component_name, source_name, file_name))
            except:
                self.logger.exception(
                    "Removing file %s %s/%s generated exception, continuing" %
                    (component_name, source_name, file_name))

        self.logger.info("Total bytes freed: %s" % bytes)

        return condemned_records

    def _markPublicationRemoved(self, condemned_records):
        # Now that the os.remove() calls have been made, simply let every
        # now out-of-date record be marked as removed.
        self.logger.debug("Marking %s condemned packages as removed." %
                          len(condemned_records))
        for record in condemned_records:
            record.status = PackagePublishingStatus.REMOVED
            record.dateremoved = UTC_NOW
<|MERGE_RESOLUTION|>--- conflicted
+++ resolved
@@ -132,7 +132,7 @@
            distribution = %s AND
            archive = %s
         """ % sqlvalues(filename, self.distribution,
-                        self.distribution.main_archive))
+                        self.archive))
 
         right_now = datetime.datetime.now(pytz.timezone('UTC'))
 
@@ -157,36 +157,6 @@
         this will result in the files being removed if they're not otherwise
         in use.
         """
-<<<<<<< HEAD
-
-        def updateDetails(p):
-            fn = p.libraryfilealiasfilename
-            sn = p.sourcepackagename
-            cn = p.componentname
-            filename = self.diskpool.pathFor(cn, sn, fn)
-            details.setdefault(filename, [cn, sn, fn])
-            condemned_files.add(filename)
-            condemned_records.add(p.publishing_record)
-
-        def canRemove(content, filename):
-            # XXX cprov 20070723: 'prejoin'ing {S,B}PPH would help, but we can
-            # not do it dynamically due to the hack performed by
-            # IArchiveFilePublishing.publishing_record. Although, something in
-            # direction of default_prejoins = 'SPPH' or 'BPPH' would work very
-            # well for Source/BinaryPackageFilePublishing class.
-            all_publications = content.select("""
-            libraryfilealiasfilename = %s AND distribution = %s AND
-            archive = %s""" % sqlvalues(
-                filename, self.distribution, self.archive))
-            for p in all_publications:
-                if p.publishingstatus != PackagePublishingStatus.PENDINGREMOVAL:
-                    return False
-                if p.publishing_record.scheduleddeletiondate > right_now:
-                    return False
-            return True
-
-=======
->>>>>>> 15ee8153
         bytes = 0
         condemned_files = set()
         condemned_records = set()
