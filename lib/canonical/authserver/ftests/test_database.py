# Copyright 2006-2007 Canonical Ltd.  All rights reserved.

"""Tests for lib/canonical/authserver/database.py"""

__metaclass__ = type

import unittest
import datetime

import pytz
import transaction
from zope.component import getUtility
from zope.interface.verify import verifyObject
from zope.security.management import getSecurityPolicy, setSecurityPolicy
from zope.security.proxy import removeSecurityProxy

from canonical.database.sqlbase import cursor, sqlvalues

from canonical.launchpad.ftests import login, logout, ANONYMOUS
<<<<<<< HEAD
from canonical.launchpad.interfaces import IBranchSet, IPersonSet, IProductSet
=======
from canonical.launchpad.interfaces import BranchType, IBranchSet, IPersonSet
>>>>>>> a8312ace
from canonical.launchpad.webapp.authentication import SSHADigestEncryptor
from canonical.launchpad.webapp.authorization import LaunchpadSecurityPolicy

from canonical.authserver.interfaces import (
    IBranchDetailsStorage, IHostedBranchStorage, IUserDetailsStorage,
    IUserDetailsStorageV2, READ_ONLY, WRITABLE)
from canonical.authserver.database import (
    DatabaseUserDetailsStorage, DatabaseUserDetailsStorageV2,
    DatabaseBranchDetailsStorage)
from canonical.lp import dbschema

from canonical.launchpad.ftests.harness import (
    LaunchpadTestCase, LaunchpadTestSetup)

from canonical.testing.layers import LaunchpadScriptLayer


UTC = pytz.timezone('UTC')


class TestDatabaseSetup(LaunchpadTestCase):

    def setUp(self):
        super(TestDatabaseSetup, self).setUp()
        self.connection = self.connect()
        self.cursor = self.connection.cursor()

    def tearDown(self):
        self.cursor.close()
        self.connection.close()
        super(TestDatabaseSetup, self).tearDown()


class DatabaseStorageTestCase(unittest.TestCase):

    layer = LaunchpadScriptLayer

    def setUp(self):
        LaunchpadScriptLayer.switchDbConfig('authserver')
        super(DatabaseStorageTestCase, self).setUp()
        self.cursor = cursor()

    def tearDown(self):
        self.cursor.close()
        super(DatabaseStorageTestCase, self).tearDown()

    def test_verifyInterface(self):
        self.failUnless(verifyObject(IUserDetailsStorage,
                                     DatabaseUserDetailsStorage(None)))
        self.failUnless(verifyObject(IUserDetailsStorageV2,
                                     DatabaseUserDetailsStorageV2(None)))
        self.failUnless(verifyObject(IHostedBranchStorage,
                                     DatabaseUserDetailsStorageV2(None)))

    def test_getUser(self):
        # Getting a user should return a valid dictionary of details

        # Note: we access _getUserInteraction directly to avoid mucking around
        # with setting up a ConnectionPool
        storage = DatabaseUserDetailsStorage(None)
        userDict = storage._getUserInteraction(self.cursor, 'mark@hbd.com')
        self.assertEqual('Mark Shuttleworth', userDict['displayname'])
        self.assertEqual(['mark@hbd.com'], userDict['emailaddresses'])
        self.assertEqual('MarkShuttleworth', userDict['wikiname'])
        self.failUnless(userDict.has_key('salt'))

        # Getting by ID should give the same result as getting by email
        userDict2 = storage._getUserInteraction(self.cursor, userDict['id'])
        self.assertEqual(userDict, userDict2)

        # Getting by nickname should also give the same result
        userDict3 = storage._getUserInteraction(self.cursor, 'sabdfl')
        self.assertEqual(userDict, userDict3)

    def test_getUserMissing(self):
        # Getting a non-existent user should return {}
        storage = DatabaseUserDetailsStorage(None)
        userDict = storage._getUserInteraction(self.cursor, 'noone@fake.email')
        self.assertEqual({}, userDict)

        # Ditto for getting a non-existent user by id :)
        userDict = storage._getUserInteraction(self.cursor, 9999)
        self.assertEqual({}, userDict)

    def test_getUserMultipleAddresses(self):
        # Getting a user with multiple addresses should return all the
        # confirmed addresses.
        storage = DatabaseUserDetailsStorage(None)
        userDict = storage._getUserInteraction(self.cursor,
                                               'stuart.bishop@canonical.com')
        self.assertEqual('Stuart Bishop', userDict['displayname'])
        self.assertEqual(['stuart.bishop@canonical.com',
                          'stuart@stuartbishop.net'],
                         userDict['emailaddresses'])

    def test_noUnconfirmedAddresses(self):
        # Unconfirmed addresses should not be returned, so if we add a NEW
        # address, it won't change the result.
        storage = DatabaseUserDetailsStorage(None)
        userDict = storage._getUserInteraction(self.cursor,
                                               'stuart.bishop@canonical.com')
        self.cursor.execute('''
            INSERT INTO EmailAddress (email, person, status)
            VALUES ('sb@example.com', %d, %d)
            ''' % (userDict['id'], dbschema.EmailAddressStatus.NEW.value))
        userDict2 = storage._getUserInteraction(self.cursor,
                                                'stuart.bishop@canonical.com')
        self.assertEqual(userDict, userDict2)

    def test_preferredEmailFirst(self):
        # If there's a PREFERRED address, it should be first in the
        # emailaddresses list.  Let's make stuart@stuartbishop.net PREFERRED
        # rather than stuart.bishop@canonical.com.
        storage = DatabaseUserDetailsStorage(None)
        self.cursor.execute('''
            UPDATE EmailAddress SET status = %d
            WHERE email = 'stuart.bishop@canonical.com'
            ''' % (dbschema.EmailAddressStatus.VALIDATED.value,))
        self.cursor.execute('''
            UPDATE EmailAddress SET status = %d
            WHERE email = 'stuart@stuartbishop.net'
            ''' % (dbschema.EmailAddressStatus.PREFERRED.value,))
        userDict = storage._getUserInteraction(self.cursor,
                                               'stuart.bishop@canonical.com')
        self.assertEqual(['stuart@stuartbishop.net',
                          'stuart.bishop@canonical.com'],
                         userDict['emailaddresses'])

    def test_authUserNoUser(self):
        # Authing a user that doesn't exist should return {}
        storage = DatabaseUserDetailsStorage(None)
        ssha = SSHADigestEncryptor().encrypt('supersecret!')
        userDict = storage._authUserInteraction(self.cursor, 'noone@fake.email',
                                                ssha)
        self.assertEqual({}, userDict)

    def test_authUserNullPassword(self):
        # Authing a user with a NULL password should always return {}
        storage = DatabaseUserDetailsStorage(None)
        ssha = SSHADigestEncryptor().encrypt('supersecret!')
        # The 'admins' user in the sample data has no password, so we use that.
        userDict = storage._authUserInteraction(self.cursor, 'admins', ssha)
        self.assertEqual({}, userDict)

    def test_authUserUnconfirmedEmail(self):
        # Unconfirmed email addresses cannot be used to log in.
        storage = DatabaseUserDetailsStorage(None)
        ssha = SSHADigestEncryptor().encrypt('supersecret!')
        self.cursor.execute('''
            UPDATE Person SET password = '%s'
            WHERE id = (SELECT person FROM EmailAddress WHERE email =
                        'justdave@bugzilla.org')'''
            % (ssha,))
        userDict = storage._authUserInteraction(self.cursor,
                                                'justdave@bugzilla.org', ssha)
        self.assertEqual({}, userDict)

    def test_nameInV2UserDict(self):
        # V2 user dicts should have a 'name' field.
        storage = DatabaseUserDetailsStorageV2(None)
        userDict = storage._getUserInteraction(self.cursor, 'mark@hbd.com')
        self.assertEqual('sabdfl', userDict['name'])


class NewDatabaseStorageTestCase(unittest.TestCase):
    # Tests that call database methods that use the new-style database
    # connection infrastructure.

    layer = LaunchpadScriptLayer

    def setUp(self):
        LaunchpadScriptLayer.switchDbConfig('authserver')
        super(NewDatabaseStorageTestCase, self).setUp()
        self._old_policy = getSecurityPolicy()
        setSecurityPolicy(LaunchpadSecurityPolicy)

    def tearDown(self):
        setSecurityPolicy(self._old_policy)
        super(NewDatabaseStorageTestCase, self).tearDown()

    def _getTime(self, row_id):
        cur = cursor()
        cur.execute("""
            SELECT mirror_request_time FROM Branch
            WHERE id = %d""" % row_id)
        [mirror_request_time] = cur.fetchone()
        return mirror_request_time

    def test_createBranch(self):
        storage = DatabaseUserDetailsStorageV2(None)
        branchID = storage._createBranchInteraction(
            12, 'name12', 'firefox', 'foo')
        # Assert branchID now appears in database.  Note that title and summary
        # should be NULL, and author should be set to the owner.
        cur = cursor()
        cur.execute("""
            SELECT Person.name, Product.name, Branch.name, Branch.title,
                Branch.summary, Branch.author
            FROM Branch, Person, Product
            WHERE Branch.id = %d
            AND Person.id = Branch.owner
            AND Product.id = Branch.product
            """
            % branchID)
        self.assertEqual(
            ['name12', 'firefox', 'foo', None, None, 12], cur.fetchone())

    def test_createBranch_junk(self):
        # Create a branch with NULL product too:
        storage = DatabaseUserDetailsStorageV2(None)
        branchID = storage._createBranchInteraction(
            1, 'sabdfl', '+junk', 'foo')
        cur = cursor()
        cur.execute("""
            SELECT Person.name, Branch.product, Branch.name, Branch.title,
                Branch.summary, Branch.author
            FROM Branch, Person
            WHERE Branch.id = %d
            AND Person.id = Branch.owner
            """
            % branchID)
        self.assertEqual(
            ['sabdfl', None, 'foo', None, None, 1], cur.fetchone())

    def test_fetchProductID(self):
        storage = DatabaseUserDetailsStorageV2(None)
        productID = storage._fetchProductIDInteraction('firefox')
        self.assertEqual(4, productID)

        # Invalid product names are signalled by a return value of ''
        productID = storage._fetchProductIDInteraction('xxxxx')
        self.assertEqual('', productID)

    def test_getBranchesForUser(self):
        # getBranchesForUser returns all of the hosted branches that a user may
        # write to. The branches are grouped by product, and are specified by
        # name and id. The name and id of the products are also included.
        transaction.begin()
        no_priv = getUtility(IPersonSet).getByName('no-priv')
        firefox = getUtility(IProductSet).getByName('firefox')
        new_branch = getUtility(IBranchSet).new(
            dbschema.BranchType.HOSTED, 'branch2', no_priv, no_priv, firefox,
            None)
        new_branch = removeSecurityProxy(new_branch)
        transaction.commit()

        storage = DatabaseUserDetailsStorageV2(None)
        fetched_branches = storage._getBranchesForUserInteraction(no_priv.id)

        self.assertEqual(
            [(no_priv.id,
              [((firefox.id, firefox.name),
                [(new_branch.id, new_branch.name)])])],
            fetched_branches)

    def test_getBranchesForUserNullProduct(self):
        # getBranchesForUser returns branches for hosted branches with no
        # product.
        login(ANONYMOUS)
        try:
            person = getUtility(IPersonSet).get(12)
            login_email = person.preferredemail.email
        finally:
            logout()

        transaction.begin()
        login(login_email)
        try:
            branch = getUtility(IBranchSet).new(
                BranchType.HOSTED, 'foo-branch', person, person,
                None, None, None)
        finally:
            logout()
            transaction.commit()

        storage = DatabaseUserDetailsStorageV2(None)
        branchInfo = storage._getBranchesForUserInteraction(12)

        for person_id, by_product in branchInfo:
            if person_id == 12:
                for (product_id, product_name), branches in by_product:
                    if product_id == '':
                        self.assertEqual('', product_name)
                        self.assertEqual(1, len(branches))
                        branch_id, branch_name = branches[0]
                        self.assertEqual('foo-branch', branch_name)
                        break
                else:
                    self.fail("Couldn't find +junk branch")
                break
        else:
            self.fail("Couldn't find user 12")

    def test_getBranchInformation_owned(self):
        # When we get the branch information for one of our own branches (i.e.
        # owned by us or by a team we are on), we get the database id of the
        # branch, and a flag saying that we can write to that branch.
        store = DatabaseUserDetailsStorageV2(None)
        branch_id, permissions = store._getBranchInformationInteraction(
            12, 'name12', 'gnome-terminal', 'pushed')
        self.assertEqual(25, branch_id)
        self.assertEqual(WRITABLE, permissions)

    def test_getBranchInformation_nonexistent(self):
        # When we get the branch information for a non-existent branch, we get
        # a tuple of two empty strings (the empty string being an approximation
        # of 'None').
        store = DatabaseUserDetailsStorageV2(None)
        branch_id, permissions = store._getBranchInformationInteraction(
            12, 'name12', 'gnome-terminal', 'doesnt-exist')
        self.assertEqual('', branch_id)
        self.assertEqual('', permissions)

    def test_getBranchInformation_unowned(self):
        # When we get the branch information for a branch that we don't own, we
        # get the database id and a flag saying that we can only read that
        # branch.
        store = DatabaseUserDetailsStorageV2(None)
        branch_id, permissions = store._getBranchInformationInteraction(
            12, 'sabdfl', 'firefox', 'release-0.8')
        self.assertEqual(13, branch_id)
        self.assertEqual(READ_ONLY, permissions)

    def test_getBranchInformation_mirrored(self):
        # Mirrored branches cannot be written to by the smartserver or SFTP
        # server.
        store = DatabaseUserDetailsStorageV2(None)
        branch_id, permissions = store._getBranchInformationInteraction(
            12, 'name12', 'firefox', 'main')
        self.assertEqual(1, branch_id)
        self.assertEqual(READ_ONLY, permissions)

    def test_getBranchInformation_imported(self):
        # Imported branches cannot be written to by the smartserver or SFTP
        # server.
        store = DatabaseUserDetailsStorageV2(None)
        branch_id, permissions = store._getBranchInformationInteraction(
            12, 'vcs-imports', 'gnome-terminal', 'import')
        self.assertEqual(75, branch_id)
        self.assertEqual(READ_ONLY, permissions)        

    def test_getBranchInformation_private(self):
        # When we get the branch information for a private branch that is
        # hidden to us, it is an if the branch doesn't exist at all.
        store = DatabaseUserDetailsStorageV2(None)

        # salgado is a member of landscape-developers.
        person_set = getUtility(IPersonSet)
        salgado = person_set.getByName('salgado')
        landscape_dev = person_set.getByName('landscape-developers')
        self.assertTrue(
            salgado.inTeam(landscape_dev),
            "salgado should be in landscape-developers team, but isn't.")

        store._createBranchInteraction(
            'salgado', 'landscape-developers', 'landscape',
            'some-branch')
        # ddaa is not an admin, not a Landscape developer.
        branch_id, permissions = store._getBranchInformationInteraction(
            'ddaa', 'landscape-developers', 'landscape', 'some-branch')
        self.assertEqual('', branch_id)
        self.assertEqual('', permissions)

    def test_initialMirrorRequest(self):
        # The default 'mirror_request_time' for a newly created hosted branch
        # should be None.
        storage = DatabaseUserDetailsStorageV2(None)
        branchID = storage._createBranchInteraction(
            1, 'sabdfl', '+junk', 'foo')
        self.assertEqual(self._getTime(branchID), None)


class ExtraUserDatabaseStorageTestCase(TestDatabaseSetup):
    # Tests that do some database writes (but makes sure to roll them back)

    layer = LaunchpadScriptLayer

    def setUp(self):
        TestDatabaseSetup.setUp(self)
        # This is the salt for Mark's password in the sample data.
        self.salt = '\xf4;\x15a\xe4W\x1f'

    def _getTime(self, row_id):
        self.cursor.execute("""
            SELECT mirror_request_time FROM Branch
            WHERE id = %d""" % row_id)
        [mirror_request_time] = self.cursor.fetchone()
        return mirror_request_time

    def test_requestMirror(self):
        # requestMirror should set the mirror_request_time field to be the
        # current time.
        hosted_branch_id = 25
        # make sure the sample data is sane
        self.assertEqual(self._getTime(hosted_branch_id), None)

        storage = DatabaseUserDetailsStorageV2(None)
        storage._requestMirrorInteraction(self.cursor, hosted_branch_id)
        self.cursor.execute("SELECT CURRENT_TIMESTAMP AT TIME ZONE 'UTC'")
        [current_db_time] = self.cursor.fetchone()
        self.assertEqual(current_db_time, self._getTime(hosted_branch_id))

    def test_authUser(self):
        # Authenticating a user with the right password should work
        storage = DatabaseUserDetailsStorage(None)
        ssha = SSHADigestEncryptor().encrypt('test', self.salt)
        userDict = storage._authUserInteraction(self.cursor, 'mark@hbd.com',
                                                ssha)
        self.assertNotEqual({}, userDict)

        # In fact, it should return the same dict as getUser
        goodDict = storage._getUserInteraction(self.cursor, 'mark@hbd.com')
        self.assertEqual(goodDict, userDict)

        # Unicode email addresses are handled too.
        self.cursor.execute(
            "INSERT INTO EmailAddress (person, email, status) "
            "VALUES ("
            "  1, "
            "  '%s', "
            "  2)"  # 2 == Validated
            % (u'm\xe3rk@hbd.com'.encode('utf-8'),)
        )
        userDict = storage._authUserInteraction(self.cursor, u'm\xe3rk@hbd.com',
                                                ssha)
        goodDict = storage._getUserInteraction(self.cursor, u'm\xe3rk@hbd.com')
        self.assertEqual(goodDict, userDict)

    def test_authUserByNickname(self):
        # Authing a user by their nickname should work, just like an email
        # address in test_authUser.
        storage = DatabaseUserDetailsStorage(None)
        ssha = SSHADigestEncryptor().encrypt('test', self.salt)
        userDict = storage._authUserInteraction(self.cursor, 'sabdfl', ssha)
        self.assertNotEqual({}, userDict)

        # In fact, it should return the same dict as getUser
        goodDict = storage._getUserInteraction(self.cursor, 'sabdfl')
        self.assertEqual(goodDict, userDict)

        # And it should be the same as returned by looking them up by email
        # address.
        goodDict = storage._getUserInteraction(self.cursor, 'mark@hbd.com')
        self.assertEqual(goodDict, userDict)

    def test_authUserByNicknameNoEmailAddr(self):
        # Just like test_authUserByNickname, but for a user with no email
        # address.  The result should be the same.
        self.cursor.execute(
            "DELETE FROM EmailAddress WHERE person = 1;"
        )
        storage = DatabaseUserDetailsStorage(None)
        ssha = SSHADigestEncryptor().encrypt('test', self.salt)
        userDict = storage._authUserInteraction(self.cursor, 'sabdfl', ssha)
        self.assertNotEqual({}, userDict)

        # In fact, it should return the same dict as getUser
        goodDict = storage._getUserInteraction(self.cursor, 'sabdfl')
        self.assertEqual(goodDict, userDict)

    def test_authUserBadPassword(self):
        # Authing a real user with the wrong password should return {}
        storage = DatabaseUserDetailsStorage(None)
        ssha = SSHADigestEncryptor().encrypt('wrong', self.salt)
        userDict = storage._authUserInteraction(self.cursor, 'mark@hbd.com',
                                                ssha)
        self.assertEqual({}, userDict)

    def test_getSSHKeys(self):
        # FIXME: there should probably be some SSH keys in the sample data,
        #        so that this test wouldn't need to add some.

        self.cursor.execute(
            "SELECT keytext FROM SSHKey WHERE person = 1")
        [keytext] = self.cursor.fetchone()

        # Add test push mirror access
        self.cursor.execute(
            "INSERT INTO PushMirrorAccess (name, person) "
            "VALUES ("
            "  'marks-archive@example.com',"
            "  1) "
        )

        # Fred's SSH key should have access to freds-archive@example.com
        storage = DatabaseUserDetailsStorage(None)
        keys = storage._getSSHKeysInteraction(self.cursor,
                                              'marks-archive@example.com')
        self.assertEqual([('DSA', keytext)], keys)

        # Fred's SSH key should also have access to an archive with his email
        # address
        keys = storage._getSSHKeysInteraction(self.cursor, 'mark@hbd.com')
        self.assertEqual([('DSA', keytext)], keys)

        # Fred's SSH key should also have access to an archive whose name
        # starts with his email address + '--'.
        keys = storage._getSSHKeysInteraction(self.cursor,
                                              'mark@hbd.com--2005')
        self.assertEqual([('DSA', keytext)], keys)

        # No-one should have access to wilma@hbd.com
        keys = storage._getSSHKeysInteraction(self.cursor, 'wilma@hbd.com')
        self.assertEqual([], keys)

        # Mark should not have access to wilma@hbd.com--2005, even if he has the
        # email address wilma@hbd.com--2005.mark.is.a.hacker.com
        self.cursor.execute(
            "INSERT INTO EmailAddress (person, email, status) "
            "VALUES ("
            "  1, "
            "  'wilma@hbd.com--2005.mark.is.a.hacker.com',"
            "  2)"  # 2 == Validated
        )
        keys = storage._getSSHKeysInteraction(
            self.cursor, 'wilma@mark@hbd.com--2005.mark.is.a.hacker.com'
        )
        self.assertEqual([], keys)
        keys = storage._getSSHKeysInteraction(
            self.cursor, 'wilma@mark@hbd.com--2005.mark.is.a.hacker.com--2005'
        )
        self.assertEqual([], keys)

        # Fred should not have access to archives named after an unvalidated
        # email address of his
        self.cursor.execute(
            "INSERT INTO EmailAddress (person, email, status) "
            "VALUES ("
            "  1, "
            "  'mark@hotmail',"
            "  1)"  # 1 == New (unvalidated)
        )
        keys = storage._getSSHKeysInteraction(self.cursor, 'mark@hotmail')
        self.assertEqual([], keys)

    def test_getUserNoWikiname(self):
        # Ensure that the authserver copes gracefully with users with:
        #    a) no wikinames at all
        #    b) no wikiname for http://www.ubuntulinux.com/wiki/
        # (even though in the long run we want to make sure these situations can
        # never happen, until then the authserver should be robust).

        # First, make sure that the sample user has no wikiname.
        self.cursor.execute("""
            DELETE FROM WikiName
            WHERE id = (SELECT id FROM Person
                        WHERE displayname = 'Sample Person')
            """)

        # Get the user dict for Sample Person (test@canonical.com).
        storage = DatabaseUserDetailsStorageV2(None)
        userDict = storage._getUserInteraction(self.cursor,
                                               'test@canonical.com')

        # The user dict has results, even though the wikiname is empty
        self.assertNotEqual({}, userDict)
        self.assertEqual('', userDict['wikiname'])
        self.assertEqual(12, userDict['id'])

        # Now lets add a wikiname, but for a different wiki.
        self.cursor.execute(
            "INSERT INTO WikiName (person, wiki, wikiname) "
            "VALUES (12, 'http://foowiki/', 'SamplePerson')"
        )

        # The authserver should return exactly the same results.
        userDict2 = storage._getUserInteraction(self.cursor,
                                                'test@canonical.com')
        self.assertEqual(userDict, userDict2)

    def testTeamDict(self):
        # The user dict from a V2 storage should include a 'teams' element with
        # a list of team dicts, one for each team the user is in, including
        # the user.

        # Get a user dict
        storage = DatabaseUserDetailsStorageV2(None)
        userDict = storage._getUserInteraction(self.cursor, 'mark@hbd.com')

        # Sort the teams by id, they may be returned in any order.
        teams = sorted(userDict['teams'], key=lambda teamDict: teamDict['id'])

        # Mark should be in his own team, Ubuntu Team, Launchpad Administrators
        # and testing Spanish team.
        self.assertEqual(
            [{'displayname': u'Mark Shuttleworth', 'id': 1, 'name': u'sabdfl'},
             {'displayname': u'Ubuntu Team', 'id': 17, 'name': u'ubuntu-team'},
             {'displayname': u'Launchpad Administrators',
              'id': 25, 'name': u'admins'},
             {'displayname': u'testing Spanish team',
              'id': 53, 'name': u'testing-spanish-team'},
             {'displayname': u'Mirror Administrators',
              'id': 59, 'name': u'ubuntu-mirror-admins'},
             {'displayname': u'Registry Administrators', 'id': 60,
              'name': u'registry'},
            ], teams)

        # The dict returned by authUser should be identical.
        userDict2 = storage._authUserInteraction(self.cursor,
                                                 'mark@hbd.com', 'test')
        self.assertEqual(userDict, userDict2)

    def test_authUserUnconfirmedEmail(self):
        # Unconfirmed email addresses cannot be used to log in.
        storage = DatabaseUserDetailsStorageV2(None)
        ssha = SSHADigestEncryptor().encrypt('supersecret!')
        self.cursor.execute('''
            UPDATE Person SET password = '%s'
            WHERE id = (SELECT person FROM EmailAddress
                        WHERE email = 'justdave@bugzilla.org')'''
            % (ssha,))
        userDict = storage._authUserInteraction(
            self.cursor, 'justdave@bugzilla.org', 'supersecret!')
        self.assertEqual({}, userDict)


class BranchDetailsDatabaseStorageInterfaceTestCase(TestDatabaseSetup):

    def test_verifyInterface(self):
        self.failUnless(verifyObject(IBranchDetailsStorage,
                                     DatabaseBranchDetailsStorage(None)))


class BranchDetailsDatabaseStorageTestCase(TestDatabaseSetup):

    def setUp(self):
        TestDatabaseSetup.setUp(self)
        self.storage = DatabaseBranchDetailsStorage(None)

    def tearDown(self):
        """Tear down the test and reset the database."""
        LaunchpadTestSetup().force_dirty_database()
        TestDatabaseSetup.tearDown(self)

    def test_getBranchPullQueue(self):
        # Set up the database so the vcs-import branch will appear in the queue.
        self.setSeriesDateLastSynced(3, now_minus='1 second')
        self.setBranchLastMirrorAttempt(14, now_minus='1 day')
        self.connection.commit()

        results = self.storage._getBranchPullQueueInteraction(self.cursor)

        # The first item in the row is the id.
        results_dict = dict((row[0], row) for row in results)

        # We verify that a selection of expected branches are included
        # in the results, each triggering a different pull_url algorithm.
        #   a vcs-imports branch:
        self.assertEqual(results_dict[14],
                         (14, 'http://escudero.ubuntu.com:680/0000000e',
                          u'vcs-imports/evolution/main'))
        #   a pull branch:
        self.assertEqual(results_dict[15],
                         (15, 'http://example.com/gnome-terminal/main',
                          u'name12/gnome-terminal/main'))
        #   a hosted SFTP push branch:
        self.assertEqual(results_dict[25],
                         (25, '/tmp/sftp-test/branches/00/00/00/19',
                          u'name12/gnome-terminal/pushed'))

    def test_getBranchPullQueueNoLinkedProduct(self):
        # If a branch doesn't have an associated product the unique name
        # returned should have +junk in the product segment. See
        # Branch.unique_name for precedent.
        self.setSeriesDateLastSynced(3, now_minus='1 second')
        self.setBranchLastMirrorAttempt(14, now_minus='1 day')
        self.connection.commit()

        results = self.storage._getBranchPullQueueInteraction(self.cursor)

        # The first item in the row is the id.
        results_dict = dict((row[0], row) for row in results)

        # branch 3 is a branch without a product.
        branch_id, url, unique_name = results_dict[3]
        self.assertEqual(unique_name, 'spiv/+junk/trunk')

    def test_getBranchPullQueueOrdering(self):
        # Test that rows where last_mirror_attempt IS NULL are listed first, and
        # then that rows are ordered so that older last_mirror_attempts are
        # listed earlier.

        # Clear last_mirror_attempt on all rows
        self.cursor.execute("UPDATE Branch SET last_mirror_attempt = NULL")

        # Set last_mirror_attempt on 10 rows, with distinct values.
        for branchID in range(16, 26):
            # The higher the ID, the older the branch, so the earlier it should
            # appear in the queue.
            self.cursor.execute("""
                UPDATE Branch
                SET last_mirror_attempt = (CURRENT_TIMESTAMP AT TIME ZONE 'UTC'
                                           - interval '%d days')
                WHERE id = %d"""
                % (branchID, branchID))

        # Call getBranchPullQueue
        results = self.storage._getBranchPullQueueInteraction(self.cursor)

        # Get the branch IDs from the results for the branches we modified:
        branches = [row[0] for row in results if row[0] in range(16, 26)]

        # All 10 branches should be in the list in order of descending
        # ID due to the last_mirror_attempt values.
        self.assertEqual(list(reversed(branches)), range(16, 26))

    def test_startMirroring(self):
        # verify that the last mirror time is None before hand.
        self.cursor.execute("""
            SELECT last_mirror_attempt, last_mirrored
                FROM branch WHERE id = 1""")
        row = self.cursor.fetchone()
        self.assertEqual(row[0], None)
        self.assertEqual(row[1], None)

        success = self.storage._startMirroringInteraction(self.cursor, 1)
        self.assertEqual(success, True)

        # verify that last_mirror_attempt is set
        self.cursor.execute("""
            SELECT last_mirror_attempt, last_mirrored
                FROM branch WHERE id = 1""")
        row = self.cursor.fetchone()
        self.assertNotEqual(row[0], None)
        self.assertEqual(row[1], None)

    def test_startMirroring_invalid_branch(self):
        # verify that no branch exists with id == -1
        self.cursor.execute("""
            SELECT id FROM branch WHERE id = -1""")
        self.assertEqual(self.cursor.rowcount, 0)

        success = self.storage._startMirroringInteraction(self.cursor, -11)
        self.assertEqual(success, False)

    def test_mirrorFailed(self):
        self.cursor.execute("""
            SELECT last_mirror_attempt, last_mirrored, mirror_failures,
                mirror_status_message
                FROM branch WHERE id = 1""")
        row = self.cursor.fetchone()
        self.assertEqual(row[0], None)
        self.assertEqual(row[1], None)
        self.assertEqual(row[2], 0)
        self.assertEqual(row[3], None)

        success = self.storage._startMirroringInteraction(self.cursor, 1)
        self.assertEqual(success, True)
        success = self.storage._mirrorFailedInteraction(
            self.cursor, 1, "failed")
        self.assertEqual(success, True)

        self.cursor.execute("""
            SELECT last_mirror_attempt, last_mirrored, mirror_failures,
                mirror_status_message
                FROM branch WHERE id = 1""")
        row = self.cursor.fetchone()
        self.assertNotEqual(row[0], None)
        self.assertEqual(row[1], None)
        self.assertEqual(row[2], 1)
        self.assertEqual(row[3], 'failed')

    def test_mirrorComplete(self):
        self.cursor.execute("""
            SELECT last_mirror_attempt, last_mirrored, mirror_failures
                FROM branch WHERE id = 1""")
        row = self.cursor.fetchone()
        self.assertEqual(row[0], None)
        self.assertEqual(row[1], None)
        self.assertEqual(row[2], 0)

        success = self.storage._startMirroringInteraction(self.cursor, 1)
        self.assertEqual(success, True)
        success = self.storage._mirrorCompleteInteraction(self.cursor, 1, 'rev-1')
        self.assertEqual(success, True)

        self.cursor.execute("""
            SELECT last_mirror_attempt, last_mirrored, mirror_failures,
                   last_mirrored_id
                FROM branch WHERE id = 1""")
        row = self.cursor.fetchone()
        self.assertNotEqual(row[0], None)
        self.assertEqual(row[0], row[1])
        self.assertEqual(row[2], 0)
        self.assertEqual(row[3], 'rev-1')

    def test_mirrorComplete_resets_mirror_request(self):
        # After successfully mirroring a branch, mirror_request_time should be
        # set to NULL.

        # Request that 25 (a hosted branch) be mirrored. This sets
        # mirror_request_time.
        storage = DatabaseUserDetailsStorageV2(None)
        storage._requestMirrorInteraction(self.cursor, 25)

        # Simulate successfully mirroring branch 25
        self.storage._startMirroringInteraction(self.cursor, 25)
        self.storage._mirrorCompleteInteraction(self.cursor, 25, 'rev-1')

        self.assertEqual(None, self.getMirrorRequestTime(25))

    def test_mirrorFailed_resets_mirror_request(self):
        # After failing to mirror a branch, mirror_request_time for that branch
        # should be set to NULL.

        # Request that 25 (a hosted branch) be mirrored. This sets
        # mirror_request_time.
        storage = DatabaseUserDetailsStorageV2(None)
        storage._requestMirrorInteraction(self.cursor, 25)

        # Simulate successfully mirroring branch 25
        self.storage._startMirroringInteraction(self.cursor, 25)
        self.storage._mirrorFailedInteraction(self.cursor, 25, 'failed')

        self.assertEqual(None, self.getMirrorRequestTime(25))

    def test_mirrorComplete_resets_failure_count(self):
        # this increments the failure count ...
        self.test_mirrorFailed()

        success = self.storage._startMirroringInteraction(self.cursor, 1)
        self.assertEqual(success, True)
        success = self.storage._mirrorCompleteInteraction(
            self.cursor, 1, 'rev-1')
        self.assertEqual(success, True)

        self.cursor.execute("""
            SELECT last_mirror_attempt, last_mirrored, mirror_failures
                FROM branch WHERE id = 1""")
        row = self.cursor.fetchone()
        self.assertNotEqual(row[0], None)
        self.assertEqual(row[0], row[1])
        self.assertEqual(row[2], 0)

    def test_unrequested_hosted_branches(self):
        # Hosted branches that haven't had a mirror requested should NOT be
        # included in the branch queue

        # Branch 25 is a hosted branch.
        # Double check that its mirror_request_time is NULL. The sample data
        # should guarantee this.
        self.assertEqual(None, self.getMirrorRequestTime(25))

        # Mark 25 as recently mirrored.
        self.storage._startMirroringInteraction(self.cursor, 25)
        self.storage._mirrorCompleteInteraction(self.cursor, 25, 'rev-1')

        self.failIf(self.isBranchInPullQueue(25),
                    "Shouldn't be in queue until mirror requested")

    def test_requested_hosted_branches(self):
        # Hosted branches that HAVE had a mirror requested should be in
        # the branch queue

        # Mark 25 (a hosted branch) as recently mirrored.
        self.storage._startMirroringInteraction(self.cursor, 25)
        self.storage._mirrorCompleteInteraction(self.cursor, 25, 'rev-1')

        # Request a mirror
        storage = DatabaseUserDetailsStorageV2(None)
        storage._requestMirrorInteraction(self.cursor, 25)

        self.failUnless(self.isBranchInPullQueue(25), "Should be in queue")

    def test_mirror_stale_hosted_branches(self):
        # Hosted branches which haven't been mirrored for a whole day should be
        # mirrored even if they haven't asked for it.

        # Branch 25 is a hosted branch, hasn't been mirrored for over 1 day
        # and has not had a mirror requested
        self.failUnless(self.isBranchInPullQueue(25))

        # Mark 25 as recently mirrored.
        self.storage._startMirroringInteraction(self.cursor, 25)
        self.storage._mirrorCompleteInteraction(self.cursor, 25, 'rev-1')

        # 25 should only be in the pull queue if a mirror has been requested
        self.failIf(self.isBranchInPullQueue(25),
                    "hosted branch no longer in pull list")

    def getMirrorRequestTime(self, branch_id):
        """Return the value of mirror_request_time for the branch with the
        given id.

        :param branch_id: The id of a row in the Branch table. An int.
        :return: A timestamp or None.
        """
        self.cursor.execute(
            "SELECT mirror_request_time FROM branch WHERE id = %s"
            % sqlvalues(branch_id))
        return self.cursor.fetchone()[0]

    def isBranchInPullQueue(self, branch_id):
        """Whether the branch with this id is present in the pull queue."""
        results = self.storage._getBranchPullQueueInteraction(self.cursor)
        return branch_id in (
            result_branch_id
            for result_branch_id, result_pull_url, unique_name in results)

    def setSeriesDateLastSynced(self, series_id, value=None, now_minus=None):
        """Helper to set the datelastsynced of a ProductSeries.

        :param series_id: Database id of the ProductSeries to update.
        :param value: SQL expression to set datelastsynced to.
        :param now_minus: shorthand to set a value before the current time.
        """
        # Exactly one of value or now_minus must be set.
        assert int(value is None) + int(now_minus is None) == 1
        if now_minus is not None:
            value = ("CURRENT_TIMESTAMP AT TIME ZONE 'UTC' - interval '%s'"
                     % now_minus)
        self.cursor.execute(
            "UPDATE ProductSeries SET datelastsynced = (%s) WHERE id = %d"
            % (value, series_id))

    def setBranchLastMirrorAttempt(self, branch_id, value=None, now_minus=None):
        """Helper to set the last_mirror_attempt of a Branch.

        :param branch_id: Database id of the Branch to update.
        :param value: SQL expression to set last_mirror_attempt to.
        :param now_minus: shorthand to set a value before the current time.
        """
        # Exactly one of value or now_minus must be set.
        assert int(value is None) + int(now_minus is None) == 1
        if now_minus is not None:
            value = ("CURRENT_TIMESTAMP AT TIME ZONE 'UTC' - interval '%s'"
                     % now_minus)
        self.cursor.execute(
            "UPDATE Branch SET last_mirror_attempt = (%s) WHERE id = %d"
            % (value, branch_id))

    def test_import_branches_only_listed_when_due(self):
        # Import branches (branches owned by vcs-imports) are only listed when
        # they are due for remirroring, i.e. when they have been successfully
        # synced since the last mirroring attempt.

        # Mirroring should normally never fail, but we still use the mirroring
        # attempt value so in case of an internal network failure, the system
        # does not get saturated with repeated failures to mirror import
        # branches.

        # Branch 14 is an imported branch.
        # It is attached to the import in ProductSeries 3.
        self.cursor.execute("""
            SELECT Person.name, ProductSeries.id FROM Branch
            JOIN Person ON Branch.owner = Person.id
            JOIN ProductSeries ON Branch.id = ProductSeries.import_branch
            WHERE Branch.id = 14""")
        rows = self.cursor.fetchall()
        self.assertEqual(1, len(rows))
        [[owner_name, series_id]] = rows
        self.assertEqual('vcs-imports', owner_name)
        self.assertEqual(3, series_id)

        # Mark ProductSeries 3 as never successfully synced, and branch 14 as
        # never mirrored.
        self.setSeriesDateLastSynced(3, 'NULL')
        self.setBranchLastMirrorAttempt(14, 'NULL')
        self.connection.commit()

        # Since the import was never successful, the branch should not be in
        # the pull queue.
        self.failIf(self.isBranchInPullQueue(14),
            "incomplete import branch in pull queue.")

        # Mark ProductSeries 3 as just synced, and branch 14 as never mirrored.
        self.setSeriesDateLastSynced(3, now_minus='1 second')
        self.setBranchLastMirrorAttempt(14, 'NULL')
        self.connection.commit()

        # We have a new import! We must mirror it as soon as possible.
        self.failUnless(self.isBranchInPullQueue(14),
            "new import branch not in pull queue.")

        # Mark ProductSeries 3 as synced, and branch 14 as more recently
        # mirrored. Use a last_mirror_attempt older than a day to make sure
        # that we are no exercising the 'one mirror per day' logic.
        self.setSeriesDateLastSynced(3, now_minus='1 day 15 minutes')
        self.setBranchLastMirrorAttempt(14, now_minus='1 day 10 minutes')
        self.connection.commit()

        # Since the the import was not successfully synced since the last
        # mirror, we do not have anything new to mirror.
        self.failIf(self.isBranchInPullQueue(14),
            "not recently synced import branch in pull queue.")

        # Mark ProductSeries 3 as synced recently, and branch 13 as last
        # mirrored before this sync.
        self.setSeriesDateLastSynced(3, now_minus='1 second')
        self.setBranchLastMirrorAttempt(14, now_minus='1 day')
        self.connection.commit()

        # The import was updated since the last mirror attempt. There might be
        # new revisions to mirror.
        self.failUnless(self.isBranchInPullQueue(14),
            "recently synced import branch not in pull queue.")

        # During the transition period where the branch puller is aware of
        # series.datelastynced, but importd does not yet record it, we will
        # have NULL datelastsynced, and non-null last_mirror_attempt for
        # existing imports. In those cases, we fall back to the old logic of
        # mirroring once a day.

        # Set a NULL datelastsynced in ProductSeries 3, and mark Branch 14 as
        # mirrored more than 1 day ago.
        self.setSeriesDateLastSynced(3, 'NULL')
        self.setBranchLastMirrorAttempt(14, now_minus='1 day 1 minute')
        self.connection.commit()
        self.failUnless(self.isBranchInPullQueue(14),
            "import branch last mirrored >1 day ago not in pull queue.")

        # Set a NULL datelastsynced in ProductSeries 3, and mark Branch 14 as
        # mirrored recently.
        self.setSeriesDateLastSynced(3, 'NULL')
        self.setBranchLastMirrorAttempt(14, now_minus='5 minutes')
        self.connection.commit()
        self.failIf(self.isBranchInPullQueue(14),
            "import branch mirrored <1 day ago in pull queue.")

    def test_recordSuccess(self):
        # recordSuccess must insert the given data into BranchActivity.
        started = datetime.datetime(2007, 07, 05, 19, 32, 1, tzinfo=UTC)
        completed = datetime.datetime(2007, 07, 05, 19, 34, 24, tzinfo=UTC)
        started_tuple = tuple(started.utctimetuple())
        completed_tuple = tuple(completed.utctimetuple())
        success = self.storage._recordSuccessInteraction(
            self.cursor, 'test-recordsuccess', 'vostok',
            started_tuple, completed_tuple)
        self.assertEqual(success, True, '_recordSuccessInteraction failed')

        self.cursor.execute("""
            SELECT name, hostname, date_started, date_completed
                FROM ScriptActivity where name = 'test-recordsuccess'""")
        row = self.cursor.fetchone()
        self.assertEqual(row[0], 'test-recordsuccess')
        self.assertEqual(row[1], 'vostok')
        self.assertEqual(row[2], started.replace(tzinfo=None))
        self.assertEqual(row[3], completed.replace(tzinfo=None))


def test_suite():
    return unittest.TestLoader().loadTestsFromName(__name__)
<|MERGE_RESOLUTION|>--- conflicted
+++ resolved
@@ -17,11 +17,8 @@
 from canonical.database.sqlbase import cursor, sqlvalues
 
 from canonical.launchpad.ftests import login, logout, ANONYMOUS
-<<<<<<< HEAD
-from canonical.launchpad.interfaces import IBranchSet, IPersonSet, IProductSet
-=======
-from canonical.launchpad.interfaces import BranchType, IBranchSet, IPersonSet
->>>>>>> a8312ace
+from canonical.launchpad.interfaces import (
+    BranchType, IBranchSet, IPersonSet, IProductSet)
 from canonical.launchpad.webapp.authentication import SSHADigestEncryptor
 from canonical.launchpad.webapp.authorization import LaunchpadSecurityPolicy
 
@@ -263,8 +260,7 @@
         no_priv = getUtility(IPersonSet).getByName('no-priv')
         firefox = getUtility(IProductSet).getByName('firefox')
         new_branch = getUtility(IBranchSet).new(
-            dbschema.BranchType.HOSTED, 'branch2', no_priv, no_priv, firefox,
-            None)
+            BranchType.HOSTED, 'branch2', no_priv, no_priv, firefox, None)
         new_branch = removeSecurityProxy(new_branch)
         transaction.commit()
 
@@ -291,8 +287,8 @@
         login(login_email)
         try:
             branch = getUtility(IBranchSet).new(
-                BranchType.HOSTED, 'foo-branch', person, person,
-                None, None, None)
+                BranchType.HOSTED, 'foo-branch', person, person, None, None,
+                None)
         finally:
             logout()
             transaction.commit()
