# Copyright 2004-2008 Canonical Ltd.  All rights reserved.
# pylint: disable-msg=W0104

# TODO:
#  - exercise a bit more of the authUser interface

import datetime
import unittest
import xmlrpclib

import pytz

from twisted.application import internet, strports
from twisted.trial.unittest import TestCase as TrialTestCase
from twisted.web import resource, server, xmlrpc

from canonical.authserver.interfaces import WRITABLE
from canonical.authserver.tests.harness import AuthserverTacTestSetup
from canonical.authserver.xmlrpc import LoggingResource
from canonical.config import config
from canonical.functional import XMLRPCTestTransport
from canonical.launchpad.interfaces import BranchType
from canonical.launchpad.webapp.authentication import SSHADigestEncryptor
from canonical.testing import (
    LaunchpadLayer, LaunchpadFunctionalLayer, TwistedLayer)
from canonical.twistedsupport import suppress_stderr


UTC = pytz.timezone('UTC')


def _getPort():
    portDescription = config.authserver.port
    kind, args, kwargs = strports.parse(portDescription, None)
    assert kind == 'TCP'
    return int(args[0])


class XMLRPCAuthServerTestCase(unittest.TestCase):
    """Base fixture for XMLRPC test case to the AuthServer."""
    layer = LaunchpadLayer
    # Should contain the end-point to test.
    endpoint = ''

    def setUp(self):
        """Set up the XML-RPC server."""
        AuthserverTacTestSetup().setUp()
        self.server = xmlrpclib.Server('http://localhost:%s%s' % (
            _getPort(), self.endpoint))

    def tearDown(self):
        """Tear down the test and reset the database."""
        AuthserverTacTestSetup().tearDown()
        self.layer.force_dirty_database()


class SSHKeysTestMixin:
    """Test the getSSHKeys method.

    This method is present in V1 and V2 interface.
    """

    def test_getSSHKeys(self):
        # Unknown users have no SSH keys, of course.
        self.assertEqual([], self.server.getSSHKeys('nosuchuser'))

        # Check that the SSH key in the sample data can be retrieved
        # successfully.
        keys = self.server.getSSHKeys('test@canonical.com')

        # There should only be one key for this user.
        self.assertEqual(1, len(keys))

        # Check the keytype is being returned correctly.
        keytype, keytext = keys[0]
        self.assertEqual('DSA', keytype)


class TestLoggingResource(TrialTestCase):

    layer = TwistedLayer

    class TestResource(LoggingResource):
        """An XMLRPC resource that has a method that raises an error."""

        def xmlrpc_good(self, x):
            """Just here to test the XML-RPC fixture."""
            return x

        def xmlrpc_divide_by_zero(self):
            """Deliberately raise an error."""
            1/0

    def setUp(self):
        root = resource.Resource()
        root.putChild('test-resource', self.TestResource())
        site = server.Site(root)
        web_server = internet.TCPServer(0, site)
        web_server.startService()
        self.addCleanup(web_server.stopService)
        host = web_server._port.getHost()
        self.url = 'http://%s:%s/test-resource' % (host.host, host.port)

    def test_tracebackOptionSetForTestRunner(self):
        # For the test runner, include_traceback_in_fault is enabled by
        # default.
        self.assertEqual(True, config.authserver.include_traceback_in_fault)

    def test_fixture(self):
        # Confirm that the fixture is all good.
        client = xmlrpc.Proxy(self.url)
        deferred = client.callRemote('good', 42)
        deferred.addCallback(self.assertEqual, 42)
        return deferred

    def _flushLogs(self, pass_through):
        self.flushLoggedErrors(ZeroDivisionError)
        return pass_through

    @suppress_stderr
    def getFaultString(self, method, *arguments):
        """Call 'method' on the XML-RPC server and fire the fault string it
        makes.
        """
        client = xmlrpc.Proxy(self.url)
        deferred = client.callRemote('divide_by_zero')
        deferred.addBoth(self._flushLogs)
        deferred = self.assertFailure(deferred, xmlrpc.Fault)
        return deferred.addCallback(lambda fault: fault.faultString)

    def test_tracebackInFault(self):
        # The original traceback is stored in the fault string.
        def check_fault_string(fault_string):
            self.assertIn('Original traceback', fault_string)

        deferred = self.getFaultString('divide_by_zero')
        return deferred.addCallback(check_fault_string)

    def test_tracebackNotInFault(self):
        # The original traceback is not in the fault string if the config
        # option is disabled.
        config.push(
            "test", '[authserver]\ninclude_traceback_in_fault: False\n')
        config.authserver.include_traceback_in_fault = False

        def check_fault_string(fault_string):
            self.assertNotIn('Original traceback', fault_string)

        def restore_config(pass_through):
            config.pop("test")
            return pass_through

        deferred = self.getFaultString('divide_by_zero')
        deferred.addCallback(check_fault_string)
        return deferred.addBoth(restore_config)

class XMLRPCv1TestCase(XMLRPCAuthServerTestCase, SSHKeysTestMixin):

    endpoint = '/'

    def test_getUser(self):
        # Check that getUser works, and returns the right contents
        mark_dict = self.server.getUser('mark@hbd.com')
        self.assertEqual('Mark Shuttleworth', mark_dict['displayname'])
        self.assertEqual(['mark@hbd.com'], mark_dict['emailaddresses'])
        self.assert_(mark_dict.has_key('id'))
        self.assert_(mark_dict.has_key('salt'))

        # Check that the salt is base64 encoded
        # FIXME: This is a pretty weak test, because this particular salt is
        #        '' (the sample data specifies no pw for Mark)
        mark_dict['salt'].decode('base64')  # Should raise no errors

        # Check that the failure case (no such user) returns {}
        empty_dict = self.server.getUser('invalid@email')
        self.assertEqual({}, empty_dict)

    def test_authUser(self):
        # Check that the failure case (no such user or bad passwd) returns {}
        empty_dict = self.server.authUser('invalid@email', '')
        self.assertEqual({}, empty_dict)

        # Authenticate a user. This requires two queries - one to retrieve
        # the salt, the other to do the actual auth. This way the auth
        # server never has to see encrypted passwords (probably a pointless
        # security optimization, since the easiest way to attach the auth
        # server would be to have already taken over an application server)
        r1 = self.server.getUser('test@canonical.com')

        loginId = r1['id']
        salt = r1['salt'].decode('base64')
        r2 = self.server.authUser(
                loginId, SSHADigestEncryptor().encrypt('test', salt))
        self.failUnlessEqual(r2['displayname'], 'Sample Person')
        self.failUnless('test@canonical.com' in r2['emailaddresses'])

    def test_authUser2(self):
        # Check that the failure case (no such user or bad passwd) returns {}
        empty_dict = self.server.authUser('invalid@email', '')
        self.assertEqual({}, empty_dict)

        # Authenticate a user. This requires two queries - one to retrieve
        # the salt, the other to do the actual auth. This way the auth
        # server never has to see encrypted passwords (probably a pointless
        # security optimization, since the easiest way to attach the auth
        # server would be to have already taken over an application server)
        r1 = self.server.getUser('test@canonical.com')

        loginId = r1['id']
        salt = r1['salt'].decode('base64')
        r2 = self.server.authUser(
            loginId, SSHADigestEncryptor().encrypt('test', salt))
        self.failUnlessEqual(r2['displayname'], 'Sample Person')
        self.failUnless('test@canonical.com' in r2['emailaddresses'])


class XMLRPCv2TestCase(XMLRPCAuthServerTestCase, SSHKeysTestMixin):
    """Like XMLRPCv1TestCase, but for the new, simpler, salt-less API."""

    endpoint = '/v2/'

    def test_getUser(self):
        # Check that getUser works, and returns the right contents
        mark_dict = self.server.getUser('mark@hbd.com')
        self.assertEqual('Mark Shuttleworth', mark_dict['displayname'])
        self.assertEqual(['mark@hbd.com'], mark_dict['emailaddresses'])
        self.assert_(mark_dict.has_key('id'))

        # Check specifically that there's no 'salt' entry in the user dict.
        self.failIf(mark_dict.has_key('salt'))

        # Check that the failure case (no such user) returns {}
        empty_dict = self.server.getUser('invalid@email')
        self.assertEqual({}, empty_dict)

    def test_authUser(self):
        # Check that the failure case (no such user or bad passwd) returns {}
        empty_dict = self.server.authUser('invalid@email', '')
        self.assertEqual({}, empty_dict)

        result = self.server.authUser('test@canonical.com', 'test')
        self.failUnlessEqual(result['displayname'], 'Sample Person')
        self.failUnless('test@canonical.com' in result['emailaddresses'])


class XMLRPCHostedBranchStorage(XMLRPCAuthServerTestCase):
    """Tests for the XML-RPC implementation of IHostedBranchStorage."""

    endpoint = '/v2/'

    def test_getBranchesForUser(self):
        # XXX: Andrew Bennetts 2005-12-13:
        # Justs check that it doesn't error, should also check the result.
        self.server.getBranchesForUser(12)

    def test_fetchProductID(self):
        self.assertEqual(4, self.server.fetchProductID('firefox'))
        self.assertEqual('', self.server.fetchProductID('xxxxx'))

    def test_createBranch(self):
        # XXX Andrew Bennetts, 2007-01-24:
        # This test just checks that createBranch doesn't error.  This test
        # should also check the result.
        self.server.createBranch(12, 'name12', 'firefox', 'new-branch')

    def test_requestMirror(self):
        # XXX Andrew Bennetts, 2007-01-24:
        # Only checks that requestMirror doesn't error. Should instead
        # check the result.

        # This is a user who has launchpad.View permissions on the hosted
        # branch.
        user_id = 1
        hosted_branch_id = 25
        self.server.requestMirror(user_id, hosted_branch_id)

    def test_getBranchInformation(self):
        # Don't test the full range of values for getBranchInformation, as we
        # rely on the database tests to do that. This test just confirms it's
        # all hooked up correctly.
        branch_id, permissions = self.server.getBranchInformation(
            12, 'name12', 'gnome-terminal', 'pushed')
        self.assertEqual(25, branch_id)
        self.assertEqual(WRITABLE, permissions)

    def test_getDefaultStackedOnBranch(self):
        # We can get the default stacked-on branch of a project, given a
        # project name.
        #
        # The 'evolution' project has a default stacked branch in the sample
        # data.
        branch = self.server.getDefaultStackedOnBranch(12, 'evolution')
        self.assertEqual('/~vcs-imports/evolution/main', branch)

    def test_getDefaultStackedOnBranchWhenEmpty(self):
        # If there is no default stacked-on branch, we'll get an empty string.
        branch = self.server.getDefaultStackedOnBranch(12, '+junk')
        self.assertEqual('', branch)
        # The 'gnome-terminal' project has no default stacked branch.
        branch = self.server.getDefaultStackedOnBranch(12, 'gnome-terminal')
        self.assertEqual('', branch)


class BranchAPITestCase(XMLRPCAuthServerTestCase):
    """Tests for the branch details API."""

    endpoint = '/branch/'

    def testGetBranchPullQueue(self):
        results = self.server.getBranchPullQueue(BranchType.MIRRORED.name)
<<<<<<< HEAD
        # Check whether one of the expected branches is in the results:
        self.assertTrue(
            [15, 'http://example.com/gnome-terminal/main',
             u'~name12/gnome-terminal/main']
            in results)
=======
        self.assertEqual([], results)
>>>>>>> 7f76e417

    def testStartMirroring(self):
        self.server.startMirroring(18)
        # The branch puller script will pull private branches. We need to
        # confirm that it can do so without triggering Zope security
        # restrictions.
        # Branch 29 is a private branch in the sample data.
        self.server.startMirroring(29)

    def testMirrorComplete(self):
        self.server.startMirroring(18)
        self.server.mirrorComplete(18, 'rev-1')
        # See comment in testStartMirroring.
        self.server.startMirroring(29)
        self.server.mirrorComplete(29, 'rev-1')

    def testMirrorFailedUnicode(self):
        # Ensure that a unicode doesn't cause mirrorFailed to raise an
        # exception.
        self.server.mirrorFailed(18, u'it broke\N{INTERROBANG}')
        # See comment in testStartMirroring.
        self.server.mirrorFailed(29, u'it broke\N{INTERROBANG}')

    def testRecordSuccess(self):
        started = datetime.datetime(2007, 07, 05, 19, 32, 1, tzinfo=UTC)
        completed = datetime.datetime(2007, 07, 05, 19, 34, 24, tzinfo=UTC)
        started_tuple = tuple(started.utctimetuple())
        completed_tuple = tuple(completed.utctimetuple())
        self.server.recordSuccess(
            'test-recordsuccess', 'vostok', started_tuple, completed_tuple)


class PrivateXMLRPCAuthServerTestCase(XMLRPCv2TestCase):
    """Like XMLRPCv2TestCase but against the Launchpad private XML-RPC server.
    """
    layer = LaunchpadFunctionalLayer

    def setUp(self):
        self.server = xmlrpclib.ServerProxy(
            'http://xmlrpc-private.launchpad.dev:8087/authserver',
            transport=XMLRPCTestTransport())

    def tearDown(self):
        pass


def test_suite():
    return unittest.TestLoader().loadTestsFromName(__name__)
<|MERGE_RESOLUTION|>--- conflicted
+++ resolved
@@ -308,15 +308,7 @@
 
     def testGetBranchPullQueue(self):
         results = self.server.getBranchPullQueue(BranchType.MIRRORED.name)
-<<<<<<< HEAD
-        # Check whether one of the expected branches is in the results:
-        self.assertTrue(
-            [15, 'http://example.com/gnome-terminal/main',
-             u'~name12/gnome-terminal/main']
-            in results)
-=======
         self.assertEqual([], results)
->>>>>>> 7f76e417
 
     def testStartMirroring(self):
         self.server.startMirroring(18)
