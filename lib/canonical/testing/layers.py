--- conflicted
+++ resolved
@@ -21,26 +21,17 @@
 
 __metaclass__ = type
 __all__ = [
-<<<<<<< HEAD
     'AppServerLayer',
-=======
->>>>>>> 2c98fa10
     'BaseLayer',
     'DatabaseLayer',
     'ExperimentalLaunchpadZopelessLayer',
     'FunctionalLayer',
-<<<<<<< HEAD
-=======
     'GoogleServiceLayer',
->>>>>>> 2c98fa10
     'LaunchpadFunctionalLayer',
     'LaunchpadLayer',
     'LaunchpadScriptLayer',
     'LaunchpadZopelessLayer',
-<<<<<<< HEAD
-=======
     'LayerConsistencyError',
->>>>>>> 2c98fa10
     'LayerIsolationError',
     'LibrarianLayer',
     'PageTestLayer',
