--- conflicted
+++ resolved
@@ -1381,9 +1381,6 @@
             raise LayerIsolationError(
                 "App server died in this test (status=%s):\n%s" % (
                     cls.appserver.returncode, cls.appserver.stdout.read()))
-<<<<<<< HEAD
-        DatabaseLayer.force_dirty_database()
-=======
         DatabaseLayer.force_dirty_database()
 
 
@@ -1437,7 +1434,8 @@
         pass
 
 
-class TwistedAppServerLayer(TwistedLaunchpadZopelessLayer, _BaseAppServerLayer):
+class TwistedAppServerLayer(TwistedLaunchpadZopelessLayer,
+                            _BaseAppServerLayer):
     """Layer for twisted-using zopeless tests that need a running app server.
     """
 
@@ -1459,5 +1457,4 @@
     @classmethod
     @profiled
     def testTearDown(cls):
-        pass
->>>>>>> 2f6c2065
+        pass