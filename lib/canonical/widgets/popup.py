# Copyright 2009 Canonical Ltd.  This software is licensed under the
# GNU Affero General Public License version 3 (see the file LICENSE).

# pylint: disable-msg=E0211

"""Single selection widget using a popup to select one item from many."""

__metaclass__ = type

import os
import cgi
import simplejson

<<<<<<< HEAD
from zope.interface import Attribute, implements, Interface
from zope.component import getUtility
from zope.schema import TextLine
=======
>>>>>>> b9e9b5e7
from zope.schema.interfaces import IChoice
from zope.app.form.browser.itemswidgets import (
    ItemsWidgetBase, SingleDataHelper)

from z3c.ptcompat import ViewPageTemplateFile

from canonical.launchpad.webapp import canonical_url
from canonical.cachedproperty import cachedproperty


class VocabularyPickerWidget(SingleDataHelper, ItemsWidgetBase):
    """Wrapper for the lazr-js picker/picker.js widget."""

    __call__ = ViewPageTemplateFile('templates/form-picker.pt')

    popup_name = 'popup-vocabulary-picker'

    # Override inherited attributes for the form field.
    displayWidth = '20'
    displayMaxWidth = ''
    default = ''
    onKeyPress = ''
    style = ''
    cssClass = ''

    step_title = 'Search'
    # Defaults to self.vocabulary.displayname.
    header = None

    @cachedproperty
    def matches(self):
        """Return a list of matches (as ITokenizedTerm) to whatever the
        user currently has entered in the form.
        """
        # Pull form value using the parent class to avoid loop
        formValue = super(VocabularyPickerWidget, self)._getFormInput()
        if not formValue:
            return []

        vocab = self.vocabulary
        # Special case - if the entered value is valid, it is an object
        # rather than a string (I think this is a bug somewhere)
        if not isinstance(formValue, basestring):
            return [vocab.getTerm(formValue)]

        search_results = vocab.searchForTerms(formValue)

        if search_results.count() > 25:
            # If we have too many results to be useful in a list, return
            # an empty list.
            return []

        return search_results

    @cachedproperty
    def formToken(self):
        val = self._getFormValue()

        # We have a valid object - return the corresponding token
        if not isinstance(val, basestring):
            return self.vocabulary.getTerm(val).token

        # Just return the existing invalid token
        return val

    def inputField(self):
        d = {
            'formToken' : cgi.escape(self.formToken, quote=True),
            'name': self.name,
            'displayWidth': self.displayWidth,
            'displayMaxWidth': self.displayMaxWidth,
            'onKeyPress': self.onKeyPress,
            'style': self.style,
            'cssClass': self.cssClass
        }
        return """<input type="text" value="%(formToken)s" id="%(name)s"
                         name="%(name)s" size="%(displayWidth)s"
                         maxlength="%(displayMaxWidth)s"
                         onKeyPress="%(onKeyPress)s" style="%(style)s"
                         class="%(cssClass)s" />""" % d
<<<<<<< HEAD

    def chooseLink(self):
        return """(<a href="%s" class="js-action">Choose&hellip;</a>)

            <iframe style="display: none"
                    id="popup_iframe_%s"
                    src="javascript:void(0);"
                    name="popup_iframe_%s"></iframe>
        """ % (self.popupHref(), self.name, self.name)

    def popupHref(self):
        template = (
            "javascript:"
            "popup_window('@@%s?"
            "vocabulary=%s&field=%s&search="
            "'+escape(document.getElementById('%s').value),"
            "'%s','300','420')"
            ) % (self.popup_name, self.context.vocabularyName, self.name,
                 self.name, self.name)
        if self.onKeyPress:
            # XXX kiko 2005-09-27: I suspect onkeypress() here is
            # non-standard, but it works for me, and enough researching for
            # tonight. It may be better to use dispatchEvent or a
            # compatibility function
            template += ("; document.getElementById('%s').onkeypress()" %
                         self.name)
        return template


class ISinglePopupView(Interface):

    batch = Attribute('The BatchNavigator of the current results to display')
    page_name = TextLine(title=u'The name this page is registered with.')

    def title():
        """Title to use on the popup page"""

    def vocabulary():
        """Return the IHugeVocabulary to display in the popup window."""

    def search():
        """Return the BatchNavigator of the current terms to display."""

    def hasMoreThanOnePage(self):
        """Return True if there's more than one page with results."""

    field = Attribute("The field parameter, sanitized.")


class SinglePopupView(object):
    implements(ISinglePopupView)

    _batchsize = 10
    batch = None
    page_name = 'popup-window'

    def __init__(self, context, request):
        if ("vocabulary" not in request.form or
            "field" not in request.form):
            # Hand-hacked URLs get no love from us
            raise NotFound(self, "/@@popup-window", request)
        self.context = context
        self.request = request

    def title(self):
        """See ISinglePopupView"""
        return self.vocabulary().displayname

    def vocabulary(self):
        """See ISinglePopupView"""
        vocabulary_name = self.request.form_ng.getOne('vocabulary')
        if not vocabulary_name:
            raise UnexpectedFormData('No vocabulary specified')
        try:
            factory = getUtility(IVocabularyFactory, vocabulary_name)
        except ComponentLookupError:
            # Couldn't find the vocabulary? Adios!
            raise UnexpectedFormData(
                'Unknown vocabulary %s' % vocabulary_name)

        vocabulary = factory(self.context)

        if not IHugeVocabulary.providedBy(vocabulary):
            raise UnexpectedFormData(
                'Non-huge vocabulary %s' % vocabulary_name)

        return vocabulary

    def search(self):
        """See ISinglePopupView"""
        search_text = self.request.get('search', None)
        self.batch = BatchNavigator(
            self.vocabulary().searchForTerms(search_text), self.request,
            size=self._batchsize)
        return self.batch

    def hasMoreThanOnePage(self):
        """See ISinglePopupView"""
        return len(self.batch.batchPageURLs()) > 1

    @property
    def field(self):
        """See ISinglePopupView"""
        return simplejson.dumps(self.request.form.get('field', None))


class SearchForUpstreamPopupWidget(SinglePopupWidget):
    """A SinglePopupWidget whose 'Choose' link opens a different page.

    This widget is used only when searching for an upstream that is also
    affected by a given bug as the page it links to includes a link which
    allows the user to register the upstream if it doesn't exist.
    """
    popup_name = 'popup-search-upstream'


class SearchForUpstreamPopupView(SinglePopupView):

    page_name = 'popup-search-upstream'

    @property
    def extra_bottom(self):
        search_text = self.request.get('search')
        if not search_text:
            return ''
        return ("Didn't find the project you were looking for? "
                '<a href="%s/+affects-new-product" target="_parent">'
                'Register it</a>.' % canonical_url(self.context))


class VocabularyPickerWidget(SinglePopupWidget):
    """Wrapper for the lazr-js picker/picker.js widget."""

    popup_name = 'popup-vocabulary-picker'

    # Defaults to self.vocabulary.displayname.
    header = None

    step_title = 'Search'

=======
>>>>>>> b9e9b5e7
    @property
    def suffix(self):
        return self.name.replace('.', '-')

    @property
    def show_widget_id(self):
        return 'show-widget-%s' % self.suffix

    @property
<<<<<<< HEAD
=======
    def extra_no_results_message(self):
        """Extra message when there are no results.

        Override this in subclasses.

        :return: A string that will be passed to Y.Node.create()
                 so it needs to be contained in a single HTML element.
        """
        return None

    @property
>>>>>>> b9e9b5e7
    def vocabulary_name(self):
        """The name of the field's vocabulary."""
        choice = IChoice(self.context)
        if choice.vocabularyName is None:
            # The webservice that provides the results of the search
            # must be passed in the name of the vocabulary which is looked
            # up by the vocabulary registry.
            raise ValueError(
                "The %r.%s interface attribute doesn't have its "
                "vocabulary specified as a string, so it can't be loaded "
                "by the vocabulary registry."
                % (choice.context, choice.__name__))
        return choice.vocabularyName

    def chooseLink(self):
        js_file = os.path.join(os.path.dirname(__file__),
                               'templates/vocabulary-picker.js')
        js_template = open(js_file).read()

        if self.header is None:
            header = self.vocabulary.displayname
        else:
            header = self.header

<<<<<<< HEAD
        js = js_template % dict(
=======
        args = dict(
>>>>>>> b9e9b5e7
            vocabulary=self.vocabulary_name,
            header=header,
            step_title=self.step_title,
            show_widget_id=self.show_widget_id,
            input_id=self.name,
            extra_no_results_message=self.extra_no_results_message)
        js = js_template % simplejson.dumps(args)
        # If the YUI widget or javascript is not supported in the browser,
        # it will degrade to being this "Find..." link instead of the
        # "Choose..." link. This only works if a non-AJAX form is available
        # for the field's vocabulary.
        if self.nonajax_uri is None:
            css = 'unseen'
        else:
            css = ''
        return ('<span class="%s">(<a id="%s" href="/people/">'
                'Find&hellip;</a>)</span>'
                '\n<script>\n%s\n</script>'
               ) % (css, self.show_widget_id, js)

    @property
    def nonajax_uri(self):
        """Override in subclass to specify a non-AJAX URI for the Find link.

        If None is returned, the find link will be hidden.
        """
        return None


class PersonPickerWidget(VocabularyPickerWidget):
    include_create_team_link = False

    def chooseLink(self):
        link = super(PersonPickerWidget, self).chooseLink()
        if self.include_create_team_link:
            link += ('or (<a href="/people/+newteam">'
                     'Create a new team&hellip;</a>)')
        return link

    @property
    def nonajax_uri(self):
        return '/people/'


class SearchForUpstreamPopupWidget(VocabularyPickerWidget):
    """A SinglePopupWidget with a custom error message.

    This widget is used only when searching for an upstream that is also
    affected by a given bug as the page it links to includes a link which
    allows the user to register the upstream if it doesn't exist.
    """

    @property
    def extra_no_results_message(self):
        return ("<strong>Didn't find the project you were looking for? "
                '<a href="%s/+affects-new-product">Register it</a>.</strong>'
                % canonical_url(self.context.context))<|MERGE_RESOLUTION|>--- conflicted
+++ resolved
@@ -11,12 +11,6 @@
 import cgi
 import simplejson
 
-<<<<<<< HEAD
-from zope.interface import Attribute, implements, Interface
-from zope.component import getUtility
-from zope.schema import TextLine
-=======
->>>>>>> b9e9b5e7
 from zope.schema.interfaces import IChoice
 from zope.app.form.browser.itemswidgets import (
     ItemsWidgetBase, SingleDataHelper)
@@ -97,149 +91,6 @@
                          maxlength="%(displayMaxWidth)s"
                          onKeyPress="%(onKeyPress)s" style="%(style)s"
                          class="%(cssClass)s" />""" % d
-<<<<<<< HEAD
-
-    def chooseLink(self):
-        return """(<a href="%s" class="js-action">Choose&hellip;</a>)
-
-            <iframe style="display: none"
-                    id="popup_iframe_%s"
-                    src="javascript:void(0);"
-                    name="popup_iframe_%s"></iframe>
-        """ % (self.popupHref(), self.name, self.name)
-
-    def popupHref(self):
-        template = (
-            "javascript:"
-            "popup_window('@@%s?"
-            "vocabulary=%s&field=%s&search="
-            "'+escape(document.getElementById('%s').value),"
-            "'%s','300','420')"
-            ) % (self.popup_name, self.context.vocabularyName, self.name,
-                 self.name, self.name)
-        if self.onKeyPress:
-            # XXX kiko 2005-09-27: I suspect onkeypress() here is
-            # non-standard, but it works for me, and enough researching for
-            # tonight. It may be better to use dispatchEvent or a
-            # compatibility function
-            template += ("; document.getElementById('%s').onkeypress()" %
-                         self.name)
-        return template
-
-
-class ISinglePopupView(Interface):
-
-    batch = Attribute('The BatchNavigator of the current results to display')
-    page_name = TextLine(title=u'The name this page is registered with.')
-
-    def title():
-        """Title to use on the popup page"""
-
-    def vocabulary():
-        """Return the IHugeVocabulary to display in the popup window."""
-
-    def search():
-        """Return the BatchNavigator of the current terms to display."""
-
-    def hasMoreThanOnePage(self):
-        """Return True if there's more than one page with results."""
-
-    field = Attribute("The field parameter, sanitized.")
-
-
-class SinglePopupView(object):
-    implements(ISinglePopupView)
-
-    _batchsize = 10
-    batch = None
-    page_name = 'popup-window'
-
-    def __init__(self, context, request):
-        if ("vocabulary" not in request.form or
-            "field" not in request.form):
-            # Hand-hacked URLs get no love from us
-            raise NotFound(self, "/@@popup-window", request)
-        self.context = context
-        self.request = request
-
-    def title(self):
-        """See ISinglePopupView"""
-        return self.vocabulary().displayname
-
-    def vocabulary(self):
-        """See ISinglePopupView"""
-        vocabulary_name = self.request.form_ng.getOne('vocabulary')
-        if not vocabulary_name:
-            raise UnexpectedFormData('No vocabulary specified')
-        try:
-            factory = getUtility(IVocabularyFactory, vocabulary_name)
-        except ComponentLookupError:
-            # Couldn't find the vocabulary? Adios!
-            raise UnexpectedFormData(
-                'Unknown vocabulary %s' % vocabulary_name)
-
-        vocabulary = factory(self.context)
-
-        if not IHugeVocabulary.providedBy(vocabulary):
-            raise UnexpectedFormData(
-                'Non-huge vocabulary %s' % vocabulary_name)
-
-        return vocabulary
-
-    def search(self):
-        """See ISinglePopupView"""
-        search_text = self.request.get('search', None)
-        self.batch = BatchNavigator(
-            self.vocabulary().searchForTerms(search_text), self.request,
-            size=self._batchsize)
-        return self.batch
-
-    def hasMoreThanOnePage(self):
-        """See ISinglePopupView"""
-        return len(self.batch.batchPageURLs()) > 1
-
-    @property
-    def field(self):
-        """See ISinglePopupView"""
-        return simplejson.dumps(self.request.form.get('field', None))
-
-
-class SearchForUpstreamPopupWidget(SinglePopupWidget):
-    """A SinglePopupWidget whose 'Choose' link opens a different page.
-
-    This widget is used only when searching for an upstream that is also
-    affected by a given bug as the page it links to includes a link which
-    allows the user to register the upstream if it doesn't exist.
-    """
-    popup_name = 'popup-search-upstream'
-
-
-class SearchForUpstreamPopupView(SinglePopupView):
-
-    page_name = 'popup-search-upstream'
-
-    @property
-    def extra_bottom(self):
-        search_text = self.request.get('search')
-        if not search_text:
-            return ''
-        return ("Didn't find the project you were looking for? "
-                '<a href="%s/+affects-new-product" target="_parent">'
-                'Register it</a>.' % canonical_url(self.context))
-
-
-class VocabularyPickerWidget(SinglePopupWidget):
-    """Wrapper for the lazr-js picker/picker.js widget."""
-
-    popup_name = 'popup-vocabulary-picker'
-
-    # Defaults to self.vocabulary.displayname.
-    header = None
-
-    step_title = 'Search'
-
-=======
->>>>>>> b9e9b5e7
     @property
     def suffix(self):
         return self.name.replace('.', '-')
@@ -249,8 +100,6 @@
         return 'show-widget-%s' % self.suffix
 
     @property
-<<<<<<< HEAD
-=======
     def extra_no_results_message(self):
         """Extra message when there are no results.
 
@@ -262,7 +111,6 @@
         return None
 
     @property
->>>>>>> b9e9b5e7
     def vocabulary_name(self):
         """The name of the field's vocabulary."""
         choice = IChoice(self.context)
@@ -287,11 +135,7 @@
         else:
             header = self.header
 
-<<<<<<< HEAD
-        js = js_template % dict(
-=======
         args = dict(
->>>>>>> b9e9b5e7
             vocabulary=self.vocabulary_name,
             header=header,
             step_title=self.step_title,
