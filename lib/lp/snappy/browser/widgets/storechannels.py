--- conflicted
+++ resolved
@@ -15,16 +15,12 @@
     InputWidget,
 )
 from zope.interface import implementer
-<<<<<<< HEAD
 from zope.schema import (
     Bool,
     Choice,
     List,
     TextLine,
     )
-=======
-from zope.schema import Choice, List, TextLine
->>>>>>> 70fcfda0
 
 from lp import _
 from lp.app.errors import UnexpectedFormData
@@ -82,18 +78,12 @@
                 description=_(
                     "Branches provide users with an easy way to test bug "
                     "fixes.  They are temporary and created on demand.  If "
-<<<<<<< HEAD
                     "not specified, no branch is used.")),
             Bool(
                 __name__="delete", title="Delete",
                 readonly=False, default=False),
             ]
-=======
-                    "not specified, no branch is used."
-                ),
-            ),
-        ]
->>>>>>> 70fcfda0
+
 
         self.risks_widget = CustomWidgetFactory(LabeledMultiCheckBoxWidget)
         for field in fields:
@@ -122,13 +112,6 @@
                 tracks.add(track)
                 risks.append(risk)
                 branches.add(branch)
-<<<<<<< HEAD
-=======
-            if len(tracks) != 1:
-                raise ValueError(
-                    "Channels belong to different tracks: %r" % value
-                )
->>>>>>> 70fcfda0
             if len(branches) != 1:
                 raise ValueError(
                     "Channels belong to different branches: %r" % value
