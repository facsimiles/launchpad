--- conflicted
+++ resolved
@@ -5,7 +5,7 @@
 
 __metaclass__ = type
 __all__ = [
-    'get_private_snap_subscriber_filter',
+    'get_snap_privacy_filter',
     'Snap',
     ]
 
@@ -1161,7 +1161,6 @@
             person.is_team and
             person.anyone_can_join())
 
-<<<<<<< HEAD
     @property
     def subscribers(self):
         return Store.of(self).find(
@@ -1169,10 +1168,7 @@
             SnapSubscription.person_id == Person.id,
             SnapSubscription.snap == self)
 
-    def subscribe(self, person, subscribed_by):
-=======
     def subscribe(self, person, subscribed_by, ignore_permissions=False):
->>>>>>> 6612dcad
         """See `ISnap`."""
         if not self._userCanBeSubscribed(person):
             raise SubscriptionPrivacyViolation(
@@ -1184,16 +1180,12 @@
                 person=person, snap=self, subscribed_by=subscribed_by)
             Store.of(subscription).flush()
         service = getUtility(IService, "sharing")
-<<<<<<< HEAD
         _, _, _, snaps, _ = service.getVisibleArtifacts(
             person, snaps=[self], ignore_permissions=True)
         if not snaps:
-            service.ensureAccessGrants([person], subscribed_by, snaps=[self])
-=======
-        service.ensureAccessGrants(
-            [person], subscribed_by, snaps=[self],
-            ignore_permissions=ignore_permissions)
->>>>>>> 6612dcad
+            service.ensureAccessGrants(
+                [person], subscribed_by, snaps=[self],
+                ignore_permissions=ignore_permissions)
 
     def unsubscribe(self, person, unsubscribed_by, ignore_permissions=False):
         """See `ISnap`."""
@@ -1437,7 +1429,7 @@
         """See `ISnapSet`."""
         clauses = [Snap.id.is_in(snap_ids)]
         if visible_by_user is not None:
-            clauses.append(self._findSnapVisibilityClause(visible_by_user))
+            clauses.append(get_snap_privacy_filter(visible_by_user))
         return IStore(Snap).find(Snap, *clauses)
 
     def findByOwner(self, owner):
