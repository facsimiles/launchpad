# Copyright 2015-2021 Canonical Ltd.  This software is licensed under the
# GNU Affero General Public License version 3 (see the file LICENSE).

from __future__ import absolute_import, print_function, unicode_literals

__metaclass__ = type
__all__ = [
    'get_snap_privacy_filter',
    'Snap',
    ]

import base64
from collections import OrderedDict
from datetime import (
    datetime,
    timedelta,
    )
from operator import attrgetter

from breezy import urlutils
from lazr.lifecycle.event import ObjectCreatedEvent
from pymacaroons import Macaroon
import pytz
import six
from six.moves.urllib.parse import urlsplit
from storm.expr import (
    And,
    Coalesce,
    Desc,
    Join,
    LeftJoin,
    Not,
    Or,
    Select,
    SQL,
    )
from storm.locals import (
    Bool,
    DateTime,
    Int,
    JSON,
    Reference,
    Store,
    Storm,
    Unicode,
    )
import yaml
from zope.component import (
    getAdapter,
    getUtility,
    )
from zope.event import notify
from zope.interface import (
    directlyProvides,
    implementer,
    )
from zope.security.interfaces import Unauthorized
from zope.security.proxy import removeSecurityProxy

from lp.app.browser.tales import (
    ArchiveFormatterAPI,
    DateTimeFormatterAPI,
    )
from lp.app.enums import (
    FREE_INFORMATION_TYPES,
    InformationType,
    PRIVATE_INFORMATION_TYPES,
    PUBLIC_INFORMATION_TYPES,
    )
from lp.app.errors import (
    IncompatibleArguments,
    SubscriptionPrivacyViolation,
    UserCannotUnsubscribePerson,
    )
from lp.app.interfaces.security import IAuthorization
from lp.app.interfaces.services import IService
from lp.buildmaster.enums import BuildStatus
from lp.buildmaster.interfaces.buildqueue import IBuildQueueSet
from lp.buildmaster.model.builder import Builder
from lp.buildmaster.model.buildfarmjob import BuildFarmJob
from lp.buildmaster.model.buildqueue import BuildQueue
from lp.buildmaster.model.processor import Processor
from lp.code.errors import (
    BranchFileNotFound,
    BranchHostingFault,
    GitRepositoryBlobNotFound,
    GitRepositoryBlobUnsupportedRemote,
    GitRepositoryScanFault,
    )
from lp.code.interfaces.branch import IBranch
from lp.code.interfaces.branchcollection import (
    IAllBranches,
    IBranchCollection,
    )
from lp.code.interfaces.gitcollection import (
    IAllGitRepositories,
    IGitCollection,
    )
from lp.code.interfaces.gitref import (
    IGitRef,
    IGitRefRemoteSet,
    )
from lp.code.interfaces.gitrepository import (
    IGitRepository,
    IHasGitRepositoryURL,
    )
from lp.code.model.branch import Branch
from lp.code.model.branchcollection import GenericBranchCollection
from lp.code.model.branchnamespace import (
    BRANCH_POLICY_ALLOWED_TYPES,
    BRANCH_POLICY_REQUIRED_GRANTS,
    )
from lp.code.model.gitcollection import GenericGitCollection
from lp.code.model.gitrepository import GitRepository
from lp.registry.errors import PrivatePersonLinkageError
from lp.registry.interfaces.accesspolicy import (
    IAccessArtifactGrantSource,
    IAccessArtifactSource,
    )
from lp.registry.interfaces.person import (
    IPerson,
    IPersonSet,
    validate_public_person,
    )
from lp.registry.interfaces.pocket import PackagePublishingPocket
from lp.registry.interfaces.product import IProduct
from lp.registry.interfaces.role import (
    IHasOwner,
    IPersonRoles,
    )
from lp.registry.model.accesspolicy import (
    AccessPolicyGrant,
    reconcile_access_for_artifact,
    )
from lp.registry.model.distroseries import DistroSeries
from lp.registry.model.person import Person
from lp.registry.model.series import ACTIVE_STATUSES
from lp.registry.model.teammembership import TeamParticipation
from lp.services.config import config
from lp.services.crypto.interfaces import IEncryptedContainer
from lp.services.crypto.model import NaClEncryptedContainerBase
from lp.services.database.bulk import load_related
from lp.services.database.constants import (
    DEFAULT,
    UTC_NOW,
    )
from lp.services.database.decoratedresultset import DecoratedResultSet
from lp.services.database.enumcol import DBEnum
from lp.services.database.interfaces import (
    IMasterStore,
    IStore,
    )
from lp.services.database.stormexpr import (
    Array,
    ArrayAgg,
    ArrayIntersects,
    Greatest,
    IsDistinctFrom,
    NullsLast,
    )
from lp.services.features import getFeatureFlag
from lp.services.job.interfaces.job import JobStatus
from lp.services.job.model.job import Job
from lp.services.librarian.model import (
    LibraryFileAlias,
    LibraryFileContent,
    )
from lp.services.openid.adapters.openid import CurrentOpenIDEndPoint
from lp.services.propertycache import (
    cachedproperty,
    get_property_cache,
    )
from lp.services.webapp.authorization import precache_permission_for_objects
from lp.services.webapp.interfaces import ILaunchBag
from lp.services.webapp.publisher import canonical_url
from lp.services.webhooks.interfaces import IWebhookSet
from lp.services.webhooks.model import WebhookTargetMixin
from lp.snappy.adapters.buildarch import determine_architectures_to_build
from lp.snappy.interfaces.snap import (
    BadMacaroon,
    BadSnapSearchContext,
    BadSnapSource,
    CannotAuthorizeStoreUploads,
    CannotFetchSnapcraftYaml,
    CannotModifySnapProcessor,
    CannotParseSnapcraftYaml,
    CannotRequestAutoBuilds,
    DuplicateSnapName,
    ISnap,
    ISnapBuildRequest,
    ISnapSet,
    MissingSnapcraftYaml,
    NoSourceForSnap,
    NoSuchSnap,
    SNAP_PRIVATE_FEATURE_FLAG,
    SnapAuthorizationBadGeneratedMacaroon,
    SnapBuildAlreadyPending,
    SnapBuildArchiveOwnerMismatch,
    SnapBuildDisallowedArchitecture,
    SnapBuildRequestStatus,
    SnapNotOwner,
    SnapPrivacyMismatch,
    SnapPrivateFeatureDisabled,
    )
from lp.snappy.interfaces.snapbase import (
    ISnapBaseSet,
    NoSuchSnapBase,
    )
from lp.snappy.interfaces.snapbuild import ISnapBuildSet
from lp.snappy.interfaces.snapjob import ISnapRequestBuildsJobSource
from lp.snappy.interfaces.snappyseries import ISnappyDistroSeriesSet
from lp.snappy.interfaces.snapstoreclient import ISnapStoreClient
from lp.snappy.model.snapbuild import SnapBuild
from lp.snappy.model.snapjob import SnapJob
from lp.snappy.model.snapsubscription import SnapSubscription
from lp.soyuz.interfaces.archive import ArchiveDisabled
from lp.soyuz.model.archive import (
    Archive,
    get_enabled_archive_filter,
    )
from lp.soyuz.model.distroarchseries import DistroArchSeries


def snap_modified(snap, event):
    """Update the date_last_modified property when a Snap is modified.

    This method is registered as a subscriber to `IObjectModifiedEvent`
    events on snap packages.
    """
    removeSecurityProxy(snap).date_last_modified = UTC_NOW


def user_has_special_snap_access(user):
    """Admins have special access.

    :param user: An `IPerson` or None.
    """
    if user is None:
        return False
    roles = IPersonRoles(user)
    return roles.in_admin


@implementer(ISnapBuildRequest)
class SnapBuildRequest:
    """See `ISnapBuildRequest`.

    This is not directly backed by a database table; instead, it is a
    webservice-friendly view of an asynchronous build request.
    """

    def __init__(self, snap, id):
        self.snap = snap
        self.id = id

    @classmethod
    def fromJob(cls, job):
        """See `ISnapBuildRequest`."""
        request = cls(job.snap, job.job_id)
        get_property_cache(request)._job = job
        return request

    @cachedproperty
    def _job(self):
        job_source = getUtility(ISnapRequestBuildsJobSource)
        return job_source.getBySnapAndID(self.snap, self.id)

    @property
    def date_requested(self):
        """See `ISnapBuildRequest`."""
        return self._job.date_created

    @property
    def date_finished(self):
        """See `ISnapBuildRequest`."""
        return self._job.date_finished

    @property
    def status(self):
        """See `ISnapBuildRequest`."""
        status_map = {
            JobStatus.WAITING: SnapBuildRequestStatus.PENDING,
            JobStatus.RUNNING: SnapBuildRequestStatus.PENDING,
            JobStatus.COMPLETED: SnapBuildRequestStatus.COMPLETED,
            JobStatus.FAILED: SnapBuildRequestStatus.FAILED,
            JobStatus.SUSPENDED: SnapBuildRequestStatus.PENDING,
            }
        return status_map[self._job.job.status]

    @property
    def error_message(self):
        """See `ISnapBuildRequest`."""
        return self._job.error_message

    @property
    def builds(self):
        """See `ISnapBuildRequest`."""
        return self._job.builds

    @property
    def archive(self):
        """See `ISnapBuildRequest`."""
        return self._job.archive

    @property
    def channels(self):
        """See `ISnapBuildRequest`."""
        return self._job.channels

    @property
    def architectures(self):
        """See `ISnapBuildRequest`."""
        return self._job.architectures


@implementer(ISnap, IHasOwner)
class Snap(Storm, WebhookTargetMixin):
    """See `ISnap`."""

    __storm_table__ = 'Snap'

    id = Int(primary=True)

    date_created = DateTime(
        name='date_created', tzinfo=pytz.UTC, allow_none=False)
    date_last_modified = DateTime(
        name='date_last_modified', tzinfo=pytz.UTC, allow_none=False)

    registrant_id = Int(name='registrant', allow_none=False)
    registrant = Reference(registrant_id, 'Person.id')

    def _validate_owner(self, attr, value):
        if not self.private:
            try:
                validate_public_person(self, attr, value)
            except PrivatePersonLinkageError:
                raise SnapPrivacyMismatch(
                    "A public snap cannot have a private owner.")
        return value

    owner_id = Int(name='owner', allow_none=False, validator=_validate_owner)
    owner = Reference(owner_id, 'Person.id')

    project_id = Int(name='project', allow_none=True)
    project = Reference(project_id, 'Product.id')

    distro_series_id = Int(name='distro_series', allow_none=True)
    distro_series = Reference(distro_series_id, 'DistroSeries.id')

    name = Unicode(name='name', allow_none=False)

    description = Unicode(name='description', allow_none=True)

    def _validate_branch(self, attr, value):
        if not self.private and value is not None:
            if IStore(Branch).get(Branch, value).private:
                raise SnapPrivacyMismatch(
                    "A public snap cannot have a private branch.")
        return value

    branch_id = Int(name='branch', allow_none=True, validator=_validate_branch)
    branch = Reference(branch_id, 'Branch.id')

    def _validate_git_repository(self, attr, value):
        if not self.private and value is not None:
            if IStore(GitRepository).get(GitRepository, value).private:
                raise SnapPrivacyMismatch(
                    "A public snap cannot have a private repository.")
        return value

    git_repository_id = Int(
        name='git_repository', allow_none=True,
        validator=_validate_git_repository)
    git_repository = Reference(git_repository_id, 'GitRepository.id')

    git_repository_url = Unicode(name='git_repository_url', allow_none=True)

    git_path = Unicode(name='git_path', allow_none=True)

    auto_build = Bool(name='auto_build', allow_none=False)

    auto_build_archive_id = Int(name='auto_build_archive', allow_none=True)
    auto_build_archive = Reference(auto_build_archive_id, 'Archive.id')

    auto_build_pocket = DBEnum(enum=PackagePublishingPocket, allow_none=True)

    auto_build_channels = JSON('auto_build_channels', allow_none=True)

    is_stale = Bool(name='is_stale', allow_none=False)

    require_virtualized = Bool(name='require_virtualized')

    _private = Bool(name='private')

    def _valid_information_type(self, attr, value):
        if not getUtility(ISnapSet).isValidInformationType(
                value, self.owner, self.branch, self.git_ref):
            raise SnapPrivacyMismatch
        return value

    _information_type = DBEnum(
        enum=InformationType, default=InformationType.PUBLIC,
        name="information_type",
        validator=_valid_information_type)

    allow_internet = Bool(name='allow_internet', allow_none=False)

    build_source_tarball = Bool(name='build_source_tarball', allow_none=False)

    store_upload = Bool(name='store_upload', allow_none=False)

    store_series_id = Int(name='store_series', allow_none=True)
    store_series = Reference(store_series_id, 'SnappySeries.id')

    store_name = Unicode(name='store_name', allow_none=True)

    store_secrets = JSON('store_secrets', allow_none=True)

    _store_channels = JSON('store_channels', allow_none=True)

    def __init__(self, registrant, owner, distro_series, name,
                 description=None, branch=None, git_ref=None, auto_build=False,
                 auto_build_archive=None, auto_build_pocket=None,
                 auto_build_channels=None, require_virtualized=True,
                 date_created=DEFAULT, information_type=InformationType.PUBLIC,
                 allow_internet=True, build_source_tarball=False,
                 store_upload=False, store_series=None, store_name=None,
                 store_secrets=None, store_channels=None, project=None):
        """Construct a `Snap`."""
        super(Snap, self).__init__()

        # Set the information type first so that other validators can perform
        # suitable privacy checks, but pillar should also be set, since it's
        # mandatory for private snaps.
        # Note that we set self._information_type (not self.information_type)
        # to avoid the call to self._reconcileAccess() while building the
        # Snap instance.
        self.project = project
        self._information_type = information_type

        self.registrant = registrant
        self.owner = owner
        self.distro_series = distro_series
        self.name = name
        self.description = description
        self.branch = branch
        self.git_ref = git_ref
        self.auto_build = auto_build
        self.auto_build_archive = auto_build_archive
        self.auto_build_pocket = auto_build_pocket
        self.auto_build_channels = auto_build_channels
        self.require_virtualized = require_virtualized
        self.date_created = date_created
        self.date_last_modified = date_created
        self.allow_internet = allow_internet
        self.build_source_tarball = build_source_tarball
        self.store_upload = store_upload
        self.store_series = store_series
        self.store_name = store_name
        self.store_secrets = store_secrets
        self.store_channels = store_channels

    def __repr__(self):
        return "<Snap ~%s/+snap/%s>" % (self.owner.name, self.name)

    @property
    def information_type(self):
        if self._information_type is None:
            return (InformationType.PROPRIETARY if self._private
                    else InformationType.PUBLIC)
        return self._information_type

    @information_type.setter
    def information_type(self, information_type):
        self._information_type = information_type
        self._reconcileAccess()

    @property
    def private(self):
        return self.information_type not in PUBLIC_INFORMATION_TYPES

    @property
    def valid_webhook_event_types(self):
        return ["snap:build:0.1"]

    @property
    def _api_git_path(self):
        return self.git_path

    @_api_git_path.setter
    def _api_git_path(self, value):
        if self.git_repository is None and self.git_repository_url is None:
            raise BadSnapSource(
                "git_path may only be set on a Git-based snap.")
        if value is None:
            raise BadSnapSource("git_path may not be set to None.")
        self.git_path = value

    @property
    def git_ref(self):
        """See `ISnap`."""
        if self.git_repository is not None:
            return self.git_repository.getRefByPath(self.git_path)
        elif self.git_repository_url is not None:
            return getUtility(IGitRefRemoteSet).new(
                self.git_repository_url, self.git_path)
        else:
            return None

    @git_ref.setter
    def git_ref(self, value):
        """See `ISnap`."""
        if value is not None:
            self.git_repository = value.repository
            self.git_repository_url = value.repository_url
            self.git_path = value.path
        else:
            self.git_repository = None
            self.git_repository_url = None
            self.git_path = None
        if self.git_repository_url is not None:
            directlyProvides(self, IHasGitRepositoryURL)
        else:
            directlyProvides(self)

    @property
    def source(self):
        if self.branch is not None:
            return self.branch
        elif self.git_ref is not None:
            return self.git_ref
        else:
            return None

    @property
    def pillar(self):
        """See `ISnap`."""
        return self.project

    @pillar.setter
    def pillar(self, pillar):
        if pillar is None:
            self.project = None
        elif IProduct.providedBy(pillar):
            self.project = pillar
        else:
            raise ValueError(
                'The pillar of a Snap must be an IProduct instance.')

    @property
    def available_processors(self):
        """See `ISnap`."""
        clauses = [Processor.id == DistroArchSeries.processor_id]
        if self.distro_series is not None:
            clauses.append(DistroArchSeries.id.is_in(
                self.distro_series.enabled_architectures.get_select_expr(
                    DistroArchSeries.id)))
        else:
            # We don't know the series until we've looked at snapcraft.yaml
            # to dispatch a build, so enabled architectures for any active
            # series will do.
            clauses.extend([
                DistroArchSeries.enabled,
                DistroArchSeries.distroseriesID == DistroSeries.id,
                DistroSeries.status.is_in(ACTIVE_STATUSES),
                ])
        return Store.of(self).find(Processor, *clauses).config(distinct=True)

    def _getProcessors(self):
        return list(Store.of(self).find(
            Processor,
            Processor.id == SnapArch.processor_id,
            SnapArch.snap == self))

    def setProcessors(self, processors, check_permissions=False, user=None):
        """See `ISnap`."""
        if check_permissions:
            can_modify = None
            if user is not None:
                roles = IPersonRoles(user)
                authz = lambda perm: getAdapter(self, IAuthorization, perm)
                if authz('launchpad.Admin').checkAuthenticated(roles):
                    can_modify = lambda proc: True
                elif authz('launchpad.Edit').checkAuthenticated(roles):
                    can_modify = lambda proc: not proc.restricted
            if can_modify is None:
                raise Unauthorized(
                    'Permission launchpad.Admin or launchpad.Edit required '
                    'on %s.' % self)
        else:
            can_modify = lambda proc: True

        enablements = dict(Store.of(self).find(
            (Processor, SnapArch),
            Processor.id == SnapArch.processor_id,
            SnapArch.snap == self))
        for proc in enablements:
            if proc not in processors:
                if not can_modify(proc):
                    raise CannotModifySnapProcessor(proc)
                Store.of(self).remove(enablements[proc])
        for proc in processors:
            if proc not in self.processors:
                if not can_modify(proc):
                    raise CannotModifySnapProcessor(proc)
                snaparch = SnapArch()
                snaparch.snap = self
                snaparch.processor = proc
                Store.of(self).add(snaparch)

    processors = property(_getProcessors, setProcessors)

    def _isBuildableArchitectureAllowed(self, das):
        """Check whether we may build for a buildable `DistroArchSeries`.

        The caller is assumed to have already checked that a suitable chroot
        is available (either directly or via
        `DistroSeries.buildable_architectures`).
        """
        return (
            das.enabled
            and das.processor in self.processors
            and (
                das.processor.supports_virtualized
                or not self.require_virtualized))

    def _isArchitectureAllowed(self, das, pocket):
        return (
            das.getChroot(pocket=pocket) is not None
            and self._isBuildableArchitectureAllowed(das))

    def getAllowedArchitectures(self, distro_series=None):
        """See `ISnap`."""
        if distro_series is None:
            distro_series = self.distro_series
        return [
            das for das in distro_series.buildable_architectures
            if self._isBuildableArchitectureAllowed(das)]

    @property
    def store_distro_series(self):
        if self.store_series is None:
            return None
        return getUtility(ISnappyDistroSeriesSet).getByBothSeries(
            self.store_series, self.distro_series)

    @store_distro_series.setter
    def store_distro_series(self, value):
        self.distro_series = value.distro_series
        self.store_series = value.snappy_series

    @property
    def store_channels(self):
        return self._store_channels or []

    @store_channels.setter
    def store_channels(self, value):
        self._store_channels = value or None

    def getAllowedInformationTypes(self, user):
        """See `ISnap`."""
        if user_has_special_snap_access(user):
            # Admins can set any type.
            return set(PUBLIC_INFORMATION_TYPES + PRIVATE_INFORMATION_TYPES)
        if self.pillar is None:
            return set(FREE_INFORMATION_TYPES)
        required_grant = BRANCH_POLICY_REQUIRED_GRANTS[
            self.project.branch_sharing_policy]
        if (required_grant is not None
                and not getUtility(IService, 'sharing').checkPillarAccess(
                    [self.project], required_grant, self.owner)
                and (user is None
                     or not getUtility(IService, 'sharing').checkPillarAccess(
                            [self.project], required_grant, user))):
            return []
        return BRANCH_POLICY_ALLOWED_TYPES[self.project.branch_sharing_policy]

    @staticmethod
    def extractSSOCaveats(macaroon):
        locations = [
            urlsplit(root).netloc
            for root in CurrentOpenIDEndPoint.getAllRootURLs()]
        return [
            c for c in macaroon.third_party_caveats()
            if c.location in locations]

    def beginAuthorization(self):
        """See `ISnap`."""
        if self.store_series is None:
            raise CannotAuthorizeStoreUploads(
                "Cannot authorize uploads of a snap package with no store "
                "series.")
        if self.store_name is None:
            raise CannotAuthorizeStoreUploads(
                "Cannot authorize uploads of a snap package with no store "
                "name.")
        snap_store_client = getUtility(ISnapStoreClient)
        root_macaroon_raw = snap_store_client.requestPackageUploadPermission(
            self.store_series, self.store_name)
        sso_caveats = self.extractSSOCaveats(
            Macaroon.deserialize(root_macaroon_raw))
        # We must have exactly one SSO caveat; more than one should never be
        # required and could be an attempt to substitute weaker caveats.  We
        # might as well OOPS here, even though the cause of this is probably
        # in some other service, since the user can't do anything about it
        # and it should show up in our OOPS reports.
        if not sso_caveats:
            raise SnapAuthorizationBadGeneratedMacaroon(
                "Macaroon has no SSO caveats")
        elif len(sso_caveats) > 1:
            raise SnapAuthorizationBadGeneratedMacaroon(
                "Macaroon has multiple SSO caveats")
        self.store_secrets = {'root': root_macaroon_raw}
        return sso_caveats[0].caveat_id

    def completeAuthorization(self, root_macaroon=None,
                              discharge_macaroon=None):
        """See `ISnap`."""
        if root_macaroon is not None:
            try:
                Macaroon.deserialize(root_macaroon)
            except Exception:
                raise BadMacaroon("root_macaroon is invalid.")
            self.store_secrets = {"root": root_macaroon}
        else:
            if self.store_secrets is None or "root" not in self.store_secrets:
                raise CannotAuthorizeStoreUploads(
                    "beginAuthorization must be called before "
                    "completeAuthorization.")
        if discharge_macaroon is not None:
            try:
                Macaroon.deserialize(discharge_macaroon)
            except Exception:
                raise BadMacaroon("discharge_macaroon is invalid.")
            container = getUtility(IEncryptedContainer, "snap-store-secrets")
            if container.can_encrypt:
                self.store_secrets["discharge_encrypted"] = (
                    removeSecurityProxy(container.encrypt(
                        discharge_macaroon.encode("UTF-8"))))
                self.store_secrets.pop("discharge", None)
            else:
                self.store_secrets["discharge"] = discharge_macaroon
                self.store_secrets.pop("discharge_encrypted", None)
        else:
            self.store_secrets.pop("discharge", None)
            self.store_secrets.pop("discharge_encrypted", None)

    @property
    def can_upload_to_store(self):
        if (config.snappy.store_upload_url is None or
                config.snappy.store_url is None or
                self.store_series is None or
                self.store_name is None or
                self.store_secrets is None or
                "root" not in self.store_secrets):
            return False
        root_macaroon = Macaroon.deserialize(self.store_secrets["root"])
        if (self.extractSSOCaveats(root_macaroon) and
                "discharge" not in self.store_secrets and
                "discharge_encrypted" not in self.store_secrets):
            return False
        return True

    def _checkRequestBuild(self, requester, archive):
        """May `requester` request builds of this snap from `archive`?"""
        if not requester.inTeam(self.owner):
            raise SnapNotOwner(
                "%s cannot create snap package builds owned by %s." %
                (requester.displayname, self.owner.displayname))
        if not archive.enabled:
            raise ArchiveDisabled(archive.displayname)
        if archive.private and self.owner != archive.owner:
            # See rationale in `SnapBuildArchiveOwnerMismatch` docstring.
            raise SnapBuildArchiveOwnerMismatch()

    def requestBuild(self, requester, archive, distro_arch_series, pocket,
                     channels=None, build_request=None):
        """See `ISnap`."""
        self._checkRequestBuild(requester, archive)
        if not self._isArchitectureAllowed(distro_arch_series, pocket):
            raise SnapBuildDisallowedArchitecture(distro_arch_series, pocket)

        if not channels:
            channels_clause = Or(
                SnapBuild.channels == None, SnapBuild.channels == {})
        else:
            channels_clause = SnapBuild.channels == channels
        pending = IStore(self).find(
            SnapBuild,
            SnapBuild.snap_id == self.id,
            SnapBuild.archive_id == archive.id,
            SnapBuild.distro_arch_series_id == distro_arch_series.id,
            SnapBuild.pocket == pocket,
            channels_clause,
            SnapBuild.status == BuildStatus.NEEDSBUILD)
        if pending.any() is not None:
            raise SnapBuildAlreadyPending

        build = getUtility(ISnapBuildSet).new(
            requester, self, archive, distro_arch_series, pocket,
            channels=channels, build_request=build_request)
        build.queueBuild()
        notify(ObjectCreatedEvent(build, user=requester))
        return build

    def requestBuilds(self, requester, archive, pocket, channels=None,
                      architectures=None):
        """See `ISnap`."""
        self._checkRequestBuild(requester, archive)
        job = getUtility(ISnapRequestBuildsJobSource).create(
            self, requester, archive, pocket, channels,
            architectures=architectures)
        return self.getBuildRequest(job.job_id)

    @staticmethod
    def _findBase(snapcraft_data):
        """Find a suitable base for a build."""
        base = snapcraft_data.get("base")
        build_base = snapcraft_data.get("build-base")
        name = snapcraft_data.get("name")
        snap_type = snapcraft_data.get("type")

        # Keep this in sync with
        # snapcraft.internal.meta.snap.Snap.get_build_base.
        snap_base_set = getUtility(ISnapBaseSet)
        if build_base is not None:
            snap_base_name = build_base
        elif name is not None and snap_type == "base":
            snap_base_name = name
        else:
            snap_base_name = base

        if isinstance(snap_base_name, bytes):
            snap_base_name = snap_base_name.decode("UTF-8")
        if snap_base_name is not None:
            return snap_base_set.getByName(snap_base_name), snap_base_name
        else:
            return snap_base_set.getDefault(), None

    def _pickDistroSeries(self, snap_base, snap_base_name):
        """Pick a suitable `IDistroSeries` for a build."""
        if snap_base is not None:
            return self.distro_series or snap_base.distro_series
        elif self.distro_series is None:
            # A base is mandatory if there's no configured distro series.
            raise NoSuchSnapBase(
                snap_base_name if snap_base_name is not None else "<default>")
        else:
            return self.distro_series

    def _pickChannels(self, snap_base, channels=None):
        """Pick suitable snap channels for a build."""
        if snap_base is not None:
            new_channels = dict(snap_base.build_channels)
            if channels is not None:
                new_channels.update(channels)
            return new_channels
        else:
            return channels

    def requestBuildsFromJob(self, requester, archive, pocket,
                             channels=None, architectures=None,
                             allow_failures=False, fetch_snapcraft_yaml=True,
                             build_request=None, logger=None):
        """See `ISnap`."""
        if not fetch_snapcraft_yaml and self.distro_series is None:
            # Slightly misleading, but requestAutoBuilds is the only place
            # this can happen right now and it raises a more specific error.
            raise CannotRequestAutoBuilds("distro_series")
        try:
            if fetch_snapcraft_yaml:
                try:
                    snapcraft_data = removeSecurityProxy(
                        getUtility(ISnapSet).getSnapcraftYaml(self))
                except CannotFetchSnapcraftYaml as e:
                    if not e.unsupported_remote:
                        raise
                    # The only reason we can't fetch the file is because we
                    # don't support fetching from this repository's host.
                    # In this case the best thing is to fall back to
                    # building for all supported architectures.
                    snapcraft_data = {}
            else:
                snapcraft_data = {}

            # Find a suitable SnapBase, and combine it with other
            # configuration to find a suitable distro series and suitable
            # channels.
            snap_base, snap_base_name = self._findBase(snapcraft_data)
            distro_series = self._pickDistroSeries(snap_base, snap_base_name)
            channels = self._pickChannels(snap_base, channels=channels)

            # Sort by Processor.id for determinism.  This is chosen to be
            # the same order as in BinaryPackageBuildSet.createForSource, to
            # minimise confusion.
            supported_arches = OrderedDict(
                (das.architecturetag, das) for das in sorted(
                    self.getAllowedArchitectures(distro_series),
                    key=attrgetter("processor.id"))
                if (architectures is None or
                    das.architecturetag in architectures))
            architectures_to_build = determine_architectures_to_build(
                snapcraft_data, supported_arches.keys())
        except Exception as e:
            if not allow_failures:
                raise
            elif logger is not None:
                logger.exception(" - %s/%s: %s", self.owner.name, self.name, e)
            return []

        builds = []
        for build_instance in architectures_to_build:
            arch = build_instance.architecture
            try:
                build = self.requestBuild(
                    requester, archive, supported_arches[arch], pocket,
                    channels, build_request=build_request)
                if logger is not None:
                    logger.debug(
                        " - %s/%s/%s: Build requested.",
                        self.owner.name, self.name, arch)
                builds.append(build)
            except SnapBuildAlreadyPending as e:
                pass
            except Exception as e:
                if not allow_failures:
                    raise
                elif logger is not None:
                    logger.exception(
                        " - %s/%s/%s: %s",
                        self.owner.name, self.name, arch, e)
        return builds

    def requestAutoBuilds(self, allow_failures=False,
                          fetch_snapcraft_yaml=False, logger=None):
        """See `ISnap`."""
        if self.auto_build_archive is None:
            raise CannotRequestAutoBuilds("auto_build_archive")
        if self.auto_build_pocket is None:
            raise CannotRequestAutoBuilds("auto_build_pocket")
        if not fetch_snapcraft_yaml and self.distro_series is None:
            raise IncompatibleArguments(
                "Cannot use requestAutoBuilds for a snap package without "
                "inferring from snapcraft.yaml or distro_series being set.  "
                "Consider using requestBuilds instead.")
        self.is_stale = False
        if logger is not None:
            logger.debug(
                "Scheduling builds of snap package %s/%s",
                self.owner.name, self.name)
        return self.requestBuildsFromJob(
            self.owner, self.auto_build_archive, self.auto_build_pocket,
            channels=self.auto_build_channels, allow_failures=allow_failures,
            fetch_snapcraft_yaml=fetch_snapcraft_yaml, logger=logger)

    def getBuildRequest(self, job_id):
        """See `ISnap`."""
        return SnapBuildRequest(self, job_id)

    @property
    def pending_build_requests(self):
        """See `ISnap`."""
        job_source = getUtility(ISnapRequestBuildsJobSource)
        # The returned jobs are ordered by descending ID.
        jobs = job_source.findBySnap(
            self, statuses=(JobStatus.WAITING, JobStatus.RUNNING))
        return DecoratedResultSet(
            jobs, result_decorator=SnapBuildRequest.fromJob)

    @property
    def failed_build_requests(self):
        """See `ISnap`."""
        job_source = getUtility(ISnapRequestBuildsJobSource)
        # The returned jobs are ordered by descending ID.
        jobs = job_source.findBySnap(self, statuses=(JobStatus.FAILED,))
        return DecoratedResultSet(
            jobs, result_decorator=SnapBuildRequest.fromJob)

    def _getBuilds(self, filter_term, order_by):
        """The actual query to get the builds."""
        query_args = [
            SnapBuild.snap == self,
            SnapBuild.archive_id == Archive.id,
            Archive._enabled,
            get_enabled_archive_filter(
                getUtility(ILaunchBag).user, include_public=True,
                include_subscribed=True)
            ]
        if filter_term is not None:
            query_args.append(filter_term)
        result = Store.of(self).find(SnapBuild, *query_args)
        result.order_by(order_by)

        def eager_load(rows):
            getUtility(ISnapBuildSet).preloadBuildsData(rows)
            getUtility(IBuildQueueSet).preloadForBuildFarmJobs(rows)
            load_related(Builder, rows, ['builder_id'])

        return DecoratedResultSet(result, pre_iter_hook=eager_load)

    def getBuildSummariesForSnapBuildIds(self, snap_build_ids):
        """See `ISnap`."""
        result = {}
        if snap_build_ids is None:
            return result
        filter_term = SnapBuild.id.is_in(snap_build_ids)
        order_by = Desc(SnapBuild.id)
        builds = self._getBuilds(filter_term, order_by)

        # The user can obviously see this snap, and Snap._getBuilds ensures
        # that they can see the relevant archive for each build as well.
        precache_permission_for_objects(None, "launchpad.View", builds)

        # Prefetch data to keep DB query count constant
        lfas = load_related(LibraryFileAlias, builds, ["log_id"])
        load_related(LibraryFileContent, lfas, ["contentID"])

        for build in builds:
            if build.date is not None:
                when_complete = DateTimeFormatterAPI(build.date).displaydate()
            else:
                when_complete = None

            if build.log:
                build_log_size = build.log.content.filesize
            else:
                build_log_size = None

            result[build.id] = {
                "status": build.status.name,
                "buildstate": build.status.title,
                "when_complete": when_complete,
                "when_complete_estimate": build.estimate,
                "build_log_url": build.log_url,
                "build_log_size": build_log_size,
                }
        return result

    def getBuildSummaries(self, request_ids=None, build_ids=None, user=None):
        """See `ISnap`."""
        all_build_ids = []
        result = {"requests": {}, "builds": {}}

        if request_ids:
            job_source = getUtility(ISnapRequestBuildsJobSource)
            jobs = job_source.findBySnap(self, job_ids=request_ids)
            requests = [SnapBuildRequest.fromJob(job) for job in jobs]
            builds_by_request = job_source.findBuildsForJobs(jobs, user=user)
            for builds in builds_by_request.values():
                # It's safe to remove the proxy here, because the IDs will
                # go through Snap._getBuilds which checks visibility.  This
                # saves an Archive query per build in the security adapter.
                all_build_ids.extend(
                    [removeSecurityProxy(build).id for build in builds])
        else:
            requests = []

        if build_ids:
            all_build_ids.extend(build_ids)

        all_build_summaries = self.getBuildSummariesForSnapBuildIds(
            all_build_ids)

        for request in requests:
            build_summaries = []
            for build in sorted(
                    builds_by_request[request.id], key=attrgetter("id"),
                    reverse=True):
                if build.id in all_build_summaries:
                    # Include enough information for
                    # snap.update_build_statuses.js to populate new build
                    # rows.
                    build_summary = {
                        "self_link": canonical_url(
                            build, path_only_if_possible=True),
                        "id": build.id,
                        "distro_arch_series_link": canonical_url(
                            build.distro_arch_series,
                            path_only_if_possible=True),
                        "architecture_tag": (
                            build.distro_arch_series.architecturetag),
                        "archive_link": ArchiveFormatterAPI(
                            build.archive).link(None),
                        }
                    build_summary.update(all_build_summaries[build.id])
                    build_summaries.append(build_summary)
            result["requests"][request.id] = {
                "status": request.status.name,
                "error_message": request.error_message,
                "builds": build_summaries,
                }

        for build_id in (build_ids or []):
            if build_id in all_build_summaries:
                result["builds"][build_id] = all_build_summaries[build_id]

        return result

    @property
    def builds(self):
        """See `ISnap`."""
        order_by = (
            NullsLast(Desc(Greatest(
                SnapBuild.date_started,
                SnapBuild.date_finished))),
            Desc(SnapBuild.date_created),
            Desc(SnapBuild.id))
        return self._getBuilds(None, order_by)

    @property
    def _pending_states(self):
        """All the build states we consider pending (non-final)."""
        return [
            BuildStatus.NEEDSBUILD,
            BuildStatus.BUILDING,
            BuildStatus.UPLOADING,
            BuildStatus.CANCELLING,
            ]

    @property
    def completed_builds(self):
        """See `ISnap`."""
        filter_term = (Not(SnapBuild.status.is_in(self._pending_states)))
        order_by = (
            NullsLast(Desc(Greatest(
                SnapBuild.date_started,
                SnapBuild.date_finished))),
            Desc(SnapBuild.id))
        return self._getBuilds(filter_term, order_by)

    @property
    def pending_builds(self):
        """See `ISnap`."""
        filter_term = (SnapBuild.status.is_in(self._pending_states))
        # We want to order by date_created but this is the same as ordering
        # by id (since id increases monotonically) and is less expensive.
        order_by = Desc(SnapBuild.id)
        return self._getBuilds(filter_term, order_by)

    @property
    def subscriptions(self):
        return Store.of(self).find(
            SnapSubscription, SnapSubscription.snap == self)

    @property
    def subscribers(self):
        return Store.of(self).find(
            Person,
            SnapSubscription.person_id == Person.id,
            SnapSubscription.snap == self)

    def visibleByUser(self, user):
        """See `ISnap`."""
        if self.information_type in PUBLIC_INFORMATION_TYPES:
            return True
        if user is None:
            return False
        store = IStore(self)
        return not store.find(
            Snap,
            Snap.id == self.id,
            get_snap_privacy_filter(user)).is_empty()

    def hasSubscription(self, person):
        """See `ISnap`."""
        return self.getSubscription(person) is not None

    def getSubscription(self, person):
        """Returns person's subscription to this snap recipe, or None if no
        subscription is available.
        """
        if person is None:
            return None
        return Store.of(self).find(
            SnapSubscription,
            SnapSubscription.person == person,
            SnapSubscription.snap == self).one()

    def userCanBeSubscribed(self, person):
        """Checks if the given person can subscribe to this snap recipe."""
        return not (
            self.private and
            person.is_team and
            person.anyone_can_join())

    @property
    def subscribers(self):
        return Store.of(self).find(
            Person,
            SnapSubscription.person_id == Person.id,
            SnapSubscription.snap == self)

    def subscribe(self, person, subscribed_by, ignore_permissions=False):
        """See `ISnap`."""
        if not self.userCanBeSubscribed(person):
            raise SubscriptionPrivacyViolation(
                "Open and delegated teams cannot be subscribed to private "
                "snap recipes.")
        subscription = self.getSubscription(person)
        if subscription is None:
            subscription = SnapSubscription(
                person=person, snap=self, subscribed_by=subscribed_by)
            Store.of(subscription).flush()
        service = getUtility(IService, "sharing")
        _, _, _, snaps, _ = service.getVisibleArtifacts(
            person, snaps=[self], ignore_permissions=True)
        if not snaps:
            service.ensureAccessGrants(
                [person], subscribed_by, snaps=[self],
                ignore_permissions=ignore_permissions)

    def unsubscribe(self, person, unsubscribed_by, ignore_permissions=False):
        """See `ISnap`."""
        subscription = self.getSubscription(person)
        if (not ignore_permissions
                and not subscription.canBeUnsubscribedByUser(unsubscribed_by)):
            raise UserCannotUnsubscribePerson(
                '%s does not have permission to unsubscribe %s.' % (
                    unsubscribed_by.displayname,
                    person.displayname))
        artifact = getUtility(IAccessArtifactSource).find([self])
        getUtility(IAccessArtifactGrantSource).revokeByArtifact(
            artifact, [person])
        # It should never be None, since we always create a SnapSubscription
        # on Snap.subscribe. But just in case...
        if subscription is not None:
            store = Store.of(subscription)
            store.remove(subscription)
        IStore(self).flush()

    def _reconcileAccess(self):
        """Reconcile the snap's sharing information.

        Takes the privacy and pillar and makes the related AccessArtifact
        and AccessPolicyArtifacts match.
        """
        if self.project is None:
            return
        pillars = [self.project]
        reconcile_access_for_artifact(self, self.information_type, pillars)

    def setProject(self, project):
        self.project = project
        self._reconcileAccess()

    def _deleteAccessGrants(self):
        """Delete access grants for this snap recipe prior to deleting it."""
        getUtility(IAccessArtifactSource).delete([self])

    def _deleteSnapSubscriptions(self):
        subscriptions = Store.of(self).find(
            SnapSubscription, SnapSubscription.snap == self)
        subscriptions.remove()

    def destroySelf(self):
        """See `ISnap`."""
        store = IStore(Snap)
        store.find(SnapArch, SnapArch.snap == self).remove()
        # Remove build jobs.  There won't be many queued builds, so we can
        # afford to do this the safe but slow way via BuildQueue.destroySelf
        # rather than in bulk.
        buildqueue_records = store.find(
            BuildQueue,
            BuildQueue._build_farm_job_id == SnapBuild.build_farm_job_id,
            SnapBuild.snap == self)
        for buildqueue_record in buildqueue_records:
            buildqueue_record.destroySelf()
        build_farm_job_ids = list(store.find(
            SnapBuild.build_farm_job_id, SnapBuild.snap == self))
        # XXX cjwatson 2016-02-27 bug=322972: Requires manual SQL due to
        # lack of support for DELETE FROM ... USING ... in Storm.
        store.execute("""
            DELETE FROM SnapFile
            USING SnapBuild
            WHERE
                SnapFile.snapbuild = SnapBuild.id AND
                SnapBuild.snap = ?
            """, (self.id,))
        store.execute("""
            DELETE FROM SnapBuildJob
            USING SnapBuild
            WHERE
                SnapBuildJob.snapbuild = SnapBuild.id AND
                SnapBuild.snap = ?
            """, (self.id,))
        store.find(SnapBuild, SnapBuild.snap == self).remove()
        affected_jobs = Select(
            [SnapJob.job_id], And(SnapJob.job == Job.id, SnapJob.snap == self))
        store.find(Job, Job.id.is_in(affected_jobs)).remove()
        getUtility(IWebhookSet).delete(self.webhooks)
        self._deleteAccessGrants()
        self._deleteSnapSubscriptions()
        store.remove(self)
        store.find(
            BuildFarmJob, BuildFarmJob.id.is_in(build_farm_job_ids)).remove()


class SnapArch(Storm):
    """Link table to back `Snap.processors`."""

    __storm_table__ = 'SnapArch'
    __storm_primary__ = ('snap_id', 'processor_id')

    snap_id = Int(name='snap', allow_none=False)
    snap = Reference(snap_id, 'Snap.id')

    processor_id = Int(name='processor', allow_none=False)
    processor = Reference(processor_id, 'Processor.id')


@implementer(ISnapSet)
class SnapSet:
    """See `ISnapSet`."""

    def new(self, registrant, owner, distro_series, name, description=None,
            branch=None, git_repository=None, git_repository_url=None,
            git_path=None, git_ref=None, auto_build=False,
            auto_build_archive=None, auto_build_pocket=None,
            auto_build_channels=None, require_virtualized=True,
            processors=None, date_created=DEFAULT,
            information_type=InformationType.PUBLIC, allow_internet=True,
            build_source_tarball=False, store_upload=False,
            store_series=None, store_name=None, store_secrets=None,
            store_channels=None, project=None):
        """See `ISnapSet`."""
        if not registrant.inTeam(owner):
            if owner.is_team:
                raise SnapNotOwner(
                    "%s is not a member of %s." %
                    (registrant.displayname, owner.displayname))
            else:
                raise SnapNotOwner(
                    "%s cannot create snap packages owned by %s." %
                    (registrant.displayname, owner.displayname))

        if sum([git_repository is not None, git_repository_url is not None,
                git_ref is not None]) > 1:
            raise IncompatibleArguments(
                "You cannot specify more than one of 'git_repository', "
                "'git_repository_url', and 'git_ref'.")
        if ((git_repository is None and git_repository_url is None) !=
                (git_path is None)):
            raise IncompatibleArguments(
                "You must specify both or neither of "
                "'git_repository'/'git_repository_url' and 'git_path'.")
        if git_repository is not None:
            git_ref = git_repository.getRefByPath(git_path)
        elif git_repository_url is not None:
            git_ref = getUtility(IGitRefRemoteSet).new(
                git_repository_url, git_path)
        if branch is None and git_ref is None:
            raise NoSourceForSnap
        if self.exists(owner, name):
            raise DuplicateSnapName

        # The relevant validators will do their own checks as well, but we
        # do a single up-front check here in order to avoid an
        # IntegrityError due to exceptions being raised during object
        # creation and to ensure that everything relevant is in the Storm
        # cache.
        if not self.isValidInformationType(
                information_type, owner, branch, git_ref):
            raise SnapPrivacyMismatch

        store = IMasterStore(Snap)
        snap = Snap(
            registrant, owner, distro_series, name, description=description,
            branch=branch, git_ref=git_ref, auto_build=auto_build,
            auto_build_archive=auto_build_archive,
            auto_build_pocket=auto_build_pocket,
            auto_build_channels=auto_build_channels,
            require_virtualized=require_virtualized, date_created=date_created,
            information_type=information_type, allow_internet=allow_internet,
            build_source_tarball=build_source_tarball,
            store_upload=store_upload, store_series=store_series,
            store_name=store_name, store_secrets=store_secrets,
            store_channels=store_channels, project=project)
        store.add(snap)
        snap._reconcileAccess()

        # Automatically subscribe the owner to the Snap.
        snap.subscribe(snap.owner, registrant, ignore_permissions=True)

        if processors is None:
            processors = [
                p for p in snap.available_processors if p.build_by_default]
        snap.setProcessors(processors)

        return snap

    def getPossibleSnapInformationTypes(self, project):
        """See `ISnapSet`."""
<<<<<<< HEAD
        return BRANCH_POLICY_ALLOWED_TYPES[project.branch_sharing_policy]
=======
        # Public snaps with private sources are not allowed.
        source = branch or git_ref
        if source is not None and source.private:
            return source.information_type

        # Public snaps owned by private teams are not allowed.
        if owner is not None and owner.private:
            return InformationType.PROPRIETARY

        # XXX pappacena 2021-03-02: We need to consider the pillar's branch
        # sharing policy here instead of suggesting PUBLIC.
        return InformationType.PUBLIC
>>>>>>> 37422428

    def isValidInformationType(self, information_type, owner, branch=None,
                               git_ref=None):
        private = information_type not in PUBLIC_INFORMATION_TYPES
        if private:
            # If appropriately enabled via feature flag.
            if not getFeatureFlag(SNAP_PRIVATE_FEATURE_FLAG):
                raise SnapPrivateFeatureDisabled
            return True

        # Public snaps with private sources are not allowed.
        source = branch or git_ref
        if source is not None and source.private:
            return False

        # Public snaps owned by private teams are not allowed.
        if owner is not None and owner.private:
            return False

        return True

    def _getByName(self, owner, name):
        return IStore(Snap).find(
            Snap, Snap.owner == owner, Snap.name == name).one()

    def exists(self, owner, name):
        """See `ISnapSet`."""
        return self._getByName(owner, name) is not None

    def getByName(self, owner, name):
        """See `ISnapSet`."""
        snap = self._getByName(owner, name)
        if snap is None:
            raise NoSuchSnap(name)
        return snap

    def _getSnapsFromCollection(self, collection, owner=None,
                                visible_by_user=None):
        if IBranchCollection.providedBy(collection):
            id_column = Snap.branch_id
            ids = collection.getBranchIds()
        else:
            id_column = Snap.git_repository_id
            ids = collection.getRepositoryIds()
        expressions = [id_column.is_in(ids._get_select())]
        if owner is not None:
            expressions.append(Snap.owner == owner)
        expressions.append(get_snap_privacy_filter(visible_by_user))
        return IStore(Snap).find(Snap, *expressions)

    def findByIds(self, snap_ids, visible_by_user=None):
        """See `ISnapSet`."""
        clauses = [Snap.id.is_in(snap_ids)]
        if visible_by_user is not None:
            clauses.append(get_snap_privacy_filter(visible_by_user))
        return IStore(Snap).find(Snap, *clauses)

    def findByOwner(self, owner):
        """See `ISnapSet`."""
        return IStore(Snap).find(Snap, Snap.owner == owner)

    def findByPerson(self, person, visible_by_user=None):
        """See `ISnapSet`."""
        def _getSnaps(collection):
            collection = collection.visibleByUser(visible_by_user)
            owned = self._getSnapsFromCollection(
                collection.ownedBy(person), visible_by_user=visible_by_user)
            packaged = self._getSnapsFromCollection(
                collection, owner=person, visible_by_user=visible_by_user)
            return owned.union(packaged)

        bzr_collection = removeSecurityProxy(getUtility(IAllBranches))
        bzr_snaps = _getSnaps(bzr_collection)
        git_collection = removeSecurityProxy(getUtility(IAllGitRepositories))
        git_snaps = _getSnaps(git_collection)
        git_url_snaps = IStore(Snap).find(
            Snap, Snap.owner == person, Snap.git_repository_url != None)
        return bzr_snaps.union(git_snaps).union(git_url_snaps)

    def findByProject(self, project, visible_by_user=None):
        """See `ISnapSet`."""
        def _getSnaps(collection):
            return self._getSnapsFromCollection(
                collection.visibleByUser(visible_by_user),
                visible_by_user=visible_by_user)

        bzr_collection = removeSecurityProxy(IBranchCollection(project))
        git_collection = removeSecurityProxy(IGitCollection(project))
        return _getSnaps(bzr_collection).union(_getSnaps(git_collection))

    def findByBranch(self, branch, visible_by_user=None):
        """See `ISnapSet`."""
        return IStore(Snap).find(
            Snap,
            Snap.branch == branch,
            get_snap_privacy_filter(visible_by_user))

    def findByGitRepository(self, repository, paths=None,
                            visible_by_user=None):
        """See `ISnapSet`."""
        clauses = [Snap.git_repository == repository]
        if paths is not None:
            clauses.append(Snap.git_path.is_in(paths))
        clauses.append(get_snap_privacy_filter(visible_by_user))
        return IStore(Snap).find(Snap, *clauses)

    def findByGitRef(self, ref, visible_by_user=None):
        """See `ISnapSet`."""
        return IStore(Snap).find(
            Snap,
            Snap.git_repository == ref.repository, Snap.git_path == ref.path,
            get_snap_privacy_filter(visible_by_user))

    def findByContext(self, context, visible_by_user=None, order_by_date=True):
        if IPerson.providedBy(context):
            snaps = self.findByPerson(context, visible_by_user=visible_by_user)
        elif IProduct.providedBy(context):
            snaps = self.findByProject(
                context, visible_by_user=visible_by_user)
        elif IBranch.providedBy(context):
            snaps = self.findByBranch(context, visible_by_user=visible_by_user)
        elif IGitRepository.providedBy(context):
            snaps = self.findByGitRepository(
                context, visible_by_user=visible_by_user)
        elif IGitRef.providedBy(context):
            snaps = self.findByGitRef(context, visible_by_user=visible_by_user)
        else:
            raise BadSnapSearchContext(context)
        if order_by_date:
            snaps.order_by(Desc(Snap.date_last_modified))
        return snaps

    def findByURL(self, url, owner=None, visible_by_user=None):
        """See `ISnapSet`."""
        clauses = [Snap.git_repository_url == url]
        if owner is not None:
            clauses.append(Snap.owner == owner)
        clauses.append(get_snap_privacy_filter(visible_by_user))
        return IStore(Snap).find(Snap, *clauses)

    def findByURLPrefix(self, url_prefix, owner=None, visible_by_user=None):
        """See `ISnapSet`."""
        return self.findByURLPrefixes(
            [url_prefix], owner=owner, visible_by_user=visible_by_user)

    def findByURLPrefixes(self, url_prefixes, owner=None,
                          visible_by_user=None):
        """See `ISnapSet`."""
        prefix_clauses = [
            Snap.git_repository_url.startswith(url_prefix)
            for url_prefix in url_prefixes]
        clauses = [Or(*prefix_clauses)]
        if owner is not None:
            clauses.append(Snap.owner == owner)
        clauses.append(get_snap_privacy_filter(visible_by_user))
        return IStore(Snap).find(Snap, *clauses)

    def findByStoreName(self, store_name, owner=None, visible_by_user=None):
        """See `ISnapSet`."""
        clauses = [Snap.store_name == store_name]
        if owner is not None:
            clauses.append(Snap.owner == owner)
        clauses.append(get_snap_privacy_filter(visible_by_user))
        return IStore(Snap).find(Snap, *clauses)

    def preloadDataForSnaps(self, snaps, user=None):
        """See `ISnapSet`."""
        snaps = [removeSecurityProxy(snap) for snap in snaps]

        person_ids = set()
        for snap in snaps:
            person_ids.add(snap.registrant_id)
            person_ids.add(snap.owner_id)

        branches = load_related(Branch, snaps, ["branch_id"])
        repositories = load_related(
            GitRepository, snaps, ["git_repository_id"])
        if branches:
            GenericBranchCollection.preloadDataForBranches(branches)
        if repositories:
            GenericGitCollection.preloadDataForRepositories(repositories)
        # The stacked-on branches are used to check branch visibility.
        GenericBranchCollection.preloadVisibleStackedOnBranches(branches, user)
        GenericGitCollection.preloadVisibleRepositories(repositories, user)

        # Add branch/repository owners to the list of pre-loaded persons.
        # We need the target repository owner as well; unlike branches,
        # repository unique names aren't trigger-maintained.
        person_ids.update(branch.ownerID for branch in branches)
        person_ids.update(repository.owner_id for repository in repositories)

        list(getUtility(IPersonSet).getPrecachedPersonsFromIDs(
            person_ids, need_validity=True))

    def getSnapcraftYaml(self, context, logger=None):
        """See `ISnapSet`."""
        if ISnap.providedBy(context):
            context = context.source
        if context is None:
            raise CannotFetchSnapcraftYaml("Snap source is not defined")
        try:
            paths = (
                "snap/snapcraft.yaml",
                "build-aux/snap/snapcraft.yaml",
                "snapcraft.yaml",
                ".snapcraft.yaml",
                )
            for path in paths:
                try:
                    blob = context.getBlob(path)
                    if (IGitRef.providedBy(context) and
                            context.repository_url is not None and
                            isinstance(blob, bytes) and
                            b":" not in blob and b"\n" not in blob):
                        # Heuristic.  It seems somewhat common for Git
                        # hosting sites to return the symlink target path
                        # when fetching a blob corresponding to a symlink
                        # committed to a repository: GitHub and GitLab both
                        # have this property.  If it looks like this is what
                        # has happened here, try resolving the symlink (only
                        # to one level).
                        resolved_path = urlutils.join(
                            urlutils.dirname(path),
                            six.ensure_str(blob)).lstrip("/")
                        blob = context.getBlob(resolved_path)
                    break
                except (BranchFileNotFound, GitRepositoryBlobNotFound):
                    pass
            else:
                if logger is not None:
                    logger.exception(
                        "Cannot find snapcraft.yaml in %s",
                        context.unique_name)
                raise MissingSnapcraftYaml(context.unique_name)
        except GitRepositoryBlobUnsupportedRemote as e:
            raise CannotFetchSnapcraftYaml(str(e), unsupported_remote=True)
        except urlutils.InvalidURLJoin as e:
            raise CannotFetchSnapcraftYaml(str(e))
        except (BranchHostingFault, GitRepositoryScanFault) as e:
            msg = "Failed to get snap manifest from %s"
            if logger is not None:
                logger.exception(msg, context.unique_name)
            raise CannotFetchSnapcraftYaml(
                "%s: %s" % (msg % context.unique_name, e))

        try:
            snapcraft_data = yaml.safe_load(blob)
        except Exception as e:
            # Don't bother logging parsing errors from user-supplied YAML.
            raise CannotParseSnapcraftYaml(
                "Cannot parse snapcraft.yaml from %s: %s" %
                (context.unique_name, e))

        if not isinstance(snapcraft_data, dict):
            raise CannotParseSnapcraftYaml(
                "The top level of snapcraft.yaml from %s is not a mapping" %
                context.unique_name)

        return snapcraft_data

    @staticmethod
    def _findStaleSnaps():
        """See `ISnapSet`."""
        threshold_date = (
            datetime.now(pytz.UTC) -
            timedelta(minutes=config.snappy.auto_build_frequency))
        origin = [
            Snap,
            LeftJoin(
                SnapBuild,
                And(
                    SnapBuild.snap_id == Snap.id,
                    SnapBuild.archive_id == Snap.auto_build_archive_id,
                    SnapBuild.pocket == Snap.auto_build_pocket,
                    Not(IsDistinctFrom(
                        SnapBuild.channels, Snap.auto_build_channels)),
                    # We only want Snaps that haven't had an automatic
                    # SnapBuild dispatched for them recently.
                    SnapBuild.date_created >= threshold_date)),
            ]
        return IStore(Snap).using(*origin).find(
            Snap,
            Snap.is_stale,
            Snap.auto_build,
            SnapBuild.date_created == None).config(distinct=True)

    @classmethod
    def makeAutoBuilds(cls, logger=None):
        """See `ISnapSet`."""
        snaps = cls._findStaleSnaps()
        builds = []
        for snap in snaps:
            builds.extend(snap.requestAutoBuilds(
                allow_failures=True, fetch_snapcraft_yaml=True, logger=logger))
        return builds

    def detachFromBranch(self, branch):
        """See `ISnapSet`."""
        self.findByBranch(branch).set(
            branch_id=None, date_last_modified=UTC_NOW)

    def detachFromGitRepository(self, repository):
        """See `ISnapSet`."""
        self.findByGitRepository(repository).set(
            git_repository_id=None, git_path=None, date_last_modified=UTC_NOW)

    def empty_list(self):
        """See `ISnapSet`."""
        return []


@implementer(IEncryptedContainer)
class SnapStoreSecretsEncryptedContainer(NaClEncryptedContainerBase):

    @property
    def public_key_bytes(self):
        if config.snappy.store_secrets_public_key is not None:
            return base64.b64decode(
                config.snappy.store_secrets_public_key.encode("UTF-8"))
        else:
            return None

    @property
    def private_key_bytes(self):
        if config.snappy.store_secrets_private_key is not None:
            return base64.b64decode(
                config.snappy.store_secrets_private_key.encode("UTF-8"))
        else:
            return None


def get_snap_privacy_filter(user):
    """Returns the filter for all private Snaps that the given user is
    subscribed to (that is, has access without being directly an owner).

    :param user: An IPerson, or a class attribute that references an IPerson
                 in the database.
    :return: A storm condition.
    """
    try:
        roles = IPersonRoles(user)
    except TypeError:
        # If we cannot adapt `user` to IPersonRoles, continue with creating
        # the clause and skip the check for commercial admins.
        # By doing this, we keep this function compatible with
        # `user` as a class property. For example we can use it like
        # get_snap_privacy_filter(SnapSubscription.person_id) and use the
        # resulting clause to filter SnapSubscription objects based on its
        # snap user's grants.
        pass
    else:
        if roles.in_admin or roles.in_commercial_admin:
            return True

    # XXX pappacena 2021-02-12: Once we do the migration to back fill
    # information_type, we should be able to change this.
    private_snap = SQL(
        "CASE information_type"
        "    WHEN NULL THEN private"
        "    ELSE information_type NOT IN ?"
        "END", params=[tuple(i.value for i in PUBLIC_INFORMATION_TYPES)])
    if user is None:
        return private_snap == False

    artifact_grant_query = Coalesce(
        ArrayIntersects(
            SQL("%s.access_grants" % Snap.__storm_table__),
            Select(
                ArrayAgg(TeamParticipation.teamID),
                tables=TeamParticipation,
                where=(TeamParticipation.person == user)
            )), False)

    policy_grant_query = Coalesce(
        ArrayIntersects(
            Array(SQL("%s.access_policy" % Snap.__storm_table__)),
            Select(
                ArrayAgg(AccessPolicyGrant.policy_id),
                tables=(AccessPolicyGrant,
                        Join(TeamParticipation,
                             TeamParticipation.teamID ==
                             AccessPolicyGrant.grantee_id)),
                where=(TeamParticipation.person == user)
            )), False)

    return Or(private_snap == False, artifact_grant_query, policy_grant_query)<|MERGE_RESOLUTION|>--- conflicted
+++ resolved
@@ -1390,22 +1390,8 @@
 
     def getPossibleSnapInformationTypes(self, project):
         """See `ISnapSet`."""
-<<<<<<< HEAD
         return BRANCH_POLICY_ALLOWED_TYPES[project.branch_sharing_policy]
-=======
-        # Public snaps with private sources are not allowed.
-        source = branch or git_ref
-        if source is not None and source.private:
-            return source.information_type
-
-        # Public snaps owned by private teams are not allowed.
-        if owner is not None and owner.private:
-            return InformationType.PROPRIETARY
-
-        # XXX pappacena 2021-03-02: We need to consider the pillar's branch
-        # sharing policy here instead of suggesting PUBLIC.
-        return InformationType.PUBLIC
->>>>>>> 37422428
+
 
     def isValidInformationType(self, information_type, owner, branch=None,
                                git_ref=None):
