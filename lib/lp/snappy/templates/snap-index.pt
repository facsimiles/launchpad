--- conflicted
+++ resolved
@@ -156,32 +156,6 @@
         </tr>
       </thead>
       <tbody>
-<<<<<<< HEAD
-        <tal:snap-build-requests repeat="request context/pending_build_requests">
-          <tr tal:attributes="id string:request-${request/id}">
-            <td colspan="3"
-                tal:attributes="class string:request_status ${request/status/name}">
-              <span tal:replace="structure request/image:icon"/>
-              <tal:title replace="request/status/title"/> build request
-            </td>
-            <td>
-              <tal:archive replace="structure request/archive/fmt:link"/>
-            </td>
-          </tr>
-        </tal:snap-build-requests>
-        <tal:snap-builds repeat="build view/builds">
-          <tr tal:attributes="id string:build-${build/id}">
-            <td tal:attributes="class string:build_status ${build/status/name}">
-              <span tal:replace="structure build/image:icon"/>
-              <a tal:content="build/status/title"
-                 tal:attributes="href build/fmt:url"/>
-            </td>
-            <td class="datebuilt">
-              <tal:date replace="build/date/fmt:displaydate"/>
-              <tal:estimate condition="build/estimate">
-                (estimated)
-              </tal:estimate>
-=======
         <tal:snap-builds-and-requests repeat="item view/builds_and_requests">
           <tal:snap-build-request condition="item/date_requested|nothing">
             <tr tal:define="request item"
@@ -216,7 +190,6 @@
                 <tal:estimate condition="build/estimate">
                   (estimated)
                 </tal:estimate>
->>>>>>> 8130d3ad
 
                 <tal:build-log define="file build/log" tal:condition="file">
                   <a class="sprite download"
