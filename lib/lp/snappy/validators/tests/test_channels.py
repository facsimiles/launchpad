# Copyright 2017-2018 Canonical Ltd.  This software is licensed under the
# GNU Affero General Public License version 3 (see the file LICENSE).

from lp.app.validators import LaunchpadValidationError
from lp.snappy.validators.channels import channels_validator
from lp.testing import TestCaseWithFactory
from lp.testing.layers import LaunchpadFunctionalLayer


class TestChannelsValidator(TestCaseWithFactory):

    layer = LaunchpadFunctionalLayer

    def test_channels_validator_valid(self):
        self.assertTrue(
            channels_validator(["1.1/beta/fix-123", "1.1/edge/fix-123"])
        )
        self.assertTrue(channels_validator(["1.1/beta", "1.1/edge"]))
        self.assertTrue(channels_validator(["beta/fix-123", "edge/fix-123"]))
        self.assertTrue(channels_validator(["beta", "edge"]))

    def test_channels_validator_multiple_tracks(self):
<<<<<<< HEAD
        self.assertTrue(channels_validator(['1.1/stable', '2.1/edge']))
=======
        self.assertRaises(
            LaunchpadValidationError,
            channels_validator,
            ["1.1/stable", "2.1/edge"],
        )
>>>>>>> 70fcfda0

    def test_channels_validator_multiple_branches(self):
        self.assertRaises(
            LaunchpadValidationError,
            channels_validator,
            ["stable/fix-123", "edge/fix-124"],
        )

    def test_channels_validator_invalid_channel(self):
        self.assertRaises(
            LaunchpadValidationError,
            channels_validator,
            ["1.1/stable/invalid/too-long"],
        )<|MERGE_RESOLUTION|>--- conflicted
+++ resolved
@@ -20,15 +20,11 @@
         self.assertTrue(channels_validator(["beta", "edge"]))
 
     def test_channels_validator_multiple_tracks(self):
-<<<<<<< HEAD
-        self.assertTrue(channels_validator(['1.1/stable', '2.1/edge']))
-=======
         self.assertRaises(
             LaunchpadValidationError,
             channels_validator,
             ["1.1/stable", "2.1/edge"],
         )
->>>>>>> 70fcfda0
 
     def test_channels_validator_multiple_branches(self):
         self.assertRaises(
