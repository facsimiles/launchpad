# Copyright 2009 Canonical Ltd.  This software is licensed under the
# GNU Affero General Public License version 3 (see the file LICENSE).

"""Implementation of the `SourcePackageRecipe` content type."""

__metaclass__ = type
__all__ = [
    'SourcePackageRecipe',
    ]

from storm.locals import (
    Bool, Int, Reference, ReferenceSet, Store, Storm, Unicode)

from zope.component import getUtility
from zope.interface import classProvides, implements

from canonical.database.datetimecol import UtcDateTimeCol
from canonical.launchpad.interfaces.lpstorm import IMasterStore

from lp.archiveuploader.permission import check_upload_to_archive
from lp.code.interfaces.sourcepackagerecipe import (
    ISourcePackageRecipe, ISourcePackageRecipeSource)
from lp.code.interfaces.sourcepackagerecipebuild import (
    ISourcePackageRecipeBuildSource)
from lp.code.model.sourcepackagerecipedata import _SourcePackageRecipeData
from lp.registry.model.distroseries import DistroSeries
from lp.soyuz.interfaces.archive import ArchivePurpose
from lp.soyuz.interfaces.component import IComponentSet


class NonPPABuildRequest(Exception):
    """A build was requested to a non-PPA and this is currently
    unsupported."""


class _SourcePackageRecipeDistroSeries(Storm):
    """Link table for many-to-many relationship."""

    __storm_table__ = "SourcePackageRecipeDistroSeries"
    id = Int(primary=True)
    sourcepackagerecipe_id = Int(name='sourcepackagerecipe', allow_none=False)
    distroseries_id = Int(name='distroseries', allow_none=False)


class SourcePackageRecipe(Storm):
    """See `ISourcePackageRecipe` and `ISourcePackageRecipeSource`."""

    __storm_table__ = 'SourcePackageRecipe'

    implements(ISourcePackageRecipe)
    classProvides(ISourcePackageRecipeSource)

    id = Int(primary=True)

    date_created = UtcDateTimeCol(notNull=True)
    date_last_modified = UtcDateTimeCol(notNull=True)

    owner_id = Int(name='owner', allow_none=True)
    owner = Reference(owner_id, 'Person.id')

    registrant_id = Int(name='registrant', allow_none=True)
    registrant = Reference(registrant_id, 'Person.id')

    distroseries = ReferenceSet(
        id, _SourcePackageRecipeDistroSeries.sourcepackagerecipe_id,
        _SourcePackageRecipeDistroSeries.distroseries_id, DistroSeries.id)

    build_daily = Bool()

    sourcepackagename_id = Int(name='sourcepackagename', allow_none=True)
    sourcepackagename = Reference(
        sourcepackagename_id, 'SourcePackageName.id')

    name = Unicode(allow_none=True)
    description = Unicode(allow_none=False)

    @property
    def _recipe_data(self):
        return Store.of(self).find(
            _SourcePackageRecipeData,
            _SourcePackageRecipeData.sourcepackage_recipe == self).one()

    def _get_builder_recipe(self):
        """Accesses of the recipe go to the _SourcePackageRecipeData."""
        return self._recipe_data.getRecipe()

    def _set_builder_recipe(self, value):
        """Setting of the recipe goes to the _SourcePackageRecipeData."""
        self._recipe_data.setRecipe(value)

    builder_recipe = property(_get_builder_recipe, _set_builder_recipe)

    @property
    def base_branch(self):
        return self._recipe_data.base_branch

    def getReferencedBranches(self):
        """See `ISourcePackageRecipe.getReferencedBranches`."""
        return self._recipe_data.getReferencedBranches()

    @staticmethod
    def new(registrant, owner, distroseries, sourcepackagename, name,
            builder_recipe, description):
        """See `ISourcePackageRecipeSource.new`."""
        store = IMasterStore(SourcePackageRecipe)
        sprecipe = SourcePackageRecipe()
        _SourcePackageRecipeData(builder_recipe, sprecipe)
        sprecipe.registrant = registrant
        sprecipe.owner = owner
        sprecipe.sourcepackagename = sourcepackagename
        sprecipe.name = name
<<<<<<< HEAD
        for distroseries_item in distroseries:
            sprecipe.distroseries.add(distroseries_item)
=======
        sprecipe.description = description
>>>>>>> eb07a5c1
        store.add(sprecipe)
        return sprecipe

    def requestBuild(self, archive, requester, distroseries, pocket):
        """See `ISourcePackageRecipe`."""
        if archive.purpose != ArchivePurpose.PPA:
            raise NonPPABuildRequest
        component = getUtility(IComponentSet)["multiverse"]
        reject_reason = check_upload_to_archive(
            requester, distroseries, self.sourcepackagename,
            archive, component, pocket)
        if reject_reason is not None:
            raise reject_reason

        sourcepackage = distroseries.getSourcePackage(
            self.sourcepackagename)
        build = getUtility(ISourcePackageRecipeBuildSource).new(sourcepackage,
            self, requester, archive)
        build.queueBuild()
        return build<|MERGE_RESOLUTION|>--- conflicted
+++ resolved
@@ -109,12 +109,9 @@
         sprecipe.owner = owner
         sprecipe.sourcepackagename = sourcepackagename
         sprecipe.name = name
-<<<<<<< HEAD
         for distroseries_item in distroseries:
             sprecipe.distroseries.add(distroseries_item)
-=======
         sprecipe.description = description
->>>>>>> eb07a5c1
         store.add(sprecipe)
         return sprecipe
 
