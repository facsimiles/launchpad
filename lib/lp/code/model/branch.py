--- conflicted
+++ resolved
@@ -899,12 +899,7 @@
         """See `IBranch`."""
         if self.branch_type == BranchType.REMOTE:
             raise BranchTypeError(self.unique_name)
-<<<<<<< HEAD
-        from canonical.launchpad.interfaces import IStore
-        branch = IStore(self).find(
-=======
         branch = Store.of(self).find(
->>>>>>> 542f2c8c
             Branch,
             Branch.id == self.id,
             Or(Branch.next_mirror_time > UTC_NOW,
