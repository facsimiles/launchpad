--- conflicted
+++ resolved
@@ -898,12 +898,7 @@
         """See `IBranch`."""
         if self.branch_type == BranchType.REMOTE:
             raise BranchTypeError(self.unique_name)
-<<<<<<< HEAD
-        from canonical.launchpad.interfaces.lpstorm import IStore
-        IStore(self).find(
-=======
         branch = Store.of(self).find(
->>>>>>> a0f9eb7d
             Branch,
             Branch.id == self.id,
             Or(Branch.next_mirror_time > UTC_NOW,
