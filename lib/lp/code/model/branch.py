--- conflicted
+++ resolved
@@ -1281,11 +1281,7 @@
             BuildQueue,
             Or(
                 BuildQueue.jobID.is_in(affected_jobs),
-<<<<<<< HEAD
-                BuildQueue.build_farm_job_id.is_in(bfj_ids))).remove()
-=======
                 BuildQueue._build_farm_job_id.is_in(bfj_ids))).remove()
->>>>>>> 9cd4bee6
 
         # Delete Jobs.  Their BranchJobs cascade along in the database.
         store.find(Job, Job.id.is_in(affected_jobs)).remove()
