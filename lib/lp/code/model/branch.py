--- conflicted
+++ resolved
@@ -132,16 +132,11 @@
     RevisionAuthor,
     )
 from lp.code.model.seriessourcepackagebranch import SeriesSourcePackageBranch
-<<<<<<< HEAD
-from lp.codehosting.safe_open import safe_open
 from lp.registry.enums import (
     InformationType,
     PRIVATE_INFORMATION_TYPES,
     PUBLIC_INFORMATION_TYPES,
     )
-=======
-from lp.registry.interfaces.accesspolicy import IAccessPolicyArtifactSource
->>>>>>> 8a3b0024
 from lp.registry.interfaces.person import (
     validate_person,
     validate_public_person,
