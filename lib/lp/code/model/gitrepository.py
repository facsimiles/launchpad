--- conflicted
+++ resolved
@@ -193,14 +193,7 @@
     UTC_NOW,
     )
 from lp.services.database.decoratedresultset import DecoratedResultSet
-<<<<<<< HEAD
-from lp.services.database.enumcol import (
-    DBEnum,
-    EnumCol,
-    )
-=======
 from lp.services.database.enumcol import DBEnum
->>>>>>> c94190d1
 from lp.services.database.interfaces import IStore
 from lp.services.database.sqlbase import get_transaction_timestamp
 from lp.services.database.stormbase import StormBase
