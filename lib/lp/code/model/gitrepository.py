--- conflicted
+++ resolved
@@ -367,27 +367,6 @@
         self.result = result
 
 
-<<<<<<< HEAD
-class RevisionStatusReportNavigation(Navigation):
-
-    usedfor = IRevisionStatusReport
-
-    @stepthrough('+status')
-    def traverse_option(self, id):
-        try:
-            report_id = int(id)
-        except ValueError:
-            raise NotFoundError(id)
-        report = IStore(
-            RevisionStatusReport).find(
-            RevisionStatusReport, id=report_id).one()
-        if report is None:
-            raise NotFoundError(id)
-        return report
-
-
-=======
->>>>>>> 52d3757e
 @implementer(IRevisionStatusReportSet)
 class RevisionStatusReportSet:
 
