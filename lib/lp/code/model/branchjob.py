# Copyright 2004-2005, 2009 Canonical Ltd.  All rights reserved.
__all__ = [
    'BranchJob',
    'RevisionsAddedJob',
    'RevisionMailJob',
    'RosettaUploadJob',
]

import os
import shutil
from StringIO import StringIO

from bzrlib.bzrdir import BzrDirMetaFormat1
from bzrlib.log import log_formatter, show_log
from bzrlib.diff import show_diff_trees
from bzrlib.revision import NULL_REVISION
from bzrlib.revisionspec import RevisionInfo, RevisionSpec
from bzrlib.upgrade import upgrade
from lazr.enum import DBEnumeratedType, DBItem
from lazr.delegates import delegates
import simplejson
from sqlobject import ForeignKey, StringCol
from storm.expr import And
import transaction
from zope.component import getUtility
from zope.interface import classProvides, implements

from canonical.config import config
from canonical.database.enumcol import EnumCol
from canonical.database.sqlbase import SQLBase
from lp.code.bzr import (
    BRANCH_FORMAT_UPGRADE_PATH, REPOSITORY_FORMAT_UPGRADE_PATH)
from lp.code.model.branch import Branch
from lp.code.model.diff import StaticDiff
from lp.codehosting.vfs import branch_id_to_path
from lp.services.job.model.job import Job
from lp.services.job.interfaces.job import JobStatus
from lp.registry.model.productseries import ProductSeries
from canonical.launchpad.database.translationbranchapprover import (
    TranslationBranchApprover)
from lp.code.enums import (
    BranchSubscriptionDiffSize, BranchSubscriptionNotificationLevel)
from lp.code.interfaces.branchjob import (
    IBranchDiffJob, IBranchDiffJobSource, IBranchJob, IBranchUpgradeJob,
    IBranchUpgradeJobSource, IReclaimBranchSpaceJob,
    IReclaimBranchSpaceJobSource, IRevisionMailJob, IRevisionMailJobSource,
    IRosettaUploadJob, IRosettaUploadJobSource)
from canonical.launchpad.interfaces.translations import (
    TranslationsBranchImportMode)
from canonical.launchpad.interfaces.translationimportqueue import (
    ITranslationImportQueue)
from lp.code.mail.branch import BranchMailer
from canonical.launchpad.translationformat.translation_import import (
    TranslationImporter)
from canonical.launchpad.webapp.interfaces import (
        IStoreSelector, MAIN_STORE, MASTER_FLAVOR)

# Use at most the first 100 characters of the commit message.
SUBJECT_COMMIT_MESSAGE_LENGTH = 100

class BranchJobType(DBEnumeratedType):
    """Values that ICodeImportJob.state can take."""

    STATIC_DIFF = DBItem(0, """
        Static Diff

        This job runs against a branch to produce a diff that cannot change.
        """)

    REVISION_MAIL = DBItem(1, """
        Revision Mail

        This job runs against a branch to send emails about revisions.
        """)

    REVISIONS_ADDED_MAIL = DBItem(2, """
        Revisions Added Mail

        This job runs against a branch to send emails about added revisions.
        """)

    ROSETTA_UPLOAD = DBItem(3, """
        Rosetta Upload

        This job runs against a branch to upload translation files to rosetta.
        """)

    UPGRADE_BRANCH = DBItem(4, """
        Upgrade Branch

        This job upgrades the branch in the hosted area.
        """)

    RECLAIM_BRANCH_SPACE = DBItem(5, """
        Reclaim Branch Space

        This job removes a branch that have been deleted from the database
        from disk.
        """)

class BranchJob(SQLBase):
    """Base class for jobs related to branches."""

    implements(IBranchJob)

    _table = 'BranchJob'

    job = ForeignKey(foreignKey='Job', notNull=True)

    branch = ForeignKey(foreignKey='Branch')

    job_type = EnumCol(enum=BranchJobType, notNull=True)

    _json_data = StringCol(dbName='json_data')

    @property
    def metadata(self):
        return simplejson.loads(self._json_data)

    def __init__(self, branch, job_type, metadata):
        """Constructor.

        :param branch: The database branch this job relates to.
        :param job_type: The BranchJobType of this job.
        :param metadata: The type-specific variables, as a JSON-compatible
            dict.
        """
        json_data = simplejson.dumps(metadata)
        SQLBase.__init__(
            self, job=Job(), branch=branch, job_type=job_type,
            _json_data=json_data)

    def destroySelf(self):
        """See `IBranchJob`."""
        SQLBase.destroySelf(self)
        self.job.destroySelf()


class BranchJobDerived(object):

    delegates(IBranchJob)

    def __init__(self, branch_job):
        self.context = branch_job

    # XXX: henninge 2009-02-20 bug=331919: These two standard operators
    # should be implemented by delegates().
    def __eq__(self, other):
        return (self.__class__ == other.__class__ and
                self.context == other.context)

    def __ne__(self, other):
        return not (self == other)

    @classmethod
    def iterReady(cls):
        """See `IRevisionMailJobSource`."""
        store = getUtility(IStoreSelector).get(MAIN_STORE, MASTER_FLAVOR)
        jobs = store.find(
            (BranchJob),
            And(BranchJob.job_type == cls.class_job_type,
                BranchJob.job == Job.id,
                Job.id.is_in(Job.ready_jobs)))
        return (cls(job) for job in jobs)


class BranchDiffJob(BranchJobDerived):
    """A Job that calculates the a diff related to a Branch."""

    implements(IBranchDiffJob)

    classProvides(IBranchDiffJobSource)
    @classmethod
    def create(cls, branch, from_revision_spec, to_revision_spec):
        """See `IBranchDiffJobSource`."""
        metadata = cls.getMetadata(from_revision_spec, to_revision_spec)
        branch_job = BranchJob(branch, BranchJobType.STATIC_DIFF, metadata)
        return cls(branch_job)

    @staticmethod
    def getMetadata(from_revision_spec, to_revision_spec):
        return {
            'from_revision_spec': from_revision_spec,
            'to_revision_spec': to_revision_spec,
        }

    @property
    def from_revision_spec(self):
        return self.metadata['from_revision_spec']

    @property
    def to_revision_spec(self):
        return self.metadata['to_revision_spec']

    def _get_revision_id(self, bzr_branch, spec_string):
        spec = RevisionSpec.from_string(spec_string)
        return spec.as_revision_id(bzr_branch)

    def run(self):
        """See IBranchDiffJob."""
        bzr_branch = self.branch.getBzrBranch()
        from_revision_id = self._get_revision_id(
            bzr_branch, self.from_revision_spec)
        to_revision_id = self._get_revision_id(
            bzr_branch, self.to_revision_spec)
        static_diff = StaticDiff.acquire(
            from_revision_id, to_revision_id, bzr_branch.repository)
        return static_diff


class BranchUpgradeJob(BranchJobDerived):
    """A Job that upgrades branches to the current stable format."""

    implements(IBranchUpgradeJob)

    classProvides(IBranchUpgradeJobSource)
    @classmethod
    def create(cls, branch):
        """See `IBranchUpgradeJobSource`."""
        branch_job = BranchJob(branch, BranchJobType.UPGRADE_BRANCH, {})
        return cls(branch_job)

    def run(self):
        """See `IBranchUpgradeJob`."""
        branch = self.branch.getBzrBranch()
        to_format = self.upgrade_format
        upgrade(branch.base, to_format)

    @property
    def upgrade_format(self):
        """See `IBranch`."""
        format = BzrDirMetaFormat1()
        branch_format = BRANCH_FORMAT_UPGRADE_PATH.get(
            self.branch.branch_format)
        repository_format = REPOSITORY_FORMAT_UPGRADE_PATH.get(
            self.branch.repository_format)
        if branch_format is None or repository_format is None:
            branch = self.branch.getBzrBranch()
            if branch_format is None:
                branch_format = type(branch._format)
            if repository_format is None:
                repository_format = type(branch.repository._format)
        format.set_branch_format(branch_format())
        format._set_repository_format(repository_format())
        return format


class RevisionMailJob(BranchDiffJob):
    """A Job that calculates the a diff related to a Branch."""

    implements(IRevisionMailJob)

    classProvides(IRevisionMailJobSource)

    class_job_type = BranchJobType.REVISION_MAIL

    @classmethod
    def create(
        cls, branch, revno, from_address, body, perform_diff, subject):
        """See `IRevisionMailJobSource`."""
        metadata = {
            'revno': revno,
            'from_address': from_address,
            'body': body,
            'perform_diff': perform_diff,
            'subject': subject,
        }
        if isinstance(revno, int) and revno > 0:
            from_revision_spec = str(revno - 1)
            to_revision_spec = str(revno)
        else:
            from_revision_spec = None
            to_revision_spec = None
        metadata.update(BranchDiffJob.getMetadata(from_revision_spec,
                        to_revision_spec))
        branch_job = BranchJob(branch, BranchJobType.REVISION_MAIL, metadata)
        return cls(branch_job)

    @property
    def revno(self):
        revno = self.metadata['revno']
        if isinstance(revno, int):
            revno = long(revno)
        return revno

    @property
    def from_address(self):
        return str(self.metadata['from_address'])

    @property
    def perform_diff(self):
        return self.metadata['perform_diff']

    @property
    def body(self):
        return self.metadata['body']

    @property
    def subject(self):
        return self.metadata['subject']

    def getMailer(self):
        """Return a BranchMailer for this job."""
        if self.perform_diff and self.to_revision_spec is not None:
            diff = BranchDiffJob.run(self)
            transaction.commit()
            diff_text = diff.diff.text
        else:
            diff_text = None
        return BranchMailer.forRevision(
            self.branch, self.revno, self.from_address, self.body,
            diff_text, self.subject)

    def run(self):
        """See `IRevisionMailJob`."""
        self.getMailer().sendAll()


class RevisionsAddedJob(BranchJobDerived):
    """A job for sending emails about added revisions."""

    class_job_type = BranchJobType.REVISIONS_ADDED_MAIL

    @classmethod
    def create(cls, branch, last_scanned_id, last_revision_id,
               from_address):
        metadata = {'last_scanned_id': last_scanned_id,
                    'last_revision_id': last_revision_id,
                    'from_address': from_address}
        branch_job = BranchJob(branch, cls.class_job_type, metadata)
        return RevisionsAddedJob(branch_job)

    def __init__(self, context):
        super(RevisionsAddedJob, self).__init__(context)
        self._bzr_branch = None
        self._tree_cache = {}

    @property
    def bzr_branch(self):
        if self._bzr_branch is None:
            self._bzr_branch = self.branch.getBzrBranch()
        return self._bzr_branch

    @property
    def last_scanned_id(self):
        return self.metadata['last_scanned_id']

    @property
    def last_revision_id(self):
        return self.metadata['last_revision_id']

    @property
    def from_address(self):
        return self.metadata['from_address']

    def iterAddedMainline(self):
        """Iterate through revisions added to the mainline."""
        repository = self.bzr_branch.repository
        added_revisions = repository.get_graph().find_unique_ancestors(
            self.last_revision_id, [self.last_scanned_id])
        # Avoid hitting the database since bzrlib makes it easy to check.
        # There are possibly more efficient ways to get the mainline
        # revisions, but this is simple and it works.
        history = self.bzr_branch.revision_history()
        for num, revid in enumerate(history):
            if revid in added_revisions:
                yield repository.get_revision(revid), num+1

    def generateDiffs(self):
        """Determine whether to generate diffs."""
        for subscription in self.branch.subscriptions:
            if (subscription.max_diff_lines !=
                BranchSubscriptionDiffSize.NODIFF):
                return True
        else:
            return False

    def run(self):
        """Send all the emails about all the added revisions."""
        diff_levels = (BranchSubscriptionNotificationLevel.DIFFSONLY,
                       BranchSubscriptionNotificationLevel.FULL)
        subscriptions = self.branch.getSubscriptionsByLevel(diff_levels)
        if not subscriptions:
            return

        self.bzr_branch.lock_read()
        try:
            for revision, revno in self.iterAddedMainline():
                assert revno is not None
                mailer = self.getMailerForRevision(
                    revision, revno, self.generateDiffs())
                mailer.sendAll()
        finally:
            self.bzr_branch.unlock()

    def getDiffForRevisions(self, from_revision_id, to_revision_id):
        """Generate the diff between from_revision_id and to_revision_id."""
        # Try to reuse a tree from the last time through.
        repository = self.bzr_branch.repository
        from_tree = self._tree_cache.get(from_revision_id)
        if from_tree is None:
            from_tree = repository.revision_tree(from_revision_id)
        to_tree = self._tree_cache.get(to_revision_id)
        if to_tree is None:
            to_tree = repository.revision_tree(to_revision_id)
        # Replace the tree cache with these two trees.
        self._tree_cache = {
            from_revision_id: from_tree, to_revision_id: to_tree}
        # Now generate the diff.
        diff_content = StringIO()
        show_diff_trees(
            from_tree, to_tree, diff_content, old_label='', new_label='')
        return diff_content.getvalue()

    def getMailerForRevision(self, revision, revno, generate_diff):
        """Return a BranchMailer for a revision.

        :param revision: A bzr revision.
        :param revno: The revno of the revision in this branch.
        :param generate_diffs: If true, generate a diff for the revision.
        """
        message = self.getRevisionMessage(revision.revision_id, revno)
        # Use the first (non blank) line of the commit message
        # as part of the subject, limiting it to 100 characters
        # if it is longer.
        message_lines = [
            line.strip() for line in revision.message.split('\n')
            if len(line.strip()) > 0]
        if len(message_lines) == 0:
            first_line = 'no commit message given'
        else:
            first_line = message_lines[0]
            if len(first_line) > SUBJECT_COMMIT_MESSAGE_LENGTH:
                offset = SUBJECT_COMMIT_MESSAGE_LENGTH - 3
                first_line = first_line[:offset] + '...'
        subject = '[Branch %s] Rev %s: %s' % (
            self.branch.unique_name, revno, first_line)
        if generate_diff:
            if len(revision.parent_ids) > 0:
                parent_id = revision.parent_ids[0]
            else:
                parent_id = NULL_REVISION

            diff_text = self.getDiffForRevisions(
                parent_id, revision.revision_id)
        else:
            diff_text = None
        return BranchMailer.forRevision(
            self.branch, revno, self.from_address, message, diff_text,
            subject)

    def getRevisionMessage(self, revision_id, revno):
        """Return the log message for a revision.

        :param revision_id: The revision-id of the revision.
        :param revno: The revno of the revision in the branch.
        :return: The log message entered for this revision.
        """
        info = RevisionInfo(self.bzr_branch, revno, revision_id)
        outf = StringIO()
        lf = log_formatter('long', to_file=outf)
        show_log(self.bzr_branch,
                 lf,
                 start_revision=info,
                 end_revision=info,
                 verbose=True)
        return outf.getvalue()


class RosettaUploadJob(BranchJobDerived):
    """A Job that uploads translation files to Rosetta."""

    implements(IRosettaUploadJob)

    classProvides(IRosettaUploadJobSource)

    class_job_type = BranchJobType.ROSETTA_UPLOAD

    def __init__(self, branch_job):
        super(RosettaUploadJob, self).__init__(branch_job)

        self.template_file_names = []
        self.template_files_changed = []
        self.translation_file_names = []
        self.translation_files_changed = []

    @staticmethod
    def getMetadata(from_revision_id, force_translations_upload):
        return {
            'from_revision_id': from_revision_id,
            'force_translations_upload': force_translations_upload,
        }

    @property
    def from_revision_id(self):
        return self.metadata['from_revision_id']

    @property
    def force_translations_upload(self):
        return self.metadata['force_translations_upload']

    @classmethod
    def _get_any_product_series(cls, branch, force_translations_upload):
        """Find an affected product series.

        This is used to check if any product series is related to the branch
        in order to decide if a job needs to be created.

        :param branch: The IBranch that is being scanned.
        :param force_translations_upload: Flag to override the settings in the
            product series and upload all translation files.
        :returns: a list of IProductSeries objects.
        """
        return cls._find_product_series(branch,
                                        force_translations_upload).any()

    @staticmethod
    def _find_product_series(branch, force_translations_upload):
        """Find affected product series.

        :param branch: The IBranch that is being scanned.
        :param force_translations_upload: Flag to override the settings in the
            product series and upload all translation files.
        :returns: a list of IProductSeries objects.
        """
        store = getUtility(IStoreSelector).get(MAIN_STORE, MASTER_FLAVOR)
        if force_translations_upload:
            productseries = store.find(
                (ProductSeries),
                ProductSeries.branch == branch)
        else:
            productseries = store.find(
                (ProductSeries),
                ProductSeries.branch == branch,
                ProductSeries.translations_autoimport_mode !=
                   TranslationsBranchImportMode.NO_IMPORT)
        return productseries

    @classmethod
    def create(cls, branch, from_revision_id,
               force_translations_upload=False):
        """See `IRosettaUploadJobSource`."""
        if branch is None:
            return None
        if from_revision_id is None:
            from_revision_id = NULL_REVISION
        productseries = cls._get_any_product_series(branch,
                                                    force_translations_upload)
        if productseries is not None:
            metadata = cls.getMetadata(from_revision_id,
                                       force_translations_upload)
            branch_job = BranchJob(
                branch, BranchJobType.ROSETTA_UPLOAD, metadata)
            return cls(branch_job)
        else:
            return None

    def _iter_all_lists(self):
        """Iterate through all the file lists.

        File names and files are stored in different lists according to their
        type (template or translation). But some operations need to be
        performed on both lists. This generator yields a pair of lists, one
        containing all file names for the given type, the other containing
        all file names *and* content of the changed files.
        """
        yield (self.template_file_names, self.template_files_changed)
        yield (self.translation_file_names, self.translation_files_changed)

    def _iter_lists_and_uploaders(self, productseries):
        """Iterate through all files for a productseries.

        File names and files are stored in different lists according to their
        type (template or translation). Which of these are needed depends on
        the configuration of the product series these uploads are for. This
        generator checks the configuration of the series and produces the
        a lists of lists and a person object. The first list contains all
        file names or the given type, the second contains all file names
        *and* content of the changed files. The person is who is to be
        credited as the importer of these files and will vary depending on
        the file type.
        """
        if (productseries.translations_autoimport_mode in (
            TranslationsBranchImportMode.IMPORT_TEMPLATES,
            TranslationsBranchImportMode.IMPORT_TRANSLATIONS) or
            self.force_translations_upload):
            #
            yield (self.template_file_names,
                   self.template_files_changed,
                   self._uploader_person_pot(productseries))

        if (productseries.translations_autoimport_mode ==
            TranslationsBranchImportMode.IMPORT_TRANSLATIONS or
            self.force_translations_upload):
            #
            yield (self.translation_file_names,
                   self.translation_files_changed,
                   self._uploader_person_po(productseries))

    @property
    def file_names(self):
        """A contatenation of all lists of filenames."""
        return self.template_file_names + self.translation_file_names

    def _init_translation_file_lists(self):
        """Initialize the member variables that hold the information about
        the relevant files.

        The information is collected from the branch tree and stored in the
        following member variables:
        * file_names is a dictionary of two lists ('pot', 'po') of file names
          that are POT or PO files respectively. This includes all files,
          changed or unchanged.
        * changed_files is a dictionary of two lists ('pot', 'po') of tuples
          of (file_name, file_content) of all changed files that are POT or
          PO files respectively.
        """

        bzrbranch = self.branch.getBzrBranch()
        from_tree = bzrbranch.repository.revision_tree(
            self.from_revision_id)
        to_tree = bzrbranch.repository.revision_tree(
            self.branch.last_scanned_id)

        importer = TranslationImporter()

        to_tree.lock_read()
        try:
            for dir, files in to_tree.walkdirs():
                for afile in files:
                    file_path, file_name, file_type = afile[:3]
                    if file_type != 'file':
                        continue
                    if importer.isTemplateName(file_name):
                        append_to = self.template_file_names
                    elif importer.isTranslationName(file_name):
                        append_to = self.translation_file_names
                    else:
                        continue
                    append_to.append(file_path)
            from_tree.lock_read()
            try:
                for file_names, changed_files in self._iter_all_lists():
                    for changed_file in to_tree.iter_changes(
                            from_tree, specific_files=file_names):
                        file_id, (from_path, to_path) = changed_file[:2]
                        changed_files.append((
                            to_path, to_tree.get_file_text(file_id)))
            finally:
                from_tree.unlock()
        finally:
            to_tree.unlock()

    def _uploader_person_pot(self, series):
        """Determine which person is the uploader for a pot file."""
        # Default uploader is the driver or owner of the series.
        uploader = series.driver
        if uploader is None:
            uploader = series.owner
        return uploader

    def _uploader_person_po(self, series):
        """Determine which person is the uploader for a po file."""
        # For po files, try to determine the author of the latest push.
        uploader = None
        revision = self.branch.getTipRevision()
        if revision is not None and revision.revision_author is not None:
            uploader = revision.revision_author.person
        if uploader is None:
            uploader = self._uploader_person_pot(series)
        return uploader

    def run(self):
        """See `IRosettaUploadJob`."""
        # This is not called upon job creation because the branch would
        # neither have been mirrored nor scanned then.
        self._init_translation_file_lists()
        # Get the product series that are connected to this branch and
        # that want to upload translations.
        productseries = self._find_product_series(
            self.branch, self.force_translations_upload)
        translation_import_queue = getUtility(ITranslationImportQueue)
        for series in productseries:
            approver = TranslationBranchApprover(self.file_names,
                                                 productseries=series)
            for iter_info in self._iter_lists_and_uploaders(series):
                file_names, changed_files, uploader = iter_info
                for upload_file_name, upload_file_content in changed_files:
                    if len(upload_file_content) == 0:
                        continue # Skip empty files
                    entry = translation_import_queue.addOrUpdateEntry(
                        upload_file_name, upload_file_content,
                        True, uploader, productseries=series)
                    approver.approve(entry)

    @staticmethod
    def iterReady():
        """See `IRosettaUploadJobSource`."""
        store = getUtility(IStoreSelector).get(MAIN_STORE, MASTER_FLAVOR)
        jobs = store.using(BranchJob, Job, Branch).find(
            (BranchJob),
            And(BranchJob.job_type == BranchJobType.ROSETTA_UPLOAD,
                BranchJob.job == Job.id,
                BranchJob.branch == Branch.id,
                Branch.last_mirrored_id == Branch.last_scanned_id,
                Job.id.is_in(Job.ready_jobs)))
        return (RosettaUploadJob(job) for job in jobs)

<<<<<<< HEAD
    @staticmethod
    def findUnfinishedJobs(branch):
        """See `IRosettaUploadJobSource`."""
        store = getUtility(IStoreSelector).get(MAIN_STORE, MASTER_FLAVOR)
        jobs = store.using(BranchJob, Job).find((BranchJob), And(
            Job.id == BranchJob.id,
            BranchJob.branch == branch,
            BranchJob.job_type == BranchJobType.ROSETTA_UPLOAD,
            Job._status != JobStatus.COMPLETED,
            Job._status != JobStatus.FAILED))
        return jobs
=======

class ReclaimBranchSpaceJob(BranchJobDerived):
    """Reclaim the disk space used by a branch that's deleted from the DB."""

    implements(IReclaimBranchSpaceJob)

    classProvides(IReclaimBranchSpaceJobSource)

    class_job_type = BranchJobType.RECLAIM_BRANCH_SPACE

    @classmethod
    def create(cls, branch_id):
        """See `IBranchDiffJobSource`."""
        metadata = {'branch_id': branch_id}
        # The branch_job has a branch of None, as there is no branch left in
        # the database to refer to.
        branch_job = BranchJob(None, cls.class_job_type, metadata)
        return cls(branch_job)

    @property
    def branch_id(self):
        return self.metadata['branch_id']

    def run(self):
        mirrored_path = os.path.join(
            config.codehosting.mirrored_branches_root,
            branch_id_to_path(self.branch_id))
        hosted_path = os.path.join(
            config.codehosting.hosted_branches_root,
            branch_id_to_path(self.branch_id))
        if os.path.exists(mirrored_path):
            shutil.rmtree(mirrored_path)
        if os.path.exists(hosted_path):
            shutil.rmtree(hosted_path)
>>>>>>> fcee3393
<|MERGE_RESOLUTION|>--- conflicted
+++ resolved
@@ -706,7 +706,6 @@
                 Job.id.is_in(Job.ready_jobs)))
         return (RosettaUploadJob(job) for job in jobs)
 
-<<<<<<< HEAD
     @staticmethod
     def findUnfinishedJobs(branch):
         """See `IRosettaUploadJobSource`."""
@@ -718,7 +717,7 @@
             Job._status != JobStatus.COMPLETED,
             Job._status != JobStatus.FAILED))
         return jobs
-=======
+
 
 class ReclaimBranchSpaceJob(BranchJobDerived):
     """Reclaim the disk space used by a branch that's deleted from the DB."""
@@ -753,4 +752,3 @@
             shutil.rmtree(mirrored_path)
         if os.path.exists(hosted_path):
             shutil.rmtree(hosted_path)
->>>>>>> fcee3393
