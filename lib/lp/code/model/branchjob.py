--- conflicted
+++ resolved
@@ -3,12 +3,9 @@
 
 __all__ = [
     'BranchJob',
-<<<<<<< HEAD
     'BranchScanJob',
-=======
     'BranchJobDerived',
     'BranchJobType',
->>>>>>> 95354824
     'BranchUpgradeJob',
     'RevisionsAddedJob',
     'RevisionMailJob',
