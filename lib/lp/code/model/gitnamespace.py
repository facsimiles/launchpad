--- conflicted
+++ resolved
@@ -76,12 +76,8 @@
                          reviewer=None, information_type=None,
                          date_created=DEFAULT, description=None,
                          target_default=False, owner_default=False,
-<<<<<<< HEAD
-                         with_hosting=False, async_hosting=False):
-=======
                          with_hosting=False, async_hosting=False,
                          status=GitRepositoryStatus.AVAILABLE):
->>>>>>> 905e4891
         """See `IGitNamespace`."""
         repository_set = getUtility(IGitRepositorySet)
 
