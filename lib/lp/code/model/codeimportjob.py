# Copyright 2009-2019 Canonical Ltd.  This software is licensed under the
# GNU Affero General Public License version 3 (see the file LICENSE).

"""Database classes for the CodeImportJob table."""

__metaclass__ = type
__all__ = [
    'CodeImportJob',
    'CodeImportJobSet',
    'CodeImportJobWorkflow',
    ]

import datetime

from sqlobject import (
    ForeignKey,
    IntCol,
    SQLObjectNotFound,
    StringCol,
    )
from zope.component import getUtility
from zope.interface import implementer
from zope.security.proxy import removeSecurityProxy

from lp.code.enums import (
    CodeImportJobState,
    CodeImportMachineState,
    CodeImportResultStatus,
    CodeImportReviewStatus,
    RevisionControlSystems,
    )
from lp.code.interfaces.branch import IBranch
from lp.code.interfaces.codehosting import (
    branch_id_alias,
    compose_public_url,
    )
from lp.code.interfaces.codeimportevent import ICodeImportEventSet
from lp.code.interfaces.codeimportjob import (
    ICodeImportJob,
    ICodeImportJobSet,
    ICodeImportJobSetPublic,
    ICodeImportJobWorkflow,
    )
from lp.code.interfaces.codeimportmachine import ICodeImportMachineSet
from lp.code.interfaces.codeimportresult import ICodeImportResultSet
from lp.code.model.codeimportresult import CodeImportResult
from lp.registry.interfaces.person import validate_public_person
from lp.services.config import config
from lp.services.database.constants import UTC_NOW
from lp.services.database.datetimecol import UtcDateTimeCol
from lp.services.database.enumcol import EnumCol
from lp.services.database.interfaces import IStore
from lp.services.database.sqlbase import (
    SQLBase,
    sqlvalues,
    )
from lp.services.macaroons.interfaces import (
    BadMacaroonContext,
    IMacaroonIssuer,
    )
from lp.services.macaroons.model import MacaroonIssuerBase


@implementer(ICodeImportJob)
class CodeImportJob(SQLBase):
    """See `ICodeImportJob`."""

    date_created = UtcDateTimeCol(notNull=True, default=UTC_NOW)

    code_import = ForeignKey(
        dbName='code_import', foreignKey='CodeImport', notNull=True)

    machine = ForeignKey(
        dbName='machine', foreignKey='CodeImportMachine',
        notNull=False, default=None)

    date_due = UtcDateTimeCol(notNull=True)

    state = EnumCol(
        enum=CodeImportJobState, notNull=True,
        default=CodeImportJobState.PENDING)

    requesting_user = ForeignKey(
        dbName='requesting_user', foreignKey='Person',
        storm_validator=validate_public_person,
        notNull=False, default=None)

    ordering = IntCol(notNull=False, default=None)

    heartbeat = UtcDateTimeCol(notNull=False, default=None)

    logtail = StringCol(notNull=False, default=None)

    date_started = UtcDateTimeCol(notNull=False, default=None)

    def isOverdue(self):
        """See `ICodeImportJob`."""
        # SQLObject offers no easy way to compare a timestamp to UTC_NOW, so
        # we must use trickery here.

        # First we flush any pending update to self to ensure that the
        # following database query will give the correct result even if
        # date_due was modified in this transaction.
        self.syncUpdate()

        # Then, we try to find a CodeImportJob object with the id of self, and
        # a date_due of now or past. If we find one, this means self is
        # overdue.
        import_job = CodeImportJob.selectOne(
            "id = %s AND date_due <= %s" % sqlvalues(self.id, UTC_NOW))
        return import_job is not None

    def makeWorkerArguments(self):
        """See `ICodeImportJob`."""
        # Keep this in sync with CodeImportSourceDetails.fromArguments.
        code_import = self.code_import
        target = code_import.target

        if IBranch.providedBy(target):
            target_id = target.id
        else:
            # We don't have a better way to identify the target repository
            # than the mutable unique name, but the macaroon constrains
            # pushes tightly enough that the worst case is an authentication
            # failure.
            target_id = target.unique_name

        if code_import.rcs_type == RevisionControlSystems.BZR_SVN:
            rcs_type = 'bzr-svn'
            target_rcs_type = 'bzr'
        elif code_import.rcs_type == RevisionControlSystems.CVS:
            rcs_type = 'cvs'
            target_rcs_type = 'bzr'
        elif code_import.rcs_type == RevisionControlSystems.GIT:
            rcs_type = 'git'
            if IBranch.providedBy(target):
                target_rcs_type = 'bzr'
            else:
                target_rcs_type = 'git'
        elif code_import.rcs_type == RevisionControlSystems.BZR:
            rcs_type = 'bzr'
            target_rcs_type = 'bzr'
        else:
            raise AssertionError("Unknown rcs_type %r." % code_import.rcs_type)

        result = [str(target_id), '%s:%s' % (rcs_type, target_rcs_type)]
        if rcs_type in ('bzr-svn', 'git', 'bzr'):
            result.append(str(code_import.url))
            if (IBranch.providedBy(target) and
                    target.stacked_on is not None and
                    not target.stacked_on.private):
                stacked_path = branch_id_alias(target.stacked_on)
                stacked_on_url = compose_public_url('http', stacked_path)
                result.append(stacked_on_url)
        elif rcs_type == 'cvs':
            result.append(str(code_import.cvs_root))
            result.append(str(code_import.cvs_module))
        else:
            raise AssertionError("Unknown rcs_type %r." % rcs_type)
        if target_rcs_type == 'git':
            issuer = getUtility(IMacaroonIssuer, 'code-import-job')
            macaroon = removeSecurityProxy(issuer).issueMacaroon(self)
            # XXX cjwatson 2016-10-12: Consider arranging for this to be
            # passed to worker processes in the environment instead.
            result.append(macaroon.serialize())
        return result


@implementer(ICodeImportJobSet, ICodeImportJobSetPublic)
class CodeImportJobSet(object):
    """See `ICodeImportJobSet`."""

    # CodeImportJob database objects are created using
    # CodeImportJobWorkflow.newJob.

    def getById(self, id):
        """See `ICodeImportJobSet`."""
        try:
            return CodeImportJob.get(id)
        except SQLObjectNotFound:
            return None

    def getJobForMachine(self, hostname, worker_limit):
        """See `ICodeImportJobSet`."""
        job_workflow = getUtility(ICodeImportJobWorkflow)
        for job in self.getReclaimableJobs():
            job_workflow.reclaimJob(job)
        machine = getUtility(ICodeImportMachineSet).getByHostname(hostname)
        if machine is None:
            machine = getUtility(ICodeImportMachineSet).new(
                hostname, CodeImportMachineState.ONLINE)
        elif not machine.shouldLookForJob(worker_limit):
            return None
        job = CodeImportJob.selectOne(
            """id IN (SELECT id FROM CodeImportJob
               WHERE date_due <= %s AND state = %s
               ORDER BY requesting_user IS NULL, date_due
               LIMIT 1)"""
            % sqlvalues(UTC_NOW, CodeImportJobState.PENDING))
        if job is not None:
            job_workflow.startJob(job, machine)
            return job
        else:
            return None

    def getReclaimableJobs(self):
        """See `ICodeImportJobSet`."""
        return IStore(CodeImportJob).find(
            CodeImportJob,
            "state = %s and heartbeat < %s + '-%s seconds'"
            % sqlvalues(CodeImportJobState.RUNNING, UTC_NOW,
                        config.codeimportworker.maximum_heartbeat_interval))


@implementer(ICodeImportJobWorkflow)
class CodeImportJobWorkflow:
    """See `ICodeImportJobWorkflow`."""

    def newJob(self, code_import, interval=None):
        """See `ICodeImportJobWorkflow`."""
        assert code_import.review_status == CodeImportReviewStatus.REVIEWED, (
            "Review status of %s is not REVIEWED: %s" % (
            code_import.target.unique_name, code_import.review_status.name))
        assert code_import.import_job is None, (
            "Already associated to a CodeImportJob: %s" % (
            code_import.target.unique_name))

        if interval is None:
            interval = code_import.effective_update_interval

        job = CodeImportJob(code_import=code_import, date_due=UTC_NOW)

        # Find the most recent CodeImportResult for this CodeImport. We
        # sort by date_created because we do not have an index on
        # date_job_started in the database, and that should give the same
        # sort order.
        most_recent_result_list = list(CodeImportResult.selectBy(
            code_import=code_import).orderBy(['-date_created']).limit(1))

        if len(most_recent_result_list) != 0:
            [most_recent_result] = most_recent_result_list
            date_due = most_recent_result.date_job_started + interval
            job.date_due = max(job.date_due, date_due)

        return job

    def deletePendingJob(self, code_import):
        """See `ICodeImportJobWorkflow`."""
        assert code_import.review_status != CodeImportReviewStatus.REVIEWED, (
            "The review status of %s is %s." % (
            code_import.target.unique_name, code_import.review_status.name))
        assert code_import.import_job is not None, (
            "Not associated to a CodeImportJob: %s" % (
            code_import.target.unique_name,))
        assert code_import.import_job.state == CodeImportJobState.PENDING, (
            "The CodeImportJob associated to %s is %s." % (
            code_import.target.unique_name,
            code_import.import_job.state.name))
        # CodeImportJobWorkflow is the only class that is allowed to delete
        # CodeImportJob rows, so destroySelf is not exposed in ICodeImportJob.
        removeSecurityProxy(code_import).import_job.destroySelf()

    def requestJob(self, import_job, user):
        """See `ICodeImportJobWorkflow`."""
        assert import_job.state == CodeImportJobState.PENDING, (
            "The CodeImportJob associated with %s is %s."
            % (import_job.code_import.target.unique_name,
               import_job.state.name))
        assert import_job.requesting_user is None, (
            "The CodeImportJob associated with %s "
            "was already requested by %s."
            % (import_job.code_import.target.unique_name,
               import_job.requesting_user.name))
        # CodeImportJobWorkflow is the only class that is allowed to set the
        # date_due and requesting_user attributes of CodeImportJob, they are
        # not settable through ICodeImportJob. So we must use
        # removeSecurityProxy here.
        if not import_job.isOverdue():
            removeSecurityProxy(import_job).date_due = UTC_NOW
        removeSecurityProxy(import_job).requesting_user = user
        getUtility(ICodeImportEventSet).newRequest(
            import_job.code_import, user)

    def startJob(self, import_job, machine):
        """See `ICodeImportJobWorkflow`."""
        assert import_job.state == CodeImportJobState.PENDING, (
            "The CodeImportJob associated with %s is %s."
            % (import_job.code_import.target.unique_name,
               import_job.state.name))
        assert machine.state == CodeImportMachineState.ONLINE, (
            "The machine %s is %s."
            % (machine.hostname, machine.state.name))
        # CodeImportJobWorkflow is the only class that is allowed to set the
        # date_created, heartbeat, logtail, machine and state attributes of
        # CodeImportJob, they are not settable through ICodeImportJob. So we
        # must use removeSecurityProxy here.
        naked_job = removeSecurityProxy(import_job)
        naked_job.date_started = UTC_NOW
        naked_job.heartbeat = UTC_NOW
        naked_job.logtail = u''
        naked_job.machine = machine
        naked_job.state = CodeImportJobState.RUNNING
        getUtility(ICodeImportEventSet).newStart(
            import_job.code_import, machine)

    def updateHeartbeat(self, import_job, logtail):
        """See `ICodeImportJobWorkflow`."""
        assert import_job.state == CodeImportJobState.RUNNING, (
            "The CodeImportJob associated with %s is %s."
            % (import_job.code_import.target.unique_name,
               import_job.state.name))
        # CodeImportJobWorkflow is the only class that is allowed to
        # set the heartbeat and logtail attributes of CodeImportJob,
        # they are not settable through ICodeImportJob. So we must use
        # removeSecurityProxy here.
        naked_job = removeSecurityProxy(import_job)
        naked_job.heartbeat = UTC_NOW
        naked_job.logtail = logtail

    def _makeResultAndDeleteJob(self, import_job, status, logfile_alias):
        """Create a result for and delete 'import_job'.

        This method does some of the housekeeping required when a job has
        ended, no matter if it has finished normally or been killed or
        reclaimed.

        :param import_job: The job that has ended.
        :param status: The member of CodeImportResultStatus to create the
            result with.
        :param logfile_alias: A reference to the log file of the job, can be
            None.
        """
        result = getUtility(ICodeImportResultSet).new(
            code_import=import_job.code_import, machine=import_job.machine,
            log_excerpt=import_job.logtail,
            requesting_user=import_job.requesting_user,
            log_file=logfile_alias, status=status,
            date_job_started=import_job.date_started)
        # CodeImportJobWorkflow is the only class that is allowed to delete
        # CodeImportJob objects, there is no method in the ICodeImportJob
        # interface to do this. So we must use removeSecurityProxy here.
        naked_job = removeSecurityProxy(import_job)
        naked_job.destroySelf()
        return result

    def finishJob(self, import_job, status, logfile_alias):
        """See `ICodeImportJobWorkflow`."""
        assert import_job.state == CodeImportJobState.RUNNING, (
            "The CodeImportJob associated with %s is %s."
            % (import_job.code_import.target.unique_name,
               import_job.state.name))
        code_import = import_job.code_import
        machine = import_job.machine
        result = self._makeResultAndDeleteJob(
            import_job, status, logfile_alias)
        # If the import has failed too many times in a row, mark it as
        # FAILING.
        failure_limit = config.codeimport.consecutive_failure_limit
        failure_count = code_import.consecutive_failure_count
        if failure_count >= failure_limit:
            code_import.updateFromData(
                dict(review_status=CodeImportReviewStatus.FAILING), None)
        elif status == CodeImportResultStatus.SUCCESS_PARTIAL:
            interval = datetime.timedelta(0)
        elif failure_count > 0:
            interval = (code_import.effective_update_interval *
                        (2 ** (failure_count - 1)))
        else:
            interval = code_import.effective_update_interval
        # Only start a new one if the import is still in the REVIEWED state.
        if code_import.review_status == CodeImportReviewStatus.REVIEWED:
            self.newJob(code_import, interval=interval)
        # If the status was successful, update date_last_successful.
        if status in [CodeImportResultStatus.SUCCESS,
                      CodeImportResultStatus.SUCCESS_NOCHANGE]:
            naked_import = removeSecurityProxy(code_import)
            naked_import.date_last_successful = result.date_created
        # If the status was successful and revisions were imported, arrange
        # for the branch to be mirrored.
        if (status == CodeImportResultStatus.SUCCESS and
                code_import.branch is not None):
            code_import.branch.requestMirror()
        getUtility(ICodeImportEventSet).newFinish(
            code_import, machine)

    def reclaimJob(self, import_job):
        """See `ICodeImportJobWorkflow`."""
        assert import_job.state == CodeImportJobState.RUNNING, (
            "The CodeImportJob associated with %s is %s."
            % (import_job.code_import.target.unique_name,
               import_job.state.name))
        # Cribbing from codeimport-job.txt, this method does four things:
        # 1) deletes the passed in job,
        # 2) creates a CodeImportResult with a status of 'RECLAIMED',
        # 3) creates a new, already due, job for the code import, and
        # 4) logs a 'RECLAIM' CodeImportEvent.
        job_id = import_job.id
        code_import = import_job.code_import
        machine = import_job.machine
        # 1) and 2)
        self._makeResultAndDeleteJob(
            import_job, CodeImportResultStatus.RECLAIMED, None)
        # 3)
        if code_import.review_status == CodeImportReviewStatus.REVIEWED:
            self.newJob(code_import, datetime.timedelta(0))
        # 4)
        getUtility(ICodeImportEventSet).newReclaim(
            code_import, machine, job_id)


@implementer(IMacaroonIssuer)
class CodeImportJobMacaroonIssuer(MacaroonIssuerBase):

    identifier = "code-import-job"

    @property
    def _root_secret(self):
        secret = config.launchpad.internal_macaroon_secret_key
        if not secret:
            # XXX cjwatson 2018-11-01: Remove this once it is no longer in
            # production configs.
            secret = config.codeimport.macaroon_secret_key
        if not secret:
            raise RuntimeError(
                "launchpad.internal_macaroon_secret_key not configured.")
        return secret

    def checkIssuingContext(self, context):
        """See `MacaroonIssuerBase`."""
        if context.code_import.git_repository is None:
            raise BadMacaroonContext(
                context, "context.code_import.git_repository is None")
        return context.id

    def checkVerificationContext(self, context):
        """See `MacaroonIssuerBase`."""
<<<<<<< HEAD
        if not ICodeImportJob.providedBy(context):
            raise ValueError("Cannot handle context %r." % context)
        if context.state != CodeImportJobState.RUNNING:
            raise ValueError("%r is not in the RUNNING state." % context)
=======
        if (not ICodeImportJob.providedBy(context) or
                context.state != CodeImportJobState.RUNNING):
            raise BadMacaroonContext(context)
>>>>>>> cc87e1c1
        return context

    def verifyPrimaryCaveat(self, caveat_value, context):
        """See `MacaroonIssuerBase`."""
        if context is None:
            # We're only verifying that the macaroon could be valid for some
            # context.
            return True
        return caveat_value == str(context.id)<|MERGE_RESOLUTION|>--- conflicted
+++ resolved
@@ -434,16 +434,11 @@
 
     def checkVerificationContext(self, context):
         """See `MacaroonIssuerBase`."""
-<<<<<<< HEAD
         if not ICodeImportJob.providedBy(context):
-            raise ValueError("Cannot handle context %r." % context)
+            raise BadMacaroonContext(context)
         if context.state != CodeImportJobState.RUNNING:
-            raise ValueError("%r is not in the RUNNING state." % context)
-=======
-        if (not ICodeImportJob.providedBy(context) or
-                context.state != CodeImportJobState.RUNNING):
-            raise BadMacaroonContext(context)
->>>>>>> cc87e1c1
+            raise BadMacaroonContext(
+                context, "%r is not in the RUNNING state." % context)
         return context
 
     def verifyPrimaryCaveat(self, caveat_value, context):
