--- conflicted
+++ resolved
@@ -284,13 +284,9 @@
 
     def getByUrl(self, url):
         """See `IBranchLookup`."""
-<<<<<<< HEAD
-        url = url.rstrip('/')
-=======
         if url is None:
             return None
-        assert not url.endswith('/')
->>>>>>> 757ad4c9
+        url = url.rstrip('/')
         try:
             uri = URI(url)
         except InvalidURIError:
