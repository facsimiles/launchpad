# Copyright 2009 Canonical Ltd.  This software is licensed under the
# GNU Affero General Public License version 3 (see the file LICENSE).

"""Job classes related to BranchMergeProposals are in here.

This includes both jobs for the proposals themselves, or jobs that are
creating proposals, or diffs relating to the proposals.
"""

__metaclass__ = type
__all__ = [
    'BranchMergeProposalJob',
    'CreateMergeProposalJob',
    'MergeProposalCreatedJob',
    ]

<<<<<<< HEAD
from email.utils import parseaddr
=======
import contextlib
from email.Utils import parseaddr
>>>>>>> e2f3e2d1
import transaction

from lazr.delegates import delegates
from lazr.enum import DBEnumeratedType, DBItem
import simplejson
from sqlobject import SQLObjectNotFound
from storm.base import Storm
from storm.expr import And, Or
from storm.locals import Int, Reference, Unicode
from storm.store import Store
from zope.component import getUtility
from zope.interface import classProvides, implements
from zope.security.proxy import removeSecurityProxy

from canonical.database.enumcol import EnumCol
from canonical.launchpad.database.message import MessageJob, MessageJobAction
from canonical.launchpad.interfaces.message import IMessageJob
from canonical.launchpad.webapp import errorlog
from canonical.launchpad.webapp.interaction import setupInteraction
from canonical.launchpad.webapp.interfaces import (
    DEFAULT_FLAVOR, IPlacelessAuthUtility, IStoreSelector, MAIN_STORE,
    MASTER_FLAVOR)
from lp.code.enums import BranchType
from lp.code.interfaces.branchmergeproposal import (
    IBranchMergeProposalJob, ICreateMergeProposalJob,
    ICreateMergeProposalJobSource, IMergeProposalCreatedJob,
    IUpdatePreviewDiffJobSource,
    )
from lp.code.mail.branchmergeproposal import BMPMailer
from lp.code.model.branchmergeproposal import BranchMergeProposal
from lp.code.model.diff import PreviewDiff, StaticDiff
from lp.codehosting.vfs import get_multi_server, get_scanner_server
from lp.services.job.model.job import Job
from lp.services.job.interfaces.job import IRunnableJob
from lp.services.job.runner import BaseRunnableJob, JobRunnerProcess


class BranchMergeProposalJobType(DBEnumeratedType):
    """Values that ICodeImportJob.state can take."""

    MERGE_PROPOSAL_CREATED = DBItem(0, """
        Merge proposal created

        This job generates the review diff for a BranchMergeProposal if
        needed, then sends mail to all interested parties.
        """)

    UPDATE_PREVIEW_DIFF = DBItem(1, """
        Update the preview diff for the BranchMergeProposal.

        This job generates the preview diff for a BranchMergeProposal.
        """)


class BranchMergeProposalJob(Storm):
    """Base class for jobs related to branch merge proposals."""

    implements(IBranchMergeProposalJob)

    __storm_table__ = 'BranchMergeProposalJob'

    id = Int(primary=True)

    jobID = Int('job')
    job = Reference(jobID, Job.id)

    branch_merge_proposalID = Int('branch_merge_proposal', allow_none=False)
    branch_merge_proposal = Reference(
        branch_merge_proposalID, BranchMergeProposal.id)

    job_type = EnumCol(enum=BranchMergeProposalJobType, notNull=True)

    _json_data = Unicode('json_data')

    @property
    def metadata(self):
        return simplejson.loads(self._json_data)

    def __init__(self, branch_merge_proposal, job_type, metadata):
        """Constructor.

        :param branch_merge_proposal: The proposal this job relates to.
        :param job_type: The BranchMergeProposalJobType of this job.
        :param metadata: The type-specific variables, as a JSON-compatible
            dict.
        """
        Storm.__init__(self)
        json_data = simplejson.dumps(metadata)
        self.job = Job()
        self.branch_merge_proposal = branch_merge_proposal
        self.job_type = job_type
        # XXX AaronBentley 2009-01-29 bug=322819: This should be a bytestring,
        # but the DB representation is unicode.
        self._json_data = json_data.decode('utf-8')

    def sync(self):
        store = Store.of(self)
        store.flush()
        store.autoreload(self)

    def destroySelf(self):
        Store.of(self).remove(self)

    @classmethod
    def selectBy(klass, **kwargs):
        """Return selected instances of this class.

        At least one pair of keyword arguments must be supplied.
        foo=bar is interpreted as 'select all instances of
        BranchMergeProposalJob whose property "foo" is equal to "bar"'.
        """
        assert len(kwargs) > 0
        store = getUtility(IStoreSelector).get(MAIN_STORE, DEFAULT_FLAVOR)
        return store.find(klass, **kwargs)

    @classmethod
    def get(klass, key):
        """Return the instance of this class whose key is supplied.

        :raises: SQLObjectNotFound
        """
        store = getUtility(IStoreSelector).get(MAIN_STORE, DEFAULT_FLAVOR)
        instance = store.get(klass, key)
        if instance is None:
            raise SQLObjectNotFound(
                'No occurrence of %s has key %s' % (klass.__name__, key))
        return instance


class BranchMergeProposalJobDerived(BaseRunnableJob):

    """Intermediate class for deriving from BranchMergeProposalJob."""
    delegates(IBranchMergeProposalJob)

    def __init__(self, job):
        self.context = job

    def __eq__(self, job):
        return (
            self.__class__ is removeSecurityProxy(job.__class__)
            and self.job == job.job)

    def __ne__(self, job):
        return not (self == job)

    @classmethod
    def create(cls, bmp):
        """See `IMergeProposalCreationJob`."""
        job = BranchMergeProposalJob(
            bmp, cls.class_job_type, {})
        return cls(job)

    @classmethod
    def get(cls, job_id):
        """Get a job by id.

        :return: the BranchMergeProposalJob with the specified id, as the
            current BranchMergeProposalJobDereived subclass.
        :raises: SQLObjectNotFound if there is no job with the specified id,
            or its job_type does not match the desired subclass.
        """
        job = BranchMergeProposalJob.get(job_id)
        if job.job_type != cls.class_job_type:
            raise SQLObjectNotFound(
                'No object found with id %d and type %s' % (job_id,
                cls.class_job_type.title))
        return cls(job)

    @classmethod
    def iterReady(klass):
        """Iterate through all ready BranchMergeProposalJobs."""
        from lp.code.model.branch import Branch
        store = getUtility(IStoreSelector).get(MAIN_STORE, MASTER_FLAVOR)
        jobs = store.find(
            (BranchMergeProposalJob),
            And(BranchMergeProposalJob.job_type == klass.class_job_type,
                BranchMergeProposalJob.job == Job.id,
                Job.id.is_in(Job.ready_jobs),
                BranchMergeProposalJob.branch_merge_proposal
                    == BranchMergeProposal.id,
                BranchMergeProposal.source_branch == Branch.id,
                # A proposal isn't considered ready if it has no revisions,
                # or if it is hosted but pending a mirror.
                Branch.revision_count > 0,
                Or(Branch.next_mirror_time == None,
                   Branch.branch_type != BranchType.HOSTED)
                ))
        return (klass(job) for job in jobs)

    def getOopsVars(self):
        """See `IRunnableJob`."""
        vars =  BaseRunnableJob.getOopsVars(self)
        bmp = self.context.branch_merge_proposal
        vars.extend([
            ('branchmergeproposal_job_id', self.context.id),
            ('branchmergeproposal_job_type', self.context.job_type.title),
            ('source_branch', bmp.source_branch.unique_name),
            ('target_branch', bmp.target_branch.unique_name)])
        return vars

class MergeProposalCreatedJob(BranchMergeProposalJobDerived):
    """See `IMergeProposalCreatedJob`."""

    implements(IMergeProposalCreatedJob)

    class_job_type = BranchMergeProposalJobType.MERGE_PROPOSAL_CREATED

    def run(self, _create_preview=True):
        """See `IMergeProposalCreatedJob`."""
        # _create_preview can be set False for testing purposes.
        diff_created = False
        if self.branch_merge_proposal.review_diff is None:
            self.branch_merge_proposal.review_diff = self._makeReviewDiff()
            diff_created = True
        if _create_preview:
            preview_diff = PreviewDiff.fromBranchMergeProposal(
                self.branch_merge_proposal)
            self.branch_merge_proposal.preview_diff = preview_diff
            diff_created = True
        if diff_created:
            transaction.commit()
        mailer = BMPMailer.forCreation(
            self.branch_merge_proposal, self.branch_merge_proposal.registrant)
        mailer.sendAll()
        return self.branch_merge_proposal.review_diff

    def _makeReviewDiff(self):
        """Return a StaticDiff to be used as a review diff."""
        cleanups = []
        def get_branch(branch):
            bzr_branch = branch.getBzrBranch()
            bzr_branch.lock_read()
            cleanups.append(bzr_branch.unlock)
            return bzr_branch
        try:
            bzr_source = get_branch(self.branch_merge_proposal.source_branch)
            bzr_target = get_branch(self.branch_merge_proposal.target_branch)
            lca, source_revision = self._findRevisions(
                bzr_source, bzr_target)
            diff = StaticDiff.acquire(
                lca, source_revision, bzr_source.repository)
        finally:
            for cleanup in reversed(cleanups):
                cleanup()
        return diff

    @staticmethod
    def _findRevisions(bzr_source, bzr_target):
        """Return the revisions to use for a review diff."""
        source_revision = bzr_source.last_revision()
        target_revision = bzr_target.last_revision()
        graph = bzr_target.repository.get_graph(bzr_source.repository)
        lca = graph.find_unique_lca(source_revision, target_revision)
        return lca, source_revision

    def getOopsRecipients(self):
        return [self.branch_merge_proposal.registrant.preferredemail.email]

    def getOperationDescription(self):
        return ('notifying people about the proposal to merge %s into %s' %
            (self.branch_merge_proposal.source_branch.bzr_identity,
             self.branch_merge_proposal.target_branch.bzr_identity))


class UpdatePreviewDiffJob(BranchMergeProposalJobDerived):
    """A job to update the preview diff for a branch merge proposal.

    Provides class methods to create and retrieve such jobs.
    """

    implements(IRunnableJob)

    classProvides(IUpdatePreviewDiffJobSource)

    class_job_type = BranchMergeProposalJobType.UPDATE_PREVIEW_DIFF

    @staticmethod
    @contextlib.contextmanager
    def contextManager():
        """See `IUpdatePreviewDiffJobSource`."""
        errorlog.globalErrorUtility.configure('update_preview_diffs')
        server = get_scanner_server()
        server.setUp()
        yield
        server.tearDown()

    def run(self):
        """See `IRunnableJob`"""
        preview = PreviewDiff.fromBranchMergeProposal(
            self.branch_merge_proposal)
        self.branch_merge_proposal.preview_diff = preview


class UpdatePreviewDiffProcess(JobRunnerProcess):
    """A process that runs UpdatePreviewDiffJobs"""
    job_class = UpdatePreviewDiffJob


UpdatePreviewDiffJob.amp = UpdatePreviewDiffProcess


class CreateMergeProposalJob(BaseRunnableJob):
    """See `ICreateMergeProposalJob` and `ICreateMergeProposalJobSource`."""

    classProvides(ICreateMergeProposalJobSource)

    delegates(IMessageJob)

    class_action = MessageJobAction.CREATE_MERGE_PROPOSAL

    implements(ICreateMergeProposalJob)

    def __init__(self, context):
        """Create an instance of CreateMergeProposalJob.

        :param context: a MessageJob.
        """
        self.context = context

    def __eq__(self, other):
        return (self.__class__ == other.__class__ and
                self.context == other.context)

    @classmethod
    def create(klass, message_bytes):
        """See `ICreateMergeProposalJobSource`."""
        context = MessageJob(
            message_bytes, MessageJobAction.CREATE_MERGE_PROPOSAL)
        return klass(context)

    @classmethod
    def iterReady(klass):
        """Iterate through all ready BranchMergeProposalJobs."""
        store = getUtility(IStoreSelector).get(MAIN_STORE, MASTER_FLAVOR)
        jobs = store.find(
            (MessageJob),
            And(MessageJob.action == klass.class_action,
                MessageJob.job == Job.id,
                Job.id.is_in(Job.ready_jobs)))
        return (klass(job) for job in jobs)

    def run(self):
        """See `ICreateMergeProposalJob`."""
        # Avoid circular import
        from lp.code.mail.codehandler import CodeHandler
        message = self.getMessage()
        # Since the message was checked as signed before it was saved in the
        # Librarian, just create the principle from the sender and setup the
        # interaction.
        name, email_addr = parseaddr(message['From'])
        authutil = getUtility(IPlacelessAuthUtility)
        principal = authutil.getPrincipalByLogin(email_addr)
        if principal is None:
            raise AssertionError('No principal found for %s' % email_addr)
        setupInteraction(principal, email_addr)

        server = get_multi_server(write_hosted=True)
        server.setUp()
        try:
            return CodeHandler().processMergeProposal(message)
        finally:
            server.tearDown()

    def getOopsRecipients(self):
        message = self.getMessage()
        from_ = message['From']
        if from_ is None:
            return []
        return [from_]

    def getOperationDescription(self):
        message = self.getMessage()
        return ('creating a merge proposal from message with subject %s' %
                message['Subject'])<|MERGE_RESOLUTION|>--- conflicted
+++ resolved
@@ -14,12 +14,8 @@
     'MergeProposalCreatedJob',
     ]
 
-<<<<<<< HEAD
+import contextlib
 from email.utils import parseaddr
-=======
-import contextlib
-from email.Utils import parseaddr
->>>>>>> e2f3e2d1
 import transaction
 
 from lazr.delegates import delegates
