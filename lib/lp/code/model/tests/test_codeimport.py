# Copyright 2009 Canonical Ltd.  This software is licensed under the
# GNU Affero General Public License version 3 (see the file LICENSE).

"""Unit tests for methods of CodeImport and CodeImportSet."""

from datetime import datetime, timedelta
import unittest

import pytz
from sqlobject import SQLObjectNotFound
from storm.store import Store
from zope.component import getUtility
from zope.security.proxy import removeSecurityProxy

from lp.code.model.codeimport import CodeImportSet
from lp.code.model.codeimportevent import CodeImportEvent
from lp.code.model.codeimportjob import CodeImportJob, CodeImportJobSet
from lp.code.model.codeimportresult import CodeImportResult
from lp.code.interfaces.branch import BranchCreatorNotMemberOfOwnerTeam
from lp.code.interfaces.branchtarget import IBranchTarget
from lp.registry.interfaces.person import IPersonSet
from lp.code.enums import (
    CodeImportResultStatus, CodeImportReviewStatus, RevisionControlSystems)
from lp.code.interfaces.codeimportjob import ICodeImportJobWorkflow
from lp.testing import (
    login, login_person, logout, TestCaseWithFactory, time_counter)
from canonical.launchpad.interfaces.launchpad import ILaunchpadCelebrities
from canonical.testing import (
    DatabaseFunctionalLayer, LaunchpadFunctionalLayer,
    LaunchpadZopelessLayer)


class TestCodeImportCreation(TestCaseWithFactory):
    """Test the creation of CodeImports."""

    layer = DatabaseFunctionalLayer

    def test_new_svn_import(self):
        """A new subversion code import should have NEW status."""
        code_import = CodeImportSet().new(
            registrant=self.factory.makePerson(),
            target=IBranchTarget(self.factory.makeProduct()),
            branch_name='imported',
            rcs_type=RevisionControlSystems.SVN,
            url=self.factory.getUniqueURL())
        self.assertEqual(
            CodeImportReviewStatus.NEW,
            code_import.review_status)
        # No job is created for the import.
        self.assertIs(None, code_import.import_job)

    def test_reviewed_svn_import(self):
        """A specific review status can be set for a new import."""
        code_import = CodeImportSet().new(
            registrant=self.factory.makePerson(),
            target=IBranchTarget(self.factory.makeProduct()),
            branch_name='imported',
            rcs_type=RevisionControlSystems.SVN,
            url=self.factory.getUniqueURL(),
            review_status=CodeImportReviewStatus.REVIEWED)
        self.assertEqual(
            CodeImportReviewStatus.REVIEWED,
            code_import.review_status)
        # A job is created for the import.
        self.assertIsNot(None, code_import.import_job)

    def test_new_cvs_import(self):
        """A new CVS code import should have NEW status."""
        code_import = CodeImportSet().new(
            registrant=self.factory.makePerson(),
            target=IBranchTarget(self.factory.makeProduct()),
            branch_name='imported',
            rcs_type=RevisionControlSystems.CVS,
            cvs_root=self.factory.getUniqueURL(),
            cvs_module='module')
        self.assertEqual(
            CodeImportReviewStatus.NEW,
            code_import.review_status)
        # No job is created for the import.
        self.assertIs(None, code_import.import_job)

    def test_reviewed_cvs_import(self):
        """A specific review status can be set for a new import."""
        code_import = CodeImportSet().new(
            registrant=self.factory.makePerson(),
            target=IBranchTarget(self.factory.makeProduct()),
            branch_name='imported',
            rcs_type=RevisionControlSystems.CVS,
            cvs_root=self.factory.getUniqueURL(),
            cvs_module='module',
            review_status=CodeImportReviewStatus.REVIEWED)
        self.assertEqual(
            CodeImportReviewStatus.REVIEWED,
            code_import.review_status)
        # A job is created for the import.
        self.assertIsNot(None, code_import.import_job)

    def test_git_import_reviewed(self):
        """A new git import is always reviewed by default."""
        code_import = CodeImportSet().new(
            registrant=self.factory.makePerson(),
            target=IBranchTarget(self.factory.makeProduct()),
            branch_name='imported',
            rcs_type=RevisionControlSystems.GIT,
            url=self.factory.getUniqueURL(),
            review_status=None)
        self.assertEqual(
            CodeImportReviewStatus.REVIEWED,
            code_import.review_status)
        # A job is created for the import.
        self.assertIsNot(None, code_import.import_job)

    def test_hg_import_reviewed(self):
        """A new hg import is always reviewed by default."""
        code_import = CodeImportSet().new(
            registrant=self.factory.makePerson(),
            target=IBranchTarget(self.factory.makeProduct()),
            branch_name='imported',
            rcs_type=RevisionControlSystems.HG,
            url=self.factory.getUniqueURL(),
            review_status=None)
        self.assertEqual(
            CodeImportReviewStatus.REVIEWED,
            code_import.review_status)
        # A job is created for the import.
        self.assertIsNot(None, code_import.import_job)

    def test_junk_code_import_rejected(self):
        """You are not allowed to create code imports targetting +junk."""
        registrant = self.factory.makePerson()
        self.assertRaises(AssertionError, CodeImportSet().new,
            registrant=registrant,
            target=IBranchTarget(registrant),
            branch_name='imported',
            rcs_type=RevisionControlSystems.HG,
            url=self.factory.getUniqueURL(),
            review_status=None)

    def test_create_source_package_import(self):
        """Test that we can create an import targetting a source package."""
        registrant = self.factory.makePerson()
        source_package = self.factory.makeSourcePackage()
        target = IBranchTarget(source_package)
        code_import = CodeImportSet().new(
            registrant=registrant,
            target=target,
            branch_name='imported',
            rcs_type=RevisionControlSystems.HG,
            url=self.factory.getUniqueURL(),
            review_status=None)
        code_import = removeSecurityProxy(code_import)
        self.assertEqual(registrant, code_import.registrant)
        self.assertEqual(registrant, code_import.branch.owner)
        self.assertEqual(target, code_import.branch.target)
        self.assertEqual(source_package, code_import.branch.sourcepackage)
        # And a job is still created
        self.assertIsNot(None, code_import.import_job)

<<<<<<< HEAD
=======
    def test_set_owner(self):
        """Test that we can create an import owned by someone else."""
        registrant = self.factory.makePerson()
        owner = self.factory.makeTeam()
        removeSecurityProxy(registrant).join(owner)
        source_package = self.factory.makeSourcePackage()
        target = IBranchTarget(source_package)
        code_import = CodeImportSet().new(
            registrant=registrant,
            target=target,
            branch_name='imported',
            rcs_type=RevisionControlSystems.HG,
            url=self.factory.getUniqueURL(),
            review_status=None, owner=owner)
        code_import = removeSecurityProxy(code_import)
        self.assertEqual(registrant, code_import.registrant)
        self.assertEqual(owner, code_import.branch.owner)
        self.assertEqual(registrant, code_import.branch.registrant)
        self.assertEqual(target, code_import.branch.target)
        self.assertEqual(source_package, code_import.branch.sourcepackage)
        # And a job is still created
        self.assertIsNot(None, code_import.import_job)

    def test_registrant_must_be_in_owner(self):
        """Test that we can't create an import for an arbitrary team."""
        registrant = self.factory.makePerson()
        owner = self.factory.makeTeam()
        source_package = self.factory.makeSourcePackage()
        target = IBranchTarget(source_package)
        self.assertRaises(
            BranchCreatorNotMemberOfOwnerTeam,
            CodeImportSet().new,
            registrant=registrant,
            target=target,
            branch_name='imported',
            rcs_type=RevisionControlSystems.HG,
            url=self.factory.getUniqueURL(),
            review_status=None, owner=owner)

>>>>>>> f0b0810a

class TestCodeImportDeletion(TestCaseWithFactory):
    """Test the deletion of CodeImports."""

    layer = LaunchpadFunctionalLayer

    def test_delete(self):
        """Ensure CodeImport objects can be deleted via CodeImportSet."""
        code_import = self.factory.makeCodeImport()
        CodeImportSet().delete(code_import)

    def test_deleteIncludesJob(self):
        """Ensure deleting CodeImport objects deletes associated jobs."""
        code_import = self.factory.makeCodeImport()
        login_person(getUtility(ILaunchpadCelebrities).vcs_imports.teamowner)
        code_import_job = self.factory.makeCodeImportJob(code_import)
        job_id = code_import_job.id
        CodeImportJobSet().getById(job_id)
        job = CodeImportJobSet().getById(job_id)
        assert job is not None
        CodeImportSet().delete(code_import)
        job = CodeImportJobSet().getById(job_id)
        assert job is None

    def test_deleteIncludesEvent(self):
        """Ensure deleting CodeImport objects deletes associated events."""
        code_import_event = self.factory.makeCodeImportEvent()
        code_import_event_id = code_import_event.id
        CodeImportSet().delete(code_import_event.code_import)
        # CodeImportEvent.get should not raise anything.
        # But since it populates the object cache, we must invalidate it.
        Store.of(code_import_event).invalidate(code_import_event)
        self.assertRaises(
            SQLObjectNotFound, CodeImportEvent.get, code_import_event_id)

    def test_deleteIncludesResult(self):
        """Ensure deleting CodeImport objects deletes associated results."""
        code_import_result = self.factory.makeCodeImportResult()
        code_import_result_id = code_import_result.id
        CodeImportSet().delete(code_import_result.code_import)
        # CodeImportResult.get should not raise anything.
        # But since it populates the object cache, we must invalidate it.
        Store.of(code_import_result).invalidate(code_import_result)
        self.assertRaises(
            SQLObjectNotFound, CodeImportResult.get, code_import_result_id)


class TestCodeImportStatusUpdate(TestCaseWithFactory):
    """Test the status updates of CodeImports."""

    layer = DatabaseFunctionalLayer

    def setUp(self):
        # Log in a VCS Imports member.
        TestCaseWithFactory.setUp(self, 'david.allouche@canonical.com')
        self.import_operator = getUtility(IPersonSet).getByEmail(
            'david.allouche@canonical.com')
        # Remove existing jobs.
        for job in CodeImportJob.select():
            job.destroySelf()

    def makeApprovedImportWithPendingJob(self):
        code_import = self.factory.makeCodeImport()
        code_import.updateFromData(
            {'review_status': CodeImportReviewStatus.REVIEWED},
            self.import_operator)
        return code_import

    def makeApprovedImportWithRunningJob(self):
        code_import = self.makeApprovedImportWithPendingJob()
        job = CodeImportJobSet().getJobForMachine('machine', 10)
        self.assertEqual(code_import.import_job, job)
        return code_import

    def test_approve(self):
        # Approving a code import will create a job for it.
        code_import = self.factory.makeCodeImport()
        code_import.updateFromData(
            {'review_status': CodeImportReviewStatus.REVIEWED},
            self.import_operator)
        self.assertIsNot(None, code_import.import_job)
        self.assertEqual(
            CodeImportReviewStatus.REVIEWED, code_import.review_status)

    def test_suspend_no_job(self):
        # Suspending a new import has no impact on jobs.
        code_import = self.factory.makeCodeImport()
        code_import.updateFromData(
            {'review_status':CodeImportReviewStatus.SUSPENDED},
            self.import_operator)
        self.assertIs(None, code_import.import_job)
        self.assertEqual(
            CodeImportReviewStatus.SUSPENDED, code_import.review_status)

    def test_suspend_pending_job(self):
        # Suspending an approved import with a pending job, removes job.
        code_import = self.makeApprovedImportWithPendingJob()
        code_import.updateFromData(
            {'review_status': CodeImportReviewStatus.SUSPENDED},
            self.import_operator)
        self.assertIs(None, code_import.import_job)
        self.assertEqual(
            CodeImportReviewStatus.SUSPENDED, code_import.review_status)

    def test_suspend_running_job(self):
        # Suspending an approved import with a running job leaves job.
        code_import = self.makeApprovedImportWithRunningJob()
        code_import.updateFromData(
            {'review_status': CodeImportReviewStatus.SUSPENDED},
            self.import_operator)
        self.assertIsNot(None, code_import.import_job)
        self.assertEqual(
            CodeImportReviewStatus.SUSPENDED, code_import.review_status)

    def test_invalidate_no_job(self):
        # Invalidating a new import has no impact on jobs.
        code_import = self.factory.makeCodeImport()
        code_import.updateFromData(
            {'review_status':CodeImportReviewStatus.INVALID},
            self.import_operator)
        self.assertIs(None, code_import.import_job)
        self.assertEqual(
            CodeImportReviewStatus.INVALID, code_import.review_status)

    def test_invalidate_pending_job(self):
        # Invalidating an approved import with a pending job, removes job.
        code_import = self.makeApprovedImportWithPendingJob()
        code_import.updateFromData(
            {'review_status': CodeImportReviewStatus.INVALID},
            self.import_operator)
        self.assertIs(None, code_import.import_job)
        self.assertEqual(
            CodeImportReviewStatus.INVALID, code_import.review_status)

    def test_invalidate_running_job(self):
        # Invalidating an approved import with a running job leaves job.
        code_import = self.makeApprovedImportWithRunningJob()
        code_import.updateFromData(
            {'review_status': CodeImportReviewStatus.INVALID},
            self.import_operator)
        self.assertIsNot(None, code_import.import_job)
        self.assertEqual(
            CodeImportReviewStatus.INVALID, code_import.review_status)

    def test_markFailing_no_job(self):
        # Marking a new import as failing has no impact on jobs.
        code_import = self.factory.makeCodeImport()
        code_import.updateFromData(
            {'review_status':CodeImportReviewStatus.FAILING},
            self.import_operator)
        self.assertIs(None, code_import.import_job)
        self.assertEqual(
            CodeImportReviewStatus.FAILING, code_import.review_status)

    def test_markFailing_pending_job(self):
        # Marking an import with a pending job as failing, removes job.
        code_import = self.makeApprovedImportWithPendingJob()
        code_import.updateFromData(
            {'review_status':CodeImportReviewStatus.FAILING},
            self.import_operator)
        self.assertIs(None, code_import.import_job)
        self.assertEqual(
            CodeImportReviewStatus.FAILING, code_import.review_status)

    def test_markFailing_running_job(self):
        # Marking an import with a running job as failing leaves job.
        code_import = self.makeApprovedImportWithRunningJob()
        code_import.updateFromData(
            {'review_status':CodeImportReviewStatus.FAILING},
            self.import_operator)
        self.assertIsNot(None, code_import.import_job)
        self.assertEqual(
            CodeImportReviewStatus.FAILING, code_import.review_status)


class TestCodeImportResultsAttribute(TestCaseWithFactory):
    """Test the results attribute of a CodeImport."""

    layer = LaunchpadFunctionalLayer

    def setUp(self):
        TestCaseWithFactory.setUp(self)
        self.code_import = self.factory.makeCodeImport()

    def tearDown(self):
        super(TestCodeImportResultsAttribute, self).tearDown()
        logout()

    def test_no_results(self):
        # Initially a new code import will have no results.
        self.assertEqual([], list(self.code_import.results))

    def test_single_result(self):
        # A result associated with the code import can be accessed directly
        # from the code import object.
        import_result = self.factory.makeCodeImportResult(self.code_import)
        results = list(self.code_import.results)
        self.assertEqual(1, len(results))
        self.assertEqual(import_result, results[0])

    def test_result_ordering(self):
        # The results query will order the results by job started time, with
        # the most recent import first.
        when = time_counter(
            origin=datetime(2007, 9, 9, 12, tzinfo=pytz.UTC),
            delta=timedelta(days=1))
        first = self.factory.makeCodeImportResult(
            self.code_import, date_started=when.next())
        second = self.factory.makeCodeImportResult(
            self.code_import, date_started=when.next())
        third = self.factory.makeCodeImportResult(
            self.code_import, date_started=when.next())
        self.assertTrue(first.date_job_started < second.date_job_started)
        self.assertTrue(second.date_job_started < third.date_job_started)
        results = list(self.code_import.results)
        self.assertEqual(third, results[0])
        self.assertEqual(second, results[1])
        self.assertEqual(first, results[2])

    def test_result_ordering_paranoia(self):
        # Similar to test_result_ordering, but with results created in reverse
        # order (this wouldn't really happen) but it shows that the id of the
        # import result isn't used to sort by.
        when = time_counter(
            origin=datetime(2007, 9, 11, 12, tzinfo=pytz.UTC),
            delta=timedelta(days=-1))
        first = self.factory.makeCodeImportResult(
            self.code_import, date_started=when.next())
        second = self.factory.makeCodeImportResult(
            self.code_import, date_started=when.next())
        third = self.factory.makeCodeImportResult(
            self.code_import, date_started=when.next())
        self.assertTrue(first.date_job_started > second.date_job_started)
        self.assertTrue(second.date_job_started > third.date_job_started)
        results = list(self.code_import.results)
        self.assertEqual(first, results[0])
        self.assertEqual(second, results[1])
        self.assertEqual(third, results[2])


class TestConsecutiveFailureCount(TestCaseWithFactory):
    """Tests for `ICodeImport.consecutive_failure_count`."""

    layer = LaunchpadZopelessLayer

    def setUp(self):
        TestCaseWithFactory.setUp(self)
        login('no-priv@canonical.com')
        self.machine = self.factory.makeCodeImportMachine()
        self.machine.setOnline()

    def makeRunningJob(self, code_import):
        """Make and return a CodeImportJob object with state==RUNNING.

        This is suitable for passing into finishJob().
        """
        if code_import.import_job is None:
            job = self.factory.makeCodeImportJob(code_import)
        else:
            job = code_import.import_job
        getUtility(ICodeImportJobWorkflow).startJob(job, self.machine)
        return job

    def failImport(self, code_import):
        """Create if necessary a job for `code_import` and have it fail."""
        running_job = self.makeRunningJob(code_import)
        getUtility(ICodeImportJobWorkflow).finishJob(
            running_job, CodeImportResultStatus.FAILURE, None)

    def succeedImport(self, code_import,
                      status=CodeImportResultStatus.SUCCESS):
        """Create if necessary a job for `code_import` and have it succeed."""
        if status not in CodeImportResultStatus.successes:
            raise AssertionError(
                "succeedImport() should be called with a successful status!")
        running_job = self.makeRunningJob(code_import)
        getUtility(ICodeImportJobWorkflow).finishJob(
            running_job, status, None)

    def test_consecutive_failure_count_zero_initially(self):
        # A new code import has a consecutive_failure_count of 0.
        code_import = self.factory.makeCodeImport()
        self.assertEqual(0, code_import.consecutive_failure_count)

    def test_consecutive_failure_count_succeed(self):
        # A code import that has succeeded once has a
        # consecutive_failure_count of 0.
        code_import = self.factory.makeCodeImport()
        self.succeedImport(code_import)
        self.assertEqual(0, code_import.consecutive_failure_count)

    def test_consecutive_failure_count_fail(self):
        # A code import that has failed once has a consecutive_failure_count
        # of 1.
        code_import = self.factory.makeCodeImport()
        self.failImport(code_import)
        self.assertEqual(1, code_import.consecutive_failure_count)

    def test_consecutive_failure_count_succeed_succeed_no_changes(self):
        # A code import that has succeeded then succeeded with no changes has
        # a consecutive_failure_count of 0.
        code_import = self.factory.makeCodeImport()
        self.succeedImport(code_import)
        self.succeedImport(
            code_import, CodeImportResultStatus.SUCCESS_NOCHANGE)
        self.assertEqual(0, code_import.consecutive_failure_count)

    def test_consecutive_failure_count_succeed_succeed_partial(self):
        # A code import that has succeeded then succeeded with no changes has
        # a consecutive_failure_count of 0.
        code_import = self.factory.makeCodeImport()
        self.succeedImport(code_import)
        self.succeedImport(
            code_import, CodeImportResultStatus.SUCCESS_NOCHANGE)
        self.assertEqual(0, code_import.consecutive_failure_count)

    def test_consecutive_failure_count_fail_fail(self):
        # A code import that has failed twice has a consecutive_failure_count
        # of 2.
        code_import = self.factory.makeCodeImport()
        self.failImport(code_import)
        self.failImport(code_import)
        self.assertEqual(2, code_import.consecutive_failure_count)

    def test_consecutive_failure_count_fail_fail_succeed(self):
        # A code import that has failed twice then succeeded has a
        # consecutive_failure_count of 0.
        code_import = self.factory.makeCodeImport()
        self.failImport(code_import)
        self.failImport(code_import)
        self.succeedImport(code_import)
        self.assertEqual(0, code_import.consecutive_failure_count)

    def test_consecutive_failure_count_fail_succeed_fail(self):
        # A code import that has failed then succeeded then failed again has a
        # consecutive_failure_count of 1.
        code_import = self.factory.makeCodeImport()
        self.failImport(code_import)
        self.succeedImport(code_import)
        self.failImport(code_import)
        self.assertEqual(1, code_import.consecutive_failure_count)

    def test_consecutive_failure_count_succeed_fail_succeed(self):
        # A code import that has succeeded then failed then succeeded again
        # has a consecutive_failure_count of 0.
        code_import = self.factory.makeCodeImport()
        self.succeedImport(code_import)
        self.failImport(code_import)
        self.succeedImport(code_import)
        self.assertEqual(0, code_import.consecutive_failure_count)

    def test_consecutive_failure_count_other_import_non_interference(self):
        # The failure or success of other code imports does not affect
        # consecutive_failure_count.
        code_import = self.factory.makeCodeImport()
        other_import = self.factory.makeCodeImport()
        self.failImport(code_import)
        self.assertEqual(1, code_import.consecutive_failure_count)
        self.failImport(other_import)
        self.assertEqual(1, code_import.consecutive_failure_count)
        self.succeedImport(code_import)
        self.assertEqual(0, code_import.consecutive_failure_count)
        self.succeedImport(other_import)
        self.assertEqual(0, code_import.consecutive_failure_count)
        self.failImport(code_import)
        self.assertEqual(1, code_import.consecutive_failure_count)
        self.failImport(other_import)
        self.assertEqual(1, code_import.consecutive_failure_count)


class TestTryFailingImportAgain(TestCaseWithFactory):
    """Tests for `ICodeImport.tryFailingImportAgain`."""

    layer = DatabaseFunctionalLayer

    def setUp(self):
        # Log in a VCS Imports member.
        TestCaseWithFactory.setUp(self)
        login_person(getUtility(ILaunchpadCelebrities).vcs_imports.teamowner)

    def test_mustBeFailing(self):
        # tryFailingImportAgain only succeeds for imports that are FAILING.
        outcomes = {}
        for status in CodeImportReviewStatus.items:
            code_import = self.factory.makeCodeImport()
            code_import.updateFromData(
                {'review_status': status}, self.factory.makePerson())
            try:
                code_import.tryFailingImportAgain(self.factory.makePerson())
            except AssertionError:
                outcomes[status] = 'failed'
            else:
                outcomes[status] = 'succeeded'
        self.assertEqual(
            {CodeImportReviewStatus.NEW: 'failed',
             CodeImportReviewStatus.REVIEWED: 'failed',
             CodeImportReviewStatus.SUSPENDED: 'failed',
             CodeImportReviewStatus.INVALID: 'failed',
             CodeImportReviewStatus.FAILING: 'succeeded'},
            outcomes)

    def test_resetsStatus(self):
        # tryFailingImportAgain sets the review_status of the import back to
        # REVIEWED.
        code_import = self.factory.makeCodeImport()
        code_import.updateFromData(
            {'review_status': CodeImportReviewStatus.FAILING},
            self.factory.makePerson())
        code_import.tryFailingImportAgain(self.factory.makePerson())
        self.assertEqual(
            CodeImportReviewStatus.REVIEWED,
            code_import.review_status)

    def test_requestsImport(self):
        # tryFailingImportAgain requests an import.
        code_import = self.factory.makeCodeImport()
        code_import.updateFromData(
            {'review_status': CodeImportReviewStatus.FAILING},
            self.factory.makePerson())
        requester = self.factory.makePerson()
        code_import.tryFailingImportAgain(requester)
        self.assertEqual(
            requester, code_import.import_job.requesting_user)


def test_suite():
    return unittest.TestLoader().loadTestsFromName(__name__)<|MERGE_RESOLUTION|>--- conflicted
+++ resolved
@@ -156,8 +156,6 @@
         # And a job is still created
         self.assertIsNot(None, code_import.import_job)
 
-<<<<<<< HEAD
-=======
     def test_set_owner(self):
         """Test that we can create an import owned by someone else."""
         registrant = self.factory.makePerson()
@@ -197,7 +195,6 @@
             url=self.factory.getUniqueURL(),
             review_status=None, owner=owner)
 
->>>>>>> f0b0810a
 
 class TestCodeImportDeletion(TestCaseWithFactory):
     """Test the deletion of CodeImports."""
