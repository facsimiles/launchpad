--- conflicted
+++ resolved
@@ -239,8 +239,7 @@
         removeSecurityProxy(recent_build).datecreated += a_second
         self.assertContentEqual([recent_build], get_recent())
 
-<<<<<<< HEAD
-=======
+
 class TestAsBuildmaster(TestCaseWithFactory):
 
     layer = LaunchpadZopelessLayer
@@ -291,7 +290,6 @@
         result=True)
         assertNotifyOnce('OK', prepare_build())
 
->>>>>>> b1b76d42
 
 class MakeSPRecipeBuildMixin:
     """Provide the common makeBuild method returning a queued build."""
