# Copyright 2010 Canonical Ltd.  This software is licensed under the
# GNU Affero General Public License version 3 (see the file LICENSE).

# pylint: disable-msg=F0401,E1002

"""Implementation code for source package builds."""

__metaclass__ = type
__all__ = [
    'SourcePackageRecipeBuild',
    ]

import datetime

from canonical.database.constants import UTC_NOW
from canonical.database.datetimecol import UtcDateTimeCol
from canonical.database.enumcol import DBEnum
from canonical.launchpad.interfaces.lpstorm import IMasterStore
from canonical.launchpad.interfaces.launchpad import NotFoundError

from storm.locals import Int, Reference, Storm, TimeDelta, Unicode
from storm.store import Store

from zope.component import getUtility
from zope.interface import classProvides, implements

from lp.buildmaster.interfaces.buildbase import BuildStatus, IBuildBase
from lp.buildmaster.interfaces.buildfarmjob import BuildFarmJobType
from lp.buildmaster.model.buildbase import BuildBase
from lp.buildmaster.model.buildqueue import BuildQueue
from lp.buildmaster.model.buildfarmjob import BuildFarmJobOldDerived
from lp.code.interfaces.sourcepackagerecipebuild import (
    ISourcePackageRecipeBuildJob, ISourcePackageRecipeBuildJobSource,
    ISourcePackageRecipeBuild, ISourcePackageRecipeBuildSource)
from lp.registry.interfaces.pocket import PackagePublishingPocket
from lp.services.job.model.job import Job
from lp.soyuz.adapters.archivedependencies import (
    default_component_dependency_name,)
from lp.soyuz.interfaces.component import IComponentSet
<<<<<<< HEAD
from lp.soyuz.model.buildfarmbuildjob import BuildFarmBuildJob
=======
from lp.soyuz.model.binarypackagebuild import BinaryPackageBuild
>>>>>>> e013627f
from lp.soyuz.model.sourcepackagerelease import SourcePackageRelease


class SourcePackageRecipeBuild(BuildBase, Storm):
    __storm_table__ = 'SourcePackageRecipeBuild'

    policy_name = 'recipe'

    implements(IBuildBase, ISourcePackageRecipeBuild)
    classProvides(ISourcePackageRecipeBuildSource)

    build_farm_job_type = BuildFarmJobType.RECIPEBRANCHBUILD

    id = Int(primary=True)

    is_private = False

    archive_id = Int(name='archive', allow_none=False)
    archive = Reference(archive_id, 'Archive.id')

    @property
    def binary_builds(self):
        """See `ISourcePackageRecipeBuild`."""
        return Store.of(self).find(BinaryPackageBuild,
            BinaryPackageBuild.sourcepackagerelease==SourcePackageRelease.id,
            SourcePackageRelease.source_package_recipe_build==self.id)

    buildduration = TimeDelta(name='build_duration', default=None)

    builder_id = Int(name='builder', allow_none=True)
    builder = Reference(builder_id, 'Builder.id')

    buildlog_id = Int(name='build_log', allow_none=True)
    buildlog = Reference(buildlog_id, 'LibraryFileAlias.id')

    buildstate = DBEnum(enum=BuildStatus, name='build_state')

    dependencies = Unicode(allow_none=True)

    upload_log_id = Int(name='upload_log', allow_none=True)
    upload_log = Reference(upload_log_id, 'LibraryFileAlias.id')

    @property
    def current_component(self):
        return getUtility(IComponentSet)[default_component_dependency_name]

    datecreated = UtcDateTimeCol(notNull=True, dbName='date_created')
    datebuilt = UtcDateTimeCol(notNull=False, dbName='date_built')

    @property
    def datestarted(self):
        """See `IBuild`."""
        # datestarted is not stored on Build.  It can be calculated from
        # self.datebuilt and self.buildduration, if both are set.  This does
        # not happen until the build is complete.
        #
        # Before the build is complete, there will be a buildqueue_record.
        # If buildqueue_record is set, buildqueue_record.job.date_started can
        # be used.  Otherwise, None is returned.
        if None not in (self.datebuilt, self.buildduration):
            return self.datebuilt - self.buildduration
        queue_record = self.buildqueue_record
        if queue_record is None:
            return None
        return queue_record.job.date_started

    date_first_dispatched = UtcDateTimeCol(notNull=False)

    distroseries_id = Int(name='distroseries', allow_none=True)
    distroseries = Reference(distroseries_id, 'DistroSeries.id')
    distro_series = distroseries

    sourcepackagename_id = Int(name='sourcepackagename', allow_none=True)
    sourcepackagename = Reference(
        sourcepackagename_id, 'SourcePackageName.id')

    @property
    def distribution(self):
        """See `IBuildBase`."""
        return self.distroseries.distribution

    pocket = DBEnum(enum=PackagePublishingPocket)

    recipe_id = Int(name='recipe', allow_none=False)
    recipe = Reference(recipe_id, 'SourcePackageRecipe.id')

    requester_id = Int(name='requester', allow_none=False)
    requester = Reference(requester_id, 'Person.id')

    @property
    def buildqueue_record(self):
        """See `IBuildBase`."""
        store = Store.of(self)
        results = store.find(
            BuildQueue,
            SourcePackageRecipeBuildJob.job == BuildQueue.jobID,
            SourcePackageRecipeBuildJob.build == self.id)
        return results.one()

    @property
    def source_package_release(self):
        """See `ISourcePackageRecipeBuild`."""
        return Store.of(self).find(
            SourcePackageRelease, source_package_recipe_build=self).one()

    @property
    def title(self):
        return '%s recipe build' % self.recipe.base_branch.unique_name

    def __init__(self, distroseries, sourcepackagename, recipe, requester,
                 archive, pocket, date_created=None,
                 date_first_dispatched=None, date_built=None, builder=None,
                 build_state=BuildStatus.NEEDSBUILD, build_log=None,
                 build_duration=None):
        """Construct a SourcePackageRecipeBuild."""
        super(SourcePackageRecipeBuild, self).__init__()
        self.archive = archive
        self.pocket = pocket
        self.buildduration = build_duration
        self.buildlog = build_log
        self.builder = builder
        self.buildstate = build_state
        self.datebuilt = date_built
        self.datecreated = date_created
        self.date_first_dispatched = date_first_dispatched
        self.distroseries = distroseries
        self.recipe = recipe
        self.requester = requester
        self.sourcepackagename = sourcepackagename

    @classmethod
    def new(cls, sourcepackage, recipe, requester, archive,
            pocket=PackagePublishingPocket.RELEASE,
            date_created=None):
        """See `ISourcePackageRecipeBuildSource`."""
        store = IMasterStore(SourcePackageRecipeBuild)
        if date_created is None:
            date_created = UTC_NOW
        spbuild = cls(
            sourcepackage.distroseries,
            sourcepackage.sourcepackagename,
            recipe,
            requester,
            archive,
            pocket,
            date_created=date_created)
        store.add(spbuild)
        return spbuild

    def destroySelf(self):
        store = Store.of(self)
        job = self.buildqueue_record.job
        store.remove(self.buildqueue_record)
        store.find(
            SourcePackageRecipeBuildJob,
            SourcePackageRecipeBuildJob.build == self.id).remove()
        store.remove(job)
        store.remove(self)

    @classmethod
    def getById(cls, build_id):
        """See `ISourcePackageRecipeBuildSource`."""
        store = IMasterStore(SourcePackageRecipeBuild)
        return store.find(cls, cls.id == build_id).one()

    def makeJob(self):
        """See `ISourcePackageRecipeBuildJob`."""
        store = Store.of(self)
        job = Job()
        store.add(job)
        specific_job = getUtility(
            ISourcePackageRecipeBuildJobSource).new(self, job)
        return specific_job

    def estimateDuration(self):
        """See `IBuildBase`."""
        # XXX: wgrant 2010-01-19 bug=507764: Need proper implementation.
        return datetime.timedelta(minutes=2)

    def verifySuccessfulUpload(self):
        return self.source_package_release is not None

    def notify(self, extra_info=None):
        """See `IBuildBase`."""
        # XXX: wgrant 2010-01-20 bug=509893: Implement this.
        return

    def getFileByName(self, filename):
        """See `ISourcePackageRecipeBuild`."""
        files = dict((lfa.filename, lfa)
                     for lfa in [self.buildlog, self.upload_log]
                     if lfa is not None)
        try:
            return files[filename]
        except KeyError:
            raise NotFoundError(filename)


class SourcePackageRecipeBuildJob(BuildFarmJobOldDerived, Storm):
    classProvides(ISourcePackageRecipeBuildJobSource)
    implements(ISourcePackageRecipeBuildJob)

    __storm_table__ = 'sourcepackagerecipebuildjob'

    id = Int(primary=True)

    job_id = Int(name='job', allow_none=False)
    job = Reference(job_id, 'Job.id')

    build_id = Int(name='sourcepackage_recipe_build', allow_none=False)
    build = Reference(
        build_id, 'SourcePackageRecipeBuild.id')

    @property
    def processor(self):
        return self.build.distroseries.nominatedarchindep.default_processor

    virtualized = True

    def __init__(self, build, job):
        self.build = build
        self.job = job
        super(SourcePackageRecipeBuildJob, self).__init__()

    def _set_build_farm_job(self):
        """Setup the IBuildFarmJob delegate.

        We override this to provide a delegate specific to package builds."""
        self.build_farm_job = BuildFarmBuildJob(self.build)

    @classmethod
    def new(cls, build, job):
        """See `ISourcePackageRecipeBuildJobSource`."""
        specific_job = cls(build, job)
        store = IMasterStore(cls)
        store.add(specific_job)
        return specific_job

    def getName(self):
        return "%s-%s" % (self.id, self.build_id)<|MERGE_RESOLUTION|>--- conflicted
+++ resolved
@@ -37,11 +37,8 @@
 from lp.soyuz.adapters.archivedependencies import (
     default_component_dependency_name,)
 from lp.soyuz.interfaces.component import IComponentSet
-<<<<<<< HEAD
+from lp.soyuz.model.binarypackagebuild import BinaryPackageBuild
 from lp.soyuz.model.buildfarmbuildjob import BuildFarmBuildJob
-=======
-from lp.soyuz.model.binarypackagebuild import BinaryPackageBuild
->>>>>>> e013627f
 from lp.soyuz.model.sourcepackagerelease import SourcePackageRelease
 
 
@@ -66,7 +63,7 @@
     def binary_builds(self):
         """See `ISourcePackageRecipeBuild`."""
         return Store.of(self).find(BinaryPackageBuild,
-            BinaryPackageBuild.sourcepackagerelease==SourcePackageRelease.id,
+            BinaryPackageBuild.source_package_release==SourcePackageRelease.id,
             SourcePackageRelease.source_package_recipe_build==self.id)
 
     buildduration = TimeDelta(name='build_duration', default=None)
