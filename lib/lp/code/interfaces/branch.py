# Copyright 2005, 2008 Canonical Ltd.  All rights reserved.
# pylint: disable-msg=E0211,E0213,F0401,W0611

"""Branch interfaces."""

__metaclass__ = type

__all__ = [
    'bazaar_identity',
    'BRANCH_NAME_VALIDATION_ERROR_MESSAGE',
    'branch_name_validator',
    'BranchCannotBePrivate',
    'BranchCannotBePublic',
    'BranchCreationException',
    'BranchCreationForbidden',
    'BranchCreationNoTeamOwnedJunkBranches',
    'BranchCreatorNotMemberOfOwnerTeam',
    'BranchCreatorNotOwner',
    'BranchExists',
    'BranchTypeError',
    'CannotDeleteBranch',
    'DEFAULT_BRANCH_STATUS_IN_LISTING',
    'get_blacklisted_hostnames',
    'IBranch',
    'IBranchBatchNavigator',
    'IBranchCloud',
    'IBranchDelta',
    'IBranchBatchNavigator',
    'IBranchNavigationMenu',
    'IBranchSet',
    'NoSuchBranch',
    'UnknownBranchTypeError',
    'user_has_special_branch_access',
    ]

from cgi import escape
from operator import attrgetter
import re

from zope.component import getUtility
from zope.interface import Interface, Attribute
from zope.schema import (
    Bool, Int, Choice, Text, TextLine, Datetime)

from lazr.restful.fields import CollectionField, Reference, ReferenceChoice
from lazr.restful.declarations import (
<<<<<<< HEAD
    call_with, export_as_webservice_entry, export_read_operation,
    export_write_operation, exported, operation_parameters,
    operation_returns_entry, REQUEST_USER)
=======
    collection_default_content, export_as_webservice_collection,
    export_as_webservice_entry, export_read_operation, export_write_operation,
    exported, operation_parameters, operation_returns_entry)
>>>>>>> f1e41e7e

from canonical.config import config

from canonical.launchpad import _
from canonical.launchpad.fields import (
    ParticipatingPersonChoice, PublicPersonChoice, URIField, Whiteboard)
from canonical.launchpad.validators import LaunchpadValidationError
from lp.code.bzr import BranchFormat, ControlFormat, RepositoryFormat
from lp.code.enums import (
    BranchLifecycleStatus,
    BranchMergeControlStatus,
    BranchSubscriptionNotificationLevel, BranchSubscriptionDiffSize,
    CodeReviewNotificationLevel,
    UICreatableBranchType,
    )
from lp.code.interfaces.branchlookup import IBranchLookup
from lp.code.interfaces.branchtarget import IHasBranchTarget
from canonical.launchpad.interfaces.launchpad import ILaunchpadCelebrities
from lp.registry.interfaces.role import IHasOwner
from lp.registry.interfaces.person import IPerson
from canonical.launchpad.webapp.interfaces import (
    ITableBatchNavigator, NameLookupFailed)
from canonical.launchpad.webapp.menu import structured


DEFAULT_BRANCH_STATUS_IN_LISTING = (
    BranchLifecycleStatus.EXPERIMENTAL,
    BranchLifecycleStatus.DEVELOPMENT,
    BranchLifecycleStatus.MATURE)


class BranchCreationException(Exception):
    """Base class for branch creation exceptions."""

class BranchExists(BranchCreationException):
    """Raised when creating a branch that already exists."""

    def __init__(self, existing_branch):
        # XXX: JonathanLange 2008-12-04 spec=package-branches: This error
        # message logic is incorrect, but the exact text is being tested
        # in branch-xmlrpc.txt.
        params = {'name': existing_branch.name}
        if existing_branch.product is None:
            params['maybe_junk'] = 'junk '
            params['context'] = existing_branch.owner.name
        else:
            params['maybe_junk'] = ''
            params['context'] = '%s in %s' % (
                existing_branch.owner.name, existing_branch.product.name)
        message = (
            'A %(maybe_junk)sbranch with the name "%(name)s" already exists '
            'for %(context)s.' % params)
        self.existing_branch = existing_branch
        BranchCreationException.__init__(self, message)


class CannotDeleteBranch(Exception):
    """The branch cannot be deleted at this time."""


class UnknownBranchTypeError(Exception):
    """Raised when the user specifies an unrecognized branch type."""


class BranchCreationForbidden(BranchCreationException):
    """A Branch visibility policy forbids branch creation.

    The exception is raised if the policy for the product does not allow
    the creator of the branch to create a branch for that product.
    """


class BranchCreatorNotMemberOfOwnerTeam(BranchCreationException):
    """Branch creator is not a member of the owner team.

    Raised when a user is attempting to create a branch and set the owner of
    the branch to a team that they are not a member of.
    """


class BranchCreationNoTeamOwnedJunkBranches(BranchCreationException):
    """We forbid the creation of team-owned +junk branches.

    Raised when a user is attempting to create a team-owned +junk branch.
    """

    error_message = (
        "+junk branches are only available for individuals. Please consider "
        "registering a project for collaborating on branches: "
        "https://help.launchpad.net/Projects/Registering")

    def __init__(self):
        BranchCreationException.__init__(self, self.error_message)


class BranchCreatorNotOwner(BranchCreationException):
    """A user cannot create a branch belonging to another user.

    Raised when a user is attempting to create a branch and set the owner of
    the branch to another user.
    """


class BranchTypeError(Exception):
    """An operation cannot be performed for a particular branch type.

    Some branch operations are only valid for certain types of branches.  The
    BranchTypeError exception is raised if one of these operations is called
    with a branch of the wrong type.
    """


class BranchCannotBePublic(Exception):
    """The branch cannot be made public."""


class BranchCannotBePrivate(Exception):
    """The branch cannot be made private."""


class NoSuchBranch(NameLookupFailed):
    """Raised when we try to load a branch that does not exist."""

    _message_prefix = "No such branch"


def get_blacklisted_hostnames():
    """Return a list of hostnames blacklisted for Branch URLs."""
    hostnames = config.codehosting.blacklisted_hostnames
    # If nothing specified, return an empty list. Special-casing since
    # ''.split(',') == [''].
    if hostnames == '':
        return []
    return hostnames.split(',')


class BranchURIField(URIField):

    #XXX leonardr 2009-02-12 [bug=328588]:
    # This code should be removed once the underlying database restriction
    # is removed.
    trailing_slash = False

    # XXX leonardr 2009-02-12 [bug=328588]:
    # This code should be removed once the underlying database restriction
    # is removed.
    def normalize(self, input):
        """Be extra-strict about trailing slashes."""
        input = super(BranchURIField, self).normalize(input)
        if self.trailing_slash == False and input[-1] == '/':
            # ensureNoSlash() doesn't trim the slash if the path
            # is empty (eg. http://example.com/). Due to the database
            # restriction on branch URIs, we need to remove a trailing
            # slash in all circumstances.
            input = input[:-1]
        return input

    def _validate(self, value):
        # import here to avoid circular import
        from canonical.launchpad.webapp import canonical_url
        from lazr.uri import URI

        super(BranchURIField, self)._validate(value)

        # XXX thumper 2007-06-12:
        # Move this validation code into IBranchSet so it can be
        # reused in the XMLRPC code, and the Authserver.
        # This also means we could get rid of the imports above.

        uri = URI(self.normalize(value))
        launchpad_domain = config.vhost.mainsite.hostname
        if uri.underDomain(launchpad_domain):
            message = _(
                "For Launchpad to mirror a branch, the original branch "
                "cannot be on <code>${domain}</code>.",
                mapping={'domain': escape(launchpad_domain)})
            raise LaunchpadValidationError(structured(message))

        for hostname in get_blacklisted_hostnames():
            if uri.underDomain(hostname):
                message = _(
                    'Launchpad cannot mirror branches from %s.' % hostname)
                raise LaunchpadValidationError(structured(message))

        # As well as the check against the config, we also need to check
        # against the actual text used in the database constraint.
        constraint_text = 'http://bazaar.launchpad.net'
        if value.startswith(constraint_text):
            message = _(
                "For Launchpad to mirror a branch, the original branch "
                "cannot be on <code>${domain}</code>.",
                mapping={'domain': escape(constraint_text)})
            raise LaunchpadValidationError(structured(message))

        if IBranch.providedBy(self.context) and self.context.url == str(uri):
            return # url was not changed

        if uri.path == '/':
            message = _(
                "URLs for branches cannot point to the root of a site.")
            raise LaunchpadValidationError(message)

        branch = getUtility(IBranchLookup).getByUrl(str(uri))
        if branch is not None:
            message = _(
                'The bzr branch <a href="${url}">${branch}</a> is '
                'already registered with this URL.',
                mapping={'url': canonical_url(branch),
                         'branch': escape(branch.displayname)})
            raise LaunchpadValidationError(structured(message))


BRANCH_NAME_VALIDATION_ERROR_MESSAGE = _(
    "Branch names must start with a number or letter.  The characters +, -, "
    "_, . and @ are also allowed after the first character.")


# This is a copy of the pattern in database/schema/trusted.sql.  Don't
# change this without changing that.
valid_branch_name_pattern = re.compile(r"^(?i)[a-z0-9][a-z0-9+\.\-@_]*\Z")


def valid_branch_name(name):
    """Return True if the name is valid as a branch name, otherwise False.

    The rules for what is a valid branch name are described in
    BRANCH_NAME_VALIDATION_ERROR_MESSAGE.
    """
    if valid_branch_name_pattern.match(name):
        return True
    return False


def branch_name_validator(name):
    """Return True if the name is valid, or raise a LaunchpadValidationError.
    """
    if not valid_branch_name(name):
        raise LaunchpadValidationError(
            _("Invalid branch name '${name}'. ${message}",
              mapping={'name': name,
                       'message': BRANCH_NAME_VALIDATION_ERROR_MESSAGE}))
    return True


class IBranchBatchNavigator(ITableBatchNavigator):
    """A marker interface for registering the appropriate branch listings."""


class IBranchNavigationMenu(Interface):
    """A marker interface to indicate the need to show the branch menu."""


class IBranch(IHasOwner, IHasBranchTarget):
    """A Bazaar branch."""
    # Mark branches as exported entries for the Launchpad API.
    export_as_webservice_entry()

    id = Int(title=_('ID'), readonly=True, required=True)

    # XXX: TimPenhey 2007-08-31
    # The vocabulary set for branch_type is only used for the creation
    # of branches through the automatically generated forms, and doesn't
    # actually represent the complete range of real values that branch_type
    # may actually hold.  Import branches are not created in the same
    # way as Hosted, Mirrored or Remote branches.
    # There are two option:
    #   1) define a separate schema to use in the UI (sledgehammer solution)
    #   2) work out some way to specify a restricted vocabulary in the view
    # Personally I'd like a LAZR way to do number 2.
    branch_type = exported(
        Choice(
            title=_("Branch Type"), required=True, readonly=True,
            vocabulary=UICreatableBranchType))

    name = exported(
        TextLine(
            title=_('Name'), required=True, constraint=branch_name_validator,
            description=_(
                "Keep very short, unique, and descriptive, because it will "
                "be used in URLs.  "
                "Examples: main, devel, release-1.0, gnome-vfs.")))

    url = exported(
        BranchURIField(
            title=_('Branch URL'), required=False,
            allowed_schemes=['http', 'https', 'ftp', 'sftp', 'bzr+ssh'],
            allow_userinfo=False,
            allow_query=False,
            allow_fragment=False,
            trailing_slash=False,
            description=_(
                "This is the external location where the Bazaar "
                "branch is hosted.")))

    description = exported(
        Text(
            title=_('Description'), required=False,
            description=_(
                'A short description of the changes in this branch.')))

    branch_format = exported(
        Choice(
            title=_("Branch Format"),
            required=False, readonly=True,
            vocabulary=BranchFormat))

    repository_format = exported(
        Choice(
            title=_("Repository Format"),
            required=False, readonly=True,
            vocabulary=RepositoryFormat))

    control_format = exported(
        Choice(
            title=_("Control Directory"),
            required=False, readonly=True,
            vocabulary=ControlFormat))

    whiteboard = exported(
        Whiteboard(
            title=_('Whiteboard'), required=False,
            description=_('Notes on the current status of the branch.')))

    mirror_status_message = exported(
        Text(
            title=_('The last message we got when mirroring this branch.'),
            required=False, readonly=True))

    private = exported(
        Bool(
            title=_("Keep branch confidential"), required=False,
            readonly=True, default=False,
            description=_(
                "Make this branch visible only to its subscribers.")))

    @operation_parameters(
        private=Bool(title=_("Keep branch confidential")))
    @export_write_operation()
    def setPrivate(private):
        """Set the branch privacy for this branch."""

    # People attributes
    registrant = exported(
        PublicPersonChoice(
            title=_("The user that registered the branch."),
            required=True, readonly=True,
            vocabulary='ValidPersonOrTeam'))
    owner = exported(
        ParticipatingPersonChoice(
            title=_('Owner'),
            required=True,
            vocabulary='UserTeamsParticipationPlusSelf',
            description=_("Either yourself or a team you are a member of. "
                          "This controls who can modify the branch.")))

    reviewer = exported(
        PublicPersonChoice(
            title=_('Default Review Team'),
            required=False,
            vocabulary='ValidPersonOrTeam',
            description=_("The reviewer of a branch is the person or team "
                          "that is responsible for reviewing proposals and "
                          "merging into this branch.")))

    # XXX: JonathanLange 2008-11-24: Export these.
    distroseries = Choice(
        title=_("Distribution Series"), required=False,
        vocabulary='DistroSeries',
        description=_(
            "The distribution series that this branch belongs to. Branches "
            "do not have to belong to a distribution series, they can also "
            "belong to a project or be junk branches."))

    sourcepackagename = Choice(
        title=_("Source Package Name"), required=True,
        vocabulary='SourcePackageName',
        description=_(
            "The source package that this is a branch of. Source package "
            "branches always belong to a distribution series."))

    distribution = Attribute(
        "The IDistribution that this branch belongs to. None if not a "
        "package branch.")

    sourcepackage = Attribute(
        "The ISourcePackage that this branch belongs to. None if not a "
        "package branch.")

    code_reviewer = Attribute(
        "The reviewer if set, otherwise the owner of the branch.")

    namespace = Attribute(
        "The namespace of this branch, as an `IBranchNamespace`.")

    # Product attributes
    # ReferenceChoice is Interface rather than IProduct as IProduct imports
    # IBranch and we'd get import errors.  IPerson does a similar trick.
    # The schema is set properly to `IProduct` in _schema_circular_imports.
    product = exported(
        ReferenceChoice(
            title=_('Project'),
            required=False,
            vocabulary='Product',
            schema=Interface,
            description=_("The project this branch belongs to.")),
        exported_as='project')

    # Display attributes
    unique_name = exported(
        Text(title=_('Unique name'), readonly=True,
             description=_("Unique name of the branch, including the "
                           "owner and project names.")))

    displayname = exported(
        Text(title=_('Display name'), readonly=True,
             description=_(
                "The branch unique_name.")),
        exported_as='display_name')

    # Stats and status attributes
    lifecycle_status = exported(
        Choice(
            title=_('Status'), vocabulary=BranchLifecycleStatus,
            default=BranchLifecycleStatus.DEVELOPMENT))

    # Mirroring attributes. For more information about how these all relate to
    # each other, look at
    # 'lib/canonical/launchpad/doc/puller-state-table.ods'.
    last_mirrored = exported(
        Datetime(
            title=_("Last time this branch was successfully mirrored."),
            required=False, readonly=True))
    last_mirrored_id = Text(
        title=_("Last mirrored revision ID"), required=False,
        description=_("The head revision ID of the branch when last "
                      "successfully mirrored."))
    last_mirror_attempt = exported(
        Datetime(
            title=_("Last time a mirror of this branch was attempted."),
            required=False, readonly=True))
    mirror_failures = Attribute(
        "Number of failed mirror attempts since the last successful mirror.")
    next_mirror_time = Datetime(
        title=_("If this value is more recent than the last mirror attempt, "
                "then the branch will be mirrored on the next mirror run."),
        required=False)

    # Scanning attributes
    last_scanned = exported(
        Datetime(
            title=_("Last time this branch was successfully scanned."),
            required=False, readonly=True))
    last_scanned_id = exported(
        TextLine(
            title=_("Last scanned revision ID"),
            required=False, readonly=True,
            description=_("The head revision ID of the branch when last "
                          "successfully scanned.")))

    revision_count = exported(
        Int(
            title=_("Revision count"), readonly=True,
            description=_("The revision number of the tip of the branch.")))

    stacked_on = Attribute('Stacked-on branch')

    warehouse_url = Attribute(
        "URL for accessing the branch by ID. "
        "This is for in-datacentre services only and allows such services to "
        "be unaffected during branch renames. "
        "See doc/bazaar for more information about the branch warehouse.")

    # Bug attributes
    bug_branches = exported(
        CollectionField(
            title=_("The bug-branch link objects that link this branch "
                    "to bugs."),
            readonly=True,
            value_type=Reference(schema=Interface))) # Really IBugBranch

    @call_with(registrant=REQUEST_USER)
    @operation_parameters(
        bug=Reference(schema=Interface)) # Really IBug
    @export_write_operation()
    def linkBug(bug, registrant):
        """Link a bug to this branch.

        :param bug: IBug to link.
        :param registrant: IPerson linking the bug.
        """

    @call_with(user=REQUEST_USER)
    @operation_parameters(
        bug=Reference(schema=Interface)) # Really IBug
    @export_write_operation()
    def unlinkBug(bug, user):
        """Unlink a bug to this branch.

        :param bug: IBug to unlink.
        :param user: IPerson unlinking the bug.
        """

    related_bugs = Attribute(
        "The bugs related to this branch, likely branches on which "
        "some work has been done to fix this bug.")

    # Specification attributes
    spec_links = exported(
        CollectionField(
            title=_("Specification linked to this branch."),
            readonly=True,
            value_type=Reference(Interface))) # Really ISpecificationBranch

    @call_with(registrant=REQUEST_USER)
    @operation_parameters(
        spec=Reference(schema=Interface)) # Really ISpecification
    @export_write_operation()
    def linkSpecification(spec, registrant):
        """Link an ISpecification to a branch.

        :param spec: ISpecification to link.
        :param registrant: IPerson unlinking the spec.
        """

    @call_with(user=REQUEST_USER)
    @operation_parameters(
        spec=Reference(schema=Interface)) # Really ISpecification
    @export_write_operation()
    def unlinkSpecification(spec, user):
        """Unlink an ISpecification to a branch.

        :param spec: ISpecification to unlink.
        :param user: IPerson unlinking the spec.
        """

    pending_writes = Attribute(
        "Whether there is new Bazaar data for this branch.")

    # Joins
    revision_history = Attribute(
        """The sequence of BranchRevision for the mainline of that branch.

        They are ordered with the most recent revision first, and the list
        only contains those in the "leftmost tree", or in other words
        the revisions that match the revision history from bzrlib for this
        branch.
        """)
    subscriptions = exported(
        CollectionField(
            title=_("BranchSubscriptions associated to this branch."),
            readonly=True,
            value_type=Reference(Interface))) # Really IBranchSubscription

    subscribers = exported(
        CollectionField(
            title=_("Persons subscribed to this branch."),
            readonly=True,
            value_type=Reference(IPerson)))

    date_created = exported(
        Datetime(
            title=_('Date Created'),
            required=True,
            readonly=True))

    date_last_modified = exported(
        Datetime(
            title=_('Date Last Modified'),
            required=True,
            readonly=False))

    def destroySelf(break_references=False):
        """Delete the specified branch.

        BranchRevisions associated with this branch will also be deleted.
        :param break_references: If supplied, break any references to this
            branch by deleting items with mandatory references and
            NULLing other references.
        :raise: CannotDeleteBranch if the branch cannot be deleted.
        """

    def latest_revisions(quantity=10):
        """A specific number of the latest revisions in that branch."""

    # These attributes actually have a value_type of IBranchMergeProposal,
    # but uses Interface to prevent circular imports, and the value_type is
    # set near IBranchMergeProposal.
    landing_targets = exported(
        CollectionField(
            title=_('Landing Targets'),
            description=_(
                'A collection of the merge proposals where this branch is '
                'the source branch.'),
            readonly=True,
            value_type=Reference(Interface)))
    landing_candidates = exported(
        CollectionField(
            title=_('Landing Candidates'),
            description=_(
                'A collection of the merge proposals where this branch is '
                'the target branch.'),
            readonly=True,
            value_type=Reference(Interface)))
    dependent_branches = exported(
        CollectionField(
            title=_('Dependent Branches'),
            description=_(
                'A collection of the merge proposals that are dependent '
                'on this branch.'),
            readonly=True,
            value_type=Reference(Interface)))

    def isBranchMergeable(other_branch):
        """Is the other branch mergeable into this branch (or vice versa)."""

    def addLandingTarget(registrant, target_branch, dependent_branch=None,
                         whiteboard=None, date_created=None,
                         needs_review=False, initial_comment=None,
                         review_requests=None):
        """Create a new BranchMergeProposal with this branch as the source.

        Both the target_branch and the dependent_branch, if it is there,
        must be branches of the same project as the source branch.

        Branches without associated projects, junk branches, cannot
        specify landing targets.

        :param registrant: The person who is adding the landing target.
        :param target_branch: Must be another branch, and different to self.
        :param dependent_branch: Optional but if it is not None, it must be
            another branch.
        :param whiteboard: Optional.  Just text, notes or instructions
            pertinant to the landing such as testing notes.
        :param date_created: Used to specify the date_created value of the
            merge request.
        :param needs_review: Used to specify the proposal is ready for
            review right now.
        :param initial_comment: An optional initial comment can be added
            when adding the new target.
        :param review_requests: An optional list of (`Person`, review_type).
        """

    def getStackedBranches():
        """The branches that are stacked on this one."""

    def getStackedBranchesWithIncompleteMirrors():
        """Branches that are stacked on this one but aren't done mirroring.

        In particular, these are branches that have started mirroring but have
        not yet succeeded. Failed branches are included.
        """

    merge_queue = Attribute(
        "The queue that contains the QUEUED proposals for this branch.")

    merge_control_status = Choice(
        title=_('Merge Control Status'), required=True,
        vocabulary=BranchMergeControlStatus,
        default=BranchMergeControlStatus.NO_QUEUE)

    def getMergeQueue():
        """The proposals that are QUEUED to land on this branch."""

    def revisions_since(timestamp):
        """Revisions in the history that are more recent than timestamp."""

    code_is_browseable = Attribute(
        "Is the code in this branch accessable through codebrowse?")

    def codebrowse_url(*extras):
        """Construct a URL for this branch in codebrowse.

        :param extras: Zero or more path segments that will be joined onto the
            end of the URL (with `bzrlib.urlutils.join`).
        """

    # Don't use Object -- that would cause an import loop with ICodeImport.
    code_import = Attribute("The associated CodeImport, if any.")

    bzr_identity = exported(
        Text(
            title=_('Bazaar Identity'),
            readonly=True,
            description=_(
                'The bzr branch path as accessed by Launchpad. If the '
                'branch is associated with a product as the primary '
                'development focus, then the result should be lp:product.  '
                'If the branch is related to a series, then '
                'lp:product/series.  Otherwise the result is '
                'lp:~user/product/branch-name.'
                )))

    def addToLaunchBag(launchbag):
        """Add information about this branch to `launchbag'.

        Use this when traversing to this branch in the web UI.

        In particular, add information about the branch's target to the
        launchbag. If the branch has a product, add that; if it has a source
        package, add lots of information about that.

        :param launchbag: `ILaunchBag`.
        """

    def canBeDeleted():
        """Can this branch be deleted in its current state.

        A branch is considered deletable if it has no revisions, is not
        linked to any bugs, specs, productseries, or code imports, and
        has no subscribers.
        """

    def deletionRequirements():
        """Determine what is required to delete this branch.

        :return: a dict of {object: (operation, reason)}, where object is the
            object that must be deleted or altered, operation is either
            "delete" or "alter", and reason is a string explaining why the
            object needs to be touched.
        """

    def associatedProductSeries():
        """Return the product series that this branch is associated with.

        A branch may be associated with a product series is either a
        branch.  Also a branch can be associated with more than one product
        series as a branch.
        """

    # subscription-related methods
    @operation_parameters(
        person=Reference(
            title=_("The person to subscribe."),
            schema=IPerson),
        notification_level=Choice(
            title=_("The level of notification to subscribe to."),
            vocabulary=BranchSubscriptionNotificationLevel),
        max_diff_lines=Choice(
            title=_("The max number of lines for diff email."),
            vocabulary=BranchSubscriptionDiffSize),
        code_review_level=Choice(
            title=_("The level of code review notification emails."),
            vocabulary=CodeReviewNotificationLevel))
    @operation_returns_entry(Interface) # Really IBranchSubscription
    @export_write_operation()
    def subscribe(person, notification_level, max_diff_lines,
                  code_review_level):
        """Subscribe this person to the branch.

        :param person: The `Person` to subscribe.
        :param notification_level: The kinds of branch changes that cause
            notification.
        :param max_diff_lines: The maximum number of lines of diff that may
            appear in a notification.
        :param code_review_level: The kinds of code review activity that cause
            notification.
        :return: new or existing BranchSubscription."""

    @operation_parameters(
        person=Reference(
            title=_("The person to unsubscribe"),
            schema=IPerson))
    @operation_returns_entry(Interface) # Really IBranchSubscription
    @export_read_operation()
    def getSubscription(person):
        """Return the BranchSubscription for this person."""

    def hasSubscription(person):
        """Is this person subscribed to the branch?"""

    @operation_parameters(
        person=Reference(
            title=_("The person to unsubscribe"),
            schema=IPerson))
    @export_write_operation()
    def unsubscribe(person):
        """Remove the person's subscription to this branch."""

    def getSubscriptionsByLevel(notification_levels):
        """Return the subscriptions that are at the given notification levels.

        :param notification_levels: An iterable of
            `BranchSubscriptionNotificationLevel`s
        :return: An SQLObject query result.
        """

    def getBranchRevision(sequence=None, revision=None, revision_id=None):
        """Get the associated `BranchRevision`.

        One and only one parameter is to be not None.

        :param sequence: The revno of the revision in the mainline history.
        :param revision: A `Revision` object.
        :param revision_id: A revision id string.
        :return: A `BranchRevision` or None.
        """

    def createBranchRevision(sequence, revision):
        """Create a new `BranchRevision` for this branch."""

    def createBranchRevisionFromIDs(revision_id_sequence_pairs):
        """Create a batch of BranchRevision objects.

        :param revision_id_sequence_pairs: A sequence of (revision_id,
            sequence) pairs.  The revision_ids are assumed to have been
            inserted already; no checking of this is done.
        """

    def getTipRevision():
        """Return the `Revision` associated with the `last_scanned_id`.

        Will return None if last_scanned_id is None, or if the id
        is not found (as in a ghost revision).
        """

    def updateScannedDetails(db_revision, revision_count):
        """Updates attributes associated with the scanning of the branch.

        A single entry point that is called solely from the branch scanner
        script.

        :param revision: The `Revision` that is the tip, or None if empty.
        :param revision_count: The number of revisions in the history
                               (main line revisions).
        """

    def getNotificationRecipients():
        """Return a complete INotificationRecipientSet instance.

        The INotificationRecipientSet instance contains the subscribers
        and their subscriptions.
        """

    def getScannerData():
        """Retrieve the full ancestry of a branch for the branch scanner.

        The branch scanner script is the only place where we need to retrieve
        all the BranchRevision rows for a branch. Since the ancestry of some
        branches is into the tens of thousands we don't want to materialise
        BranchRevision instances for each of these.

        :return: tuple of three items.
            1. Ancestry set of bzr revision-ids.
            2. History list of bzr revision-ids. Similar to the result of
               bzrlib.Branch.revision_history().
            3. Dictionnary mapping bzr bzr revision-ids to the database ids of
               the corresponding BranchRevision rows for this branch.
        """

    def getPullURL():
        """Return the URL used to pull the branch into the mirror area."""

    @export_write_operation()
    def requestMirror():
        """Request that this branch be mirrored on the next run of the branch
        puller.
        """

    def startMirroring():
        """Signal that this branch is being mirrored."""

    def mirrorComplete(last_revision_id):
        """Signal that a mirror attempt has completed successfully.

        :param last_revision_id: The revision ID of the tip of the mirrored
            branch.
        """

    def mirrorFailed(reason):
        """Signal that a mirror attempt failed.

        :param reason: An error message that will be displayed on the branch
            detail page.
        """

    def commitsForDays(since):
        """Get a list of commit counts for days since `since`.

        This method returns all commits for the branch, so this includes
        revisions brought in through merges.

        :return: A list of tuples like (date, count).
        """

    needs_upgrading = Attribute("Whether the branch needs to be upgraded.")


class IBranchSet(Interface):
    """Interface representing the set of branches."""

    export_as_webservice_collection(IBranch)

    def countBranchesWithAssociatedBugs():
        """Return the number of branches that have bugs associated.

        Only counts public branches.
        """

    def getRecentlyChangedBranches(
        branch_count=None,
        lifecycle_statuses=DEFAULT_BRANCH_STATUS_IN_LISTING,
        visible_by_user=None):
        """Return a result set of branches that have been recently updated.

        Only HOSTED and MIRRORED branches are returned in the result set.

        If branch_count is specified, the result set will contain at most
        branch_count items.

        If lifecycle_statuses evaluates to False then branches
        of any lifecycle_status are returned, otherwise only branches
        with a lifecycle_status of one of the lifecycle_statuses
        are returned.

        :param visible_by_user: If a person is not supplied, only public
            branches are returned.  If a person is supplied both public
            branches, and the private branches that the person is entitled to
            see are returned.  Private branches are only visible to the owner
            and subscribers of the branch, and to LP admins.
        :type visible_by_user: `IPerson` or None
        """

    def getRecentlyImportedBranches(
        branch_count=None,
        lifecycle_statuses=DEFAULT_BRANCH_STATUS_IN_LISTING,
        visible_by_user=None):
        """Return a result set of branches that have been recently imported.

        The result set only contains IMPORTED branches.

        If branch_count is specified, the result set will contain at most
        branch_count items.

        If lifecycle_statuses evaluates to False then branches
        of any lifecycle_status are returned, otherwise only branches
        with a lifecycle_status of one of the lifecycle_statuses
        are returned.

        :param visible_by_user: If a person is not supplied, only public
            branches are returned.  If a person is supplied both public
            branches, and the private branches that the person is entitled to
            see are returned.  Private branches are only visible to the owner
            and subscribers of the branch, and to LP admins.
        :type visible_by_user: `IPerson` or None
        """

    def getRecentlyRegisteredBranches(
        branch_count=None,
        lifecycle_statuses=DEFAULT_BRANCH_STATUS_IN_LISTING,
        visible_by_user=None):
        """Return a result set of branches that have been recently registered.

        If branch_count is specified, the result set will contain at most
        branch_count items.

        If lifecycle_statuses evaluates to False then branches
        of any lifecycle_status are returned, otherwise only branches
        with a lifecycle_status of one of the lifecycle_statuses
        are returned.

        :param visible_by_user: If a person is not supplied, only public
            branches are returned.  If a person is supplied both public
            branches, and the private branches that the person is entitled to
            see are returned.  Private branches are only visible to the owner
            and subscribers of the branch, and to LP admins.
        :type visible_by_user: `IPerson` or None
        """

    def getLatestBranchesForProduct(product, quantity, visible_by_user=None):
        """Return the most recently created branches for the product.

        At most `quantity` branches are returned. Branches that have been
        merged or abandoned don't appear in the results -- only branches that
        match `DEFAULT_BRANCH_STATUS_IN_LISTING`.

        :param visible_by_user: If a person is not supplied, only public
            branches are returned.  If a person is supplied both public
            branches, and the private branches that the person is entitled to
            see are returned.  Private branches are only visible to the owner
            and subscribers of the branch, and to LP admins.
        :type visible_by_user: `IPerson` or None
        """
        # XXX: JonathanLange 2008-11-27 spec=package-branches: This API needs
        # to change for source package branches.

    @operation_parameters(
        unique_name=TextLine(title=_('Branch unique name'), required=True))
    @operation_returns_entry(IBranch)
    @export_read_operation()
    def getByUniqueName(unique_name):
        """Find a branch by its ~owner/product/name unique name.

        Return None if no match was found.
        """

    @operation_parameters(
        url=TextLine(title=_('Branch URL'), required=True))
    @operation_returns_entry(IBranch)
    @export_read_operation()
    def getByUrl(url):
        """Find a branch by URL.

        Either from the external specified in Branch.url, from the URL on
        http://bazaar.launchpad.net/ or the lp: URL.

        Return None if no match was found.
        """

    @collection_default_content()
    def getBranches(limit=50):
        """Return a collection of branches."""


class IBranchDelta(Interface):
    """The quantitative changes made to a branch that was edited or altered.
    """

    branch = Attribute("The IBranch, after it's been edited.")
    user = Attribute("The IPerson that did the editing.")

    # fields on the branch itself, we provide just the new changed value
    name = Attribute("Old and new names or None.")
    title = Attribute("Old and new branch titles or None.")
    summary = Attribute("The branch summary or None.")
    url = Attribute("Old and new branch URLs or None.")
    whiteboard = Attribute("The branch whiteboard or None.")
    lifecycle_status = Attribute("Old and new lifecycle status, or None.")
    revision_count = Attribute("Old and new revision counts, or None.")
    last_scanned_id = Attribute("The revision id of the tip revision.")




class IBranchCloud(Interface):
    """A utility to generate data for branch clouds.

    A branch cloud is a tag cloud of products, sized and styled based on the
    branches in those products.
    """

    def getProductsWithInfo(num_products=None):
        """Get products with their branch activity information.

        :return: a `ResultSet` of (product, num_branches, last_revision_date).
        """


def bazaar_identity(branch, associated_series, is_dev_focus):
    """Return the shortest lp: style branch identity."""
    lp_prefix = config.codehosting.bzr_lp_prefix

    # XXX: TimPenhey 2008-05-06 bug=227602: Since at this stage the launchpad
    # name resolution is not authenticated, we can't resolve series branches
    # that end up pointing to private branches, so don't show short names for
    # the branch if it is private.
    if branch.private:
        return lp_prefix + branch.unique_name

    use_series = None
    # XXX: JonathanLange 2009-03-21 spec=package-branches: This should
    # probably delegate to IBranch.target. I would do it now if I could figure
    # what all the optimization code is for.
    if branch.product is not None:
        if is_dev_focus:
            return lp_prefix + branch.product.name

        # If there are no associated series, then use the unique name.
        associated_series = list(associated_series)
        if [] == associated_series:
            return lp_prefix + branch.unique_name

        use_series = sorted(
            associated_series, key=attrgetter('datecreated'))[-1]
        return "%(prefix)s%(product)s/%(series)s" % {
            'prefix': lp_prefix,
            'product': use_series.product.name,
            'series': use_series.name}

    if branch.sourcepackage is not None:
        sourcepackage = branch.sourcepackage
        linked_branches = sourcepackage.linked_branches
        for pocket, linked_branch in linked_branches:
            if linked_branch == branch:
                return lp_prefix + sourcepackage.getPocketPath(pocket)

    return lp_prefix + branch.unique_name


def user_has_special_branch_access(user):
    """Admins and bazaar experts have special access.

    :param user: A 'Person' or None.
    """
    if user is None:
        return False
    celebs = getUtility(ILaunchpadCelebrities)
    return user.inTeam(celebs.admin) or user.inTeam(celebs.bazaar_experts)<|MERGE_RESOLUTION|>--- conflicted
+++ resolved
@@ -44,15 +44,9 @@
 
 from lazr.restful.fields import CollectionField, Reference, ReferenceChoice
 from lazr.restful.declarations import (
-<<<<<<< HEAD
-    call_with, export_as_webservice_entry, export_read_operation,
-    export_write_operation, exported, operation_parameters,
-    operation_returns_entry, REQUEST_USER)
-=======
-    collection_default_content, export_as_webservice_collection,
+    call_with, collection_default_content, export_as_webservice_collection,
     export_as_webservice_entry, export_read_operation, export_write_operation,
-    exported, operation_parameters, operation_returns_entry)
->>>>>>> f1e41e7e
+    exported, operation_parameters, operation_returns_entry, REQUEST_USER)
 
 from canonical.config import config
 
