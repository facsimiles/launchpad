--- conflicted
+++ resolved
@@ -751,22 +751,11 @@
     def findRuleGrantsByGrantee(grantee, ref_pattern=None):
         """Find the grants for a grantee applied to this repository.
 
-<<<<<<< HEAD
-        :param grantee: The Person affected.
-        :param ref_pattern: If not None, only return grants for rules with
-            this ref_pattern.
-        """
-
-    def findRuleGrantsForRepositoryOwner(ref_pattern=None):
-        """Find the grants of type REPOSITORY_OWNER applied to this repository.
-
-        :param ref_pattern: If not None, only return grants for rules with
-            this ref_pattern.
-=======
         :param grantee: The `IPerson` to search for, or an item of
             `GitGranteeType` other than `GitGranteeType.PERSON` to search
             for some other kind of entity.
->>>>>>> 0daa0e34
+        :param ref_pattern: If not None, only return grants for rules with
+            this ref_pattern.
         """
 
     @export_read_operation()
