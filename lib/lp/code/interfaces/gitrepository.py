--- conflicted
+++ resolved
@@ -741,13 +741,9 @@
         :param rule: The `IGitRule` to move.
         :param position: The new position.  For example, 0 puts the rule at
             the start, while `len(repository.rules)` puts the rule at the
-<<<<<<< HEAD
-            end.
-        :param user: The `IPerson` who is moving the rule.
-=======
             end.  If the new position is before the end of the list, then
             other rules are shifted to later positions to make room.
->>>>>>> 8ed22cd2
+        :param user: The `IPerson` who is moving the rule.
         """
 
     @export_read_operation()
