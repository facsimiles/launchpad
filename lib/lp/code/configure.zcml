--- conflicted
+++ resolved
@@ -439,121 +439,12 @@
   <class class="lp.code.model.branch.Branch">
     <require
         permission="launchpad.View"
-<<<<<<< HEAD
-        attributes="id
-                    branch_type
-                    name
-                    url
-                    composePublicURL
-                    whiteboard
-                    target
-                    mirror_status_message
-                    private
-                    registrant
-                    owner
-                    description
-                    author
-                    reviewer
-                    code_reviewer
-                    isPersonTrustedReviewer
-                    product
-                    unique_name
-                    displayname
-                    sort_key
-                    lifecycle_status
-                    last_mirrored
-                    last_mirrored_id
-                    last_mirror_attempt
-                    mirror_failures
-                    merge_control_status
-                    pull_disabled
-                    next_mirror_time
-                    last_scanned
-                    last_scanned_id
-                    revision_count
-                    bug_branches
-                    linked_bugs
-                    getLinkedBugsAndTasks
-                    linkBug
-                    unlinkBug
-                    spec_links
-                    linkSpecification
-                    unlinkSpecification
-                    revision_history
-                    subscriptions
-                    subscribers
-                    date_created
-                    date_last_modified
-                    latest_revisions
-                    landing_targets
-                    landing_candidates
-                    dependent_branches
-                    _createMergeProposal
-                    addLandingTarget
-                    scheduleDiffUpdates
-                    getMergeQueue
-                    getRevisionsSince
-                    code_is_browseable
-                    browse_source_url
-                    code_import
-                    bzr_identity
-                    canBeDeleted
-                    deletionRequirements
-                    associatedProductSeries
-                    getProductSeriesPushingTranslations
-                    associatedSuiteSourcePackages
-                    branchIdentities
-                    branchLinks
-                    subscribe
-                    getSubscription
-                    hasSubscription
-                    unsubscribe
-                    getSubscriptionsByLevel
-                    getBranchRevision
-                    getMainlineBranchRevisions
-                    getMergeProposals
-                    getStackedBranches
-                    createBranchRevision
-                    getTipRevision
-                    updateScannedDetails
-                    getNotificationRecipients
-                    getScannerData
-                    getPullURL
-                    getInternalBzrUrl
-                    getBzrBranch
-                    requestMirror
-                    startMirroring
-                    mirrorFailed
-                    branch_format
-                    repository_format
-                    control_format
-                    stacked_on
-                    createBranchRevisionFromIDs
-                    distroseries
-                    sourcepackagename
-                    addToLaunchBag
-                    distribution
-                    sourcepackage
-                    codebrowse_url
-                    merge_queue
-                    namespace
-                    pending_writes
-                    commitsForDays
-                    needs_upgrading
-                    upgrade_pending
-                    getUpgradeFormat
-                    isBranchMergeable
-                    visibleByUser
-                    getRecipes
-                    "/>
-=======
         interface="canonical.launchpad.interfaces.launchpad.IPrivacy
                    lp.code.interfaces.branch.IBranchAnyone
                    lp.code.interfaces.branch.IBranchEditableAttributes
                    lp.code.interfaces.branch.IBranchPublic
                    lp.code.interfaces.branch.IBranchView
                    "/>
->>>>>>> 7291b65c
     <require
         permission="launchpad.Edit"
         interface="lp.code.interfaces.branch.IBranchEdit"
