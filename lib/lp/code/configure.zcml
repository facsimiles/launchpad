--- conflicted
+++ resolved
@@ -473,13 +473,8 @@
 
   <!-- BranchVisibilityPolicy -->
 
-<<<<<<< HEAD
-  <class class="canonical.launchpad.database.BranchVisibilityTeamPolicy">
+  <class class="lp.code.model.branchvisibilitypolicy.BranchVisibilityTeamPolicy">
     <allow interface="lp.code.interfaces.branchvisibilitypolicy.IBranchVisibilityTeamPolicy"/>
-=======
-  <class class="lp.code.model.branchvisibilitypolicy.BranchVisibilityTeamPolicy">
-    <allow interface="canonical.launchpad.interfaces.IBranchVisibilityTeamPolicy"/>
->>>>>>> a2aec6ba
   </class>
 
   <!-- BranchDelta -->
@@ -748,59 +743,31 @@
     <allow interface="lp.code.interfaces.codeimportevent.ICodeImportEventToken"/>
   </class>
 
-<<<<<<< HEAD
-  <class class="canonical.launchpad.database.Revision">
+  <class class="lp.code.model.revision.Revision">
     <allow interface="lp.code.interfaces.revision.IRevision"/>
   </class>
 
-  <class class="canonical.launchpad.database.RevisionAuthor">
+  <class class="lp.code.model.revision.RevisionAuthor">
     <allow interface="lp.code.interfaces.revision.IRevisionAuthor"/>
   </class>
 
-  <class class="canonical.launchpad.database.RevisionParent">
+  <class class="lp.code.model.revision.RevisionParent">
     <allow interface="lp.code.interfaces.revision.IRevisionParent" />
   </class>
 
-  <class class="canonical.launchpad.database.RevisionProperty">
+  <class class="lp.code.model.revision.RevisionProperty">
     <allow interface="lp.code.interfaces.revision.IRevisionProperty" />
   </class>
 
   <!-- RevisionSet -->
-  <class class="canonical.launchpad.database.RevisionSet">
+  <class class="lp.code.model.revision.RevisionSet">
     <allow interface="lp.code.interfaces.revision.IRevisionSet" />
   </class>
 
   <securedutility
-      class="canonical.launchpad.database.RevisionSet"
+      class="lp.code.model.revision.RevisionSet"
       provides="lp.code.interfaces.revision.IRevisionSet" >
     <allow interface="lp.code.interfaces.revision.IRevisionSet" />
-=======
-  <class class="lp.code.model.revision.Revision">
-    <allow interface="canonical.launchpad.interfaces.IRevision"/>
-  </class>
-
-  <class class="lp.code.model.revision.RevisionAuthor">
-    <allow interface="canonical.launchpad.interfaces.IRevisionAuthor"/>
-  </class>
-
-  <class class="lp.code.model.revision.RevisionParent">
-    <allow interface="canonical.launchpad.interfaces.IRevisionParent" />
-  </class>
-
-  <class class="lp.code.model.revision.RevisionProperty">
-    <allow interface="canonical.launchpad.interfaces.IRevisionProperty" />
-  </class>
-
-  <!-- RevisionSet -->
-  <class class="lp.code.model.revision.RevisionSet">
-    <allow interface="canonical.launchpad.interfaces.IRevisionSet" />
-  </class>
-
-  <securedutility
-      class="lp.code.model.revision.RevisionSet"
-      provides="canonical.launchpad.interfaces.IRevisionSet" >
-    <allow interface="canonical.launchpad.interfaces.IRevisionSet" />
->>>>>>> a2aec6ba
   </securedutility>
 
   <!-- Linked branches -->
@@ -811,33 +778,28 @@
   <lp:help-folder
       folder="help" type="canonical.launchpad.layers.CodeLayer" />
 
-<<<<<<< HEAD
+  <!-- Diffs -->
+  <class class="lp.code.model.diff.Diff">
+    <allow interface="lp.code.interfaces.diff.IDiff" />
+  </class>
+  <class class="lp.code.model.diff.StaticDiff">
+    <allow interface="lp.code.interfaces.diff.IStaticDiff" />
+  </class>
+  <class class="lp.code.model.diff.PreviewDiff">
+    <allow interface="lp.code.interfaces.diff.IPreviewDiff" />
+  </class>
+  <securedutility
+      component="lp.code.model.diff.StaticDiff"
+      provides="lp.code.interfaces.diff.IStaticDiffSource" >
+    <allow
+      interface="lp.code.interfaces.diff.IStaticDiffSource" />
+  </securedutility>
+
   <webservice:register module="lp.code.interfaces.branch" />
   <webservice:register module="lp.code.interfaces.branchmergeproposal" />
   <webservice:register module="lp.code.interfaces.branchsubscription" />
   <webservice:register module="lp.code.interfaces.codereviewcomment" />
   <webservice:register module="lp.code.interfaces.codereviewvote" />
-=======
-  <!-- Diffs -->
-  <class class="lp.code.model.diff.Diff">
-    <allow interface="lp.code.interfaces.diff.IDiff" />
-  </class>
-  <class class="lp.code.model.diff.StaticDiff">
-    <allow interface="lp.code.interfaces.diff.IStaticDiff" />
-  </class>
-  <class class="lp.code.model.diff.PreviewDiff">
-    <allow interface="lp.code.interfaces.diff.IPreviewDiff" />
-  </class>
-  <securedutility
-      component="lp.code.model.diff.StaticDiff"
-      provides="lp.code.interfaces.diff.IStaticDiffSource" >
-    <allow
-      interface="lp.code.interfaces.diff.IStaticDiffSource" />
-  </securedutility>
-
-  <!-- Most of the interfaces are registered through
-       canonical.launchpad.interfaces right now  -->
   <webservice:register module="lp.code.interfaces.diff" />
->>>>>>> a2aec6ba
 
 </configure>