<html
  xmlns="http://www.w3.org/1999/xhtml"
  xmlns:tal="http://xml.zope.org/namespaces/tal"
  xmlns:metal="http://xml.zope.org/namespaces/metal"
  xmlns:i18n="http://xml.zope.org/namespaces/i18n"
  metal:use-macro="view/macro:page/main_side"
  i18n:domain="launchpad"
>

<metal:block fill-slot="head_epilogue">
  <style type="text/css">
    .binary-build .indent {
      padding-left: 2em;
    }
    #edit-recipe_text {
      font-family: "UbuntuBeta Mono","Ubuntu Mono",monospace;
      margin-top: -15px;
    }
  </style>
</metal:block>

<body>

<tal:registering metal:fill-slot="registering">
  Created by
    <tal:registrant replace="structure context/registrant/fmt:link" />
  on
    <tal:created-on replace="structure context/date_created/fmt:date" />
  and last modified on
    <tal:last-modified replace="structure context/date_last_modified/fmt:date" />
</tal:registering>


<metal:side fill-slot="side">
  <div tal:replace="structure context/@@+global-actions" />
</metal:side>

<div metal:fill-slot="main">
  <div class="yui-g first">
    <div class="yui-u first">
      <div class="portlet">
        <h2 class="lazr-multiline-edit-header">Description</h2>
        <tal:description replace="structure view/description_widget"/>
      </div>
    </div>
    <div class="yui-u">
      <div class="portlet">
        <h2>Recipe information</h2>
        <div class="two-column-list">
          <dl id="build_daily">
            <dt>Build schedule:
              <a href="/+help/recipe-build-frequency.html" target="help" class="sprite maybe">
                &nbsp;<span class="invisible-link">Tag help</span>
              </a>
            </dt>
            <dd tal:content="structure view/daily_build_widget"/>
          </dl>

          <dl id="owner">
            <dt>Owner:</dt>
            <dd tal:content="structure view/person_picker"/>
          </dl>
          <dl id="base-branch">
            <dt>Base branch:</dt>
            <dd tal:content="structure context/base_branch/fmt:link" />
          </dl>
          <dl id="debian-version">
            <dt>Debian version:</dt>
            <dd tal:content="context/deb_version_template" />
          </dl>
          <dl id="daily_build_archive">
            <dt>Daily build archive:</dt>
            <dd tal:content="structure view/archive_picker"/>
          </dl>

          <dl id="distros">
            <dt>Distribution series:</dt>
            <dd>
              <ul>
                  <li tal:repeat="curseries context/distroseries"
                      tal:content="structure curseries/fmt:link" />
              </ul>
            </dd>
          </dl>
        </div>
      </div>
    </div>
  </div>
  <div class="yui-g">
    <div class="portlet">
      <h2>Latest builds</h2>
        <table class="listing" style='margin-bottom: 1em;'>
          <thead>
            <tr>
              <th>Status</th>
              <th>When complete</th>
              <th>Distribution series</th>
              <th>Archive</th>
            </tr>
          </thead>
          <tbody>
            <tal:recipe-builds repeat="build view/builds">
              <tal:build-view define="buildview nocall:build/@@+index">
            <tr>
              <td>
                <span tal:replace="structure build/image:icon" />
                <a tal:content="buildview/status"
                   tal:attributes="href build/fmt:url"></a>
              </td>
              <td>
                <tal:date replace="buildview/date/fmt:displaydate" />
                <tal:estimate condition="buildview/estimate">
                  (estimated)
                </tal:estimate>

                <tal:build-log define="file build/log"
                               tal:condition="file">
                  <a class="sprite download"
                     tal:attributes="href build/log_url">buildlog</a>
                  (<span tal:replace="file/content/filesize/fmt:bytes" />)
                </tal:build-log>
              </td>
              <td>
                <tal:distro
                replace="structure build/distroseries/fmt:link:mainsite" />
              </td>
              <td>
                <tal:archive replace="structure build/archive/fmt:link"/>
              </td>
            </tr>
            <tal:binary-builds repeat="binary buildview/binary_builds">
              <tr tal:define="binaryview nocall:binary/@@+index"
                  class="binary-build">
                <td class="indent">
                  <span tal:replace="structure binary/image:icon"/>
                  <a tal:content="binary/source_package_release/title"
                     tal:attributes="href binary/fmt:url">package - version</a>
                </td>
                <td>
                  <tal:date replace="binaryview/date/fmt:displaydate" />
                  <tal:estimate condition="binaryview/estimate">
                    (estimated)
                  </tal:estimate>

                  <tal:build-log define="file binary/log"
                                 tal:condition="file">
                    <a class="sprite download"
                       tal:attributes="href binary/log_url">buildlog</a>
                    (<span tal:replace="file/content/filesize/fmt:bytes" />)
                  </tal:build-log>
                </td>
                <td class="indent">
                  <a class="sprite distribution"
                     tal:define="archseries binary/distro_arch_series"
                     tal:attributes="href archseries/fmt:url"
                     tal:content="archseries/architecturetag">i386</a>
                </td>
              </tr>
            </tal:binary-builds>
            </tal:build-view>
            </tal:recipe-builds>
          </tbody>
        </table>
        <p tal:condition="not: view/builds">
          This recipe has not been built yet.
        </p>
        <tal:request replace="structure context/menu:context/request_builds/fmt:link" />
      </div>
      <div class='portlet'>
        <h2>Recipe contents</h2>
<<<<<<< HEAD
        <pre tal:content="context/recipe_text" />

        <h2 class="lazr-multiline-edit-header">Recipe contents</h2>
        <div id="edit-recipe-text" class="lazr-multiline-edit"
             tal:content="structure view/recipe_text_edit_html"/>

=======
        <tal:widget replace="structure view/recipe_text_widget"/>
>>>>>>> 669ff34f
      </div>
    </div>
  </div>
</body>
</html><|MERGE_RESOLUTION|>--- conflicted
+++ resolved
@@ -168,16 +168,7 @@
       </div>
       <div class='portlet'>
         <h2>Recipe contents</h2>
-<<<<<<< HEAD
-        <pre tal:content="context/recipe_text" />
-
-        <h2 class="lazr-multiline-edit-header">Recipe contents</h2>
-        <div id="edit-recipe-text" class="lazr-multiline-edit"
-             tal:content="structure view/recipe_text_edit_html"/>
-
-=======
         <tal:widget replace="structure view/recipe_text_widget"/>
->>>>>>> 669ff34f
       </div>
     </div>
   </div>
