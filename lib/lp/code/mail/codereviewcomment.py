--- conflicted
+++ resolved
@@ -15,21 +15,13 @@
 
 from lp.code.enums import CodeReviewNotificationLevel
 from lp.code.mail.branchmergeproposal import BMPMailer
-<<<<<<< HEAD
-from lp.code.interfaces.branchmergeproposal import ICodeReviewCommentEmailJob
-=======
 from lp.code.interfaces.branchmergeproposal import (
     ICodeReviewCommentEmailJobSource)
->>>>>>> 85b5c150
 
 
 def send(comment, event):
     """Send a copy of the code review comments to branch subscribers."""
-<<<<<<< HEAD
-    getUtility(ICodeReviewCommentEmailJob).create(comment)
-=======
     getUtility(ICodeReviewCommentEmailJobSource).create(comment)
->>>>>>> 85b5c150
 
 
 class CodeReviewCommentMailer(BMPMailer):
