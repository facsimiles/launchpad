# Copyright 2009 Canonical Ltd.  This software is licensed under the
# GNU Affero General Public License version 3 (see the file LICENSE).

"""Tests for the internal codehosting API."""

__metaclass__ = type

import datetime
import os
import unittest

from bzrlib import bzrdir
from bzrlib.tests import multiply_tests
from bzrlib.urlutils import escape
import pytz
from zope.component import getUtility
from zope.security.proxy import removeSecurityProxy

from canonical.database.constants import UTC_NOW
<<<<<<< HEAD
from canonical.launchpad.ftests import ANONYMOUS, login, logout
from lp.services.scripts.interfaces.scriptactivity import (
    IScriptActivitySet)
from lp.code.interfaces.codehosting import BRANCH_TRANSPORT, CONTROL_TRANSPORT
from canonical.launchpad.webapp.interfaces import ILaunchBag
from lp.testing import TestCaseWithFactory
from lp.testing.factory import LaunchpadObjectFactory
from canonical.launchpad.webapp.interfaces import NotFoundError
=======
from canonical.launchpad.ftests import (
    ANONYMOUS,
    login,
    logout,
    )
from canonical.launchpad.interfaces.launchpad import ILaunchBag
>>>>>>> a29d2ba1
from canonical.launchpad.xmlrpc import faults
from canonical.testing import (
    DatabaseFunctionalLayer,
    FunctionalLayer,
    )
from lp.app.errors import NotFoundError
from lp.code.bzr import (
    BranchFormat,
    ControlFormat,
    RepositoryFormat,
    )
from lp.code.enums import BranchType
from lp.code.errors import UnknownBranchTypeError
from lp.code.interfaces.branch import BRANCH_NAME_VALIDATION_ERROR_MESSAGE
from lp.code.interfaces.branchlookup import IBranchLookup
from lp.code.interfaces.branchtarget import IBranchTarget
from lp.code.interfaces.codehosting import (
    BRANCH_ALIAS_PREFIX,
    BRANCH_TRANSPORT,
    CONTROL_TRANSPORT,
    )
from lp.code.interfaces.linkedbranch import ICanHasLinkedBranch
from lp.code.model.tests.test_branchpuller import AcquireBranchToPullTests
from lp.code.xmlrpc.codehosting import (
    CodehostingAPI,
    LAUNCHPAD_ANONYMOUS,
    LAUNCHPAD_SERVICES,
    run_with_login,
    )
from lp.codehosting.inmemory import InMemoryFrontend
from lp.services.scripts.interfaces.scriptactivity import IScriptActivitySet
from lp.testing import TestCaseWithFactory
from lp.testing.factory import LaunchpadObjectFactory


UTC = pytz.timezone('UTC')


def get_logged_in_username(requester=None):
    """Return the username of the logged in person.

    Used by `TestRunWithLogin`.
    """
    user = getUtility(ILaunchBag).user
    if user is None:
        return None
    return user.name


class TestRunWithLogin(TestCaseWithFactory):
    """Tests for the `run_with_login` decorator."""

    layer = DatabaseFunctionalLayer

    def setUp(self):
        super(TestRunWithLogin, self).setUp()
        self.person = self.factory.makePerson()

    def test_loginAsRequester(self):
        # run_with_login logs in as user given as the first argument
        # to the method being decorated.
        username = run_with_login(self.person.id, get_logged_in_username)
        # person.name is a protected field so we must be logged in before
        # attempting to access it.
        login(ANONYMOUS)
        self.assertEqual(self.person.name, username)
        logout()

    def test_loginAsRequesterName(self):
        # run_with_login can take a username as well as user id.
        username = run_with_login(self.person.name, get_logged_in_username)
        login(ANONYMOUS)
        self.assertEqual(self.person.name, username)
        logout()

    def test_logoutAtEnd(self):
        # run_with_login logs out once the decorated method is
        # finished.
        run_with_login(self.person.id, get_logged_in_username)
        self.assertEqual(None, get_logged_in_username())

    def test_logoutAfterException(self):
        # run_with_login logs out even if the decorated method raises
        # an exception.
        def raise_exception(requester, exc_factory, *args):
            raise exc_factory(*args)
        self.assertRaises(
            RuntimeError, run_with_login, self.person.id, raise_exception,
            RuntimeError, 'error message')
        self.assertEqual(None, get_logged_in_username())

    def test_passesRequesterInAsPerson(self):
        # run_with_login passes in the Launchpad Person object of the
        # requesting user.
        user = run_with_login(self.person.id, lambda x: x)
        login(ANONYMOUS)
        self.assertEqual(self.person.name, user.name)
        logout()

    def test_invalidRequester(self):
        # A method wrapped with run_with_login raises NotFoundError if
        # there is no person with the passed in id.
        self.assertRaises(
            NotFoundError, run_with_login, -1, lambda x: None)

    def test_cheatsForLaunchpadServices(self):
        # Various Launchpad services need to use the authserver to get
        # information about branches, unencumbered by petty
        # restrictions of ownership or privacy. `run_with_login`
        # detects the special username `LAUNCHPAD_SERVICES` and passes
        # that through to the decorated function without logging in.
        username = run_with_login(LAUNCHPAD_SERVICES, lambda x: x)
        self.assertEqual(LAUNCHPAD_SERVICES, username)
        login_id = run_with_login(LAUNCHPAD_SERVICES, get_logged_in_username)
        self.assertEqual(None, login_id)


class CodehostingTest(TestCaseWithFactory):
    """Tests for the implementation of `ICodehostingAPI`.

    :ivar frontend: A nullary callable that returns an object that implements
        getCodehostingEndpoint, getLaunchpadObjectFactory and getBranchLookup.
    """

    def setUp(self):
        TestCaseWithFactory.setUp(self)
        frontend = self.frontend()
        self.codehosting_api = frontend.getCodehostingEndpoint()
        self.factory = frontend.getLaunchpadObjectFactory()
        self.branch_lookup = frontend.getBranchLookup()
        self.getLastActivity = frontend.getLastActivity

    def assertMirrorFailed(self, branch, failure_message, num_failures=1):
        """Assert that `branch` failed to mirror.

        :param branch: The branch that failed to mirror.
        :param failure_message: The last message that the branch failed with.
        :param num_failures: The number of times this branch has failed to
            mirror. Defaults to one.
        """
        self.assertSqlAttributeEqualsDate(
            branch, 'last_mirror_attempt', UTC_NOW)
        self.assertIs(None, branch.last_mirrored)
        self.assertEqual(num_failures, branch.mirror_failures)
        self.assertEqual(failure_message, branch.mirror_status_message)

    def assertMirrorSucceeded(self, branch, revision_id):
        """Assert that `branch` mirrored to `revision_id`."""
        self.assertSqlAttributeEqualsDate(
            branch, 'last_mirror_attempt', UTC_NOW)
        self.assertSqlAttributeEqualsDate(
            branch, 'last_mirrored', UTC_NOW)
        self.assertEqual(0, branch.mirror_failures)
        self.assertEqual(revision_id, branch.last_mirrored_id)

    def assertUnmirrored(self, branch):
        """Assert that `branch` has not yet been mirrored.

        Asserts that last_mirror_attempt, last_mirrored and
        mirror_status_message are all None, and that mirror_failures is 0.
        """
        self.assertIs(None, branch.last_mirror_attempt)
        self.assertIs(None, branch.last_mirrored)
        self.assertEqual(0, branch.mirror_failures)
        self.assertIs(None, branch.mirror_status_message)

    def getUnusedBranchID(self):
        """Return a branch ID that isn't in the database."""
        branch_id = 999
        # We can't be sure until the sample data is gone.
        self.assertIs(self.branch_lookup.get(branch_id), None)
        return branch_id

    def test_mirrorFailed(self):
        branch = self.factory.makeAnyBranch(branch_type=BranchType.MIRRORED)
        self.assertUnmirrored(branch)

        branch.requestMirror()
        self.assertEquals(
            branch.id, self.codehosting_api.acquireBranchToPull([])[0])

        failure_message = self.factory.getUniqueString()
        success = self.codehosting_api.mirrorFailed(
            branch.id, failure_message)
        self.assertEqual(True, success)
        self.assertMirrorFailed(branch, failure_message)

    def test_mirrorFailedWithNotBranchID(self):
        branch_id = self.getUnusedBranchID()
        failure_message = self.factory.getUniqueString()
        fault = self.codehosting_api.mirrorFailed(branch_id, failure_message)
        self.assertEqual(faults.NoBranchWithID(branch_id), fault)

    def test_recordSuccess(self):
        # recordSuccess must insert the given data into ScriptActivity.
        started = datetime.datetime(2007, 07, 05, 19, 32, 1, tzinfo=UTC)
        completed = datetime.datetime(2007, 07, 05, 19, 34, 24, tzinfo=UTC)
        started_tuple = tuple(started.utctimetuple())
        completed_tuple = tuple(completed.utctimetuple())
        success = self.codehosting_api.recordSuccess(
            'test-recordsuccess', 'server-name', started_tuple, completed_tuple)
        self.assertEqual(True, success)

        activity = self.getLastActivity('test-recordsuccess')
        self.assertEqual('server-name', activity.hostname)
        self.assertEqual(started, activity.date_started)
        self.assertEqual(completed, activity.date_completed)

    def test_createBranch(self):
        # createBranch creates a branch with the supplied details and the
        # caller as registrant.
        owner = self.factory.makePerson()
        product = self.factory.makeProduct()
        name = self.factory.getUniqueString()
        branch_id = self.codehosting_api.createBranch(
            owner.id, escape('/~%s/%s/%s' % (owner.name, product.name, name)))
        login(ANONYMOUS)
        branch = self.branch_lookup.get(branch_id)
        self.assertEqual(owner, branch.owner)
        self.assertEqual(product, branch.product)
        self.assertEqual(name, branch.name)
        self.assertEqual(owner, branch.registrant)
        self.assertEqual(BranchType.HOSTED, branch.branch_type)

    def test_createBranch_no_preceding_slash(self):
        requester = self.factory.makePerson()
        path = escape(u'invalid')
        fault = self.codehosting_api.createBranch(requester.id, path)
        login(ANONYMOUS)
        self.assertEqual(faults.InvalidPath(path), fault)

    def test_createBranch_junk(self):
        # createBranch can create +junk branches.
        owner = self.factory.makePerson()
        name = self.factory.getUniqueString()
        branch_id = self.codehosting_api.createBranch(
            owner.id, escape('/~%s/%s/%s' % (owner.name, '+junk', name)))
        login(ANONYMOUS)
        branch = self.branch_lookup.get(branch_id)
        self.assertEqual(owner, branch.owner)
        self.assertEqual(None, branch.product)
        self.assertEqual(name, branch.name)
        self.assertEqual(owner, branch.registrant)
        self.assertEqual(BranchType.HOSTED, branch.branch_type)

    def test_createBranch_team_junk(self):
        # createBranch can create +junk branches on teams.
        registrant = self.factory.makePerson()
        team = self.factory.makeTeam(registrant)
        name = self.factory.getUniqueString()
        branch_id = self.codehosting_api.createBranch(
            registrant.id, escape('/~%s/+junk/%s' % (team.name, name)))
        login(ANONYMOUS)
        branch = self.branch_lookup.get(branch_id)
        self.assertEqual(team, branch.owner)
        self.assertEqual(None, branch.product)
        self.assertEqual(name, branch.name)
        self.assertEqual(registrant, branch.registrant)
        self.assertEqual(BranchType.HOSTED, branch.branch_type)

    def test_createBranch_bad_product(self):
        # Creating a branch for a non-existant product fails.
        owner = self.factory.makePerson()
        name = self.factory.getUniqueString()
        message = "Project 'no-such-product' does not exist."
        fault = self.codehosting_api.createBranch(
            owner.id, escape('/~%s/no-such-product/%s' % (owner.name, name)))
        self.assertEqual(faults.NotFound(message), fault)

    def test_createBranch_other_user(self):
        # Creating a branch under another user's directory fails.
        creator = self.factory.makePerson()
        other_person = self.factory.makePerson()
        product = self.factory.makeProduct()
        name = self.factory.getUniqueString()
        message = ("%s cannot create branches owned by %s"
                   % (creator.displayname, other_person.displayname))
        fault = self.codehosting_api.createBranch(
            creator.id,
            escape('/~%s/%s/%s' % (other_person.name, product.name, name)))
        self.assertEqual(faults.PermissionDenied(message), fault)

    def test_createBranch_bad_name(self):
        # Creating a branch with an invalid name fails.
        owner = self.factory.makePerson()
        product = self.factory.makeProduct()
        invalid_name = 'invalid name!'
        message = ("Invalid branch name '%s'. %s"
                   % (invalid_name, BRANCH_NAME_VALIDATION_ERROR_MESSAGE))
        fault = self.codehosting_api.createBranch(
            owner.id, escape(
                '/~%s/%s/%s' % (owner.name, product.name, invalid_name)))
        self.assertEqual(faults.PermissionDenied(message), fault)

    def test_createBranch_unicode_name(self):
        # Creating a branch with an invalid name fails.
        owner = self.factory.makePerson()
        product = self.factory.makeProduct()
        invalid_name = u'invalid\N{LATIN SMALL LETTER E WITH ACUTE}'
        message = ("Invalid branch name '%s'. %s"
                   % (invalid_name.encode('utf-8'),
                      str(BRANCH_NAME_VALIDATION_ERROR_MESSAGE)))
        fault = self.codehosting_api.createBranch(
            owner.id, escape(
                '/~%s/%s/%s' % (owner.name, product.name, invalid_name)))
        self.assertEqual(
            faults.PermissionDenied(message), fault)

    def test_createBranch_bad_user(self):
        # Creating a branch under a non-existent user fails.
        owner = self.factory.makePerson()
        product = self.factory.makeProduct()
        name = self.factory.getUniqueString()
        message = "User/team 'no-one' does not exist."
        fault = self.codehosting_api.createBranch(
            owner.id, escape('/~no-one/%s/%s' % (product.name, name)))
        self.assertEqual(faults.NotFound(message), fault)

    def test_createBranch_bad_user_bad_product(self):
        # If both the user and the product are not found, then the missing
        # user "wins" the error reporting race (as the url reads
        # ~user/product/branch).
        owner = self.factory.makePerson()
        name = self.factory.getUniqueString()
        message = "User/team 'no-one' does not exist."
        fault = self.codehosting_api.createBranch(
            owner.id, escape('/~no-one/no-product/%s' % (name,)))
        self.assertEqual(faults.NotFound(message), fault)

    def test_createBranch_not_branch(self):
        # Trying to create a branch at a path that's not valid for branches
        # raises a PermissionDenied fault.
        owner = self.factory.makePerson()
        path = escape('/~%s' % owner.name)
        fault = self.codehosting_api.createBranch(owner.id, path)
        message = "Cannot create branch at '%s'" % path
        self.assertEqual(faults.PermissionDenied(message), fault)

    def test_createBranch_source_package(self):
        # createBranch can take the path to a source package branch and create
        # it with all the right attributes.
        owner = self.factory.makePerson()
        sourcepackage = self.factory.makeSourcePackage()
        branch_name = self.factory.getUniqueString()
        unique_name = '/~%s/%s/%s/%s/%s' % (
            owner.name,
            sourcepackage.distribution.name,
            sourcepackage.distroseries.name,
            sourcepackage.sourcepackagename.name,
            branch_name)
        branch_id = self.codehosting_api.createBranch(
            owner.id, escape(unique_name))
        login(ANONYMOUS)
        branch = self.branch_lookup.get(branch_id)
        self.assertEqual(owner, branch.owner)
        self.assertEqual(sourcepackage.distroseries, branch.distroseries)
        self.assertEqual(
            sourcepackage.sourcepackagename, branch.sourcepackagename)
        self.assertEqual(branch_name, branch.name)
        self.assertEqual(owner, branch.registrant)
        self.assertEqual(BranchType.HOSTED, branch.branch_type)

    def test_createBranch_invalid_distro(self):
        # If createBranch is called with the path to a non-existent distro, it
        # will return a Fault saying so in plain English.
        owner = self.factory.makePerson()
        distroseries = self.factory.makeDistroRelease()
        sourcepackagename = self.factory.makeSourcePackageName()
        branch_name = self.factory.getUniqueString()
        unique_name = '/~%s/ningnangnong/%s/%s/%s' % (
            owner.name, distroseries.name, sourcepackagename.name,
            branch_name)
        fault = self.codehosting_api.createBranch(owner.id, escape(unique_name))
        message = "No such distribution: 'ningnangnong'."
        self.assertEqual(faults.NotFound(message), fault)

    def test_createBranch_invalid_distroseries(self):
        # If createBranch is called with the path to a non-existent
        # distroseries, it will return a Fault saying so.
        owner = self.factory.makePerson()
        distribution = self.factory.makeDistribution()
        sourcepackagename = self.factory.makeSourcePackageName()
        branch_name = self.factory.getUniqueString()
        unique_name = '/~%s/%s/ningnangnong/%s/%s' % (
            owner.name, distribution.name, sourcepackagename.name,
            branch_name)
        fault = self.codehosting_api.createBranch(
            owner.id, escape(unique_name))
        message = "No such distribution series: 'ningnangnong'."
        self.assertEqual(faults.NotFound(message), fault)

    def test_createBranch_invalid_sourcepackagename(self):
        # If createBranch is called with the path to an invalid source
        # package, it will return a Fault saying so.
        owner = self.factory.makePerson()
        distroseries = self.factory.makeDistroRelease()
        branch_name = self.factory.getUniqueString()
        unique_name = '/~%s/%s/%s/ningnangnong/%s' % (
            owner.name, distroseries.distribution.name, distroseries.name,
            branch_name)
        fault = self.codehosting_api.createBranch(owner.id, escape(unique_name))
        message = "No such source package: 'ningnangnong'."
        self.assertEqual(faults.NotFound(message), fault)

    def test_createBranch_using_branch_alias(self):
        # Branches can be created using the branch alias and the full unique
        # name of the branch.
        owner = self.factory.makePerson()
        product = self.factory.makeProduct()
        branch_name = self.factory.getUniqueString('branch-name')
        unique_name = u'~%s/%s/%s' % (owner.name, product.name, branch_name)
        path = u'/%s/%s' % (BRANCH_ALIAS_PREFIX, unique_name)
        branch_id = self.codehosting_api.createBranch(owner.id, escape(path))
        login(ANONYMOUS)
        branch = self.branch_lookup.get(branch_id)
        self.assertEqual(unique_name, branch.unique_name)

    def test_createBranch_using_branch_alias_then_lookup(self):
        # A branch newly created using createBranch is immediately traversable
        # using translatePath.
        owner = self.factory.makePerson()
        product = self.factory.makeProduct()
        branch_name = self.factory.getUniqueString('branch-name')
        unique_name = u'~%s/%s/%s' % (owner.name, product.name, branch_name)
        path = escape(u'/%s/%s' % (BRANCH_ALIAS_PREFIX, unique_name))
        branch_id = self.codehosting_api.createBranch(owner.id, path)
        login(ANONYMOUS)
        translation = self.codehosting_api.translatePath(owner.id, path)
        self.assertEqual(
            (BRANCH_TRANSPORT, {'id': branch_id, 'writable': True}, ''),
            translation)

    def test_createBranch_using_branch_alias_product(self):
        # If the person creating the branch has permission to link the new
        # branch to the alias, then they are able to create a branch and link
        # it.
        owner = self.factory.makePerson()
        product = self.factory.makeProduct(owner=owner)
        path = u'/%s/%s' % (BRANCH_ALIAS_PREFIX, product.name)
        branch_id = self.codehosting_api.createBranch(owner.id, escape(path))
        login(ANONYMOUS)
        branch = self.branch_lookup.get(branch_id)
        self.assertEqual(owner, branch.owner)
        self.assertEqual('trunk', branch.name)
        self.assertEqual(product, branch.product)
        self.assertEqual(ICanHasLinkedBranch(product).branch, branch)

    def test_createBranch_using_branch_alias_product_then_lookup(self):
        # A branch newly created using createBranch using a product alias is
        # immediately traversable using translatePath.
        product = self.factory.makeProduct()
        owner = product.owner
        path = escape(u'/%s/%s' % (BRANCH_ALIAS_PREFIX, product.name))
        branch_id = self.codehosting_api.createBranch(owner.id, path)
        login(ANONYMOUS)
        translation = self.codehosting_api.translatePath(owner.id, path)
        self.assertEqual(
            (BRANCH_TRANSPORT, {'id': branch_id, 'writable': True}, ''),
            translation)

    def test_createBranch_using_branch_alias_product_not_auth(self):
        # If the person creating the branch does not have permission to link
        # the new branch to the alias, then can't create the branch.
        owner = self.factory.makePerson(name='eric')
        product = self.factory.makeProduct('wibble')
        path = u'/%s/%s' % (BRANCH_ALIAS_PREFIX, product.name)
        fault = self.codehosting_api.createBranch(owner.id, escape(path))
        message = "Cannot create linked branch at 'wibble'."
        self.assertEqual(faults.PermissionDenied(message), fault)
        # Make sure that the branch doesn't exist.
        login(ANONYMOUS)
        branch = self.branch_lookup.getByUniqueName('~eric/wibble/trunk')
        self.assertIs(None, branch)

    def test_createBranch_using_branch_alias_product_not_exist(self):
        # If the product doesn't exist, we don't (yet) create one.
        owner = self.factory.makePerson()
        path = u'/%s/foible' % (BRANCH_ALIAS_PREFIX,)
        fault = self.codehosting_api.createBranch(owner.id, escape(path))
        message = "Project 'foible' does not exist."
        self.assertEqual(faults.NotFound(message), fault)

    def test_createBranch_using_branch_alias_productseries(self):
        # If the person creating the branch has permission to link the new
        # branch to the alias, then they are able to create a branch and link
        # it.
        owner = self.factory.makePerson()
        product = self.factory.makeProduct(owner=owner)
        series = self.factory.makeProductSeries(product=product)
        path = u'/%s/%s/%s' % (BRANCH_ALIAS_PREFIX, product.name, series.name)
        branch_id = self.codehosting_api.createBranch(owner.id, escape(path))
        login(ANONYMOUS)
        branch = self.branch_lookup.get(branch_id)
        self.assertEqual(owner, branch.owner)
        self.assertEqual('trunk', branch.name)
        self.assertEqual(product, branch.product)
        self.assertEqual(ICanHasLinkedBranch(series).branch, branch)

    def test_createBranch_using_branch_alias_productseries_not_auth(self):
        # If the person creating the branch does not have permission to link
        # the new branch to the alias, then can't create the branch.
        owner = self.factory.makePerson()
        product = self.factory.makeProduct(name='wibble')
        self.factory.makeProductSeries(product=product, name='nip')
        path = u'/%s/wibble/nip' % (BRANCH_ALIAS_PREFIX,)
        fault = self.codehosting_api.createBranch(owner.id, escape(path))
        message = "Cannot create linked branch at 'wibble/nip'."
        self.assertEqual(faults.PermissionDenied(message), fault)

    def test_createBranch_using_branch_alias_productseries_not_exist(self):
        # If the product series doesn't exist, we don't (yet) create it.
        owner = self.factory.makePerson()
        self.factory.makeProduct(name='wibble')
        path = u'/%s/wibble/nip' % (BRANCH_ALIAS_PREFIX,)
        fault = self.codehosting_api.createBranch(owner.id, escape(path))
        message = "No such product series: 'nip'."
        self.assertEqual(faults.NotFound(message), fault)

    def test_requestMirror(self):
        # requestMirror should set the next_mirror_time field to be the
        # current time.
        requester = self.factory.makePerson()
        branch = self.factory.makeAnyBranch(branch_type=BranchType.MIRRORED)
        self.codehosting_api.requestMirror(requester.id, branch.id)
        self.assertSqlAttributeEqualsDate(
            branch, 'next_mirror_time', UTC_NOW)

    def test_requestMirror_private(self):
        # requestMirror can be used to request the mirror of a private branch.
        requester = self.factory.makePerson()
        branch = self.factory.makeAnyBranch(
            owner=requester, private=True, branch_type=BranchType.MIRRORED)
        branch = removeSecurityProxy(branch)
        self.codehosting_api.requestMirror(requester.id, branch.id)
        self.assertSqlAttributeEqualsDate(
            branch, 'next_mirror_time', UTC_NOW)

    def getFormatStringsForFormatName(self, format_name):
        default_format = bzrdir.format_registry.get(format_name)()
        control_string = default_format.get_format_string()
        branch_string = default_format.get_branch_format().get_format_string()
        repository_string = \
            default_format.repository_format.get_format_string()
        return (control_string, branch_string, repository_string)

    @property
    def arbitrary_format_strings(self):
        return self.getFormatStringsForFormatName('default')

    def test_branchChanged_sets_last_mirrored_id(self):
        # branchChanged does many things but lets just check the setting of
        # last_mirrored_id here.  The other things are tested in unit tests.
        revid = self.factory.getUniqueString()
        branch = self.factory.makeAnyBranch()
        self.codehosting_api.branchChanged(
            branch.owner.id, branch.id, '', revid,
            *self.arbitrary_format_strings)
        login(ANONYMOUS)
        self.assertEqual(revid, branch.last_mirrored_id)

    def test_branchChanged_with_LAUNCHPAD_SERVICES(self):
        # If you pass LAUNCHPAD_SERVICES as the user id to branchChanged, it
        # edits any branch.
        revid = self.factory.getUniqueString()
        branch = self.factory.makeAnyBranch()
        self.codehosting_api.branchChanged(
            LAUNCHPAD_SERVICES, branch.id, '', revid,
            *self.arbitrary_format_strings)
        login(ANONYMOUS)
        self.assertEqual(revid, branch.last_mirrored_id)

    def test_branchChanged_fault_on_unknown_id(self):
        # If the id passed in doesn't match an existing branch, the fault
        # "NoBranchWithID" is returned.
        unused_id = -1
        expected_fault = faults.NoBranchWithID(unused_id)
        received_fault = self.codehosting_api.branchChanged(
            1, unused_id, '', '', *self.arbitrary_format_strings)
        login(ANONYMOUS)
        self.assertEqual(
            (expected_fault.faultCode, expected_fault.faultString),
            (received_fault.faultCode, received_fault.faultString))

    def test_branchChanged_2a_format(self):
        branch = self.factory.makeAnyBranch()
        self.codehosting_api.branchChanged(
            branch.owner.id, branch.id, '', 'rev1',
            *self.getFormatStringsForFormatName('2a'))
        login(ANONYMOUS)
        self.assertEqual(
            (ControlFormat.BZR_METADIR_1, BranchFormat.BZR_BRANCH_7,
             RepositoryFormat.BZR_CHK_2A),
            (branch.control_format, branch.branch_format,
             branch.repository_format))

    def test_branchChanged_packs_format(self):
        branch = self.factory.makeAnyBranch()
        self.codehosting_api.branchChanged(
            branch.owner.id, branch.id, '', 'rev1',
            *self.getFormatStringsForFormatName('pack-0.92'))
        login(ANONYMOUS)
        self.assertEqual(
            (ControlFormat.BZR_METADIR_1, BranchFormat.BZR_BRANCH_6,
             RepositoryFormat.BZR_KNITPACK_1),
            (branch.control_format, branch.branch_format,
             branch.repository_format))

    def test_branchChanged_knits_format(self):
        branch = self.factory.makeAnyBranch()
        self.codehosting_api.branchChanged(
            branch.owner.id, branch.id, '', 'rev1',
            *self.getFormatStringsForFormatName('knit'))
        login(ANONYMOUS)
        self.assertEqual(
            (ControlFormat.BZR_METADIR_1, BranchFormat.BZR_BRANCH_5,
             RepositoryFormat.BZR_KNIT_1),
            (branch.control_format, branch.branch_format,
             branch.repository_format))

    def assertCannotTranslate(self, requester, path):
        """Assert that we cannot translate 'path'."""
        fault = self.codehosting_api.translatePath(requester.id, path)
        self.assertEqual(faults.PathTranslationError(path), fault)

    def assertNotFound(self, requester, path):
        """Assert that the given path cannot be found."""
        if requester not in [LAUNCHPAD_ANONYMOUS, LAUNCHPAD_SERVICES]:
            requester = requester.id
        fault = self.codehosting_api.translatePath(requester, path)
        self.assertEqual(faults.PathTranslationError(path), fault)

    def assertPermissionDenied(self, requester, path):
        """Assert that looking at the given path gives permission denied."""
        if requester not in [LAUNCHPAD_ANONYMOUS, LAUNCHPAD_SERVICES]:
            requester = requester.id
        fault = self.codehosting_api.translatePath(requester, path)
        self.assertEqual(faults.PermissionDenied(), fault)

    def _makeProductWithDevFocus(self, private=False):
        """Make a stacking-enabled product with a development focus.

        :param private: Whether the development focus branch should be
            private.
        :return: The new Product and the new Branch.
        """
        product = self.factory.makeProduct()
        branch = self.factory.makeProductBranch(private=private)
        self.factory.enableDefaultStackingForProduct(product, branch)
        target = IBranchTarget(removeSecurityProxy(product))
        self.assertEqual(target.default_stacked_on_branch, branch)
        return product, branch

    def test_translatePath_cannot_translate(self):
        # Sometimes translatePath will not know how to translate a path. When
        # this happens, it returns a Fault saying so, including the path it
        # couldn't translate.
        requester = self.factory.makePerson()
        path = escape(u'/untranslatable')
        self.assertCannotTranslate(requester, path)

    def test_translatePath_no_preceding_slash(self):
        requester = self.factory.makePerson()
        path = escape(u'invalid')
        fault = self.codehosting_api.translatePath(requester.id, path)
        self.assertEqual(faults.InvalidPath(path), fault)

    def test_translatePath_branch(self):
        requester = self.factory.makePerson()
        branch = self.factory.makeAnyBranch()
        path = escape(u'/%s' % branch.unique_name)
        translation = self.codehosting_api.translatePath(requester.id, path)
        login(ANONYMOUS)
        self.assertEqual(
            (BRANCH_TRANSPORT, {'id': branch.id, 'writable': False}, ''),
            translation)

    def test_translatePath_branch_with_trailing_slash(self):
        requester = self.factory.makePerson()
        branch = self.factory.makeAnyBranch()
        path = escape(u'/%s/' % branch.unique_name)
        translation = self.codehosting_api.translatePath(requester.id, path)
        login(ANONYMOUS)
        self.assertEqual(
            (BRANCH_TRANSPORT, {'id': branch.id, 'writable': False}, ''),
            translation)

    def test_translatePath_path_in_branch(self):
        requester = self.factory.makePerson()
        branch = self.factory.makeAnyBranch()
        path = escape(u'/%s/child' % branch.unique_name)
        translation = self.codehosting_api.translatePath(requester.id, path)
        login(ANONYMOUS)
        self.assertEqual(
            (BRANCH_TRANSPORT, {'id': branch.id, 'writable': False}, 'child'),
            translation)

    def test_translatePath_nested_path_in_branch(self):
        requester = self.factory.makePerson()
        branch = self.factory.makeAnyBranch()
        path = escape(u'/%s/a/b' % branch.unique_name)
        translation = self.codehosting_api.translatePath(requester.id, path)
        login(ANONYMOUS)
        self.assertEqual(
            (BRANCH_TRANSPORT, {'id': branch.id, 'writable': False}, 'a/b'),
            translation)

    def test_translatePath_preserves_escaping(self):
        requester = self.factory.makePerson()
        branch = self.factory.makeAnyBranch()
        child_path = u'a@b'
        # This test is only meaningful if the path isn't the same when
        # escaped.
        self.assertNotEqual(escape(child_path), child_path.encode('utf-8'))
        path = escape(u'/%s/%s' % (branch.unique_name, child_path))
        translation = self.codehosting_api.translatePath(requester.id, path)
        login(ANONYMOUS)
        self.assertEqual(
            (BRANCH_TRANSPORT,
             {'id': branch.id, 'writable': False},
             escape(child_path)), translation)

    def test_translatePath_no_such_junk_branch(self):
        requester = self.factory.makePerson()
        path = '/~%s/+junk/.bzr/branch-format' % (requester.name,)
        self.assertNotFound(requester, path)

    def test_translatePath_branches_in_parent_dirs_not_found(self):
        requester = self.factory.makePerson()
        product = self.factory.makeProduct()
        path = '/~%s/%s/.bzr/branch-format' % (requester.name, product.name)
        self.assertNotFound(requester, path)

    def test_translatePath_no_such_branch(self):
        requester = self.factory.makePerson()
        product = self.factory.makeProduct()
        path = '/~%s/%s/no-such-branch' % (requester.name, product.name)
        self.assertNotFound(requester, path)

    def test_translatePath_no_such_branch_non_ascii(self):
        requester = self.factory.makePerson()
        product = self.factory.makeProduct()
        path = u'/~%s/%s/non-asci\N{LATIN SMALL LETTER I WITH DIAERESIS}' % (
            requester.name, product.name)
        self.assertNotFound(requester, escape(path))

    def test_translatePath_private_branch(self):
        requester = self.factory.makePerson()
        branch = removeSecurityProxy(
            self.factory.makeAnyBranch(
                branch_type=BranchType.HOSTED, private=True, owner=requester))
        path = escape(u'/%s' % branch.unique_name)
        translation = self.codehosting_api.translatePath(requester.id, path)
        login(ANONYMOUS)
        self.assertEqual(
            (BRANCH_TRANSPORT, {'id': branch.id, 'writable': True}, ''),
            translation)

    def test_translatePath_cant_see_private_branch(self):
        requester = self.factory.makePerson()
        branch = removeSecurityProxy(self.factory.makeAnyBranch(private=True))
        path = escape(u'/%s' % branch.unique_name)
        self.assertPermissionDenied(requester, path)

    def test_translatePath_remote_branch(self):
        requester = self.factory.makePerson()
        branch = self.factory.makeAnyBranch(branch_type=BranchType.REMOTE)
        path = escape(u'/%s' % branch.unique_name)
        self.assertNotFound(requester, path)

    def test_translatePath_launchpad_services_private(self):
        branch = removeSecurityProxy(self.factory.makeAnyBranch(private=True))
        path = escape(u'/%s' % branch.unique_name)
        translation = self.codehosting_api.translatePath(
            LAUNCHPAD_SERVICES, path)
        login(ANONYMOUS)
        self.assertEqual(
            (BRANCH_TRANSPORT, {'id': branch.id, 'writable': False}, ''),
            translation)

    def test_translatePath_anonymous_cant_see_private_branch(self):
        branch = removeSecurityProxy(self.factory.makeAnyBranch(private=True))
        path = escape(u'/%s' % branch.unique_name)
        self.assertPermissionDenied(LAUNCHPAD_ANONYMOUS, path)

    def test_translatePath_anonymous_public_branch(self):
        branch = self.factory.makeAnyBranch()
        path = escape(u'/%s' % branch.unique_name)
        translation = self.codehosting_api.translatePath(
            LAUNCHPAD_ANONYMOUS, path)
        self.assertEqual(
            (BRANCH_TRANSPORT, {'id': branch.id, 'writable': False}, ''),
            translation)

    def test_translatePath_owned(self):
        requester = self.factory.makePerson()
        branch = self.factory.makeAnyBranch(
            branch_type=BranchType.HOSTED, owner=requester)
        path = escape(u'/%s' % branch.unique_name)
        translation = self.codehosting_api.translatePath(requester.id, path)
        login(ANONYMOUS)
        self.assertEqual(
            (BRANCH_TRANSPORT, {'id': branch.id, 'writable': True}, ''),
            translation)

    def test_translatePath_team_owned(self):
        requester = self.factory.makePerson()
        team = self.factory.makeTeam(requester)
        branch = self.factory.makeAnyBranch(
            branch_type=BranchType.HOSTED, owner=team)
        path = escape(u'/%s' % branch.unique_name)
        translation = self.codehosting_api.translatePath(requester.id, path)
        login(ANONYMOUS)
        self.assertEqual(
            (BRANCH_TRANSPORT, {'id': branch.id, 'writable': True}, ''),
            translation)

    def test_translatePath_team_unowned(self):
        requester = self.factory.makePerson()
        team = self.factory.makeTeam(self.factory.makePerson())
        branch = self.factory.makeAnyBranch(
            branch_type=BranchType.HOSTED, owner=team)
        path = escape(u'/%s' % branch.unique_name)
        translation = self.codehosting_api.translatePath(requester.id, path)
        login(ANONYMOUS)
        self.assertEqual(
            (BRANCH_TRANSPORT, {'id': branch.id, 'writable': False}, ''),
            translation)

    def test_translatePath_owned_mirrored(self):
        requester = self.factory.makePerson()
        branch = self.factory.makeAnyBranch(
            branch_type=BranchType.MIRRORED, owner=requester)
        path = escape(u'/%s' % branch.unique_name)
        translation = self.codehosting_api.translatePath(requester.id, path)
        login(ANONYMOUS)
        self.assertEqual(
            (BRANCH_TRANSPORT, {'id': branch.id, 'writable': False}, ''),
            translation)

    def test_translatePath_owned_imported(self):
        requester = self.factory.makePerson()
        branch = self.factory.makeAnyBranch(
            branch_type=BranchType.IMPORTED, owner=requester)
        path = escape(u'/%s' % branch.unique_name)
        translation = self.codehosting_api.translatePath(requester.id, path)
        login(ANONYMOUS)
        self.assertEqual(
            (BRANCH_TRANSPORT, {'id': branch.id, 'writable': False}, ''),
            translation)

    def test_translatePath_branch_alias_short_name(self):
        # translatePath translates the short name of a branch if it's prefixed
        # by +branch.
        requester = self.factory.makePerson()
        branch = self.factory.makeProductBranch()
        removeSecurityProxy(branch.product.development_focus).branch = branch
        short_name = ICanHasLinkedBranch(branch.product).bzr_path
        path_in_branch = '.bzr/branch-format'
        path = escape(u'/%s' % os.path.join(
                BRANCH_ALIAS_PREFIX, short_name, path_in_branch))
        translation = self.codehosting_api.translatePath(requester.id, path)
        login(ANONYMOUS)
        self.assertEqual(
            (BRANCH_TRANSPORT, {'id': branch.id, 'writable': False},
             path_in_branch), translation)

    def test_translatePath_branch_alias_unique_name(self):
        # translatePath translates +branch paths that are followed by the
        # unique name as if they didn't have the prefix at all.
        requester = self.factory.makePerson()
        branch = self.factory.makeBranch()
        path_in_branch = '.bzr/branch-format'
        path = escape(u'/%s' % os.path.join(
                BRANCH_ALIAS_PREFIX, branch.unique_name, path_in_branch))
        translation = self.codehosting_api.translatePath(requester.id, path)
        login(ANONYMOUS)
        self.assertEqual(
            (BRANCH_TRANSPORT, {'id': branch.id, 'writable': False},
             path_in_branch), translation)

    def test_translatePath_branch_alias_no_such_branch(self):
        # translatePath returns a not found when there's no such branch, given
        # a unique name after +branch.
        requester = self.factory.makePerson()
        product = self.factory.makeProduct()
        path = '/%s/~%s/%s/doesntexist' % (
            BRANCH_ALIAS_PREFIX, requester.name, product.name)
        self.assertNotFound(requester, path)

    def test_translatePath_branch_alias_no_such_person(self):
        # translatePath returns a not found when there's no such person, given
        # a unique name after +branch.
        requester = self.factory.makePerson()
        path = '/%s/~doesntexist/dontcare/noreally' % (BRANCH_ALIAS_PREFIX,)
        self.assertNotFound(requester, path)

    def test_translatePath_branch_alias_no_such_product(self):
        # translatePath returns a not found when there's no such product,
        # given a unique name after +branch.
        requester = self.factory.makePerson()
        path = '/%s/~%s/doesntexist/branchname' % (
            BRANCH_ALIAS_PREFIX, requester.name)
        self.assertNotFound(requester, path)

    def test_translatePath_branch_alias_no_such_distro(self):
        # translatePath returns a not found when there's no such distro, given
        # a unique name after +branch.
        requester = self.factory.makePerson()
        path = '/%s/~%s/doesntexist/lucid/openssh/branchname' % (
            BRANCH_ALIAS_PREFIX, requester.name)
        self.assertNotFound(requester, path)

    def test_translatePath_branch_alias_no_such_distroseries(self):
        # translatePath returns a not found when there's no such distroseries,
        # given a unique name after +branch.
        requester = self.factory.makePerson()
        distro = self.factory.makeDistribution()
        path = '/%s/~%s/%s/doesntexist/openssh/branchname' % (
            BRANCH_ALIAS_PREFIX, requester.name, distro.name)
        self.assertNotFound(requester, path)

    def test_translatePath_branch_alias_no_such_sourcepackagename(self):
        # translatePath returns a not found when there's no such
        # sourcepackagename, given a unique name after +branch.
        requester = self.factory.makePerson()
        distroseries = self.factory.makeDistroSeries()
        distro = distroseries.distribution
        path = '/%s/~%s/%s/%s/doesntexist/branchname' % (
            BRANCH_ALIAS_PREFIX, requester.name, distro.name,
            distroseries.name)
        self.assertNotFound(requester, path)

    def test_translatePath_branch_alias_product_with_no_branch(self):
        # translatePath returns a not found when we look up a product that has
        # no linked branch.
        requester = self.factory.makePerson()
        product = self.factory.makeProduct()
        path = '/%s/%s' % (BRANCH_ALIAS_PREFIX, product.name)
        self.assertNotFound(requester, path)

    def test_translatePath_branch_alias_bzrdir_content(self):
        # translatePath('/+branch/.bzr/.*') *must* return not found, otherwise
        # bzr will look for it and we don't have a global bzr dir.
        requester = self.factory.makePerson()
        self.assertNotFound(
            requester, '/%s/.bzr/branch-format' % BRANCH_ALIAS_PREFIX)

    def test_translatePath_branch_alias_bzrdir(self):
        # translatePath('/+branch/.bzr') *must* return not found, otherwise
        # bzr will look for it and we don't have a global bzr dir.
        requester = self.factory.makePerson()
        self.assertNotFound(requester, '/%s/.bzr' % BRANCH_ALIAS_PREFIX)

    def assertTranslationIsControlDirectory(self, translation,
                                            default_stacked_on,
                                            trailing_path):
        """Assert that 'translation' points to the right control transport."""
        unique_name = escape(u'/' + default_stacked_on)
        expected_translation = (
            CONTROL_TRANSPORT,
            {'default_stack_on': unique_name}, trailing_path)
        self.assertEqual(expected_translation, translation)

    def test_translatePath_control_directory(self):
        requester = self.factory.makePerson()
        product, branch = self._makeProductWithDevFocus()
        path = escape(u'/~%s/%s/.bzr' % (requester.name, product.name))
        translation = self.codehosting_api.translatePath(requester.id, path)
        login(ANONYMOUS)
        self.assertTranslationIsControlDirectory(
            translation,
            default_stacked_on=branch.unique_name,
            trailing_path='.bzr')

    def test_translatePath_control_directory_no_stacked_set(self):
        # When there's no default stacked-on branch set for the project, we
        # don't even bother translating control directory paths.
        requester = self.factory.makePerson()
        product = self.factory.makeProduct()
        path = escape(u'/~%s/%s/.bzr/' % (requester.name, product.name))
        self.assertNotFound(requester, path)

    def test_translatePath_control_directory_invisble_branch(self):
        requester = self.factory.makePerson()
        product, branch = self._makeProductWithDevFocus(private=True)
        path = escape(u'/~%s/%s/.bzr/' % (requester.name, product.name))
        self.assertNotFound(requester, path)

    def test_translatePath_control_directory_private_branch(self):
        product, branch = self._makeProductWithDevFocus(private=True)
        branch = removeSecurityProxy(branch)
        requester = branch.owner
        path = escape(u'/~%s/%s/.bzr/' % (requester.name, product.name))
        translation = self.codehosting_api.translatePath(requester.id, path)
        login(ANONYMOUS)
        self.assertTranslationIsControlDirectory(
            translation,
            default_stacked_on=branch.unique_name,
            trailing_path='.bzr')

    def test_translatePath_control_directory_other_owner(self):
        requester = self.factory.makePerson()
        product, branch = self._makeProductWithDevFocus()
        owner = self.factory.makePerson()
        path = escape(u'/~%s/%s/.bzr' % (owner.name, product.name))
        translation = self.codehosting_api.translatePath(requester.id, path)
        login(ANONYMOUS)
        self.assertTranslationIsControlDirectory(
            translation,
            default_stacked_on=branch.unique_name,
            trailing_path='.bzr')

    def test_translatePath_control_directory_package_no_focus(self):
        # If the package has no default stacked-on branch, then don't show the
        # control directory.
        requester = self.factory.makePerson()
        package = self.factory.makeSourcePackage()
        self.assertIs(None, IBranchTarget(package).default_stacked_on_branch)
        path = '/~%s/%s/.bzr/' % (requester.name, package.path)
        self.assertNotFound(requester, path)

    def test_translatePath_control_directory_package(self):
        # If the package has a default stacked-on branch, then show the
        # control directory.
        requester = self.factory.makePerson()
        package = self.factory.makeSourcePackage()
        branch = self.factory.makePackageBranch(sourcepackage=package)
        self.factory.enableDefaultStackingForPackage(package, branch)
        self.assertIsNot(
            None, IBranchTarget(package).default_stacked_on_branch)
        path = '/~%s/%s/.bzr/' % (requester.name, package.path)
        translation = self.codehosting_api.translatePath(requester.id, path)
        login(ANONYMOUS)
        self.assertTranslationIsControlDirectory(
            translation,
            default_stacked_on=branch.unique_name,
            trailing_path='.bzr')


class AcquireBranchToPullTestsViaEndpoint(TestCaseWithFactory,
                                          AcquireBranchToPullTests):
    """Tests for `acquireBranchToPull` method of `ICodehostingAPI`."""

    def setUp(self):
        super(AcquireBranchToPullTestsViaEndpoint, self).setUp()
        frontend = self.frontend()
        self.codehosting_api = frontend.getCodehostingEndpoint()
        self.factory = frontend.getLaunchpadObjectFactory()

    def assertNoBranchIsAquired(self, *branch_types):
        """See `AcquireBranchToPullTests`."""
        branch_types = tuple(branch_type.name for branch_type in branch_types)
        pull_info = self.codehosting_api.acquireBranchToPull(branch_types)
        self.assertEqual((), pull_info)

    def assertBranchIsAquired(self, branch, *branch_types):
        """See `AcquireBranchToPullTests`."""
        branch = removeSecurityProxy(branch)
        branch_types = tuple(branch_type.name for branch_type in branch_types)
        pull_info = self.codehosting_api.acquireBranchToPull(branch_types)
        default_branch = branch.target.default_stacked_on_branch
        if default_branch:
            default_branch_name = default_branch
        else:
            default_branch_name = ''
        self.assertEqual(
            pull_info,
            (branch.id, branch.getPullURL(), branch.unique_name,
             default_branch_name, branch.branch_type.name))
        self.assertIsNot(None, branch.last_mirror_attempt)
        self.assertIs(None, branch.next_mirror_time)

    def startMirroring(self, branch):
        """See `AcquireBranchToPullTests`."""
        # This is a bit random, but it works.  acquireBranchToPull marks the
        # branch it returns as started mirroring, but we should check that the
        # one we want is returned...
        self.assertBranchIsAquired(branch, branch.branch_type)

    def test_branch_type_returned_mirrored(self):
        branch = self.factory.makeAnyBranch(branch_type=BranchType.MIRRORED)
        branch.requestMirror()
        pull_info = self.codehosting_api.acquireBranchToPull(())
        _, _, _, _, branch_type = pull_info
        self.assertEqual('MIRRORED', branch_type)

    def test_branch_type_returned_import(self):
        branch = self.factory.makeAnyBranch(branch_type=BranchType.IMPORTED)
        branch.requestMirror()
        pull_info = self.codehosting_api.acquireBranchToPull(())
        _, _, _, _, branch_type = pull_info
        self.assertEqual('IMPORTED', branch_type)

    def test_default_stacked_on_branch_returned(self):
        branch = self.factory.makeProductBranch(
            branch_type=BranchType.MIRRORED)
        self.factory.enableDefaultStackingForProduct(branch.product)
        branch.requestMirror()
        pull_info = self.codehosting_api.acquireBranchToPull(())
        _, _, _, default_stacked_on_branch, _ = pull_info
        self.assertEqual(
            default_stacked_on_branch,
            '/' + branch.target.default_stacked_on_branch.unique_name)

    def test_private_default_stacked_not_returned_for_mirrored_branch(self):
        # We don't stack mirrored branches on a private default stacked on
        # branch.
        product = self.factory.makeProduct()
        default_branch = self.factory.makeProductBranch(
            product=product, private=True)
        self.factory.enableDefaultStackingForProduct(product, default_branch)
        mirrored_branch = self.factory.makeProductBranch(
            branch_type=BranchType.MIRRORED, product=product)
        mirrored_branch.requestMirror()
        pull_info = self.codehosting_api.acquireBranchToPull(())
        _, _, _, default_stacked_on_branch, _ = pull_info
        self.assertEqual(
            '', default_stacked_on_branch)

    def test_unknown_branch_type_name_raises(self):
        self.assertRaises(
            UnknownBranchTypeError, self.codehosting_api.acquireBranchToPull,
            ('NO_SUCH_TYPE',))


class LaunchpadDatabaseFrontend:
    """A 'frontend' to Launchpad's branch services.

    A 'frontend' here means something that provides access to the various
    XML-RPC endpoints, object factories and 'database' methods needed to write
    unit tests for XML-RPC endpoints.

    All of these methods are gathered together in this class so that
    alternative implementations can be provided, see `InMemoryFrontend`.
    """

    def getCodehostingEndpoint(self):
        """Return the branch filesystem endpoint for testing."""
        return CodehostingAPI(None, None)

    def getLaunchpadObjectFactory(self):
        """Return the Launchpad object factory for testing.

        See `LaunchpadObjectFactory`.
        """
        return LaunchpadObjectFactory()

    def getBranchLookup(self):
        """Return an implementation of `IBranchLookup`.

        Tests should use this to get the branch set they need, rather than
        using 'getUtility(IBranchSet)'. This allows in-memory implementations
        to work correctly.
        """
        return getUtility(IBranchLookup)

    def getLastActivity(self, activity_name):
        """Get the last script activity with 'activity_name'."""
        return getUtility(IScriptActivitySet).getLastActivity(activity_name)



def test_suite():
    loader = unittest.TestLoader()
    suite = unittest.TestSuite()
    endpoint_tests = unittest.TestSuite(
        [loader.loadTestsFromTestCase(AcquireBranchToPullTestsViaEndpoint),
         loader.loadTestsFromTestCase(CodehostingTest),
         ])
    scenarios = [
        ('db', {'frontend': LaunchpadDatabaseFrontend,
                'layer': DatabaseFunctionalLayer}),
        ('inmemory', {'frontend': InMemoryFrontend,
                      'layer': FunctionalLayer}),
        ]
    multiply_tests(endpoint_tests, scenarios, suite)
    suite.addTests(loader.loadTestsFromTestCase(TestRunWithLogin))
    return suite<|MERGE_RESOLUTION|>--- conflicted
+++ resolved
@@ -17,23 +17,12 @@
 from zope.security.proxy import removeSecurityProxy
 
 from canonical.database.constants import UTC_NOW
-<<<<<<< HEAD
-from canonical.launchpad.ftests import ANONYMOUS, login, logout
-from lp.services.scripts.interfaces.scriptactivity import (
-    IScriptActivitySet)
-from lp.code.interfaces.codehosting import BRANCH_TRANSPORT, CONTROL_TRANSPORT
-from canonical.launchpad.webapp.interfaces import ILaunchBag
-from lp.testing import TestCaseWithFactory
-from lp.testing.factory import LaunchpadObjectFactory
-from canonical.launchpad.webapp.interfaces import NotFoundError
-=======
 from canonical.launchpad.ftests import (
     ANONYMOUS,
     login,
     logout,
     )
-from canonical.launchpad.interfaces.launchpad import ILaunchBag
->>>>>>> a29d2ba1
+from canonical.launchpad.webapp.interfaces import ILaunchBag
 from canonical.launchpad.xmlrpc import faults
 from canonical.testing import (
     DatabaseFunctionalLayer,
