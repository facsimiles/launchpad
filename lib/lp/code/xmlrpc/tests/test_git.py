--- conflicted
+++ resolved
@@ -104,17 +104,9 @@
                            permission="read", can_authenticate=False,
                            macaroon_raw=None):
         """Assert that looking at the given path returns Unauthorized."""
-<<<<<<< HEAD
-        if requester is not None:
-            requester = requester.id
-        auth_params = {"uid": requester, "can-authenticate": can_authenticate}
-        if macaroon_raw is not None:
-            auth_params["macaroon"] = macaroon_raw
-=======
         auth_params = _make_auth_params(
             requester, can_authenticate=can_authenticate,
             macaroon_raw=macaroon_raw)
->>>>>>> 8f4ff5fc
         fault = self.git_api.translatePath(path, permission, auth_params)
         self.assertEqual(faults.Unauthorized(message), fault)
 
@@ -979,11 +971,7 @@
             removeSecurityProxy(issuer).issueMacaroon(job) for job in jobs]
         path = u"/%s" % code_imports[0].git_repository.unique_name
         self.assertUnauthorized(
-<<<<<<< HEAD
-            None, path, permission="write",
-=======
             LAUNCHPAD_SERVICES, path, permission="write",
->>>>>>> 8f4ff5fc
             macaroon_raw=macaroons[0].serialize())
         with celebrity_logged_in("vcs_imports"):
             getUtility(ICodeImportJobWorkflow).startJob(jobs[0], machine)
@@ -991,30 +979,19 @@
             LAUNCHPAD_SERVICES, path, code_imports[0].git_repository, True,
             permission="write", macaroon_raw=macaroons[0].serialize())
         self.assertUnauthorized(
-<<<<<<< HEAD
-            None, path, permission="write",
-            macaroon_raw=macaroons[1].serialize())
-        self.assertUnauthorized(
-            None, path, permission="write",
-=======
             LAUNCHPAD_SERVICES, path, permission="write",
             macaroon_raw=macaroons[1].serialize())
         self.assertUnauthorized(
             LAUNCHPAD_SERVICES, path, permission="write",
->>>>>>> 8f4ff5fc
             macaroon_raw=Macaroon(
                 location=config.vhost.mainsite.hostname, identifier="another",
                 key="another-secret").serialize())
         self.assertUnauthorized(
-<<<<<<< HEAD
-            None, path, permission="write", macaroon_raw="nonsense")
-=======
             LAUNCHPAD_SERVICES, path, permission="write",
             macaroon_raw="nonsense")
         self.assertUnauthorized(
             code_imports[0].registrant, path, permission="write",
             macaroon_raw=macaroons[0].serialize())
->>>>>>> 8f4ff5fc
 
     def test_translatePath_private_code_import(self):
         # A code import worker with a suitable macaroon can write to a
@@ -1038,11 +1015,7 @@
             removeSecurityProxy(issuer).issueMacaroon(job) for job in jobs]
         path = u"/%s" % code_imports[0].git_repository.unique_name
         self.assertUnauthorized(
-<<<<<<< HEAD
-            None, path, permission="write",
-=======
             LAUNCHPAD_SERVICES, path, permission="write",
->>>>>>> 8f4ff5fc
             macaroon_raw=macaroons[0].serialize())
         with celebrity_logged_in("vcs_imports"):
             getUtility(ICodeImportJobWorkflow).startJob(jobs[0], machine)
@@ -1051,24 +1024,14 @@
             permission="write", macaroon_raw=macaroons[0].serialize(),
             private=True)
         self.assertUnauthorized(
-<<<<<<< HEAD
-            None, path, permission="write",
-            macaroon_raw=macaroons[1].serialize())
-        self.assertUnauthorized(
-            None, path, permission="write",
-=======
             LAUNCHPAD_SERVICES, path, permission="write",
             macaroon_raw=macaroons[1].serialize())
         self.assertUnauthorized(
             LAUNCHPAD_SERVICES, path, permission="write",
->>>>>>> 8f4ff5fc
             macaroon_raw=Macaroon(
                 location=config.vhost.mainsite.hostname, identifier="another",
                 key="another-secret").serialize())
         self.assertUnauthorized(
-<<<<<<< HEAD
-            None, path, permission="write", macaroon_raw="nonsense")
-=======
             LAUNCHPAD_SERVICES, path, permission="write",
             macaroon_raw="nonsense")
         self.assertUnauthorized(
@@ -1117,13 +1080,11 @@
         self.assertUnauthorized(
             repository.registrant, path, permission="read",
             macaroon_raw=macaroons[0].serialize())
->>>>>>> 8f4ff5fc
 
     def test_translatePath_user_macaroon(self):
         # A user with a suitable macaroon can write to the corresponding
         # repository, but not others, even if they own them.
-        self.pushConfig(
-            "launchpad", internal_macaroon_secret_key="some-secret")
+        self.pushConfig("codehosting", git_macaroon_secret_key="some-secret")
         requester = self.factory.makePerson()
         repositories = [
             self.factory.makeGitRepository(owner=requester) for _ in range(2)]
@@ -1240,8 +1201,7 @@
         # A user with a suitable macaroon can authenticate using it, in
         # which case we return both the macaroon and the uid for use by
         # later calls.
-        self.pushConfig(
-            "launchpad", internal_macaroon_secret_key="some-secret")
+        self.pushConfig("codehosting", git_macaroon_secret_key="some-secret")
         requester = self.factory.makePerson()
         issuer = getUtility(IMacaroonIssuer, "git-repository")
         macaroon = removeSecurityProxy(issuer).issueMacaroon(
@@ -1380,8 +1340,7 @@
         # A user with a suitable macaroon has their ordinary privileges on
         # the corresponding repository, but not others, even if they own
         # them.
-        self.pushConfig(
-            "launchpad", internal_macaroon_secret_key="some-secret")
+        self.pushConfig("codehosting", git_macaroon_secret_key="some-secret")
         requester = self.factory.makePerson()
         repositories = [
             self.factory.makeGitRepository(owner=requester) for _ in range(2)]
