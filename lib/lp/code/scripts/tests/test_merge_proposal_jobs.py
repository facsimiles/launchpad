#! /usr/bin/python
#
# Copyright 2009-2010 Canonical Ltd.  This software is licensed under the
# GNU Affero General Public License version 3 (see the file LICENSE).

"""Test the sendbranchmail script"""

import transaction

from canonical.launchpad.scripts.tests import run_script
from canonical.testing.layers import ZopelessAppServerLayer
from lp.code.model.tests.test_branchmergeproposaljobs import (
    make_runnable_incremental_diff_job,
    )
from lp.services.job.interfaces.job import JobStatus
from lp.testing import TestCaseWithFactory


class TestMergeProposalJobScript(TestCaseWithFactory):

    layer = ZopelessAppServerLayer

    def test_script_runs(self):
        """Ensure merge-proposal-jobs script runs."""
        job = make_runnable_incremental_diff_job(self)
        transaction.commit()
        retcode, stdout, stderr = run_script(
            'cronscripts/merge-proposal-jobs.py', [])
        self.assertEqual(0, retcode)
        self.assertEqual('', stdout)
        self.assertEqual(
            'INFO    Creating lockfile:'
            ' /var/lock/launchpad-merge-proposal-jobs.lock\n'
            'INFO    Running through Twisted.\n'
<<<<<<< HEAD
            'INFO    Ran 1 GenerateIncrementalDiffJob jobs.\n', stderr)
        self.assertEqual(JobStatus.COMPLETED, job.status)
=======
            'INFO    Running GenerateIncrementalDiffJob (ID %d).\n'
            'INFO    Ran 1 GenerateIncrementalDiffJob jobs.\n' % job.job.id,
            stderr)
        self.assertEqual(JobStatus.COMPLETED, job.status)


def test_suite():
    return unittest.TestLoader().loadTestsFromName(__name__)
>>>>>>> 7f03be62
<|MERGE_RESOLUTION|>--- conflicted
+++ resolved
@@ -32,16 +32,7 @@
             'INFO    Creating lockfile:'
             ' /var/lock/launchpad-merge-proposal-jobs.lock\n'
             'INFO    Running through Twisted.\n'
-<<<<<<< HEAD
-            'INFO    Ran 1 GenerateIncrementalDiffJob jobs.\n', stderr)
-        self.assertEqual(JobStatus.COMPLETED, job.status)
-=======
             'INFO    Running GenerateIncrementalDiffJob (ID %d).\n'
             'INFO    Ran 1 GenerateIncrementalDiffJob jobs.\n' % job.job.id,
             stderr)
-        self.assertEqual(JobStatus.COMPLETED, job.status)
-
-
-def test_suite():
-    return unittest.TestLoader().loadTestsFromName(__name__)
->>>>>>> 7f03be62
+        self.assertEqual(JobStatus.COMPLETED, job.status)