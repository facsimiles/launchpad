--- conflicted
+++ resolved
@@ -437,33 +437,7 @@
         self.next_url = canonical_url(code_import.branch)
 
         self.request.response.addNotification("""
-<<<<<<< HEAD
-            New code import created. The code import operators
-            have been notified and the code import will start shortly.""")
-
-    def _showApprove(self, ignored):
-        """Is the user an admin or member of vcs-imports?"""
-        return self._super_user
-
-    @action(_('Create Approved Import'), name='approve',
-            condition=_showApprove)
-    def approve_action(self, action, data):
-        """Create the code_import, and subscribe the user to the branch."""
-        try:
-            code_import = self._create_import(
-                data, CodeImportReviewStatus.REVIEWED)
-        except BranchExists, e:
-            self._setBranchExists(e.existing_branch)
-            return
-
-        # Don't subscribe the requester as they are an import operator.
-        self.next_url = canonical_url(code_import.branch)
-
-        self.request.response.addNotification(
-            "New reviewed code import created.")
-=======
             New code import created. The code import will start shortly.""")
->>>>>>> b9dd30ab
 
     def getProduct(self, data):
         """If the context is a product, use that, otherwise get from data."""
