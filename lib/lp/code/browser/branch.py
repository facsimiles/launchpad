# Copyright 2004-2009 Canonical Ltd.  All rights reserved.

"""Branch views."""

__metaclass__ = type

__all__ = [
    'BranchAddView',
    'BranchContextMenu',
    'BranchDeletionView',
    'BranchEditView',
    'BranchEditWhiteboardView',
    'BranchRequestImportView',
    'BranchReviewerEditView',
    'BranchMergeQueueView',
    'BranchMirrorStatusView',
    'BranchNavigation',
    'BranchNavigationMenu',
    'BranchInProductView',
    'BranchSparkView',
    'BranchURL',
    'BranchView',
    'BranchSubscriptionsView',
    'RegisterBranchMergeProposalView',
    ]

import cgi
from datetime import datetime, timedelta

import pytz
import simplejson

from zope.app.form.browser import TextAreaWidget
from zope.traversing.interfaces import IPathAdapter
from zope.component import getUtility, queryAdapter
from zope.formlib import form
from zope.interface import Interface, implements
from zope.publisher.interfaces import NotFound
from zope.schema import Choice, Text
from lazr.delegates import delegates
from lazr.enum import EnumeratedType, Item
from lazr.uri import URI

from canonical.cachedproperty import cachedproperty
from canonical.config import config
from canonical.database.constants import UTC_NOW

from lazr.restful.interface import copy_field, use_template
from canonical.launchpad import _
from canonical.launchpad.browser.feeds import BranchFeedLink, FeedsMixin
from canonical.launchpad.browser.launchpad import Hierarchy
from canonical.launchpad.helpers import truncate_text
from canonical.launchpad.interfaces.bug import IBugSet
from canonical.launchpad.interfaces.bugbranch import IBugBranch
from canonical.launchpad.interfaces.launchpad import ILaunchpadCelebrities
from lp.blueprints.interfaces.specificationbranch import (
    ISpecificationBranch)
from canonical.launchpad.webapp import (
    canonical_url, ContextMenu, Link, enabled_with_permission,
    LaunchpadView, Navigation, NavigationMenu, stepto, stepthrough,
    LaunchpadFormView, LaunchpadEditFormView, action, custom_widget)
from canonical.launchpad.webapp.authorization import check_permission
from canonical.launchpad.webapp.interfaces import ICanonicalUrlData
from canonical.launchpad.webapp.menu import structured
from canonical.widgets.branch import TargetBranchWidget
from canonical.widgets.itemswidgets import LaunchpadRadioWidgetWithDescription

from lp.code.browser.branchref import BranchRef
from lp.code.interfaces.branch import (
    BranchCreationForbidden, BranchExists, BranchType, IBranch,
    IBranchNavigationMenu, UICreatableBranchType)
from lp.code.interfaces.branchmergeproposal import (
    IBranchMergeProposal, InvalidBranchMergeProposal)
from lp.code.interfaces.branchsubscription import IBranchSubscription
from lp.code.interfaces.branchtarget import IBranchTarget
from lp.code.interfaces.codeimportjob import (
    CodeImportJobState, ICodeImportJobWorkflow)
from lp.code.interfaces.codereviewcomment import ICodeReviewComment
from lp.code.interfaces.branchnamespace import (
    get_branch_namespace, IBranchNamespacePolicy)
from lp.code.interfaces.branchtarget import IHasBranchTarget
from lp.code.interfaces.codereviewvote import ICodeReviewVoteReference
from lp.registry.interfaces.person import IPerson, IPersonSet
from lp.registry.interfaces.productseries import IProductSeries


def quote(text):
    return cgi.escape(text, quote=True)


class BranchURL:
    """Branch URL creation rules."""

    implements(ICanonicalUrlData)

    rootsite = 'code'

    def __init__(self, branch):
        self.branch = branch

    @property
    def inside(self):
        return self.branch.owner

    @property
    def path(self):
        return '%s/%s' % (self.branch.target.name, self.branch.name)


class BranchHierarchy(Hierarchy):
    """The hierarchy for a branch should be the product if there is one."""

    def items(self):
        """See `Hierarchy`."""
        return self._breadcrumbs(
            (obj, canonical_url(obj))
            for obj in IHasBranchTarget(self.context).target.components)


class BranchNavigation(Navigation):

    usedfor = IBranch

    @stepthrough("+bug")
    def traverse_bug_branch(self, bugid):
        """Traverses to an `IBugBranch`."""
        bug = getUtility(IBugSet).get(bugid)

        for bug_branch in bug.bug_branches:
            if bug_branch.branch == self.context:
                return bug_branch

    @stepto(".bzr")
    def dotbzr(self):
        return BranchRef(self.context)

    @stepthrough("+subscription")
    def traverse_subscription(self, name):
        """Traverses to an `IBranchSubcription`."""
        person = getUtility(IPersonSet).getByName(name)

        if person is not None:
            return self.context.getSubscription(person)

    @stepthrough("+merge")
    def traverse_merge_proposal(self, id):
        """Traverse to an `IBranchMergeProposal`."""
        try:
            id = int(id)
        except ValueError:
            # Not a number.
            return None
        for proposal in self.context.landing_targets:
            if proposal.id == id:
                return proposal


class BranchNavigationMenu(NavigationMenu):
    """Internal menu tabs."""

    usedfor = IBranchNavigationMenu
    facet = 'branches'
    links = ['details', 'merges', 'source']

    def __init__(self, context):
        NavigationMenu.__init__(self, context)
        if IBranch.providedBy(context):
            self.branch = context
        elif IBranchMergeProposal.providedBy(context):
            self.branch = context.source_branch
            self.disabled = True
        elif IBranchSubscription.providedBy(context):
            self.branch = context.branch
        elif ICodeReviewComment.providedBy(context):
            self.branch = context.branch_merge_proposal.source_branch
            self.disabled = True
        else:
            raise AssertionError(
                'Bad context type for branch navigation menu.')

    def details(self):
        url = canonical_url(self.branch)
        return Link(url, 'Details')

    def merges(self):
        url = canonical_url(self.branch, view_name="+merges")
        return Link(url, 'Merge Proposals')

    def source(self):
        """Return a link to the branch's file listing on codebrowse."""
        text = 'Source Code'
        enabled = self.branch.code_is_browseable
        url = self.branch.codebrowse_url('files')
        return Link(url, text, icon='info', enabled=enabled)


class BranchContextMenu(ContextMenu):
    """Context menu for branches."""

    usedfor = IBranch
    facet = 'branches'
    links = ['edit_whiteboard', 'edit', 'delete_branch', 'browse_revisions',
             'subscription', 'add_subscriber', 'associations',
             'register_merge', 'landing_candidates',
             'link_bug', 'link_blueprint', 'edit_import', 'reviewer'
             ]

    def edit_whiteboard(self):
        text = 'Edit whiteboard'
        return Link('+whiteboard', text, icon='edit')

    @enabled_with_permission('launchpad.Edit')
    def edit(self):
        text = 'Change branch details'
        return Link('+edit', text, icon='edit')

    @enabled_with_permission('launchpad.Edit')
    def reviewer(self):
        text = 'Set branch reviewer'
        return Link('+reviewer', text, icon='edit')

    @enabled_with_permission('launchpad.Edit')
    def delete_branch(self):
        text = 'Delete branch'
        return Link('+delete', text)

    def browse_revisions(self):
        """Return a link to the branch's revisions on codebrowse."""
        text = 'All revisions'
        enabled = self.context.code_is_browseable
        url = self.context.codebrowse_url('changes')
        return Link(url, text, enabled=enabled)

    @enabled_with_permission('launchpad.AnyPerson')
    def subscription(self):
        if self.context.hasSubscription(self.user):
            url = '+edit-subscription'
            text = 'Edit your subscription'
            icon = 'edit'
        else:
            url = '+subscribe'
            text = 'Subscribe yourself'
            icon = 'add'
        return Link(url, text, icon=icon)

    @enabled_with_permission('launchpad.AnyPerson')
    def add_subscriber(self):
        text = 'Subscribe someone else'
        return Link('+addsubscriber', text, icon='add')

    def associations(self):
        text = 'View branch associations'
        return Link('+associations', text)

    @enabled_with_permission('launchpad.AnyPerson')
    def register_merge(self):
        text = 'Propose for merging into another branch'
<<<<<<< HEAD
        enabled = self.context.target.supports_merge_proposals
=======
        # XXX: JonathanLange 2009-05-13 spec=package-branches: How about we
        # have just one place where we decide that junk branches aren't
        # allowed to be merged, instead of a million?
        #
        # It is not valid to propose a junk branch for merging.
        enabled = self.context.product is not None
>>>>>>> e21c8129
        return Link('+register-merge', text, icon='add', enabled=enabled)

    def landing_candidates(self):
        text = 'View landing candidates'
        enabled = self.context.landing_candidates.count() > 0
        return Link('+landing-candidates', text, icon='edit', enabled=enabled)

    def link_bug(self):
        if self.context.related_bugs:
            text = 'Link to another bug report'
        else:
            text = 'Link to a bug report'
        return Link('+linkbug', text, icon='add')

    def link_blueprint(self):
        if self.context.spec_links:
            text = 'Link to another blueprint'
        else:
            text = 'Link to a blueprint'
        # XXX: JonathanLange 2009-05-13 spec=package-branches: Actually,
        # distroseries can also have blueprints, so it makes sense to
        # associate package-branches with them.
        #
        # Since the blueprints are only related to products, there is no
        # point showing this link if the branch is junk.
        enabled = self.context.product is not None
        return Link('+linkblueprint', text, icon='add', enabled=enabled)

    def edit_import(self):
        text = 'Edit import source or review import'
        return Link('+edit-import', text, icon='edit', enabled=True)


class BranchView(LaunchpadView, FeedsMixin):

    __used_for__ = IBranch

    feed_types = (
        BranchFeedLink,
        )

    def initialize(self):
        self.notices = []
        self._add_subscription_notice()

    def _add_subscription_notice(self):
        """Add the appropriate notice after posting the subscription form."""
        if self.user and self.request.method == 'POST':
            newsub = self.request.form.get('subscribe', None)
            if newsub == 'Subscribe':
                self.context.subscribe(self.user)
                self.notices.append("You have subscribed to this branch.")
            elif newsub == 'Unsubscribe':
                self.context.unsubscribe(self.user)
                self.notices.append("You have unsubscribed from this branch.")

    def user_is_subscribed(self):
        """Is the current user subscribed to this branch?"""
        if self.user is None:
            return False
        return self.context.hasSubscription(self.user)

    def recent_revision_count(self, days=30):
        """Number of revisions committed during the last N days."""
        timestamp = datetime.now(pytz.UTC) - timedelta(days=days)
        return self.context.revisions_since(timestamp).count()

    def owner_is_registrant(self):
        """Is the branch owner the registrant?"""
        return self.context.owner == self.context.registrant

    def show_whiteboard(self):
        """Return whether or not the whiteboard should be shown.

        The whiteboard is only shown for import branches.
        """
        if self.context.branch_type == BranchType.IMPORTED:
            return True
        else:
            return False

    @property
    def codebrowse_url(self):
        """Return the link to codebrowse for this branch."""
        return self.context.codebrowse_url()

    @property
    def pending_writes(self):
        """Whether or not there are pending writes for this branch."""
        return self.context.pending_writes

    def bzr_download_url(self):
        """Return the generic URL for downloading the branch."""
        if self.user_can_download():
            return self.context.bzr_identity
        else:
            return None

    def bzr_upload_url(self):
        """Return the generic URL for uploading the branch."""
        if self.user_can_upload():
            return self.context.bzr_identity
        else:
            return None

    def edit_link_url(self):
        """Target URL of the Edit link used in the actions portlet."""
        # XXX: DavidAllouche 2005-12-02 bug=5313:
        # That should go away when bug #5313 is fixed.
        linkdata = BranchContextMenu(self.context).edit()
        return '%s/%s' % (canonical_url(self.context), linkdata.target)

    def user_can_upload(self):
        """Whether the user can upload to this branch."""
        return (self.user is not None and
                self.user.inTeam(self.context.owner) and
                self.context.branch_type == BranchType.HOSTED)

    def user_can_download(self):
        """Whether the user can download this branch."""
        return (self.context.branch_type != BranchType.REMOTE and
                self.context.revision_count > 0)

    @cachedproperty
    def landing_targets(self):
        """Return a decorated filtered list of landing targets."""
        targets = []
        targets_added = set()
        for proposal in self.context.landing_targets:
            # Only show the must recent proposal for any given target.
            target_id = proposal.target_branch.id
            if target_id in targets_added:
                continue
            targets.append(DecoratedMergeProposal(proposal))
            targets_added.add(target_id)
        return targets

    @property
    def latest_landing_candidates(self):
        """Return a decorated filtered list of landing candidates."""
        # Only show the most recent 5 landing_candidates
        return self.landing_candidates[:5]

    @cachedproperty
    def landing_candidates(self):
        """Return a decorated list of landing candidates."""
        candidates = self.context.landing_candidates
        return [DecoratedMergeProposal(proposal) for proposal in candidates]

    def _getBranchCountText(self, count):
        """Help to show user friendly text."""
        if count == 0:
            return 'No branches'
        elif count == 1:
            return '1 branch'
        else:
            return '%s branches' % count

    @cachedproperty
    def dependent_branch_count_text(self):
        branch_count = self.context.dependent_branches.count()
        return self._getBranchCountText(branch_count)

    @cachedproperty
    def landing_candidate_count_text(self):
        branch_count = self.context.landing_candidates.count()
        return self._getBranchCountText(branch_count)

    @cachedproperty
    def dependent_branches(self):
        return list(self.context.dependent_branches)

    @cachedproperty
    def no_merges(self):
        """Return true if there are no pending merges"""
        return (len(self.landing_targets) +
                len(self.landing_candidates) +
                len(self.dependent_branches) == 0)

    @property
    def show_candidate_more_link(self):
        """Only show the link if there are more than five."""
        return len(self.landing_candidates) > 5

    @cachedproperty
    def latest_code_import_results(self):
        """Return the last 10 CodeImportResults."""
        return list(self.context.code_import.results[:10])

    @property
    def svn_url_is_web(self):
        """True if an imported branch's SVN URL is HTTP or HTTPS."""
        # You should only be calling this if it's an SVN code import
        assert self.context.code_import
        assert self.context.code_import.svn_branch_url
        url = self.context.code_import.svn_branch_url
        # https starts with http too!
        return url.startswith("http")

    @property
    def mirror_location(self):
        """Check the mirror location to see if it is a private one."""
        branch = self.context

        # If the user has edit permissions, then show the actual location.
        if check_permission('launchpad.Edit', branch):
            return branch.url

        # XXX: Tim Penhey, 2008-05-30
        # Instead of a configuration hack we should support the users
        # specifying whether or not they want the mirror location
        # hidden or not.  Given that this is a database patch,
        # it isn't going to happen today.
        # See bug 235916
        hosts = config.codehosting.private_mirror_hosts.split(',')
        private_mirror_hosts = [name.strip() for name in hosts]

        uri = URI(branch.url)
        for private_host in private_mirror_hosts:
            if uri.underDomain(private_host):
                return '<private server>'

        return branch.url

    @property
    def show_merge_links(self):
        """Return whether or not merge proposal links should be shown.

        Merge proposal links should not be shown if there is only one branch in
        a non-final state.
        """
        if not self.context.target.supports_merge_proposals:
            return False
        return self.context.target.collection.getBranches().count() > 1


class DecoratedMergeProposal:
    """Provide some additional attributes to a normal branch merge proposal.
    """
    delegates(IBranchMergeProposal)

    def __init__(self, context):
        self.context = context

    def show_registrant(self):
        """Show the registrant if it was not the branch owner."""
        return self.context.registrant != self.source_branch.owner


class BranchInProductView(BranchView):

    show_person_link = True
    show_product_link = False


class BranchNameValidationMixin:
    """Provide name validation logic used by several branch view classes."""

    def _setBranchExists(self, existing_branch):
        owner = existing_branch.owner
        if owner == self.user:
            prefix = "You already have"
        else:
            prefix = "%s already has" % cgi.escape(owner.displayname)
        message = (
            "%s a branch for <em>%s</em> called <em>%s</em>."
            % (prefix, existing_branch.target.displayname,
               existing_branch.name))
        self.setFieldError('name', structured(message))


class BranchEditSchema(Interface):
    """Defines the fields for the edit form.

    This is necessary so as to make an editable field for the branch privacy.
    Normally the field is not editable through the interface in order to stop
    direct setting of the private attribute, but in this case we actually want
    the user to be able to edit it.
    """
    use_template(IBranch, include=[
        'owner',
        'name',
        'url',
        'title',
        'summary',
        'lifecycle_status',
        'whiteboard',
        ])
    private = copy_field(IBranch['private'], readonly=False)


class BranchEditFormView(LaunchpadEditFormView):
    """Base class for forms that edit a branch."""

    schema = BranchEditSchema
    field_names = None

    @property
    def adapters(self):
        """See `LaunchpadFormView`"""
        return {BranchEditSchema: self.context}

    @action('Change Branch', name='change')
    def change_action(self, action, data):
        # If the owner or product has changed, add an explicit notification.
        if 'owner' in data:
            new_owner = data['owner']
            if new_owner != self.context.owner:
                self.request.response.addNotification(
                    "The branch owner has been changed to %s (%s)"
                    % (new_owner.displayname, new_owner.name))
        if 'private' in data:
            private = data.pop('private')
            if private != self.context.private:
                # We only want to show notifications if it actually changed.
                self.context.setPrivate(private)
                if private:
                    self.request.response.addNotification(
                        "The branch is now private, and only visible to the "
                        "owner and to subscribers.")
                else:
                    self.request.response.addNotification(
                        "The branch is now publicly accessible.")
        if self.updateContextFromData(data):
            # Only specify that the context was modified if there
            # was in fact a change.
            self.context.date_last_modified = UTC_NOW

    @property
    def next_url(self):
        return canonical_url(self.context)

    cancel_url = next_url


class BranchEditWhiteboardView(BranchEditFormView):
    """A view for editing the whiteboard only."""

    field_names = ['whiteboard']


class BranchMirrorStatusView(LaunchpadFormView):
    """This view displays the mirror status of a branch.

    This includes the next mirror time and any failures that may have
    occurred.
    """

    MAXIMUM_STATUS_MESSAGE_LENGTH = 128

    schema = Interface

    field_names = []

    @property
    def show_detailed_error_message(self):
        """Show detailed error message for branch owner and experts."""
        if self.user is None:
            return False
        else:
            celebs = getUtility(ILaunchpadCelebrities)
            return (self.user.inTeam(self.context.owner) or
                    self.user.inTeam(celebs.admin) or
                    self.user.inTeam(celebs.bazaar_experts))

    @property
    def mirror_of_ssh(self):
        """True if this a mirror branch with an sftp or bzr+ssh URL."""
        if not self.context.url:
            return False # not a mirror branch
        uri = URI(self.context.url)
        return uri.scheme in ('sftp', 'bzr+ssh')

    @property
    def in_mirror_queue(self):
        """Is it likely that the branch is being mirrored in the next run of
        the puller?
        """
        return self.context.next_mirror_time < datetime.now(pytz.UTC)

    @property
    def mirror_disabled(self):
        """Has mirroring this branch been disabled?"""
        return self.context.next_mirror_time is None

    @property
    def mirror_failed_once(self):
        """Has there been exactly one failed attempt to mirror this branch?"""
        return self.context.mirror_failures == 1

    @property
    def mirror_status_message(self):
        """A message from a bad scan or pull, truncated for display."""
        message = self.context.mirror_status_message
        if len(message) <= self.MAXIMUM_STATUS_MESSAGE_LENGTH:
            return message
        return truncate_text(
            message, self.MAXIMUM_STATUS_MESSAGE_LENGTH) + ' ...'

    @property
    def show_mirror_failure(self):
        """True if mirror_of_ssh is false and branch mirroring failed."""
        return not self.mirror_of_ssh and self.context.mirror_failures

    @property
    def action_url(self):
        return "%s/+mirror-status" % canonical_url(self.context)

    @property
    def next_url(self):
        return canonical_url(self.context)

    @action('Try again', name='try-again')
    def retry(self, action, data):
        self.context.requestMirror()


class BranchDeletionView(LaunchpadFormView):
    """Used to delete a branch."""

    schema = IBranch
    field_names = []

    @cachedproperty
    def display_deletion_requirements(self):
        """Normal deletion requirements, indication of permissions.

        :return: A list of tuples of (item, action, reason, allowed)
        """
        reqs = []
        for item, (action, reason) in (
            self.context.deletionRequirements().iteritems()):
            allowed = check_permission('launchpad.Edit', item)
            reqs.append((item, action, reason, allowed))
        return reqs

    @cachedproperty
    def stacked_branches_count(self):
        """Cache a count of the branches stacked on this."""
        return self.context.getStackedBranches().count()

    def stacked_branches_text(self):
        """Cache a count of the branches stacked on this."""
        if self.stacked_branches_count == 1:
            return _('branch')
        else:
            return _('branches')

    def all_permitted(self):
        """Return True if all deletion requirements are permitted, else False.

        Uses display_deletion_requirements as its source data.
        """
        # Not permitted if there are any branches stacked on this.
        if self.stacked_branches_count > 0:
            return False
        return len([item for item, action, reason, allowed in
            self.display_deletion_requirements if not allowed]) == 0

    @action('Delete', name='delete_branch',
            condition=lambda x, y: x.all_permitted())
    def delete_branch_action(self, action, data):
        branch = self.context
        if self.all_permitted():
            # Since the user is going to delete the branch, we need to have
            # somewhere valid to send them next.
            self.next_url = canonical_url(branch.target)
            message = "Branch %s deleted." % branch.unique_name
            self.context.destroySelf(break_references=True)
            self.request.response.addNotification(message)
        else:
            self.request.response.addNotification(
                "This branch cannot be deleted.")
            self.next_url = canonical_url(branch)

    @property
    def branch_deletion_actions(self):
        """Return the branch deletion actions as a zpt-friendly dict.

        The keys are 'delete' and 'alter'; the values are dicts of
        'item', 'reason' and 'allowed'.
        """
        branch = self.context
        row_dict = {'delete': [], 'alter': [], 'break_link': []}
        for item, action, reason, allowed in (
            self.display_deletion_requirements):
            if IBugBranch.providedBy(item):
                action = 'break_link'
            elif ISpecificationBranch.providedBy(item):
                action = 'break_link'
            elif IProductSeries.providedBy(item):
                action = 'break_link'
            row = {'item': item,
                   'reason': reason,
                   'allowed': allowed,
                  }
            row_dict[action].append(row)
        return row_dict

    @property
    def cancel_url(self):
        return canonical_url(self.context)


class BranchEditView(BranchEditFormView, BranchNameValidationMixin):
    """The main branch view for editing the branch attributes."""

    field_names = [
        'owner', 'name', 'private', 'url', 'lifecycle_status']

    custom_widget('lifecycle_status', LaunchpadRadioWidgetWithDescription)

    def setUpFields(self):
        LaunchpadFormView.setUpFields(self)
        # This is to prevent users from converting push/import
        # branches to pull branches.
        branch = self.context
        if branch.branch_type in (BranchType.HOSTED, BranchType.IMPORTED):
            self.form_fields = self.form_fields.omit('url')

        policy = IBranchNamespacePolicy(branch.namespace)
        if branch.private:
            # If the branch is private, and can be public, show the field.
            show_private_field = policy.canBranchesBePublic()
        else:
            # If the branch is public, and can be made private, show the
            # field.
            show_private_field = policy.canBranchesBePrivate()

        if not show_private_field:
            self.form_fields = self.form_fields.omit('private')

        # If the user can administer branches, then they should be able to
        # assign the ownership of the branch to any valid person or team.
        if check_permission('launchpad.Admin', branch):
            owner_field = self.schema['owner']
            any_owner_choice = Choice(
                __name__='owner', title=owner_field.title,
                description = _("As an administrator you are able to reassign"
                                " this branch to any person or team."),
                required=True, vocabulary='ValidPersonOrTeam')
            any_owner_field = form.Fields(
                any_owner_choice, render_context=self.render_context)
            # Replace the normal owner field with a more permissive vocab.
            self.form_fields = self.form_fields.omit('owner')
            self.form_fields = any_owner_field + self.form_fields

    def validate(self, data):
        # Check that we're not moving a team branch to the +junk
        # pseudo project.
        owner = data['owner']
        if 'name' in data:
            # Only validate if the name has changed or the owner has changed.
            if ((data['name'] != self.context.name) or
                (owner != self.context.owner)):
                # We only allow moving within the same branch target for now.
                namespace = self.context.target.getNamespace(owner)
                try:
                    namespace.validateMove(
                        self.context, self.user, name=data['name'])
                except BranchExists, e:
                    self._setBranchExists(e.existing_branch)

        # If the branch is a MIRRORED branch, then the url
        # must be supplied, and if HOSTED the url must *not*
        # be supplied.
        url = data.get('url')
        if self.context.branch_type == BranchType.MIRRORED:
            if url is None:
                # If the url is not set due to url validation errors,
                # there will be an error set for it.
                error = self.getFieldError('url')
                if not error:
                    self.setFieldError(
                        'url',
                        'Branch URLs are required for Mirrored branches.')
        else:
            # We don't care about whether the URL is set for REMOTE branches,
            # and the URL field is not shown for IMPORT or HOSTED branches.
            pass


class BranchReviewerEditSchema(Interface):
    """The schema to edit the branch reviewer."""

    reviewer = copy_field(IBranch['reviewer'], required=True)


class BranchReviewerEditView(LaunchpadEditFormView):
    """The view to set the review team."""

    schema = BranchReviewerEditSchema

    @property
    def adapters(self):
        """See `LaunchpadFormView`"""
        return {BranchReviewerEditSchema: self.context}

    @property
    def initial_values(self):
        return {'reviewer': self.context.code_reviewer}

    @action('Save', name='save')
    def save_action(self, action, data):
        """Save the values."""
        reviewer = data['reviewer']
        if reviewer == self.context.code_reviewer:
            # No change, so don't update last modified.
            return

        if reviewer == self.context.owner:
            # Clear the reviewer if set to the same as the owner.
            self.context.reviewer = None
        else:
            self.context.reviewer = reviewer

        self.context.date_last_modified = UTC_NOW

    @property
    def next_url(self):
        return canonical_url(self.context)

    cancel_url = next_url


class BranchAddView(LaunchpadFormView, BranchNameValidationMixin):

    schema = IBranch
    for_input = True
    field_names = ['owner', 'name', 'branch_type', 'url', 'lifecycle_status']

    branch = None
    custom_widget('branch_type', LaunchpadRadioWidgetWithDescription)
    custom_widget('lifecycle_status', LaunchpadRadioWidgetWithDescription)

    initial_focus_widget = 'name'

    @property
    def initial_values(self):
        return {
            'owner': self.default_owner,
            'branch_type': UICreatableBranchType.MIRRORED}

    @property
    def target(self):
        """The branch target for the context."""
        return IBranchTarget(self.context)

    @property
    def default_owner(self):
        """The default owner of branches in this context.

        If the context is a person, then it's the context. If the context is
        not a person, then the default owner is the currently logged-in user.
        """
        return IPerson(self.context, self.user)

    def showOptionalMarker(self, field_name):
        """Don't show the optional marker for url."""
        if field_name == 'url':
            return False
        else:
            return LaunchpadFormView.showOptionalMarker(self, field_name)

    @action('Register Branch', name='add')
    def add_action(self, action, data):
        """Handle a request to create a new branch for this product."""
        try:
            ui_branch_type = data['branch_type']
            namespace = self.target.getNamespace(data['owner'])
            self.branch = namespace.createBranch(
                branch_type=BranchType.items[ui_branch_type.name],
                name=data['name'],
                registrant=self.user,
                url=data.get('url'),
                lifecycle_status=data['lifecycle_status'])
            if self.branch.branch_type == BranchType.MIRRORED:
                self.branch.requestMirror()
        except BranchCreationForbidden:
            self.addError(
                "You are not allowed to create branches in %s." %
                self.context.displayname)
        except BranchExists, e:
            self._setBranchExists(e.existing_branch)
        else:
            self.next_url = canonical_url(self.branch)

    def validate(self, data):
        owner = data['owner']

        if not self.user.inTeam(owner):
            self.setFieldError(
                'owner',
                'You are not a member of %s' % owner.displayname)

        branch_type = data.get('branch_type')
        # If branch_type failed to validate, then the rest of the method
        # doesn't make any sense.
        if branch_type is None:
            return

        # If the branch is a MIRRORED branch, then the url
        # must be supplied, and if HOSTED the url must *not*
        # be supplied.
        url = data.get('url')
        if branch_type == UICreatableBranchType.MIRRORED:
            if url is None:
                # If the url is not set due to url validation errors,
                # there will be an error set for it.
                error = self.getFieldError('url')
                if not error:
                    self.setFieldError(
                        'url',
                        'Branch URLs are required for Mirrored branches.')
        elif branch_type == UICreatableBranchType.HOSTED:
            if url is not None:
                self.setFieldError(
                    'url',
                    'Branch URLs cannot be set for Hosted branches.')
        elif branch_type == UICreatableBranchType.REMOTE:
            # A remote location can, but doesn't have to be set.
            pass
        else:
            raise AssertionError('Unknown branch type')

    @property
    def cancel_url(self):
        return canonical_url(self.context)


class DecoratedSubscription:
    """Adds the editable attribute to a `BranchSubscription`."""
    delegates(IBranchSubscription, 'subscription')

    def __init__(self, subscription, editable):
        self.subscription = subscription
        self.editable = editable


class BranchSubscriptionsView(LaunchpadView):
    """The view for the branch subscriptions portlet.

    The view is used to provide a decorated list of branch subscriptions
    in order to provide links to be able to edit the subscriptions
    based on whether or not the user is able to edit the subscription.
    """

    def isEditable(self, subscription):
        """A subscription is editable by members of the subscribed team.

        Launchpad Admins are special, and can edit anyone's subscription.
        """
        # We don't want to say editable if the logged in user
        # is the same as the person of the subscription.
        if self.user is None or self.user == subscription.person:
            return False
        celebs = getUtility(ILaunchpadCelebrities)
        return (self.user.inTeam(subscription.person) or
                self.user.inTeam(celebs.admin) or
                self.user.inTeam(celebs.bazaar_experts))

    def subscriptions(self):
        """Return a decorated list of branch subscriptions."""
        sorted_subscriptions = sorted(
            self.context.subscriptions,
            key=lambda subscription: subscription.person.browsername)
        return [DecoratedSubscription(
                    subscription, self.isEditable(subscription))
                for subscription in sorted_subscriptions]

    def owner_is_registrant(self):
        """Return whether or not owner is the same as the registrant"""
        return self.context.owner == self.context.registrant


class BranchMergeQueueView(LaunchpadView):
    """The view used to render the merge queue for a branch."""

    __used_for__ = IBranch

    @cachedproperty
    def merge_queue(self):
        """Get the merge queue and check visibility."""
        result = []
        for proposal in self.context.getMergeQueue():
            # If the logged in user cannot view the proposal then we
            # show a "place holder" in the queue position.
            if check_permission('launchpad.View', proposal):
                result.append(proposal)
            else:
                result.append(None)
        return result


class RegisterProposalStatus(EnumeratedType):
    """A restricted status enum for the register proposal form."""

    # The text in this enum is different from the general proposal status
    # enum as we want the help text that is shown in the form to be more
    # relevant to the registration of the proposal.

    NEEDS_REVIEW = Item("""
        Needs review

        The changes are ready for review.
        """)

    WORK_IN_PROGRESS = Item("""
        Work in progress

        The changes are still being actively worked on, and are not
        yet ready for review.
        """)


class RegisterProposalSchema(Interface):
    """The schema to define the form for registering a new merge proposal."""
    target_branch = Choice(
        title=_('Target Branch'),
        vocabulary='Branch', required=True, readonly=True,
        description=_(
            "The branch that the source branch will be merged into."))

    comment = Text(
        title=_('Initial Comment'), required=False,
        description=_('Describe your change.'))

    reviewer = copy_field(
        ICodeReviewVoteReference['reviewer'], required=False)

    review_type = copy_field(ICodeReviewVoteReference['review_type'])


class RegisterBranchMergeProposalView(LaunchpadFormView):
    """The view to register new branch merge proposals."""
    schema = RegisterProposalSchema
    for_input = True

    custom_widget('target_branch', TargetBranchWidget)
    custom_widget('comment', TextAreaWidget, cssClass='codereviewcomment')

    @property
    def initial_values(self):
        """The default reviewer is the code reviewer of the target."""
        # If there is a default merge branch for the target, then default
        # the reviewer to be the review team for that branch.
        reviewer = None
        default_target = self.context.target.default_merge_target
        # Don't set the reviewer if the default branch is the same as the
        # current context.
        if default_target is not None and default_target != self.context:
            reviewer = default_target.code_reviewer
        return {'reviewer': reviewer}

    @property
    def cancel_url(self):
        return canonical_url(self.context)

    def initialize(self):
        """Show a 404 if the branch target doesn't support proposals."""
        if not self.context.target.supports_merge_proposals:
            raise NotFound(self.context, '+register-merge')
        LaunchpadFormView.initialize(self)

    @action('Propose Merge', name='register')
    def register_action(self, action, data):
        """Register the new branch merge proposal."""

        registrant = self.user
        source_branch = self.context
        target_branch = data['target_branch']

        review_requests = []
        reviewer = data.get('reviewer')
        if reviewer is not None:
            review_requests.append((reviewer, data.get('review_type')))

        try:
            # Always default to needs review until we have the wonder of AJAX
            # and an advanced expandable section.
            proposal = source_branch.addLandingTarget(
                registrant=registrant, target_branch=target_branch,
                needs_review=True, initial_comment=data.get('comment'),
                review_requests=review_requests)

            self.next_url = canonical_url(proposal)
        except InvalidBranchMergeProposal, error:
            self.addError(str(error))

    def validate(self, data):
        source_branch = self.context
        target_branch = data.get('target_branch')

        # Make sure that the target branch is different from the context.
        if target_branch is None:
            # Skip the following tests.
            # The existance of the target_branch is handled by the form
            # machinery.
            pass
        elif source_branch == target_branch:
            self.setFieldError(
                'target_branch',
                "The target branch cannot be the same as the source branch.")
        else:
            # Make sure that the target_branch is in the same project.
            if not target_branch.isBranchMergeable(source_branch):
                self.setFieldError(
                    'target_branch',
                    "This branch is not mergeable into %s." %
                    target_branch.bzr_identity)


class BranchRequestImportView(LaunchpadFormView):
    """The view to provide an 'Import now' button on the branch index page.

    This only appears on the page of a branch with an associated code import
    that is being actively imported and where there is a import scheduled at
    some point in the future.
    """

    schema = IBranch
    field_names = []

    form_style = "display: inline"

    @property
    def next_url(self):
        return canonical_url(self.context)

    @action('Import Now', name='request')
    def request_import_action(self, action, data):
        if self.context.code_import.import_job is None:
            self.request.response.addNotification(
                "This import is no longer being updated automatically.")
        elif self.context.code_import.import_job.state != \
                 CodeImportJobState.PENDING:
            assert self.context.code_import.import_job.state == \
                   CodeImportJobState.RUNNING
            self.request.response.addNotification(
                "The import is already running.")
        elif self.context.code_import.import_job.requesting_user is not None:
            user = self.context.code_import.import_job.requesting_user
            adapter = queryAdapter(user, IPathAdapter, 'fmt')
            self.request.response.addNotification(
                structured("The import has already been requested by %s." %
                           adapter.link(None)))
        else:
            getUtility(ICodeImportJobWorkflow).requestJob(
                self.context.code_import.import_job, self.user)
            self.request.response.addNotification(
                "Import will run as soon as possible.")

    @property
    def prefix(self):
        return "request%s" % self.context.id

    @property
    def action_url(self):
        return "%s/@@+request-import" % canonical_url(self.context)


class BranchSparkView(LaunchpadView):
    """This view generates the JSON data for the commit sparklines."""

    __for__ = IBranch

    # How many days to look for commits.
    COMMIT_DAYS = 90

    def _commitCounts(self):
        """Return a dict of commit counts for rendering."""
        epoch = (
            datetime.now(tz=pytz.UTC) - timedelta(days=(self.COMMIT_DAYS-1)))
        # Make a datetime for that date, but midnight.
        epoch = epoch.replace(hour=0, minute=0, second=0, microsecond=0)
        commits = dict(self.context.commitsForDays(epoch))
        # However storm returns tz-unaware datetime objects.
        day = datetime(year=epoch.year, month=epoch.month, day=epoch.day)
        days = [day + timedelta(days=count)
                for count in range(self.COMMIT_DAYS)]

        commit_list = []
        total_commits = 0
        most_commits = 0
        for index, day in enumerate(days):
            count = commits.get(day, 0)
            commit_list.append(count)
            total_commits += count
            if count >= most_commits:
                most_commits = count
                max_index = index
        return {'count': total_commits,
                'commits': commit_list,
                'max_commits': max_index}

    def render(self):
        """Write out the commit data as a JSON string."""
        # We want:
        #  count: total commit count
        #  last_commit: string to say when the last commit was
        #  commits: an array of COMMIT_DAYS values for commits for that day
        #  max_commits: an index into the commits array with the most commits,
        #     most recent wins any ties.
        values = {'count': 0, 'max_commits': 0}
        # Check there have been commits.
        if self.context.revision_count == 0:
            values['last_commit'] = 'empty branch'
        else:
            tip = self.context.getTipRevision()
            adapter = queryAdapter(tip.revision_date, IPathAdapter, 'fmt')
            values['last_commit'] = adapter.approximatedate()
            values.update(self._commitCounts())

        return simplejson.dumps(values)<|MERGE_RESOLUTION|>--- conflicted
+++ resolved
@@ -255,16 +255,7 @@
     @enabled_with_permission('launchpad.AnyPerson')
     def register_merge(self):
         text = 'Propose for merging into another branch'
-<<<<<<< HEAD
         enabled = self.context.target.supports_merge_proposals
-=======
-        # XXX: JonathanLange 2009-05-13 spec=package-branches: How about we
-        # have just one place where we decide that junk branches aren't
-        # allowed to be merged, instead of a million?
-        #
-        # It is not valid to propose a junk branch for merging.
-        enabled = self.context.product is not None
->>>>>>> e21c8129
         return Link('+register-merge', text, icon='add', enabled=enabled)
 
     def landing_candidates(self):
