--- conflicted
+++ resolved
@@ -545,19 +545,12 @@
     the user to be able to edit it.
     """
     use_template(IBranch, include=[
-<<<<<<< HEAD
-            'owner', 'product', 'name', 'url', 'lifecycle_status',
-            'whiteboard'])
-=======
         'owner',
         'name',
         'url',
-        'title',
-        'summary',
         'lifecycle_status',
         'whiteboard',
         ])
->>>>>>> f3da3555
     private = copy_field(IBranch['private'], readonly=False)
 
 
