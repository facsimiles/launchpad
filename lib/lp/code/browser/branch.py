--- conflicted
+++ resolved
@@ -54,11 +54,7 @@
 from canonical.launchpad.interfaces.bug import IBugSet
 from canonical.launchpad.interfaces.bugbranch import IBugBranch
 from canonical.launchpad.interfaces.launchpad import ILaunchpadCelebrities
-<<<<<<< HEAD
-from canonical.launchpad.interfaces.specificationbranch import (
-=======
 from lp.blueprints.interfaces.specificationbranch import (
->>>>>>> 1425cf47
     ISpecificationBranch)
 from canonical.launchpad.webapp import (
     canonical_url, ContextMenu, Link, enabled_with_permission,
@@ -491,13 +487,8 @@
         a non-final state.
         """
         # XXX: rockstar - Eventually, this if statement needs to be:
-<<<<<<< HEAD
-        # if not self.context.target.supportsMergeProposals() and will when jml
-        # gets to it in his source package branch work.
-=======
         # if not self.context.target.supportsMergeProposals() and will when
         # jml gets to it in his source package branch work.
->>>>>>> 1425cf47
         # spec=package-branches
         if not self.context.product:
             return False
