--- conflicted
+++ resolved
@@ -751,13 +751,7 @@
     """The main branch view for editing the branch attributes."""
 
     field_names = [
-<<<<<<< HEAD
-        'owner', 'product', 'name', 'private', 'url', 'title',
-        'lifecycle_status']
-=======
-        'owner', 'product', 'name', 'private', 'url', 'summary',
-        'lifecycle_status', 'whiteboard']
->>>>>>> 5a32e3b4
+        'owner', 'product', 'name', 'private', 'url', 'lifecycle_status']
 
     custom_widget('lifecycle_status', LaunchpadRadioWidgetWithDescription)
 
@@ -891,13 +885,7 @@
 
     schema = IBranch
     for_input = True
-<<<<<<< HEAD
-    field_names = ['owner', 'name', 'branch_type', 'url', 'title',
-                   'lifecycle_status']
-=======
-    field_names = ['owner', 'name', 'branch_type', 'url',
-                   'summary', 'lifecycle_status', 'whiteboard']
->>>>>>> 5a32e3b4
+    field_names = ['owner', 'name', 'branch_type', 'url', 'lifecycle_status']
 
     branch = None
     custom_widget('branch_type', LaunchpadRadioWidgetWithDescription)
@@ -943,14 +931,7 @@
                 name=data['name'],
                 registrant=self.user,
                 url=data.get('url'),
-<<<<<<< HEAD
-                title=data['title'],
                 lifecycle_status=data['lifecycle_status'])
-=======
-                summary=data['summary'],
-                lifecycle_status=data['lifecycle_status'],
-                whiteboard=data['whiteboard'])
->>>>>>> 5a32e3b4
             if self.branch.branch_type == BranchType.MIRRORED:
                 self.branch.requestMirror()
         except BranchCreationForbidden:
