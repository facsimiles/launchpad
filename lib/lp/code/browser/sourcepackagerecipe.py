# Copyright 2010 Canonical Ltd.  This software is licensed under the
# GNU Affero General Public License version 3 (see the file LICENSE).

"""SourcePackageRecipe views."""

__metaclass__ = type

__all__ = [
    'SourcePackageRecipeAddView',
    'SourcePackageRecipeBuildView',
    'SourcePackageRecipeContextMenu',
    'SourcePackageRecipeEditView',
    'SourcePackageRecipeNavigationMenu',
    'SourcePackageRecipeRequestBuildsView',
    'SourcePackageRecipeView',
    ]


from bzrlib.plugins.builder.recipe import RecipeParser, RecipeParseError
from zope.interface import providedBy
from lazr.lifecycle.event import ObjectModifiedEvent
from lazr.lifecycle.snapshot import Snapshot
from lazr.restful.interface import use_template
from zope.component import getUtility
from zope.event import notify
from zope.interface import implements, Interface
from zope.schema import Choice, List, Text
from zope.schema.vocabulary import SimpleVocabulary, SimpleTerm

from canonical.database.constants import UTC_NOW
from canonical.launchpad.browser.launchpad import Hierarchy
from canonical.launchpad.browser.librarian import FileNavigationMixin
from canonical.launchpad.interfaces import ILaunchBag
from canonical.launchpad.webapp import (
    action, canonical_url, ContextMenu, custom_widget,
    enabled_with_permission, LaunchpadEditFormView, LaunchpadFormView,
    LaunchpadView, Link, Navigation, NavigationMenu, stepthrough)
from canonical.launchpad.webapp.authorization import check_permission
from canonical.launchpad.webapp.breadcrumb import Breadcrumb
from canonical.widgets.itemswidgets import LabeledMultiCheckBoxWidget
from lp.buildmaster.interfaces.buildbase import BuildStatus
from lp.code.interfaces.sourcepackagerecipe import (
    ISourcePackageRecipe, ISourcePackageRecipeSource, MINIMAL_RECIPE_TEXT)
from lp.code.interfaces.sourcepackagerecipebuild import (
    ISourcePackageRecipeBuild, ISourcePackageRecipeBuildSource)
from lp.soyuz.browser.archive import make_archive_vocabulary
from lp.soyuz.interfaces.archive import (
    IArchiveSet)
from lp.registry.interfaces.distroseries import IDistroSeriesSet
from lp.registry.interfaces.pocket import PackagePublishingPocket
from lp.services.job.interfaces.job import JobStatus


class IRecipesForPerson(Interface):
    """A marker interface for source package recipe sets."""


class RecipesForPersonBreadcrumb(Breadcrumb):
    """A Breadcrumb to handle the "Recipes" link for recipe breadcrumbs."""

    rootsite = 'code'
    text = 'Recipes'

    implements(IRecipesForPerson)

    @property
    def url(self):
        return canonical_url(self.context, view_name="+recipes")


class SourcePackageRecipeHierarchy(Hierarchy):
    """"Hierarchy for Source Package Recipe."""

    vhost_breadcrumb = False

    @property
    def objects(self):
        """See `Hierarchy`."""
        traversed = list(self.request.traversed_objects)

        # Pop the root object
        yield traversed.pop(0)

        recipe = traversed.pop(0)
        while not ISourcePackageRecipe.providedBy(recipe):
            yield recipe
            recipe = traversed.pop(0)

        # Pop in the "Recipes" link to recipe listings.
        yield RecipesForPersonBreadcrumb(recipe.owner)
        yield recipe

        for item in traversed:
            yield item


class SourcePackageRecipeNavigation(Navigation):
    """Navigation from the SourcePackageRecipe."""

    usedfor = ISourcePackageRecipe

    @stepthrough('+build')
    def traverse_build(self, id):
        """Traverse to this recipe's builds."""
        return getUtility(ISourcePackageRecipeBuildSource).getById(int(id))


class SourcePackageRecipeNavigationMenu(NavigationMenu):
    """Navigation menu for sourcepackage recipes."""

    usedfor = ISourcePackageRecipe

    facet = 'branches'

    links = ('edit', 'delete')

    @enabled_with_permission('launchpad.Edit')
    def edit(self):
        return Link('+edit', 'Edit recipe', icon='edit')

    @enabled_with_permission('launchpad.Edit')
    def delete(self):
        return Link('+delete', 'Delete recipe', icon='trash-icon')


class SourcePackageRecipeContextMenu(ContextMenu):
    """Context menu for sourcepackage recipes."""

    usedfor = ISourcePackageRecipe

    facet = 'branches'

    links = ('request_builds',)

    def request_builds(self):
        """Provide a link for requesting builds of a recipe."""
        return Link('+request-builds', 'Request build(s)', icon='add')


class SourcePackageRecipeView(LaunchpadView):
    """Default view of a SourcePackageRecipe."""

    @property
    def page_title(self):
        return "%(name)s\'s %(recipe_name)s recipe" % {
            'name': self.context.owner.displayname,
            'recipe_name': self.context.name}

    label = page_title

    @property
    def builds(self):
        """A list of interesting builds.

        All pending builds are shown, as well as 1-5 recent builds.
        Recent builds are ordered by date completed.
        """
        builds = list(self.context.getBuilds(pending=True))
        for build in self.context.getBuilds():
            builds.append(build)
            if len(builds) >= 5:
                break
        builds.reverse()
        return builds


def buildable_distroseries_vocabulary(context):
    """Return a vocabulary of buildable distroseries."""
    ppas = getUtility(IArchiveSet).getPPAsForUser(getUtility(ILaunchBag).user)
    supported_distros = [ppa.distribution for ppa in ppas]
    dsset = getUtility(IDistroSeriesSet).search()
    terms = [SimpleTerm(distro, distro.id, distro.displayname)
             for distro in dsset if (
                 distro.active and distro.distribution in supported_distros)]
    return SimpleVocabulary(terms)

def target_ppas_vocabulary(context):
    """Return a vocabulary of ppas that the current user can target."""
    ppas = getUtility(IArchiveSet).getPPAsForUser(getUtility(ILaunchBag).user)
    return make_archive_vocabulary(
        ppa for ppa in ppas
        if check_permission('launchpad.Append', ppa))


class SourcePackageRecipeRequestBuildsView(LaunchpadFormView):
    """A view for requesting builds of a SourcePackageRecipe."""

    @property
    def initial_values(self):
        """Set initial values for the widgets.

        The distroseries function as defaults for requesting a build.
        """
        initial_values = {'distros': self.context.distroseries}
        build = self.context.getLastBuild()
        if build is not None:
            initial_values['archive'] = build.archive
        return initial_values

    class schema(Interface):
        """Schema for requesting a build."""
        distros = List(
            Choice(vocabulary='BuildableDistroSeries'),
            title=u'Distribution series')
        archive = Choice(vocabulary='TargetPPAs', title=u'Archive')

    custom_widget('distros', LabeledMultiCheckBoxWidget)

    @property
    def title(self):
        return 'Request builds for %s' % self.context.name

    label = title

    @property
    def next_url(self):
        return canonical_url(self.context)

    cancel_url = next_url

    @action('Request builds', name='request')
    def request_action(self, action, data):
        """User action for requesting a number of builds."""
        for distroseries in data['distros']:
            self.context.requestBuild(
                data['archive'], self.user, distroseries,
                PackagePublishingPocket.RELEASE, manual=True)


class SourcePackageRecipeBuildNavigation(Navigation, FileNavigationMixin):

    usedfor = ISourcePackageRecipeBuild


class SourcePackageRecipeBuildView(LaunchpadView):
    """Default view of a SourcePackageRecipeBuild."""

    @property
    def status(self):
        """A human-friendly status string."""
        if (self.context.buildstate == BuildStatus.NEEDSBUILD
            and self.eta is None):
            return 'No suitable builders'
        return {
            BuildStatus.NEEDSBUILD: 'Pending build',
            BuildStatus.FULLYBUILT: 'Successful build',
            BuildStatus.MANUALDEPWAIT: (
                'Could not build because of missing dependencies'),
            BuildStatus.CHROOTWAIT: (
                'Could not build because of chroot problem'),
            BuildStatus.SUPERSEDED: (
                'Could not build because source package was superseded'),
            BuildStatus.FAILEDTOUPLOAD: 'Could not be uploaded correctly',
            }.get(self.context.buildstate, self.context.buildstate.title)

    @property
    def eta(self):
        """The datetime when the build job is estimated to complete.

        This is the BuildQueue.estimated_duration plus the
        Job.date_started or BuildQueue.getEstimatedJobStartTime.
        """
        if self.context.buildqueue_record is None:
            return None
        queue_record = self.context.buildqueue_record
        if queue_record.job.status == JobStatus.WAITING:
            start_time = queue_record.getEstimatedJobStartTime()
            if start_time is None:
                return None
        else:
            start_time = queue_record.job.date_started
        duration = queue_record.estimated_duration
        return start_time + duration

    @property
    def date(self):
        """The date when the build completed or is estimated to complete."""
        if self.estimate:
            return self.eta
        return self.context.datebuilt

    @property
    def estimate(self):
        """If true, the date value is an estimate."""
        if self.context.datebuilt is not None:
            return False
        return self.eta is not None

    def binary_builds(self):
        return list(self.context.binary_builds)


class ISourcePackageAddEditSchema(Interface):
    """Schema for adding or editing a recipe."""

    use_template(ISourcePackageRecipe, include=[
        'name',
        'description',
        'owner',
        'build_daily'
        ])
<<<<<<< HEAD
    sourcepackagename = Choice(
        title=u"Source Package Name", required=True,
        vocabulary='SourcePackageName')
    daily_build_archive = Choice(vocabulary='TargetPPAs',
        title=u'Daily build archive')
=======
>>>>>>> 22d85a64
    distros = List(
        Choice(vocabulary='BuildableDistroSeries'),
        title=u'Default Distribution series')
    recipe_text = Text(
        title=u'Recipe text', required=True,
        description=u'The text of the recipe.')



class RecipeTextValidatorMixin:
    """Class to validate that the Source Package Recipe text is valid."""

    def validate(self, data):
        if data['build_daily']:
            if len(data['distros']) == 0:
                self.setFieldError(
                    'distros',
                    'You must specify at least one series for daily builds.')
        try:
            parser = RecipeParser(data['recipe_text'])
            parser.parse()
        except RecipeParseError:
            self.setFieldError(
                'recipe_text',
                'The recipe text is not a valid bzr-builder recipe.')

        if getUtility(ISourcePackageRecipeSource).exists(
                                                    self.user, data['name']):
            self.setFieldError(
                'name',
                'There is already a recipe owned by %s with this name.' %
                    self.user.displayname)


class SourcePackageRecipeAddView(RecipeTextValidatorMixin, LaunchpadFormView):
    """View for creating Source Package Recipes."""

    title = label = 'Create a new source package recipe'

    schema = ISourcePackageAddEditSchema
    custom_widget('distros', LabeledMultiCheckBoxWidget)

    @property
    def initial_values(self):
        return {
            'recipe_text': MINIMAL_RECIPE_TEXT % self.context.bzr_identity,
            'owner': self.user,
            'build_daily': False}

    @property
    def cancel_url(self):
        return canonical_url(self.context)

    @action('Create Recipe', name='create')
    def request_action(self, action, data):
        parser = RecipeParser(data['recipe_text'])
        recipe = parser.parse()
        source_package_recipe = getUtility(ISourcePackageRecipeSource).new(
<<<<<<< HEAD
            self.user, self.user, data['sourcepackagename'],
            data['name'], recipe, data['description'], data['distros'],
            data['daily_build_archive'], data['build_daily'])
=======
            self.user, self.user, data['name'], recipe, data['description'],
            data['distros'])
>>>>>>> 22d85a64
        self.next_url = canonical_url(source_package_recipe)


class SourcePackageRecipeEditView(RecipeTextValidatorMixin,
                                  LaunchpadEditFormView):
    """View for editing Source Package Recipes."""

    @property
    def title(self):
        return 'Edit %s source package recipe' % self.context.name
    label = title

    schema = ISourcePackageAddEditSchema
    custom_widget('distros', LabeledMultiCheckBoxWidget)

    @property
    def initial_values(self):
        return {
            'distros': self.context.distroseries,
            'recipe_text': str(self.context.builder_recipe),}

    @property
    def cancel_url(self):
        return canonical_url(self.context)

    @action('Update Recipe', name='update')
    def request_action(self, action, data):
        changed = False
        recipe_before_modification = Snapshot(
            self.context, providing=providedBy(self.context))

        recipe_text = data.pop('recipe_text')
        parser = RecipeParser(recipe_text)
        recipe = parser.parse()
        if self.context.builder_recipe != recipe:
            self.context.builder_recipe = recipe
            changed = True

        distros = data.pop('distros')
        if distros != self.context.distroseries:
            self.context.distroseries.clear()
            for distroseries_item in distros:
                self.context.distroseries.add(distroseries_item)
            changed = True

        if self.updateContextFromData(data, notify_modified=False):
            changed = True

        if changed:
            field_names = [
                form_field.__name__ for form_field in self.form_fields]
            notify(ObjectModifiedEvent(
                self.context, recipe_before_modification, field_names))
            # Only specify that the context was modified if there
            # was in fact a change.
            self.context.date_last_modified = UTC_NOW

        self.next_url = canonical_url(self.context)

    @property
    def adapters(self):
        """See `LaunchpadEditFormView`"""
        return {ISourcePackageAddEditSchema: self.context}


class SourcePackageRecipeDeleteView(LaunchpadFormView):

    @property
    def title(self):
        return 'Delete %s source package recipe' % self.context.name
    label = title

    class schema(Interface):
        """Schema for deleting a branch."""

    @property
    def cancel_url(self):
        return canonical_url(self.context)

    @property
    def next_url(self):
        return canonical_url(self.context.owner)

    @action('Delete recipe', name='delete')
    def request_action(self, action, data):
        self.context.destroySelf()<|MERGE_RESOLUTION|>--- conflicted
+++ resolved
@@ -299,14 +299,8 @@
         'owner',
         'build_daily'
         ])
-<<<<<<< HEAD
-    sourcepackagename = Choice(
-        title=u"Source Package Name", required=True,
-        vocabulary='SourcePackageName')
     daily_build_archive = Choice(vocabulary='TargetPPAs',
         title=u'Daily build archive')
-=======
->>>>>>> 22d85a64
     distros = List(
         Choice(vocabulary='BuildableDistroSeries'),
         title=u'Default Distribution series')
@@ -365,14 +359,8 @@
         parser = RecipeParser(data['recipe_text'])
         recipe = parser.parse()
         source_package_recipe = getUtility(ISourcePackageRecipeSource).new(
-<<<<<<< HEAD
-            self.user, self.user, data['sourcepackagename'],
-            data['name'], recipe, data['description'], data['distros'],
-            data['daily_build_archive'], data['build_daily'])
-=======
             self.user, self.user, data['name'], recipe, data['description'],
-            data['distros'])
->>>>>>> 22d85a64
+            data['distros'], data['daily_build_archive'], data['build_daily'])
         self.next_url = canonical_url(source_package_recipe)
 
 
