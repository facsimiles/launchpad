# Copyright 2010 Canonical Ltd.  This software is licensed under the
# GNU Affero General Public License version 3 (see the file LICENSE).

"""SourcePackageRecipe views."""

__metaclass__ = type

__all__ = [
    'SourcePackageRecipeAddView',
    'SourcePackageRecipeContextMenu',
    'SourcePackageRecipeEditView',
    'SourcePackageRecipeNavigationMenu',
    'SourcePackageRecipeRequestBuildsView',
    'SourcePackageRecipeView',
    ]


from bzrlib.plugins.builder.recipe import RecipeParser, RecipeParseError
from zope.interface import providedBy
from lazr.lifecycle.event import ObjectModifiedEvent
from lazr.lifecycle.snapshot import Snapshot
from lazr.restful.interface import use_template
from zope.component import getUtility
from zope.event import notify
from zope.interface import implements, Interface
from zope.schema import Choice, List, Text
from zope.schema.vocabulary import SimpleVocabulary, SimpleTerm

from canonical.database.constants import UTC_NOW
from canonical.launchpad.browser.launchpad import Hierarchy
from canonical.launchpad.interfaces import ILaunchBag
from canonical.launchpad.webapp import (
    action, canonical_url, ContextMenu, custom_widget,
    enabled_with_permission, LaunchpadEditFormView, LaunchpadFormView,
    LaunchpadView, Link, Navigation, NavigationMenu, stepthrough, structured)
from canonical.launchpad.webapp.authorization import check_permission
from canonical.launchpad.webapp.breadcrumb import Breadcrumb
from canonical.launchpad.webapp.sorting import sorted_dotted_numbers
from canonical.widgets.itemswidgets import LabeledMultiCheckBoxWidget
<<<<<<< HEAD
from lp.code.errors import ForbiddenInstruction
=======
from lp.buildmaster.interfaces.buildbase import BuildStatus
from lp.code.errors import BuildAlreadyPending, ForbiddenInstruction
>>>>>>> 688e233c
from lp.code.interfaces.branch import NoSuchBranch
from lp.code.interfaces.sourcepackagerecipe import (
    ISourcePackageRecipe, ISourcePackageRecipeSource, MINIMAL_RECIPE_TEXT)
from lp.code.interfaces.sourcepackagerecipebuild import (
    ISourcePackageRecipeBuildSource)
from lp.soyuz.browser.archive import make_archive_vocabulary
from lp.soyuz.interfaces.archive import (
    IArchiveSet)
from lp.registry.interfaces.distroseries import IDistroSeriesSet
from lp.registry.interfaces.pocket import PackagePublishingPocket
<<<<<<< HEAD
=======
from lp.services.job.interfaces.job import JobStatus

RECIPE_BETA_MESSAGE = structured(
    'We\'re still working on source package recipes. '
    'We would love for you to try them out, and if you have '
    'any issues, please '
    '<a href="http://bugs.edge.launchpad.net/launchpad-code">'
    'file a bug</a>.  We\'ll be happy to fix any problems you encounter.')

>>>>>>> 688e233c

class IRecipesForPerson(Interface):
    """A marker interface for source package recipe sets."""


class RecipesForPersonBreadcrumb(Breadcrumb):
    """A Breadcrumb to handle the "Recipes" link for recipe breadcrumbs."""

    rootsite = 'code'
    text = 'Recipes'

    implements(IRecipesForPerson)

    @property
    def url(self):
        return canonical_url(self.context, view_name="+recipes")


class SourcePackageRecipeHierarchy(Hierarchy):
    """"Hierarchy for Source Package Recipe."""

    vhost_breadcrumb = False

    @property
    def objects(self):
        """See `Hierarchy`."""
        traversed = list(self.request.traversed_objects)

        # Pop the root object
        yield traversed.pop(0)

        recipe = traversed.pop(0)
        while not ISourcePackageRecipe.providedBy(recipe):
            yield recipe
            recipe = traversed.pop(0)

        # Pop in the "Recipes" link to recipe listings.
        yield RecipesForPersonBreadcrumb(recipe.owner)
        yield recipe

        for item in traversed:
            yield item


class SourcePackageRecipeNavigation(Navigation):
    """Navigation from the SourcePackageRecipe."""

    usedfor = ISourcePackageRecipe

    @stepthrough('+build')
    def traverse_build(self, id):
        """Traverse to this recipe's builds."""
        return getUtility(ISourcePackageRecipeBuildSource).getById(int(id))


class SourcePackageRecipeNavigationMenu(NavigationMenu):
    """Navigation menu for sourcepackage recipes."""

    usedfor = ISourcePackageRecipe

    facet = 'branches'

    links = ('edit', 'delete')

    @enabled_with_permission('launchpad.Edit')
    def edit(self):
        return Link('+edit', 'Edit recipe', icon='edit')

    @enabled_with_permission('launchpad.Edit')
    def delete(self):
        return Link('+delete', 'Delete recipe', icon='trash-icon')


class SourcePackageRecipeContextMenu(ContextMenu):
    """Context menu for sourcepackage recipes."""

    usedfor = ISourcePackageRecipe

    facet = 'branches'

    links = ('request_builds',)

    def request_builds(self):
        """Provide a link for requesting builds of a recipe."""
        return Link('+request-builds', 'Request build(s)', icon='add')


class SourcePackageRecipeView(LaunchpadView):
    """Default view of a SourcePackageRecipe."""

    def initialize(self):
        # XXX: rockstar: This should be removed when source package recipes are
        # put into production. spec=sourcepackagerecipes
        super(SourcePackageRecipeView, self).initialize()
        self.request.response.addWarningNotification(RECIPE_BETA_MESSAGE)

    @property
    def page_title(self):
        return "%(name)s\'s %(recipe_name)s recipe" % {
            'name': self.context.owner.displayname,
            'recipe_name': self.context.name}

    label = page_title

    @property
    def builds(self):
        """A list of interesting builds.

        All pending builds are shown, as well as 1-5 recent builds.
        Recent builds are ordered by date completed.
        """
        builds = list(self.context.getBuilds(pending=True))
        for build in self.context.getBuilds():
            builds.append(build)
            if len(builds) >= 5:
                break
        builds.reverse()
        return builds


def buildable_distroseries_vocabulary(context):
    """Return a vocabulary of buildable distroseries."""
    ppas = getUtility(IArchiveSet).getPPAsForUser(getUtility(ILaunchBag).user)
    supported_distros = [ppa.distribution for ppa in ppas]
    dsset = getUtility(IDistroSeriesSet).search()
    terms = sorted_dotted_numbers(
        [SimpleTerm(distro, distro.id, distro.displayname)
         for distro in dsset if (
         distro.active and distro.distribution in supported_distros)],
        key=lambda term: term.value.version)
    terms.reverse()
    return SimpleVocabulary(terms)


def target_ppas_vocabulary(context):
    """Return a vocabulary of ppas that the current user can target."""
    ppas = getUtility(IArchiveSet).getPPAsForUser(getUtility(ILaunchBag).user)
    return make_archive_vocabulary(
        ppa for ppa in ppas
        if check_permission('launchpad.Append', ppa))


class SourcePackageRecipeRequestBuildsView(LaunchpadFormView):
    """A view for requesting builds of a SourcePackageRecipe."""

    @property
    def initial_values(self):
        """Set initial values for the widgets.

        The distroseries function as defaults for requesting a build.
        """
        initial_values = {'distros': self.context.distroseries}
        build = self.context.getLastBuild()
        if build is not None:
            initial_values['archive'] = build.archive
        return initial_values

    class schema(Interface):
        """Schema for requesting a build."""
        distros = List(
            Choice(vocabulary='BuildableDistroSeries'),
            title=u'Distribution series')
        archive = Choice(vocabulary='TargetPPAs', title=u'Archive')

    custom_widget('distros', LabeledMultiCheckBoxWidget)

    @property
    def title(self):
        return 'Request builds for %s' % self.context.name

    label = title

    @property
    def cancel_url(self):
        return canonical_url(self.context)

    def validate(self, data):
        over_quota_distroseries = []
        for distroseries in data['distros']:
            if self.context.isOverQuota(self.user, distroseries):
                over_quota_distroseries.append(str(distroseries))
        if len(over_quota_distroseries) > 0:
            self.setFieldError(
                'distros',
                "You have exceeded today's quota for %s." %
                ', '.join(over_quota_distroseries))

    @action('Request builds', name='request')
    def request_action(self, action, data):
        """User action for requesting a number of builds."""
        for distroseries in data['distros']:
            try:
                self.context.requestBuild(
                    data['archive'], self.user, distroseries,
                    PackagePublishingPocket.RELEASE, manual=True)
            except BuildAlreadyPending, e:
                self.setFieldError(
                    'distros',
                    'An identical build is already pending for %s.' %
                    e.distroseries)
                return
        self.next_url = self.cancel_url



class ISourcePackageAddEditSchema(Interface):
    """Schema for adding or editing a recipe."""

    use_template(ISourcePackageRecipe, include=[
        'name',
        'description',
        'owner',
        'build_daily'
        ])
    daily_build_archive = Choice(vocabulary='TargetPPAs',
        title=u'Daily build archive')
    distros = List(
        Choice(vocabulary='BuildableDistroSeries'),
        title=u'Default Distribution series')
    recipe_text = Text(
        title=u'Recipe text', required=True,
        description=u'The text of the recipe.')



class RecipeTextValidatorMixin:
    """Class to validate that the Source Package Recipe text is valid."""

    def validate(self, data):
        if data['build_daily']:
            if len(data['distros']) == 0:
                self.setFieldError(
                    'distros',
                    'You must specify at least one series for daily builds.')
        try:
            parser = RecipeParser(data['recipe_text'])
            parser.parse()
        except RecipeParseError:
            self.setFieldError(
                'recipe_text',
                'The recipe text is not a valid bzr-builder recipe.')


class SourcePackageRecipeAddView(RecipeTextValidatorMixin, LaunchpadFormView):
    """View for creating Source Package Recipes."""

    title = label = 'Create a new source package recipe'

    schema = ISourcePackageAddEditSchema
    custom_widget('distros', LabeledMultiCheckBoxWidget)

    def initialize(self):
        # XXX: rockstar: This should be removed when source package recipes are
        # put into production. spec=sourcepackagerecipes
        super(SourcePackageRecipeAddView, self).initialize()
        self.request.response.addWarningNotification(RECIPE_BETA_MESSAGE)

    @property
    def initial_values(self):
        return {
            'recipe_text': MINIMAL_RECIPE_TEXT % self.context.bzr_identity,
            'owner': self.user,
            'build_daily': False}

    @property
    def cancel_url(self):
        return canonical_url(self.context)

    @action('Create Recipe', name='create')
    def request_action(self, action, data):
        parser = RecipeParser(data['recipe_text'])
        recipe = parser.parse()
        try:
            source_package_recipe = getUtility(
                ISourcePackageRecipeSource).new(
                    self.user, self.user, data['name'], recipe,
                    data['description'], data['distros'],
                    data['daily_build_archive'], data['build_daily'])
        except ForbiddenInstruction:
            # XXX: bug=592513 We shouldn't be hardcoding "run" here.
            self.setFieldError(
                'recipe_text',
                'The bzr-builder instruction "run" is not permitted here.')
            return
        except NoSuchBranch, e:
            self.setFieldError(
                'recipe_text', '%s is not a branch on Launchpad.' % e.name)
            return

        self.next_url = canonical_url(source_package_recipe)

    def validate(self, data):
        super(SourcePackageRecipeAddView, self).validate(data)
        name = data.get('name', None)
        owner = data.get('owner', None)
        if name and owner:
            SourcePackageRecipeSource = getUtility(ISourcePackageRecipeSource)
            if SourcePackageRecipeSource.exists(owner, name):
                self.setFieldError(
                    'name',
                    'There is already a recipe owned by %s with this name.' %
                        owner.displayname)


class SourcePackageRecipeEditView(RecipeTextValidatorMixin,
                                  LaunchpadEditFormView):
    """View for editing Source Package Recipes."""

    @property
    def title(self):
        return 'Edit %s source package recipe' % self.context.name
    label = title

    schema = ISourcePackageAddEditSchema
    custom_widget('distros', LabeledMultiCheckBoxWidget)

    @property
    def initial_values(self):
        return {
            'distros': self.context.distroseries,
            'recipe_text': str(self.context.builder_recipe),}

    @property
    def cancel_url(self):
        return canonical_url(self.context)

    @action('Update Recipe', name='update')
    def request_action(self, action, data):
        changed = False
        recipe_before_modification = Snapshot(
            self.context, providing=providedBy(self.context))

        recipe_text = data.pop('recipe_text')
        parser = RecipeParser(recipe_text)
        recipe = parser.parse()
        if self.context.builder_recipe != recipe:
            try:
                self.context.builder_recipe = recipe
                changed = True
            except ForbiddenInstruction:
                # XXX: bug=592513 We shouldn't be hardcoding "run" here.
                self.setFieldError(
                    'recipe_text',
                    'The bzr-builder instruction "run" is not permitted here.'
                    )
                return


        distros = data.pop('distros')
        if distros != self.context.distroseries:
            self.context.distroseries.clear()
            for distroseries_item in distros:
                self.context.distroseries.add(distroseries_item)
            changed = True

        if self.updateContextFromData(data, notify_modified=False):
            changed = True

        if changed:
            field_names = [
                form_field.__name__ for form_field in self.form_fields]
            notify(ObjectModifiedEvent(
                self.context, recipe_before_modification, field_names))
            # Only specify that the context was modified if there
            # was in fact a change.
            self.context.date_last_modified = UTC_NOW

        self.next_url = canonical_url(self.context)

    @property
    def adapters(self):
        """See `LaunchpadEditFormView`"""
        return {ISourcePackageAddEditSchema: self.context}

    def validate(self, data):
        super(SourcePackageRecipeEditView, self).validate(data)
        name = data.get('name', None)
        owner = data.get('owner', None)
        if name and owner:
            SourcePackageRecipeSource = getUtility(ISourcePackageRecipeSource)
            if SourcePackageRecipeSource.exists(owner, name):
                recipe = owner.getRecipe(name)
                if recipe != self.context:
                    self.setFieldError(
                        'name',
                        'There is already a recipe owned by %s with this '
                        'name.' % owner.displayname)


class SourcePackageRecipeDeleteView(LaunchpadFormView):

    @property
    def title(self):
        return 'Delete %s source package recipe' % self.context.name
    label = title

    class schema(Interface):
        """Schema for deleting a branch."""

    @property
    def cancel_url(self):
        return canonical_url(self.context)

    @property
    def next_url(self):
        return canonical_url(self.context.owner)

    @action('Delete recipe', name='delete')
    def request_action(self, action, data):
        self.context.destroySelf()<|MERGE_RESOLUTION|>--- conflicted
+++ resolved
@@ -37,12 +37,8 @@
 from canonical.launchpad.webapp.breadcrumb import Breadcrumb
 from canonical.launchpad.webapp.sorting import sorted_dotted_numbers
 from canonical.widgets.itemswidgets import LabeledMultiCheckBoxWidget
-<<<<<<< HEAD
 from lp.code.errors import ForbiddenInstruction
-=======
-from lp.buildmaster.interfaces.buildbase import BuildStatus
-from lp.code.errors import BuildAlreadyPending, ForbiddenInstruction
->>>>>>> 688e233c
+from lp.code.errors import BuildAlreadyPending
 from lp.code.interfaces.branch import NoSuchBranch
 from lp.code.interfaces.sourcepackagerecipe import (
     ISourcePackageRecipe, ISourcePackageRecipeSource, MINIMAL_RECIPE_TEXT)
@@ -53,9 +49,6 @@
     IArchiveSet)
 from lp.registry.interfaces.distroseries import IDistroSeriesSet
 from lp.registry.interfaces.pocket import PackagePublishingPocket
-<<<<<<< HEAD
-=======
-from lp.services.job.interfaces.job import JobStatus
 
 RECIPE_BETA_MESSAGE = structured(
     'We\'re still working on source package recipes. '
@@ -64,7 +57,6 @@
     '<a href="http://bugs.edge.launchpad.net/launchpad-code">'
     'file a bug</a>.  We\'ll be happy to fix any problems you encounter.')
 
->>>>>>> 688e233c
 
 class IRecipesForPerson(Interface):
     """A marker interface for source package recipe sets."""
