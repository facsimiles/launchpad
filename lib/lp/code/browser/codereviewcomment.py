# Copyright 2009-2012 Canonical Ltd.  This software is licensed under the
# GNU Affero General Public License version 3 (see the file LICENSE).

__metaclass__ = type

__all__ = [
    'CodeReviewCommentAddView',
    'CodeReviewCommentContextMenu',
    'CodeReviewCommentPrimaryContext',
    'CodeReviewCommentView',
    'CodeReviewDisplayComment',
    ]

from lazr.delegates import delegates
from lazr.restful.interface import copy_field
from zope.component import getUtility
from zope.formlib.widgets import (
    DropdownWidget,
    TextAreaWidget,
    )
from zope.interface import (
    implements,
    Interface,
    )
from zope.schema import (
    Bool,
    Text,
    )

from lp import _
from lp.app.browser.launchpadform import (
    action,
    custom_widget,
    LaunchpadFormView,
    )
from lp.code.interfaces.codereviewcomment import ICodeReviewComment
from lp.code.interfaces.codereviewinlinecomment import (
    ICodeReviewInlineCommentSet,
    )
from lp.code.interfaces.codereviewvote import ICodeReviewVoteReference
from lp.services.comments.browser.comment import download_body
from lp.services.comments.browser.messagecomment import MessageComment
from lp.services.comments.interfaces.conversation import IComment
from lp.services.config import config
from lp.services.features import getFeatureFlag
from lp.services.librarian.interfaces import ILibraryFileAlias
from lp.services.propertycache import (
    cachedproperty,
    get_property_cache,
    )
from lp.services.webapp import (
    canonical_url,
    ContextMenu,
    LaunchpadView,
    Link,
    )
from lp.services.webapp.interfaces import IPrimaryContext


class ICodeReviewDisplayComment(IComment, ICodeReviewComment):
    """Marker interface for displaying code review comments."""


class CodeReviewDisplayComment(MessageComment):
    """A code review comment or activity or both.

    The CodeReviewComment itself does not implement the IComment interface as
    this is purely a display interface, and doesn't make sense to have display
    only code in the model itself.
    """

    implements(ICodeReviewDisplayComment)

    delegates(ICodeReviewComment, 'comment')

    def __init__(self, comment, from_superseded=False, limit_length=True):
        if limit_length:
            comment_limit = config.malone.max_comment_size
        else:
            comment_limit = None
        super(CodeReviewDisplayComment, self).__init__(comment_limit)
        self.comment = comment
        get_property_cache(self).has_body = bool(self.comment.message_body)
        self.has_footer = self.comment.vote is not None
        # The date attribute is used to sort the comments in the conversation.
        self.date = self.comment.message.datecreated
        self.from_superseded = from_superseded

    @property
    def index(self):
        return self.comment.id

    @property
    def extra_css_class(self):
        if self.from_superseded:
            return 'from-superseded'
        else:
            return ''

    @cachedproperty
    def body_text(self):
        """Get the body text for the message."""
        return self.comment.message_body

    @cachedproperty
    def all_attachments(self):
        return self.comment.getAttachments()

    @cachedproperty
    def display_attachments(self):
        # Attachments to show.
        return [DiffAttachment(alias) for alias in self.all_attachments[0]]

    @cachedproperty
    def other_attachments(self):
        # Attachments to not show.
        return self.all_attachments[1]

    @property
    def download_url(self):
        return canonical_url(self.comment, view_name='+download')


def get_message(display_comment):
    """Adapt an ICodeReviwComment to an IMessage."""
    return display_comment.comment.message


class CodeReviewCommentPrimaryContext:
    """The primary context is the comment is that of the source branch."""

    implements(IPrimaryContext)

    def __init__(self, comment):
        self.context = IPrimaryContext(
            comment.branch_merge_proposal).context


class CodeReviewCommentContextMenu(ContextMenu):
    """Context menu for branches."""

    usedfor = ICodeReviewComment
    links = ['reply']

    def reply(self):
        enabled = self.context.branch_merge_proposal.isMergable()
        return Link('+reply', 'Reply', icon='add', enabled=enabled)


class DiffAttachment:
    """An attachment that we are going to display."""

    implements(ILibraryFileAlias)

    delegates(ILibraryFileAlias, 'alias')

    def __init__(self, alias):
        self.alias = alias

    @cachedproperty
    def text(self):
        """Read the text out of the librarin."""
        self.alias.open()
        try:
            return self.alias.read(config.diff.max_read_size)
        finally:
            self.alias.close()

    @cachedproperty
    def diff_text(self):
        """Get the text and attempt to decode it."""
        try:
            diff = self.text.decode('utf-8')
        except UnicodeDecodeError:
            diff = self.text.decode('windows-1252', 'replace')
        # Strip off the trailing carriage returns.
        return diff.rstrip('\n')


class CodeReviewCommentView(LaunchpadView):
    """Standard view of a CodeReviewComment"""

    page_title = "Code review comment"

    @cachedproperty
    def comment(self):
        """The decorated code review comment."""
        return CodeReviewDisplayComment(self.context, limit_length=False)

    @property
    def page_description(self):
        return self.context.message_body

    def download(self):
        return download_body(
            CodeReviewDisplayComment(self.context), self.request)

    # Should the comment be shown in full?
    full_comment = True
    # Show comment expanders?
    show_expanders = False


class CodeReviewCommentIndexView(CodeReviewCommentView):

    def __call__(self):
        """View redirects to +download if comment is too long to render."""
        if self.comment.too_long_to_render:
            return self.request.response.redirect(self.comment.download_url)
        return super(CodeReviewCommentIndexView, self).__call__()


class IEditCodeReviewComment(Interface):
    """Interface for use as a schema for CodeReviewComment forms."""

    vote = copy_field(ICodeReviewComment['vote'], required=False)

    review_type = copy_field(
        ICodeReviewVoteReference['review_type'],
        description=u'Lowercase keywords describing the type of review you '
                     'are performing.')

    comment = Text(title=_('Comment'), required=False)

    publish_inline_comments = Bool(
        title=_("Publish draft inline comments"), required=False)


class CodeReviewCommentAddView(LaunchpadFormView):
    """View for adding a CodeReviewComment."""

    class MyDropWidget(DropdownWidget):
        "Override the default none-selected display name to -Select-."
        _messageNoValue = 'Comment only'

    schema = IEditCodeReviewComment

    custom_widget('comment', TextAreaWidget, cssClass='comment-text')
    custom_widget('vote', MyDropWidget)

    page_title = 'Reply to code review comment'

    @property
    def initial_values(self):
        """The initial values are used to populate the form fields.

        In this case, the default value of the comment should be the
        quoted comment being replied to.
        """
        if self.is_reply:
            comment = self.reply_to.as_quoted_email
        else:
            comment = ''
        return {'comment': comment}

    def setUpFields(self):
        super(CodeReviewCommentAddView, self).setUpFields()
        if not getFeatureFlag('code.inline_diff_comments.enabled'):
            self.form_fields.omit('publish_inline_comments')

    @property
    def is_reply(self):
        """True if this comment is a reply to another comment, else False."""
        return ICodeReviewComment.providedBy(self.context)

    @property
    def branch_merge_proposal(self):
        """The BranchMergeProposal being commented on."""
        if self.is_reply:
            return self.context.branch_merge_proposal
        else:
            return self.context

    @cachedproperty
    def reply_to(self):
        """The comment being replied to, or None."""
        if self.is_reply:
            return CodeReviewDisplayComment(self.context)
        else:
            return None

    @action('Save Comment', name='add')
    def add_action(self, action, data):
        """Create the comment..."""
        vote = data.get('vote')
        review_type = data.get('review_type')
        inline_comments = {}
<<<<<<< HEAD
        diff_id = None
        if (getFeatureFlag('code.inline_diff_comments.enabled') and
            data.get('publish_inline_comments')):
            diff_id = self.previewdiff.id
=======
        previewdiff_id = None
        if (getFeatureFlag('code.inline_diff_comments.enabled') and
            data.get('publish_inline_comments')):
            previewdiff_id = self.previewdiff.id
>>>>>>> a0a98fc6
            inline_comments = (
                self.branch_merge_proposal.getDraftInlineComments(diff_id))
        comment = self.branch_merge_proposal.createComment(
            self.user, subject=None, content=data['comment'],
            parent=self.reply_to, vote=vote, review_type=review_type,
<<<<<<< HEAD
            diff_id=diff_id, inline_comments=inline_comments)
=======
            previewdiff_id=previewdiff_id, inline_comments=inline_comments)
>>>>>>> a0a98fc6

    @property
    def next_url(self):
        """Always take the user back to the merge proposal itself."""
        return canonical_url(self.branch_merge_proposal)

    cancel_url = next_url<|MERGE_RESOLUTION|>--- conflicted
+++ resolved
@@ -285,27 +285,16 @@
         vote = data.get('vote')
         review_type = data.get('review_type')
         inline_comments = {}
-<<<<<<< HEAD
-        diff_id = None
-        if (getFeatureFlag('code.inline_diff_comments.enabled') and
-            data.get('publish_inline_comments')):
-            diff_id = self.previewdiff.id
-=======
         previewdiff_id = None
         if (getFeatureFlag('code.inline_diff_comments.enabled') and
             data.get('publish_inline_comments')):
             previewdiff_id = self.previewdiff.id
->>>>>>> a0a98fc6
             inline_comments = (
                 self.branch_merge_proposal.getDraftInlineComments(diff_id))
         comment = self.branch_merge_proposal.createComment(
             self.user, subject=None, content=data['comment'],
             parent=self.reply_to, vote=vote, review_type=review_type,
-<<<<<<< HEAD
-            diff_id=diff_id, inline_comments=inline_comments)
-=======
             previewdiff_id=previewdiff_id, inline_comments=inline_comments)
->>>>>>> a0a98fc6
 
     @property
     def next_url(self):
