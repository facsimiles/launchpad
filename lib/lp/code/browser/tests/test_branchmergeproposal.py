--- conflicted
+++ resolved
@@ -23,12 +23,8 @@
 from canonical.launchpad.database.message import MessageSet
 from canonical.launchpad.webapp.interfaces import IPrimaryContext
 from canonical.launchpad.webapp.servers import LaunchpadTestRequest
-<<<<<<< HEAD
 from canonical.launchpad.webapp.testing import verifyObject
-from canonical.testing import (
-=======
 from canonical.testing.layers import (
->>>>>>> 8f2915b0
     DatabaseFunctionalLayer,
     LaunchpadFunctionalLayer,
     )
