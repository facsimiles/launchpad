# Copyright 2009-2020 Canonical Ltd.  This software is licensed under the
# GNU Affero General Public License version 3 (see the file LICENSE).

"""Tests for the product view classes and templates."""

from __future__ import absolute_import, print_function, unicode_literals

__metaclass__ = type

from datetime import (
    datetime,
    timedelta,
    )

import pytz
from zope.component import getUtility
from zope.testbrowser.browser import LinkNotFoundError

from lp.app.enums import (
    InformationType,
    ServiceUsage,
    )
from lp.code.enums import BranchType
from lp.code.interfaces.revision import IRevisionSet
from lp.registry.enums import BranchSharingPolicy
from lp.services.webapp import canonical_url
from lp.testing import (
    ANONYMOUS,
    BrowserTestCase,
    login,
    login_person,
    logout,
    person_logged_in,
    TestCaseWithFactory,
    time_counter,
    )
from lp.testing.layers import DatabaseFunctionalLayer
from lp.testing.pages import (
    extract_text,
    find_tag_by_id,
    )
from lp.testing.views import (
    create_initialized_view,
    create_view,
    )


class ProductTestBase(TestCaseWithFactory):
    """Common methods for tests herein."""
    layer = DatabaseFunctionalLayer

    def makeProductAndDevelopmentFocusBranch(self, **branch_args):
        """Make a product that has a development focus branch and return both.
        """
        email = self.factory.getUniqueEmailAddress()
        owner = self.factory.makePerson(email=email)
        product = self.factory.makeProduct(owner=owner)
        branch = self.factory.makeProductBranch(
            product=product, **branch_args)
        login(email)
        product.development_focus.branch = branch
        return product, branch


class TestProductBranchesView(ProductTestBase):
    """Tests for the product code home page."""

    def getBranchSummaryBrowseLinkForProduct(self, product):
        """Get the 'browse code' link from the product's code home.

        :raises Something: if the branch is not found.
        """
        browser = self.getUserBrowser(canonical_url(product, rootsite='code'))
        return browser.getLink('browse the source code')

    def assertProductBranchSummaryDoesNotHaveBrowseLink(self, product):
        """Assert there is not a browse code link on the product's code home.
        """
        try:
            self.getBranchSummaryBrowseLinkForProduct(product)
        except LinkNotFoundError:
            pass
        else:
            self.fail("Browse link present when it should not have been.")

    def test_browseable_branch_has_link(self):
        # If the product's development focus branch is browseable, there is a
        # 'browse code' link.
        product, branch = self.makeProductAndDevelopmentFocusBranch()
        branch.updateScannedDetails(self.factory.makeRevision(), 1)
        self.assertTrue(branch.code_is_browseable)

        link = self.getBranchSummaryBrowseLinkForProduct(product)
        login(ANONYMOUS)
        self.assertEqual(link.url, branch.browse_source_url)

    def test_unbrowseable_branch_does_not_have_link(self):
        # If the product's development focus branch is not browseable, there
        # is not a 'browse code' link.
        product, branch = self.makeProductAndDevelopmentFocusBranch()
        self.assertFalse(branch.code_is_browseable)

        self.assertProductBranchSummaryDoesNotHaveBrowseLink(product)

    def test_product_code_page_visible_with_private_dev_focus(self):
        # If a user cannot see the product's development focus branch but can
        # see at least one branch for the product they can still see the
        # +branches page.
        product, branch = self.makeProductAndDevelopmentFocusBranch(
            information_type=InformationType.USERDATA)
        self.factory.makeProductBranch(product=product)
        # This is just "assertNotRaises"
        self.getUserBrowser(canonical_url(product, rootsite='code'))

    def test_initial_branches_contains_dev_focus_branch(self):
        product, branch = self.makeProductAndDevelopmentFocusBranch()
        view = create_initialized_view(
            product, '+branches', rootsite='code')
        self.assertIn(branch, view.initial_branches)

    def test_initial_branches_does_not_contain_private_dev_focus_branch(self):
        product, branch = self.makeProductAndDevelopmentFocusBranch(
            information_type=InformationType.USERDATA)
        login(ANONYMOUS)
        view = create_initialized_view(
            product, '+branches', rootsite='code')
        self.assertNotIn(branch, view.initial_branches)

    def test_initial_branches_contains_push_instructions(self):
        product, branch = self.makeProductAndDevelopmentFocusBranch()
        view = create_initialized_view(
            product, '+branches', rootsite='code', principal=product.owner)
        content = view()
        self.assertIn('bzr push lp:~', content)

    def test_product_code_index_with_private_imported_branch(self):
        # Product:+branches will not crash if the devfoocs is a private
        # imported branch.
        product, branch = self.makeProductAndDevelopmentFocusBranch(
            information_type=InformationType.USERDATA,
            branch_type=BranchType.IMPORTED)
        user = self.factory.makePerson()
        with person_logged_in(user):
            view = create_initialized_view(
                product, '+branches', rootsite='code', principal=user)
            html = view()
        expected = 'There are no branches for %s' % product.displayname
        self.assertIn(expected, html)

    def test_git_link(self):
        product = self.factory.makeProduct()
        view = create_initialized_view(product, '+branches')
        self.assertNotIn('View Git repositories', view())

        self.factory.makeGitRepository(target=product)
        view = create_initialized_view(product, '+branches')
        self.assertIn('View Git repositories', view())


class TestProductBranchesServiceUsages(ProductTestBase, BrowserTestCase):
    """Tests for the product code page, especially the usage messasges."""

    def test_external_imported(self):
        # A product with an imported development focus branch should say so,
        # and should display the upstream information along with the LP info.
        product = self.factory.makeProduct()
        code_import = self.factory.makeProductCodeImport(
            svn_branch_url='http://svn.example.org/branch')
        login_person(product.owner)
        product.development_focus.branch = code_import.branch
        self.assertEqual(ServiceUsage.EXTERNAL, product.codehosting_usage)
        product_url = canonical_url(product, rootsite='code')
        logout()
        browser = self.getUserBrowser(product_url)
        login(ANONYMOUS)
        content = find_tag_by_id(browser.contents, 'external')
        text = extract_text(content)
        expected = ("%(product_title)s hosts its code at %(branch_url)s. "
            "Launchpad imports the master branch and you can create "
            "branches from it." % dict(
                product_title=product.title,
                branch_url=code_import.url))
        self.assertTextMatchesExpressionIgnoreWhitespace(expected, text)

    def test_external_mirrored(self):
        # A mirrored branch says code is hosted externally, and displays
        # upstream data.
        product, branch = self.makeProductAndDevelopmentFocusBranch(
            branch_type=BranchType.MIRRORED,
            url="http://example.com/mybranch")
        self.assertEqual(ServiceUsage.EXTERNAL, product.codehosting_usage)
        browser = self.getUserBrowser(canonical_url(product, rootsite='code'))
        login(ANONYMOUS)
        content = find_tag_by_id(browser.contents, 'external')
        text = extract_text(content)
        expected = ("%(product_title)s hosts its code at %(branch_url)s.  "
                    "Launchpad has a mirror of the master branch "
                    "and you can create branches from it." % dict(
                        product_title=product.title,
                        branch_url=branch.url))
        self.assertTextMatchesExpressionIgnoreWhitespace(expected, text)

        # The code page should set not robots to noindex, nofollow.
        meta_string = '<meta name="robots" content="noindex,nofollow" />'
        self.assertNotIn(meta_string, browser.contents)

    def test_external_remote(self):
        # A remote branch says code is hosted externally, and displays
        # upstream data.
        product, branch = self.makeProductAndDevelopmentFocusBranch(
            branch_type=BranchType.REMOTE, url="http://example.com/mybranch")
        self.assertEqual(ServiceUsage.EXTERNAL, product.codehosting_usage)
        browser = self.getUserBrowser(canonical_url(product, rootsite='code'))
        login(ANONYMOUS)
        content = find_tag_by_id(browser.contents, 'external')
        text = extract_text(content)
        expected = ("%(product_title)s hosts its code at %(branch_url)s.  "
                    "Launchpad does not have a copy of the remote "
                    "branch." % dict(
                        product_title=product.title,
                        branch_url=branch.url))
        self.assertTextMatchesExpressionIgnoreWhitespace(expected, text)

        # The code page does not set robots to noindex, nofollow.
        meta_string = '<meta name="robots" content="noindex,nofollow" />'
        self.assertNotIn(meta_string, browser.contents)

    def test_unknown(self):
        # A product with no branches should tell the user that Launchpad
        # doesn't know where the code is hosted.
        product = self.factory.makeProduct()
        self.assertEqual(ServiceUsage.UNKNOWN, product.codehosting_usage)
        browser = self.getUserBrowser(canonical_url(product, rootsite='code'))
        login(ANONYMOUS)
        content = find_tag_by_id(browser.contents, 'unknown')
        text = extract_text(content)
        expected = (
            "Launchpad does not know where %(product_title)s "
            "hosts its code.*" %
            dict(product_title=product.title))
        self.assertTextMatchesExpressionIgnoreWhitespace(expected, text)

        # The code page sets robots to noindex, nofollow.
        meta_string = '<meta name="robots" content="noindex,nofollow" />'
        self.assertIn(meta_string, browser.contents)

    def test_on_launchpad(self):
        # A product that hosts its code on Launchpad just shows the branches.
        product, branch = self.makeProductAndDevelopmentFocusBranch()
        self.assertEqual(ServiceUsage.LAUNCHPAD, product.codehosting_usage)
        browser = self.getUserBrowser(canonical_url(product, rootsite='code'))
        login(ANONYMOUS)
        text = extract_text(find_tag_by_id(
            browser.contents, 'branch-count-summary'))
        expected = ("%s has 1 active branch owned by 1"
                    " person." % product.displayname)
        self.assertTextMatchesExpressionIgnoreWhitespace(expected, text)

        # The code page does not set robots to noindex, nofollow.
        meta_string = '<meta name="robots" content="noindex,nofollow" />'
        self.assertNotIn(meta_string, browser.contents)

    def test_view_mirror_location(self):
        # Mirrors show the correct upstream url as the mirror location.
        url = "http://example.com/mybranch"
        product, branch = self.makeProductAndDevelopmentFocusBranch(
            branch_type=BranchType.MIRRORED, url=url)
        view = create_initialized_view(
            product, '+branch-summary', rootsite='code')
        self.assertEqual(url, view.mirror_location)


class TestProductBranchSummaryView(ProductTestBase):

    def test_committer_count_with_revision_authors(self):
        # Test that the code pathing for calling committer_count with
        # valid revision authors is truly tested.
        self.factory.makePerson(email='cthulu@example.com')
        product, branch = self.makeProductAndDevelopmentFocusBranch()
        date_generator = time_counter(
            datetime.now(pytz.UTC) - timedelta(days=30),
            timedelta(days=1))
        self.factory.makeRevisionsForBranch(
            branch, author='cthulu@example.com',
            date_generator=date_generator)
        getUtility(IRevisionSet).updateRevisionCacheForBranch(branch)

        view = create_initialized_view(
            product, '+branch-summary', rootsite='code')
        self.assertEqual(view.committer_count, 1)

    def test_committers_count_private_branch(self):
        # Test that calling committer_count will return the proper value
        # for a private branch.
        fsm = self.factory.makePerson(email='flyingpasta@example.com')
        product, branch = self.makeProductAndDevelopmentFocusBranch(
            owner=fsm, information_type=InformationType.USERDATA)
        date_generator = time_counter(
            datetime.now(pytz.UTC) - timedelta(days=30),
            timedelta(days=1))
        login_person(fsm)
        self.factory.makeRevisionsForBranch(
            branch, author='flyingpasta@example.com',
            date_generator=date_generator)
        getUtility(IRevisionSet).updateRevisionCacheForBranch(branch)

        view = create_initialized_view(product, '+branch-summary',
                                       rootsite='code', principal=fsm)
        self.assertEqual(view.committer_count, 1)

        view = create_initialized_view(
            product, '+portlet-product-branchstatistics', rootsite='code',
            principal=fsm)
        commit_section = find_tag_by_id(view.render(), 'commits')
        self.assertIsNot(None, commit_section)

    def test_committers_count_private_branch_non_subscriber(self):
        # Test that calling committer_count will return the proper value
        # for a private branch.
        fsm = self.factory.makePerson(email='flyingpasta@example.com')
        product, branch = self.makeProductAndDevelopmentFocusBranch(
            owner=fsm, information_type=InformationType.USERDATA)
        date_generator = time_counter(
            datetime.now(pytz.UTC) - timedelta(days=30),
            timedelta(days=1))
        login_person(fsm)
        self.factory.makeRevisionsForBranch(
            branch, author='flyingpasta@example.com',
            date_generator=date_generator)
        getUtility(IRevisionSet).updateRevisionCacheForBranch(branch)

        observer = self.factory.makePerson()
        login_person(observer)
        view = create_initialized_view(product, '+branch-summary',
                                       rootsite='code', principal=observer)
        self.assertEqual(view.branch_count, 0)
        self.assertEqual(view.committer_count, 1)

        view = create_initialized_view(
            product, '+portlet-product-branchstatistics', rootsite='code',
            principal=observer)
        commit_section = find_tag_by_id(view.render(), 'commits')
        self.assertIs(None, commit_section)


class TestProductBranchesViewPortlets(ProductTestBase, BrowserTestCase):
    """Tests for the portlets."""

    def test_portlet_not_shown_for_UNKNOWN(self):
        # If the BranchUsage is UNKNOWN then the portlets are not shown.
        product = self.factory.makeProduct()
        self.assertEqual(ServiceUsage.UNKNOWN, product.codehosting_usage)
        browser = self.getUserBrowser(canonical_url(product, rootsite='code'))
        contents = browser.contents
        self.assertIs(None, find_tag_by_id(contents, 'branch-portlet'))
        self.assertIs(None, find_tag_by_id(contents, 'privacy'))
        self.assertIs(None, find_tag_by_id(contents, 'involvement'))
        self.assertIs(None, find_tag_by_id(
            contents, 'portlet-product-branchstatistics'))

    def test_portlets_shown_for_HOSTED(self):
        # If the BranchUsage is HOSTED then the portlets are shown.
        product, branch = self.makeProductAndDevelopmentFocusBranch()
        self.assertEqual(ServiceUsage.LAUNCHPAD, product.codehosting_usage)
        browser = self.getUserBrowser(canonical_url(product, rootsite='code'))
        contents = browser.contents
        self.assertIsNot(None, find_tag_by_id(contents, 'branch-portlet'))
        self.assertIsNot(None, find_tag_by_id(contents, 'privacy'))
        self.assertIsNot(None, find_tag_by_id(contents, 'involvement'))
        self.assertIsNot(None, find_tag_by_id(
            contents, 'portlet-product-branchstatistics'))

    def test_portlets_shown_for_EXTERNAL(self):
        # If the BranchUsage is EXTERNAL then the portlets are shown.
        url = "http://example.com/mybranch"
        product, branch = self.makeProductAndDevelopmentFocusBranch(
            branch_type=BranchType.MIRRORED, url=url)
        browser = self.getUserBrowser(canonical_url(product, rootsite='code'))
        contents = browser.contents
        self.assertIsNot(None, find_tag_by_id(contents, 'branch-portlet'))
        self.assertIsNot(None, find_tag_by_id(contents, 'privacy'))
        self.assertIsNot(None, find_tag_by_id(contents, 'involvement'))
        self.assertIsNot(None, find_tag_by_id(
            contents, 'portlet-product-branchstatistics'))

    def test_is_private(self):
        product = self.factory.makeProduct(
            branch_sharing_policy=BranchSharingPolicy.PROPRIETARY)
        branch = self.factory.makeProductBranch(
            product=product, owner=product.owner)
        login_person(product.owner)
        product.development_focus.branch = branch
        view = create_initialized_view(
            product, '+branches', rootsite='code', principal=product.owner)
        text = extract_text(find_tag_by_id(view.render(), 'privacy'))
        expected = (
            "New branches for %(name)s are Proprietary.*"
            % dict(name=product.displayname))
        self.assertTextMatchesExpressionIgnoreWhitespace(expected, text)

    def test_is_public(self):
        product = self.factory.makeProduct()
        product_displayname = product.displayname
        branch = self.factory.makeProductBranch(product=product)
        login_person(product.owner)
        product.development_focus.branch = branch
        browser = self.getUserBrowser(canonical_url(product, rootsite='code'))
        text = extract_text(find_tag_by_id(browser.contents, 'privacy'))
        expected = (
            "New branches for %(name)s are Public.*"
            % dict(name=product_displayname))
        self.assertTextMatchesExpressionIgnoreWhitespace(expected, text)


class TestCanConfigureBranches(TestCaseWithFactory):

    layer = DatabaseFunctionalLayer

    def test_cannot_configure_branches_product_no_edit_permission(self):
        product = self.factory.makeProduct()
        view = create_view(product, '+branches')
        self.assertEqual(False, view.can_configure_branches())

    def test_can_configure_branches_product_with_edit_permission(self):
        product = self.factory.makeProduct()
        login_person(product.owner)
        view = create_view(product, '+branches')
        self.assertTrue(view.can_configure_branches())


class TestProductOverviewOCIProject(TestCaseWithFactory):

    layer = DatabaseFunctionalLayer

<<<<<<< HEAD
    def test_displays_list_oci_projects_link(self):
=======
    def test_displays_create_oci_project_link(self):
>>>>>>> 44f00fbd
        product = self.factory.makeProduct()

        browser = self.getUserBrowser(
            canonical_url(product), user=product.owner)
        text = extract_text(find_tag_by_id(browser.contents, 'global-actions'))

<<<<<<< HEAD
        self.assertIn("Search for OCI Project", text)
=======
        self.assertIn("Create an OCI Project", text)
>>>>>>> 44f00fbd
<|MERGE_RESOLUTION|>--- conflicted
+++ resolved
@@ -432,19 +432,12 @@
 
     layer = DatabaseFunctionalLayer
 
-<<<<<<< HEAD
-    def test_displays_list_oci_projects_link(self):
-=======
-    def test_displays_create_oci_project_link(self):
->>>>>>> 44f00fbd
+    def test_displays_create_and_list_oci_project_link(self):
         product = self.factory.makeProduct()
 
         browser = self.getUserBrowser(
             canonical_url(product), user=product.owner)
         text = extract_text(find_tag_by_id(browser.contents, 'global-actions'))
 
-<<<<<<< HEAD
         self.assertIn("Search for OCI Project", text)
-=======
-        self.assertIn("Create an OCI Project", text)
->>>>>>> 44f00fbd
+        self.assertIn("Create an OCI Project", text)