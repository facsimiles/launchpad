# Copyright 2009-2012 Canonical Ltd.  This software is licensed under the
# GNU Affero General Public License version 3 (see the file LICENSE).

"""Database garbage collection."""
<<<<<<< HEAD
from lp.services.database.stormexpr import BulkUpdate
=======
>>>>>>> 611ee8d9

__metaclass__ = type
__all__ = [
    'DailyDatabaseGarbageCollector',
    'FrequentDatabaseGarbageCollector',
    'HourlyDatabaseGarbageCollector',
    'load_garbo_job_state',
    'save_garbo_job_state',
    ]

from datetime import (
    datetime,
    timedelta,
    )
import logging
import multiprocessing
import os
import simplejson
import threading
import time

from contrib.glock import (
    GlobalLock,
    LockAlreadyAcquired,
    )
import iso8601
from psycopg2 import IntegrityError
import pytz
from storm.expr import (
    And,
    In,
    Join,
    Like,
    Or,
    Row,
    Select,
    Update,
    )
from storm.locals import (
    Max,
    Min,
    SQL,
    )
from storm.store import EmptyResultSet
import transaction
from zope.component import getUtility
from zope.security.proxy import removeSecurityProxy

from lp.answers.model.answercontact import AnswerContact
from lp.bugs.interfaces.bug import IBugSet
from lp.bugs.model.bug import Bug
from lp.bugs.model.bugattachment import BugAttachment
from lp.bugs.model.bugnotification import BugNotification
from lp.bugs.model.bugwatch import BugWatchActivity
from lp.bugs.scripts.checkwatches.scheduler import (
    BugWatchScheduler,
    MAX_SAMPLE_SIZE,
    )
from lp.code.interfaces.revision import IRevisionSet
from lp.code.model.codeimportevent import CodeImportEvent
from lp.code.model.codeimportresult import CodeImportResult
from lp.code.model.revision import (
    RevisionAuthor,
    RevisionCache,
    )
from lp.hardwaredb.model.hwdb import HWSubmission
from lp.registry.model.commercialsubscription import CommercialSubscription
from lp.registry.model.person import Person
from lp.registry.model.product import Product
from lp.services.config import config
from lp.services.database import postgresql
<<<<<<< HEAD
=======
from lp.services.database.bulk import (
    create,
    dbify_value,
    )
>>>>>>> 611ee8d9
from lp.services.database.constants import UTC_NOW
from lp.services.database.interfaces import (
    IStoreSelector,
    MAIN_STORE,
    MASTER_FLAVOR,
    )
from lp.services.database.lpstorm import IMasterStore
from lp.services.database.sqlbase import (
    cursor,
    session_store,
    sqlvalues,
    )
from lp.services.database.stormexpr import (
    BulkUpdate,
    Values,
    )
from lp.services.features import (
    getFeatureFlag,
    install_feature_controller,
    make_script_feature_controller,
    )
from lp.services.identity.interfaces.account import AccountStatus
from lp.services.identity.interfaces.emailaddress import EmailAddressStatus
from lp.services.identity.model.account import Account
from lp.services.identity.model.emailaddress import EmailAddress
from lp.services.job.model.job import Job
from lp.services.librarian.model import TimeLimitedToken
from lp.services.log.logger import PrefixFilter
from lp.services.looptuner import TunableLoop
from lp.services.oauth.model import OAuthNonce
from lp.services.openid.model.openidconsumer import OpenIDConsumerNonce
from lp.services.propertycache import cachedproperty
from lp.services.salesforce.interfaces import (
    ISalesforceVoucherProxy,
    SalesforceVoucherProxyException,
    )
from lp.services.scripts.base import (
    LaunchpadCronScript,
    LOCK_PATH,
    SilentLaunchpadScriptFailure,
    )
from lp.services.session.model import SessionData
from lp.services.verification.model.logintoken import LoginToken
from lp.soyuz.model.archive import Archive
from lp.soyuz.model.publishing import SourcePackagePublishingHistory
from lp.soyuz.model.reporting import LatestPersonSourcePackageReleaseCache
from lp.soyuz.model.sourcepackagerelease import SourcePackageRelease
from lp.translations.interfaces.potemplate import IPOTemplateSet
from lp.translations.model.potmsgset import POTMsgSet
from lp.translations.model.potranslation import POTranslation
from lp.translations.model.translationmessage import TranslationMessage
from lp.translations.model.translationtemplateitem import (
    TranslationTemplateItem,
    )
from lp.translations.scripts.scrub_pofiletranslator import (
    ScrubPOFileTranslator,
    )


ONE_DAY_IN_SECONDS = 24 * 60 * 60


# Garbo jobs may choose to persist state between invocations, if it is likely
# that not all data can be processed in a single run. These utility methods
# provide convenient access to that state data.
def load_garbo_job_state(job_name):
    # Load the json state data for the given job name.
    store = getUtility(IStoreSelector).get(MAIN_STORE, MASTER_FLAVOR)
    job_data = store.execute(
        "SELECT json_data FROM GarboJobState WHERE name = ?",
        params=(unicode(job_name),)).get_one()
    if job_data:
        return simplejson.loads(job_data[0])
    return None


def save_garbo_job_state(job_name, job_data):
    # Save the json state data for the given job name.
    store = getUtility(IStoreSelector).get(MAIN_STORE, MASTER_FLAVOR)
    json_data = simplejson.dumps(job_data, ensure_ascii=False)
    result = store.execute(
        "UPDATE GarboJobState SET json_data = ? WHERE name = ?",
        params=(json_data, unicode(job_name)))
    if result.rowcount == 0:
        store.execute(
        "INSERT INTO GarboJobState(name, json_data) "
        "VALUES (?, ?)", params=(unicode(job_name), unicode(json_data)))


class BulkPruner(TunableLoop):
    """A abstract ITunableLoop base class for simple pruners.

    This is designed for the case where calculating the list of items
    is expensive, and this list may be huge. For this use case, it
    is impractical to calculate a batch of ids to remove each
    iteration.

    One approach is using a temporary table, populating it
    with the set of items to remove at the start. However, this
    approach can perform badly as you either need to prune the
    temporary table as you go, or using OFFSET to skip to the next
    batch to remove which gets slower as we progress further through
    the list.

    Instead, this implementation declares a CURSOR that can be used
    across multiple transactions, allowing us to calculate the set
    of items to remove just once and iterate over it, avoiding the
    seek-to-batch issues with a temporary table and OFFSET yet
    deleting batches of rows in separate transactions.
    """

    # The Storm database class for the table we are removing records
    # from. Must be overridden.
    target_table_class = None

    # The column name in target_table we use as the key. The type must
    # match that returned by the ids_to_prune_query and the
    # target_table_key_type. May be overridden.
    target_table_key = 'id'

    # SQL type of the target_table_key. May be overridden.
    target_table_key_type = 'id integer'

    # An SQL query returning a list of ids to remove from target_table.
    # The query must return a single column named 'id' and should not
    # contain duplicates. Must be overridden.
    ids_to_prune_query = None

    # See `TunableLoop`. May be overridden.
    maximum_chunk_size = 10000

    def getStore(self):
        """The master Store for the table we are pruning.

        May be overridden.
        """
        return IMasterStore(self.target_table_class)

    _unique_counter = 0

    def __init__(self, log, abort_time=None):
        super(BulkPruner, self).__init__(log, abort_time)

        self.store = self.getStore()
        self.target_table_name = self.target_table_class.__storm_table__

        self._unique_counter += 1
        self.cursor_name = (
            'bulkprunerid_%s_%d'
            % (self.__class__.__name__, self._unique_counter)).lower()

        # Open the cursor.
        self.store.execute(
            "DECLARE %s NO SCROLL CURSOR WITH HOLD FOR %s"
            % (self.cursor_name, self.ids_to_prune_query))

    _num_removed = None

    def isDone(self):
        """See `ITunableLoop`."""
        return self._num_removed == 0

    def __call__(self, chunk_size):
        """See `ITunableLoop`."""
        result = self.store.execute("""
            DELETE FROM %s
            WHERE (%s) IN (
                SELECT * FROM
                cursor_fetch('%s', %d) AS f(%s))
            """
            % (
                self.target_table_name, self.target_table_key,
                self.cursor_name, chunk_size, self.target_table_key_type))
        self._num_removed = result.rowcount
        transaction.commit()

    def cleanUp(self):
        """See `ITunableLoop`."""
        self.store.execute("CLOSE %s" % self.cursor_name)


class LoginTokenPruner(BulkPruner):
    """Remove old LoginToken rows.

    After 1 year, they are useless even for archaeology.
    """
    target_table_class = LoginToken
    ids_to_prune_query = """
        SELECT id FROM LoginToken WHERE
        created < CURRENT_TIMESTAMP - CAST('1 year' AS interval)
        """


class POTranslationPruner(BulkPruner):
    """Remove unlinked POTranslation entries.

    XXX bug=723596 StuartBishop: This job only needs to run once per month.
    """
    target_table_class = POTranslation
    ids_to_prune_query = """
        SELECT POTranslation.id AS id FROM POTranslation
        EXCEPT (
            SELECT msgstr0 FROM TranslationMessage
                WHERE msgstr0 IS NOT NULL

            UNION ALL SELECT msgstr1 FROM TranslationMessage
                WHERE msgstr1 IS NOT NULL

            UNION ALL SELECT msgstr2 FROM TranslationMessage
                WHERE msgstr2 IS NOT NULL

            UNION ALL SELECT msgstr3 FROM TranslationMessage
                WHERE msgstr3 IS NOT NULL

            UNION ALL SELECT msgstr4 FROM TranslationMessage
                WHERE msgstr4 IS NOT NULL

            UNION ALL SELECT msgstr5 FROM TranslationMessage
                WHERE msgstr5 IS NOT NULL
            )
        """


class SessionPruner(BulkPruner):
    """Base class for session removal."""

    target_table_class = SessionData
    target_table_key = 'client_id'
    target_table_key_type = 'id text'


class AntiqueSessionPruner(SessionPruner):
    """Remove sessions not accessed for 60 days"""

    ids_to_prune_query = """
        SELECT client_id AS id FROM SessionData
        WHERE last_accessed < CURRENT_TIMESTAMP - CAST('60 days' AS interval)
        """


class UnusedSessionPruner(SessionPruner):
    """Remove sessions older than 1 day with no authentication credentials."""

    ids_to_prune_query = """
        SELECT client_id AS id FROM SessionData
        WHERE
            last_accessed < CURRENT_TIMESTAMP - CAST('1 day' AS interval)
            AND client_id NOT IN (
                SELECT client_id
                FROM SessionPkgData
                WHERE
                    product_id = 'launchpad.authenticateduser'
                    AND key='logintime')
        """


class DuplicateSessionPruner(SessionPruner):
    """Remove all but the most recent 6 authenticated sessions for a user.

    We sometimes see users with dozens or thousands of authenticated
    sessions. To limit exposure to replay attacks, we remove all but
    the most recent 6 of them for a given user.
    """

    ids_to_prune_query = """
        SELECT client_id AS id
        FROM (
            SELECT
                sessiondata.client_id,
                last_accessed,
                rank() OVER pickle AS rank
            FROM SessionData, SessionPkgData
            WHERE
                SessionData.client_id = SessionPkgData.client_id
                AND product_id = 'launchpad.authenticateduser'
                AND key='accountid'
            WINDOW pickle AS (PARTITION BY pickle ORDER BY last_accessed DESC)
            ) AS whatever
        WHERE
            rank > 6
            AND last_accessed < CURRENT_TIMESTAMP AT TIME ZONE 'UTC'
                - CAST('1 hour' AS interval)
        """


class OAuthNoncePruner(BulkPruner):
    """An ITunableLoop to prune old OAuthNonce records.

    We remove all OAuthNonce records older than 1 day.
    """
    target_table_key = 'access_token, request_timestamp, nonce'
    target_table_key_type = (
        'access_token integer, request_timestamp timestamp without time zone,'
        ' nonce text')
    target_table_class = OAuthNonce
    ids_to_prune_query = """
        SELECT access_token, request_timestamp, nonce FROM OAuthNonce
        WHERE request_timestamp
            < CURRENT_TIMESTAMP AT TIME ZONE 'UTC' - CAST('1 day' AS interval)
        """


class UnlinkedAccountPruner(BulkPruner):
    """Remove Account records not linked to a Person."""
    target_table_class = Account
    # We join with EmailAddress to ensure we only attempt removal after
    # the EmailAddress rows have been removed by
    # AccountOnlyEmailAddressPruner. We join with Person to work around
    # records with bad crosslinks. These bad crosslinks will be fixed by
    # dropping the EmailAddress.account column.
    ids_to_prune_query = """
        SELECT Account.id
        FROM Account
        LEFT OUTER JOIN Person ON Account.id = Person.account
        WHERE Person.id IS NULL
        """


class BugSummaryJournalRollup(TunableLoop):
    """Rollup BugSummaryJournal rows into BugSummary."""
    maximum_chunk_size = 5000

    def __init__(self, log, abort_time=None):
        super(BugSummaryJournalRollup, self).__init__(log, abort_time)
        self.store = getUtility(IStoreSelector).get(MAIN_STORE, MASTER_FLAVOR)

    def isDone(self):
        has_more = self.store.execute(
            "SELECT EXISTS (SELECT TRUE FROM BugSummaryJournal LIMIT 1)"
            ).get_one()[0]
        return not has_more

    def __call__(self, chunk_size):
        chunk_size = int(chunk_size + 0.5)
        self.store.execute(
            "SELECT bugsummary_rollup_journal(%s)", (chunk_size,),
            noresult=True)
        self.store.commit()


class VoucherRedeemer(TunableLoop):
    """Redeem pending sales vouchers with Salesforce."""
    maximum_chunk_size = 5

    voucher_expr = (
        "trim(leading 'pending-' "
        "from CommercialSubscription.sales_system_id)")

    def __init__(self, log, abort_time=None):
        super(VoucherRedeemer, self).__init__(log, abort_time)
        self.store = getUtility(IStoreSelector).get(MAIN_STORE, MASTER_FLAVOR)

    @cachedproperty
    def _salesforce_proxy(self):
        return getUtility(ISalesforceVoucherProxy)

    @property
    def _pending_subscriptions(self):
        return self.store.find(
            CommercialSubscription,
            Like(CommercialSubscription.sales_system_id, u'pending-%')
        )

    def isDone(self):
        return self._pending_subscriptions.count() == 0

    def __call__(self, chunk_size):
        successful_ids = []
        for sub in self._pending_subscriptions[:chunk_size]:
            sales_system_id = sub.sales_system_id[len('pending-'):]
            try:
                # The call to redeemVoucher returns True if it succeeds or it
                # raises an exception.  Therefore the return value does not
                # need to be checked.
                self._salesforce_proxy.redeemVoucher(
                    sales_system_id, sub.purchaser, sub.product)
                successful_ids.append(unicode(sub.sales_system_id))
            except SalesforceVoucherProxyException as error:
                self.log.error(
                    "Failed to redeem voucher %s: %s"
                    % (sales_system_id, error.message))
        # Update the successfully redeemed voucher ids to be not pending.
        if successful_ids:
            self.store.find(
                CommercialSubscription,
                CommercialSubscription.sales_system_id.is_in(successful_ids)
            ).set(
                CommercialSubscription.sales_system_id ==
                SQL(self.voucher_expr))
        transaction.commit()


class PopulateLatestPersonSourcePackageReleaseCache(TunableLoop):
    """Populate the LatestPersonSourcePackageReleaseCache table.

    The LatestPersonSourcePackageReleaseCache contains 2 sets of data, one set
    for package maintainers and another for package creators. This job iterates
    over the SPPH records, populating the cache table.
    """
    maximum_chunk_size = 1000

    cache_columns = (
        LatestPersonSourcePackageReleaseCache.sourcepackagerelease_id,
        LatestPersonSourcePackageReleaseCache.creator_id,
        LatestPersonSourcePackageReleaseCache.maintainer_id,
        LatestPersonSourcePackageReleaseCache.upload_archive_id,
        LatestPersonSourcePackageReleaseCache.archive_purpose,
        LatestPersonSourcePackageReleaseCache.upload_distroseries_id,
        LatestPersonSourcePackageReleaseCache.sourcepackagename_id,
        LatestPersonSourcePackageReleaseCache.dateuploaded,
        LatestPersonSourcePackageReleaseCache.publication_id,
    )

    def __init__(self, log, abort_time=None):
        super_cl = super(PopulateLatestPersonSourcePackageReleaseCache, self)
        super_cl.__init__(log, abort_time)
        self.store = getUtility(IStoreSelector).get(MAIN_STORE, MASTER_FLAVOR)
        # Keep a record of the processed source package release id and data
        # type (creator or maintainer) so we know where to job got up to.
        self.last_spph_id = 0
        self.job_name = self.__class__.__name__
        job_data = load_garbo_job_state(self.job_name)
        if job_data:
            self.last_spph_id = job_data.get('last_spph_id', 0)

    def getPendingUpdates(self):
        # Load the latest published source package release data.
        spph = SourcePackagePublishingHistory
        origin = [
            SourcePackageRelease,
            Join(
                spph,
                And(spph.sourcepackagereleaseID == SourcePackageRelease.id,
                    spph.archiveID == SourcePackageRelease.upload_archiveID)),
            Join(Archive, Archive.id == spph.archiveID)]
        rs = self.store.using(*origin).find(
            (SourcePackageRelease.id,
            SourcePackageRelease.creatorID,
            SourcePackageRelease.maintainerID,
            SourcePackageRelease.upload_archiveID,
            Archive.purpose,
            SourcePackageRelease.upload_distroseriesID,
            SourcePackageRelease.sourcepackagenameID,
            SourcePackageRelease.dateuploaded, spph.id),
            spph.id > self.last_spph_id
        ).order_by(spph.id)
        return rs

    def isDone(self):
        return self.getPendingUpdates().is_empty()

    def __call__(self, chunk_size):
        cache_filter_data = []
        new_records = dict()
        # Create a map of new published spr data for creators and maintainers.
        # The map is keyed on (creator/maintainer, archive, spn, distroseries).
        for new_published_spr_data in self.getPendingUpdates()[:chunk_size]:
            (spr_id, creator_id, maintainer_id, archive_id, purpose,
             distroseries_id, spn_id, dateuploaded,
             spph_id) = new_published_spr_data
            cache_filter_data.append((archive_id, distroseries_id, spn_id))

            maintainer_key = (
                maintainer_id, None, archive_id, spn_id, distroseries_id)
            new_records[maintainer_key] = (
                spr_id, None, maintainer_id, archive_id, purpose.value,
                distroseries_id, spn_id, dateuploaded, spph_id)
            creator_key = (
                None, creator_id, archive_id, spn_id, distroseries_id)
            new_records[creator_key] = (
                spr_id, creator_id, None, archive_id, purpose.value,
                distroseries_id, spn_id, dateuploaded, spph_id)
            self.last_spph_id = spph_id

        # Gather all the current cached reporting records corresponding to the
        # data in the current batch. We select matching records from the
        # reporting cache table based on
        # (archive_id, distroseries_id, sourcepackagename_id).
        existing_records = dict()
        lpsprc = LatestPersonSourcePackageReleaseCache
        invalues = SQL(', '.join([
            ('(%s, %s, %s)' % cache_filter_record)
            for cache_filter_record in cache_filter_data]))
        rs = self.store.find(
            lpsprc,
            In(Row(
                lpsprc.upload_archive_id,
                lpsprc.upload_distroseries_id,
                lpsprc.sourcepackagename_id), invalues))
        for lpsprc_record in rs:
            if lpsprc_record.maintainer_id is not None:
                key = (
                    lpsprc_record.maintainer_id, None,
                    lpsprc_record.upload_archive_id,
                    lpsprc_record.sourcepackagename_id,
                    lpsprc_record.upload_distroseries_id)
            else:
                key = (
                    None, lpsprc_record.creator_id,
                    lpsprc_record.upload_archive_id,
                    lpsprc_record.sourcepackagename_id,
                    lpsprc_record.upload_distroseries_id)
            existing_records[key] = pytz.UTC.localize(
                lpsprc_record.dateuploaded)

        # Figure out what records from the new published spr data need to be
        # inserted and updated into the cache table.
        inserts = dict()
        updates = set()
        for key, new_published_spr_data in new_records.items():
            existing_dateuploaded = existing_records.get(key, None)
            new_dateuploaded = new_published_spr_data[7]
            if existing_dateuploaded is None:
                # No existing record, so save an insert for later.
                existing_insert = inserts.get(key, None)
                if (existing_insert is None
                    or existing_insert[7] < new_dateuploaded):
                    inserts[key] = new_published_spr_data
            else:
                # Existing record so check to see if it needs updating.
                if existing_dateuploaded < new_dateuploaded:
                    updates.add(new_published_spr_data)

        if inserts:
            # Do a bulk insert.
            create(self.cache_columns, inserts.values())
        if updates:
            # Do a bulk update.
<<<<<<< HEAD

            # First, construct a values expression with the tuples representing
            # the updated cache data.

            def id_or_zero(data_item):
                if data_item is not None:
                    return data_item
                return 0

            sql_update_data = []
            for (
                spr_id, creator_id, maintainer_id, archive_id, purpose,
                distroseries_id, spn_id, dateuploaded, spph_id) in updates:
                sql_update_data.append(
                    (id_or_zero(creator_id), id_or_zero(maintainer_id),
                     archive_id, distroseries_id, spn_id, spr_id, spph_id,
                     dateuploaded))

            update_values = ', '.join([
                ("(%s, %s, %s, %s, %s, %s, %s, timestamp '%s')"
                 % cache_filter_record)
                for cache_filter_record in sql_update_data])

            columns = (
                '%s, %s, %s, %s, %s, %s, %s, %s' % (
                    lpsprc.creator_id.name,
                    lpsprc.maintainer_id.name,
                    lpsprc.upload_archive_id.name,
                    lpsprc.upload_distroseries_id.name,
                    lpsprc.sourcepackagename_id.name,
                    lpsprc.sourcepackagerelease_id.name,
                    lpsprc.publication_id.name,
                    lpsprc.dateuploaded.name,))

            values_sql = SQL(
                "(VALUES %(values)s) AS cache_data(%(columns)s)"
                % {
                    'columns': columns,
                    'values': update_values
                })

            # The columns to be updated.
            updated_columns = dict([
                (lpsprc.dateuploaded, SQL('cache_data.date_uploaded')),
=======
            cols = [
                ("maintainer", "integer"),
                ("creator", "integer"),
                ("upload_archive", "integer"),
                ("upload_distroseries", "integer"),
                ("sourcepackagename", "integer"),
                ("archive_purpose", "integer"),
                ("publication", "integer"),
                ("date_uploaded", "timestamp without time zone"),
                ("sourcepackagerelease", "integer"),
                ]
            values = [
                [dbify_value(col, val)[0]
                 for (col, val) in zip(self.cache_columns, data)]
                for data in updates.values()]

            cache_data_expr = Values('cache_data', cols, values)
            cache_data = ClassAlias(lpsprc, "cache_data")

            # The columns to be updated.
            updated_columns = dict([
                (lpsprc.dateuploaded, cache_data.dateuploaded),
>>>>>>> 611ee8d9
                (lpsprc.sourcepackagerelease_id,
                    SQL('cache_data.sourcepackagerelease')),
                (lpsprc.publication_id, SQL('cache_data.publication'))])
            # The update filter.
            filter = And(
                Or(
                    SQL('cache_data.creator') == 0,
                    lpsprc.creator_id == SQL('cache_data.creator')),
                Or(
                    SQL('cache_data.maintainer') == 0,
                    lpsprc.maintainer_id == SQL('cache_data.maintainer')),
                lpsprc.upload_archive_id == SQL('cache_data.upload_archive'),
                lpsprc.upload_distroseries_id ==
                    SQL('cache_data.upload_distroseries'),
                lpsprc.sourcepackagename_id ==
                    SQL('cache_data.sourcepackagename'))

            self.store.execute(
                BulkUpdate(
                    updated_columns,
                    table=LatestPersonSourcePackageReleaseCache,
                    values=values_sql, where=filter))
        self.store.flush()
        save_garbo_job_state(self.job_name, {
            'last_spph_id': self.last_spph_id})
        transaction.commit()


class OpenIDConsumerNoncePruner(TunableLoop):
    """An ITunableLoop to prune old OpenIDConsumerNonce records.

    We remove all OpenIDConsumerNonce records older than 1 day.
    """
    maximum_chunk_size = 6 * 60 * 60  # 6 hours in seconds.

    def __init__(self, log, abort_time=None):
        super(OpenIDConsumerNoncePruner, self).__init__(log, abort_time)
        self.store = getUtility(IStoreSelector).get(MAIN_STORE, MASTER_FLAVOR)
        self.earliest_timestamp = self.store.find(
            Min(OpenIDConsumerNonce.timestamp)).one()
        utc_now = int(time.mktime(time.gmtime()))
        self.earliest_wanted_timestamp = utc_now - ONE_DAY_IN_SECONDS

    def isDone(self):
        return (
            self.earliest_timestamp is None
            or self.earliest_timestamp >= self.earliest_wanted_timestamp)

    def __call__(self, chunk_size):
        self.earliest_timestamp = min(
            self.earliest_wanted_timestamp,
            self.earliest_timestamp + chunk_size)

        self.log.debug(
            "Removing OpenIDConsumerNonce rows older than %s"
            % self.earliest_timestamp)

        self.store.find(
            OpenIDConsumerNonce,
            OpenIDConsumerNonce.timestamp < self.earliest_timestamp).remove()
        transaction.commit()


class OpenIDConsumerAssociationPruner(TunableLoop):
    minimum_chunk_size = 3500
    maximum_chunk_size = 50000

    table_name = 'OpenIDConsumerAssociation'

    _num_removed = None

    def __init__(self, log, abort_time=None):
        super(OpenIDConsumerAssociationPruner, self).__init__(log, abort_time)
        self.store = getUtility(IStoreSelector).get(MAIN_STORE, MASTER_FLAVOR)

    def __call__(self, chunksize):
        result = self.store.execute("""
            DELETE FROM %s
            WHERE (server_url, handle) IN (
                SELECT server_url, handle FROM %s
                WHERE issued + lifetime <
                    EXTRACT(EPOCH FROM CURRENT_TIMESTAMP)
                LIMIT %d
                )
            """ % (self.table_name, self.table_name, int(chunksize)))
        self._num_removed = result.rowcount
        transaction.commit()

    def isDone(self):
        return self._num_removed == 0


class RevisionCachePruner(TunableLoop):
    """A tunable loop to remove old revisions from the cache."""

    maximum_chunk_size = 100

    def isDone(self):
        """We are done when there are no old revisions to delete."""
        epoch = datetime.now(pytz.UTC) - timedelta(days=30)
        store = IMasterStore(RevisionCache)
        results = store.find(
            RevisionCache, RevisionCache.revision_date < epoch)
        return results.count() == 0

    def __call__(self, chunk_size):
        """Delegate to the `IRevisionSet` implementation."""
        getUtility(IRevisionSet).pruneRevisionCache(chunk_size)
        transaction.commit()


class CodeImportEventPruner(BulkPruner):
    """Prune `CodeImportEvent`s that are more than a month old.

    Events that happened more than 30 days ago are really of no
    interest to us.
    """
    target_table_class = CodeImportEvent
    ids_to_prune_query = """
        SELECT id FROM CodeImportEvent
        WHERE date_created < CURRENT_TIMESTAMP AT TIME ZONE 'UTC'
            - CAST('30 days' AS interval)
        """


class CodeImportResultPruner(BulkPruner):
    """A TunableLoop to prune unwanted CodeImportResult rows.

    Removes CodeImportResult rows if they are older than 30 days
    and they are not one of the most recent results for that
    CodeImport.
    """
    target_table_class = CodeImportResult
    ids_to_prune_query = """
        SELECT id FROM (
            SELECT id, date_created, rank() OVER w AS rank
            FROM CodeImportResult
            WINDOW w AS (PARTITION BY code_import ORDER BY date_created DESC)
            ) AS whatever
        WHERE
            rank > %s
            AND date_created < CURRENT_TIMESTAMP AT TIME ZONE 'UTC'
                - CAST('30 days' AS interval)
            """ % sqlvalues(config.codeimport.consecutive_failure_limit - 1)


class RevisionAuthorEmailLinker(TunableLoop):
    """A TunableLoop that links `RevisionAuthor` objects to `Person` objects.

    `EmailAddress` objects are looked up for `RevisionAuthor` objects
    that have not yet been linked to a `Person`.  If the
    `EmailAddress` is linked to a person, then the `RevisionAuthor` is
    linked to the same.
    """

    maximum_chunk_size = 1000

    def __init__(self, log, abort_time=None):
        super(RevisionAuthorEmailLinker, self).__init__(log, abort_time)
        self.author_store = IMasterStore(RevisionAuthor)
        self.email_store = IMasterStore(EmailAddress)

        (self.min_author_id,
         self.max_author_id) = self.author_store.find(
            (Min(RevisionAuthor.id), Max(RevisionAuthor.id))).one()

        self.next_author_id = self.min_author_id

    def isDone(self):
        return (self.min_author_id is None or
                self.next_author_id > self.max_author_id)

    def __call__(self, chunk_size):
        result = self.author_store.find(
            RevisionAuthor,
            RevisionAuthor.id >= self.next_author_id,
            RevisionAuthor.personID == None,
            RevisionAuthor.email != None)
        result.order_by(RevisionAuthor.id)
        authors = list(result[:chunk_size])

        # No more authors found.
        if len(authors) == 0:
            self.next_author_id = self.max_author_id + 1
            transaction.commit()
            return

        emails = dict(self.email_store.find(
            (EmailAddress.email.lower(), EmailAddress.personID),
            EmailAddress.email.lower().is_in(
                    [author.email.lower() for author in authors]),
            EmailAddress.status.is_in([EmailAddressStatus.PREFERRED,
                                       EmailAddressStatus.VALIDATED]),
            EmailAddress.personID != None))

        if emails:
            for author in authors:
                personID = emails.get(author.email.lower())
                if personID is None:
                    continue
                author.personID = personID

        self.next_author_id = authors[-1].id + 1
        transaction.commit()


class HWSubmissionEmailLinker(TunableLoop):
    """A TunableLoop that links `HWSubmission` objects to `Person` objects.

    `EmailAddress` objects are looked up for `HWSubmission` objects
    that have not yet been linked to a `Person`.  If the
    `EmailAddress` is linked to a person, then the `HWSubmission` is
    linked to the same.
    """
    maximum_chunk_size = 50000

    def __init__(self, log, abort_time=None):
        super(HWSubmissionEmailLinker, self).__init__(log, abort_time)
        self.submission_store = IMasterStore(HWSubmission)
        self.submission_store.execute(
            "DROP TABLE IF EXISTS NewlyMatchedSubmission")
        # The join with the Person table is to avoid any replication
        # lag issues - EmailAddress.person might reference a Person
        # that does not yet exist.
        self.submission_store.execute("""
            CREATE TEMPORARY TABLE NewlyMatchedSubmission AS
            SELECT
                HWSubmission.id AS submission,
                EmailAddress.person AS owner
            FROM HWSubmission, EmailAddress, Person
            WHERE HWSubmission.owner IS NULL
                AND EmailAddress.person = Person.id
                AND EmailAddress.status IN %s
                AND lower(HWSubmission.raw_emailaddress)
                    = lower(EmailAddress.email)
            """ % sqlvalues(
                [EmailAddressStatus.VALIDATED, EmailAddressStatus.PREFERRED]),
            noresult=True)
        self.submission_store.execute("""
            CREATE INDEX newlymatchsubmission__submission__idx
            ON NewlyMatchedSubmission(submission)
            """, noresult=True)
        self.matched_submission_count = self.submission_store.execute("""
            SELECT COUNT(*) FROM NewlyMatchedSubmission
            """).get_one()[0]
        self.offset = 0

    def isDone(self):
        return self.offset >= self.matched_submission_count

    def __call__(self, chunk_size):
        self.submission_store.execute("""
            UPDATE HWSubmission
            SET owner=NewlyMatchedSubmission.owner
            FROM (
                SELECT submission, owner
                FROM NewlyMatchedSubmission
                ORDER BY submission
                OFFSET %d
                LIMIT %d
                ) AS NewlyMatchedSubmission
            WHERE HWSubmission.id = NewlyMatchedSubmission.submission
            """ % (self.offset, chunk_size), noresult=True)
        self.offset += chunk_size
        transaction.commit()


class PersonPruner(TunableLoop):

    maximum_chunk_size = 1000

    def __init__(self, log, abort_time=None):
        super(PersonPruner, self).__init__(log, abort_time)
        self.offset = 1
        self.store = IMasterStore(Person)
        self.log.debug("Creating LinkedPeople temporary table.")
        self.store.execute(
            "CREATE TEMPORARY TABLE LinkedPeople(person integer primary key)")
        # Prefill with Person entries created after our OpenID provider
        # started creating personless accounts on signup.
        self.log.debug(
            "Populating LinkedPeople with post-OpenID created Person.")
        self.store.execute("""
            INSERT INTO LinkedPeople
            SELECT id FROM Person
            WHERE datecreated > '2009-04-01'
            """)
        transaction.commit()
        for (from_table, from_column, to_table, to_column, uflag, dflag) in (
                postgresql.listReferences(cursor(), 'person', 'id')):
            # Skip things that don't link to Person.id or that link to it from
            # TeamParticipation or EmailAddress, as all Person entries will be
            # linked to from these tables.  Similarly, PersonSettings can
            # simply be deleted if it exists, because it has a 1 (or 0) to 1
            # relationship with Person.
            if (to_table != 'person' or to_column != 'id'
                or from_table in ('teamparticipation', 'emailaddress',
                                  'personsettings')):
                continue
            self.log.debug(
                "Populating LinkedPeople from %s.%s"
                % (from_table, from_column))
            self.store.execute("""
                INSERT INTO LinkedPeople
                SELECT DISTINCT %(from_column)s AS person
                FROM %(from_table)s
                WHERE %(from_column)s IS NOT NULL
                EXCEPT ALL
                SELECT person FROM LinkedPeople
                """ % dict(from_table=from_table, from_column=from_column))
            transaction.commit()

        self.log.debug("Creating UnlinkedPeople temporary table.")
        self.store.execute("""
            CREATE TEMPORARY TABLE UnlinkedPeople(
                id serial primary key, person integer);
            """)
        self.log.debug("Populating UnlinkedPeople.")
        self.store.execute("""
            INSERT INTO UnlinkedPeople (person) (
                SELECT id AS person FROM Person
                WHERE teamowner IS NULL
                EXCEPT ALL
                SELECT person FROM LinkedPeople);
            """)
        transaction.commit()
        self.log.debug("Indexing UnlinkedPeople.")
        self.store.execute("""
            CREATE UNIQUE INDEX unlinkedpeople__person__idx ON
                UnlinkedPeople(person);
            """)
        self.log.debug("Analyzing UnlinkedPeople.")
        self.store.execute("""
            ANALYZE UnlinkedPeople;
            """)
        self.log.debug("Counting UnlinkedPeople.")
        self.max_offset = self.store.execute(
            "SELECT MAX(id) FROM UnlinkedPeople").get_one()[0]
        if self.max_offset is None:
            self.max_offset = -1  # Trigger isDone() now.
            self.log.debug("No Person records to remove.")
        else:
            self.log.info("%d Person records to remove." % self.max_offset)
        # Don't keep any locks open - we might block.
        transaction.commit()

    def isDone(self):
        return self.offset > self.max_offset

    def __call__(self, chunk_size):
        subquery = """
            SELECT person FROM UnlinkedPeople
            WHERE id BETWEEN %d AND %d
            """ % (self.offset, self.offset + chunk_size - 1)
        people_ids = ",".join(
            str(item[0]) for item in self.store.execute(subquery).get_all())
        self.offset += chunk_size
        try:
            # This would be dangerous if we were deleting a
            # team, so join with Person to ensure it isn't one
            # even in the rare case a person is converted to
            # a team during this run.
            self.store.execute("""
                DELETE FROM TeamParticipation
                USING Person
                WHERE TeamParticipation.person = Person.id
                    AND Person.teamowner IS NULL
                    AND Person.id IN (%s)
                """ % people_ids)
            self.store.execute("""
                DELETE FROM EmailAddress
                WHERE person IN (%s)
                """ % people_ids)
            # This cascade deletes any PersonSettings records.
            self.store.execute("""
                DELETE FROM Person
                WHERE id IN (%s)
                """ % people_ids)
            transaction.commit()
            self.log.debug(
                "Deleted the following unlinked people: %s" % people_ids)
        except IntegrityError:
            # This case happens when a Person is linked to something
            # during the run. It is unlikely to occur, so just ignore
            # it again. Everything will clear up next run.
            transaction.abort()
            self.log.warning(
                "Failed to delete %d Person records. Left for next time."
                % chunk_size)


class BugNotificationPruner(BulkPruner):
    """Prune `BugNotificationRecipient` records no longer of interest.

    We discard all rows older than 30 days that have been sent. We
    keep 30 days worth or records to help diagnose email delivery issues.
    """
    target_table_class = BugNotification
    ids_to_prune_query = """
        SELECT BugNotification.id FROM BugNotification
        WHERE date_emailed < CURRENT_TIMESTAMP AT TIME ZONE 'UTC'
            - CAST('30 days' AS interval)
        """


class AnswerContactPruner(BulkPruner):
    """Remove old answer contacts which are no longer required.

    Remove a person as an answer contact if:
      their account has been deactivated for more than one day, or
      suspended for more than one week.
    """
    target_table_class = AnswerContact
    ids_to_prune_query = """
        SELECT DISTINCT AnswerContact.id
        FROM AnswerContact, Person, Account
        WHERE
            AnswerContact.person = Person.id
            AND Person.account = Account.id
            AND (
                (Account.date_status_set <
                CURRENT_TIMESTAMP AT TIME ZONE 'UTC'
                - CAST('1 day' AS interval)
                AND Account.status = %s)
                OR
                (Account.date_status_set <
                CURRENT_TIMESTAMP AT TIME ZONE 'UTC'
                - CAST('7 days' AS interval)
                AND Account.status = %s)
            )
        """ % (AccountStatus.DEACTIVATED.value, AccountStatus.SUSPENDED.value)


class BranchJobPruner(BulkPruner):
    """Prune `BranchJob`s that are in a final state and more than a month old.

    When a BranchJob is completed, it gets set to a final state.  These jobs
    should be pruned from the database after a month.
    """
    target_table_class = Job
    ids_to_prune_query = """
        SELECT DISTINCT Job.id
        FROM Job, BranchJob
        WHERE
            Job.id = BranchJob.job
            AND Job.date_finished < CURRENT_TIMESTAMP AT TIME ZONE 'UTC'
                - CAST('30 days' AS interval)
        """


class BugHeatUpdater(TunableLoop):
    """A `TunableLoop` for bug heat calculations."""

    maximum_chunk_size = 5000

    def __init__(self, log, abort_time=None):
        super(BugHeatUpdater, self).__init__(log, abort_time)
        self.transaction = transaction
        self.total_processed = 0
        self.is_done = False
        self.offset = 0

        self.store = IMasterStore(Bug)

    @property
    def _outdated_bugs(self):
        try:
            last_updated_cutoff = iso8601.parse_date(
                getFeatureFlag('bugs.heat_updates.cutoff'))
        except iso8601.ParseError:
            return EmptyResultSet()
        outdated_bugs = getUtility(IBugSet).getBugsWithOutdatedHeat(
            last_updated_cutoff)
        # We remove the security proxy so that we can access the set()
        # method of the result set.
        return removeSecurityProxy(outdated_bugs)

    def isDone(self):
        """See `ITunableLoop`."""
        # When the main loop has no more Bugs to process it sets
        # offset to None. Until then, it always has a numerical
        # value.
        return self._outdated_bugs.is_empty()

    def __call__(self, chunk_size):
        """Retrieve a batch of Bugs and update their heat.

        See `ITunableLoop`.
        """
        chunk_size = int(chunk_size + 0.5)
        outdated_bugs = self._outdated_bugs[:chunk_size]
        # We don't use outdated_bugs.set() here to work around
        # Storm Bug #820290.
        outdated_bug_ids = [bug.id for bug in outdated_bugs]
        self.log.debug("Updating heat for %s bugs", len(outdated_bug_ids))
        IMasterStore(Bug).find(
            Bug, Bug.id.is_in(outdated_bug_ids)).set(
                heat=SQL('calculate_bug_heat(Bug.id)'),
                heat_last_updated=UTC_NOW)
        transaction.commit()


class BugWatchActivityPruner(BulkPruner):
    """A TunableLoop to prune BugWatchActivity entries."""
    target_table_class = BugWatchActivity
    # For each bug_watch, remove all but the most recent MAX_SAMPLE_SIZE
    # entries.
    ids_to_prune_query = """
        SELECT id FROM (
            SELECT id, rank() OVER w AS rank
            FROM BugWatchActivity
            WINDOW w AS (PARTITION BY bug_watch ORDER BY id DESC)
            ) AS whatever
        WHERE rank > %s
        """ % sqlvalues(MAX_SAMPLE_SIZE)


class ObsoleteBugAttachmentPruner(BulkPruner):
    """Delete bug attachments without a LibraryFileContent record.

    Our database schema allows LibraryFileAlias records that have no
    corresponding LibraryFileContent records.

    This class deletes bug attachments that reference such "content free"
    and thus completely useless LFA records.
    """
    target_table_class = BugAttachment
    ids_to_prune_query = """
        SELECT BugAttachment.id
        FROM BugAttachment, LibraryFileAlias
        WHERE
            BugAttachment.libraryfile = LibraryFileAlias.id
            AND LibraryFileAlias.content IS NULL
        """


class OldTimeLimitedTokenDeleter(TunableLoop):
    """Delete expired url access tokens from the session DB."""

    maximum_chunk_size = 24 * 60 * 60  # 24 hours in seconds.

    def __init__(self, log, abort_time=None):
        super(OldTimeLimitedTokenDeleter, self).__init__(log, abort_time)
        self.store = session_store()
        self._update_oldest()

    def _update_oldest(self):
        self.oldest_age = self.store.execute("""
            SELECT COALESCE(EXTRACT(EPOCH FROM
                CURRENT_TIMESTAMP AT TIME ZONE 'UTC'
                - MIN(created)), 0)
            FROM TimeLimitedToken
            """).get_one()[0]

    def isDone(self):
        return self.oldest_age <= ONE_DAY_IN_SECONDS

    def __call__(self, chunk_size):
        self.oldest_age = max(
            ONE_DAY_IN_SECONDS, self.oldest_age - chunk_size)

        self.log.debug(
            "Removed TimeLimitedToken rows older than %d seconds"
            % self.oldest_age)
        self.store.find(
            TimeLimitedToken,
            TimeLimitedToken.created < SQL(
                "CURRENT_TIMESTAMP AT TIME ZONE 'UTC' - interval '%d seconds'"
                % ONE_DAY_IN_SECONDS)).remove()
        transaction.commit()
        self._update_oldest()


class ProductInformationTypeDefault(TunableLoop):
    """Set all Product.information_type to Public."""

    maximum_chunk_size = 1000

    def __init__(self, log, abort_time=None):
        super(ProductInformationTypeDefault, self).__init__(
            log, abort_time)
        self.rows_updated = None
        self.store = IMasterStore(Product)

    def isDone(self):
        """See `TunableLoop`."""
        return self.rows_updated == 0

    def __call__(self, chunk_size):
        """See `TunableLoop`."""
        subselect = Select(
            Product.id, Product._information_type == None,
            limit=chunk_size)
        result = self.store.execute(
            Update({Product._information_type: 1},
            Product.id.is_in(subselect)))
        transaction.commit()
        self.rows_updated = result.rowcount


class SuggestiveTemplatesCacheUpdater(TunableLoop):
    """Refresh the SuggestivePOTemplate cache.

    This isn't really a TunableLoop.  It just pretends to be one to fit
    in with the garbo crowd.
    """
    maximum_chunk_size = 1

    done = False

    def isDone(self):
        """See `TunableLoop`."""
        return self.done

    def __call__(self, chunk_size):
        """See `TunableLoop`."""
        utility = getUtility(IPOTemplateSet)
        utility.wipeSuggestivePOTemplatesCache()
        utility.populateSuggestivePOTemplatesCache()
        transaction.commit()
        self.done = True


class UnusedPOTMsgSetPruner(TunableLoop):
    """Cleans up unused POTMsgSets."""

    done = False
    offset = 0
    maximum_chunk_size = 50000

    def isDone(self):
        """See `TunableLoop`."""
        return self.offset >= len(self.msgset_ids_to_remove)

    @cachedproperty
    def msgset_ids_to_remove(self):
        """The IDs of the POTMsgSets to remove."""
        return self._get_msgset_ids_to_remove()

    def _get_msgset_ids_to_remove(self, ids=None):
        """Return a distrinct list IDs of the POTMsgSets to remove.

        :param ids: a list of POTMsgSet ids to filter. If ids is None,
            all unused POTMsgSet in the database are returned.
        """
        if ids is None:
            constraints = dict(
                tti_constraint="AND TRUE",
                potmsgset_constraint="AND TRUE")
        else:
            ids_in = ', '.join([str(id) for id in ids])
            constraints = dict(
                tti_constraint="AND tti.potmsgset IN (%s)" % ids_in,
                potmsgset_constraint="AND POTMsgSet.id IN (%s)" % ids_in)
        query = """
            -- Get all POTMsgSet IDs which are obsolete (sequence == 0)
            -- and are not used (sequence != 0) in any other template.
            SELECT POTMsgSet
              FROM TranslationTemplateItem tti
              WHERE sequence=0
              %(tti_constraint)s
              AND NOT EXISTS(
                SELECT id
                  FROM TranslationTemplateItem
                  WHERE potmsgset = tti.potmsgset AND sequence != 0)
            UNION
            -- Get all POTMsgSet IDs which are not referenced
            -- by any of the templates (they must have TTI rows for that).
            (SELECT POTMsgSet.id
               FROM POTMsgSet
               LEFT OUTER JOIN TranslationTemplateItem
                 ON TranslationTemplateItem.potmsgset = POTMsgSet.id
               WHERE
                 TranslationTemplateItem.potmsgset IS NULL
                 %(potmsgset_constraint)s);
            """ % constraints
        store = IMasterStore(POTMsgSet)
        results = store.execute(query)
        ids_to_remove = set([id for (id,) in results.get_all()])
        return list(ids_to_remove)

    def __call__(self, chunk_size):
        """See `TunableLoop`."""
        # We cast chunk_size to an int to avoid issues with slicing
        # (DBLoopTuner passes in a float).
        chunk_size = int(chunk_size)
        msgset_ids = (
            self.msgset_ids_to_remove[self.offset:][:chunk_size])
        msgset_ids_to_remove = self._get_msgset_ids_to_remove(msgset_ids)
        # Remove related TranslationTemplateItems.
        store = IMasterStore(POTMsgSet)
        related_ttis = store.find(
            TranslationTemplateItem,
            In(TranslationTemplateItem.potmsgsetID, msgset_ids_to_remove))
        related_ttis.remove()
        # Remove related TranslationMessages.
        related_translation_messages = store.find(
            TranslationMessage,
            In(TranslationMessage.potmsgsetID, msgset_ids_to_remove))
        related_translation_messages.remove()
        store.find(
            POTMsgSet, In(POTMsgSet.id, msgset_ids_to_remove)).remove()
        self.offset = self.offset + chunk_size
        transaction.commit()


class UnusedAccessPolicyPruner(TunableLoop):
    """Deletes unused AccessPolicy and AccessPolicyGrants for products."""

    maximum_chunk_size = 5000

    def __init__(self, log, abort_time=None):
        super(UnusedAccessPolicyPruner, self).__init__(log, abort_time)
        self.start_at = 1
        self.store = IMasterStore(Product)

    def findProducts(self):
        return self.store.find(
            Product, Product.id >= self.start_at).order_by(Product.id)

    def isDone(self):
        return self.findProducts().is_empty()

    def __call__(self, chunk_size):
        products = list(self.findProducts()[:chunk_size])
        for product in products:
            product._pruneUnusedPolicies()
        self.start_at = products[-1].id + 1
        transaction.commit()


class BaseDatabaseGarbageCollector(LaunchpadCronScript):
    """Abstract base class to run a collection of TunableLoops."""
    script_name = None  # Script name for locking and database user. Override.
    tunable_loops = None  # Collection of TunableLoops. Override.
    continue_on_failure = False  # If True, an exception in a tunable loop
                                 # does not cause the script to abort.

    # Default run time of the script in seconds. Override.
    default_abort_script_time = None

    # _maximum_chunk_size is used to override the defined
    # maximum_chunk_size to allow our tests to ensure multiple calls to
    # __call__ are required without creating huge amounts of test data.
    _maximum_chunk_size = None

    def __init__(self, test_args=None):
        super(BaseDatabaseGarbageCollector, self).__init__(
            self.script_name,
            dbuser=self.script_name.replace('-', '_'),
            test_args=test_args)

    def add_my_options(self):

        self.parser.add_option("-x", "--experimental", dest="experimental",
            default=False, action="store_true",
            help="Run experimental jobs. Normally this is just for staging.")
        self.parser.add_option("--abort-script",
            dest="abort_script", default=self.default_abort_script_time,
            action="store", type="float", metavar="SECS",
            help="Abort script after SECS seconds [Default %d]."
            % self.default_abort_script_time)
        self.parser.add_option("--abort-task",
            dest="abort_task", default=None, action="store", type="float",
            metavar="SECS", help="Abort a task if it runs over SECS seconds "
                "[Default (threads * abort_script / tasks)].")
        self.parser.add_option("--threads",
            dest="threads", default=multiprocessing.cpu_count(),
            action="store", type="int", metavar='NUM',
            help="Run NUM tasks in parallel [Default %d]."
            % multiprocessing.cpu_count())

    def main(self):
        self.start_time = time.time()

        # Stores the number of failed tasks.
        self.failure_count = 0

        # Copy the list so we can safely consume it.
        tunable_loops = list(self.tunable_loops)
        if self.options.experimental:
            tunable_loops.extend(self.experimental_tunable_loops)

        threads = set()
        for count in range(0, self.options.threads):
            thread = threading.Thread(
                target=self.run_tasks_in_thread,
                name='Worker-%d' % (count + 1,),
                args=(tunable_loops,))
            thread.start()
            threads.add(thread)

        # Block until all the worker threads have completed. We block
        # until the script timeout is hit, plus 60 seconds. We wait the
        # extra time because the loops are supposed to shut themselves
        # down when the script timeout is hit, and the extra time is to
        # give them a chance to clean up.
        for thread in threads:
            time_to_go = self.get_remaining_script_time() + 60
            if time_to_go > 0:
                thread.join(time_to_go)
            else:
                break

        # If the script ran out of time, warn.
        if self.get_remaining_script_time() < 0:
            self.logger.warn(
                "Script aborted after %d seconds.", self.script_timeout)

        if tunable_loops:
            self.logger.warn("%d tasks did not run.", len(tunable_loops))

        if self.failure_count:
            self.logger.error("%d tasks failed.", self.failure_count)
            raise SilentLaunchpadScriptFailure(self.failure_count)

    def get_remaining_script_time(self):
        return self.start_time + self.script_timeout - time.time()

    @property
    def script_timeout(self):
        a_very_long_time = 31536000  # 1 year
        return self.options.abort_script or a_very_long_time

    def get_loop_logger(self, loop_name):
        """Retrieve a logger for use by a particular task.

        The logger will be configured to add the loop_name as a
        prefix to all log messages, making interleaved output from
        multiple threads somewhat readable.
        """
        loop_logger = logging.getLogger('garbo.' + loop_name)
        for filter in loop_logger.filters:
            if isinstance(filter, PrefixFilter):
                return loop_logger  # Already have a PrefixFilter attached.
        loop_logger.addFilter(PrefixFilter(loop_name))
        return loop_logger

    def get_loop_abort_time(self, num_remaining_tasks):
        # How long until the task should abort.
        if self.options.abort_task is not None:
            # Task timeout specified on command line.
            abort_task = self.options.abort_task

        elif num_remaining_tasks <= self.options.threads:
            # We have a thread for every remaining task. Let
            # the task run until the script timeout.
            self.logger.debug2(
                "Task may run until script timeout.")
            abort_task = self.get_remaining_script_time()

        else:
            # Evenly distribute the remaining time to the
            # remaining tasks.
            abort_task = (
                self.options.threads
                * self.get_remaining_script_time() / num_remaining_tasks)

        return min(abort_task, self.get_remaining_script_time())

    def run_tasks_in_thread(self, tunable_loops):
        """Worker thread target to run tasks.

        Tasks are removed from tunable_loops and run one at a time,
        until all tasks that can be run have been run or the script
        has timed out.
        """
        self.logger.debug(
            "Worker thread %s running.", threading.currentThread().name)
        install_feature_controller(make_script_feature_controller(self.name))
        self.login()

        while True:
            # How long until the script should abort.
            if self.get_remaining_script_time() <= 0:
                # Exit silently. We warn later.
                self.logger.debug(
                    "Worker thread %s detected script timeout.",
                    threading.currentThread().name)
                break

            try:
                tunable_loop_class = tunable_loops.pop(0)
            except IndexError:
                # We catch the exception rather than checking the
                # length first to avoid race conditions with other
                # threads.
                break

            loop_name = tunable_loop_class.__name__

            loop_logger = self.get_loop_logger(loop_name)

            # Acquire a lock for the task. Multiple garbo processes
            # might be running simultaneously.
            loop_lock_path = os.path.join(
                LOCK_PATH, 'launchpad-garbo-%s.lock' % loop_name)
            # No logger - too noisy, so report issues ourself.
            loop_lock = GlobalLock(loop_lock_path, logger=None)
            try:
                loop_lock.acquire()
                loop_logger.debug("Acquired lock %s.", loop_lock_path)
            except LockAlreadyAcquired:
                # If the lock cannot be acquired, but we have plenty
                # of time remaining, just put the task back to the
                # end of the queue.
                if self.get_remaining_script_time() > 60:
                    loop_logger.debug3(
                        "Unable to acquire lock %s. Running elsewhere?",
                        loop_lock_path)
                    time.sleep(0.3)  # Avoid spinning.
                    tunable_loops.append(tunable_loop_class)
                # Otherwise, emit a warning and skip the task.
                else:
                    loop_logger.warn(
                        "Unable to acquire lock %s. Running elsewhere?",
                        loop_lock_path)
                continue

            try:
                loop_logger.info("Running %s", loop_name)

                abort_time = self.get_loop_abort_time(len(tunable_loops) + 1)
                loop_logger.debug2(
                    "Task will be terminated in %0.3f seconds",
                    abort_time)

                tunable_loop = tunable_loop_class(
                    abort_time=abort_time, log=loop_logger)

                # Allow the test suite to override the chunk size.
                if self._maximum_chunk_size is not None:
                    tunable_loop.maximum_chunk_size = (
                        self._maximum_chunk_size)

                try:
                    tunable_loop.run()
                    loop_logger.debug(
                        "%s completed sucessfully.", loop_name)
                except Exception:
                    loop_logger.exception("Unhandled exception")
                    self.failure_count += 1

            finally:
                loop_lock.release()
                loop_logger.debug("Released lock %s.", loop_lock_path)
                transaction.abort()


class FrequentDatabaseGarbageCollector(BaseDatabaseGarbageCollector):
    """Run every 5 minutes.

    This may become even more frequent in the future.

    Jobs with low overhead can go here to distribute work more evenly.
    """
    script_name = 'garbo-frequently'
    tunable_loops = [
        BugSummaryJournalRollup,
        OAuthNoncePruner,
        OpenIDConsumerNoncePruner,
        OpenIDConsumerAssociationPruner,
        AntiqueSessionPruner,
        VoucherRedeemer,
        PopulateLatestPersonSourcePackageReleaseCache,
        ]
    experimental_tunable_loops = []

    # 5 minmutes minus 20 seconds for cleanup. This helps ensure the
    # script is fully terminated before the next scheduled hourly run
    # kicks in.
    default_abort_script_time = 60 * 5 - 20


class HourlyDatabaseGarbageCollector(BaseDatabaseGarbageCollector):
    """Run every hour.

    Jobs we want to run fairly often but have noticable overhead go here.
    """
    script_name = 'garbo-hourly'
    tunable_loops = [
        RevisionCachePruner,
        BugWatchScheduler,
        UnusedSessionPruner,
        DuplicateSessionPruner,
        BugHeatUpdater,
        ]
    experimental_tunable_loops = []

    # 1 hour, minus 5 minutes for cleanup. This ensures the script is
    # fully terminated before the next scheduled hourly run kicks in.
    default_abort_script_time = 60 * 55


class DailyDatabaseGarbageCollector(BaseDatabaseGarbageCollector):
    """Run every day.

    Jobs that don't need to be run frequently.

    If there is low overhead, consider putting these tasks in more
    frequently invoked lists to distribute the work more evenly.
    """
    script_name = 'garbo-daily'
    tunable_loops = [
        AnswerContactPruner,
        BranchJobPruner,
        BugNotificationPruner,
        BugWatchActivityPruner,
        CodeImportEventPruner,
        CodeImportResultPruner,
        HWSubmissionEmailLinker,
        LoginTokenPruner,
        ObsoleteBugAttachmentPruner,
        OldTimeLimitedTokenDeleter,
        RevisionAuthorEmailLinker,
        ScrubPOFileTranslator,
        ProductInformationTypeDefault,
        SuggestiveTemplatesCacheUpdater,
        POTranslationPruner,
        UnlinkedAccountPruner,
        UnusedAccessPolicyPruner,
        UnusedPOTMsgSetPruner,
        ]
    experimental_tunable_loops = [
        PersonPruner,
        ]

    # 1 day, minus 30 minutes for cleanup. This ensures the script is
    # fully terminated before the next scheduled daily run kicks in.
    default_abort_script_time = 60 * 60 * 23.5<|MERGE_RESOLUTION|>--- conflicted
+++ resolved
@@ -2,10 +2,6 @@
 # GNU Affero General Public License version 3 (see the file LICENSE).
 
 """Database garbage collection."""
-<<<<<<< HEAD
-from lp.services.database.stormexpr import BulkUpdate
-=======
->>>>>>> 611ee8d9
 
 __metaclass__ = type
 __all__ = [
@@ -39,16 +35,15 @@
     In,
     Join,
     Like,
+    Max,
+    Min,
     Or,
     Row,
     Select,
+    SQL,
     Update,
     )
-from storm.locals import (
-    Max,
-    Min,
-    SQL,
-    )
+from storm.info import ClassAlias
 from storm.store import EmptyResultSet
 import transaction
 from zope.component import getUtility
@@ -77,13 +72,10 @@
 from lp.registry.model.product import Product
 from lp.services.config import config
 from lp.services.database import postgresql
-<<<<<<< HEAD
-=======
 from lp.services.database.bulk import (
     create,
     dbify_value,
     )
->>>>>>> 611ee8d9
 from lp.services.database.constants import UTC_NOW
 from lp.services.database.interfaces import (
     IStoreSelector,
@@ -486,15 +478,15 @@
     maximum_chunk_size = 1000
 
     cache_columns = (
-        LatestPersonSourcePackageReleaseCache.sourcepackagerelease_id,
+        LatestPersonSourcePackageReleaseCache.maintainer_id,
         LatestPersonSourcePackageReleaseCache.creator_id,
-        LatestPersonSourcePackageReleaseCache.maintainer_id,
         LatestPersonSourcePackageReleaseCache.upload_archive_id,
-        LatestPersonSourcePackageReleaseCache.archive_purpose,
         LatestPersonSourcePackageReleaseCache.upload_distroseries_id,
         LatestPersonSourcePackageReleaseCache.sourcepackagename_id,
+        LatestPersonSourcePackageReleaseCache.archive_purpose,
+        LatestPersonSourcePackageReleaseCache.publication_id,
         LatestPersonSourcePackageReleaseCache.dateuploaded,
-        LatestPersonSourcePackageReleaseCache.publication_id,
+        LatestPersonSourcePackageReleaseCache.sourcepackagerelease_id,
     )
 
     def __init__(self, log, abort_time=None):
@@ -546,16 +538,13 @@
              spph_id) = new_published_spr_data
             cache_filter_data.append((archive_id, distroseries_id, spn_id))
 
+            value = (purpose, spph_id, dateuploaded, spr_id)
             maintainer_key = (
-                maintainer_id, None, archive_id, spn_id, distroseries_id)
-            new_records[maintainer_key] = (
-                spr_id, None, maintainer_id, archive_id, purpose.value,
-                distroseries_id, spn_id, dateuploaded, spph_id)
+                maintainer_id, None, archive_id, distroseries_id, spn_id)
             creator_key = (
-                None, creator_id, archive_id, spn_id, distroseries_id)
-            new_records[creator_key] = (
-                spr_id, creator_id, None, archive_id, purpose.value,
-                distroseries_id, spn_id, dateuploaded, spph_id)
+                None, creator_id, archive_id, distroseries_id, spn_id)
+            new_records[maintainer_key] = maintainer_key + value
+            new_records[creator_key] = creator_key + value
             self.last_spph_id = spph_id
 
         # Gather all the current cached reporting records corresponding to the
@@ -564,100 +553,46 @@
         # (archive_id, distroseries_id, sourcepackagename_id).
         existing_records = dict()
         lpsprc = LatestPersonSourcePackageReleaseCache
-        invalues = SQL(', '.join([
-            ('(%s, %s, %s)' % cache_filter_record)
-            for cache_filter_record in cache_filter_data]))
         rs = self.store.find(
             lpsprc,
-            In(Row(
-                lpsprc.upload_archive_id,
-                lpsprc.upload_distroseries_id,
-                lpsprc.sourcepackagename_id), invalues))
+            In(
+                Row(
+                    lpsprc.upload_archive_id,
+                    lpsprc.upload_distroseries_id,
+                    lpsprc.sourcepackagename_id),
+                map(Row, cache_filter_data)))
         for lpsprc_record in rs:
-            if lpsprc_record.maintainer_id is not None:
-                key = (
-                    lpsprc_record.maintainer_id, None,
-                    lpsprc_record.upload_archive_id,
-                    lpsprc_record.sourcepackagename_id,
-                    lpsprc_record.upload_distroseries_id)
-            else:
-                key = (
-                    None, lpsprc_record.creator_id,
-                    lpsprc_record.upload_archive_id,
-                    lpsprc_record.sourcepackagename_id,
-                    lpsprc_record.upload_distroseries_id)
+            key = (
+                lpsprc_record.maintainer_id,
+                lpsprc_record.creator_id,
+                lpsprc_record.upload_archive_id,
+                lpsprc_record.upload_distroseries_id,
+                lpsprc_record.sourcepackagename_id)
             existing_records[key] = pytz.UTC.localize(
                 lpsprc_record.dateuploaded)
 
         # Figure out what records from the new published spr data need to be
         # inserted and updated into the cache table.
         inserts = dict()
-        updates = set()
+        updates = dict()
         for key, new_published_spr_data in new_records.items():
             existing_dateuploaded = existing_records.get(key, None)
             new_dateuploaded = new_published_spr_data[7]
             if existing_dateuploaded is None:
-                # No existing record, so save an insert for later.
-                existing_insert = inserts.get(key, None)
-                if (existing_insert is None
-                    or existing_insert[7] < new_dateuploaded):
-                    inserts[key] = new_published_spr_data
+                target = inserts
             else:
-                # Existing record so check to see if it needs updating.
-                if existing_dateuploaded < new_dateuploaded:
-                    updates.add(new_published_spr_data)
+                target = updates
+
+            existing_action = target.get(key, None)
+            if (existing_action is None
+                or existing_action[7] < new_dateuploaded):
+                target[key] = new_published_spr_data
 
         if inserts:
             # Do a bulk insert.
             create(self.cache_columns, inserts.values())
         if updates:
             # Do a bulk update.
-<<<<<<< HEAD
-
-            # First, construct a values expression with the tuples representing
-            # the updated cache data.
-
-            def id_or_zero(data_item):
-                if data_item is not None:
-                    return data_item
-                return 0
-
-            sql_update_data = []
-            for (
-                spr_id, creator_id, maintainer_id, archive_id, purpose,
-                distroseries_id, spn_id, dateuploaded, spph_id) in updates:
-                sql_update_data.append(
-                    (id_or_zero(creator_id), id_or_zero(maintainer_id),
-                     archive_id, distroseries_id, spn_id, spr_id, spph_id,
-                     dateuploaded))
-
-            update_values = ', '.join([
-                ("(%s, %s, %s, %s, %s, %s, %s, timestamp '%s')"
-                 % cache_filter_record)
-                for cache_filter_record in sql_update_data])
-
-            columns = (
-                '%s, %s, %s, %s, %s, %s, %s, %s' % (
-                    lpsprc.creator_id.name,
-                    lpsprc.maintainer_id.name,
-                    lpsprc.upload_archive_id.name,
-                    lpsprc.upload_distroseries_id.name,
-                    lpsprc.sourcepackagename_id.name,
-                    lpsprc.sourcepackagerelease_id.name,
-                    lpsprc.publication_id.name,
-                    lpsprc.dateuploaded.name,))
-
-            values_sql = SQL(
-                "(VALUES %(values)s) AS cache_data(%(columns)s)"
-                % {
-                    'columns': columns,
-                    'values': update_values
-                })
-
-            # The columns to be updated.
-            updated_columns = dict([
-                (lpsprc.dateuploaded, SQL('cache_data.date_uploaded')),
-=======
             cols = [
                 ("maintainer", "integer"),
                 ("creator", "integer"),
@@ -680,29 +615,27 @@
             # The columns to be updated.
             updated_columns = dict([
                 (lpsprc.dateuploaded, cache_data.dateuploaded),
->>>>>>> 611ee8d9
                 (lpsprc.sourcepackagerelease_id,
-                    SQL('cache_data.sourcepackagerelease')),
-                (lpsprc.publication_id, SQL('cache_data.publication'))])
+                 cache_data.sourcepackagerelease_id),
+                (lpsprc.publication_id, cache_data.publication_id)])
             # The update filter.
             filter = And(
                 Or(
-                    SQL('cache_data.creator') == 0,
-                    lpsprc.creator_id == SQL('cache_data.creator')),
+                    cache_data.creator_id == None,
+                    lpsprc.creator_id == cache_data.creator_id),
                 Or(
-                    SQL('cache_data.maintainer') == 0,
-                    lpsprc.maintainer_id == SQL('cache_data.maintainer')),
-                lpsprc.upload_archive_id == SQL('cache_data.upload_archive'),
+                    cache_data.maintainer_id == None,
+                    lpsprc.maintainer_id == cache_data.maintainer_id),
+                lpsprc.upload_archive_id == cache_data.upload_archive_id,
                 lpsprc.upload_distroseries_id ==
-                    SQL('cache_data.upload_distroseries'),
-                lpsprc.sourcepackagename_id ==
-                    SQL('cache_data.sourcepackagename'))
+                    cache_data.upload_distroseries_id,
+                lpsprc.sourcepackagename_id == cache_data.sourcepackagename_id)
 
             self.store.execute(
                 BulkUpdate(
                     updated_columns,
                     table=LatestPersonSourcePackageReleaseCache,
-                    values=values_sql, where=filter))
+                    values=cache_data_expr, where=filter))
         self.store.flush()
         save_garbo_job_state(self.job_name, {
             'last_spph_id': self.last_spph_id})
