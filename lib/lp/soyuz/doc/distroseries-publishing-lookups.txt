--- conflicted
+++ resolved
@@ -8,13 +8,8 @@
 publishing records with different (status, pocket, archive) in
 ubuntu/breezy-autotest, which is empty:
 
-<<<<<<< HEAD
     >>> from lp.registry.interfaces.person import IPersonSet
     >>> from lp.registry.interfaces.distribution import IDistributionSet
-=======
-    >>> from canonical.launchpad.interfaces import (
-    ...    IDistributionSet, IPersonSet)
->>>>>>> 29f57751
     >>> from lp.registry.interfaces.pocket import PackagePublishingPocket
     >>> from lp.soyuz.interfaces.publishing import PackagePublishingStatus
 
