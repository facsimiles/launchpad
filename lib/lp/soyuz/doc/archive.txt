--- conflicted
+++ resolved
@@ -2082,18 +2082,10 @@
     >>> cprov_archive.enabled = False
 
     >>> login("carlos@canonical.com")
-
-    >>> check_permission('launchpad.View', cprov_archive)
-    True
-
     >>> check_permission('launchpad.Append', cprov_archive)
     False
 
     >>> login("celso.providelo@canonical.com")
-
-    >>> check_permission('launchpad.View', cprov_archive)
-    True
-
     >>> check_permission('launchpad.Append', cprov_archive)
     False
 
@@ -2104,7 +2096,6 @@
     >>> cprov_archive.buildd_secret = ''
     >>> cprov_archive.private = False
 
-<<<<<<< HEAD
     >>> login(ANONYMOUS)
     >>> check_permission('launchpad.View', cprov_archive)
     False
@@ -2125,7 +2116,7 @@
 
     >>> login('foo.bar@canonical.com')
     >>> cprov_archive.enabled = True
-=======
+
 Another important aspect of the upload permission for ubuntu main
 archives (PRIMARY, PARTNER and DEBUG) is that in addition to owners
 and users which were specifically granted permissions, members of the
@@ -2161,7 +2152,6 @@
     True
     >>> check_permission('launchpad.Append', debug)
     True
->>>>>>> f56ebaf6
 
 
 == Rebuild archives ==
