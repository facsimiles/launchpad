--- conflicted
+++ resolved
@@ -2131,11 +2131,7 @@
 
 Carlos can now upload to Joe's PPA:
 
-<<<<<<< HEAD
-    >>> cprov_archive.checkArchivePermission(carlos)
-=======
     >>> joes_ppa.canUpload(carlos)
->>>>>>> 4cb7b5c0
     True
 
 Note that when creating a new permission, trying to specify a component other
