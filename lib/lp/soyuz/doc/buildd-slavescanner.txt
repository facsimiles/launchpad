= Buildd Slave Scanner =

The Buildd Slave scanner is able to run over the build jobs being
processed in the current BuildFarm and collect information about the
status of the process, collect the results of finished jobs and
automatically dispatch new jobs to idle slaves.

The Master side of Buildd requires access to Launchpad Database, the
user designed for this kind of access is 'fiera', as in all test the
transaction should be retrieved.

    >>> from canonical.database.sqlbase import ZopelessTransactionManager
    >>> local_transaction = ZopelessTransactionManager._installed

We check for sent mails in some places, so load the stub mailer:

    >>> from lp.services.mail import stub
    >>> from canonical.database.sqlbase import commit

And create a utility function to make tests easier to read.

    >>> def check_mail_sent(last_stub_mail_count):
    ...    commit()
    ...    return len(stub.test_emails) == last_stub_mail_count + 3

The master also requires an 'logging' instance to not compromise the
standard output with noisily output.

    >>> import logging
    >>> logger = logging.getLogger()

Import MockBuilder and a series of MockSlaves to be used in this test.

    >>> from lp.soyuz.tests.soyuzbuilddhelpers import (
<<<<<<< HEAD
    ...    AbortedSlave, AbortingSlave, BrokenSlave, BuildingSlave,
    ...    LostBuildingBrokenSlave, MockBuilder, OkSlave, WaitingSlave)
=======
    ...    AbortedSlave, AbortingSlave, BuildingSlave, InsaneWaitingSlave,
    ...    LostBuildingBrokenSlave, LostBuildingSlave, LostWaitingSlave,
    ...    MockBuilder, OkSlave, SaneBuildingSlave, SaneWaitingSlave,
    ...    WaitingSlave)

Let's play with a Builder method designed to rescue build slaves
that are processing unknown jobs. In real conditions, this situation
only happens if the slave is processing deleted or modified BuildQueue
entry, since Build entries are never removed. It might be caused by
exceptions in slavescanner or queuebuilder scripts.

When we figured this situation out, the procedure to rescue is to
request the slave XMLRPC method 'clean', reseting the slave completely.

We figured out if the building information is correct and sane by
checking the job identifier field from status message information,
which consists of "<Build.id>-<BuildQueue.id>".

First let's emulate a sane and a lost slave. The SaneSlave returns a
job identifier that exists in our sampledata, but the LostSlave
returns a completely bogus one.

The the mock slave.clean() method is modified to print a message for
testing purposes.

Initializing the sane_builder. It was not rescued, since the job
identifier is sane (Build.id == 8 and BuildQueue.id == 1 exist):

    >>> sanebuilding_builder = MockBuilder(
    ...     'Sane Building Slave', SaneBuildingSlave())
    >>> sanebuilding_builder.rescueIfLost(logger) is None
    True

A sane WAITING slave:

    >>> sanewaiting_builder = MockBuilder(
    ...     'Sane Waiting Slave', SaneWaitingSlave())
    >>> sanewaiting_builder.rescueIfLost(logger) is None
    True

A insane WAITING slave, with wrong BuildQueue/Build relation:

    >>> insanewaiting_builder = MockBuilder(
    ...     'Insane Waiting Slave', InsaneWaitingSlave())
    >>> insanewaiting_builder.rescueIfLost(logger)
    WARNING:root:Builder 'Insane Waiting Slave' rescued from '7-1': 'Job build entry mismatch'

It was rescued because the BuildQueue.id == 1 isn't related to
Build.id == 7, so this pair relation is wrong.

Let's test slaves with job identifier pointing non-existent
Build/BuildQueue entries. first a lost slave in status 'BUILDING':

    >>> lostbuilding_builder = MockBuilder(
    ...     'Lost Building Slave', LostBuildingSlave())
    >>> lostbuilding_builder.rescueIfLost(logger)
    WARNING:root:Builder 'Lost Building Slave' rescued from '1000-10000':
    'Build 1000 is not available: 'Object not found''

Then a lost slave in status 'WAITING':

    >>> lostwaiting_builder = MockBuilder(
    ...     'Lost Waiting Slave', LostWaitingSlave())
    >>> lostwaiting_builder.rescueIfLost(logger)
    WARNING:root:Builder 'Lost Waiting Slave' rescued from '1000-10000':
    'Build 1000 is not available: 'Object not found''

Both got rescued, as expected.

A BUILDING or WAITING slave without a build assigned in the DB will also be rescued.

    >>> from lp.buildmaster.model.buildfarmjobbehavior import IdleBuildBehavior

    >>> lostbuilding_builder = MockBuilder(
    ...     'Lost Building Slave', LostBuildingSlave())
    >>> lostbuilding_builder.current_build_behavior = IdleBuildBehavior()
    >>> lostbuilding_builder.rescueIfLost(logger)
    WARNING:root:Builder 'Lost Building Slave' rescued from '1000-10000': 'No job assigned to builder'

    >>> lostwaiting_builder = MockBuilder(
    ...     'Lost Waiting Slave', LostWaitingSlave())
    >>> lostwaiting_builder.current_build_behavior = IdleBuildBehavior()
    >>> lostwaiting_builder.rescueIfLost(logger)
    WARNING:root:Builder 'Lost Waiting Slave' rescued from '1000-10000': 'No job assigned to builder'
>>>>>>> 89ea0016

Slave-scanner will deactivate a 'lost-building' builder that could not
be aborted appropriately.

    >>> lostbuilding_builder = MockBuilder(
    ...     'Lost Building Broken Slave', LostBuildingBrokenSlave())

    >>> lostbuilding_builder.updateStatus(logger)
    Aborting slave
    WARNING:root:Lost Building Broken Slave (http://fake:0000) marked as failed due to: <Fault 8002: 'Could not abort'>
    Traceback (most recent call last):
    ...
    Fault: <Fault 8002: 'Could not abort'>

'ensurePresent()' slave method always return True, it theoretically
means the slave has the requested file in cache.  In our MockBuilder
we simply display the URL of the file we're asked to get from the
librarian.  Typically the first file is always the chroot, which in
the case of this doctest is a dummy alias pointing at netapplet (!) so
it is not shown in each case below.

The mock slaves will also print, when necessary, whether it has been
passed an 'archives' property in the args dictionary.

The archives are passed from the buildmaster and controls what archives
exist in the apt sources.list.  If nothing is passed, the chroot's default
list applies, otherwise the passed list is used.  This behavior is required
in build slaves because some jobs may only depend on certain archives and
hence certain package dependencies.

The slavescanner system also perform build-notification for the
following states: FAILEDTOBUILD and CHROOTWAIT

    >>> from lp.buildmaster.interfaces.builder import IBuilderSet
    >>> from lp.soyuz.interfaces.build import IBuildSet
    >>> import datetime, pytz

    >>> UTC = pytz.timezone('UTC')

We want to get a Build and make BuildQueue items for it:

    >>> a_build = getUtility(IBuildSet).getByBuildID(8)

To make testing easier we provide a convenience function to put a BuildQueue
object into a preset fixed state:

    >>> from zope.security.proxy import removeSecurityProxy
    >>> default_start = datetime.datetime(2005, 1, 1, 8, 0, 0, tzinfo=UTC)
    >>> def setupBuildQueue(build_queue, builder):
    ...      build_queue.builder = builder
    ...      build_queue.setDateStarted(default_start)

Remove any previous buildmaster ROOT directory, to avoid any garbage
lock conflict (it would be recreated automatically if necessary)

    >>> from canonical.config import config
    >>> import shutil
    >>> import os
    >>> if os.access(config.builddmaster.root, os.F_OK):
    ...     shutil.rmtree(config.builddmaster.root)

Let's check the procedures to verify/collect running build process:

  WAITING - PACKAGEFAIL -> Package has failed to build, notice from
  builder is stored, but Build.buildstate is mark as 'Failed to Build':

Get a builder from the sample data:

    >>> a_builder = getUtility(IBuilderSet).get(1)

Make sure that a_builder has no active builds:

    >>> from canonical.launchpad.ftests import syncUpdate
    >>> if a_builder.currentjob is not None:
    ...     currentjob = a_builder.currentjob
    ...     currentjob.setDateStarted(None)
    ...     currentjob.builder = None
    ...     syncUpdate(currentjob)

Force the test builder to be 'ok' as the code required to do this
automatically is not yet factored into the content class.

    >>> a_builder.builderok = True

Create a mock slave so the builder can operate - one with a failed package.

    >>> a_builder.setSlaveForTesting(WaitingSlave('BuildStatus.PACKAGEFAIL'))

    >>> bqItem3 = a_build.buildqueue_record
    >>> setupBuildQueue(bqItem3, a_builder)
    >>> last_stub_mail_count = len(stub.test_emails)

Do the test execution:

    >>> build = getUtility(IBuildSet).getByQueueEntry(bqItem3)
    >>> a_builder.updateBuild(bqItem3)
    >>> build.builder is not None
    True
    >>> build.datebuilt is not None
    True
    >>> build.buildduration is not None
    True
    >>> build.buildlog is not None
    True
    >>> check_mail_sent(last_stub_mail_count)
    True
    >>> build.buildstate.title
    'Failed to build'

WAITING - DEPWAIT -> a required dependency is missing, again notice
from builder, but Build.buildstate has the right state:

    >>> bqItem4 = a_build.queueBuild()
    >>> setupBuildQueue(bqItem4, a_builder)
    >>> last_stub_mail_count = len(stub.test_emails)

Create a mock slave so the builder can operate - one with a dependency error.

    >>> bqItem4.builder.setSlaveForTesting(
    ...                        WaitingSlave('BuildStatus.DEPFAIL',
    ...                                     'baz (>= 1.0.1)'))

Do the test execution:

    >>> build = getUtility(IBuildSet).getByQueueEntry(bqItem4)
    >>> a_builder.updateBuild(bqItem4)
    CRITICAL:slave-scanner:***** bob is MANUALDEPWAIT *****
    >>> build.builder is not None
    True
    >>> build.datebuilt is not None
    True
    >>> build.buildduration is not None
    True
    >>> build.buildlog is not None
    True
    >>> check_mail_sent(last_stub_mail_count)
    False
    >>> build.dependencies
    u'baz (>= 1.0.1)'
    >>> build.buildstate.title
    'Could not build because of missing dependencies'

WAITING - CHROOTFAIL -> the Chroot for this distroseries is damage, nor
builder, but right state stored in Build entry:

    >>> bqItem5 = a_build.queueBuild()
    >>> setupBuildQueue(bqItem5, a_builder)
    >>> last_stub_mail_count = len(stub.test_emails)

  Create a mock slave so the builder can operate - one with a failed chroot.

    >>> bqItem5.builder.setSlaveForTesting(
    ...     WaitingSlave('BuildStatus.CHROOTFAIL'))
    >>> build = getUtility(IBuildSet).getByQueueEntry(bqItem5)
    >>> a_builder.updateBuild(bqItem5)
    CRITICAL:slave-scanner:***** bob is CHROOTWAIT *****
    >>> build.builder is not None
    True
    >>> build.datebuilt is not None
    True
    >>> build.buildduration is not None
    True
    >>> build.buildlog is not None
    True
    >>> check_mail_sent(last_stub_mail_count)
    True
    >>> build.buildstate.title
    'Could not build because of chroot problem'

WAITING - BUILDERFAIL -> builder has failed by internal error, job is available for next build round:

    >>> bqItem6 = a_build.queueBuild()
    >>> bqItem6.markAsBuilding(a_builder)
    >>> last_stub_mail_count = len(stub.test_emails)

Create a mock slave so the builder can operate - one with a builder error.

    >>> bqItem6.builder.setSlaveForTesting(
    ...     WaitingSlave('BuildStatus.BUILDERFAIL'))

    >>> a_builder.updateBuild(bqItem6)
    WARNING:slave-scanner:***** bob has failed *****

    >>> from canonical.launchpad.ftests import sync
    >>> sync(a_builder)
    >>> a_builder.failnotes
    u'Builder returned BUILDERFAIL when asked for its status'

    >>> bqItem6.builder is None
    True
    >>> check_mail_sent(last_stub_mail_count)
    False
    >>> build = getUtility(IBuildSet).getByQueueEntry(bqItem6)
    >>> print build.buildstate.title
    Pending build
    >>> job = bqItem6.specific_job.job
    >>> print job.status.title
    Waiting

Cleanup in preparation for the next test:

    >>> bqItem6.destroySelf()
    >>> a_builder.builderok = True


BUILDING -> builder still processing the job, simply collect the logtail:

    >>> bqItem7 = a_build.queueBuild()
    >>> setupBuildQueue(bqItem7, a_builder)
    >>> last_stub_mail_count = len(stub.test_emails)

Create a mock slave so the builder can operate - one which is building.

    >>> bqItem7.builder.setSlaveForTesting(BuildingSlave())
    >>> builder_id = bqItem7.builder.id
    >>> a_builder.updateBuild(bqItem7)

Due to updateBuild doing a commit we cannot compare the object instance.

    >>> bqItem7.builder.id is builder_id
    True
    >>> check_mail_sent(last_stub_mail_count)
    False
    >>> bqItem7.logtail
    u'This is a build log'

Cleanup in preparation for the next test:

    >>> bqItem7.destroySelf()

ABORTED -> builder was aborted, release builder and reset job for the
next build round:

    >>> bqItem8 = a_build.queueBuild()
    >>> setupBuildQueue(bqItem8, a_builder)
    >>> last_stub_mail_count = len(stub.test_emails)

    >>> bqItem8.builder.setSlaveForTesting(BuildingSlave())
    >>> a_builder.updateBuild(bqItem8)
    >>> bqItem8.builder.setSlaveForTesting(AbortedSlave())
    >>> bqItem8.builder.name
    u'bob'
    >>> a_builder.updateBuild(bqItem8)
    >>> bqItem8.builder is None
    True
    >>> print bqItem8.specific_job.build.buildstate.name
    NEEDSBUILD

Cleanup in preparation for the next test:

    >>> bqItem8.destroySelf()

ABORTING -> builder is trying to terminate its children process, the
only action master can perform is polling the slave status until it
gets ABORTED.

    >>> bqItem9 = a_build.queueBuild()
    >>> setupBuildQueue(bqItem9, a_builder)
    >>> last_stub_mail_count = len(stub.test_emails)

    >>> bqItem9.builder.setSlaveForTesting(AbortingSlave())
    >>> bqItem9.builder.name
    u'bob'
    >>> a_builder.updateBuild(bqItem9)
    >>> check_mail_sent(last_stub_mail_count)
    False
    >>> bqItem9.logtail
    u'Waiting for slave process to be terminated'

Cleanup in preparation for the next test:

    >>> bqItem9.destroySelf()


== Builder WAITING in OK state ==

This situation happens when the builder has finished the job and is
waiting for the master to collect its results.

The build record in question can end up in the following states:

 * FULLYBUILT: when binaries were collected and uploaded correctly;
 * FAILEDTOUPLOAD: binaries were collected but the upload was
                   rejected/failed.


=== Failed to Upload (FAILEDTOUPLOAD) ===

    >>> bqItem10 = a_build.queueBuild()
    >>> setupBuildQueue(bqItem10, a_builder)
    >>> last_stub_mail_count = len(stub.test_emails)

Create a mock slave so the builder gets the right responses for this test.

    >>> bqItem10.builder.setSlaveForTesting(
    ...     WaitingSlave('BuildStatus.OK'))

If the build record wasn't updated before/during the updateBuild
(precisely on binary upload time), the build will be considered
FAILEDTOUPLOAD:

    >>> build = getUtility(IBuildSet).getByQueueEntry(bqItem10)
    >>> a_builder.updateBuild(bqItem10)
    WARNING:slave-scanner:Build ... upload failed.
    >>> build.builder is not None
    True
    >>> build.datebuilt is not None
    True
    >>> build.buildduration is not None
    True
    >>> build.buildlog is not None
    True
    >>> check_mail_sent(last_stub_mail_count)
    True
    >>> build.buildstate.title
    'Could not be uploaded correctly'

Let's check the emails generated by this 'failure'
(see build-failedtoupload-workflow.txt for more information):

    >>> from operator import itemgetter
    >>> local_test_emails = stub.test_emails[last_stub_mail_count:]
    >>> local_test_emails.sort(key=itemgetter(1), reverse=True)
    >>> for from_addr, to_addrs, raw_msg in local_test_emails:
    ...      print to_addrs
    ['mark@example.com']
    ['foo.bar@canonical.com']
    ['celso.providelo@canonical.com']

Note that a real failed-to-upload notification contains the respective
upload log information:

    >>> one_email = stub.test_emails.pop()
    >>> from_addr, to_addrs, raw_msg = one_email
    >>> print raw_msg
    Content-Type: text/plain; charset="utf-8"
    ...
    X-Launchpad-Build-State: FAILEDTOUPLOAD
    ...
    * Build Log: http://.../...i386.mozilla-firefox_0.9_NEEDSBUILD.txt.gz
    ...
    Upload log:
    INFO    creating lockfile
    DEBUG   Initialising connection.
    ...
    DEBUG   Removing lock file: /var/lock/process-upload-buildd.lock
    ...

When a failure in processing the generated binaries occurs, the log
output is both emailed in an immediate notification, and stored in the
librarian for future reference.

    >>> build.upload_log is not None
    True

What we can clearly notice is that the buildlog is still containing
the old build state (BUILDING) in its name. This is a minor problem
that can be sorted by modifying the execution order of procedures
inside Buildergroup.buildStatus_OK method.


=== Successfully collected and uploaded  (FULLYBUILT) ===

Build item 6 has binary packages available in the sample data, letting us test
this case cleanly. We need to set the pocket to updates for this test as its
uploading to warty.

    >>> bqItem10 = getUtility(IBuildSet).getByBuildID(
    ...     6).queueBuild()
    >>> build = getUtility(IBuildSet).getByQueueEntry(bqItem10)

XXX: The pocket attribute is not intended to be changed in regular code, but
for this test we want to change it on the fly. An alternative would be to add
new sample data for a build that can be uploaded with binary packages attached
to it.

    >>> from lp.registry.interfaces.pocket import PackagePublishingPocket
    >>> removeSecurityProxy(
    ...     build).pocket = PackagePublishingPocket.UPDATES
    >>> setupBuildQueue(bqItem10, a_builder)
    >>> last_stub_mail_count = len(stub.test_emails)

Create a mock slave so the builder gets the right responses for this test.

    >>> bqItem10.builder.setSlaveForTesting(WaitingSlave('BuildStatus.OK'))

Now in order to emulate a successfully binary upload we will update
the build record to FULLYBUILT, as the process-upload would do:

    >>> from lp.buildmaster.interfaces.buildbase import BuildStatus
    >>> build.buildstate = BuildStatus.FULLYBUILT

Now the updateBuild should recognize this build record as a
Successfully built and uploaded procedure, not sending any
notification and updating the build information:

    >>> a_builder.updateBuild(bqItem10)
    >>> build.builder is not None
    True
    >>> build.datebuilt is not None
    True
    >>> build.buildduration is not None
    True
    >>> build.buildlog is not None
    True
    >>> build.buildstate.title
    'Successful build'
    >>> check_mail_sent(last_stub_mail_count)
    False

We do not store any build log information when the binary upload
processing succeeded.

    >>> build.upload_log is None
    True

WAITING -> GIVENBACK - slave requested build record to be rescheduled.

    >>> bqItem11 = a_build.queueBuild()
    >>> bqItem11.markAsBuilding(a_builder)
    >>> last_stub_mail_count = len(stub.test_emails)

Create a mock slave so the builder gets the right responses for this test.

    >>> bqItem11.builder.setSlaveForTesting(
    ...     WaitingSlave('BuildStatus.GIVENBACK'))
    >>> a_builder.updateBuild(bqItem11)
    WARNING:slave-scanner:***** i386 build of mozilla-firefox 0.9 in ubuntu hoary RELEASE is GIVENBACK by bob *****

Ensure GIVENBACK build preserves the history for future use. (we
can't be sure if logtail will contain any information, because it
depends on how long the build took to be processed and how often we
scanned it)

    >>> bqItem11.builder is None
    True
    >>> bqItem11.date_started is None
    True
    >>> bqItem11.lastscore
    0
    >>> check_mail_sent(last_stub_mail_count)
    False
    >>> build = getUtility(IBuildSet).getByQueueEntry(bqItem11)
    >>> print build.buildstate.title
    Pending build
    >>> job = bqItem11.specific_job.job
    >>> print job.status.title
    Waiting

Cleanup in preparation for the next test:

    >>> bqItem11.destroySelf()

The Builddmaster should crash when collecting builds which are denied in
the given distroseries/pocket. Anytime it happens we need to manually
investigate why this build end up built. (should never happen in real
cases, and even so should be refused when we try to upload it.)

    >>> bqItem12 = getUtility(IBuildSet).getByBuildID(
    ...     2).queueBuild()
    >>> setupBuildQueue(bqItem12, a_builder)
    >>> last_stub_mail_count = len(stub.test_emails)

Create a mock slave so the builder gets the right responses for this test.

    >>> bqItem12.builder.setSlaveForTesting(WaitingSlave('BuildStatus.OK'))
    >>> a_builder.updateBuild(bqItem12)
    Traceback (most recent call last):
    ...
    AssertionError: i386 build of mozilla-firefox 0.9 in ubuntu warty RELEASE (2) can not be built for pocket RELEASE: illegal status

We need 'a_builder' released (from 'bqItem12') so it can be associated with
'bqItem10' below.

    >>> bqItem12.builder = None

The buildlog is collected and compressed locally using gzip algorithm,
let's see how this method works:

    >>> bqItem10 = getUtility(IBuildSet).getByBuildID(
    ...     6).queueBuild()
    >>> setupBuildQueue(bqItem10, a_builder)
    >>> bqItem10.builder.setSlaveForTesting(WaitingSlave('BuildStatus.OK'))

Before collecting and processing the buildlog we will store the files
already created in /tmp so we can verify later that this mechanism is
not leaving any temporary file behind. See bug #172798.

    >>> old_tmps = os.listdir('/tmp')

Collect and process the buildlog.

    >>> logfile_alias = bqItem10.specific_job.build.getLogFromSlave()

Audit the /tmp for lost temporary files, there should not be any new
files. For the record, the procedure creates files with the
'.buildlog' suffix.

    >>> sorted(os.listdir('/tmp')) == sorted(old_tmps)
    True

The buildlog was compressed and directly transferred to Librarian.

    >>> from canonical.launchpad.interfaces import ILibraryFileAliasSet
    >>> logfile = getUtility(ILibraryFileAliasSet)[logfile_alias]

    >>> print logfile.filename
    buildlog_ubuntu-warty-i386.foobar_1.0_FULLYBUILT.txt.gz

    >>> print logfile.mimetype
    text/plain

Needed so that the Librarian can serve the new file.

    >>> commit()

Check if the buildlog content is correct and accessible via the
library file directly and via Librarian http front-end.

Since LibrarianFileAlias does not implement required attributes for
gzip.open() (like tell() or seek()) we are obligated to read it again
in our filesystem.

    >>> built_builder = MockBuilder(
    ...     'Package Successfully Built',
    ...      WaitingSlave('BuildStatus.OK'))

    >>> import gzip, tempfile
    >>> fd, fname = tempfile.mkstemp()
    >>> tmp = os.fdopen(fd, 'wb')
    >>> tmp.write(logfile.read())
    >>> tmp.close()
    >>> gzip.open(fname).read() == built_builder.slave.getFile('buildlog').read()
    True

This also happens with urllib instance, we need to download it to the
filesystem before decompress.

    >>> import urllib
    >>> from_web = urllib.urlopen(logfile.http_url)
    >>> tmp = open(fname, 'wb')
    >>> tmp.write(from_web.read())
    >>> tmp.close()
    >>> gzip.open(fname).read() == built_builder.slave.getFile('buildlog').read()
    True

Both access methods work as expected, remove the temporary file used here.

    >>> os.remove(fname)

The Librarian serves buildlog files with 'gzip' content-encoding and
'text/plain' content-type. This combination instructs the browser to
decompress the file and display it inline, which makes it easier for
users to view it.

    >>> from canonical.launchpad.webapp.url import urlparse
    >>> parsed_url = urlparse(logfile.http_url)
    >>> netloc, path = parsed_url[1:3]

    >>> import httplib
    >>> con = httplib.HTTPConnection(netloc)
    >>> con.request("HEAD", path)
    >>> resp = con.getresponse()
    >>> headers = dict(resp.getheaders())

    >>> print headers['content-encoding']
    gzip

    >>> print headers['content-type']
    text/plain

Check the log from the uploader run has made it into the upload directory:

    >>> failed_dir = os.path.join(config.builddmaster.root, 'failed')
    >>> failed_uploads = sorted(os.listdir(failed_dir))
    >>> len(failed_uploads)
    2

    >>> failed_upload = failed_uploads[0]
    >>> uploader_log = open(os.path.join(failed_dir, failed_upload,
    ...                                  'uploader.log'))

    >>> print uploader_log.read()
    INFO    creating lockfile
    DEBUG   Initialising connection.
    DEBUG   Beginning processing
    DEBUG   Creating directory /var/tmp/builddmaster/accepted
    DEBUG   Creating directory /var/tmp/builddmaster/rejected
    DEBUG   Creating directory /var/tmp/builddmaster/failed
    ...
    DEBUG   Rolling back any remaining transactions.
    DEBUG   Removing lock file: /var/lock/process-upload-buildd.lock
    <BLANKLINE>

Remove build upload results root

    >>> shutil.rmtree(config.builddmaster.root)
    >>> bqItem10.destroySelf()
    >>> setupBuildQueue(bqItem12, a_builder)


== Setup chroots ==

Retrieve a known DistroArchSeries

    >>> from canonical.launchpad.interfaces import IDistributionSet
    >>> hoary_i386 = getUtility(IDistributionSet)['ubuntu']['hoary']['i386']
    >>> warty_i386 = getUtility(IDistributionSet)['ubuntu']['warty']['i386']

Create a totally bogus CHROOT

    >>> from canonical.launchpad.database import LibraryFileAlias
    >>> fake_chroot = LibraryFileAlias.get(1)
    >>> unused = hoary_i386.addOrUpdateChroot(fake_chroot)
    >>> unused = warty_i386.addOrUpdateChroot(fake_chroot)


== Build Dispatching ==

Build dispatching can be entirely done via IBuilder content class
using the findAndStartJob method.

We will use SoyuzTestPublisher to simulate the required context in the
next tests. Let's initialise it.

    >>> from lp.soyuz.tests.test_publishing import (
    ...     SoyuzTestPublisher)
    >>> from canonical.testing.layers import LaunchpadZopelessLayer

    >>> test_publisher = SoyuzTestPublisher()

    >>> commit()
    >>> LaunchpadZopelessLayer.switchDbUser('launchpad')

    >>> test_publisher.prepareBreezyAutotest()

    >>> commit()
    >>> LaunchpadZopelessLayer.switchDbUser(config.builddmaster.dbuser)

Helper function to create binary publications in this test.

    >>> def create_binary_publication_for(archive, distroseries, status):
    ...     commit()
    ...     LaunchpadZopelessLayer.switchDbUser('launchpad')
    ...     login('foo.bar@canonical.com')
    ...     pub_binaries = test_publisher.getPubBinaries(
    ...         archive=archive, distroseries=distroseries,
    ...         status=status)
    ...     commit()
    ...     LaunchpadZopelessLayer.switchDbUser(config.builddmaster.dbuser)
    ...     login(ANONYMOUS)

We will reset the sampledata building job before continue with the
tests.

    >>> current_job = a_builder.currentjob
    >>> resurrect_build = getUtility(IBuildSet).getByQueueEntry(current_job)
    >>> resurrect_build.buildstate = BuildStatus.NEEDSBUILD
    >>> syncUpdate(resurrect_build)
    >>> current_job.builder = None
    >>> current_job.setDateStarted(None)
    >>> syncUpdate(current_job)

IBuilder.findCandidate also identifies if there are builds for
superseded source package releases in the queue and marks the
corresponding build record as SUPERSEDED.

    >>> old_candidate = removeSecurityProxy(a_builder)._findBuildCandidate()
    >>> build = getUtility(IBuildSet).getByQueueEntry(old_candidate)
    >>> print build.buildstate.name
    NEEDSBUILD

The 'candidate' is constant until we dispatch it.

    >>> new_candidate = removeSecurityProxy(a_builder)._findBuildCandidate()
    >>> new_candidate.id == old_candidate.id
    True

Now let's disable the archive of the associated build record and see
whether the candidate will still be found.

    >>> build.archive.disable()
    >>> new_candidate = removeSecurityProxy(a_builder)._findBuildCandidate()
    >>> new_candidate is None
    True

The build candidate was not found because builds associated with disabled
archives are ignored. Now let's re-enable that archive and the build
candidate will be found again.

    >>> build.archive.enable()
    >>> new_candidate = removeSecurityProxy(a_builder)._findBuildCandidate()
    >>> new_candidate.id == old_candidate.id
    True

In order to make the current candidate be considered 'superseded' we
need to tweak the status of the current publication directly, as a
permissive database user.

    >>> from canonical.config import config
    >>> from canonical.launchpad.interfaces import PackagePublishingStatus
    >>> from canonical.testing.layers import LaunchpadZopelessLayer

    >>> spr = build.sourcepackagerelease
    >>> pub = removeSecurityProxy(build).current_source_publication
    >>> commit()
    >>> LaunchpadZopelessLayer.switchDbUser('launchpad')
    >>> pub.status = PackagePublishingStatus.SUPERSEDED
    >>> commit()
    >>> LaunchpadZopelessLayer.switchDbUser(config.builddmaster.dbuser)

Now, there we have another build candidate.

    >>> new_candidate = removeSecurityProxy(a_builder)._findBuildCandidate()
    >>> new_candidate.id != old_candidate.id
    True

Because the 'previous' candidate was marked as superseded, so it's not
part of the candidates list anymore.

    >>> print build.buildstate.name
    SUPERSEDED

If the candidate is for a private build whose source has not been
published yet, it will be temporarily skipped until the source is
published.  We need to tweak the status of the publishing record again
to demonstrate this, and also make the archive private:

XXX Michael Nelson 2010-02-19 bug=394276 Please let's put some time
aside to convert these to unit-tests.

    >>> naked_build = removeSecurityProxy(
    ...     getUtility(IBuildSet).getByQueueEntry(new_candidate))
    >>> original_archive = naked_build.archive
    >>> secure_pub = naked_build.current_source_publication
    >>> commit()
    >>> LaunchpadZopelessLayer.switchDbUser('launchpad')
    >>> private_ppa = factory.makeArchive(private=True)
    >>> naked_build.archive = private_ppa
    >>> secure_pub.archive = private_ppa
    >>> secure_pub.status = PackagePublishingStatus.PENDING
    >>> commit()
    >>> LaunchpadZopelessLayer.switchDbUser(config.builddmaster.dbuser)

Let's try to find a new build candidate:

    >>> another_candidate = removeSecurityProxy(
    ...     a_builder)._findBuildCandidate()

Since there are no more candidates at all, _findBuildCandidate()
returned None:

    >>> print another_candidate
    None

If we publish the source, the build candidate will be found again:

    >>> LaunchpadZopelessLayer.switchDbUser('launchpad')
    >>> secure_pub.status = PackagePublishingStatus.PUBLISHED
    >>> commit()
    >>> LaunchpadZopelessLayer.switchDbUser(config.builddmaster.dbuser)

    >>> another_candidate = removeSecurityProxy(
    ...     a_builder)._findBuildCandidate()
    >>> another_candidate.id == new_candidate.id
    True

If the source is subsequently deleted or superseded before the build
starts it is also returned as a candidate so that the build can be
superseded.  We can supersede this publication which will have the effect of
making the build be superseded and no candidate is returned.

    >>> LaunchpadZopelessLayer.switchDbUser('launchpad')
    >>> secure_pub = naked_build.current_source_publication
    >>> secure_pub.status = PackagePublishingStatus.DELETED
    >>> secure_pub.status = PackagePublishingStatus.SUPERSEDED
    >>> commit()
    >>> LaunchpadZopelessLayer.switchDbUser(config.builddmaster.dbuser)

    >>> build = getUtility(IBuildSet).getByQueueEntry(current_job)
    >>> print build.buildstate.name
    NEEDSBUILD

    >>> another_candidate = removeSecurityProxy(
    ...     a_builder)._findBuildCandidate()
    >>> print another_candidate
    None

    >>> print build.buildstate.name
    SUPERSEDED

We'll reset the archive back to non-private for further tests:

    >>> commit()
    >>> LaunchpadZopelessLayer.switchDbUser('launchpad')
    >>> naked_build.archive = original_archive
    >>> secure_pub.archive = original_archive
    >>> commit()
    >>> LaunchpadZopelessLayer.switchDbUser(config.builddmaster.dbuser)

For building a candidate in the release pocket for the main component
and the primary archive It will pass an 'archives' argument to the
slave that contains sources.list entries for each pocket required in
the primary archive dependency tree.

We also pass arguments called 'suite' which is the current distroseries and
pocket, (e.g. edgy-updates) and 'archive_purpose' which contains the build's
archive.purpose (e.g. PRIMARY or PPA).  These latter two arguments are
used in the chroot to determine whether it needs to turn on some features
or not (like pkgstriptranslations and pkgmaintainermangler).

Please note also that the 'archive_private' flag is passed to the slave
builder.  It is True for private archives and False otherwise.

    >>> a_builder.setSlaveForTesting(OkSlave())
    >>> a_builder.is_available
    True
    >>> candidate = a_build.queueBuild()
    >>> removeSecurityProxy(a_builder)._dispatchBuildCandidate(candidate)
    ensurepresent called, url=...
    ensurepresent called,
        url=http://localhost:58000/3/firefox_0.9.2.orig.tar.gz
    OkSlave BUILDING
    Archives:
     deb http://ftpmaster.internal/ubuntu hoary main
    Suite: hoary
    Ogre-component: main
    Archive Purpose: PRIMARY
    Archive Private: False

    >>> candidate.destroySelf()

Currently we can theoretically dispatch a build candidate for a
builder in 'manual' mode.

Although this will not be optimal, because we can only
do it once the manual builder has been collected (due to the
BuildQueue.builder constraint). Also because we don't yet provide a
API/UI method to request the dispatch in advance.

    >>> a_builder.manual = True
    >>> commit()
    >>> a_builder.setSlaveForTesting(OkSlave())
    >>> a_builder.is_available
    True
    >>> candidate = a_build.queueBuild()
    >>> removeSecurityProxy(a_builder)._dispatchBuildCandidate(candidate)
    ensurepresent called, url=...
    ensurepresent called,
        url=http://localhost:58000/3/firefox_0.9.2.orig.tar.gz
    OkSlave BUILDING
    Archives:
     deb http://ftpmaster.internal/ubuntu hoary main
    Suite: hoary
    Ogre-component: main
    Archive Purpose: PRIMARY
    Archive Private: False

    >>> candidate.destroySelf()

Partner archive builds will set up the 'archives' argument such that it
references all the required pockets/components in the primary archive, in
addition to a reference to the release pocket in the partner archive itself.

    >>> ubuntu = getUtility(IDistributionSet)['ubuntu']
    >>> partner_archive = ubuntu.getArchiveByComponent('partner')
    >>> removeSecurityProxy(a_build).archive = partner_archive
    >>> commit()
    >>> a_builder.setSlaveForTesting(OkSlave())
    >>> a_builder.is_available
    True

    >>> candidate = a_build.queueBuild()
    >>> setupBuildQueue(candidate, a_builder)
    >>> last_stub_mail_count = len(stub.test_emails)

The partner archive won't be passed to the builder unless it has at
least one published binary availble in the target distroarchseries.
This feature fixes bug #196782, when archive/suites got passed to
builders before they get published on disk, i.e. the first build on
any PPA/suite will fail during the first 20 minutes because no empty
indexes are published.

Note that only a published binary in the right context will make the
archive relevant, anything PENDING or published in another context
wouldn't work.

    >>> warty = getUtility(IDistributionSet)['ubuntu']['warty']
    >>> create_binary_publication_for(
    ...    partner_archive, warty, PackagePublishingStatus.PUBLISHED)

    >>> hoary = getUtility(IDistributionSet)['ubuntu']['hoary']
    >>> create_binary_publication_for(
    ...    partner_archive, hoary, PackagePublishingStatus.PENDING)

So, at moment, partner archive is still not relevant for builds in
hoary/i386. It's not passed to the builder.

    >>> removeSecurityProxy(a_builder)._dispatchBuildCandidate(candidate)
    ensurepresent called, url=...
    ensurepresent called,
        url=http://localhost:58000/3/firefox_0.9.2.orig.tar.gz
    OkSlave BUILDING
    Archives:
     deb http://ftpmaster.internal/ubuntu hoary main restricted universe multiverse
     deb http://ftpmaster.internal/ubuntu hoary-security main restricted universe multiverse
     deb http://ftpmaster.internal/ubuntu hoary-updates main restricted universe multiverse
    Suite: hoary
    Ogre-component: main
    Archive Purpose: PARTNER
    Archive Private: False

Let's try it again.

    >>> candidate.destroySelf()
    >>> a_builder.setSlaveForTesting(OkSlave())
    >>> a_builder.is_available
    True

    >>> candidate = a_build.queueBuild()
    >>> setupBuildQueue(candidate, a_builder)
    >>> last_stub_mail_count = len(stub.test_emails)

    >>> removeSecurityProxy(a_build).archive = ubuntu.main_archive
    >>> candidate.destroySelf()

But this time We will create a valid publication on partner hoary/i386.

    >>> from lp.soyuz.interfaces.component import IComponentSet
    >>> commit()
    >>> LaunchpadZopelessLayer.switchDbUser('launchpad')
    >>> login('foo.bar@canonical.com')
    >>> pub_source = test_publisher.getPubSource(
    ...    archive=partner_archive, distroseries=hoary,
    ...    status=PackagePublishingStatus.PUBLISHED,
    ...    component='partner')
    >>> pub_binaries = test_publisher.getPubBinaries(
    ...     archive=partner_archive, pub_source=pub_source,
    ...     distroseries=hoary, status=PackagePublishingStatus.PUBLISHED)
    >>> partner_build = pub_binaries[0].binarypackagerelease.build
    >>> partner_candidate = partner_build.buildqueue_record
    >>> commit()
    >>> LaunchpadZopelessLayer.switchDbUser(config.builddmaster.dbuser)

Now when we dispatch the partner build, since it has one published
binary in hoary/i386, the partner archive gets included in the builder
sources_list.

    >>> removeSecurityProxy(
    ...     a_builder)._dispatchBuildCandidate(partner_candidate)
    ensurepresent called, url=...
    ensurepresent called, url=http://localhost:58000/.../foo_666.dsc
    OkSlave BUILDING
    Archives:
     deb http://ftpmaster.internal/ubuntu hoary
         main restricted universe multiverse
     deb http://ftpmaster.internal/ubuntu hoary-security
         main restricted universe multiverse
     deb http://ftpmaster.internal/ubuntu hoary-updates
         main restricted universe multiverse
     deb http://ftpmaster.internal/ubuntu-partner hoary partner
    Suite: hoary
    Ogre-component: partner
    Archive Purpose: PARTNER
    Archive Private: False

    >>> partner_candidate.destroySelf()

Similarly, PPA builds pass the 'archives' arguments:

    >>> from canonical.launchpad.interfaces import IPersonSet
    >>> cprov_archive = getUtility(IPersonSet).getByName('cprov').archive
    >>> removeSecurityProxy(a_build).archive = cprov_archive
    >>> a_builder.virtualized = True
    >>> a_builder.vm_host = 'localhost.ppa'
    >>> commit()
    >>> a_builder.setSlaveForTesting(OkSlave())
    >>> a_builder.is_available
    True

    >>> candidate = a_build.queueBuild()
    >>> setupBuildQueue(candidate, a_builder)
    >>> last_stub_mail_count = len(stub.test_emails)

Exactly as Partner, Celso's PPA won't be included if it doesn't
contain any published binary in hoary/i386. We will create it before
dispatching.

    >>> create_binary_publication_for(
    ...    cprov_archive, hoary, PackagePublishingStatus.PUBLISHED)

    >>> removeSecurityProxy(a_builder)._dispatchBuildCandidate(candidate)
    ensurepresent called, url=...
    ensurepresent called,
        url=http://localhost:58000/3/firefox_0.9.2.orig.tar.gz
    OkSlave BUILDING
    Archives:
     deb http://ftpmaster.internal/ubuntu hoary main restricted universe multiverse
     deb http://ftpmaster.internal/ubuntu hoary-security main restricted universe multiverse
     deb http://ftpmaster.internal/ubuntu hoary-updates main restricted universe multiverse
     deb http://ppa.launchpad.dev/cprov/ppa/ubuntu hoary main
    Suite: hoary
    Ogre-component: main
    Archive Purpose: PPA
    Archive Private: False

If the build is for a private PPA, the slave scanner will pass a
sources.list entry that contains a password to access the archive.

    >>> from canonical.testing import LaunchpadZopelessLayer
    >>> commit()
    >>> LaunchpadZopelessLayer.switchDbUser('launchpad')
    >>> login('foo.bar@canonical.com')
    >>> build = getUtility(IBuildSet).getByQueueEntry(candidate)
    >>> for build_file in build.sourcepackagerelease.files:
    ...     removeSecurityProxy(build_file).libraryfile.restricted = True
    >>> private_ppa = factory.makeArchive(
    ...     owner=cprov_archive.owner, name='pppa', private=True,
    ...     virtualized=False, distribution=ubuntu)

It's necessary to publish some binaries into the private PPA, otherwise
the PPA won't be included as a dependency in the sources list below.

    >>> binaries = test_publisher.getPubBinaries(
    ...     distroseries=ubuntu['hoary'], archive=private_ppa,
    ...     status=PackagePublishingStatus.PUBLISHED)
    >>> removeSecurityProxy(build).archive = private_ppa
    >>> commit()
    >>> LaunchpadZopelessLayer.switchDbUser(test_dbuser)
    >>> login(ANONYMOUS)

Dispatch the build again. Celso's archive sources.list entry now has the
buildd:secret@ part in the URL.

Also note that when ensurepresent() is called, it receives a URL that
points to the private archive rather than the librarian for the private
firefox file.  This is because the build slaves are not allowed to
access the restricted librarian as it cannot provide access via
credentials, unlike the archive itself.

Finally, the archive purpose is overridden to PRIMARY instead of PPA
for any archives that have require_virtualized as False.

In this circumstance, it also uses the component override from the PRIMARY
archive and not the one from the PPA, which on the absence of ancestry
defaults to 'universe'.

    >>> build = getUtility(IBuildSet).getByQueueEntry(candidate)
    >>> print build.current_component.name
    main

This is so that the mangling tools will run over the built packages.

    >>> removeSecurityProxy(a_builder)._dispatchBuildCandidate(candidate)
    ensurepresent called, url=...
    ensurepresent called,
     url=http://private-ppa.../cprov/pppa/.../firefox_0.9.2.orig.tar.gz
    URL authorisation with buildd/sekrit
    OkSlave BUILDING
    Archives:
     deb http://buildd:sekrit@private-ppa.../cprov/pppa/ubuntu hoary main
     deb http://ftpmaster.internal/ubuntu hoary
         main restricted universe multiverse
     deb http://ftpmaster.internal/ubuntu hoary-security
         main restricted universe multiverse
     deb http://ftpmaster.internal/ubuntu hoary-updates
         main restricted universe multiverse
    Suite: hoary
    Ogre-component: universe
    Archive Purpose: PRIMARY
    Archive Private: True

We will create an ancestry in the primary archive target to the 'main'
component and this time the dispatching will follow that component.

    >>> sourcename = build.sourcepackagerelease.name

    >>> LaunchpadZopelessLayer.switchDbUser('launchpad')
    >>> login('foo.bar@canonical.com')

    >>> ancestry = test_publisher.getPubSource(
    ...     sourcename=sourcename, version='0.1', distroseries=hoary)

    >>> print ancestry.displayname
    mozilla-firefox 0.1 in hoary

    >>> print ancestry.component.name
    main

    >>> commit()
    >>> LaunchpadZopelessLayer.switchDbUser(config.builddmaster.dbuser)
    >>> login(ANONYMOUS)

    >>> removeSecurityProxy(a_builder)._dispatchBuildCandidate(candidate)
    ensurepresent called, ...
    ...
    Ogre-component: main
    ...

    >>> candidate.destroySelf()

Since this is a build in a private archive, the buildlog was uploaded to
the restricted librarian.

    >>> candidate = a_build.queueBuild()
    >>> setupBuildQueue(candidate, a_builder)
    >>> build.upload_log = None
    >>> candidate.builder.setSlaveForTesting(WaitingSlave('BuildStatus.OK'))
    >>> a_builder.updateBuild(candidate)
    WARNING:slave-scanner:Build ... upload failed.
    >>> local_transaction.commit()

    >>> build.archive.private
    True

    >>> lfa = build.buildlog
    >>> lfa.restricted
    True
    >>> print lfa.filename
    buildlog_ubuntu-hoary-i386.mozilla-firefox_0.9_BUILDING.txt.gz

The attempt to fetch the buildlog from the common librarian will fail
since this is a build in a private archive and the buildlog was thus
uploaded to the restricted librarian.

    >>> from canonical.librarian.interfaces import ILibrarianClient
    >>> getUtility(ILibrarianClient).getFileByAlias(lfa.id)
    Traceback (most recent call last):
      ...
    DownloadFailed: Alias ... cannot be downloaded from this client.

Accessing the buildlog via the restricted librarian will work as expected.

    >>> import urlparse
    >>> from canonical.librarian.interfaces import IRestrictedLibrarianClient
    >>> lfa2 = removeSecurityProxy(
    ...     getUtility(IRestrictedLibrarianClient).getFileByAlias(lfa.id))
    >>> url_parts = urlparse.urlsplit(lfa2.file.geturl())
    >>> print os.path.basename(url_parts[2])
    buildlog_ubuntu-hoary-i386.mozilla-firefox_0.9_BUILDING.txt.gz

A PPA can depend on another PPA. We can make Celso's PPA depend on
Mark's PPA:

    >>> commit()
    >>> LaunchpadZopelessLayer.switchDbUser('launchpad')
    >>> login('foo.bar@canonical.com')

We'll switch the build's archive back to Celso's PPA and set the PPA to
virtualized before adding the dependency on Mark's PPA.

    >>> removeSecurityProxy(build).archive = cprov_archive
    >>> cprov_archive.require_virtualized = True
    >>> for build_file in a_build.sourcepackagerelease.files:
    ...     removeSecurityProxy(build_file).libraryfile.restricted = False
    >>> mark_archive = getUtility(IPersonSet).getByName('mark').archive

    >>> unused_dep = cprov_archive.addArchiveDependency(
    ...      mark_archive, PackagePublishingPocket.RELEASE,
    ...      getUtility(IComponentSet)['main'])

    >>> commit()
    >>> LaunchpadZopelessLayer.switchDbUser(test_dbuser)
    >>> login(ANONYMOUS)

Now we can see that a build from Celso's PPA will be able to install
dependencies from Mark's PPA, if Mark's PPA has at least one binary
published in hoary/i386, which is not the case.

    >>> a_builder.setSlaveForTesting(OkSlave())
    >>> a_builder.is_available
    True

    >>> candidate = a_build.queueBuild()
    >>> setupBuildQueue(candidate, a_builder)
    >>> last_stub_mail_count = len(stub.test_emails)

    >>> removeSecurityProxy(a_builder)._dispatchBuildCandidate(candidate)
    ensurepresent called, url=...
    ensurepresent called,
        url=http://localhost:58000/3/firefox_0.9.2.orig.tar.gz
    OkSlave BUILDING
    Archives:
     deb http://ftpmaster.internal/ubuntu hoary main restricted universe multiverse
     deb http://ftpmaster.internal/ubuntu hoary-security main restricted universe multiverse
     deb http://ftpmaster.internal/ubuntu hoary-updates main restricted universe multiverse
     deb http://ppa.launchpad.dev/cprov/ppa/ubuntu hoary main
    Suite: hoary
    Ogre-component: main
    Archive Purpose: PPA
    Archive Private: False

We will create the required publication in Mark's PPA and try again.

    >>> candidate.destroySelf()
    >>> a_builder.setSlaveForTesting(OkSlave())
    >>> a_builder.is_available
    True

    >>> candidate = a_build.queueBuild()
    >>> setupBuildQueue(candidate, a_builder)
    >>> last_stub_mail_count = len(stub.test_emails)

    >>> create_binary_publication_for(
    ...    mark_archive, hoary, PackagePublishingStatus.PUBLISHED)

    >>> removeSecurityProxy(a_builder)._dispatchBuildCandidate(candidate)
    ensurepresent called, url=...
    ensurepresent called,
        url=http://localhost:58000/3/firefox_0.9.2.orig.tar.gz
    OkSlave BUILDING
    Archives:
     deb http://ftpmaster.internal/ubuntu hoary main restricted universe multiverse
     deb http://ftpmaster.internal/ubuntu hoary-security main restricted universe multiverse
     deb http://ftpmaster.internal/ubuntu hoary-updates main restricted universe multiverse
     deb http://ppa.launchpad.dev/cprov/ppa/ubuntu hoary main
     deb http://ppa.launchpad.dev/mark/ppa/ubuntu hoary main
    Suite: hoary
    Ogre-component: main
    Archive Purpose: PPA
    Archive Private: False

Clean up before continuing:

    >>> candidate.destroySelf()
    >>> a_builder.virtualized = False
    >>> removeSecurityProxy(a_build).archive = ubuntu.main_archive
    >>> commit()

Builddmaster stops before starting to build a denied build.
Since hoary is in development, we are not able to dispatch
builds for post-release pockets:

    >>> candidate = a_build.queueBuild()
    >>> setupBuildQueue(candidate, a_builder)
    >>> last_stub_mail_count = len(stub.test_emails)

Make a build in the updates pocket:

    >>> hoary = hoary_i386.distroseries
    >>> hoary_evo = hoary.getSourcePackage(
    ...    'evolution').currentrelease.sourcepackagerelease
    >>> updates_build = hoary_evo.createBuild(
    ...     distroarchseries=hoary_i386,
    ...     pocket=PackagePublishingPocket.UPDATES,
    ...     processor=hoary_i386.default_processor,
    ...     archive=hoary_i386.main_archive)
    >>> updates_bqItem = updates_build.queueBuild()

    >>> hoary_i386.distroseries.status.name
    'DEVELOPMENT'
    >>> removeSecurityProxy(a_builder)._dispatchBuildCandidate(updates_bqItem)
    Traceback (most recent call last):
    ...
    AssertionError: i386 build of evolution 1.0 in ubuntu hoary UPDATES (...) can not be built for pocket UPDATES: invalid pocket due to the series status of hoary.

== Pocket dependencies ==

Change the distroseries status for testing. FROZEN allows building in
all pockets:

    >>> from canonical.launchpad.interfaces import SeriesStatus
    >>> hoary_i386.distroseries.status = SeriesStatus.FROZEN

Now we can start a build in other pockets, and see what archives are
passed to the slave.

A build in the updates pocket:

    >>> a_builder.currentjob.destroySelf()

    >>> bqItem3 = a_build.queueBuild()
    >>> build = getUtility(IBuildSet).getByQueueEntry(bqItem3)
    >>> removeSecurityProxy(build).pocket = (
    ...     PackagePublishingPocket.UPDATES)
    >>> last_stub_mail_count = len(stub.test_emails)
    >>> removeSecurityProxy(a_builder)._dispatchBuildCandidate(bqItem3)
    ensurepresent called, url=...
    ensurepresent called,
        url=http://localhost:58000/3/firefox_0.9.2.orig.tar.gz
    OkSlave BUILDING
    Archives:
     deb http://ftpmaster.internal/ubuntu hoary main
     deb http://ftpmaster.internal/ubuntu hoary-security main
     deb http://ftpmaster.internal/ubuntu hoary-updates main
    Suite: hoary-updates
    Ogre-component: main
    Archive Purpose: PRIMARY
    Archive Private: False

A build in the proposed pocket:

    >>> a_builder.currentjob.destroySelf()

    >>> bqItem3 = a_build.queueBuild()
    >>> removeSecurityProxy(build).pocket = (
    ...     PackagePublishingPocket.PROPOSED)
    >>> last_stub_mail_count = len(stub.test_emails)
    >>> removeSecurityProxy(a_builder)._dispatchBuildCandidate(bqItem3)
    ensurepresent called, url=...
    ensurepresent called,
        url=http://localhost:58000/3/firefox_0.9.2.orig.tar.gz
    OkSlave BUILDING
    Archives:
     deb http://ftpmaster.internal/ubuntu hoary main
     deb http://ftpmaster.internal/ubuntu hoary-proposed main
     deb http://ftpmaster.internal/ubuntu hoary-security main
     deb http://ftpmaster.internal/ubuntu hoary-updates main
    Suite: hoary-proposed
    Ogre-component: main
    Archive Purpose: PRIMARY
    Archive Private: False

A build in the backports pocket:

    >>> a_builder.currentjob.destroySelf()

    >>> bqItem3 = a_build.queueBuild()
    >>> removeSecurityProxy(build).pocket = (
    ...     PackagePublishingPocket.BACKPORTS)
    >>> last_stub_mail_count = len(stub.test_emails)
    >>> removeSecurityProxy(a_builder)._dispatchBuildCandidate(bqItem3)
    ensurepresent called, url=...
    ensurepresent called,
        url=http://localhost:58000/3/firefox_0.9.2.orig.tar.gz
    OkSlave BUILDING
    Archives:
     deb http://ftpmaster.internal/ubuntu hoary main restricted universe multiverse
     deb http://ftpmaster.internal/ubuntu hoary-backports main restricted universe multiverse
     deb http://ftpmaster.internal/ubuntu hoary-security main restricted universe multiverse
     deb http://ftpmaster.internal/ubuntu hoary-updates main restricted universe multiverse
    Suite: hoary-backports
    Ogre-component: main
    Archive Purpose: PRIMARY
    Archive Private: False

A build in the security pocket:

    >>> a_builder.currentjob.destroySelf()

    >>> bqItem3 = a_build.queueBuild()
    >>> removeSecurityProxy(build).buildstate = (
    ...     BuildStatus.NEEDSBUILD)
    >>> removeSecurityProxy(build).pocket = (
    ...     PackagePublishingPocket.SECURITY)
    >>> last_stub_mail_count = len(stub.test_emails)

The pocket-dependency infrastructure is ready to deal with SECURITY
pocket, however we explicitly skip security builds when dispatching
because Embargoed-Archives and Restricted-UI implementations are not
yet ready.

    >>> removeSecurityProxy(a_builder)._dispatchBuildCandidate(bqItem3)
    Traceback (most recent call last):
    ...
    AssertionError: Soyuz is not yet capable of building SECURITY uploads.

Builds for security pocket are marked as FAILEDTOBUILD inside the
_findBuildCandidate() method, see doc/buildd-dispatching.txt


== Builder Status Handler ==

IBuilder.slaveStatus should return a dict containing the following
items:

 * slave status string:  'BuilderStatus.IDLE'
 * job identifier string: '1-1'
 * job status string: 'BuildStatus.OK' or None
 * logtail (last 1K output of the ongoing build) as xmlrpclib.Binary or None
 * result file list: {'foo.deb', 'foo.changes'} or None
 * dependencies string: 'bar baz zaz' or None

    # Define a helper to print the slave status dict.
    >>> from collections import defaultdict
    >>> def printSlaveStatus(status_dict):
    ...     status_dict = defaultdict(lambda:None, status_dict)
    ...     print (
    ...         "builder_status: %(builder_status)s\n"
    ...         "build_status: %(build_status)s\n"
    ...         "logtail: %(logtail)r\n"
    ...         "filemap: %(filemap)s\n"
    ...         "dependencies: %(dependencies)s\n" % status_dict)

    >>> a_builder.setSlaveForTesting(OkSlave())
    >>> printSlaveStatus(a_builder.slaveStatus())
    builder_status: BuilderStatus.IDLE
    build_status: None
    logtail: None
    filemap: None
    dependencies: None

    >>> a_builder.setSlaveForTesting(BuildingSlave())
    >>> printSlaveStatus(a_builder.slaveStatus())
    builder_status: BuilderStatus.BUILDING
    build_status: None
    logtail: <xmlrpclib.Binary ...>
    filemap: None
    dependencies: None

    >>> a_builder.setSlaveForTesting(WaitingSlave(state='BuildStatus.OK'))
    >>> printSlaveStatus(a_builder.slaveStatus())
    builder_status: BuilderStatus.WAITING
    build_status: BuildStatus.OK
    logtail: None
    filemap: {}
    dependencies: None

    >>> a_builder.setSlaveForTesting(AbortingSlave())
    >>> printSlaveStatus(a_builder.slaveStatus())
    builder_status: BuilderStatus.ABORTING
    build_status: None
    logtail: None
    filemap: None
    dependencies: None

    >>> a_builder.setSlaveForTesting(AbortedSlave())
    >>> printSlaveStatus(a_builder.slaveStatus())
    builder_status: BuilderStatus.ABORTED
    build_status: None
    logtail: None
    filemap: None
    dependencies: None
<|MERGE_RESOLUTION|>--- conflicted
+++ resolved
@@ -32,95 +32,8 @@
 Import MockBuilder and a series of MockSlaves to be used in this test.
 
     >>> from lp.soyuz.tests.soyuzbuilddhelpers import (
-<<<<<<< HEAD
-    ...    AbortedSlave, AbortingSlave, BrokenSlave, BuildingSlave,
+    ...    AbortedSlave, AbortingSlave, BuildingSlave,
     ...    LostBuildingBrokenSlave, MockBuilder, OkSlave, WaitingSlave)
-=======
-    ...    AbortedSlave, AbortingSlave, BuildingSlave, InsaneWaitingSlave,
-    ...    LostBuildingBrokenSlave, LostBuildingSlave, LostWaitingSlave,
-    ...    MockBuilder, OkSlave, SaneBuildingSlave, SaneWaitingSlave,
-    ...    WaitingSlave)
-
-Let's play with a Builder method designed to rescue build slaves
-that are processing unknown jobs. In real conditions, this situation
-only happens if the slave is processing deleted or modified BuildQueue
-entry, since Build entries are never removed. It might be caused by
-exceptions in slavescanner or queuebuilder scripts.
-
-When we figured this situation out, the procedure to rescue is to
-request the slave XMLRPC method 'clean', reseting the slave completely.
-
-We figured out if the building information is correct and sane by
-checking the job identifier field from status message information,
-which consists of "<Build.id>-<BuildQueue.id>".
-
-First let's emulate a sane and a lost slave. The SaneSlave returns a
-job identifier that exists in our sampledata, but the LostSlave
-returns a completely bogus one.
-
-The the mock slave.clean() method is modified to print a message for
-testing purposes.
-
-Initializing the sane_builder. It was not rescued, since the job
-identifier is sane (Build.id == 8 and BuildQueue.id == 1 exist):
-
-    >>> sanebuilding_builder = MockBuilder(
-    ...     'Sane Building Slave', SaneBuildingSlave())
-    >>> sanebuilding_builder.rescueIfLost(logger) is None
-    True
-
-A sane WAITING slave:
-
-    >>> sanewaiting_builder = MockBuilder(
-    ...     'Sane Waiting Slave', SaneWaitingSlave())
-    >>> sanewaiting_builder.rescueIfLost(logger) is None
-    True
-
-A insane WAITING slave, with wrong BuildQueue/Build relation:
-
-    >>> insanewaiting_builder = MockBuilder(
-    ...     'Insane Waiting Slave', InsaneWaitingSlave())
-    >>> insanewaiting_builder.rescueIfLost(logger)
-    WARNING:root:Builder 'Insane Waiting Slave' rescued from '7-1': 'Job build entry mismatch'
-
-It was rescued because the BuildQueue.id == 1 isn't related to
-Build.id == 7, so this pair relation is wrong.
-
-Let's test slaves with job identifier pointing non-existent
-Build/BuildQueue entries. first a lost slave in status 'BUILDING':
-
-    >>> lostbuilding_builder = MockBuilder(
-    ...     'Lost Building Slave', LostBuildingSlave())
-    >>> lostbuilding_builder.rescueIfLost(logger)
-    WARNING:root:Builder 'Lost Building Slave' rescued from '1000-10000':
-    'Build 1000 is not available: 'Object not found''
-
-Then a lost slave in status 'WAITING':
-
-    >>> lostwaiting_builder = MockBuilder(
-    ...     'Lost Waiting Slave', LostWaitingSlave())
-    >>> lostwaiting_builder.rescueIfLost(logger)
-    WARNING:root:Builder 'Lost Waiting Slave' rescued from '1000-10000':
-    'Build 1000 is not available: 'Object not found''
-
-Both got rescued, as expected.
-
-A BUILDING or WAITING slave without a build assigned in the DB will also be rescued.
-
-    >>> from lp.buildmaster.model.buildfarmjobbehavior import IdleBuildBehavior
-
-    >>> lostbuilding_builder = MockBuilder(
-    ...     'Lost Building Slave', LostBuildingSlave())
-    >>> lostbuilding_builder.current_build_behavior = IdleBuildBehavior()
-    >>> lostbuilding_builder.rescueIfLost(logger)
-    WARNING:root:Builder 'Lost Building Slave' rescued from '1000-10000': 'No job assigned to builder'
-
-    >>> lostwaiting_builder = MockBuilder(
-    ...     'Lost Waiting Slave', LostWaitingSlave())
-    >>> lostwaiting_builder.current_build_behavior = IdleBuildBehavior()
-    >>> lostwaiting_builder.rescueIfLost(logger)
-    WARNING:root:Builder 'Lost Waiting Slave' rescued from '1000-10000': 'No job assigned to builder'
->>>>>>> 89ea0016
 
 Slave-scanner will deactivate a 'lost-building' builder that could not
 be aborted appropriately.
