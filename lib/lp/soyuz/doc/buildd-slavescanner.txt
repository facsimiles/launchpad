= Buildd Slave Scanner =

The Buildd Slave scanner is able to run over the build jobs being
processed in the current BuildFarm and collect information about the
status of the process, collect the results of finished jobs and
automatically dispatch new jobs to idle slaves.

The Master side of Buildd requires access to Launchpad Database, the
user designed for this kind of access is 'fiera', as in all test the
transaction should be retrieved.

    >>> from canonical.database.sqlbase import ZopelessTransactionManager
    >>> local_transaction = ZopelessTransactionManager._installed

We check for sent mails in some places, so load the stub mailer:

    >>> from lp.services.mail import stub
    >>> from canonical.database.sqlbase import commit

And create a utility function to make tests easier to read.

    >>> def check_mail_sent(last_stub_mail_count):
    ...    commit()
    ...    return len(stub.test_emails) == last_stub_mail_count + 3

The master also requires an 'logging' instance to not compromise the
standard output with noisily output.

    >>> import logging

First let's test an essential part of the Build-master class, the
BuilderGroup() class, by creating an empty BuilderGroup object

    >>> from lp.buildmaster.buildergroup import BuilderGroup

    >>> buildergroup = BuilderGroup(
    ...     logging.getLogger(), local_transaction)

Import MockBuilder and a series of MockSlaves to be used in this test.

    >>> from lp.soyuz.tests.soyuzbuilddhelpers import (
    ...    AbortedSlave, AbortingSlave, BrokenSlave, BuildingSlave,
    ...    InsaneWaitingSlave, LostBuildingBrokenSlave,
    ...    LostBuildingSlave, LostWaitingSlave, MockBuilder, OkSlave,
    ...    SaneBuildingSlave, SaneWaitingSlave, WaitingSlave)

Let's play with a BuilderGroup method designed to rescue build slaves
that are processing unknown jobs. In real conditions, this situation
only happens if the slave is processing deleted or modified BuildQueue
entry, since Build entries are never removed. It might be caused by
exceptions in slavescanner or queuebuilder scripts.

When we figured this situation out, the procedure to rescue is to
request the slave XMLRPC method 'clean', reseting the slave completely.

We figured out if the building information is correct and sane by
checking the job identifier field from status message information,
which consists of "<Build.id>-<BuildQueue.id>".

First let's emulate a sane and a lost slave. The SaneSlave returns a
job identifier that exists in our sampledata, but the LostSlave
returns a completely bogus one.

The the mock slave.clean() method is modified to print a message for
testing purposes.

Initializing the sane_builder. It was not rescued, since the job
identifier is sane (Build.id == 8 and BuildQueue.id == 1 exist):

    >>> sanebuilding_builder = MockBuilder(
    ...     'Sane Building Slave', SaneBuildingSlave())
    >>> buildergroup.rescueBuilderIfLost(sanebuilding_builder) is None
    True

A sane WAITING slave:

    >>> sanewaiting_builder = MockBuilder(
    ...     'Sane Waiting Slave', SaneWaitingSlave())
    >>> buildergroup.rescueBuilderIfLost(sanewaiting_builder) is None
    True

A insane WAITING slave, with wrong BuildQueue/Build relation:

    >>> insanewaiting_builder = MockBuilder(
    ...     'Insane Waiting Slave', InsaneWaitingSlave())
    >>> buildergroup.rescueBuilderIfLost(insanewaiting_builder)
    WARNING:root:Builder 'Insane Waiting Slave' rescued from '7-1: Job build entry mismatch'

It was rescued because the BuildQueue.id == 1 isn't related to
Build.id == 7, so this pair relation is wrong.

Let's test slaves with job identifier pointing non-existent
Build/BuildQueue entries. first a lost slave in status 'BUILDING':

    >>> lostbuilding_builder = MockBuilder(
    ...     'Lost Building Slave', LostBuildingSlave())
    >>> buildergroup.rescueBuilderIfLost(lostbuilding_builder)
    WARNING:root:Builder 'Lost Building Slave' rescued from
    '1000-10000: 'Object not found''

Then a lost slave in status 'WAITING':

    >>> lostwaiting_builder = MockBuilder(
    ...     'Lost Waiting Slave', LostWaitingSlave())
    >>> buildergroup.rescueBuilderIfLost(lostwaiting_builder)
    WARNING:root:Builder 'Lost Waiting Slave' rescued from '1000-10000: 'Object not found''

Both got rescued, as expected.

Slave-scanner will deactivate a 'lost-building' builder that could not
be aborted appropriately.

    >>> lostbuilding_builder = MockBuilder(
    ...     'Lost Building Broken Slave', LostBuildingBrokenSlave())

    >>> from canonical.launchpad.interfaces import IDistributionSet
    >>> hoary_i386 = getUtility(IDistributionSet)['ubuntu']['hoary']['i386']
    >>> buildergroup.updateBuilderStatus(lostbuilding_builder, hoary_i386)
    WARNING:root:Lost Building Broken Slave (http://fake:0000) marked as failed due to: <Fault 8002: 'Could not abort'>
    Traceback (most recent call last):
    ...
    Fault: <Fault 8002: 'Could not abort'>

'ensurePresent()' slave method always return True, it theoretically
means the slave has the requested file in cache.  In our MockBuilder
we simply display the URL of the file we're asked to get from the
librarian.  Typically the first file is always the chroot, which in
the case of this doctest is a dummy alias pointing at netapplet (!) so
it is not shown in each case below.

The mock slaves will also print, when necessary, whether it has been
passed an 'archives' property in the args dictionary.

The archives are passed from the buildmaster and controls what archives
exist in the apt sources.list.  If nothing is passed, the chroot's default
list applies, otherwise the passed list is used.  This behavior is required
in build slaves because some jobs may only depend on certain archives and
hence certain package dependencies.

    >>> builder1 = MockBuilder('Broken Slave', BrokenSlave())

    >>> builder2 = MockBuilder('Idle Slave', OkSlave())

    >>> builder3 = MockBuilder(
    ...    'Package Failed', WaitingSlave('BuildStatus.PACKAGEFAIL'))

    >>> builder4 = MockBuilder(
    ...     'Missing Dependency build',
    ...     WaitingSlave('BuildStatus.DEPFAIL', 'baz (>= 1.0.1)'))

    >>> builder5 = MockBuilder(
    ...     'Bad Chroot', WaitingSlave('BuildStatus.CHROOTFAIL'))

    >>> builder6 = MockBuilder(
    ...     'I am out of order', WaitingSlave('BuildStatus.BUILDERFAIL'))

    >>> builder7 = MockBuilder('I am busy', BuildingSlave())

    >>> builder8 = MockBuilder('I was aborted', AbortedSlave())

    >>> builder9 = MockBuilder(
    ...     'I am trying to terminate the child process', AbortingSlave())

    >>> builder10 = MockBuilder(
    ...     'Package Successfully Built',
    ...      WaitingSlave('BuildStatus.OK'))

    >>> builder11 = MockBuilder(
    ...     'I am giving this job back',
    ...     WaitingSlave('BuildStatus.GIVENBACK'))

    >>> buildergroup.builders = [
    ...     builder1, builder2, builder3, builder4, builder5, builder6,
    ...     builder7, builder8, builder9, builder10, builder11]

The slavescanner system also perform build-notification for the
following states: FAILEDTOBUILD and CHROOTWAIT

    >>> from canonical.launchpad.interfaces import IBuildSet, IBuilderSet
    >>> import datetime, pytz

    >>> UTC = pytz.timezone('UTC')

We want to get a Build and make BuildQueue items for it:

    >>> a_build = getUtility(IBuildSet).getByBuildID(8)

To make testing easier we provide a convenience function to put a BuildQueue
object into a preset fixed state:

    >>> from zope.security.proxy import removeSecurityProxy
    >>> default_start = datetime.datetime(2005, 1, 1, 8, 0, 0, tzinfo=UTC)
    >>> def setupBuildQueue(build_queue, builder):
    ...      build_queue.builder = builder
    ...      build_queue.setDateStarted(default_start)

Remove any previous buildmaster ROOT directory, to avoid any garbage
lock conflict (it would be recreated automatically if necessary)

    >>> from canonical.config import config
    >>> import shutil
    >>> import os
    >>> if os.access(config.builddmaster.root, os.F_OK):
    ...     shutil.rmtree(config.builddmaster.root)

Let's check the procedures to verify/collect running build process:

  WAITING - PACKAGEFAIL -> Package has failed to build, notice from
  builder is stored, but Build.buildstate is mark as 'Failed to Build':

Get a builder from the sample data:

    >>> a_builder = getUtility(IBuilderSet).get(1)

Make sure that a_builder has no active builds:

    >>> from canonical.launchpad.ftests import syncUpdate
    >>> if a_builder.currentjob is not None:
    ...     currentjob = a_builder.currentjob
    ...     currentjob.setDateStarted(None)
    ...     currentjob.builder = None
    ...     syncUpdate(currentjob)

Force the test builder to be 'ok' as the code required to do this
automatically is not yet factored into the content class.

    >>> a_builder.builderok = True

Create a mock slave so the builder can operate - one with a failed package.

    >>> a_builder.setSlaveForTesting(WaitingSlave('BuildStatus.PACKAGEFAIL'))

    >>> bqItem3 = a_build.buildqueue_record
    >>> setupBuildQueue(bqItem3, a_builder)
    >>> last_stub_mail_count = len(stub.test_emails)

Do the test execution:

    >>> build = getUtility(IBuildSet).getByQueueEntry(bqItem3)
    >>> buildergroup.updateBuild(bqItem3)
    >>> build.builder is not None
    True
    >>> build.datebuilt is not None
    True
    >>> build.buildduration is not None
    True
    >>> build.buildlog is not None
    True
    >>> check_mail_sent(last_stub_mail_count)
    True
    >>> build.buildstate.title
    'Failed to build'

WAITING - DEPWAIT -> a required dependency is missing, again notice
from builder, but Build.buildstate has the right state:

    >>> bqItem4 = a_build.createBuildQueueEntry()
    >>> setupBuildQueue(bqItem4, a_builder)
    >>> last_stub_mail_count = len(stub.test_emails)

Create a mock slave so the builder can operate - one with a dependency error.

    >>> bqItem4.builder.setSlaveForTesting(
    ...                        WaitingSlave('BuildStatus.DEPFAIL',
    ...                                     'baz (>= 1.0.1)'))

Do the test execution:

    >>> build = getUtility(IBuildSet).getByQueueEntry(bqItem4)
    >>> buildergroup.updateBuild(bqItem4)
    CRITICAL:root:***** bob is MANUALDEPWAIT *****
    >>> build.builder is not None
    True
    >>> build.datebuilt is not None
    True
    >>> build.buildduration is not None
    True
    >>> build.buildlog is not None
    True
    >>> check_mail_sent(last_stub_mail_count)
    False
    >>> build.dependencies
    u'baz (>= 1.0.1)'
    >>> build.buildstate.title
    'Dependency wait'

WAITING - CHROOTFAIL -> the Chroot for this distroseries is damage, nor
builder, but right state stored in Build entry:

    >>> bqItem5 = a_build.createBuildQueueEntry()
    >>> setupBuildQueue(bqItem5, a_builder)
    >>> last_stub_mail_count = len(stub.test_emails)

  Create a mock slave so the builder can operate - one with a failed chroot.

    >>> bqItem5.builder.setSlaveForTesting(
    ...     WaitingSlave('BuildStatus.CHROOTFAIL'))
    >>> build = getUtility(IBuildSet).getByQueueEntry(bqItem5)
    >>> buildergroup.updateBuild(bqItem5)
    CRITICAL:root:***** bob is CHROOTWAIT *****
    >>> build.builder is not None
    True
    >>> build.datebuilt is not None
    True
    >>> build.buildduration is not None
    True
    >>> build.buildlog is not None
    True
    >>> check_mail_sent(last_stub_mail_count)
    True
    >>> build.buildstate.title
    'Chroot problem'

WAITING - BUILDERFAIL -> builder has failed by internal error, job is available for next build round:

    >>> bqItem6 = a_build.createBuildQueueEntry()
    >>> bqItem6.markAsBuilding(a_builder)
    >>> last_stub_mail_count = len(stub.test_emails)

Create a mock slave so the builder can operate - one with a builder error.

    >>> bqItem6.builder.setSlaveForTesting(
    ...     WaitingSlave('BuildStatus.BUILDERFAIL'))

    >>> buildergroup.updateBuild(bqItem6)
    WARNING:root:***** bob has failed *****

    >>> from canonical.launchpad.ftests import sync
    >>> sync(a_builder)
    >>> a_builder.failnotes
    u'Builder returned BUILDERFAIL when asked for its status'

    >>> bqItem6.builder is None
    True
    >>> check_mail_sent(last_stub_mail_count)
    False
    >>> build = getUtility(IBuildSet).getByQueueEntry(bqItem6)
    >>> print build.buildstate.title
    Needs building
    >>> job = bqItem6.specific_job.job
    >>> print job.status.title
    Waiting

Cleanup in preparation for the next test:

    >>> bqItem6.destroySelf()
    >>> a_builder.builderok = True


BUILDING -> builder still processing the job, simply collect the logtail:

    >>> bqItem7 = a_build.createBuildQueueEntry()
    >>> setupBuildQueue(bqItem7, a_builder)
    >>> last_stub_mail_count = len(stub.test_emails)

Create a mock slave so the builder can operate - one which is building.

    >>> bqItem7.builder.setSlaveForTesting(BuildingSlave())
    >>> builder_id = bqItem7.builder.id
    >>> buildergroup.updateBuild(bqItem7)

Due to updateBuild doing a commit we cannot compare the object instance.

    >>> bqItem7.builder.id is builder_id
    True
    >>> check_mail_sent(last_stub_mail_count)
    False
    >>> bqItem7.logtail
    u'This is a build log'

Cleanup in preparation for the next test:

    >>> bqItem7.destroySelf()

ABORTED -> builder was aborted, release builder and reset job for the
next build round:

    >>> bqItem8 = a_build.createBuildQueueEntry()
    >>> setupBuildQueue(bqItem8, a_builder)
    >>> last_stub_mail_count = len(stub.test_emails)

    >>> bqItem8.builder.setSlaveForTesting(BuildingSlave())
    >>> buildergroup.updateBuild(bqItem8)
    >>> bqItem8.builder.setSlaveForTesting(AbortedSlave())
    >>> bqItem8.builder.name
    u'bob'
    >>> buildergroup.updateBuild(bqItem8)
    >>> bqItem8.builder is None
    True

Cleanup in preparation for the next test:

    >>> bqItem8.destroySelf()

ABORTING -> builder is trying to terminate its children process, the
only action master can perform is polling the slave status until it
gets ABORTED.

    >>> bqItem9 = a_build.createBuildQueueEntry()
    >>> setupBuildQueue(bqItem9, a_builder)
    >>> last_stub_mail_count = len(stub.test_emails)

    >>> bqItem9.builder.setSlaveForTesting(AbortingSlave())
    >>> bqItem9.builder.name
    u'bob'
    >>> buildergroup.updateBuild(bqItem9)
    >>> check_mail_sent(last_stub_mail_count)
    False
    >>> bqItem9.logtail
    u'Waiting for slave process to be terminated'

Cleanup in preparation for the next test:

    >>> bqItem9.destroySelf()


== Builder WAITING in OK state ==

This situation happens when the builder has finished the job and is
waiting for the master to collect its results.

The build record in question can end up in the following states:

 * FULLYBUILT: when binaries were collected and uploaded correctly;
 * FAILEDTOUPLOAD: binaries were collected but the upload was
                   rejected/failed.


=== Failed to Upload (FAILEDTOUPLOAD) ===

    >>> bqItem10 = a_build.createBuildQueueEntry()
    >>> setupBuildQueue(bqItem10, a_builder)
    >>> last_stub_mail_count = len(stub.test_emails)

Create a mock slave so the builder gets the right responses for this test.

    >>> bqItem10.builder.setSlaveForTesting(
    ...     WaitingSlave('BuildStatus.OK'))

If the build record wasn't updated before/during the updateBuild
(precisely on binary upload time), the build will be considered
FAILEDTOUPLOAD:

    >>> build = getUtility(IBuildSet).getByQueueEntry(bqItem10)
    >>> buildergroup.updateBuild(bqItem10)
    >>> build.builder is not None
    True
    >>> build.datebuilt is not None
    True
    >>> build.buildduration is not None
    True
    >>> build.buildlog is not None
    True
    >>> check_mail_sent(last_stub_mail_count)
    True
    >>> build.buildstate.title
    'Failed to upload'

Let's check the emails generated by this 'failure'
(see build-failedtoupload-workflow.txt for more information):

    >>> from operator import itemgetter
    >>> local_test_emails = stub.test_emails[last_stub_mail_count:]
    >>> local_test_emails.sort(key=itemgetter(1), reverse=True)
    >>> for from_addr, to_addrs, raw_msg in local_test_emails:
    ...      print to_addrs
    ['mark@example.com']
    ['foo.bar@canonical.com']
    ['celso.providelo@canonical.com']

Note that a real failed-to-upload notification contains the respective
upload log information:

    >>> one_email = stub.test_emails.pop()
    >>> from_addr, to_addrs, raw_msg = one_email
    >>> print raw_msg
    Content-Type: text/plain; charset="utf-8"
    ...
    X-Launchpad-Build-State: FAILEDTOUPLOAD
    ...
    * Build Log: http://launchpad.dev/.../buildlog_ubuntu-hoary-i386.mozilla-firefox_0.9_BUILDING.txt.gz
    ...
    Upload log:
    INFO    creating lockfile
    DEBUG   Initialising connection.
    ...
    DEBUG   Removing lock file: /var/lock/process-upload-buildd.lock
    ...

When a failure in processing the generated binaries occurs, the log
output is both emailed in an immediate notification, and stored in the
librarian for future reference.

    >>> build.upload_log is not None
    True

What we can clearly notice is that the buildlog is still containing
the old build state (BUILDING) in its name. This is a minor problem
that can be sorted by modifying the execution order of procedures
inside Buildergroup.buildStatus_OK method.


=== Successfully collected and uploaded  (FULLYBUILT) ===

Build item 6 has binary packages available in the sample data, letting us test
this case cleanly. We need to set the pocket to updates for this test as its
uploading to warty.

    >>> bqItem10 = getUtility(IBuildSet).getByBuildID(
    ...     6).createBuildQueueEntry()
    >>> build = getUtility(IBuildSet).getByQueueEntry(bqItem10)

XXX: The pocket attribute is not intended to be changed in regular code, but
for this test we want to change it on the fly. An alternative would be to add
new sample data for a build that can be uploaded with binary packages attached
to it.

    >>> from lp.registry.interfaces.pocket import PackagePublishingPocket
    >>> removeSecurityProxy(
    ...     build).pocket = PackagePublishingPocket.UPDATES
    >>> setupBuildQueue(bqItem10, a_builder)
    >>> last_stub_mail_count = len(stub.test_emails)

Create a mock slave so the builder gets the right responses for this test.

    >>> bqItem10.builder.setSlaveForTesting(WaitingSlave('BuildStatus.OK'))

Now in order to emulate a successfully binary upload we will update
the build record to FULLYBUILT, as the process-upload would do:

    >>> from canonical.launchpad.interfaces import BuildStatus
    >>> build.buildstate = BuildStatus.FULLYBUILT

Now the updateBuild should recognize this build record as a
Successfully built and uploaded procedure, not sending any
notification and updating the build information:

    >>> buildergroup.updateBuild(bqItem10)
    >>> build.builder is not None
    True
    >>> build.datebuilt is not None
    True
    >>> build.buildduration is not None
    True
    >>> build.buildlog is not None
    True
    >>> build.buildstate.title
    'Successfully built'
    >>> check_mail_sent(last_stub_mail_count)
    False

We do not store any build log information when the binary upload
processing succeeded.

    >>> build.upload_log is None
    True

WAITING -> GIVENBACK - slave requested build record to be rescheduled.

    >>> bqItem11 = a_build.createBuildQueueEntry()
    >>> bqItem11.markAsBuilding(a_builder)
    >>> last_stub_mail_count = len(stub.test_emails)

Create a mock slave so the builder gets the right responses for this test.

    >>> bqItem11.builder.setSlaveForTesting(
    ...     WaitingSlave('BuildStatus.GIVENBACK'))
    >>> buildergroup.updateBuild(bqItem11)
    WARNING:root:***** 1-1 is GIVENBACK by bob *****

Ensure GIVENBACK build preserves the history for future use. (we
can't be sure if logtail will contain any information, because it
depends on how long the build took to be processed and how often we
scanned it)

    >>> bqItem11.builder is None
    True
    >>> bqItem11.date_started is None
    True
    >>> bqItem11.lastscore
    0
    >>> check_mail_sent(last_stub_mail_count)
    False
    >>> build = getUtility(IBuildSet).getByQueueEntry(bqItem11)
    >>> print build.buildstate.title
    Needs building
    >>> job = bqItem11.specific_job.job
    >>> print job.status.title
    Waiting

Cleanup in preparation for the next test:

    >>> bqItem11.destroySelf()

The Builddmaster should crash when collecting builds which are denied in
the given distroseries/pocket. Anytime it happens we need to manually
investigate why this build end up built. (should never happen in real
cases, and even so should be refused when we try to upload it.)

    >>> bqItem12 = getUtility(IBuildSet).getByBuildID(
    ...     2).createBuildQueueEntry()
    >>> setupBuildQueue(bqItem12, a_builder)
    >>> last_stub_mail_count = len(stub.test_emails)

Create a mock slave so the builder gets the right responses for this test.

    >>> bqItem12.builder.setSlaveForTesting(WaitingSlave('BuildStatus.OK'))
    >>> buildergroup.updateBuild(bqItem12)
    Traceback (most recent call last):
    ...
    AssertionError: i386 build of mozilla-firefox 0.9 in ubuntu warty RELEASE (2) can not be built for pocket RELEASE: illegal status

We need 'a_builder' released (from 'bqItem12') so it can be associated with
'bqItem10' below.

    >>> bqItem12.builder = None

The buildlog is collected and compressed locally using gzip algorithm,
let's see how this method works:

    >>> bqItem10 = getUtility(IBuildSet).getByBuildID(
    ...     6).createBuildQueueEntry()
    >>> setupBuildQueue(bqItem10, a_builder)
    >>> bqItem10.builder.setSlaveForTesting(WaitingSlave('BuildStatus.OK'))

Before collecting and processing the buildlog we will store the files
already created in /tmp so we can verify later that this mechanism is
not leaving any temporary file behind. See bug #172798.

    >>> old_tmps = os.listdir('/tmp')

Collect and process the buildlog.

    >>> logfile_alias = buildergroup.getLogFromSlave(bqItem10)

Audit the /tmp for lost temporary files, there should not be any new
files. For the record, the procedure creates files with the
'.buildlog' suffix.

    >>> sorted(os.listdir('/tmp')) == sorted(old_tmps)
    True

The buildlog was compressed and directly transferred to Librarian.

    >>> from canonical.launchpad.interfaces import ILibraryFileAliasSet
    >>> logfile = getUtility(ILibraryFileAliasSet)[logfile_alias]

    >>> print logfile.filename
    buildlog_ubuntu-warty-i386.foobar_1.0_FULLYBUILT.txt.gz

    >>> print logfile.mimetype
    text/plain

Needed so that the Librarian can serve the new file.

    >>> commit()

Check if the buildlog content is correct and accessible via the
library file directly and via Librarian http front-end.

Since LibrarianFileAlias does not implement required attributes for
gzip.open() (like tell() or seek()) we are obligated to read it again
in our filesystem.

    >>> import gzip, tempfile
    >>> fd, fname = tempfile.mkstemp()
    >>> tmp = os.fdopen(fd, 'wb')
    >>> tmp.write(logfile.read())
    >>> tmp.close()
    >>> gzip.open(fname).read() == builder10.slave.getFile('buildlog').read()
    True

This also happens with urllib instance, we need to download it to the
filesystem before decompress.

    >>> import urllib
    >>> from_web = urllib.urlopen(logfile.http_url)
    >>> tmp = open(fname, 'wb')
    >>> tmp.write(from_web.read())
    >>> tmp.close()
    >>> gzip.open(fname).read() == builder10.slave.getFile('buildlog').read()
    True

Both access methods work as expected, remove the temporary file used here.

    >>> os.remove(fname)

The Librarian serves buildlog files with 'gzip' content-encoding and
'text/plain' content-type. This combination instructs the browser to
decompress the file and display it inline, which makes it easier for
users to view it.

    >>> from canonical.launchpad.webapp.url import urlparse
    >>> parsed_url = urlparse(logfile.http_url)
    >>> netloc, path = parsed_url[1:3]

    >>> import httplib
    >>> con = httplib.HTTPConnection(netloc)
    >>> con.request("HEAD", path)
    >>> resp = con.getresponse()
    >>> headers = dict(resp.getheaders())

    >>> print headers['content-encoding']
    gzip

    >>> print headers['content-type']
    text/plain

Check the log from the uploader run has made it into the upload directory:

    >>> failed_dir = os.path.join(config.builddmaster.root, 'failed')
    >>> failed_uploads = sorted(os.listdir(failed_dir))
    >>> len(failed_uploads)
    2

    >>> failed_upload = failed_uploads[0]
    >>> uploader_log = open(os.path.join(failed_dir, failed_upload,
    ...                                  'uploader.log'))

    >>> print uploader_log.read()
    INFO    creating lockfile
    DEBUG   Initialising connection.
    DEBUG   Beginning processing
    DEBUG   Creating directory /var/tmp/builddmaster/accepted
    DEBUG   Creating directory /var/tmp/builddmaster/rejected
    DEBUG   Creating directory /var/tmp/builddmaster/failed
    ...
    DEBUG   Rolling back any remaining transactions.
    DEBUG   Removing lock file: /var/lock/process-upload-buildd.lock
    <BLANKLINE>

Remove build upload results root

    >>> shutil.rmtree(config.builddmaster.root)
    >>> bqItem10.destroySelf()
    >>> setupBuildQueue(bqItem12, a_builder)


== Setup chroots ==

Retrieve a known DistroArchSeries

    >>> from canonical.launchpad.interfaces import IDistributionSet
    >>> hoary_i386 = getUtility(IDistributionSet)['ubuntu']['hoary']['i386']
    >>> warty_i386 = getUtility(IDistributionSet)['ubuntu']['warty']['i386']

Create a totally bogus CHROOT

    >>> from canonical.launchpad.database import LibraryFileAlias
    >>> fake_chroot = LibraryFileAlias.get(1)
    >>> unused = hoary_i386.addOrUpdateChroot(fake_chroot)
    >>> unused = warty_i386.addOrUpdateChroot(fake_chroot)


== Build Dispatching ==

Build dispatching can be entirely done via IBuilder content class
using the findAndStartJob method.

We will use SoyuzTestPublisher to simulate the required context in the
next tests. Let's initialise it.

    >>> from lp.soyuz.tests.test_publishing import (
    ...     SoyuzTestPublisher)
    >>> from canonical.testing.layers import LaunchpadZopelessLayer

    >>> test_publisher = SoyuzTestPublisher()

    >>> commit()
    >>> LaunchpadZopelessLayer.switchDbUser('launchpad')

    >>> test_publisher.prepareBreezyAutotest()

    >>> commit()
    >>> LaunchpadZopelessLayer.switchDbUser(config.builddmaster.dbuser)

Helper function to create binary publications in this test.

    >>> def create_binary_publication_for(archive, distroseries, status):
    ...     commit()
    ...     LaunchpadZopelessLayer.switchDbUser('launchpad')
    ...     login('foo.bar@canonical.com')
    ...     pub_binaries = test_publisher.getPubBinaries(
    ...         archive=archive, distroseries=distroseries,
    ...         status=status)
    ...     commit()
    ...     LaunchpadZopelessLayer.switchDbUser(config.builddmaster.dbuser)
    ...     login(ANONYMOUS)

We will reset the sampledata building job before continue with the
tests.

    >>> current_job = a_builder.currentjob
    >>> resurrect_build = getUtility(IBuildSet).getByQueueEntry(current_job)
    >>> resurrect_build.buildstate = BuildStatus.NEEDSBUILD
    >>> syncUpdate(resurrect_build)
    >>> current_job.builder = None
    >>> current_job.setDateStarted(None)
    >>> syncUpdate(current_job)

IBuilder.findCandidate also identifies if there are builds for
superseded source package releases in the queue and marks the
corresponding build record as SUPERSEDED.

    >>> old_candidate = removeSecurityProxy(a_builder)._findBuildCandidate()
    >>> build = getUtility(IBuildSet).getByQueueEntry(old_candidate)
    >>> print build.buildstate.name
    NEEDSBUILD

The 'candidate' is constant until we dispatch it.

    >>> new_candidate = removeSecurityProxy(a_builder)._findBuildCandidate()
    >>> new_candidate.id == old_candidate.id
    True

Now let's disable the archive of the associated build record and see
whether the candidate will still be found.

<<<<<<< HEAD
    >>> build.archive.disable()
    >>> new_candidate = a_builder.findBuildCandidate()
=======
    >>> build.archive.enabled = False
    >>> new_candidate = removeSecurityProxy(a_builder)._findBuildCandidate()
>>>>>>> 2be24437
    >>> new_candidate is None
    True

The build candidate was not found because builds associated with disabled
archives are ignored. Now let's re-enable that archive and the build
candidate will be found again.

<<<<<<< HEAD
    >>> build.archive.enable()
    >>> new_candidate = a_builder.findBuildCandidate()
=======
    >>> build.archive.enabled = True
    >>> new_candidate = removeSecurityProxy(a_builder)._findBuildCandidate()
>>>>>>> 2be24437
    >>> new_candidate.id == old_candidate.id
    True

In order to make the current candidate be considered 'superseded' we
need to tweak the status of the current publication directly, as a
permissive database user.

    >>> from canonical.config import config
    >>> from canonical.launchpad.interfaces import PackagePublishingStatus
    >>> from canonical.testing.layers import LaunchpadZopelessLayer

    >>> spr = build.sourcepackagerelease
    >>> secure_pub = removeSecurityProxy(
    ...     build).current_source_publication.secure_record
    >>> commit()
    >>> LaunchpadZopelessLayer.switchDbUser('launchpad')
    >>> secure_pub.status = PackagePublishingStatus.SUPERSEDED
    >>> commit()
    >>> LaunchpadZopelessLayer.switchDbUser(config.builddmaster.dbuser)

Now, there we have another build candidate.

    >>> new_candidate = removeSecurityProxy(a_builder)._findBuildCandidate()
    >>> new_candidate.id != old_candidate.id
    True

Because the 'previous' candidate was marked as superseded, so it's not
part of the candidates list anymore.

    >>> print build.buildstate.name
    SUPERSEDED

If the candidate is for a private build whose source has not been
published yet, it will be temporarily skipped until the source is
published.  We need to tweak the status of the publishing record again
to demonstrate this, and also make the archive private:

    >>> build = getUtility(IBuildSet).getByQueueEntry(new_candidate)
    >>> source = build.sourcepackagerelease
    >>> secure_pub = removeSecurityProxy(
    ...     build).current_source_publication.secure_record
    >>> commit()
    >>> LaunchpadZopelessLayer.switchDbUser('launchpad')
    >>> secure_pub.status = PackagePublishingStatus.PENDING
    >>> test_archive = secure_pub.archive
    >>> test_archive.private = True
    >>> test_archive.buildd_secret = "secret"
    >>> commit()
    >>> LaunchpadZopelessLayer.switchDbUser(config.builddmaster.dbuser)

Let's try to find a new build candidate:

    >>> another_candidate = removeSecurityProxy(
    ...     a_builder)._findBuildCandidate()

Since there are no more candidates at all, _findBuildCandidate()
returned None:

    >>> print another_candidate
    None

If we publish the source, the build candidate will be found again:

    >>> LaunchpadZopelessLayer.switchDbUser('launchpad')
    >>> secure_pub.status = PackagePublishingStatus.PUBLISHED
    >>> commit()
    >>> LaunchpadZopelessLayer.switchDbUser(config.builddmaster.dbuser)

    >>> another_candidate = removeSecurityProxy(
    ...     a_builder)._findBuildCandidate()
    >>> another_candidate.id == new_candidate.id
    True

If the source is subsequently deleted or superseded before the build
starts it is also returned as a candidate so that the build can be
superseded.  The current candidate's source is published twice, so
we can supersede one and delete the other. This will have the effect of
making the build be superseded and no candidate is returned.

    >>> LaunchpadZopelessLayer.switchDbUser('launchpad')
    >>> secure_pub = removeSecurityProxy(
    ...     build).current_source_publication.secure_record
    >>> secure_pub.status = PackagePublishingStatus.DELETED
    >>> secure_pub = removeSecurityProxy(
    ...     build).current_source_publication.secure_record
    >>> secure_pub.status = PackagePublishingStatus.SUPERSEDED
    >>> commit()
    >>> LaunchpadZopelessLayer.switchDbUser(config.builddmaster.dbuser)

    >>> build = getUtility(IBuildSet).getByQueueEntry(current_job)
    >>> print build.buildstate.name
    NEEDSBUILD

    >>> another_candidate = removeSecurityProxy(
    ...     a_builder)._findBuildCandidate()
    >>> print another_candidate
    None

    >>> print build.buildstate.name
    SUPERSEDED

We'll reset the archive back to non-private for further tests:

    >>> commit()
    >>> LaunchpadZopelessLayer.switchDbUser('launchpad')
    >>> test_archive.private = False
    >>> commit()
    >>> LaunchpadZopelessLayer.switchDbUser(config.builddmaster.dbuser)

For building a candidate in the release pocket for the main component
and the primary archive It will pass an 'archives' argument to the
slave that contains sources.list entries for each pocket required in
the primary archive dependency tree.

We also pass arguments called 'suite' which is the current distroseries and
pocket, (e.g. edgy-updates) and 'archive_purpose' which contains the build's
archive.purpose (e.g. PRIMARY or PPA).  These latter two arguments are
used in the chroot to determine whether it needs to turn on some features
or not (like pkgstriptranslations and pkgmaintainermangler).

Please note also that the 'archive_private' flag is passed to the slave
builder.  It is True for private archives and False otherwise.

    >>> a_builder.setSlaveForTesting(OkSlave())
    >>> a_builder.is_available
    True
    >>> candidate = a_build.createBuildQueueEntry()
    >>> removeSecurityProxy(a_builder)._dispatchBuildCandidate(candidate)
    ensurepresent called, url=...
    ensurepresent called,
        url=http://localhost:58000/3/firefox_0.9.2.orig.tar.gz
    OkSlave BUILDING
    Archives:
     deb http://ftpmaster.internal/ubuntu hoary main
    Suite: hoary
    Ogre-component: main
    Archive Purpose: PRIMARY
    Archive Private: False

    >>> candidate.destroySelf()

Currently we can theoretically dispatch a build candidate for a
builder in 'manual' mode.

Although this will not be optimal, because we can only
do it once the manual builder has been collected (due to the
BuildQueue.builder constraint). Also because we don't yet provide a
API/UI method to request the dispatch in advance.

    >>> a_builder.manual = True
    >>> commit()
    >>> a_builder.setSlaveForTesting(OkSlave())
    >>> a_builder.is_available
    True
    >>> candidate = a_build.createBuildQueueEntry()
    >>> removeSecurityProxy(a_builder)._dispatchBuildCandidate(candidate)
    ensurepresent called, url=...
    ensurepresent called,
        url=http://localhost:58000/3/firefox_0.9.2.orig.tar.gz
    OkSlave BUILDING
    Archives:
     deb http://ftpmaster.internal/ubuntu hoary main
    Suite: hoary
    Ogre-component: main
    Archive Purpose: PRIMARY
    Archive Private: False

    >>> candidate.destroySelf()

Partner archive builds will set up the 'archives' argument such that it
references all the required pockets/components in the primary archive, in
addition to a reference to the release pocket in the partner archive itself.

    >>> ubuntu = getUtility(IDistributionSet)['ubuntu']
    >>> partner_archive = ubuntu.getArchiveByComponent('partner')
    >>> removeSecurityProxy(a_build).archive = partner_archive
    >>> commit()
    >>> a_builder.setSlaveForTesting(OkSlave())
    >>> a_builder.is_available
    True

    >>> candidate = a_build.createBuildQueueEntry()
    >>> setupBuildQueue(candidate, a_builder)
    >>> last_stub_mail_count = len(stub.test_emails)

The partner archive won't be passed to the builder unless it has at
least one published binary availble in the target distroarchseries.
This feature fixes bug #196782, when archive/suites got passed to
builders before they get published on disk, i.e. the first build on
any PPA/suite will fail during the first 20 minutes because no empty
indexes are published.

Note that only a published binary in the right context will make the
archive relevant, anything PENDING or published in another context
wouldn't work.

    >>> warty = getUtility(IDistributionSet)['ubuntu']['warty']
    >>> create_binary_publication_for(
    ...    partner_archive, warty, PackagePublishingStatus.PUBLISHED)

    >>> hoary = getUtility(IDistributionSet)['ubuntu']['hoary']
    >>> create_binary_publication_for(
    ...    partner_archive, hoary, PackagePublishingStatus.PENDING)

So, at moment, partner archive is still not relevant for builds in
hoary/i386. It's not passed to the builder.

    >>> removeSecurityProxy(a_builder)._dispatchBuildCandidate(candidate)
    ensurepresent called, url=...
    ensurepresent called,
        url=http://localhost:58000/3/firefox_0.9.2.orig.tar.gz
    OkSlave BUILDING
    Archives:
     deb http://ftpmaster.internal/ubuntu hoary main restricted universe multiverse
     deb http://ftpmaster.internal/ubuntu hoary-security main restricted universe multiverse
     deb http://ftpmaster.internal/ubuntu hoary-updates main restricted universe multiverse
    Suite: hoary
    Ogre-component: main
    Archive Purpose: PARTNER
    Archive Private: False

Let's try it again.

    >>> candidate.destroySelf()
    >>> a_builder.setSlaveForTesting(OkSlave())
    >>> a_builder.is_available
    True

    >>> candidate = a_build.createBuildQueueEntry()
    >>> setupBuildQueue(candidate, a_builder)
    >>> last_stub_mail_count = len(stub.test_emails)

    >>> removeSecurityProxy(a_build).archive = ubuntu.main_archive
    >>> candidate.destroySelf()

But this time We will create a valid publication on partner hoary/i386.

    >>> from lp.soyuz.interfaces.component import IComponentSet
    >>> commit()
    >>> LaunchpadZopelessLayer.switchDbUser('launchpad')
    >>> login('foo.bar@canonical.com')
    >>> pub_source = test_publisher.getPubSource(
    ...    archive=partner_archive, distroseries=hoary,
    ...    status=PackagePublishingStatus.PUBLISHED,
    ...    component='partner')
    >>> pub_binaries = test_publisher.getPubBinaries(
    ...     archive=partner_archive, pub_source=pub_source,
    ...     distroseries=hoary, status=PackagePublishingStatus.PUBLISHED)
    >>> partner_build = pub_binaries[0].binarypackagerelease.build
    >>> partner_candidate = partner_build.buildqueue_record
    >>> commit()
    >>> LaunchpadZopelessLayer.switchDbUser(config.builddmaster.dbuser)

Now when we dispatch the partner build, since it has one published
binary in hoary/i386, the partner archive gets included in the builder
sources_list.

    >>> removeSecurityProxy(
    ...     a_builder)._dispatchBuildCandidate(partner_candidate)
    ensurepresent called, url=...
    ensurepresent called, url=http://localhost:58000/.../foo_666.dsc
    OkSlave BUILDING
    Archives:
     deb http://ftpmaster.internal/ubuntu hoary
         main restricted universe multiverse
     deb http://ftpmaster.internal/ubuntu hoary-security
         main restricted universe multiverse
     deb http://ftpmaster.internal/ubuntu hoary-updates
         main restricted universe multiverse
     deb http://ftpmaster.internal/ubuntu-partner hoary partner
    Suite: hoary
    Ogre-component: partner
    Archive Purpose: PARTNER
    Archive Private: False

    >>> partner_candidate.destroySelf()

Similarly, PPA builds pass the 'archives' arguments:

    >>> from canonical.launchpad.interfaces import IPersonSet
    >>> cprov_archive = getUtility(IPersonSet).getByName('cprov').archive
    >>> removeSecurityProxy(a_build).archive = cprov_archive
    >>> a_builder.virtualized = True
    >>> a_builder.vm_host = 'localhost.ppa'
    >>> commit()
    >>> a_builder.setSlaveForTesting(OkSlave())
    >>> a_builder.is_available
    True

    >>> candidate = a_build.createBuildQueueEntry()
    >>> setupBuildQueue(candidate, a_builder)
    >>> last_stub_mail_count = len(stub.test_emails)

Exactly as Partner, Celso's PPA won't be included if it doesn't
contain any published binary in hoary/i386. We will create it before
dispatching.

    >>> create_binary_publication_for(
    ...    cprov_archive, hoary, PackagePublishingStatus.PUBLISHED)

    >>> removeSecurityProxy(a_builder)._dispatchBuildCandidate(candidate)
    ensurepresent called, url=...
    ensurepresent called,
        url=http://localhost:58000/3/firefox_0.9.2.orig.tar.gz
    OkSlave BUILDING
    Archives:
     deb http://ftpmaster.internal/ubuntu hoary main restricted universe multiverse
     deb http://ftpmaster.internal/ubuntu hoary-security main restricted universe multiverse
     deb http://ftpmaster.internal/ubuntu hoary-updates main restricted universe multiverse
     deb http://ppa.launchpad.dev/cprov/ppa/ubuntu hoary main
    Suite: hoary
    Ogre-component: main
    Archive Purpose: PPA
    Archive Private: False

If the build is for a private PPA, the slave scanner will pass a
sources.list entry that contains a password to access the archive.

Making Celso's PPA private and set the buildd_secret (which is the
password for the archive):

    >>> from canonical.testing import LaunchpadZopelessLayer
    >>> commit()
    >>> LaunchpadZopelessLayer.switchDbUser('launchpad')
    >>> login('foo.bar@canonical.com')
    >>> cprov_archive.private = True
    >>> cprov_archive.buildd_secret = "secret"
    >>> cprov_archive.require_virtualized = False
    >>> build = getUtility(IBuildSet).getByQueueEntry(candidate)
    >>> for build_file in build.sourcepackagerelease.files:
    ...     removeSecurityProxy(build_file).libraryfile.restricted = True
    >>> commit()
    >>> LaunchpadZopelessLayer.switchDbUser(test_dbuser)
    >>> login(ANONYMOUS)

Dispatch the build again. Celso's archive sources.list entry now has the
buildd:secret@ part in the URL.

Also note that when ensurepresent() is called, it receives a URL that
points to the private archive rather than the librarian for the private
firefox file.  This is because the build slaves are not allowed to
access the restricted librarian as it cannot provide access via
credentials, unlike the archive itself.

Finally, the archive purpose is overridden to PRIMARY instead of PPA
for any archives that have require_virtualized as False.

In this circumstance, it also uses the component override from the PRIMARY
archive and not the one from the PPA, which on the absence of ancestry
defaults to 'universe'.

    >>> build = getUtility(IBuildSet).getByQueueEntry(candidate)
    >>> print build.current_component.name
    main

This is so that the mangling tools will run over the built packages.

    >>> removeSecurityProxy(a_builder)._dispatchBuildCandidate(candidate)
    ensurepresent called, url=...
    ensurepresent called,
        url=http://private-ppa.launchpad.dev/cprov/ppa/ubuntu/pool/main/m/mozilla-firefox/firefox_0.9.2.orig.tar.gz
    URL authorisation with buildd/secret
    OkSlave BUILDING
    Archives:
     deb http://buildd:secret@private-ppa.launchpad.dev/cprov/ppa/ubuntu hoary main
     deb http://ftpmaster.internal/ubuntu hoary
         main restricted universe multiverse
     deb http://ftpmaster.internal/ubuntu hoary-security
         main restricted universe multiverse
     deb http://ftpmaster.internal/ubuntu hoary-updates
         main restricted universe multiverse
    Suite: hoary
    Ogre-component: universe
    Archive Purpose: PRIMARY
    Archive Private: True

We will create an ancestry in the primary archive target to the 'main'
component and this time the dispatching will follow that component.

    >>> sourcename = build.sourcepackagerelease.name

    >>> LaunchpadZopelessLayer.switchDbUser('launchpad')
    >>> login('foo.bar@canonical.com')

    >>> ancestry = test_publisher.getPubSource(
    ...     sourcename=sourcename, version='0.1', distroseries=hoary)

    >>> print ancestry.displayname
    mozilla-firefox 0.1 in hoary

    >>> print ancestry.component.name
    main

    >>> commit()
    >>> LaunchpadZopelessLayer.switchDbUser(config.builddmaster.dbuser)
    >>> login(ANONYMOUS)

    >>> removeSecurityProxy(a_builder)._dispatchBuildCandidate(candidate)
    ensurepresent called, ...
    ...
    Ogre-component: main
    ...

    >>> candidate.destroySelf()

Since this is a build in a private archive, the buildlog was uploaded to
the restricted librarian.

    >>> candidate = a_build.createBuildQueueEntry()
    >>> setupBuildQueue(candidate, a_builder)
    >>> build.upload_log = None
    >>> candidate.builder.setSlaveForTesting(WaitingSlave('BuildStatus.OK'))
    >>> buildergroup.updateBuild(candidate)

    >>> build.archive.private
    True

    >>> lfa = build.buildlog
    >>> lfa.restricted
    True
    >>> print lfa.filename
    buildlog_ubuntu-hoary-i386.mozilla-firefox_0.9_BUILDING.txt.gz

The attempt to fetch the buildlog from the common librarian will fail
since this is a build in a private archive and the buildlog was thus
uploaded to the restricted librarian.

    >>> from canonical.librarian.interfaces import ILibrarianClient
    >>> getUtility(ILibrarianClient).getFileByAlias(lfa.id)
    Traceback (most recent call last):
      ...
    DownloadFailed: Alias ... cannot be downloaded from this client.

Accessing the buildlog via the restricted librarian will work as expected.

    >>> import urlparse
    >>> from canonical.librarian.interfaces import IRestrictedLibrarianClient
    >>> lfa2 = removeSecurityProxy(
    ...     getUtility(IRestrictedLibrarianClient).getFileByAlias(lfa.id))
    >>> url_parts = urlparse.urlsplit(lfa2.file.geturl())
    >>> print os.path.basename(url_parts[2])
    buildlog_ubuntu-hoary-i386.mozilla-firefox_0.9_BUILDING.txt.gz

A PPA can depend on another PPA. We can make Celso's PPA depend on
Mark's PPA:

    >>> commit()
    >>> LaunchpadZopelessLayer.switchDbUser('launchpad')
    >>> login('foo.bar@canonical.com')

    >>> cprov_archive.private = False
    >>> cprov_archive.require_virtualized = True
    >>> for build_file in a_build.sourcepackagerelease.files:
    ...     removeSecurityProxy(build_file).libraryfile.restricted = False
    >>> mark_archive = getUtility(IPersonSet).getByName('mark').archive

    >>> unused_dep = cprov_archive.addArchiveDependency(
    ...      mark_archive, PackagePublishingPocket.RELEASE,
    ...      getUtility(IComponentSet)['main'])

    >>> commit()
    >>> LaunchpadZopelessLayer.switchDbUser(test_dbuser)
    >>> login(ANONYMOUS)

Now we can see that a build from Celso's PPA will be able to install
dependencies from Mark's PPA, if Mark's PPA has at least one binary
published in hoary/i386, which is not the case.

    >>> a_builder.setSlaveForTesting(OkSlave())
    >>> a_builder.is_available
    True

    >>> candidate = a_build.createBuildQueueEntry()
    >>> setupBuildQueue(candidate, a_builder)
    >>> last_stub_mail_count = len(stub.test_emails)

    >>> removeSecurityProxy(a_builder)._dispatchBuildCandidate(candidate)
    ensurepresent called, url=...
    ensurepresent called,
        url=http://localhost:58000/3/firefox_0.9.2.orig.tar.gz
    OkSlave BUILDING
    Archives:
     deb http://ftpmaster.internal/ubuntu hoary main restricted universe multiverse
     deb http://ftpmaster.internal/ubuntu hoary-security main restricted universe multiverse
     deb http://ftpmaster.internal/ubuntu hoary-updates main restricted universe multiverse
     deb http://ppa.launchpad.dev/cprov/ppa/ubuntu hoary main
    Suite: hoary
    Ogre-component: main
    Archive Purpose: PPA
    Archive Private: False

We will create the required publication in Mark's PPA and try again.

    >>> candidate.destroySelf()
    >>> a_builder.setSlaveForTesting(OkSlave())
    >>> a_builder.is_available
    True

    >>> candidate = a_build.createBuildQueueEntry()
    >>> setupBuildQueue(candidate, a_builder)
    >>> last_stub_mail_count = len(stub.test_emails)

    >>> create_binary_publication_for(
    ...    mark_archive, hoary, PackagePublishingStatus.PUBLISHED)

    >>> removeSecurityProxy(a_builder)._dispatchBuildCandidate(candidate)
    ensurepresent called, url=...
    ensurepresent called,
        url=http://localhost:58000/3/firefox_0.9.2.orig.tar.gz
    OkSlave BUILDING
    Archives:
     deb http://ftpmaster.internal/ubuntu hoary main restricted universe multiverse
     deb http://ftpmaster.internal/ubuntu hoary-security main restricted universe multiverse
     deb http://ftpmaster.internal/ubuntu hoary-updates main restricted universe multiverse
     deb http://ppa.launchpad.dev/cprov/ppa/ubuntu hoary main
     deb http://ppa.launchpad.dev/mark/ppa/ubuntu hoary main
    Suite: hoary
    Ogre-component: main
    Archive Purpose: PPA
    Archive Private: False

Clean up before continuing:

    >>> candidate.destroySelf()
    >>> a_builder.virtualized = False
    >>> removeSecurityProxy(a_build).archive = ubuntu.main_archive
    >>> commit()

Builddmaster stops before starting to build a denied build.
Since hoary is in development, we are not able to dispatch
builds for post-release pockets:

    >>> candidate = a_build.createBuildQueueEntry()
    >>> setupBuildQueue(candidate, a_builder)
    >>> last_stub_mail_count = len(stub.test_emails)

Make a build in the updates pocket:

    >>> hoary = hoary_i386.distroseries
    >>> hoary_evo = hoary.getSourcePackage(
    ...    'evolution').currentrelease.sourcepackagerelease
    >>> updates_build = hoary_evo.createBuild(
    ...     distroarchseries=hoary_i386,
    ...     pocket=PackagePublishingPocket.UPDATES,
    ...     processor=hoary_i386.default_processor,
    ...     archive=hoary_i386.main_archive)
    >>> updates_bqItem = updates_build.createBuildQueueEntry()

    >>> hoary_i386.distroseries.status.name
    'DEVELOPMENT'
    >>> removeSecurityProxy(a_builder)._dispatchBuildCandidate(updates_bqItem)
    Traceback (most recent call last):
    ...
    AssertionError: i386 build of evolution 1.0 in ubuntu hoary UPDATES (...) can not be built for pocket UPDATES: invalid pocket due to the series status of hoary.

== Pocket dependencies ==

Change the distroseries status for testing. FROZEN allows building in
all pockets:

    >>> from canonical.launchpad.interfaces import DistroSeriesStatus
    >>> hoary_i386.distroseries.status = DistroSeriesStatus.FROZEN

Now we can start a build in other pockets, and see what archives are
passed to the slave.

A build in the updates pocket:

    >>> a_builder.currentjob.destroySelf()

    >>> bqItem3 = a_build.createBuildQueueEntry()
    >>> build = getUtility(IBuildSet).getByQueueEntry(bqItem3)
    >>> removeSecurityProxy(build).pocket = (
    ...     PackagePublishingPocket.UPDATES)
    >>> last_stub_mail_count = len(stub.test_emails)
    >>> removeSecurityProxy(a_builder)._dispatchBuildCandidate(bqItem3)
    ensurepresent called, url=...
    ensurepresent called,
        url=http://localhost:58000/3/firefox_0.9.2.orig.tar.gz
    OkSlave BUILDING
    Archives:
     deb http://ftpmaster.internal/ubuntu hoary main
     deb http://ftpmaster.internal/ubuntu hoary-security main
     deb http://ftpmaster.internal/ubuntu hoary-updates main
    Suite: hoary-updates
    Ogre-component: main
    Archive Purpose: PRIMARY
    Archive Private: False

A build in the proposed pocket:

    >>> a_builder.currentjob.destroySelf()

    >>> bqItem3 = a_build.createBuildQueueEntry()
    >>> removeSecurityProxy(build).pocket = (
    ...     PackagePublishingPocket.PROPOSED)
    >>> last_stub_mail_count = len(stub.test_emails)
    >>> removeSecurityProxy(a_builder)._dispatchBuildCandidate(bqItem3)
    ensurepresent called, url=...
    ensurepresent called,
        url=http://localhost:58000/3/firefox_0.9.2.orig.tar.gz
    OkSlave BUILDING
    Archives:
     deb http://ftpmaster.internal/ubuntu hoary main
     deb http://ftpmaster.internal/ubuntu hoary-proposed main
     deb http://ftpmaster.internal/ubuntu hoary-security main
     deb http://ftpmaster.internal/ubuntu hoary-updates main
    Suite: hoary-proposed
    Ogre-component: main
    Archive Purpose: PRIMARY
    Archive Private: False

A build in the backports pocket:

    >>> a_builder.currentjob.destroySelf()

    >>> bqItem3 = a_build.createBuildQueueEntry()
    >>> removeSecurityProxy(build).pocket = (
    ...     PackagePublishingPocket.BACKPORTS)
    >>> last_stub_mail_count = len(stub.test_emails)
    >>> removeSecurityProxy(a_builder)._dispatchBuildCandidate(bqItem3)
    ensurepresent called, url=...
    ensurepresent called,
        url=http://localhost:58000/3/firefox_0.9.2.orig.tar.gz
    OkSlave BUILDING
    Archives:
     deb http://ftpmaster.internal/ubuntu hoary main restricted universe multiverse
     deb http://ftpmaster.internal/ubuntu hoary-backports main restricted universe multiverse
     deb http://ftpmaster.internal/ubuntu hoary-security main restricted universe multiverse
     deb http://ftpmaster.internal/ubuntu hoary-updates main restricted universe multiverse
    Suite: hoary-backports
    Ogre-component: main
    Archive Purpose: PRIMARY
    Archive Private: False

A build in the security pocket:

    >>> a_builder.currentjob.destroySelf()

    >>> bqItem3 = a_build.createBuildQueueEntry()
    >>> removeSecurityProxy(build).buildstate = (
    ...     BuildStatus.NEEDSBUILD)
    >>> removeSecurityProxy(build).pocket = (
    ...     PackagePublishingPocket.SECURITY)
    >>> last_stub_mail_count = len(stub.test_emails)

The pocket-dependency infrastructure is ready to deal with SECURITY
pocket, however we explicitly skip security builds when dispatching
because Embargoed-Archives and Restricted-UI implementations are not
yet ready.

    >>> removeSecurityProxy(a_builder)._dispatchBuildCandidate(bqItem3)
    Traceback (most recent call last):
    ...
    AssertionError: Soyuz is not yet capable of building SECURITY uploads.

Builds for security pocket are marked as FAILEDTOBUILD inside the
_findBuildCandidate() method, see doc/buildd-dispatching.txt


== Builder Status Handler ==

IBuilder.slaveStatus should return a dict containing the following
items:

 * slave status string:  'BuilderStatus.IDLE'
 * job identifier string: '1-1'
 * job status string: 'BuildStatus.OK' or None
 * logtail (last 1K output of the ongoing build) as xmlrpclib.Binary or None
 * result file list: {'foo.deb', 'foo.changes'} or None
 * dependencies string: 'bar baz zaz' or None

    # Define a helper to print the slave status dict.
    >>> from collections import defaultdict
    >>> def printSlaveStatus(status_dict):
    ...     status_dict = defaultdict(lambda:None, status_dict)
    ...     print (
    ...         "builder_status: %(builder_status)s\n"
    ...         "build_id: %(build_id)s\n"
    ...         "build_status: %(build_status)s\n"
    ...         "logtail: %(logtail)r\n"
    ...         "filemap: %(filemap)s\n"
    ...         "dependencies: %(dependencies)s\n" % status_dict)

    >>> a_builder.setSlaveForTesting(OkSlave())
    >>> printSlaveStatus(a_builder.slaveStatus())
    builder_status: BuilderStatus.IDLE
    build_id:
    build_status: None
    logtail: None
    filemap: None
    dependencies: None

    >>> a_builder.setSlaveForTesting(BuildingSlave())
    >>> printSlaveStatus(a_builder.slaveStatus())
    builder_status: BuilderStatus.BUILDING
    build_id: 1-1
    build_status: None
    logtail: <xmlrpclib.Binary ...>
    filemap: None
    dependencies: None

    >>> a_builder.setSlaveForTesting(WaitingSlave(state='BuildStatus.OK'))
    >>> printSlaveStatus(a_builder.slaveStatus())
    builder_status: BuilderStatus.WAITING
    build_id: 1-1
    build_status: BuildStatus.OK
    logtail: None
    filemap: {}
    dependencies: None

    >>> a_builder.setSlaveForTesting(AbortingSlave())
    >>> printSlaveStatus(a_builder.slaveStatus())
    builder_status: BuilderStatus.ABORTING
    build_id: 1-1
    build_status: None
    logtail: None
    filemap: None
    dependencies: None

    >>> a_builder.setSlaveForTesting(AbortedSlave())
    >>> printSlaveStatus(a_builder.slaveStatus())
    builder_status: BuilderStatus.ABORTED
    build_id: 1-1
    build_status: None
    logtail: None
    filemap: None
    dependencies: None
<|MERGE_RESOLUTION|>--- conflicted
+++ resolved
@@ -816,13 +816,8 @@
 Now let's disable the archive of the associated build record and see
 whether the candidate will still be found.
 
-<<<<<<< HEAD
     >>> build.archive.disable()
-    >>> new_candidate = a_builder.findBuildCandidate()
-=======
-    >>> build.archive.enabled = False
     >>> new_candidate = removeSecurityProxy(a_builder)._findBuildCandidate()
->>>>>>> 2be24437
     >>> new_candidate is None
     True
 
@@ -830,13 +825,8 @@
 archives are ignored. Now let's re-enable that archive and the build
 candidate will be found again.
 
-<<<<<<< HEAD
     >>> build.archive.enable()
-    >>> new_candidate = a_builder.findBuildCandidate()
-=======
-    >>> build.archive.enabled = True
     >>> new_candidate = removeSecurityProxy(a_builder)._findBuildCandidate()
->>>>>>> 2be24437
     >>> new_candidate.id == old_candidate.id
     True
 
