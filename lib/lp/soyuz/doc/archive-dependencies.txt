--- conflicted
+++ resolved
@@ -345,11 +345,7 @@
     ...     get_primary_current_component)
 
     >>> print get_primary_current_component(a_build.archive,
-<<<<<<< HEAD
-		a_build.sourcepackagerelease.name, a_build.distroseries)
-=======
     ...     a_build.distroseries, a_build.sourcepackagerelease.name)
->>>>>>> a0f325ae
     universe
 
     >>> print_building_sources_list(a_build)
