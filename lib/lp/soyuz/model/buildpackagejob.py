--- conflicted
+++ resolved
@@ -18,13 +18,8 @@
 from canonical.database.sqlbase import sqlvalues
 
 from lp.buildmaster.interfaces.buildbase import BuildStatus
-<<<<<<< HEAD
 from lp.buildmaster.model.packagebuild import (
     PackageBuildDerived)
-=======
-from lp.buildmaster.model.packagebuildfarmjob import (
-    PackageBuildFarmJobDerived)
->>>>>>> 49de51a8
 from lp.registry.interfaces.sourcepackage import SourcePackageUrgency
 from lp.registry.interfaces.pocket import PackagePublishingPocket
 from lp.soyuz.interfaces.archive import ArchivePurpose
@@ -33,11 +28,7 @@
 from lp.soyuz.interfaces.publishing import PackagePublishingStatus
 
 
-<<<<<<< HEAD
 class BuildPackageJob(PackageBuildDerived, Storm):
-=======
-class BuildPackageJob(PackageBuildFarmJobDerived, Storm):
->>>>>>> 49de51a8
     """See `IBuildPackageJob`."""
     implements(IBuildPackageJob)
 
@@ -51,13 +42,7 @@
     build = Reference(build_id, 'BinaryPackageBuild.id')
 
     def __init__(self, build, job):
-<<<<<<< HEAD
-        """Set the attribute for the IBuildFarmJob delegation when
-        new items are created and added to the store.
-        """
-=======
         """ Setup the IBuildFarmJob delegation when new items are created."""
->>>>>>> 49de51a8
         self.build, self.job = build, job
         super(BuildPackageJob, self).__init__()
 
