--- conflicted
+++ resolved
@@ -122,12 +122,8 @@
 
         # This should already have been checked earlier, but just check again 
         # here in case of programmer errors.
-<<<<<<< HEAD
-        reason = build.archive.checkUploadToPocket(build.distroseries, build.pocket)
-=======
-        reason = check_upload_to_pocket(
-            build.archive, build.distroseries, build.pocket)
->>>>>>> 96b96a99
+        reason = build.archive.checkUploadToPocket(build.distroseries,
+            build.pocket)
         assert reason is None, (
                 "%s (%s) can not be built for pocket %s: invalid pocket due "
                 "to the series status of %s." %
