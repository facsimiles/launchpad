--- conflicted
+++ resolved
@@ -23,10 +23,7 @@
 
 from lp.buildmaster.interfaces.buildfarmjob import BuildFarmJobType
 from lp.buildmaster.model.buildbase import BuildBase
-<<<<<<< HEAD
 from lp.buildmaster.model.buildfarmjob import BuildFarmJob
-=======
->>>>>>> 0a3cde33
 from lp.services.job.model.job import Job
 from lp.registry.interfaces.pocket import PackagePublishingPocket
 from lp.soyuz.adapters.archivedependencies import (
@@ -40,7 +37,6 @@
 
 
 class SourcePackageRecipeBuild(BuildBase, Storm):
-
     __storm_table__ = 'SourcePackageRecipeBuild'
 
     implements(ISourcePackageRecipeBuild)
@@ -83,14 +79,11 @@
     sourcepackagename_id = Int(name='sourcepackagename', allow_none=True)
     sourcepackagename = Reference(
         sourcepackagename_id, 'SourcePackageName.id')
-<<<<<<< HEAD
 
     @property
     def distribution(self):
         """See `IBuildBase`."""
         return self.distroseries.distribution
-=======
->>>>>>> 0a3cde33
 
     @property
     def pocket(self):
@@ -172,18 +165,14 @@
         # XXX: Do this properly.
         return datetime.timedelta(minutes=2)
 
-<<<<<<< HEAD
     def storeUploadLog(self, content):
         return
-=======
->>>>>>> 0a3cde33
 
     def notify(self, extra_info=None):
         return
 
 
 class SourcePackageRecipeBuildJob(BuildFarmJob, Storm):
-
     classProvides(ISourcePackageRecipeBuildJobSource)
     implements(ISourcePackageRecipeBuildJob)
 
@@ -206,37 +195,6 @@
         self.build = build
         self.job = job
 
-<<<<<<< HEAD
-=======
-    def score(self):
-        """See `IBuildFarmJob`."""
-        raise NotImplementedError()
-
-    def getLogFileName(self):
-        """See `IBuildFarmJob`."""
-        raise NotImplementedError()
-
-    def getName(self):
-        """See `IBuildFarmJob`."""
-        raise NotImplementedError()
-
-    def getTitle(self):
-        """See `IBuildFarmJob`."""
-        raise NotImplementedError()
-
-    def jobStarted(self):
-        """See `IBuildFarmJob`."""
-        raise NotImplementedError()
-
-    def jobReset(self):
-        """See `IBuildFarmJob`."""
-        raise NotImplementedError()
-
-    def jobAborted(self):
-        """See `IBuildFarmJob`."""
-        raise NotImplementedError()
-
->>>>>>> 0a3cde33
     @classmethod
     def new(cls, build, job):
         """See `ISourcePackageRecipeBuildJobSource`."""
