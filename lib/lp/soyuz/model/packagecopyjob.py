--- conflicted
+++ resolved
@@ -51,19 +51,15 @@
     )
 from lp.services.job.model.job import Job
 from lp.services.job.runner import BaseRunnableJob
-<<<<<<< HEAD
 from lp.soyuz.adapters.overrides import (
     FromExistingOverridePolicy,
+    SourceOverride,
     UnknownOverridePolicy,
     )
 from lp.soyuz.adapters.copypolicy import InsecureCopyPolicy
 from lp.soyuz.interfaces.archive import CannotCopy
+from lp.soyuz.interfaces.component import IComponentSet
 from lp.soyuz.interfaces.queue import IPackageUploadSet
-=======
-from lp.soyuz.adapters.overrides import SourceOverride
-from lp.soyuz.interfaces.archive import CannotCopy
-from lp.soyuz.interfaces.component import IComponentSet
->>>>>>> 171a7902
 from lp.soyuz.interfaces.packagecopyjob import (
     IPackageCopyJob,
     IPlainPackageCopyJob,
@@ -268,7 +264,6 @@
     def include_binaries(self):
         return self.metadata['include_binaries']
 
-<<<<<<< HEAD
     def _createPackageUpload(self, unapproved=False):
         pu = self.target_distroseries.createQueueEntry(
             pocket=self.target_pocket, changesfilename="changes",
@@ -279,18 +274,30 @@
         if unapproved:
             pu.setUnapproved()
 
-    def _addOverrides(self, overrides):
-        # Helper to add the data returned from override policies to the
-        # job metadata.
-
-        # Again, we're assuming only one package per job as per the
-        # comment in _checkPolicies.
-        [override] = overrides
-
-        # TODO: get the section from the original SPR?
+    def addSourceOverride(self, override):
+        """Add an `ISourceOverride` to the metadata."""
+        component = None
+        section = None
+        if override.component:
+            component = override.component.name
+        if override.section:
+            section = override.section.name
         metadata_dict = dict(
-            component_override=override[1].name)
+            component_override=component,
+            section_override=section)
         self.context.extendMetadata(metadata_dict)
+
+    def getSourceOverride(self):
+        """Fetch an `ISourceOverride` from the metadata."""
+        # There's only one package per job; although the schema allows
+        # multiple we're not using that.
+        name, version = self.metadata["source_packages"][0]
+        component_name = self.metadata.get("component_override")
+        section_name = self.metadata.get("section_override")
+        source_package_name = getUtility(ISourcePackageNameSet)[name]
+        component = getUtility(IComponentSet)[component_name]
+        section = getUtility(ISectionSet)[section_name]
+        return SourceOverride(source_package_name, component, section)
 
     def _checkPolicies(self, source_names):
         # The assumption here is that we are currently using one package
@@ -317,7 +324,7 @@
             defaults = UnknownOverridePolicy().calculateSourceOverrides(
                 self.target_archive, self.target_distroseries,
                 self.target_pocket, source_names)
-            self._addOverrides(defaults)
+            self.addSourceOverride(defaults[0])
 
             # There's no existing package with the same name and the
             # policy says unapproved, so we poke it in the NEW queue.
@@ -329,30 +336,10 @@
         approve_existing = copy_policy.autoApprove(
             self.target_archive, self.target_distroseries, self.target_pocket)
         if not approve_existing:
-            # Put the existing overrides in the metadata.
-            self._addOverrides(ancestry)
+            # Put the existing override in the metadata.
+            self.addSourceOverride(ancestry[0])
             self._createPackageUpload(unapproved=True)
             raise SuspendJobException
-=======
-    def addSourceOverride(self, override):
-        """Add an `ISourceOverride` to the metadata."""
-        metadata_dict = dict(
-            component_override=override.component.name,
-            section_override=override.section.name)
-        self.context.extendMetadata(metadata_dict)
-
-    def getSourceOverride(self):
-        """Fetch an `ISourceOverride` from the metadata."""
-        # There's only one package per job; although the schema allows
-        # multiple we're not using that.
-        name, version = self.metadata["source_packages"][0]
-        component_name = self.metadata.get("component_override")
-        section_name = self.metadata.get("section_override")
-        source_package_name = getUtility(ISourcePackageNameSet)[name]
-        component = getUtility(IComponentSet)[component_name]
-        section = getUtility(ISectionSet)[section_name]
-        return SourceOverride(source_package_name, component, section)
->>>>>>> 171a7902
 
     def run(self):
         """See `IRunnableJob`."""
