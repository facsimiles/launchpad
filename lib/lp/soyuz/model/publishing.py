--- conflicted
+++ resolved
@@ -1023,17 +1023,13 @@
         if bpr.essential:
             essential = 'yes'
 
-<<<<<<< HEAD
-        fields = IndexStanzaFields(Packages)
-=======
         source = None
         if bpr.version != spr.version:
             source = '%s (%s)' % (spr.name, spr.version)
         elif bpr.name != spr.name:
             source = spr.name
 
-        fields = IndexStanzaFields()
->>>>>>> f523acbb
+        fields = IndexStanzaFields(Packages)
         fields.append('Package', bpr.name)
         fields.append('Source', source)
         fields.append('Priority', self.priority.title.lower())
