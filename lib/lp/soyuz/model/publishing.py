# Copyright 2009-2011 Canonical Ltd.  This software is licensed under the
# GNU Affero General Public License version 3 (see the file LICENSE).

# pylint: disable-msg=E0611,W0212

__metaclass__ = type

__all__ = [
    'makePoolPath',
    'BinaryPackageFilePublishing',
    'BinaryPackagePublishingHistory',
    'IndexStanzaFields',
    'PublishingSet',
    'SourcePackageFilePublishing',
    'SourcePackagePublishingHistory',
    ]


from collections import defaultdict
from datetime import datetime
import operator
import os
import re
import sys

import pytz
from sqlobject import (
    ForeignKey,
    StringCol,
    )
from storm.expr import (
    And,
    Desc,
    LeftJoin,
    Or,
    Sum,
    )
from storm.store import Store
from storm.zope import IResultSet
from storm.zope.interfaces import ISQLObjectResultSet
from zope.component import getUtility
from zope.interface import implements
from zope.security.proxy import removeSecurityProxy

from canonical.database.constants import UTC_NOW
from canonical.database.datetimecol import UtcDateTimeCol
from canonical.database.enumcol import EnumCol
from canonical.database.sqlbase import (
    SQLBase,
    sqlvalues,
    )
from canonical.launchpad.browser.librarian import ProxiedLibraryFileAlias
from canonical.launchpad.components.decoratedresultset import (
    DecoratedResultSet,
    )
from canonical.launchpad.database.librarian import (
    LibraryFileAlias,
    LibraryFileContent,
    )
from canonical.launchpad.interfaces.lpstorm import IMasterStore
from canonical.launchpad.webapp.errorlog import (
    ErrorReportingUtility,
    ScriptRequest,
    )
from canonical.launchpad.webapp.interfaces import (
    DEFAULT_FLAVOR,
    IStoreSelector,
    MAIN_STORE,
    )
from lp.buildmaster.enums import BuildStatus
from lp.buildmaster.model.buildfarmjob import BuildFarmJob
from lp.buildmaster.model.packagebuild import PackageBuild
from lp.registry.interfaces.person import validate_public_person
from lp.registry.interfaces.pocket import PackagePublishingPocket
from lp.services.propertycache import (
    cachedproperty,
    get_property_cache,
    )
from lp.services.worlddata.model.country import Country
from lp.soyuz.enums import (
    BinaryPackageFormat,
    PackagePublishingPriority,
    PackagePublishingStatus,
    PackageUploadStatus,
    )
from lp.soyuz.interfaces.binarypackagebuild import (
    BuildSetStatus,
    IBinaryPackageBuildSet,
    )
from lp.soyuz.interfaces.distributionjob import (
    IDistroSeriesDifferenceJobSource,
    )
from lp.soyuz.interfaces.publishing import (
    active_publishing_status,
    IBinaryPackageFilePublishing,
    IBinaryPackagePublishingHistory,
    IPublishingSet,
    ISourcePackageFilePublishing,
    ISourcePackagePublishingHistory,
    PoolFileOverwriteError,
    )
from lp.soyuz.interfaces.queue import QueueInconsistentStateError
from lp.soyuz.model.binarypackagename import BinaryPackageName
from lp.soyuz.model.binarypackagerelease import (
    BinaryPackageRelease,
    BinaryPackageReleaseDownloadCount,
    )
from lp.soyuz.model.files import (
    BinaryPackageFile,
    SourcePackageReleaseFile,
    )
from lp.soyuz.model.packagediff import PackageDiff
from lp.soyuz.pas import determineArchitecturesToBuild
from lp.soyuz.scripts.changeoverride import ArchiveOverriderError


PENDING = PackagePublishingStatus.PENDING
PUBLISHED = PackagePublishingStatus.PUBLISHED


# XXX cprov 2006-08-18: move it away, perhaps archivepublisher/pool.py

def makePoolPath(source_name, component_name):
    """Return the pool path for a given source name and component name."""
    from lp.archivepublisher.diskpool import poolify
    return os.path.join(
        'pool', poolify(source_name, component_name))


def get_component(archive, distroseries, component):
    """Override the component to fit in the archive, if possible.

    If the archive has a default component, and it forbids use of the
    requested component in the requested series, use the default.

    If there is no default, just return the given component.
    """
    permitted_components = archive.getComponentsForSeries(distroseries)
    if (component not in permitted_components and
        archive.default_component is not None):
        return archive.default_component
    return component


def get_archive(archive, bpr):
    """Get the archive in which this binary should be published.

    Debug packages live in a DEBUG archive instead of a PRIMARY archive.
    This helper implements that override.
    """
    if bpr.binpackageformat == BinaryPackageFormat.DDEB:
        debug_archive = archive.debug_archive
        if debug_archive is None:
            raise QueueInconsistentStateError(
                "Could not find the corresponding DEBUG archive "
                "for %s" % (archive.displayname))
        archive = debug_archive
    return archive


class FilePublishingBase:
    """Base class to publish files in the archive."""

    def publish(self, diskpool, log):
        """See IFilePublishing."""
        # XXX cprov 2006-06-12 bug=49510: The encode should not be needed
        # when retrieving data from DB.
        source = self.sourcepackagename.encode('utf-8')
        component = self.componentname.encode('utf-8')
        filename = self.libraryfilealiasfilename.encode('utf-8')
        filealias = self.libraryfilealias
        sha1 = filealias.content.sha1
        path = diskpool.pathFor(component, source, filename)

        action = diskpool.addFile(
            component, source, filename, sha1, filealias)
        if action == diskpool.results.FILE_ADDED:
            log.debug("Added %s from library" % path)
        elif action == diskpool.results.SYMLINK_ADDED:
            log.debug("%s created as a symlink." % path)
        elif action == diskpool.results.NONE:
            log.debug(
                "%s is already in pool with the same content." % path)

    @property
    def archive_url(self):
        """See IFilePublishing."""
        return (self.archive.archive_url + "/" +
                makePoolPath(self.sourcepackagename, self.componentname) +
                "/" +
                self.libraryfilealiasfilename)


class SourcePackageFilePublishing(FilePublishingBase, SQLBase):
    """Source package release files and their publishing status.

    Represents the source portion of the pool.
    """

    _idType = unicode
    _defaultOrder = "id"

    implements(ISourcePackageFilePublishing)

    distribution = ForeignKey(dbName='distribution',
                              foreignKey="Distribution",
                              unique=False,
                              notNull=True)

    sourcepackagepublishing = ForeignKey(
        dbName='sourcepackagepublishing',
        foreignKey='SourcePackagePublishingHistory')

    libraryfilealias = ForeignKey(
        dbName='libraryfilealias', foreignKey='LibraryFileAlias',
        notNull=True)

    libraryfilealiasfilename = StringCol(dbName='libraryfilealiasfilename',
                                         unique=False, notNull=True)

    componentname = StringCol(dbName='componentname', unique=False,
                              notNull=True)

    sourcepackagename = StringCol(dbName='sourcepackagename', unique=False,
                                  notNull=True)

    distroseriesname = StringCol(dbName='distroseriesname', unique=False,
                                  notNull=True)

    publishingstatus = EnumCol(dbName='publishingstatus', unique=False,
                               notNull=True, schema=PackagePublishingStatus)

    pocket = EnumCol(dbName='pocket', unique=False,
                     notNull=True, schema=PackagePublishingPocket)

    archive = ForeignKey(dbName="archive", foreignKey="Archive", notNull=True)

    @property
    def publishing_record(self):
        """See `IFilePublishing`."""
        return self.sourcepackagepublishing

    @property
    def file_type_name(self):
        """See `ISourcePackagePublishingHistory`."""
        fn = self.libraryfilealiasfilename
        if ".orig.tar." in fn:
            return "orig"
        if fn.endswith(".dsc"):
            return "dsc"
        if ".diff." in fn:
            return "diff"
        if fn.endswith(".tar.gz"):
            return "tar"
        return "other"


class BinaryPackageFilePublishing(FilePublishingBase, SQLBase):
    """A binary package file which is published.

    Represents the binary portion of the pool.
    """

    _idType = unicode
    _defaultOrder = "id"

    implements(IBinaryPackageFilePublishing)

    binarypackagepublishing = ForeignKey(
        dbName='binarypackagepublishing',
        foreignKey='BinaryPackagePublishingHistory', immutable=True)

    libraryfilealias = ForeignKey(
        dbName='libraryfilealias', foreignKey='LibraryFileAlias',
        notNull=True)

    libraryfilealiasfilename = StringCol(dbName='libraryfilealiasfilename',
                                         unique=False, notNull=True,
                                         immutable=True)

    componentname = StringCol(dbName='componentname', unique=False,
                              notNull=True, immutable=True)

    sourcepackagename = StringCol(dbName='sourcepackagename', unique=False,
                                  notNull=True, immutable=True)

    archive = ForeignKey(dbName="archive", foreignKey="Archive", notNull=True)

    @property
    def publishing_record(self):
        """See `ArchiveFilePublisherBase`."""
        return self.binarypackagepublishing


class ArchivePublisherBase:
    """Base class for `IArchivePublisher`."""

    def setPublished(self):
        """see IArchiveSafePublisher."""
        # XXX cprov 2006-06-14:
        # Implement sanity checks before set it as published
        if self.status == PackagePublishingStatus.PENDING:
            # update the DB publishing record status if they
            # are pending, don't do anything for the ones
            # already published (usually when we use -C
            # publish-distro.py option)
            self.status = PackagePublishingStatus.PUBLISHED
            self.datepublished = UTC_NOW

    def publish(self, diskpool, log):
        """See `IPublishing`"""
        try:
            for pub_file in self.files:
                pub_file.publish(diskpool, log)
        except PoolFileOverwriteError, e:
            message = "PoolFileOverwriteError: %s, skipping." % e
            properties = [('error-explanation', message)]
            request = ScriptRequest(properties)
            error_utility = ErrorReportingUtility()
            error_utility.raising(sys.exc_info(), request)
            log.error('%s (%s)' % (message, request.oopsid))
        else:
            self.setPublished()

    def getIndexStanza(self):
        """See `IPublishing`."""
        fields = self.buildIndexStanzaFields()
        return fields.makeOutput()

    def supersede(self):
        """See `IPublishing`."""
        self.status = PackagePublishingStatus.SUPERSEDED
        self.datesuperseded = UTC_NOW

    def setDeleted(self, removed_by, removal_comment=None):
        """Set to DELETED status."""
        self.status = PackagePublishingStatus.DELETED
        self.datesuperseded = UTC_NOW
        self.removed_by = removed_by
        self.removal_comment = removal_comment
<<<<<<< HEAD

    def requestDeletion(self, removed_by, removal_comment=None):
        """See `IPublishing`."""
        self.setDeleted(removed_by, removal_comment)
        if ISourcePackagePublishingHistory.providedBy(self):
            if self.archive == self.distroseries.main_archive:
                dsd_job_source = getUtility(IDistroSeriesDifferenceJobSource)
                dsd_job_source.createForPackagePublication(
                    self.distroseries,
                    self.sourcepackagerelease.sourcepackagename, self.pocket)
=======
>>>>>>> 1cea23f9

    def requestObsolescence(self):
        """See `IArchivePublisher`."""
        # The tactic here is to bypass the domination step when publishing,
        # and let it go straight to death row processing.  This is because
        # domination ignores stable distroseries, and that is exactly what
        # we're most likely to be obsoleting.
        #
        # Setting scheduleddeletiondate achieves that aim.
        self.status = PackagePublishingStatus.OBSOLETE
        self.scheduleddeletiondate = UTC_NOW
        return self

    @property
    def age(self):
        """See `IArchivePublisher`."""
        return datetime.now(pytz.UTC) - self.datecreated

    @property
    def component_name(self):
        """See `ISourcePackagePublishingHistory`"""
        return self.component.name

    @property
    def section_name(self):
        """See `ISourcePackagePublishingHistory`"""
        return self.section.name


class IndexStanzaFields:
    """Store and format ordered Index Stanza fields."""

    def __init__(self):
        self.fields = []

    def append(self, name, value):
        """Append an (field, value) tuple to the internal list.

        Then we can use the FIFO-like behaviour in makeOutput().
        """
        self.fields.append((name, value))

    def extend(self, entries):
        """Extend the internal list with the key-value pairs in entries.
        """
        self.fields.extend(entries)

    def makeOutput(self):
        """Return a line-by-line aggregation of appended fields.

        Empty fields values will cause the exclusion of the field.
        The output order will preserve the insertion order, FIFO.
        """
        output_lines = []
        for name, value in self.fields:
            if not value:
                continue

            # do not add separation space for the special field 'Files'
            if name != 'Files':
                value = ' %s' % value

            # XXX Michael Nelson 20090930 bug=436182. We have an issue
            # in the upload parser that has
            #   1. introduced '\n' at the end of multiple-line-spanning
            #      fields, such as dsc_binaries, but potentially others,
            #   2. stripped the leading space from each subsequent line
            #      of dsc_binaries values that span multiple lines.
            # This is causing *incorrect* Source indexes to be created.
            # This work-around can be removed once the fix for bug 436182
            # is in place and the tainted data has been cleaned.
            # First, remove any trailing \n or spaces.
            value = value.rstrip()

            # Second, as we have corrupt data where subsequent lines
            # of values spanning multiple lines are not preceded by a
            # space, we ensure that any \n in the value that is *not*
            # followed by a white-space character has a space inserted.
            value = re.sub(r"\n(\S)", r"\n \1", value)

            output_lines.append('%s:%s' % (name, value))

        return '\n'.join(output_lines)


class SourcePackagePublishingHistory(SQLBase, ArchivePublisherBase):
    """A source package release publishing record."""
    implements(ISourcePackagePublishingHistory)

    sourcepackagerelease = ForeignKey(foreignKey='SourcePackageRelease',
        dbName='sourcepackagerelease')
    distroseries = ForeignKey(foreignKey='DistroSeries',
        dbName='distroseries')
    component = ForeignKey(foreignKey='Component', dbName='component')
    section = ForeignKey(foreignKey='Section', dbName='section')
    status = EnumCol(schema=PackagePublishingStatus)
    scheduleddeletiondate = UtcDateTimeCol(default=None)
    datepublished = UtcDateTimeCol(default=None)
    datecreated = UtcDateTimeCol(default=UTC_NOW)
    datesuperseded = UtcDateTimeCol(default=None)
    supersededby = ForeignKey(foreignKey='SourcePackageRelease',
                              dbName='supersededby', default=None)
    datemadepending = UtcDateTimeCol(default=None)
    dateremoved = UtcDateTimeCol(default=None)
    pocket = EnumCol(dbName='pocket', schema=PackagePublishingPocket,
                     default=PackagePublishingPocket.RELEASE,
                     notNull=True)
    archive = ForeignKey(dbName="archive", foreignKey="Archive", notNull=True)
    removed_by = ForeignKey(
        dbName="removed_by", foreignKey="Person",
        storm_validator=validate_public_person, default=None)
    removal_comment = StringCol(dbName="removal_comment", default=None)
    ancestor = ForeignKey(
        dbName="ancestor", foreignKey="SourcePackagePublishingHistory",
        default=None)

    @property
    def package_creator(self):
        """See `ISourcePackagePublishingHistory`."""
        return self.sourcepackagerelease.creator

    @property
    def package_maintainer(self):
        """See `ISourcePackagePublishingHistory`."""
        return self.sourcepackagerelease.maintainer

    @property
    def package_signer(self):
        """See `ISourcePackagePublishingHistory`."""
        if self.sourcepackagerelease.dscsigningkey is not None:
            return self.sourcepackagerelease.dscsigningkey.owner
        return None

    @cachedproperty
    def newer_distroseries_version(self):
        """See `ISourcePackagePublishingHistory`."""
        self.distroseries.setNewerDistroSeriesVersions([self])
        return get_property_cache(self).newer_distroseries_version

    def getPublishedBinaries(self):
        """See `ISourcePackagePublishingHistory`."""
        publishing_set = getUtility(IPublishingSet)
        result_set = publishing_set.getBinaryPublicationsForSources(self)

        return [binary_pub
                for source, binary_pub, binary, binary_name, arch
                in result_set]

    def getBuiltBinaries(self, want_files=False):
        """See `ISourcePackagePublishingHistory`."""
        from lp.soyuz.model.binarypackagebuild import BinaryPackageBuild
        from lp.soyuz.model.distroarchseries import DistroArchSeries
        binary_publications = list(Store.of(self).find(
            BinaryPackagePublishingHistory,
            BinaryPackagePublishingHistory.binarypackagereleaseID ==
                BinaryPackageRelease.id,
            BinaryPackagePublishingHistory.distroarchseriesID ==
                DistroArchSeries.id,
            BinaryPackagePublishingHistory.archiveID == self.archiveID,
            BinaryPackagePublishingHistory.pocket == self.pocket,
            BinaryPackageBuild.id == BinaryPackageRelease.buildID,
            BinaryPackageBuild.source_package_release_id ==
                self.sourcepackagereleaseID,
            DistroArchSeries.distroseriesID == self.distroseriesID))

        # Preload attached BinaryPackageReleases.
        bpr_ids = set(
            pub.binarypackagereleaseID for pub in binary_publications)
        list(Store.of(self).find(
            BinaryPackageRelease, BinaryPackageRelease.id.is_in(bpr_ids)))

        if want_files:
            # Preload BinaryPackageFiles.
            bpfs = list(Store.of(self).find(
                BinaryPackageFile,
                BinaryPackageFile.binarypackagereleaseID.is_in(bpr_ids)))
            bpfs_by_bpr = defaultdict(list)
            for bpf in bpfs:
                bpfs_by_bpr[bpf.binarypackagerelease].append(bpf)
            for bpr in bpfs_by_bpr:
                get_property_cache(bpr).files = bpfs_by_bpr[bpr]

            # Preload LibraryFileAliases.
            lfa_ids = set(bpf.libraryfileID for bpf in bpfs)
            list(Store.of(self).find(
                LibraryFileAlias, LibraryFileAlias.id.is_in(lfa_ids)))

        unique_binary_publications = []
        for pub in binary_publications:
            if pub.binarypackagerelease.id in bpr_ids:
                unique_binary_publications.append(pub)
                bpr_ids.remove(pub.binarypackagerelease.id)
                if len(bpr_ids) == 0:
                    break

        return unique_binary_publications

    @staticmethod
    def _convertBuilds(builds_for_sources):
        """Convert from IPublishingSet getBuilds to SPPH getBuilds."""
        return [build[1] for build in builds_for_sources]

    def getBuilds(self):
        """See `ISourcePackagePublishingHistory`."""
        publishing_set = getUtility(IPublishingSet)
        result_set = publishing_set.getBuildsForSources([self])
        return SourcePackagePublishingHistory._convertBuilds(result_set)

    def getUnpublishedBuilds(self, build_states=None):
        """See `ISourcePackagePublishingHistory`."""
        publishing_set = getUtility(IPublishingSet)
        result_set = publishing_set.getUnpublishedBuildsForSources(
            self, build_states)
        return DecoratedResultSet(result_set, operator.itemgetter(1))

    def changesFileUrl(self):
        """See `ISourcePackagePublishingHistory`."""
        # We use getChangesFileLFA() as opposed to getChangesFilesForSources()
        # because the latter is more geared towards the web UI and taxes the
        # db much more in terms of the join width and the pre-joined data.
        #
        # This method is accessed overwhelmingly via the LP API and calling
        # getChangesFileLFA() which is much lighter on the db has the
        # potential of performing significantly better.
        changes_lfa = getUtility(IPublishingSet).getChangesFileLFA(
            self.sourcepackagerelease)

        if changes_lfa is None:
            # This should not happen in practice, but the code should
            # not blow up because of bad data.
            return None

        # Return a webapp-proxied LibraryFileAlias so that restricted
        # librarian files are accessible.  Non-restricted files will get
        # a 302 so that webapp threads are not tied up.
        the_url = self._proxied_urls((changes_lfa,), self.archive)[0]
        return the_url

    def _getAllowedArchitectures(self, available_archs):
        """Filter out any restricted architectures not specifically allowed
        for an archive.

        :param available_archs: Architectures to consider
        :return: Sequence of `IDistroArch` instances.
        """
        # Return all distroarches with unrestricted processor families or with
        # processor families the archive is explicitly associated with.
        return [distroarch for distroarch in available_archs
            if not distroarch.processorfamily.restricted or
               distroarch.processorfamily in
                    self.archive.enabled_restricted_families]

    def createMissingBuilds(self, architectures_available=None,
                            pas_verify=None, logger=None):
        """See `ISourcePackagePublishingHistory`."""
        if self.archive.is_ppa:
            pas_verify = None

        if architectures_available is None:
            architectures_available = list(
                self.distroseries.buildable_architectures)

        architectures_available = self._getAllowedArchitectures(
            architectures_available)

        build_architectures = determineArchitecturesToBuild(
            self, architectures_available, self.distroseries, pas_verify)

        builds = []
        for arch in build_architectures:
            build_candidate = self._createMissingBuildForArchitecture(
                arch, logger=logger)
            if build_candidate is not None:
                builds.append(build_candidate)

        return builds

    def _createMissingBuildForArchitecture(self, arch, logger=None):
        """Create a build for a given architecture if it doesn't exist yet.

        Return the just-created `IBinaryPackageBuild` record already
        scored or None if a suitable build is already present.
        """
        build_candidate = self.sourcepackagerelease.getBuildByArch(
            arch, self.archive)

        # Check DistroArchSeries database IDs because the object belongs
        # to different transactions (architecture_available is cached).
        if (build_candidate is not None and
            (build_candidate.distro_arch_series.id == arch.id or
             build_candidate.status == BuildStatus.FULLYBUILT)):
            return None

        build = self.sourcepackagerelease.createBuild(
            distro_arch_series=arch, archive=self.archive, pocket=self.pocket)
        # Create the builds in suspended mode for disabled archives.
        build_queue = build.queueBuild(suspended=not self.archive.enabled)
        Store.of(build).flush()

        if logger is not None:
            logger.debug(
                "Created %s [%d] in %s (%d)"
                % (build.title, build.id, build.archive.displayname,
                   build_queue.lastscore))

        return build

    @property
    def files(self):
        """See `IPublishing`."""
        preJoins = ['libraryfilealias', 'libraryfilealias.content']

        return SourcePackageFilePublishing.selectBy(
            sourcepackagepublishing=self).prejoin(preJoins)

    def getSourceAndBinaryLibraryFiles(self):
        """See `IPublishing`."""
        publishing_set = getUtility(IPublishingSet)
        result_set = publishing_set.getFilesForSources(self)
        libraryfiles = [file for source, file, content in result_set]

        # XXX cprov 20080710: UNIONs cannot be ordered appropriately.
        # See IPublishing.getFilesForSources().
        return sorted(libraryfiles, key=operator.attrgetter('filename'))

    @property
    def meta_sourcepackage(self):
        """see `ISourcePackagePublishingHistory`."""
        return self.distroseries.getSourcePackage(
            self.sourcepackagerelease.sourcepackagename)

    @property
    def meta_sourcepackagerelease(self):
        """see `ISourcePackagePublishingHistory`."""
        return self.distroseries.distribution.getSourcePackageRelease(
            self.sourcepackagerelease)

    @property
    def meta_distroseriessourcepackagerelease(self):
        """see `ISourcePackagePublishingHistory`."""
        return self.distroseries.getSourcePackageRelease(
            self.sourcepackagerelease)

    @property
    def meta_supersededby(self):
        """see `ISourcePackagePublishingHistory`."""
        if not self.supersededby:
            return None
        return self.distroseries.distribution.getSourcePackageRelease(
            self.supersededby)

    @property
    def source_package_name(self):
        """See `ISourcePackagePublishingHistory`"""
        return self.sourcepackagerelease.name

    @property
    def source_package_version(self):
        """See `ISourcePackagePublishingHistory`"""
        return self.sourcepackagerelease.version

    @property
    def displayname(self):
        """See `IPublishing`."""
        release = self.sourcepackagerelease
        name = release.sourcepackagename.name
        return "%s %s in %s" % (name, release.version,
                                self.distroseries.name)

    def buildIndexStanzaFields(self):
        """See `IPublishing`."""
        # Special fields preparation.
        spr = self.sourcepackagerelease
        pool_path = makePoolPath(spr.name, self.component.name)
        files_subsection = ''.join(
            ['\n %s %s %s' % (spf.libraryfile.content.md5,
                              spf.libraryfile.content.filesize,
                              spf.libraryfile.filename)
             for spf in spr.files])
        # Filling stanza options.
        fields = IndexStanzaFields()
        fields.append('Package', spr.name)
        fields.append('Binary', spr.dsc_binaries)
        fields.append('Version', spr.version)
        fields.append('Section', self.section.name)
        fields.append('Maintainer', spr.dsc_maintainer_rfc822)
        fields.append('Build-Depends', spr.builddepends)
        fields.append('Build-Depends-Indep', spr.builddependsindep)
        fields.append('Build-Conflicts', spr.build_conflicts)
        fields.append('Build-Conflicts-Indep', spr.build_conflicts_indep)
        fields.append('Architecture', spr.architecturehintlist)
        fields.append('Standards-Version', spr.dsc_standards_version)
        fields.append('Format', spr.dsc_format)
        fields.append('Directory', pool_path)
        fields.append('Files', files_subsection)
        if spr.user_defined_fields:
            fields.extend(spr.user_defined_fields)

        return fields

    def supersede(self, dominant=None, logger=None):
        """See `ISourcePackagePublishingHistory`."""
        assert self.status in [PUBLISHED, PENDING], (
            "Should not dominate unpublished source %s" %
            self.sourcepackagerelease.title)

        super(SourcePackagePublishingHistory, self).supersede()

        if dominant is not None:
            if logger is not None:
                logger.debug(
                    "%s/%s has been judged as superseded by %s/%s" %
                    (self.sourcepackagerelease.sourcepackagename.name,
                     self.sourcepackagerelease.version,
                     dominant.sourcepackagerelease.sourcepackagename.name,
                     dominant.sourcepackagerelease.version))

            self.supersededby = dominant.sourcepackagerelease

    def changeOverride(self, new_component=None, new_section=None):
        """See `ISourcePackagePublishingHistory`."""
        # Check we have been asked to do something
        if (new_component is None and
            new_section is None):
            raise AssertionError("changeOverride must be passed either a"
                                 " new component or new section")

        # Retrieve current publishing info
        current = self

        # Check there is a change to make
        if new_component is None:
            new_component = current.component
        if new_section is None:
            new_section = current.section

        if (new_component == current.component and
            new_section == current.section):
            return

        # See if the archive has changed by virtue of the component
        # changing:
        distribution = self.distroseries.distribution
        new_archive = distribution.getArchiveByComponent(
            new_component.name)
        if new_archive != None and new_archive != current.archive:
            raise ArchiveOverriderError(
                "Overriding component to '%s' failed because it would "
                "require a new archive." % new_component.name)

        return getUtility(IPublishingSet).newSourcePublication(
            distroseries=current.distroseries,
            sourcepackagerelease=current.sourcepackagerelease,
            pocket=current.pocket,
            component=new_component,
            section=new_section,
            archive=current.archive)

    def copyTo(self, distroseries, pocket, archive, override=None,
               create_dsd_job=True):
        """See `ISourcePackagePublishingHistory`."""
        component = self.component
        section = self.section
        if override is not None:
            if override.component is not None:
                component = override.component
            if override.section is not None:
                section = override.section
        return getUtility(IPublishingSet).newSourcePublication(
            archive,
            self.sourcepackagerelease,
            distroseries,
            component,
            section,
            pocket,
            ancestor=None,
            create_dsd_job=create_dsd_job)

    def getStatusSummaryForBuilds(self):
        """See `ISourcePackagePublishingHistory`."""
        return getUtility(
            IPublishingSet).getBuildStatusSummaryForSourcePublication(self)

    def getAncestry(self, archive=None, distroseries=None, pocket=None,
                    status=None):
        """See `ISourcePackagePublishingHistory`."""
        if archive is None:
            archive = self.archive
        if distroseries is None:
            distroseries = self.distroseries

        return getUtility(IPublishingSet).getNearestAncestor(
            self.source_package_name, archive, distroseries, pocket,
            status)

    def overrideFromAncestry(self):
        """See `ISourcePackagePublishingHistory`."""
        # We don't want to use changeOverride here because it creates a
        # new publishing record. This code can be only executed for pending
        # publishing records.
        assert self.status == PackagePublishingStatus.PENDING, (
            "Cannot override published records.")

        # If there is published ancestry, use its component, otherwise
        # use the original upload component. Since PPAs only use main,
        # we don't need to check the ancestry.
        if not self.archive.is_ppa:
            ancestry = self.getAncestry()
            if ancestry is not None:
                component = ancestry.component
            else:
                component = self.sourcepackagerelease.component

            self.component = component

        assert self.component in (
            self.archive.getComponentsForSeries(self.distroseries))

    def _proxied_urls(self, files, parent):
        """Run the files passed through `ProxiedLibraryFileAlias`."""
        return [
            ProxiedLibraryFileAlias(file, parent).http_url for file in files]

    def sourceFileUrls(self):
        """See `ISourcePackagePublishingHistory`."""
        source_urls = self._proxied_urls(
            [file.libraryfile for file in self.sourcepackagerelease.files],
             self.archive)
        return source_urls

    def binaryFileUrls(self):
        """See `ISourcePackagePublishingHistory`."""
        publishing_set = getUtility(IPublishingSet)
        binaries = publishing_set.getBinaryFilesForSources(
            self).config(distinct=True)
        binary_urls = self._proxied_urls(
            [binary for _source, binary, _content in binaries], self.archive)
        return binary_urls

    def packageDiffUrl(self, to_version):
        """See `ISourcePackagePublishingHistory`."""
        # There will be only very few diffs for each package so
        # iterating is fine here, since the package_diffs property is a
        # multiple join and returns all the diffs quite quickly.
        for diff in self.sourcepackagerelease.package_diffs:
            if diff.to_source.version == to_version:
                return ProxiedLibraryFileAlias(
                    diff.diff_content, self.archive).http_url
        return None

    def requestDeletion(self, removed_by, removal_comment=None):
        """See `IPublishing`."""
        self.setDeleted(removed_by, removal_comment)
<<<<<<< HEAD
        if self.archive == self.distroseries.main_archive:
=======
        if self.archive.is_main:
>>>>>>> 1cea23f9
            dsd_job_source = getUtility(IDistroSeriesDifferenceJobSource)
            dsd_job_source.createForPackagePublication(
                self.distroseries,
                self.sourcepackagerelease.sourcepackagename, self.pocket)

    def api_requestDeletion(self, removed_by, removal_comment=None):
        """See `IPublishingEdit`."""
        # Special deletion method for the api that makes sure binaries
        # get deleted too.
        getUtility(IPublishingSet).requestDeletion(
            [self], removed_by, removal_comment)


class BinaryPackagePublishingHistory(SQLBase, ArchivePublisherBase):
    """A binary package publishing record."""

    implements(IBinaryPackagePublishingHistory)

    binarypackagerelease = ForeignKey(foreignKey='BinaryPackageRelease',
                                      dbName='binarypackagerelease')
    distroarchseries = ForeignKey(foreignKey='DistroArchSeries',
                                   dbName='distroarchseries')
    component = ForeignKey(foreignKey='Component', dbName='component')
    section = ForeignKey(foreignKey='Section', dbName='section')
    priority = EnumCol(dbName='priority', schema=PackagePublishingPriority)
    status = EnumCol(dbName='status', schema=PackagePublishingStatus)
    scheduleddeletiondate = UtcDateTimeCol(default=None)
    datepublished = UtcDateTimeCol(default=None)
    datecreated = UtcDateTimeCol(default=UTC_NOW)
    datesuperseded = UtcDateTimeCol(default=None)
    supersededby = ForeignKey(
        foreignKey='BinaryPackageBuild', dbName='supersededby', default=None)
    datemadepending = UtcDateTimeCol(default=None)
    dateremoved = UtcDateTimeCol(default=None)
    pocket = EnumCol(dbName='pocket', schema=PackagePublishingPocket)
    archive = ForeignKey(dbName="archive", foreignKey="Archive", notNull=True)
    removed_by = ForeignKey(
        dbName="removed_by", foreignKey="Person",
        storm_validator=validate_public_person, default=None)
    removal_comment = StringCol(dbName="removal_comment", default=None)

    @property
    def distroarchseriesbinarypackagerelease(self):
        """See `IBinaryPackagePublishingHistory`."""
        # Import here to avoid circular import.
        from lp.soyuz.model.distroarchseriesbinarypackagerelease import (
            DistroArchSeriesBinaryPackageRelease)

        return DistroArchSeriesBinaryPackageRelease(
            self.distroarchseries,
            self.binarypackagerelease)

    @property
    def files(self):
        """See `IPublishing`."""
        preJoins = ['libraryfilealias', 'libraryfilealias.content']

        return BinaryPackageFilePublishing.selectBy(
            binarypackagepublishing=self).prejoin(preJoins)

    @property
    def distroseries(self):
        """See `IBinaryPackagePublishingHistory`"""
        return self.distroarchseries.distroseries

    @property
    def binary_package_name(self):
        """See `IBinaryPackagePublishingHistory`"""
        return self.binarypackagerelease.name

    @property
    def binary_package_version(self):
        """See `IBinaryPackagePublishingHistory`"""
        return self.binarypackagerelease.version

    @property
    def architecture_specific(self):
        """See `IBinaryPackagePublishingHistory`"""
        return self.binarypackagerelease.architecturespecific

    @property
    def priority_name(self):
        """See `IBinaryPackagePublishingHistory`"""
        return self.priority.name

    @property
    def displayname(self):
        """See `IPublishing`."""
        release = self.binarypackagerelease
        name = release.binarypackagename.name
        distroseries = self.distroarchseries.distroseries
        return "%s %s in %s %s" % (name, release.version,
                                   distroseries.name,
                                   self.distroarchseries.architecturetag)

    def getDownloadCount(self):
        """See `IBinaryPackagePublishingHistory`."""
        return self.archive.getPackageDownloadTotal(self.binarypackagerelease)

    def buildIndexStanzaFields(self):
        """See `IPublishing`."""
        bpr = self.binarypackagerelease
        spr = bpr.build.source_package_release

        # binaries have only one file, the DEB
        bin_file = bpr.files[0]
        bin_filename = bin_file.libraryfile.filename
        bin_size = bin_file.libraryfile.content.filesize
        bin_md5 = bin_file.libraryfile.content.md5
        bin_sha1 = bin_file.libraryfile.content.sha1
        bin_filepath = os.path.join(
            makePoolPath(spr.name, self.component.name), bin_filename)
        # description field in index is an association of summary and
        # description, as:
        #
        # Descrition: <SUMMARY>\n
        #  <DESCRIPTION L1>
        #  ...
        #  <DESCRIPTION LN>
        descr_lines = [line.lstrip() for line in bpr.description.splitlines()]
        bin_description = (
            '%s\n %s' % (bpr.summary, '\n '.join(descr_lines)))

        # Dealing with architecturespecific field.
        # Present 'all' in every archive index for architecture
        # independent binaries.
        if bpr.architecturespecific:
            architecture = bpr.build.distro_arch_series.architecturetag
        else:
            architecture = 'all'

        essential = None
        if bpr.essential:
            essential = 'yes'

        source = None
        if bpr.version != spr.version:
            source = '%s (%s)' % (spr.name, spr.version)
        elif bpr.name != spr.name:
            source = spr.name

        fields = IndexStanzaFields()
        fields.append('Package', bpr.name)
        fields.append('Source', source)
        fields.append('Priority', self.priority.title.lower())
        fields.append('Section', self.section.name)
        fields.append('Installed-Size', bpr.installedsize)
        fields.append('Maintainer', spr.dsc_maintainer_rfc822)
        fields.append('Architecture', architecture)
        fields.append('Version', bpr.version)
        fields.append('Recommends', bpr.recommends)
        fields.append('Replaces', bpr.replaces)
        fields.append('Suggests', bpr.suggests)
        fields.append('Provides', bpr.provides)
        fields.append('Depends', bpr.depends)
        fields.append('Conflicts', bpr.conflicts)
        fields.append('Pre-Depends', bpr.pre_depends)
        fields.append('Enhances', bpr.enhances)
        fields.append('Breaks', bpr.breaks)
        fields.append('Essential', essential)
        fields.append('Filename', bin_filepath)
        fields.append('Size', bin_size)
        fields.append('MD5sum', bin_md5)
        fields.append('SHA1', bin_sha1)
        fields.append('Description', bin_description)
        if bpr.user_defined_fields:
            fields.extend(bpr.user_defined_fields)

        # XXX cprov 2006-11-03: the extra override fields (Bugs, Origin and
        # Task) included in the template be were not populated.
        # When we have the information this will be the place to fill them.

        return fields

    def _getOtherPublications(self):
        """Return remaining publications with the same overrides.

        Only considers binary publications in the same archive, distroseries,
        pocket, component, section and priority context. These publications
        are candidates for domination if this is an architecture-independent
        package.

        The override match is critical -- it prevents a publication created
        by new overrides from superseding itself.
        """
        available_architectures = [
            das.id for das in
                self.distroarchseries.distroseries.architectures]
        return IMasterStore(BinaryPackagePublishingHistory).find(
                BinaryPackagePublishingHistory,
                BinaryPackagePublishingHistory.status.is_in(
                    [PUBLISHED, PENDING]),
                BinaryPackagePublishingHistory.distroarchseriesID.is_in(
                    available_architectures),
                binarypackagerelease=self.binarypackagerelease,
                archive=self.archive,
                pocket=self.pocket,
                component=self.component,
                section=self.section,
                priority=self.priority)

    def _getCorrespondingDDEBPublications(self):
        """Return remaining publications of the corresponding DDEB.

        Only considers binary publications in the corresponding debug
        archive with the same distroarchseries, pocket, component, section
        and priority.
        """
        return IMasterStore(BinaryPackagePublishingHistory).find(
                BinaryPackagePublishingHistory,
                BinaryPackagePublishingHistory.status.is_in(
                    [PUBLISHED, PENDING]),
                BinaryPackagePublishingHistory.distroarchseries ==
                    self.distroarchseries,
                binarypackagerelease=self.binarypackagerelease.debug_package,
                archive=self.archive.debug_archive,
                pocket=self.pocket,
                component=self.component,
                section=self.section,
                priority=self.priority)

    def supersede(self, dominant=None, logger=None):
        """See `IBinaryPackagePublishingHistory`."""
        # At this point only PUBLISHED (ancient versions) or PENDING (
        # multiple overrides/copies) publications should be given. We
        # tolerate SUPERSEDED architecture-independent binaries, because
        # they are dominated automatically once the first publication is
        # processed.
        if self.status not in [PUBLISHED, PENDING]:
            assert not self.binarypackagerelease.architecturespecific, (
                "Should not dominate unpublished architecture specific "
                "binary %s (%s)" % (
                self.binarypackagerelease.title,
                self.distroarchseries.architecturetag))
            return

        super(BinaryPackagePublishingHistory, self).supersede()

        if dominant is not None:
            # DDEBs cannot themselves be dominant; they are always dominated
            # by their corresponding DEB. Any attempt to dominate with a
            # dominant DDEB is a bug.
            assert (
                dominant.binarypackagerelease.binpackageformat !=
                    BinaryPackageFormat.DDEB), (
                "Should not dominate with %s (%s); DDEBs cannot dominate" % (
                    dominant.binarypackagerelease.title,
                    dominant.distroarchseries.architecturetag))

            dominant_build = dominant.binarypackagerelease.build
            distroarchseries = dominant_build.distro_arch_series
            if logger is not None:
                logger.debug(
                    "The %s build of %s has been judged as superseded by the "
                    "build of %s.  Arch-specific == %s" % (
                    distroarchseries.architecturetag,
                    self.binarypackagerelease.title,
                    dominant_build.source_package_release.title,
                    self.binarypackagerelease.architecturespecific))
            # Binary package releases are superseded by the new build,
            # not the new binary package release. This is because
            # there may not *be* a new matching binary package -
            # source packages can change the binaries they build
            # between releases.
            self.supersededby = dominant_build

        for dominated in self._getCorrespondingDDEBPublications():
            dominated.supersede(dominant, logger)

        # If this is architecture-independent, all publications with the same
        # context and overrides should be dominated simultaneously.
        if not self.binarypackagerelease.architecturespecific:
            for dominated in self._getOtherPublications():
                dominated.supersede(dominant, logger)

    def changeOverride(self, new_component=None, new_section=None,
                       new_priority=None):
        """See `IBinaryPackagePublishingHistory`."""

        # Check we have been asked to do something
        if (new_component is None and new_section is None
            and new_priority is None):
            raise AssertionError("changeOverride must be passed a new"
                                 "component, section and/or priority.")

        # Retrieve current publishing info
        current = self

        # Check there is a change to make
        if new_component is None:
            new_component = current.component
        if new_section is None:
            new_section = current.section
        if new_priority is None:
            new_priority = current.priority

        if (new_component == current.component and
            new_section == current.section and
            new_priority == current.priority):
            return

        # See if the archive has changed by virtue of the component changing:
        distribution = self.distroarchseries.distroseries.distribution
        new_archive = distribution.getArchiveByComponent(
            new_component.name)
        if new_archive != None and new_archive != self.archive:
            raise ArchiveOverriderError(
                "Overriding component to '%s' failed because it would "
                "require a new archive." % new_component.name)

        # Append the modified package publishing entry
        return BinaryPackagePublishingHistory(
            binarypackagerelease=self.binarypackagerelease,
            distroarchseries=self.distroarchseries,
            status=PackagePublishingStatus.PENDING,
            datecreated=UTC_NOW,
            pocket=current.pocket,
            component=new_component,
            section=new_section,
            priority=new_priority,
            archive=current.archive)

    def copyTo(self, distroseries, pocket, archive):
        """See `BinaryPackagePublishingHistory`."""
        return getUtility(IPublishingSet).copyBinariesTo(
            [self], distroseries, pocket, archive)

    def getAncestry(self, archive=None, distroseries=None, pocket=None,
                    status=None):
        """See `IBinaryPackagePublishingHistory`."""
        if archive is None:
            archive = self.archive
        if distroseries is None:
            distroseries = self.distroarchseries.distroseries

        return getUtility(IPublishingSet).getNearestAncestor(
            self.binary_package_name, archive, distroseries, pocket,
            status, binary=True)

    def overrideFromAncestry(self):
        """See `IBinaryPackagePublishingHistory`."""
        # We don't want to use changeOverride here because it creates a
        # new publishing record. This code can be only executed for pending
        # publishing records.
        assert self.status == PackagePublishingStatus.PENDING, (
            "Cannot override published records.")

        # If there is an ancestry, use its component, otherwise use the
        # original upload component.
        ancestry = self.getAncestry()
        if ancestry is not None:
            component = ancestry.component
        else:
            component = self.binarypackagerelease.component

        self.component = component

    def _getDownloadCountClauses(self, start_date=None, end_date=None):
        clauses = [
            BinaryPackageReleaseDownloadCount.archive == self.archive,
            BinaryPackageReleaseDownloadCount.binary_package_release ==
                self.binarypackagerelease,
            ]

        if start_date is not None:
            clauses.append(
                BinaryPackageReleaseDownloadCount.day >= start_date)
        if end_date is not None:
            clauses.append(
                BinaryPackageReleaseDownloadCount.day <= end_date)

        return clauses

    def getDownloadCounts(self, start_date=None, end_date=None):
        """See `IBinaryPackagePublishingHistory`."""
        clauses = self._getDownloadCountClauses(start_date, end_date)

        return Store.of(self).using(
            BinaryPackageReleaseDownloadCount,
            LeftJoin(
                Country,
                BinaryPackageReleaseDownloadCount.country_id ==
                    Country.id)).find(
            BinaryPackageReleaseDownloadCount, *clauses).order_by(
                Desc(BinaryPackageReleaseDownloadCount.day), Country.name)

    def getDailyDownloadTotals(self, start_date=None, end_date=None):
        """See `IBinaryPackagePublishingHistory`."""
        clauses = self._getDownloadCountClauses(start_date, end_date)

        results = Store.of(self).find(
            (BinaryPackageReleaseDownloadCount.day,
             Sum(BinaryPackageReleaseDownloadCount.count)),
            *clauses).group_by(
                BinaryPackageReleaseDownloadCount.day)

        def date_to_string(result):
            return (result[0].strftime('%Y-%m-%d'), result[1])

        return dict(date_to_string(result) for result in results)

    def api_requestDeletion(self, removed_by, removal_comment=None):
        """See `IPublishingEdit`."""
        # Special deletion method for the api.  We don't do anything
        # different here (yet).
        self.requestDeletion(removed_by, removal_comment)

    def requestDeletion(self, removed_by, removal_comment=None):
        """See `IPublishing`."""
        self.setDeleted(removed_by, removal_comment)


def expand_binary_requests(distroseries, binaries):
    """Architecture-expand a dict of binary publication requests.

    For architecture-independent binaries, a tuple will be returned for each
    enabled architecture in the series.
    For architecture-dependent binaries, a tuple will be returned only for the
    architecture corresponding to the build architecture, if it exists and is
    enabled.

    :param binaries: A dict mapping `BinaryPackageReleases` to tuples of their
        desired overrides.

    :return: The binaries and the architectures in which they should be
        published, as a sequence of (`DistroArchSeries`,
        `BinaryPackageRelease`, (overrides)) tuples.
    """

    archs = list(distroseries.enabled_architectures)
    arch_map = dict((arch.architecturetag, arch) for arch in archs)

    expanded = []
    for bpr, overrides in binaries.iteritems():
        if bpr.architecturespecific:
            # Find the DAS in this series corresponding to the original
            # build arch tag. If it does not exist or is disabled, we should
            # not publish.
            target_arch = arch_map.get(
                bpr.build.distro_arch_series.architecturetag)
            target_archs = [target_arch] if target_arch is not None else []
        else:
            target_archs = archs
        for target_arch in target_archs:
            expanded.append((target_arch, bpr, overrides))
    return expanded


class PublishingSet:
    """Utilities for manipulating publications in batches."""

    implements(IPublishingSet)

    def copyBinariesTo(self, binaries, distroseries, pocket, archive,
                       policy=None):
        """See `IPublishingSet`."""
        if binaries is None:
            return

        if type(removeSecurityProxy(binaries)) == list:
            if len(binaries) == 0:
                return
        else:
            if ISQLObjectResultSet.providedBy(binaries):
                # Adapt to ResultSet
                binaries = IResultSet(binaries)
            if binaries.is_empty():
                return

        if policy is not None:
            bpn_archtag = {}
            for bpph in binaries:
                bpn_archtag[(
                    bpph.binarypackagerelease.binarypackagename,
                    bpph.distroarchseries.architecturetag)] = bpph
            with_overrides = {}
            overrides = policy.calculateBinaryOverrides(
                archive, distroseries, pocket, bpn_archtag.keys())
            for override in overrides:
                if override.distro_arch_series is None:
                    continue
                bpph = bpn_archtag[
                    (override.binary_package_name,
                     override.distro_arch_series.architecturetag)]
                new_component = override.component or bpph.component
                new_section = override.section or bpph.section
                new_priority = override.priority or bpph.priority
                calculated = (new_component, new_section, new_priority)
                with_overrides[bpph.binarypackagerelease] = calculated
        else:
            with_overrides = dict(
                (bpph.binarypackagerelease, (bpph.component, bpph.section,
                 bpph.priority)) for bpph in binaries)
        if not with_overrides:
            return list()
        return self.publishBinaries(
            archive, distroseries, pocket, with_overrides)

    def publishBinaries(self, archive, distroseries, pocket,
                        binaries):
        """See `IPublishingSet`."""
        # Expand the dict of binaries into a list of tuples including the
        # architecture.
        expanded = expand_binary_requests(distroseries, binaries)

        # Find existing publications.
        # We should really be able to just compare BPR.id, but
        # CopyChecker doesn't seem to ensure that there are no
        # conflicting binaries from other sources.
        def make_package_condition(archive, das, bpr):
            return And(
                BinaryPackagePublishingHistory.archiveID ==
                    get_archive(archive, bpr).id,
                BinaryPackagePublishingHistory.distroarchseriesID == das.id,
                BinaryPackageRelease.binarypackagenameID ==
                    bpr.binarypackagenameID,
                BinaryPackageRelease.version == bpr.version,
                )
        candidates = (
            make_package_condition(archive, das, bpr)
            for das, bpr, overrides in expanded)
        already_published = IMasterStore(BinaryPackagePublishingHistory).find(
            (BinaryPackagePublishingHistory.distroarchseriesID,
             BinaryPackageRelease.binarypackagenameID,
             BinaryPackageRelease.version),
            BinaryPackagePublishingHistory.pocket == pocket,
            BinaryPackagePublishingHistory.status.is_in(
                active_publishing_status),
            BinaryPackageRelease.id ==
                BinaryPackagePublishingHistory.binarypackagereleaseID,
            Or(*candidates)).config(distinct=True)
        already_published = frozenset(already_published)

        needed = [
            (das, bpr, overrides) for (das, bpr, overrides) in
            expanded if (das.id, bpr.binarypackagenameID, bpr.version)
            not in already_published]
        if not needed:
            return []

        insert_head = """
            INSERT INTO BinaryPackagePublishingHistory
            (archive, distroarchseries, pocket, binarypackagerelease,
             component, section, priority, status, datecreated)
            VALUES
            """
        insert_pubs = ", ".join(
            "(%s)" % ", ".join(sqlvalues(
                get_archive(archive, bpr).id, das.id, pocket, bpr.id,
                get_component(archive, das.distroseries, component).id,
                section.id, priority, PackagePublishingStatus.PENDING,
                UTC_NOW))
            for (das, bpr, (component, section, priority)) in needed)
        insert_tail = " RETURNING BinaryPackagePublishingHistory.id"
        new_ids = IMasterStore(BinaryPackagePublishingHistory).execute(
            insert_head + insert_pubs + insert_tail)

        publications = IMasterStore(BinaryPackagePublishingHistory).find(
            BinaryPackagePublishingHistory,
            BinaryPackagePublishingHistory.id.is_in(id[0] for id in new_ids))
        return list(publications)

    def publishBinary(self, archive, binarypackagerelease, distroseries,
                      component, section, priority, pocket):
        """See `IPublishingSet`."""
        return self.publishBinaries(
            archive, distroseries, pocket,
            {binarypackagerelease: (component, section, priority)})

    def newBinaryPublication(self, archive, binarypackagerelease,
                             distroarchseries, component, section, priority,
                             pocket):
        """See `IPublishingSet`."""
        assert distroarchseries.enabled, (
            "Will not create new publications in a disabled architecture.")
        return BinaryPackagePublishingHistory(
            archive=archive,
            binarypackagerelease=binarypackagerelease,
            distroarchseries=distroarchseries,
            component=get_component(
                archive, distroarchseries.distroseries, component),
            section=section,
            priority=priority,
            status=PackagePublishingStatus.PENDING,
            datecreated=UTC_NOW,
            pocket=pocket)

    def newSourcePublication(self, archive, sourcepackagerelease,
                             distroseries, component, section, pocket,
                             ancestor=None, create_dsd_job=True):
        """See `IPublishingSet`."""
        # Avoid circular import.
        from lp.registry.model.distributionsourcepackage import (
            DistributionSourcePackage)

        pub = SourcePackagePublishingHistory(
            distroseries=distroseries,
            pocket=pocket,
            archive=archive,
            sourcepackagerelease=sourcepackagerelease,
            component=get_component(archive, distroseries, component),
            section=section,
            status=PackagePublishingStatus.PENDING,
            datecreated=UTC_NOW,
            ancestor=ancestor)
        DistributionSourcePackage.ensure(pub)

        if create_dsd_job:
            if archive == distroseries.main_archive:
                dsd_job_source = getUtility(IDistroSeriesDifferenceJobSource)
                dsd_job_source.createForPackagePublication(
                    distroseries, sourcepackagerelease.sourcepackagename,
                    pocket)
        return pub

    def getBuildsForSourceIds(self, source_publication_ids, archive=None,
                              build_states=None, need_build_farm_job=False):
        """See `IPublishingSet`."""
        # Import Build and DistroArchSeries locally to avoid circular
        # imports, since that Build uses SourcePackagePublishingHistory
        # and DistroArchSeries uses BinaryPackagePublishingHistory.
        from lp.soyuz.model.binarypackagebuild import BinaryPackageBuild
        from lp.soyuz.model.distroarchseries import (
            DistroArchSeries)

        # If an archive was passed in as a parameter, add an extra expression
        # to filter by archive:
        extra_exprs = []
        if archive is not None:
            extra_exprs.append(
                SourcePackagePublishingHistory.archive == archive)

        # If an optional list of build states was passed in as a parameter,
        # ensure that the result is limited to builds in those states.
        if build_states is not None:
            extra_exprs.extend((
                BinaryPackageBuild.package_build == PackageBuild.id,
                PackageBuild.build_farm_job == BuildFarmJob.id,
                BuildFarmJob.status.is_in(build_states)))

        store = getUtility(IStoreSelector).get(MAIN_STORE, DEFAULT_FLAVOR)

        # We'll be looking for builds in the same distroseries as the
        # SPPH for the same release.
        builds_for_distroseries_expr = (
            BinaryPackageBuild.package_build == PackageBuild.id,
            BinaryPackageBuild.distro_arch_series_id == DistroArchSeries.id,
            SourcePackagePublishingHistory.distroseriesID ==
                DistroArchSeries.distroseriesID,
            SourcePackagePublishingHistory.sourcepackagereleaseID ==
                BinaryPackageBuild.source_package_release_id,
            SourcePackagePublishingHistory.id.is_in(source_publication_ids))

        # First, we'll find the builds that were built in the same
        # archive context as the published sources.
        builds_in_same_archive = store.find(
            BinaryPackageBuild,
            builds_for_distroseries_expr,
            (SourcePackagePublishingHistory.archiveID ==
                PackageBuild.archive_id),
            *extra_exprs)

        # Next get all the builds that have a binary published in the
        # same archive... even though the build was not built in
        # the same context archive.
        builds_copied_into_archive = store.find(
            BinaryPackageBuild,
            builds_for_distroseries_expr,
            (SourcePackagePublishingHistory.archiveID !=
                PackageBuild.archive_id),
            BinaryPackagePublishingHistory.archive ==
                SourcePackagePublishingHistory.archiveID,
            BinaryPackagePublishingHistory.binarypackagerelease ==
                BinaryPackageRelease.id,
            BinaryPackageRelease.build == BinaryPackageBuild.id,
            *extra_exprs)

        builds_union = builds_copied_into_archive.union(
            builds_in_same_archive).config(distinct=True)

        # Now that we have a result_set of all the builds, we'll use it
        # as a subquery to get the required publishing and arch to do
        # the ordering. We do this in this round-about way because we
        # can't sort on SourcePackagePublishingHistory.id after the
        # union. See bug 443353 for details.
        find_spec = (
            SourcePackagePublishingHistory,
            BinaryPackageBuild,
            DistroArchSeries,
            ) + ((PackageBuild, BuildFarmJob) if need_build_farm_job else ())

        # Storm doesn't let us do builds_union.values('id') -
        # ('Union' object has no attribute 'columns'). So instead
        # we have to instantiate the objects just to get the id.
        build_ids = [build.id for build in builds_union]

        prejoin_exprs = (
            BinaryPackageBuild.package_build == PackageBuild.id,
            PackageBuild.build_farm_job == BuildFarmJob.id,
            ) if need_build_farm_job else ()

        result_set = store.find(
            find_spec, builds_for_distroseries_expr,
            BinaryPackageBuild.id.is_in(build_ids),
            *prejoin_exprs)

        return result_set.order_by(
            SourcePackagePublishingHistory.id,
            DistroArchSeries.architecturetag)

    def getByIdAndArchive(self, id, archive, source=True):
        """See `IPublishingSet`."""
        if source:
            baseclass = SourcePackagePublishingHistory
        else:
            baseclass = BinaryPackagePublishingHistory
        return Store.of(archive).find(
            baseclass,
            baseclass.id == id,
            baseclass.archive == archive.id).one()

    def _extractIDs(self, one_or_more_source_publications):
        """Return a list of database IDs for the given list or single object.

        :param one_or_more_source_publications: an single object or a list of
            `ISourcePackagePublishingHistory` objects.

        :return: a list of database IDs corresponding to the give set of
            objects.
        """
        try:
            source_publications = tuple(one_or_more_source_publications)
        except TypeError:
            source_publications = (one_or_more_source_publications,)

        return [source_publication.id
                for source_publication in source_publications]

    def getBuildsForSources(self, one_or_more_source_publications):
        """See `IPublishingSet`."""
        source_publication_ids = self._extractIDs(
            one_or_more_source_publications)

        return self.getBuildsForSourceIds(source_publication_ids)

    def _getSourceBinaryJoinForSources(self, source_publication_ids,
        active_binaries_only=True):
        """Return the join linking sources with binaries."""
        # Import Build and DistroArchSeries locally
        # to avoid circular imports, since Build uses
        # SourcePackagePublishingHistory, BinaryPackageRelease uses Build
        # and DistroArchSeries uses BinaryPackagePublishingHistory.
        from lp.soyuz.model.binarypackagebuild import BinaryPackageBuild
        from lp.soyuz.model.distroarchseries import (
            DistroArchSeries)

        join = [
            SourcePackagePublishingHistory.sourcepackagereleaseID ==
                BinaryPackageBuild.source_package_release_id,
            BinaryPackageRelease.build == BinaryPackageBuild.id,
            BinaryPackageRelease.binarypackagenameID ==
                BinaryPackageName.id,
            SourcePackagePublishingHistory.distroseriesID ==
                DistroArchSeries.distroseriesID,
            BinaryPackagePublishingHistory.distroarchseriesID ==
                DistroArchSeries.id,
            BinaryPackagePublishingHistory.binarypackagerelease ==
                BinaryPackageRelease.id,
            BinaryPackagePublishingHistory.pocket ==
               SourcePackagePublishingHistory.pocket,
            BinaryPackagePublishingHistory.archiveID ==
               SourcePackagePublishingHistory.archiveID,
            SourcePackagePublishingHistory.id.is_in(source_publication_ids)]

        # If the call-site requested to join only on binaries published
        # with an active publishing status then we need to further restrict
        # the join.
        if active_binaries_only:
            join.append(BinaryPackagePublishingHistory.status.is_in(
                active_publishing_status))

        return join

    def getUnpublishedBuildsForSources(self,
                                       one_or_more_source_publications,
                                       build_states=None):
        """See `IPublishingSet`."""
        # Import Build, BinaryPackageRelease and DistroArchSeries locally
        # to avoid circular imports, since Build uses
        # SourcePackagePublishingHistory and DistroArchSeries uses
        # BinaryPackagePublishingHistory.
        from lp.soyuz.model.binarypackagebuild import BinaryPackageBuild
        from lp.soyuz.model.distroarchseries import (
            DistroArchSeries)

        # The default build state that we'll search for is FULLYBUILT
        if build_states is None:
            build_states = [BuildStatus.FULLYBUILT]

        source_publication_ids = self._extractIDs(
            one_or_more_source_publications)

        store = getUtility(IStoreSelector).get(MAIN_STORE, DEFAULT_FLAVOR)
        published_builds = store.find(
            (SourcePackagePublishingHistory, BinaryPackageBuild,
                DistroArchSeries),
            self._getSourceBinaryJoinForSources(
                source_publication_ids, active_binaries_only=False),
            BinaryPackagePublishingHistory.datepublished != None,
            BinaryPackageBuild.package_build == PackageBuild.id,
            PackageBuild.build_farm_job == BuildFarmJob.id,
            BuildFarmJob.status.is_in(build_states))

        published_builds.order_by(
            SourcePackagePublishingHistory.id,
            DistroArchSeries.architecturetag)

        # Now to return all the unpublished builds, we use the difference
        # of all builds minus the published ones.
        unpublished_builds = self.getBuildsForSourceIds(
            source_publication_ids,
            build_states=build_states).difference(published_builds)

        return unpublished_builds

    def getBinaryFilesForSources(self, one_or_more_source_publications):
        """See `IPublishingSet`."""
        # Import Build locally to avoid circular imports, since that
        # Build already imports SourcePackagePublishingHistory.
        from lp.soyuz.model.binarypackagebuild import BinaryPackageBuild

        source_publication_ids = self._extractIDs(
            one_or_more_source_publications)

        store = getUtility(IStoreSelector).get(MAIN_STORE, DEFAULT_FLAVOR)
        binary_result = store.find(
            (SourcePackagePublishingHistory, LibraryFileAlias,
             LibraryFileContent),
            LibraryFileContent.id == LibraryFileAlias.contentID,
            LibraryFileAlias.id == BinaryPackageFile.libraryfileID,
            BinaryPackageFile.binarypackagerelease ==
                BinaryPackageRelease.id,
            BinaryPackageRelease.buildID == BinaryPackageBuild.id,
            SourcePackagePublishingHistory.sourcepackagereleaseID ==
                BinaryPackageBuild.source_package_release_id,
            BinaryPackagePublishingHistory.binarypackagereleaseID ==
                BinaryPackageRelease.id,
            BinaryPackagePublishingHistory.archiveID ==
                SourcePackagePublishingHistory.archiveID,
            SourcePackagePublishingHistory.id.is_in(source_publication_ids))

        return binary_result.order_by(LibraryFileAlias.id)

    def getFilesForSources(self, one_or_more_source_publications):
        """See `IPublishingSet`."""
        source_publication_ids = self._extractIDs(
            one_or_more_source_publications)

        store = getUtility(IStoreSelector).get(MAIN_STORE, DEFAULT_FLAVOR)
        source_result = store.find(
            (SourcePackagePublishingHistory, LibraryFileAlias,
             LibraryFileContent),
            LibraryFileContent.id == LibraryFileAlias.contentID,
            LibraryFileAlias.id == SourcePackageReleaseFile.libraryfileID,
            SourcePackageReleaseFile.sourcepackagerelease ==
                SourcePackagePublishingHistory.sourcepackagereleaseID,
            SourcePackagePublishingHistory.id.is_in(source_publication_ids))

        binary_result = self.getBinaryFilesForSources(
            one_or_more_source_publications)

        result_set = source_result.union(
            binary_result.config(distinct=True))

        return result_set

    def getBinaryPublicationsForSources(self,
                                        one_or_more_source_publications):
        """See `IPublishingSet`."""
        # Avoid circular imports.
        from lp.soyuz.model.distroarchseries import DistroArchSeries

        source_publication_ids = self._extractIDs(
            one_or_more_source_publications)

        store = getUtility(IStoreSelector).get(MAIN_STORE, DEFAULT_FLAVOR)
        result_set = store.find(
            (SourcePackagePublishingHistory, BinaryPackagePublishingHistory,
             BinaryPackageRelease, BinaryPackageName, DistroArchSeries),
            self._getSourceBinaryJoinForSources(source_publication_ids))

        result_set.order_by(
            SourcePackagePublishingHistory.id,
            BinaryPackageName.name,
            DistroArchSeries.architecturetag,
            Desc(BinaryPackagePublishingHistory.id))

        return result_set

    def getPackageDiffsForSources(self, one_or_more_source_publications):
        """See `PublishingSet`."""
        source_publication_ids = self._extractIDs(
            one_or_more_source_publications)
        store = getUtility(IStoreSelector).get(MAIN_STORE, DEFAULT_FLAVOR)
        origin = (
            SourcePackagePublishingHistory,
            PackageDiff,
            LeftJoin(LibraryFileAlias,
                     LibraryFileAlias.id == PackageDiff.diff_contentID),
            LeftJoin(LibraryFileContent,
                     LibraryFileContent.id == LibraryFileAlias.contentID),
            )
        result_set = store.using(*origin).find(
            (SourcePackagePublishingHistory, PackageDiff,
             LibraryFileAlias, LibraryFileContent),
            SourcePackagePublishingHistory.sourcepackagereleaseID ==
                PackageDiff.to_sourceID,
            SourcePackagePublishingHistory.id.is_in(source_publication_ids))

        result_set.order_by(
            SourcePackagePublishingHistory.id,
            Desc(PackageDiff.date_requested))

        return result_set

    def getChangesFilesForSources(
        self, one_or_more_source_publications):
        """See `IPublishingSet`."""
        # Import PackageUpload and PackageUploadSource locally
        # to avoid circular imports, since PackageUpload uses
        # SourcePackagePublishingHistory.
        from lp.soyuz.model.sourcepackagerelease import (
            SourcePackageRelease)
        from lp.soyuz.model.queue import (
            PackageUpload, PackageUploadSource)

        source_publication_ids = self._extractIDs(
            one_or_more_source_publications)

        store = getUtility(IStoreSelector).get(MAIN_STORE, DEFAULT_FLAVOR)
        result_set = store.find(
            (SourcePackagePublishingHistory, PackageUpload,
             SourcePackageRelease, LibraryFileAlias, LibraryFileContent),
            LibraryFileContent.id == LibraryFileAlias.contentID,
            LibraryFileAlias.id == PackageUpload.changesfileID,
            PackageUpload.id == PackageUploadSource.packageuploadID,
            PackageUpload.status == PackageUploadStatus.DONE,
            PackageUpload.distroseriesID ==
                SourcePackageRelease.upload_distroseriesID,
            PackageUpload.archiveID ==
                SourcePackageRelease.upload_archiveID,
            PackageUploadSource.sourcepackagereleaseID ==
                SourcePackageRelease.id,
            SourcePackageRelease.id ==
                SourcePackagePublishingHistory.sourcepackagereleaseID,
            SourcePackagePublishingHistory.id.is_in(source_publication_ids))

        result_set.order_by(SourcePackagePublishingHistory.id)
        return result_set

    def getChangesFileLFA(self, spr):
        """See `IPublishingSet`."""
        # Import PackageUpload and PackageUploadSource locally to avoid
        # circular imports.
        from lp.soyuz.model.queue import PackageUpload, PackageUploadSource

        store = getUtility(IStoreSelector).get(MAIN_STORE, DEFAULT_FLAVOR)
        result_set = store.find(
            LibraryFileAlias,
            LibraryFileAlias.id == PackageUpload.changesfileID,
            PackageUpload.status == PackageUploadStatus.DONE,
            PackageUpload.distroseriesID == spr.upload_distroseries.id,
            PackageUpload.archiveID == spr.upload_archive.id,
            PackageUpload.id == PackageUploadSource.packageuploadID,
            PackageUploadSource.sourcepackagereleaseID == spr.id)
        return result_set.one()

    def getBuildStatusSummariesForSourceIdsAndArchive(self, source_ids,
        archive):
        """See `IPublishingSet`."""
        # source_ids can be None or an empty sequence.
        if not source_ids:
            return {}

        store = getUtility(IStoreSelector).get(MAIN_STORE, DEFAULT_FLAVOR)
        # Find relevant builds while also getting PackageBuilds and
        # BuildFarmJobs into the cache. They're used later.
        build_info = list(
            self.getBuildsForSourceIds(
                source_ids, archive=archive, need_build_farm_job=True))
        source_pubs = set()
        found_source_ids = set()
        for row in build_info:
            source_pubs.add(row[0])
            found_source_ids.add(row[0].id)
        pubs_without_builds = set(source_ids) - found_source_ids
        if pubs_without_builds:
            # Add in source pubs for which no builds were found: we may in
            # future want to make this a LEFT OUTER JOIN in
            # getBuildsForSourceIds but to avoid destabilising other code
            # paths while we fix performance, it is just done as a single
            # separate query for now.
            source_pubs.update(store.find(
                SourcePackagePublishingHistory,
                SourcePackagePublishingHistory.id.is_in(
                    pubs_without_builds),
                SourcePackagePublishingHistory.archive == archive))
        # For each source_pub found, provide an aggregate summary of its
        # builds.
        binarypackages = getUtility(IBinaryPackageBuildSet)
        source_build_statuses = {}
        need_unpublished = set()
        for source_pub in source_pubs:
            source_builds = [
                build for build in build_info if build[0].id == source_pub.id]
            builds = SourcePackagePublishingHistory._convertBuilds(
                source_builds)
            summary = binarypackages.getStatusSummaryForBuilds(builds)
            # Thank you, Zope, for security wrapping an abstract data
            # structure.
            summary = removeSecurityProxy(summary)
            summary['date_published'] = source_pub.datepublished
            summary['source_package_name'] = source_pub.source_package_name
            source_build_statuses[source_pub.id] = summary

            # If:
            #   1. the SPPH is in an active publishing state, and
            #   2. all the builds are fully-built, and
            #   3. the SPPH is not being published in a rebuild/copy
            #      archive (in which case the binaries are not published)
            #   4. There are unpublished builds
            # Then we augment the result with FULLYBUILT_PENDING and
            # attach the unpublished builds.
            if (source_pub.status in active_publishing_status and
                    summary['status'] == BuildSetStatus.FULLYBUILT and
                    not source_pub.archive.is_copy):
                need_unpublished.add(source_pub)

        if need_unpublished:
            unpublished = list(self.getUnpublishedBuildsForSources(
                need_unpublished))
            unpublished_per_source = defaultdict(list)
            for source_pub, build, _ in unpublished:
                unpublished_per_source[source_pub].append(build)
            for source_pub, builds in unpublished_per_source.items():
                summary = {
                    'status': BuildSetStatus.FULLYBUILT_PENDING,
                    'builds': builds,
                    'date_published': source_pub.datepublished,
                    'source_package_name': source_pub.source_package_name,
                }
                source_build_statuses[source_pub.id] = summary

        return source_build_statuses

    def getBuildStatusSummaryForSourcePublication(self, source_publication):
        """See `ISourcePackagePublishingHistory`.getStatusSummaryForBuilds.

        This is provided here so it can be used by both the SPPH as well
        as our delegate class ArchiveSourcePublication, which implements
        the same interface but uses cached results for builds and binaries
        used in the calculation.
        """
        source_id = source_publication.id
        return self.getBuildStatusSummariesForSourceIdsAndArchive([source_id],
            source_publication.archive)[source_id]

    def setMultipleDeleted(self, publication_class, ids, removed_by,
                           removal_comment=None):
        """Mark multiple publication records as deleted."""
        ids = list(ids)
        if len(ids) == 0:
            return

        table = publication_class.__name__
        permitted_tables = [
            'BinaryPackagePublishingHistory',
            'SourcePackagePublishingHistory',
            ]
        assert table in permitted_tables, "Deleting wrong type."

        params = sqlvalues(
            deleted=PackagePublishingStatus.DELETED, now=UTC_NOW,
            removal_comment=removal_comment, removed_by=removed_by)

        IMasterStore(publication_class).execute("\n".join([
            "UPDATE %s" % table,
            """
            SET
                status = %(deleted)s,
                datesuperseded = %(now)s,
                removed_by = %(removed_by)s,
                removal_comment = %(removal_comment)s
            """ % params,
            "WHERE id IN %s" % sqlvalues(ids),
            ]))

    def requestDeletion(self, sources, removed_by, removal_comment=None):
        """See `IPublishingSet`."""
        sources = list(sources)
        if len(sources) == 0:
            return

        spph_ids = [spph.id for spph in sources]
        self.setMultipleDeleted(
            SourcePackagePublishingHistory, spph_ids, removed_by,
            removal_comment=removal_comment)

<<<<<<< HEAD
=======
        getUtility(IDistroSeriesDifferenceJobSource).createForSPPHs(sources)

>>>>>>> 1cea23f9
        # Mark binary publications deleted.
        bpph_ids = [
            bpph.id
            for source, bpph, bin, bin_name, arch
                in self.getBinaryPublicationsForSources(sources)]
        if len(bpph_ids) > 0:
            self.setMultipleDeleted(
                BinaryPackagePublishingHistory, bpph_ids, removed_by,
                removal_comment=removal_comment)

    def getNearestAncestor(
        self, package_name, archive, distroseries, pocket=None,
        status=None, binary=False):
        """See `IPublishingSet`."""
        if status is None:
            status = PackagePublishingStatus.PUBLISHED

        if binary:
            ancestries = archive.getAllPublishedBinaries(
                name=package_name, exact_match=True, pocket=pocket,
                status=status, distroarchseries=distroseries.architectures)
        else:
            ancestries = archive.getPublishedSources(
                name=package_name, exact_match=True, pocket=pocket,
                status=status, distroseries=distroseries)

        try:
            return ancestries[0]
        except IndexError:
            return None<|MERGE_RESOLUTION|>--- conflicted
+++ resolved
@@ -338,19 +338,6 @@
         self.datesuperseded = UTC_NOW
         self.removed_by = removed_by
         self.removal_comment = removal_comment
-<<<<<<< HEAD
-
-    def requestDeletion(self, removed_by, removal_comment=None):
-        """See `IPublishing`."""
-        self.setDeleted(removed_by, removal_comment)
-        if ISourcePackagePublishingHistory.providedBy(self):
-            if self.archive == self.distroseries.main_archive:
-                dsd_job_source = getUtility(IDistroSeriesDifferenceJobSource)
-                dsd_job_source.createForPackagePublication(
-                    self.distroseries,
-                    self.sourcepackagerelease.sourcepackagename, self.pocket)
-=======
->>>>>>> 1cea23f9
 
     def requestObsolescence(self):
         """See `IArchivePublisher`."""
@@ -904,11 +891,7 @@
     def requestDeletion(self, removed_by, removal_comment=None):
         """See `IPublishing`."""
         self.setDeleted(removed_by, removal_comment)
-<<<<<<< HEAD
-        if self.archive == self.distroseries.main_archive:
-=======
         if self.archive.is_main:
->>>>>>> 1cea23f9
             dsd_job_source = getUtility(IDistroSeriesDifferenceJobSource)
             dsd_job_source.createForPackagePublication(
                 self.distroseries,
@@ -2017,11 +2000,8 @@
             SourcePackagePublishingHistory, spph_ids, removed_by,
             removal_comment=removal_comment)
 
-<<<<<<< HEAD
-=======
         getUtility(IDistroSeriesDifferenceJobSource).createForSPPHs(sources)
 
->>>>>>> 1cea23f9
         # Mark binary publications deleted.
         bpph_ids = [
             bpph.id
