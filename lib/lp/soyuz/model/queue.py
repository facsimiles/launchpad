# GNU Affero General Public License version 3 (see the file LICENSE).

# pylint: disable-msg=E0611,W0212

__metaclass__ = type
__all__ = [
    'PackageUploadQueue',
    'PackageUpload',
    'PackageUploadBuild',
    'PackageUploadSource',
    'PackageUploadCustom',
    'PackageUploadSet',
    ]

import os
import shutil
import StringIO
import tempfile

from email.mime.multipart import MIMEMultipart
from email.mime.text import MIMEText

from storm.locals import Desc, In, Join
from storm.store import Store
from sqlobject import ForeignKey, SQLMultipleJoin, SQLObjectNotFound
from zope.component import getUtility
from zope.interface import implements

# XXX 2009-05-10 julian
# This should not import from archivepublisher, but to avoid
# that it needs a bit of redesigning here around the publication stuff.
from lp.archivepublisher.config import getPubConfig
from lp.archivepublisher.customupload import CustomUploadError
from lp.archivepublisher.utils import get_ppa_reference
from lp.archiveuploader.changesfile import ChangesFile
from lp.archiveuploader.tagfiles import parse_tagfile_lines
from lp.archiveuploader.utils import safe_fix_maintainer
from canonical.cachedproperty import cachedproperty
from canonical.config import config
from canonical.database.constants import UTC_NOW
from canonical.database.datetimecol import UtcDateTimeCol
from canonical.database.enumcol import EnumCol
from canonical.database.sqlbase import SQLBase, sqlvalues
from canonical.encoding import guess as guess_encoding, ascii_smash
from canonical.launchpad.helpers import get_email_template
from lp.soyuz.interfaces.binarypackagerelease import (
    BinaryPackageFormat)
from canonical.launchpad.interfaces.launchpad import ILaunchpadCelebrities
from lp.soyuz.interfaces.queue import (
    PackageUploadStatus, PackageUploadCustomFormat)
from lp.registry.interfaces.person import IPersonSet
from lp.registry.interfaces.pocket import (
    PackagePublishingPocket, pocketsuffix)
from lp.soyuz.interfaces.publishing import (
    IPublishingSet, ISourcePackagePublishingHistory)
from lp.soyuz.interfaces.queue import (
    IPackageUpload, IPackageUploadBuild, IPackageUploadCustom,
    IPackageUploadQueue, IPackageUploadSource, IPackageUploadSet,
    NonBuildableSourceUploadError, QueueBuildAcceptError,
    QueueInconsistentStateError, QueueSourceAcceptError,
    QueueStateWriteProtectedError)
from lp.soyuz.pas import BuildDaemonPackagesArchSpecific
from canonical.launchpad.mail import (
    format_address, signed_message_from_string, sendmail)
from lp.soyuz.scripts.processaccepted import (
    close_bugs_for_queue_item)
from lp.soyuz.scripts.packagecopier import update_files_privacy
from canonical.librarian.interfaces import DownloadFailed
from canonical.librarian.utils import copy_and_close
from canonical.launchpad.webapp import canonical_url
from canonical.launchpad.webapp.interfaces import NotFoundError
from canonical.launchpad.interfaces.lpstorm import IMasterStore


# There are imports below in PackageUploadCustom for various bits
# of the archivepublisher which cause circular import errors if they
# are placed here.


def debug(logger, msg):
    """Shorthand debug notation for publish() methods."""
    if logger is not None:
        logger.debug(msg)


class PassthroughStatusValue:
    """A wrapper to allow setting PackageUpload.status."""

    def __init__(self, value):
        self.value = value


def validate_status(self, attr, value):
    # Is the status wrapped in the special passthrough class?
    if isinstance(value, PassthroughStatusValue):
        return value.value

    if self._SO_creating:
        return value
    else:
        raise QueueStateWriteProtectedError(
            'Directly write on queue status is forbidden use the '
            'provided methods to set it.')


def sanitize_string(s):
    """Make sure string does not trigger 'ascii' codec errors.

    Convert string to unicode if needed so that characters outside
    the (7-bit) ASCII range do not cause errors like these:

        'ascii' codec can't decode byte 0xc4 in position 21: ordinal
        not in range(128)
    """
    if isinstance(s, unicode):
        return s
    else:
        return guess_encoding(s)


class PackageUploadQueue:

    implements(IPackageUploadQueue)

    def __init__(self, distroseries, status):
        self.distroseries = distroseries
        self.status = status


class LanguagePackEncountered(Exception):
    """Thrown when not wanting to email notifications for language packs."""


class PackageUpload(SQLBase):
    """A Queue item for Lucille."""
    implements(IPackageUpload)

    _defaultOrder = ['id']

    status = EnumCol(dbName='status', unique=False, notNull=True,
                     default=PackageUploadStatus.NEW,
                     schema=PackageUploadStatus,
                     storm_validator=validate_status)

    date_created = UtcDateTimeCol(notNull=False, default=UTC_NOW)

    distroseries = ForeignKey(dbName="distroseries",
                               foreignKey='DistroSeries')

    pocket = EnumCol(dbName='pocket', unique=False, notNull=True,
                     schema=PackagePublishingPocket)

    changesfile = ForeignKey(
        dbName='changesfile', foreignKey="LibraryFileAlias", notNull=False)

    archive = ForeignKey(dbName="archive", foreignKey="Archive", notNull=True)

    signing_key = ForeignKey(foreignKey='GPGKey', dbName='signing_key',
                             notNull=False)

    # XXX julian 2007-05-06:
    # Sources should not be SQLMultipleJoin, there is only ever one
    # of each at most.

    # Join this table to the PackageUploadBuild and the
    # PackageUploadSource objects which are related.
    sources = SQLMultipleJoin('PackageUploadSource',
                              joinColumn='packageupload')
    builds = SQLMultipleJoin('PackageUploadBuild',
                             joinColumn='packageupload')

    # Also the custom files associated with the build.
    customfiles = SQLMultipleJoin('PackageUploadCustom',
                                  joinColumn='packageupload')

    @property
    def custom_file_urls(self):
        """See `IPackageUpload`."""
        return tuple(
            file.libraryfilealias.getURL() for file in self.customfiles)

    def setNew(self):
        """See `IPackageUpload`."""
        if self.status == PackageUploadStatus.NEW:
            raise QueueInconsistentStateError(
                'Queue item already new')
        self.status = PassthroughStatusValue(PackageUploadStatus.NEW)

    def setUnapproved(self):
        """See `IPackageUpload`."""
        if self.status == PackageUploadStatus.UNAPPROVED:
            raise QueueInconsistentStateError(
                'Queue item already unapproved')
        self.status = PassthroughStatusValue(PackageUploadStatus.UNAPPROVED)

    def setAccepted(self):
        """See `IPackageUpload`."""
        # Explode if something wrong like warty/RELEASE pass through
        # NascentUpload/UploadPolicies checks for 'ubuntu' main distro.
        if not self.archive.allowUpdatesToReleasePocket():
            assert self.distroseries.canUploadToPocket(self.pocket), (
                "Not permitted acceptance in the %s pocket in a "
                "series in the '%s' state." % (
                self.pocket.name, self.distroseries.status.name))

        if self.status == PackageUploadStatus.ACCEPTED:
            raise QueueInconsistentStateError(
                'Queue item already accepted')

        for source in self.sources:
            source.verifyBeforeAccept()
            # if something goes wrong we will raise an exception
            # (QueueSourceAcceptError) before setting any value.
            # Mask the error with state-machine default exception
            try:
                source.checkComponentAndSection()
            except QueueSourceAcceptError, info:
                raise QueueInconsistentStateError(info)

        self._checkForBinariesinDestinationArchive(
            [queue_build.build for queue_build in self.builds])
        for queue_build in self.builds:
            try:
                queue_build.checkComponentAndSection()
            except QueueBuildAcceptError, info:
                raise QueueInconsistentStateError(info)

        # if the previous checks applied and pass we do set the value
        self.status = PassthroughStatusValue(PackageUploadStatus.ACCEPTED)

    def _checkForBinariesinDestinationArchive(self, builds):
        """
        Check for existing binaries (in destination archive) for all binary
        uploads to be accepted.

        Before accepting binary uploads we check whether any of the binaries
        already exists in the destination archive and raise an exception
        (QueueInconsistentStateError) if this is the case.

        The only way to find pre-existing binaries is to match on binary
        package file names.
        """
        if len(builds) == 0:
            return

        # Collects the binary file names for all builds.
        inner_query = """
            SELECT DISTINCT lfa.filename
            FROM
                binarypackagefile bpf, binarypackagerelease bpr,
                libraryfilealias lfa
            WHERE
                bpr.build IN %s
                AND bpf.binarypackagerelease = bpr.id
                AND bpf.libraryfile = lfa.id
        """ % sqlvalues([build.id for build in builds])

        # Check whether any of the binary file names have already been
        # published in the destination archive.
        query = """
            SELECT DISTINCT lfa.filename
            FROM
                binarypackagefile bpf, binarypackagepublishinghistory bpph,
                distroarchseries das, distroseries ds, libraryfilealias lfa
            WHERE
                bpph.archive = %s
                AND bpph.distroarchseries = das.id
                AND bpph.dateremoved IS NULL
                AND das.distroseries = ds.id
                AND ds.distribution = %s
                AND bpph.binarypackagerelease = bpf.binarypackagerelease
                AND bpf.libraryfile = lfa.id
                AND lfa.filename IN (%%s)
        """ % sqlvalues(self.archive, self.distroseries.distribution)
        # Inject the inner query.
        query %= inner_query

        store = Store.of(self)
        result_set = store.execute(query)
        known_filenames = [row[0] for row in result_set.get_all()]

        # Do any of the files to be uploaded already exist in the destination
        # archive?
        if len(known_filenames) > 0:
            filename_list = "\n\t%s".join(
                [filename for filename in known_filenames])
            raise QueueInconsistentStateError(
                'The following files are already published in %s:\n%s' % (
                    self.archive.displayname, filename_list))

    def setDone(self):
        """See `IPackageUpload`."""
        if self.status == PackageUploadStatus.DONE:
            raise QueueInconsistentStateError(
                'Queue item already done')
        self.status = PassthroughStatusValue(PackageUploadStatus.DONE)

    def setRejected(self):
        """See `IPackageUpload`."""
        if self.status == PackageUploadStatus.REJECTED:
            raise QueueInconsistentStateError(
                'Queue item already rejected')
        self.status = PassthroughStatusValue(PackageUploadStatus.REJECTED)

    def _closeBugs(self, changesfile_path, logger=None):
        """Close bugs for a just-accepted source.

        :param changesfile_path: path to the context changesfile.
        :param logger: optional context Logger object (used on DEBUG level);

        It does not close bugs for PPA sources.
        """
        if self.isPPA():
            debug(logger, "Not closing bugs for PPA source.")
            return

        debug(logger, "Closing bugs.")
        changesfile_object = open(changesfile_path, 'r')
        close_bugs_for_queue_item(
            self, changesfile_object=changesfile_object)
        changesfile_object.close()

    def _validateBuildsForSource(self, sourcepackagerelease, builds):
        """Check if the sourcepackagerelease generates at least one build.

        :raise NonBuildableSourceUploadError: when the uploaded source
            doesn't result in any builds in its targeted distroseries.
        """
        if len(builds) == 0 and self.isPPA():
            raise NonBuildableSourceUploadError(
                "Cannot build any of the architectures requested: %s" %
                sourcepackagerelease.architecturehintlist)

    def _giveKarma(self):
        """Assign karma as appropriate for an accepted upload."""
        # Give some karma to the uploader for source uploads only.
        if self.sources.count() == 0:
            return

        changed_by = self.sources[0].sourcepackagerelease.creator
        if self.signing_key is not None:
            uploader = self.signing_key.owner
        else:
            uploader = None

        if self.archive.is_ppa:
            main_karma_action = 'ppauploadaccepted'
        else:
            main_karma_action = 'distributionuploadaccepted'

        distribution = self.distroseries.distribution
        sourcepackagename = self.sources[
            0].sourcepackagerelease.sourcepackagename

        # The package creator always gets his karma.
        changed_by.assignKarma(
            main_karma_action, distribution=distribution,
            sourcepackagename=sourcepackagename)

        if self.archive.is_ppa:
            return

        # If a sponsor was involved, give him some too.
        if uploader is not None and changed_by != uploader:
            uploader.assignKarma(
                'sponsoruploadaccepted', distribution=distribution,
                sourcepackagename=sourcepackagename)

    def acceptFromUploader(self, changesfile_path, logger=None):
        """See `IPackageUpload`."""
        assert not self.is_delayed_copy, 'Cannot process delayed copies.'

        debug(logger, "Setting it to ACCEPTED")
        self.setAccepted()

        # If it is a pure-source upload we can further process it
        # in order to have a pending publishing record in place.
        # This change is based on discussions for bug #77853 and aims
        # to fix a deficiency on published file lookup system.
        if not self._isSingleSourceUpload():
            return

        debug(logger, "Creating PENDING publishing record.")
        [pub_source] = self.realiseUpload()
        pas_verify = BuildDaemonPackagesArchSpecific(
            config.builddmaster.root, self.distroseries)
        builds = pub_source.createMissingBuilds(
            pas_verify=pas_verify, logger=logger)
        self._validateBuildsForSource(pub_source.sourcepackagerelease, builds)
        self._closeBugs(changesfile_path, logger)
        self._giveKarma()

    def acceptFromQueue(self, announce_list, logger=None, dry_run=False):
        """See `IPackageUpload`."""
        assert not self.is_delayed_copy, 'Cannot process delayed copies.'

        self.setAccepted()
        changes_file_object = StringIO.StringIO(self.changesfile.read())
        self.notify(
            announce_list=announce_list, logger=logger, dry_run=dry_run,
            changes_file_object=changes_file_object)
        self.syncUpdate()

        # If this is a single source upload we can create the
        # publishing records now so that the user doesn't have to
        # wait for a publisher cycle (which calls process-accepted
        # to do this).
        if self._isSingleSourceUpload():
            [pub_source] = self.realiseUpload()
            builds = pub_source.createMissingBuilds()
            self._validateBuildsForSource(
                pub_source.sourcepackagerelease, builds)

        # When accepting packages, we must also check the changes file
        # for bugs to close automatically.
        close_bugs_for_queue_item(self)

        # Give some karma!
        self._giveKarma()

    def acceptFromCopy(self):
        """See `IPackageUpload`."""
        assert self.is_delayed_copy, 'Can only process delayed-copies.'
        assert self.sources.count() == 1, (
            'Source is mandatory for delayed copies.')
        self.setAccepted()

    def rejectFromQueue(self, logger=None, dry_run=False):
        """See `IPackageUpload`."""
        self.setRejected()
        changes_file_object = StringIO.StringIO(self.changesfile.read())
        self.notify(
            logger=logger, dry_run=dry_run,
            changes_file_object=changes_file_object)
        self.syncUpdate()

    @property
    def is_delayed_copy(self):
        """See `IPackageUpload`."""
        return self.changesfile is None

    def _isSingleSourceUpload(self):
        """Return True if this upload contains only a single source."""
        return ((self.sources.count() == 1) and
                (self.builds.count() == 0) and
                (self.customfiles.count() == 0))

    # XXX cprov 2006-03-14: Following properties should be redesigned to
    # reduce the duplicated code.
    @cachedproperty
    def contains_source(self):
        """See `IPackageUpload`."""
        return self.sources

    @cachedproperty
    def contains_build(self):
        """See `IPackageUpload`."""
        return self.builds

    def isAutoSyncUpload(self, changed_by_email):
        """See `IPackageUpload`."""
        katie = getUtility(ILaunchpadCelebrities).katie
        changed_by = self._emailToPerson(changed_by_email)
        return (not self.signing_key
                and self.contains_source and not self.contains_build
                and changed_by == katie
                and self.pocket != PackagePublishingPocket.SECURITY)

    @cachedproperty
    def _customFormats(self):
        """Return the custom upload formats contained in this upload."""
        return [custom.customformat for custom in self.customfiles]

    @cachedproperty
    def contains_installer(self):
        """See `IPackageUpload`."""
        return (PackageUploadCustomFormat.DEBIAN_INSTALLER
                in self._customFormats)

    @cachedproperty
    def contains_translation(self):
        """See `IPackageUpload`."""
        return (PackageUploadCustomFormat.ROSETTA_TRANSLATIONS
                in self._customFormats)

    @cachedproperty
    def contains_upgrader(self):
        """See `IPackageUpload`."""
        return (PackageUploadCustomFormat.DIST_UPGRADER
                in self._customFormats)

    @cachedproperty
    def contains_ddtp(self):
        """See `IPackageUpload`."""
        return (PackageUploadCustomFormat.DDTP_TARBALL
                in self._customFormats)

    @cachedproperty
    def displayname(self):
        """See `IPackageUpload`"""
        names = []
        for queue_source in self.sources:
            names.append(queue_source.sourcepackagerelease.name)
        for queue_build in self.builds:
            names.append(queue_build.build.sourcepackagerelease.name)
        for queue_custom in self.customfiles:
            names.append(queue_custom.libraryfilealias.filename)
        # Make sure the list items have a whitespace separator so
        # that they can be wrapped in table cells in the UI.
        ret = ", ".join(names)
        if self.is_delayed_copy:
            ret += " (delayed)"
        return ret

    @cachedproperty
    def displayarchs(self):
        """See `IPackageUpload`"""
        archs = []
        for queue_source in self.sources:
            archs.append('source')
        for queue_build in self.builds:
            archs.append(queue_build.build.distroarchseries.architecturetag)
        for queue_custom in self.customfiles:
            archs.append(queue_custom.customformat.title)
        return ", ".join(archs)

    @cachedproperty
    def displayversion(self):
        """See `IPackageUpload`"""
        if self.sources:
            return self.sources[0].sourcepackagerelease.version
        if self.builds:
            return self.builds[0].build.sourcepackagerelease.version
        if self.customfiles:
            return '-'

    @cachedproperty
    def sourcepackagerelease(self):
        """The source package release related to this queue item.

        This is currently heuristic but may be more easily calculated later.
        """
        if self.sources:
            return self.sources[0].sourcepackagerelease
        elif self.builds:
            return self.builds[0].build.sourcepackagerelease
        else:
            return None

    @property
    def my_source_package_release(self):
        """The source package release related to this queue item.

        al-maisan, Wed, 30 Sep 2009 17:58:31 +0200:
        The cached property version above behaves very finicky in
        tests and I've had a *hell* of a time revising these and
        making them pass.

        In any case, Celso's advice was to stay away from it
        and I am hence introducing this non-cached variant for
        usage inside the content class.
        """
        if self.sources is not None and self.sources.count() > 0:
            return self.sources[0].sourcepackagerelease
        elif self.builds is not None and self.builds.count() > 0:
            return self.builds[0].build.sourcepackagerelease
        else:
            return None

    def realiseUpload(self, logger=None):
        """See `IPackageUpload`."""
        assert self.status == PackageUploadStatus.ACCEPTED, (
            "Can not publish a non-ACCEPTED queue record (%s)" % self.id)
        # Explode if something wrong like warty/RELEASE pass through
        # NascentUpload/UploadPolicies checks
        if not self.archive.allowUpdatesToReleasePocket():
            assert self.distroseries.canUploadToPocket(self.pocket), (
                "Not permitted to publish to the %s pocket in a "
                "series in the '%s' state." % (
                self.pocket.name, self.distroseries.status.name))

        publishing_records = []
        # In realising an upload we first load all the sources into
        # the publishing tables, then the binaries, then we attempt
        # to publish the custom objects.
        for queue_source in self.sources:
            queue_source.verifyBeforePublish()
            publishing_records.append(queue_source.publish(logger))
        for queue_build in self.builds:
            publishing_records.extend(queue_build.publish(logger))
        for customfile in self.customfiles:
            try:
                customfile.publish(logger)
            except CustomUploadError, e:
                if logger is not None:
                    logger.error("Queue item ignored: %s" % e)
                    return []

        # Adjust component and file privacy of delayed_copies.
        if self.is_delayed_copy:
            for pub_record in publishing_records:
                pub_record.overrideFromAncestry()

                # Grab the .changes file of the original source package while
                # it's available.
                changes_file = None
                if ISourcePackagePublishingHistory.providedBy(pub_record):
                    release = pub_record.sourcepackagerelease
                    changes_file = release.package_upload.changesfile

                for new_file in update_files_privacy(pub_record):
                    debug(logger,
                          "Re-uploaded %s to librarian" % new_file.filename)
                if ISourcePackagePublishingHistory.providedBy(pub_record):
                    pas_verify = BuildDaemonPackagesArchSpecific(
                        config.builddmaster.root, self.distroseries)
                    pub_record.createMissingBuilds(
                        pas_verify=pas_verify, logger=logger)

                if changes_file is not None:
                    debug(
                        logger,
                        "sending email to %s" % self.distroseries.changeslist)
                    changes_file_object = StringIO.StringIO(
                        changes_file.read())
                    self.notify(
                        announce_list=self.distroseries.changeslist,
                        changes_file_object=changes_file_object,
                        allow_unsigned=True, logger=logger)
                    self.syncUpdate()

        self.setDone()

        return publishing_records

    def addSource(self, spr):
        """See `IPackageUpload`."""
        return PackageUploadSource(
            packageupload=self,
            sourcepackagerelease=spr.id
            )

    def addBuild(self, build):
        """See `IPackageUpload`."""
        return PackageUploadBuild(
            packageupload=self,
            build=build.id
            )

    def addCustom(self, library_file, custom_type):
        """See `IPackageUpload`."""
        return PackageUploadCustom(
            packageupload=self,
            libraryfilealias=library_file.id,
            customformat=custom_type
            )

    def isPPA(self):
        """See `IPackageUpload`."""
        return self.archive.is_ppa

    def _stripPgpSignature(self, changes_lines):
        """Strip any PGP signature from the supplied changes lines."""
        text = "".join(changes_lines)
        signed_message = signed_message_from_string(text)
        # For unsigned '.changes' files we'll get a None `signedContent`.
        if signed_message.signedContent is not None:
            return signed_message.signedContent.splitlines(True)
        else:
            return changes_lines

    def _getChangesDict(self, changes_file_object=None, allow_unsigned=None):
        """Return a dictionary with changes file tags in it."""
        changes_lines = None
        if changes_file_object is None:
            changes_file_object = self.changesfile
            changes_lines = self.changesfile.read().splitlines(True)
        else:
            changes_lines = changes_file_object.readlines()

        # Rewind the file so that the next read starts at offset zero. Please
        # note that a LibraryFileAlias does not support seek operations.
        if hasattr(changes_file_object, "seek"):
            changes_file_object.seek(0)

        # When the 'changesfile' content comes from a different
        # `PackageUpload` instance (e.g. when dealing with delayed copies)
        # we need to be able to specify the "allow unsigned" flag explicitly.
        # In that case the presence of the signing key is immaterial.
        if allow_unsigned is None:
            unsigned = not self.signing_key
        else:
            unsigned = allow_unsigned
        changes = parse_tagfile_lines(changes_lines, allow_unsigned=unsigned)

        if self.isPPA():
            # Leaving the PGP signature on a package uploaded to a PPA
            # leaves the possibility of someone hijacking the notification
            # and uploading to the Ubuntu archive as the signer.
            changes_lines = self._stripPgpSignature(changes_lines)

        return changes, changes_lines

    def _buildUploadedFilesList(self):
        """Return a list of tuples of (filename, component, section).

        Component and section are only set where the file is a source upload.
        If an empty list is returned, it means there are no files.
        Raises LanguagePackRejection if a language pack is detected.
        No emails should be sent for language packs.
        """
        files = []
        if self.contains_source:
            [source] = self.sources
            spr = source.sourcepackagerelease
            # Bail out early if this is an upload for the translations
            # section.
            if spr.section.name == 'translations':
                debug(self.logger,
                    "Skipping acceptance and announcement, it is a "
                    "language-package upload.")
                raise LanguagePackEncountered
            for sprfile in spr.files:
                files.append(
                    (sprfile.libraryfile.filename, spr.component.name,
                     spr.section.name))

        # Component and section don't get set for builds and custom, since
        # this information is only used in the summary string for source
        # uploads.
        for build in self.builds:
            for bpr in build.build.binarypackages:
                files.extend(
                    [(bpf.libraryfile.filename,'','') for bpf in bpr.files])

        if self.customfiles:
            files.extend(
                [(file.libraryfilealias.filename,'','')
                for file in self.customfiles])

        return files

    def _buildSummary(self, files):
        """Build a summary string based on the files present in the upload."""
        summary = []
        for filename, component, section in files:
            if self.status == PackageUploadStatus.NEW:
                summary.append("NEW: %s" % filename)
            else:
                summary.append(" OK: %s" % filename)
                if filename.endswith("dsc"):
                    summary.append("     -> Component: %s Section: %s" % (
                        component, section))
        return summary

    def _handleCommonBodyContent(self, message, changes):
        """Put together pieces of the body common to all emails.

        Sets the date, changed-by, maintainer, signer and origin properties on
        the message as appropriate.

        :message: An object containing the various pieces of the notification
            email.
        :changes: A dictionary with the changes file content.
        """
        # Add the date field.
        message.DATE = 'Date: %s' % changes['date']

        # Add the debian 'Changed-By:' field.
        changed_by = changes.get('changed-by')
        if changed_by is not None:
            changed_by = sanitize_string(changed_by)
            message.CHANGEDBY = '\nChanged-By: %s' % changed_by

        # Add maintainer if present and different from changed-by.
        maintainer = changes.get('maintainer')
        if maintainer is not None:
            maintainer = sanitize_string(maintainer)
            if maintainer != changed_by:
                message.MAINTAINER = '\nMaintainer: %s' % maintainer

        # Add a 'Signed-By:' line if this is a signed upload and the
        # signer/sponsor differs from the changed-by.
        if self.signing_key is not None:
            # This is a signed upload.
            signer = self.signing_key.owner

            signer_name = sanitize_string(signer.displayname)
            signer_email = sanitize_string(signer.preferredemail.email)

            signer_signature = '%s <%s>' % (signer_name, signer_email)

            if changed_by != signer_signature:
                message.SIGNER = '\nSigned-By: %s' % signer_signature

        # Add the debian 'Origin:' field if present.
        if changes.get('origin') is not None:
            message.ORIGIN = '\nOrigin: %s' % changes['origin']

        if self.sources or self.builds:
            message.SPR_URL = canonical_url(self.my_source_package_release)

    def _sendRejectionNotification(
        self, recipients, changes_lines, changes, summary_text, dry_run,
        changesfile_content):
        """Send a rejection email."""

        class PPARejectedMessage:
            """PPA rejected message."""
            template = get_email_template('ppa-upload-rejection.txt')
            SUMMARY = sanitize_string(summary_text)
            CHANGESFILE = sanitize_string(
                ChangesFile.formatChangesComment("".join(changes_lines)))
            USERS_ADDRESS = config.launchpad.users_address

        class RejectedMessage:
            """Rejected message."""
            template = get_email_template('upload-rejection.txt')
            SUMMARY = sanitize_string(summary_text)
            CHANGESFILE = sanitize_string(
                ChangesFile.formatChangesComment(changes['changes']))
            CHANGEDBY = ''
            ORIGIN = ''
            SIGNER = ''
            MAINTAINER = ''
            SPR_URL = ''
            USERS_ADDRESS = config.launchpad.users_address,

        default_recipient = "%s <%s>" % (
            config.uploader.default_recipient_name,
            config.uploader.default_recipient_address)
        if not recipients:
            recipients = [default_recipient]

        debug(self.logger, "Sending rejection email.")
        if self.isPPA():
            message = PPARejectedMessage
            attach_changes = False
        else:
            message = RejectedMessage
            attach_changes = True

        self._handleCommonBodyContent(message, changes)
        if summary_text is None:
            message.SUMMARY = 'Rejected by archive administrator.'

        body = message.template % message.__dict__

        self._sendMail(
            recipients, "%s rejected" % self.changesfile.filename,
            body, dry_run, changesfile_content=changesfile_content,
            attach_changes=attach_changes)

    def _sendSuccessNotification(
        self, recipients, announce_list, changes_lines, changes,
        summarystring, dry_run, changesfile_content):
        """Send a success email."""

        def do_sendmail(message, recipients=recipients, from_addr=None,
                        bcc=None):
            """Perform substitutions on a template and send the email."""
            self._handleCommonBodyContent(message, changes)
            body = message.template % message.__dict__

            # Weed out duplicate name entries.
            names = ', '.join(set(self.displayname.split(', ')))

            # Construct the suite name according to Launchpad/Soyuz
            # convention.
            pocket_suffix = pocketsuffix[self.pocket]
            if pocket_suffix:
                suite = '%s%s' % (self.distroseries.name, pocket_suffix)
            else:
                suite = self.distroseries.name

            subject = '[%s/%s] %s %s (%s)' % (
                self.distroseries.distribution.name, suite, names,
                self.displayversion, message.STATUS)

            if self.isPPA():
                subject = "[PPA %s] %s" % (
                    get_ppa_reference(self.archive), subject)
                attach_changes = False
            else:
                attach_changes = True

            self._sendMail(
                recipients, subject, body, dry_run, from_addr=from_addr,
                bcc=bcc, changesfile_content=changesfile_content,
                attach_changes=attach_changes)

        class NewMessage:
            """New message."""
            template = get_email_template('upload-new.txt')

            STATUS = "New"
            SUMMARY = summarystring
            CHANGESFILE = sanitize_string(
                ChangesFile.formatChangesComment(changes['changes']))
            DISTRO = self.distroseries.distribution.title
            if announce_list:
                ANNOUNCE = 'Announcing to %s' % announce_list
            else:
                ANNOUNCE = 'No announcement sent'

        class UnapprovedMessage:
            """Unapproved message."""
            template = get_email_template('upload-accepted.txt')

            STATUS = "Waiting for approval"
            SUMMARY = summarystring + (
                    "\nThis upload awaits approval by a distro manager\n")
            CHANGESFILE = sanitize_string(
                ChangesFile.formatChangesComment(changes['changes']))
            DISTRO = self.distroseries.distribution.title
            if announce_list:
                ANNOUNCE = 'Announcing to %s' % announce_list
            else:
                ANNOUNCE = 'No announcement sent'
            CHANGEDBY = ''
            ORIGIN = ''
            SIGNER = ''
            MAINTAINER = ''
            SPR_URL = ''

        class AcceptedMessage:
            """Accepted message."""
            template = get_email_template('upload-accepted.txt')

            STATUS = "Accepted"
            SUMMARY = summarystring
            CHANGESFILE = sanitize_string(
                ChangesFile.formatChangesComment(changes['changes']))
            DISTRO = self.distroseries.distribution.title
            if announce_list:
                ANNOUNCE = 'Announcing to %s' % announce_list
            else:
                ANNOUNCE = 'No announcement sent'
            CHANGEDBY = ''
            ORIGIN = ''
            SIGNER = ''
            MAINTAINER = ''
            SPR_URL = ''

        class PPAAcceptedMessage:
            """PPA accepted message."""
            template = get_email_template('ppa-upload-accepted.txt')

            STATUS = "Accepted"
            SUMMARY = summarystring
            CHANGESFILE = guess_encoding(
                ChangesFile.formatChangesComment("".join(changes_lines)))

        class AnnouncementMessage:
            template = get_email_template('upload-announcement.txt')

            STATUS = "Accepted"
            SUMMARY = summarystring
            CHANGESFILE = sanitize_string(
                ChangesFile.formatChangesComment(changes['changes']))
            CHANGEDBY = ''
            ORIGIN = ''
            SIGNER = ''
            MAINTAINER = ''
            SPR_URL = ''

        # The template is ready.  The remainder of this function deals with
        # whether to send a 'new' message, an acceptance message and/or an
        # announcement message.

        if self.status == PackageUploadStatus.NEW:
            # This is an unknown upload.
            do_sendmail(NewMessage)
            return

        # Unapproved uploads coming from an insecure policy only send
        # an acceptance message.
        if self.status == PackageUploadStatus.UNAPPROVED:
            # Only send an acceptance message.
            do_sendmail(UnapprovedMessage)
            return

        if self.isPPA():
            # PPA uploads receive an acceptance message.
            do_sendmail(PPAAcceptedMessage)
            return

        # Auto-approved uploads to backports skips the announcement,
        # they are usually processed with the sync policy.
        if self.pocket == PackagePublishingPocket.BACKPORTS:
            debug(self.logger, "Skipping announcement, it is a BACKPORT.")

            do_sendmail(AcceptedMessage)
            return

        # Auto-approved binary-only uploads to security skip the
        # announcement, they are usually processed with the security policy.
        if (self.pocket == PackagePublishingPocket.SECURITY
            and not self.contains_source):
            # We only send announcements if there is any source in the upload.
            debug(self.logger,
                "Skipping announcement, it is a binary upload to SECURITY.")
            do_sendmail(AcceptedMessage)
            return

        # Fallback, all the rest coming from insecure, secure and sync
        # policies should send an acceptance and an announcement message.
        do_sendmail(AcceptedMessage)

        # Don't send announcements for Debian auto sync uploads.
        if self.isAutoSyncUpload(changed_by_email=changes['changed-by']):
            return

        if announce_list:
            if not self.signing_key:
                from_addr = None
            else:
                from_addr = guess_encoding(changes['changed-by'])

            do_sendmail(
                AnnouncementMessage,
                recipients=[str(announce_list)],
                from_addr=from_addr,
                bcc="%s_derivatives@packages.qa.debian.org" %
                    self.displayname)

    def notify(self, announce_list=None, summary_text=None,
               changes_file_object=None, logger=None, dry_run=False,
               allow_unsigned=None):
        """See `IPackageUpload`."""

        self.logger = logger

        # If this is a binary or mixed upload, we don't send *any* emails
        # provided it's not a rejection or a security upload:
        if(self.contains_build and
           self.status != PackageUploadStatus.REJECTED and
           self.pocket != PackagePublishingPocket.SECURITY):
            debug(self.logger, "Not sending email, upload contains binaries.")
            return

        # XXX julian 2007-05-11:
        # Requiring an open changesfile object is a bit ugly but it is
        # required because of several problems:
        # a) We don't know if the librarian has the file committed or not yet
        # b) Passing a ChangesFile object instead means that we get an
        #    unordered dictionary which can't be translated back exactly for
        #    the email's summary section.
        # For now, it's just easier to re-read the original file if the caller
        # requires us to do that instead of using the librarian's copy.
        changes, changes_lines = self._getChangesDict(
            changes_file_object, allow_unsigned=allow_unsigned)

        # "files" will contain a list of tuples of filename,component,section.
        # If files is empty, we don't need to send an email if this is not
        # a rejection.
        try:
            files = self._buildUploadedFilesList()
        except LanguagePackEncountered:
            # Don't send emails for language packs.
            return

        if not files and self.status != PackageUploadStatus.REJECTED:
            return

        summary = self._buildSummary(files)
        if summary_text:
            summary.append(summary_text)
        summarystring = "\n".join(summary)

        recipients = self._getRecipients(changes)

        # There can be no recipients if none of the emails are registered
        # in LP.
        if not recipients:
            debug(self.logger,"No recipients on email, not sending.")
            return

        # Make the content of the actual changes file available to the
        # various email generating/sending functions.
        if changes_file_object is not None:
            changesfile_content = changes_file_object.read()
        else:
            changesfile_content = 'No changes file content available'

        # If we need to send a rejection, do it now and return early.
        if self.status == PackageUploadStatus.REJECTED:
            self._sendRejectionNotification(
                recipients, changes_lines, changes, summary_text, dry_run,
                changesfile_content)
            return

        self._sendSuccessNotification(
            recipients, announce_list, changes_lines, changes, summarystring,
            dry_run, changesfile_content)

    def _getRecipients(self, changes):
        """Return a list of recipients for notification emails."""
        candidate_recipients = []
        debug(self.logger, "Building recipients list.")
        changer = self._emailToPerson(changes['changed-by'])

        if self.signing_key:
            # This is a signed upload.
            signer = self.signing_key.owner
            candidate_recipients.append(signer)
        else:
            debug(self.logger,
                "Changes file is unsigned, adding changer as recipient")
            candidate_recipients.append(changer)

        if self.isPPA():
            # For PPAs, any person or team mentioned explicitly in the
            # ArchivePermissions as uploaders for the archive will also
            # get emailed.
            uploaders = [
                permission.person for permission in
                    self.archive.getUploadersForComponent()]
            candidate_recipients.extend(uploaders)

        # If this is not a PPA, we also consider maintainer and changed-by.
        if self.signing_key and not self.isPPA():
            maintainer = self._emailToPerson(changes['maintainer'])
            if (maintainer and maintainer != signer and
                    maintainer.isUploader(self.distroseries.distribution)):
                debug(self.logger, "Adding maintainer to recipients")
                candidate_recipients.append(maintainer)

            if (changer and changer != signer and
                    changer.isUploader(self.distroseries.distribution)):
                debug(self.logger, "Adding changed-by to recipients")
                candidate_recipients.append(changer)

        # Now filter list of recipients for persons only registered in
        # Launchpad to avoid spamming the innocent.
        recipients = []
        for person in candidate_recipients:
            if person is None or person.preferredemail is None:
                continue
            recipient = format_address(person.displayname,
                person.preferredemail.email)
            debug(self.logger, "Adding recipient: '%s'" % recipient)
            recipients.append(recipient)

        return recipients

    # XXX julian 2007-05-21:
    # This method should really be IPersonSet.getByUploader but requires
    # some extra work to port safe_fix_maintainer to emailaddress.py and
    # then get nascent upload to use that.
    def _emailToPerson(self, fullemail):
        """Return an IPerson given an RFC2047 email address."""
        # The 2nd arg to s_f_m() doesn't matter as it won't fail since every-
        # thing will have already parsed at this point.
        (rfc822, rfc2047, name, email) = safe_fix_maintainer(
            fullemail, "email")
        person = getUtility(IPersonSet).getByEmail(email)
        return person

    def _isPersonUploader(self, person):
        """Return True if person is an uploader to the package's distro."""
        debug(self.logger, "Attempting to decide if %s is an uploader." % (
            person.displayname))
        uploader = person.isUploader(self.distroseries.distribution)
        debug(self.logger, "Decision: %s" % uploader)
        return uploader

    def _sendMail(
        self, to_addrs, subject, mail_text, dry_run, from_addr=None, bcc=None,
        changesfile_content=None, attach_changes=False):
        """Send an email to to_addrs with the given text and subject.

        :to_addrs: A list of email addresses to be used as recipients. Each
            email must be a valid ASCII str instance or a unicode one.
        :subject: The email's subject.
        :mail_text: The text body of the email. Unicode is preserved in the
            email.
        :dry_run: Whether or not an email should actually be sent. But
            please note that this flag is (largely) ignored.
        :from_addr: The email address to be used as the sender. Must be a
            valid ASCII str instance or a unicode one.  Defaults to the email
            for config.uploader.
        :bcc: Optional email Blind Carbon Copy address(es).
        :changesfile_content: The content of the actual changesfile.
        :attach_changes: A flag governing whether the original changesfile
            content shall be attached to the email.
        """
        extra_headers = { 'X-Katie' : 'Launchpad actually' }

        # XXX cprov 20071212: ideally we only need to check archive.purpose,
        # however the current code in uploadprocessor.py (around line 259)
        # temporarily transforms the primary-archive into a PPA one (w/o
        # setting a proper owner) in order to allow processing of a upload
        # to unknown PPA and subsequent rejection notification.

        # Include the 'X-Launchpad-PPA' header for PPA upload notfications
        # containing the PPA owner name.
        if (self.archive.is_ppa and self.archive.owner is not None):
            extra_headers['X-Launchpad-PPA'] = get_ppa_reference(self.archive)

        # Include a 'X-Launchpad-Component' header with the component and
        # the section of the source package uploaded in order to facilitate
        # filtering on the part of the email recipients.
        if self.sources:
            spr = self.my_source_package_release
            xlp_component_header = 'component=%s, section=%s' % (
                spr.component.name, spr.section.name)
            extra_headers['X-Launchpad-Component'] = xlp_component_header

        if from_addr is None:
            from_addr = format_address(
                config.uploader.default_sender_name,
                config.uploader.default_sender_address)

        # `sendmail`, despite handling unicode message bodies, can't
        # cope with non-ascii sender/recipient addresses, so ascii_smash
        # is used on all addresses.

        # All emails from here have a Bcc to the default recipient.
        bcc_text = format_address(
            config.uploader.default_recipient_name,
            config.uploader.default_recipient_address)
        if bcc:
            bcc_text = "%s, %s" % (bcc_text, bcc)
        extra_headers['Bcc'] = ascii_smash(bcc_text)

        recipients = ascii_smash(", ".join(to_addrs))
        if isinstance(from_addr, unicode):
            # ascii_smash only works on unicode strings.
            from_addr = ascii_smash(from_addr)
        else:
            from_addr.encode('ascii')

        if dry_run and self.logger is not None:
            self.logger.info("Would have sent a mail:")
            self.logger.info("  Subject: %s" % subject)
            self.logger.info("  Sender: %s" % from_addr)
            self.logger.info("  Recipients: %s" % recipients)
            self.logger.info("  Bcc: %s" % extra_headers['Bcc'])
            self.logger.info("  Body:")
            for line in mail_text.splitlines():
                self.logger.info(line)
        else:
            debug(self.logger, "Sent a mail:")
            debug(self.logger, "    Subject: %s" % subject)
            debug(self.logger, "    Recipients: %s" % recipients)
            debug(self.logger, "    Body:")
            for line in mail_text.splitlines():
                debug(self.logger, line)

            # Since we need to send the original changesfile as an
            # attachment the sendmail() method will be used as opposed to
            # simple_sendmail().
            message = MIMEMultipart()
            message['from'] = from_addr
            message['subject'] = subject
            message['to'] = recipients

            # Set the extra headers if any are present.
            for key, value in extra_headers.iteritems():
                message.add_header(key, value)

            # Add the email body.
            message.attach(MIMEText(
               sanitize_string(mail_text).encode('utf-8'), 'plain', 'utf-8'))

            if attach_changes:
                # Add the original changesfile as an attachment.
                if changesfile_content is not None:
                    changesfile_text = sanitize_string(changesfile_content)
                else:
                    changesfile_text = ("Sorry, changesfile not available.")

                attachment = MIMEText(
                    changesfile_text.encode('utf-8'), 'plain', 'utf-8')
                attachment.add_header(
                    'Content-Disposition',
                    'attachment; filename="changesfile"')
                message.attach(attachment)

            # And finally send the message.
            sendmail(message)

    @property
    def components(self):
        """See `IPackageUpload`."""
        existing_components = set()
        if self.contains_source:
            existing_components.add(self.sourcepackagerelease.component)
        else:
            # For builds we need to iterate through all its binaries
            # and collect each component.
            for build in self.builds:
                for binary in build.build.binarypackages:
                    existing_components.add(binary.component)
        return existing_components

    def overrideSource(self, new_component, new_section, allowed_components):
        """See `IPackageUpload`."""
        if not self.contains_source:
            return False

        if new_component is None and new_section is None:
            # Nothing needs overriding, bail out.
            return False

        if self.sources.count() == 0:
            return False

        for source in self.sources:
            if (new_component not in allowed_components or
                source.sourcepackagerelease.component not in
                    allowed_components):
                # The old or the new component is not in the list of
                # allowed components to override.
                raise QueueInconsistentStateError(
                    "No rights to override from %s to %s" % (
                        source.sourcepackagerelease.component.name,
                        new_component.name))
            source.sourcepackagerelease.override(
                component=new_component, section=new_section)

        # We override our own archive too, as it is used to create
        # the SPPH during publish().
        self.archive = self.distroseries.distribution.getArchiveByComponent(
            new_component.name)

        return True

    def overrideBinaries(self, new_component, new_section, new_priority,
                         allowed_components):
        """See `IPackageUpload`."""
        if not self.contains_build:
            return False

        if (new_component is None and new_section is None and
            new_priority is None):
            # Nothing needs overriding, bail out.
            return False

        for build in self.builds:
            for binarypackage in build.build.binarypackages:
                if (new_component not in allowed_components or
                    binarypackage.component not in allowed_components):
                    # The old or the new component is not in the list of
                    # allowed components to override.
                    raise QueueInconsistentStateError(
                        "No rights to override from %s to %s" % (
                            binarypackage.component.name,
                            new_component.name))
                binarypackage.override(
                    component=new_component,
                    section=new_section,
                    priority=new_priority)

        return self.builds.count() > 0


class PackageUploadBuild(SQLBase):
    """A Queue item's related builds (for Lucille)."""
    implements(IPackageUploadBuild)

    _defaultOrder = ['id']

    packageupload = ForeignKey(
        dbName='packageupload',
        foreignKey='PackageUpload'
        )

    build = ForeignKey(dbName='build', foreignKey='Build')

    def checkComponentAndSection(self):
        """See `IPackageUploadBuild`."""
        distroseries = self.packageupload.distroseries
        is_ppa = self.packageupload.archive.is_ppa
        is_delayed_copy = self.packageupload.is_delayed_copy

        for binary in self.build.binarypackages:
            component = binary.component

            if is_delayed_copy:
                # For a delayed copy the component will not yet have
                # had the chance to be overridden, so we'll check the value
                # that will be overridden by querying the ancestor in
                # the destination archive - if one is available.
                binary_name = binary.name
                ancestry = getUtility(IPublishingSet).getNearestAncestor(
                    package_name=binary_name,
                    archive=self.packageupload.archive,
                    distroseries=self.packageupload.distroseries, binary=True)

                if ancestry is not None:
                    component = ancestry.component

            if (not is_ppa and component not in
                distroseries.upload_components):
                # Only complain about non-PPA uploads.
                raise QueueBuildAcceptError(
                    'Component "%s" is not allowed in %s'
                    % (binary.component.name, distroseries.name))
            # At this point (uploads are already processed) sections are
            # guaranteed to exist in the DB. We don't care if sections are
            # not official.

<<<<<<< HEAD
    def verifyBeforeAccept(self):
        """See `IPackageUploadBuild`."""
        distribution = self.packageupload.distroseries.distribution
        known_filenames = []
        # Check if the uploaded binaries are already published in the archive.
        for binary_package in self.build.binarypackages:
            for binary_file in binary_package.files:
                try:
                    distribution.getFileByName(
                        binary_file.libraryfile.filename, source=False,
                        archive=self.packageupload.archive)
                except NotFoundError:
                    # Only unknown files are ok.
                    continue

                known_filenames.append(binary_file.libraryfile.filename)

        # If any of the uploaded files are already present we have a problem.
        if len(known_filenames) > 0:
            filename_list = "\n\t%s".join(
                [filename for filename in known_filenames])
            raise QueueInconsistentStateError(
                'The following files are already published in %s:\n%s' % (
                    self.packageupload.archive.displayname, filename_list))

=======
>>>>>>> d526d143
    def publish(self, logger=None):
        """See `IPackageUploadBuild`."""
        # Determine the build's architecturetag
        build_archtag = self.build.distroarchseries.architecturetag
        # Determine the target arch series.
        # This will raise NotFoundError if anything odd happens.
        target_dar = self.packageupload.distroseries[build_archtag]
        debug(logger, "Publishing build to %s/%s/%s" % (
            target_dar.distroseries.distribution.name,
            target_dar.distroseries.name,
            build_archtag))
        # And get the other distroarchseriess
        other_dars = set(self.packageupload.distroseries.architectures)
        other_dars = other_dars - set([target_dar])
        # First up, publish everything in this build into that dar.
        published_binaries = []
        for binary in self.build.binarypackages:
            target_dars = set([target_dar])
            if not binary.architecturespecific:
                target_dars = target_dars.union(other_dars)
                debug(logger, "... %s/%s (Arch Independent)" % (
                    binary.binarypackagename.name,
                    binary.version))
            else:
                debug(logger, "... %s/%s (Arch Specific)" % (
                    binary.binarypackagename.name,
                    binary.version))


            archive = self.packageupload.archive
            # DDEBs targeted to the PRIMARY archive are published in the
            # corresponding DEBUG archive.
            if binary.binpackageformat == BinaryPackageFormat.DDEB:
                debug_archive = archive.debug_archive
                if debug_archive is None:
                    raise QueueInconsistentStateError(
                        "Could not find the corresponding DEBUG archive "
                        "for %s" % (archive.displayname))
                archive = debug_archive

            for each_target_dar in target_dars:
                bpph = getUtility(IPublishingSet).newBinaryPublication(
                    archive=archive,
                    binarypackagerelease=binary,
                    distroarchseries=each_target_dar,
                    component=binary.component,
                    section=binary.section,
                    priority=binary.priority,
                    pocket=self.packageupload.pocket
                    )
                published_binaries.append(bpph)
        return published_binaries


class PackageUploadSource(SQLBase):
    """A Queue item's related sourcepackagereleases (for Lucille)."""
    implements(IPackageUploadSource)

    _defaultOrder = ['id']

    packageupload = ForeignKey(
        dbName='packageupload',
        foreignKey='PackageUpload'
        )

    sourcepackagerelease = ForeignKey(
        dbName='sourcepackagerelease',
        foreignKey='SourcePackageRelease'
        )

    def getSourceAncestry(self):
        """See `IPackageUploadSource`."""
        primary_archive = self.packageupload.distroseries.main_archive
        release_pocket = PackagePublishingPocket.RELEASE
        current_distroseries = self.packageupload.distroseries
        ancestry_locations = [
            (self.packageupload.archive, current_distroseries,
             self.packageupload.pocket),
            (primary_archive, current_distroseries, release_pocket),
            (primary_archive, None, release_pocket),
            ]

        ancestry = None
        for archive, distroseries, pocket in ancestry_locations:
            ancestries = archive.getPublishedSources(
                name=self.sourcepackagerelease.name,
                distroseries=distroseries, pocket=pocket,
                exact_match=True)
            if ancestries.count() == 0:
                continue
            ancestry = ancestries[0]
            break
        return ancestry

    def verifyBeforeAccept(self):
        """See `IPackageUploadSource`."""
        # Check for duplicate source version across all distroseries.
        conflict = getUtility(IPackageUploadSet).findSourceUpload(
            self.sourcepackagerelease.name,
            self.sourcepackagerelease.version,
            self.packageupload.archive,
            self.packageupload.distroseries.distribution)

        if conflict is not None:
            raise QueueInconsistentStateError(
                "The source %s is already accepted in %s/%s and you "
                "cannot upload the same version within the same "
                "distribution. You have to modify the source version "
                "and re-upload." % (
                    self.sourcepackagerelease.title,
                    conflict.distroseries.distribution.name,
                    conflict.distroseries.name))

    def verifyBeforePublish(self):
        """See `IPackageUploadSource`."""
        distribution = self.packageupload.distroseries.distribution
        # Check for duplicate filenames currently present in the archive.
        for source_file in self.sourcepackagerelease.files:
            try:
                published_file = distribution.getFileByName(
                    source_file.libraryfile.filename, binary=False,
                    archive=self.packageupload.archive)
            except NotFoundError:
                # NEW files are *OK*.
                continue

            filename = source_file.libraryfile.filename
            proposed_sha1 = source_file.libraryfile.content.sha1
            published_sha1 = published_file.content.sha1

            # Multiple orig(s) with the same content are fine.
            if source_file.is_orig:
                if proposed_sha1 == published_sha1:
                    continue
                raise QueueInconsistentStateError(
                    '%s is already published in archive for %s with a '
                    'different SHA1 hash (%s != %s)' % (
                    filename, self.packageupload.distroseries.name,
                    proposed_sha1, published_sha1))

            # Any dsc(s), targz(s) and diff(s) already present
            # are a very big problem.
            raise QueueInconsistentStateError(
                '%s is already published in archive for %s' % (
                filename, self.packageupload.distroseries.name))

    def checkComponentAndSection(self):
        """See `IPackageUploadSource`."""
        distroseries = self.packageupload.distroseries
        component = self.sourcepackagerelease.component

        if self.packageupload.is_delayed_copy:
            # For a delayed copy the component will not yet have
            # had the chance to be overridden, so we'll check the value
            # that will be overridden by querying the ancestor in
            # the destination archive - if one is available.
            source_name = self.sourcepackagerelease.name
            ancestry = getUtility(IPublishingSet).getNearestAncestor(
                package_name=source_name,
                archive=self.packageupload.archive,
                distroseries=self.packageupload.distroseries)

            if ancestry is not None:
                component = ancestry.component

        if (not self.packageupload.archive.is_ppa and
            component not in distroseries.upload_components):
            # Only complain about non-PPA uploads.
            raise QueueSourceAcceptError(
                'Component "%s" is not allowed in %s' % (component.name,
                                                         distroseries.name))

        # At this point (uploads are already processed) sections are
        # guaranteed to exist in the DB. We don't care if sections are
        # not official.

    def publish(self, logger=None):
        """See `IPackageUploadSource`."""
        # Publish myself in the distroseries pointed at by my queue item.
        debug(logger, "Publishing source %s/%s to %s/%s in the %s archive" % (
            self.sourcepackagerelease.name,
            self.sourcepackagerelease.version,
            self.packageupload.distroseries.distribution.name,
            self.packageupload.distroseries.name,
            self.packageupload.archive.name))

        return getUtility(IPublishingSet).newSourcePublication(
            archive=self.packageupload.archive,
            sourcepackagerelease=self.sourcepackagerelease,
            distroseries=self.packageupload.distroseries,
            component=self.sourcepackagerelease.component,
            section=self.sourcepackagerelease.section,
            pocket=self.packageupload.pocket
            )


class PackageUploadCustom(SQLBase):
    """A Queue item's related custom format uploads."""
    implements(IPackageUploadCustom)

    _defaultOrder = ['id']

    packageupload = ForeignKey(
        dbName='packageupload',
        foreignKey='PackageUpload'
        )

    customformat = EnumCol(dbName='customformat', unique=False,
                           notNull=True, schema=PackageUploadCustomFormat)

    libraryfilealias = ForeignKey(dbName='libraryfilealias',
                                  foreignKey="LibraryFileAlias",
                                  notNull=True)

    def publish(self, logger=None):
        """See `IPackageUploadCustom`."""
        # This is a marker as per the comment in dbschema.py.
        ##CUSTOMFORMAT##
        # Essentially, if you alter anything to do with what custom formats
        # are, what their tags are, or anything along those lines, you should
        # grep for the marker in the source tree and fix it up in every place
        # so marked.
        debug(logger, "Publishing custom %s to %s/%s" % (
            self.packageupload.displayname,
            self.packageupload.distroseries.distribution.name,
            self.packageupload.distroseries.name))

        name = "publish_" + self.customformat.name
        method = getattr(self, name, None)
        if method is not None:
            method(logger)
        else:
            raise NotFoundError("Unable to find a publisher method for %s" % (
                self.customformat.name))

    def temp_filename(self):
        """See `IPackageUploadCustom`."""
        temp_dir = tempfile.mkdtemp()
        temp_file_name = os.path.join(
            temp_dir, self.libraryfilealias.filename)
        temp_file = file(temp_file_name, "wb")
        self.libraryfilealias.open()
        copy_and_close(self.libraryfilealias, temp_file)
        return temp_file_name

    def _publishCustom(self, action_method):
        """Publish custom formats.

        Publish Either an installer, an upgrader or a ddtp upload using the
        supplied action method.
        """
        temp_filename = self.temp_filename()
        full_suite_name = "%s%s" % (
            self.packageupload.distroseries.name,
            pocketsuffix[self.packageupload.pocket])
        try:
            # See the XXX near the import for getPubConfig.
            archive_config = getPubConfig(self.packageupload.archive)
            action_method(
                archive_config.archiveroot, temp_filename,
                full_suite_name)
        finally:
            shutil.rmtree(os.path.dirname(temp_filename))

    def publish_DEBIAN_INSTALLER(self, logger=None):
        """See `IPackageUploadCustom`."""
        # XXX cprov 2005-03-03: We need to use the Zope Component Lookup
        # to instantiate the object in question and avoid circular imports
        from lp.archivepublisher.debian_installer import (
            process_debian_installer)

        self._publishCustom(process_debian_installer)

    def publish_DIST_UPGRADER(self, logger=None):
        """See `IPackageUploadCustom`."""
        # XXX cprov 2005-03-03: We need to use the Zope Component Lookup
        # to instantiate the object in question and avoid circular imports
        from lp.archivepublisher.dist_upgrader import (
            process_dist_upgrader)

        self._publishCustom(process_dist_upgrader)

    def publish_DDTP_TARBALL(self, logger=None):
        """See `IPackageUploadCustom`."""
        # XXX cprov 2005-03-03: We need to use the Zope Component Lookup
        # to instantiate the object in question and avoid circular imports
        from lp.archivepublisher.ddtp_tarball import (
            process_ddtp_tarball)

        self._publishCustom(process_ddtp_tarball)

    def publish_ROSETTA_TRANSLATIONS(self, logger=None):
        """See `IPackageUploadCustom`."""
        sourcepackagerelease = self.packageupload.sourcepackagerelease

        # Ignore translation coming from PPA.
        if self.packageupload.isPPA():
            debug(logger, "Skipping translations since it is a PPA.")
            return

        valid_pockets = (
            PackagePublishingPocket.RELEASE, PackagePublishingPocket.SECURITY,
            PackagePublishingPocket.UPDATES, PackagePublishingPocket.PROPOSED)
        valid_component_names = ('main', 'restricted')
        if (self.packageupload.pocket not in valid_pockets or
            sourcepackagerelease.component.name not in valid_component_names):
            # XXX: CarlosPerelloMarin 2006-02-16 bug=31665:
            # This should be implemented using a more general rule to accept
            # different policies depending on the distribution.
            # Ubuntu's MOTU told us that they are not able to handle
            # translations like we do in main. We are going to import only
            # packages in main.
            return

        # Set the importer to package creator.
        importer = sourcepackagerelease.creator

        # Attach the translation tarball. It's always published.
        try:
            sourcepackagerelease.attachTranslationFiles(
                self.libraryfilealias, True, importer=importer)
        except DownloadFailed:
            if logger is not None:
                debug(logger, "Unable to fetch %s to import it into Rosetta" %
                    self.libraryfilealias.http_url)

    def publish_STATIC_TRANSLATIONS(self, logger=None):
        """See `IPackageUploadCustom`."""
        # Static translations are not published.  Currently, they're
        # only exposed via webservice methods so that third parties can
        # retrieve them from the librarian.
        debug(logger, "Skipping publishing of static translations.")
        return


class PackageUploadSet:
    """See `IPackageUploadSet`"""
    implements(IPackageUploadSet)

    def __iter__(self):
        """See `IPackageUploadSet`."""
        return iter(PackageUpload.select())

    def __getitem__(self, queue_id):
        """See `IPackageUploadSet`."""
        try:
            return PackageUpload.get(queue_id)
        except SQLObjectNotFound:
            raise NotFoundError(queue_id)

    def get(self, queue_id):
        """See `IPackageUploadSet`."""
        try:
            return PackageUpload.get(queue_id)
        except SQLObjectNotFound:
            raise NotFoundError(queue_id)

    def createDelayedCopy(self, archive, distroseries, pocket,
                          signing_key):
        """See `IPackageUploadSet`."""
        return PackageUpload(
            archive=archive, distroseries=distroseries, pocket=pocket,
            status=PackageUploadStatus.NEW, signing_key=signing_key)

    def findSourceUpload(self, name, version, archive, distribution):
        """See `IPackageUploadSet`."""
        # Avoiding circular imports.
        from lp.registry.model.distroseries import DistroSeries
        from lp.registry.model.sourcepackagename import SourcePackageName
        from lp.soyuz.model.sourcepackagerelease import SourcePackageRelease

        store = IMasterStore(PackageUpload)
        origin = (
            PackageUpload,
            Join(DistroSeries,
                 DistroSeries.id == PackageUpload.distroseriesID),
            Join(PackageUploadSource,
                 PackageUploadSource.packageuploadID == PackageUpload.id),
            Join(SourcePackageRelease,
                 SourcePackageRelease.id ==
                     PackageUploadSource.sourcepackagereleaseID),
            Join(SourcePackageName,
                 SourcePackageName.id ==
                     SourcePackageRelease.sourcepackagenameID),
            )

        approved_status = (
            PackageUploadStatus.ACCEPTED,
            PackageUploadStatus.DONE,
            )
        conflicts = store.using(*origin).find(
            PackageUpload,
            PackageUpload.status.is_in(approved_status),
            PackageUpload.archive == archive,
            DistroSeries.distribution == distribution,
            SourcePackageRelease.version == version,
            SourcePackageName.name == name)

        return conflicts.one()

    def count(self, status=None, distroseries=None, pocket=None):
        """See `IPackageUploadSet`."""
        clauses = []
        if status:
            clauses.append("status=%s" % sqlvalues(status))

        if distroseries:
            clauses.append("distroseries=%s" % sqlvalues(distroseries))

        if pocket:
            clauses.append("pocket=%s" % sqlvalues(pocket))

        query = " AND ".join(clauses)
        return PackageUpload.select(query).count()

    def getAll(self, distroseries, created_since_date=None, status=None,
               archive=None, pocket=None, custom_type=None):
        """See `IPackageUploadSet`."""
        # XXX Julian 2009-07-02 bug=394645
        # This method is an incremental deprecation of
        # IDistroSeries.getQueueItems(). It's basically re-writing it
        # using Storm queries instead of SQLObject, but not everything
        # is implemented yet.  When it is, this comment and the old
        # method can be removed and call sites updated to use this one.
        store = Store.of(distroseries)

        def dbitem_values_tuple(item_or_list):
            if not isinstance(item_or_list, list):
                return (item_or_list.value,)
            else:
                return tuple(item.value for item in item_or_list)

        timestamp_query_clause = ()
        if created_since_date is not None:
            timestamp_query_clause = (
                PackageUpload.date_created > created_since_date,)

        status_query_clause = ()
        if status is not None:
            status = dbitem_values_tuple(status)
            status_query_clause = (
                In(PackageUpload.status, status),)

        archives = distroseries.distribution.getArchiveIDList(archive)
        archive_query_clause = (
            In(PackageUpload.archiveID, archives),)

        pocket_query_clause = ()
        if pocket is not None:
            pocket = dbitem_values_tuple(pocket)
            pocket_query_clause = (
                In(PackageUpload.pocket, pocket),)

        custom_type_query_clause = ()
        if custom_type is not None:
            custom_type = dbitem_values_tuple(custom_type)
            custom_type_query_clause = (
                PackageUpload.id == PackageUploadCustom.packageuploadID,
                In(PackageUploadCustom.customformat, custom_type))

        return store.find(
            PackageUpload,
            PackageUpload.distroseries == distroseries,
            *(status_query_clause + archive_query_clause +
              pocket_query_clause + timestamp_query_clause +
              custom_type_query_clause)
            ).order_by(Desc(PackageUpload.id)).config(distinct=True)

    def getBuildByBuildIDs(self, build_ids):
        """See `IPackageUploadSet`."""
        if build_ids is None or len(build_ids) == 0:
            return []
        return PackageUploadBuild.select("""
            PackageUploadBuild.build IN %s
            """ % sqlvalues(build_ids))

    def getSourceBySourcePackageReleaseIDs(self, spr_ids):
        """See `IPackageUploadSet`."""
        if spr_ids is None or len(spr_ids) == 0:
            return []
        return PackageUploadSource.select("""
            PackageUploadSource.sourcepackagerelease IN %s
            """ % sqlvalues(spr_ids))<|MERGE_RESOLUTION|>--- conflicted
+++ resolved
@@ -1402,34 +1402,6 @@
             # guaranteed to exist in the DB. We don't care if sections are
             # not official.
 
-<<<<<<< HEAD
-    def verifyBeforeAccept(self):
-        """See `IPackageUploadBuild`."""
-        distribution = self.packageupload.distroseries.distribution
-        known_filenames = []
-        # Check if the uploaded binaries are already published in the archive.
-        for binary_package in self.build.binarypackages:
-            for binary_file in binary_package.files:
-                try:
-                    distribution.getFileByName(
-                        binary_file.libraryfile.filename, source=False,
-                        archive=self.packageupload.archive)
-                except NotFoundError:
-                    # Only unknown files are ok.
-                    continue
-
-                known_filenames.append(binary_file.libraryfile.filename)
-
-        # If any of the uploaded files are already present we have a problem.
-        if len(known_filenames) > 0:
-            filename_list = "\n\t%s".join(
-                [filename for filename in known_filenames])
-            raise QueueInconsistentStateError(
-                'The following files are already published in %s:\n%s' % (
-                    self.packageupload.archive.displayname, filename_list))
-
-=======
->>>>>>> d526d143
     def publish(self, logger=None):
         """See `IPackageUploadBuild`."""
         # Determine the build's architecturetag
