--- conflicted
+++ resolved
@@ -139,13 +139,8 @@
             for pocket_chroot in IStore(PocketChroot).find(
                 PocketChroot,
                 PocketChroot.distroarchseries == self,
-<<<<<<< HEAD
                 PocketChroot.pocket.is_in(pockets),
-                PocketChroot.image_type == image_type,
-                PocketChroot.chroot != None)}
-=======
-                PocketChroot.pocket.is_in(pockets))}
->>>>>>> adf7efac
+                PocketChroot.image_type == image_type)}
         for pocket_dep in reversed(pockets):
             if pocket_dep in pocket_chroots:
                 pocket_chroot = pocket_chroots[pocket_dep]
