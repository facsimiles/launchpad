--- conflicted
+++ resolved
@@ -25,11 +25,7 @@
 from lp.services.scripts.base import (
     LaunchpadCronScript, LaunchpadScriptFailure)
 from lp.soyuz.interfaces.build import IBuildSet
-<<<<<<< HEAD
-from lp.soyuz.model.pas import BuildDaemonPackagesArchSpecific
-=======
 from lp.soyuz.pas import BuildDaemonPackagesArchSpecific
->>>>>>> b819db82
 
 # XXX cprov 2009-04-16: This function should live in
 # lp.registry.interfaces.distroseries. It cannot be done right now
