# Copyright 2010-2011 Canonical Ltd.  This software is licensed under the
# GNU Affero General Public License version 3 (see the file LICENSE).

"""Test the initialize_distroseries script machinery."""

__metaclass__ = type

import os
import subprocess
import sys

from testtools.content import Content
from testtools.content_type import UTF8_TEXT
import transaction
from zope.component import getUtility

from canonical.config import config
from canonical.launchpad.interfaces.lpstorm import IStore
from canonical.testing.layers import LaunchpadZopelessLayer
from lp.buildmaster.enums import BuildStatus
from lp.registry.interfaces.distroseriesparent import IDistroSeriesParentSet
from lp.registry.interfaces.pocket import PackagePublishingPocket
from lp.soyuz.enums import SourcePackageFormat
from lp.soyuz.interfaces.archivepermission import IArchivePermissionSet
from lp.soyuz.interfaces.component import IComponentSet
from lp.soyuz.interfaces.packageset import (
    IPackagesetSet,
    NoSuchPackageSet,
    )
from lp.soyuz.interfaces.processor import IProcessorFamilySet
from lp.soyuz.interfaces.publishing import PackagePublishingStatus
from lp.soyuz.interfaces.sourcepackageformat import (
    ISourcePackageFormatSelectionSet,
    )
from lp.soyuz.model.component import ComponentSelection
from lp.soyuz.model.distroarchseries import DistroArchSeries
from lp.soyuz.model.section import SectionSelection
from lp.soyuz.scripts.initialize_distroseries import (
    InitializationError,
    InitializeDistroSeries,
    )
from lp.testing import TestCaseWithFactory


class TestInitializeDistroSeries(TestCaseWithFactory):

    layer = LaunchpadZopelessLayer

    def setupParent(self, packages=None, format_selection=None):
        parent = self.factory.makeDistroSeries()
        pf = getUtility(IProcessorFamilySet).getByName('x86')
        parent_das = self.factory.makeDistroArchSeries(
            distroseries=parent, processorfamily=pf,
            architecturetag='i386')
        lf = self.factory.makeLibraryFileAlias()
        transaction.commit()
        parent_das.addOrUpdateChroot(lf)
        parent_das.supports_virtualized = True
        parent.nominatedarchindep = parent_das
        if format_selection is None:
            format_selection = SourcePackageFormat.FORMAT_1_0
        getUtility(ISourcePackageFormatSelectionSet).add(
            parent, format_selection)
        parent.backports_not_automatic = True
        self._populate_parent(parent, parent_das, packages)
        return parent, parent_das

    def _populate_parent(self, parent, parent_das, packages=None):
        if packages is None:
            packages = {'udev': '0.1-1', 'libc6': '2.8-1',
                'postgresql': '9.0-1', 'chromium': '3.6'}
        for package in packages.keys():
            spn = self.factory.getOrMakeSourcePackageName(package)
            spph = self.factory.makeSourcePackagePublishingHistory(
                sourcepackagename=spn, version=packages[package],
                distroseries=parent,
                pocket=PackagePublishingPocket.RELEASE,
                status=PackagePublishingStatus.PUBLISHED)
            status = BuildStatus.FULLYBUILT
            if package is 'chromium':
                status = BuildStatus.FAILEDTOBUILD
            bpn = self.factory.getOrMakeBinaryPackageName(package)
            build = self.factory.makeBinaryPackageBuild(
                source_package_release=spph.sourcepackagerelease,
                distroarchseries=parent_das,
                status=status)
            bpr = self.factory.makeBinaryPackageRelease(
                binarypackagename=bpn, build=build,
                version=packages[package])
            if package is not 'chromium':
                self.factory.makeBinaryPackagePublishingHistory(
                    binarypackagerelease=bpr,
                    distroarchseries=parent_das,
                    pocket=PackagePublishingPocket.RELEASE,
                    status=PackagePublishingStatus.PUBLISHED)

    def test_failure_for_already_released_distroseries(self):
        # Initializing a distro series that has already been used will
        # error.
        self.parent, self.parent_das = self.setupParent()
        child = self.factory.makeDistroSeries()
        self.factory.makeDistroArchSeries(distroseries=child)
        ids = InitializeDistroSeries(child, [self.parent.id])
        self.assertRaisesWithContent(
            InitializationError,
            "Can not copy distroarchseries from parent, there are already "
            "distroarchseries(s) initialized for this series.", ids.check)

    def test_failure_with_pending_builds(self):
        # If the parent series has pending builds, and the child is a series
        # of the same distribution (which means they share an archive), we
        # can't initialize.
        self.parent, self.parent_das = self.setupParent()
        source = self.factory.makeSourcePackagePublishingHistory(
            distroseries=self.parent,
            pocket=PackagePublishingPocket.RELEASE)
        source.createMissingBuilds()
        child = self.factory.makeDistroSeries(
            distribution=self.parent.parent, previous_series=self.parent)
        ids = InitializeDistroSeries(child, [self.parent.id])
        self.assertRaisesWithContent(
            InitializationError, "Parent series has pending builds.",
            ids.check)

    def test_success_with_pending_builds(self):
        # If the parent series has pending builds, and the child's
        # distribution is different, we can initialize.
        self.parent, self.parent_das = self.setupParent()
        source = self.factory.makeSourcePackagePublishingHistory(
            distroseries=self.parent,
            pocket=PackagePublishingPocket.RELEASE)
        source.createMissingBuilds()
        child = self._fullInitialize([self.parent])
        self.assertDistroSeriesInitializedCorrectly(
            child, self.parent, self.parent_das)

    def test_failure_with_queue_items(self):
        # If the parent series has items in its queues, such as NEW and
        # UNAPPROVED, we can't initialize.
        self.parent, self.parent_das = self.setupParent()
        self.parent.createQueueEntry(
            PackagePublishingPocket.RELEASE, self.parent.main_archive,
            'foo.changes', 'bar')
        child = self.factory.makeDistroSeries()
        ids = InitializeDistroSeries(child, [self.parent.id])
        self.assertRaisesWithContent(
            InitializationError, "Parent series queues are not empty.",
            ids.check)

    def assertDistroSeriesInitializedCorrectly(self, child, parent,
                                               parent_das):
        # Check that 'udev' has been copied correctly.
        parent_udev_pubs = parent.getPublishedSources('udev')
        child_udev_pubs = child.getPublishedSources('udev')
        self.assertEqual(
            parent_udev_pubs.count(), child_udev_pubs.count())
        parent_arch_udev_pubs = parent[
            parent_das.architecturetag].getReleasedPackages('udev')
        child_arch_udev_pubs = child[
            parent_das.architecturetag].getReleasedPackages('udev')
        self.assertEqual(
            len(parent_arch_udev_pubs), len(child_arch_udev_pubs))
        # And the binary package, and linked source package look fine too.
        udev_bin = child_arch_udev_pubs[0].binarypackagerelease
        self.assertEqual(udev_bin.title, u'udev-0.1-1')
        self.assertEqual(
            udev_bin.build.title,
            u'%s build of udev 0.1-1 in %s %s RELEASE' % (
                parent_das.architecturetag, parent.parent.name,
                parent.name))
        udev_src = udev_bin.build.source_package_release
        self.assertEqual(udev_src.title, u'udev - 0.1-1')
        # The build of udev 0.1-1 has been copied across.
        child_udev = udev_src.getBuildByArch(
            child[parent_das.architecturetag], child.main_archive)
        parent_udev = udev_src.getBuildByArch(
            parent[parent_das.architecturetag],
            parent.main_archive)
        self.assertEqual(parent_udev.id, child_udev.id)
        # We also inherit the permitted source formats from our parent.
        self.assertTrue(
            child.isSourcePackageFormatPermitted(
            SourcePackageFormat.FORMAT_1_0))
        # Other configuration bits are copied too.
        self.assertTrue(child.backports_not_automatic)

    def _fullInitialize(self, parents, child=None, previous_series=None,
                        arches=(), packagesets=(), rebuild=False,
                        distribution=None, overlays=(),
                        overlay_pockets=(), overlay_components=()):
        if child is None:
            child = self.factory.makeDistroSeries(
                distribution=distribution, previous_series=previous_series)
        ids = InitializeDistroSeries(
            child, [parent.id for parent in parents], arches, packagesets,
            rebuild, overlays, overlay_pockets, overlay_components)
        ids.check()
        ids.initialize()
        return child

    def test_initialize(self):
        # Test a full initialize with no errors.
        self.parent, self.parent_das = self.setupParent()
        child = self._fullInitialize([self.parent])
        self.assertDistroSeriesInitializedCorrectly(
            child, self.parent, self.parent_das)

    def test_initialize_only_one_das(self):
        # Test a full initialize with no errors, but only copy i386 to
        # the child.
        self.parent, self.parent_das = self.setupParent()
        self.factory.makeDistroArchSeries(distroseries=self.parent)
        child = self._fullInitialize(
            [self.parent],
            arches=[self.parent_das.architecturetag])
        self.assertDistroSeriesInitializedCorrectly(
            child, self.parent, self.parent_das)
        das = list(IStore(DistroArchSeries).find(
            DistroArchSeries, distroseries=child))
        self.assertEqual(len(das), 1)
        self.assertEqual(
            das[0].architecturetag, self.parent_das.architecturetag)

    def test_copying_packagesets(self):
        # If a parent series has packagesets, we should copy them.
        self.parent, self.parent_das = self.setupParent()
        uploader = self.factory.makePerson()
        test1 = getUtility(IPackagesetSet).new(
            u'test1', u'test 1 packageset', self.parent.owner,
            distroseries=self.parent)
        test2 = getUtility(IPackagesetSet).new(
            u'test2', u'test 2 packageset', self.parent.owner,
            distroseries=self.parent)
        test3 = getUtility(IPackagesetSet).new(
            u'test3', u'test 3 packageset', self.parent.owner,
            distroseries=self.parent, related_set=test2)
        test1.addSources('udev')
        getUtility(IArchivePermissionSet).newPackagesetUploader(
            self.parent.main_archive, uploader, test1)
        child = self._fullInitialize([self.parent])
        # We can fetch the copied sets from the child.
        child_test1 = getUtility(IPackagesetSet).getByName(
            u'test1', distroseries=child)
        child_test2 = getUtility(IPackagesetSet).getByName(
            u'test2', distroseries=child)
        child_test3 = getUtility(IPackagesetSet).getByName(
            u'test3', distroseries=child)
        # And we can see they are exact copies, with the related_set for the
        # copies pointing to the packageset in the parent.
        self.assertEqual(test1.description, child_test1.description)
        self.assertEqual(test2.description, child_test2.description)
        self.assertEqual(test3.description, child_test3.description)
        self.assertEqual(child_test1.relatedSets().one(), test1)
        self.assertEqual(
            list(child_test2.relatedSets()),
            [test2, test3, child_test3])
        self.assertEqual(
            list(child_test3.relatedSets()),
            [test2, child_test2, test3])
        # The contents of the packagesets will have been copied.
        child_srcs = child_test1.getSourcesIncluded(
            direct_inclusion=True)
        parent_srcs = test1.getSourcesIncluded(direct_inclusion=True)
        self.assertEqual(parent_srcs, child_srcs)
        # The uploader can also upload to the new distroseries.
        self.assertTrue(
            getUtility(IArchivePermissionSet).isSourceUploadAllowed(
                self.parent.main_archive, 'udev', uploader,
                distroseries=self.parent))
        self.assertTrue(
            getUtility(IArchivePermissionSet).isSourceUploadAllowed(
                child.main_archive, 'udev', uploader,
                distroseries=child))

    def test_packageset_owner_preserved_within_distro(self):
        # When initializing a new series within a distro, the copied
        # packagesets have ownership preserved.
        self.parent, self.parent_das = self.setupParent(packages={})
        ps_owner = self.factory.makePerson()
        getUtility(IPackagesetSet).new(
            u'ps', u'packageset', ps_owner, distroseries=self.parent)
        child = self._fullInitialize(
            [self.parent], distribution=self.parent.distribution)
        child_ps = getUtility(IPackagesetSet).getByName(
            u'ps', distroseries=child)
        self.assertEqual(ps_owner, child_ps.owner)

    def test_packageset_owner_not_preserved_cross_distro(self):
        # In the case of a cross-distro initialization, the new
        # packagesets are owned by the new distro owner.
        self.parent, self.parent_das = self.setupParent()
        getUtility(IPackagesetSet).new(
            u'ps', u'packageset', self.factory.makePerson(),
            distroseries=self.parent)
        child = self._fullInitialize([self.parent])
        child_ps = getUtility(IPackagesetSet).getByName(
            u'ps', distroseries=child)
        self.assertEqual(child.owner, child_ps.owner)

    def test_copy_limit_packagesets(self):
        # If a parent series has packagesets, we can decide which ones we
        # want to copy.
        self.parent, self.parent_das = self.setupParent()
        test1 = getUtility(IPackagesetSet).new(
            u'test1', u'test 1 packageset', self.parent.owner,
            distroseries=self.parent)
        getUtility(IPackagesetSet).new(
            u'test2', u'test 2 packageset', self.parent.owner,
            distroseries=self.parent)
        packages = ('udev', 'chromium', 'libc6')
        for pkg in packages:
            test1.addSources(pkg)
        packageset1 = getUtility(IPackagesetSet).getByName(
            u'test1', distroseries=self.parent)
        child = self._fullInitialize(
            [self.parent], packagesets=(str(packageset1.id),))
        child_test1 = getUtility(IPackagesetSet).getByName(
            u'test1', distroseries=child)
        self.assertEqual(test1.description, child_test1.description)
        self.assertRaises(
            NoSuchPackageSet, getUtility(IPackagesetSet).getByName,
                u'test2', distroseries=child)
        parent_srcs = test1.getSourcesIncluded(direct_inclusion=True)
        child_srcs = child_test1.getSourcesIncluded(
            direct_inclusion=True)
        self.assertEqual(parent_srcs, child_srcs)
        child.updatePackageCount()
        self.assertEqual(child.sourcecount, len(packages))
        self.assertEqual(child.binarycount, 2)  # Chromium is FTBFS

    def test_rebuild_flag(self):
        # No binaries will get copied if we specify rebuild=True.
        self.parent, self.parent_das = self.setupParent()
        self.parent.updatePackageCount()
        child = self._fullInitialize([self.parent], rebuild=True)
        child.updatePackageCount()
        builds = child.getBuildRecords(
            build_state=BuildStatus.NEEDSBUILD,
            pocket=PackagePublishingPocket.RELEASE)
        self.assertEqual(self.parent.sourcecount, child.sourcecount)
        self.assertEqual(child.binarycount, 0)
        self.assertEqual(builds.count(), self.parent.sourcecount)

    def test_limit_packagesets_rebuild_and_one_das(self):
        # We can limit the source packages copied, and only builds
        # for the copied source will be created.
        self.parent, self.parent_das = self.setupParent()
        test1 = getUtility(IPackagesetSet).new(
            u'test1', u'test 1 packageset', self.parent.owner,
            distroseries=self.parent)
        getUtility(IPackagesetSet).new(
            u'test2', u'test 2 packageset', self.parent.owner,
            distroseries=self.parent)
        packages = ('udev', 'chromium')
        for pkg in packages:
            test1.addSources(pkg)
        self.factory.makeDistroArchSeries(distroseries=self.parent)
        child = self._fullInitialize(
            [self.parent],
            arches=[self.parent_das.architecturetag],
            packagesets=(str(test1.id),), rebuild=True)
        child.updatePackageCount()
        builds = child.getBuildRecords(
            build_state=BuildStatus.NEEDSBUILD,
            pocket=PackagePublishingPocket.RELEASE)
        self.assertEqual(child.sourcecount, len(packages))
        self.assertEqual(child.binarycount, 0)
        self.assertEqual(builds.count(), len(packages))
        das = list(IStore(DistroArchSeries).find(
            DistroArchSeries, distroseries=child))
        self.assertEqual(len(das), 1)
        self.assertEqual(
            das[0].architecturetag, self.parent_das.architecturetag)

    def test_do_not_copy_disabled_dases(self):
        # DASes that are disabled in the parent will not be copied.
        self.parent, self.parent_das = self.setupParent()
        ppc_das = self.factory.makeDistroArchSeries(
            distroseries=self.parent)
        ppc_das.enabled = False
        child = self._fullInitialize([self.parent])
        das = list(IStore(DistroArchSeries).find(
            DistroArchSeries, distroseries=child))
        self.assertEqual(len(das), 1)
        self.assertEqual(
            das[0].architecturetag, self.parent_das.architecturetag)

    def test_script(self):
        # Do an end-to-end test using the command-line tool.
        self.parent, self.parent_das = self.setupParent()
        uploader = self.factory.makePerson()
        test1 = getUtility(IPackagesetSet).new(
            u'test1', u'test 1 packageset', self.parent.owner,
            distroseries=self.parent)
        test1.addSources('udev')
        getUtility(IArchivePermissionSet).newPackagesetUploader(
            self.parent.main_archive, uploader, test1)
        child = self.factory.makeDistroSeries(previous_series=self.parent)
        # Create an initialized series in the distribution.
        other_series = self.factory.makeDistroSeries(
            distribution=child.parent)
        self.factory.makeSourcePackagePublishingHistory(
            distroseries=other_series)
        transaction.commit()
        ifp = os.path.join(
            config.root, 'scripts', 'ftpmaster-tools',
            'initialize-from-parent.py')
        process = subprocess.Popen(
            [sys.executable, ifp, "-vv", "-d", child.parent.name,
            child.name], stdout=subprocess.PIPE, stderr=subprocess.PIPE)
        stdout, stderr = process.communicate()
        self.addDetail("stdout", Content(UTF8_TEXT, lambda: stdout))
        self.addDetail("stderr", Content(UTF8_TEXT, lambda: stderr))
        self.assertEqual(process.returncode, 0)
        self.assertTrue(
            "DEBUG   Committing transaction." in stderr.split('\n'))
        transaction.commit()
        self.assertDistroSeriesInitializedCorrectly(
            child, self.parent, self.parent_das)

    def test_is_initialized(self):
        # At the end of the initialization, the distroseriesparent is marked
        # as 'initialized'.
        self.parent, self.parent_das = self.setupParent()
        child = self._fullInitialize([self.parent], rebuild=True, overlays=())
        dsp_set = getUtility(IDistroSeriesParentSet)
        distroseriesparent = dsp_set.getByDerivedAndParentSeries(
            child, self.parent)

        self.assertTrue(distroseriesparent.initialized)

    def test_no_overlays(self):
        # Without the overlay parameter, no overlays are created.
        self.parent, self.parent_das = self.setupParent()
        child = self._fullInitialize([self.parent], rebuild=True, overlays=[])
        dsp_set = getUtility(IDistroSeriesParentSet)
        distroseriesparent = dsp_set.getByDerivedAndParentSeries(
            child, self.parent)

        self.assertFalse(distroseriesparent.is_overlay)

    def test_setup_overlays(self):
        # If the overlay parameter is passed, overlays are properly setup.
        self.parent1, unused = self.setupParent()
        self.parent2, unused = self.setupParent()

        overlays = [False, True]
        overlay_pockets = [None, 'Updates']
        overlay_components = [None, 'universe']
        child = self._fullInitialize(
            [self.parent1, self.parent2], rebuild=True,
            overlays=overlays,
            overlay_pockets=overlay_pockets,
            overlay_components=overlay_components)
        dsp_set = getUtility(IDistroSeriesParentSet)
        distroseriesparent1 = dsp_set.getByDerivedAndParentSeries(
            child, self.parent1)
        distroseriesparent2 = dsp_set.getByDerivedAndParentSeries(
            child, self.parent2)

        self.assertFalse(distroseriesparent1.is_overlay)
        self.assertTrue(distroseriesparent2.is_overlay)
        self.assertEqual(
            getUtility(IComponentSet)['universe'],
            distroseriesparent2.component)
        self.assertEqual(
            PackagePublishingPocket.UPDATES, distroseriesparent2.pocket)

    def test_multiple_parents_initialize(self):
        self.parent, self.parent_das = self.setupParent()
        self.parent2, self.parent_das2 = self.setupParent(
            packages={'alpha': '0.1-1'})
        child = self._fullInitialize([self.parent, self.parent2])
        self.assertDistroSeriesInitializedCorrectly(
            child, self.parent, self.parent_das)

    def test_multiple_parents_ordering(self):
        # The parents' order is stored.
        self.parent1, self.parent_das = self.setupParent()
        self.parent2, self.parent_das2 = self.setupParent()
        self.parent3, self.parent_das3 = self.setupParent()
        child = self._fullInitialize(
            [self.parent1, self.parent3, self.parent2])
        dsp_set = getUtility(IDistroSeriesParentSet)
        distroseriesparent1 = dsp_set.getByDerivedAndParentSeries(
            child, self.parent1)
        distroseriesparent2 = dsp_set.getByDerivedAndParentSeries(
            child, self.parent2)
        distroseriesparent3 = dsp_set.getByDerivedAndParentSeries(
            child, self.parent3)

        self.assertContentEqual(
            [self.parent1, self.parent3, self.parent2],
            child.getParentSeries())
        self.assertEqual(0, distroseriesparent1.ordering)
        self.assertEqual(1, distroseriesparent3.ordering)
        self.assertEqual(2, distroseriesparent2.ordering)

    def test_multiple_parent_packagesets_merge(self):
        # Identical packagesets from the parents are merged as one
        # packageset in the child.
        self.parent1, self.parent_das1 = self.setupParent()
        self.parent2, self.parent_das2 = self.setupParent()
        uploader1 = self.factory.makePerson()
        uploader2 = self.factory.makePerson()
        test1_parent1 = getUtility(IPackagesetSet).new(
            u'test1', u'test 1 packageset', self.parent1.owner,
            distroseries=self.parent1)
        test1_parent2 = getUtility(IPackagesetSet).new(
            u'test1', u'test 1 packageset', self.parent2.owner,
            distroseries=self.parent2)
        test1_parent1.addSources('chromium')
        test1_parent1.addSources('udev')
        test1_parent2.addSources('udev')
        test1_parent2.addSources('libc6')
        getUtility(IArchivePermissionSet).newPackagesetUploader(
            self.parent1.main_archive, uploader1, test1_parent1)
        getUtility(IArchivePermissionSet).newPackagesetUploader(
            self.parent2.main_archive, uploader2, test1_parent2)
        child = self._fullInitialize([self.parent1, self.parent2])

        # In the child, the identical packagesets are merged into one.
        child_test1 = getUtility(IPackagesetSet).getByName(
            u'test1', distroseries=child)
        child_srcs = child_test1.getSourcesIncluded(
            direct_inclusion=True)
        parent1_srcs = test1_parent1.getSourcesIncluded(direct_inclusion=True)
        parent2_srcs = test1_parent2.getSourcesIncluded(direct_inclusion=True)
        self.assertContentEqual(
            set(parent1_srcs).union(set(parent2_srcs)),
            child_srcs)
        # The uploaders can also upload to the new distroseries.
        self.assertTrue(
            getUtility(IArchivePermissionSet).isSourceUploadAllowed(
                self.parent1.main_archive, 'udev', uploader1,
                distroseries=self.parent1))
        self.assertTrue(
            getUtility(IArchivePermissionSet).isSourceUploadAllowed(
                child.main_archive, 'udev', uploader1,
                distroseries=child))
        self.assertTrue(
            getUtility(IArchivePermissionSet).isSourceUploadAllowed(
                self.parent2.main_archive, 'libc6', uploader2,
                distroseries=self.parent2))
        self.assertTrue(
            getUtility(IArchivePermissionSet).isSourceUploadAllowed(
                child.main_archive, 'libc6', uploader2,
                distroseries=child))

    def test_multiple_parents_format_selection_union(self):
        # The format selection for the derived series is the union of
        # the format selections of the parents.
        format1 = SourcePackageFormat.FORMAT_1_0
        format2 = SourcePackageFormat.FORMAT_3_0_QUILT
        self.parent1, notused = self.setupParent(format_selection=format1)
        self.parent2, notused = self.setupParent(format_selection=format2)
        child = self._fullInitialize([self.parent1, self.parent2])

        self.assertTrue(child.isSourcePackageFormatPermitted(format1))
        self.assertTrue(child.isSourcePackageFormatPermitted(format2))

    def test_multiple_parents_component_merge(self):
        # The components from the parents are merged to create the
        # child's components.
        self.comp1 = self.factory.makeComponent()
        self.comp2 = self.factory.makeComponent()
        self.parent1, notused = self.setupParent()
        self.parent2, notused = self.setupParent()
        ComponentSelection(distroseries=self.parent1, component=self.comp1)
        ComponentSelection(distroseries=self.parent2, component=self.comp1)
        ComponentSelection(distroseries=self.parent2, component=self.comp2)
        child = self._fullInitialize([self.parent1, self.parent2])

        self.assertContentEqual(
            [self.comp1, self.comp2],
            child.components)

    def test_multiple_parents_section_merge(self):
        # The sections from the parents are merged to create the child's
        # sections.
        self.section1 = self.factory.makeSection()
        self.section2 = self.factory.makeSection()
        self.parent1, notused = self.setupParent()
        self.parent2, notused = self.setupParent()
        SectionSelection(distroseries=self.parent1, section=self.section1)
        SectionSelection(distroseries=self.parent2, section=self.section1)
        SectionSelection(distroseries=self.parent2, section=self.section2)
        child = self._fullInitialize([self.parent1, self.parent2])

        self.assertContentEqual(
            [self.section1, self.section2],
            child.sections)

    def test_multiple_parents_same_packaging(self):
        # If the same packaging exists different parents, the packaging
        # in the first parent takes precedence.
        self.parent1, self.parent_das1 = self.setupParent(
            packages={'package': '0.3-1'})
        self.parent2, self.parent_das2 = self.setupParent(
            packages={'package': '0.1-1'})
        sourcepackagename = self.factory.getOrMakeSourcePackageName('package')
        packaging1 = self.factory.makePackagingLink(
            distroseries=self.parent1, sourcepackagename=sourcepackagename)
        self.factory.makePackagingLink(
            distroseries=self.parent2, sourcepackagename=sourcepackagename)
        child = self._fullInitialize([self.parent1, self.parent2])
        productseries1 = packaging1.productseries
        child_packagings = productseries1.getPackagingInDistribution(
            child.distribution)

        self.assertEquals(1, len(child_packagings))
        self.assertEquals(
            packaging1.owner,
            child_packagings[0].owner)

    def test_multiple_parents_same_source_package(self):
        # If the same source package (i.e. same packagename) is published in
        # different parents, the source package in the first parent takes
        # precedence.
        self.parent1, self.parent_das1 = self.setupParent(
            packages={'package': '0.3-1'})
        self.parent2, self.parent_das2 = self.setupParent(
            packages={'package': '0.1-1'})
        child = self._fullInitialize([self.parent1, self.parent2])
        published_sources = child.main_archive.getPublishedSources()

        self.assertEquals(1, published_sources.count())
        self.assertEquals(
            u'0.3-1',
            published_sources[0].sourcepackagerelease.version)

    def test_multiple_parents_same_binary_package(self):
        # If the same binary package (i.e. same packagename) is published
        # in different parents, the binary package in the first parent
        # takes precedence.
        self.parent1, self.parent_das1 = self.setupParent(
            packages={'package': '0.3-1'})
        self.parent2, self.parent_das2 = self.setupParent(
            packages={'package': '0.1-1'})
        child = self._fullInitialize([self.parent1, self.parent2])
        published_binaries = child.main_archive.getAllPublishedBinaries()

        self.assertEquals(1, published_binaries.count())
        self.assertEquals(
            u'0.3-1',
            published_binaries[0].binarypackagerelease.version)

<<<<<<< HEAD
        return child

    def setUpSeriesWithPreviousSeries(self, parent, previous_parents=(),
                                      publish_in_distribution=True):
        # Helper method to create a series within an initialized
        # distribution (i.e. that has an initialized series) with a
        # 'previous_series' with parents.

        # Create a previous_series derived from 2 parents.
        previous_series = self._fullInitialize(previous_parents)

        child = self.factory.makeDistroSeries(previous_series=previous_series)

        # Add a publishing in another series from this distro.
        other_series = self.factory.makeDistroSeries(
            distribution=child.distribution)
        if publish_in_distribution:
            self.factory.makeSourcePackagePublishingHistory(
                distroseries=other_series)

        return child

    def test_derive_from_previous_parents(self):
        # If the series to be initialized is in a distribution with
        # initialized series, the series is *derived* from
        # the previous_series' parents.
        previous_parent1, unused = self.setupParent(packages={u'p1': u'1.2'})
        previous_parent2, unused = self.setupParent(packages={u'p2': u'1.5'})
        parent, unused = self.setupParent()
        child = self.setUpSeriesWithPreviousSeries(
            parent=parent,
            previous_parents=[previous_parent1, previous_parent2])
        self._fullInitialize([parent], child=child)

        # The parent for the derived series is the distroseries given as
        # argument to InitializeSeries.
        self.assertContentEqual(
            [parent],
            child.getParentSeries())

        # The new series has been derived from previous_series.
        published_sources = child.main_archive.getPublishedSources(
            distroseries=child)
        self.assertEquals(2, published_sources.count())
        pub_sources = sorted(
            [(s.sourcepackagerelease.sourcepackagename.name,
              s.sourcepackagerelease.version)
                for s in published_sources])
        self.assertEquals(
            [(u'p1', u'1.2'), (u'p2', u'1.5')],
            pub_sources)

    def test_derive_from_previous_parents_empty_parents(self):
        # If an empty list is passed to InitializeDistroSeries, the
        # parents of the previous series are used as parents.
        previous_parent1, unused = self.setupParent(packages={u'p1': u'1.2'})
        previous_parent2, unused = self.setupParent(packages={u'p2': u'1.5'})
        parent, unused = self.setupParent()
        child = self.setUpSeriesWithPreviousSeries(
            parent=parent,
            previous_parents=[previous_parent1, previous_parent2])
        # Initialize from an empty list of parents.
        self._fullInitialize([], child=child)

        self.assertContentEqual(
            [previous_parent1, previous_parent2],
            child.getParentSeries())

    def test_derive_empty_parents_distribution_not_initialized(self):
        # Initializing a series with an empty parent list if the series'
        # distribution has no initialized series triggers an error.
        parent, unused = self.setupParent()
        previous_parent1, unused = self.setupParent(packages={u'p1': u'1.2'})
        child = self.setUpSeriesWithPreviousSeries(
            parent=parent,
            previous_parents=[previous_parent1],
            publish_in_distribution=False)

        # Initialize from an empty list of parents.
        ids = InitializeDistroSeries(child, [])
        self.assertRaisesWithContent(
            InitializationError,
            ("Distroseries {child.name} cannot be initialized: "
             "No other series in the distribution is initialized "
             "and no parent was passed to the initilization method"
             ".").format(child=child),
             ids.check)
=======
    def createPublication(self, distroseries, packagename, version,
                          source_library_file=None,
                          binary_library_file=None):
        # Helper to create a publication in a distroseries.
        spn = self.factory.getOrMakeSourcePackageName(name=packagename)
        spr = self.factory.makeSourcePackageRelease(
            sourcepackagename=spn, architecturehintlist='any',
            version=version)
        if source_library_file is not None:
            self.factory.makeSourcePackageReleaseFile(
                sourcepackagerelease=spr, library_file=source_library_file)
        self.factory.makeSourcePackagePublishingHistory(
            sourcepackagerelease=spr, archive=distroseries.main_archive,
            distroseries=distroseries,
            pocket=PackagePublishingPocket.RELEASE,
            status=PackagePublishingStatus.PUBLISHED)
        das = self.factory.makeDistroArchSeries(
            distroseries=distroseries, supports_virtualized=True)
        orig_build = spr.createBuild(
            das, PackagePublishingPocket.RELEASE, distroseries.main_archive,
            status=BuildStatus.FULLYBUILT)
        bpr = self.factory.makeBinaryPackageRelease(build=orig_build)
        if binary_library_file is not None:
            self.factory.makeBinaryPackageFile(
                binarypackagerelease=bpr, library_file=binary_library_file)
        return self.factory.makeBinaryPackagePublishingHistory(
            binarypackagerelease=bpr, distroarchseries=das,
            pocket=PackagePublishingPocket.RELEASE,
            status=PackagePublishingStatus.PUBLISHED,
            archive=distroseries.main_archive)

    def test_sourcefile_already_in_archive(self):
        # If a source file is already present in the destination archive,
        # the related SourcePackagePublishingHistory won't be copied.
        self.parent1, self.parent_das1 = self.setupParent(
            packages={'package': '0.3-1'})
        self.parent2, self.parent_das2 = self.setupParent(
            packages={'package': '0.1-1'})

        source_filename = 'foo_1.0_source.changes'

        # Create a publication in parent1.
        source_library_file = self.factory.makeLibraryFileAlias(
            filename=source_filename, content='content')
        self.createPublication(
            self.parent1, 'duppackage', '1.0', source_library_file, None)

        child = self.factory.makeDistroSeries()
        other_child = self.factory.makeDistroSeries(
            distribution=child.distribution)

        # Create the same package in the destination archive (in another
        # series)
        source_library_file2 = self.factory.makeLibraryFileAlias(
            filename=source_filename, content='content')
        self.createPublication(
            other_child, 'duppackage', '1.0', source_library_file2, None)

        transaction.commit()
        self._fullInitialize(
            [self.parent1, self.parent2], child=child)

        published_sources = child.main_archive.getPublishedSources()
        # duppackage 1.0 has not been copied because 'foo_1.0_source.changes'
        # is already in the destination archive.
        self.assertEquals(2, published_sources.count())
        self.assertEquals(
            u'1.0',
            published_sources[0].sourcepackagerelease.version)
        self.assertEquals(
            u'0.3-1',
            published_sources[1].sourcepackagerelease.version)

    def test_binaryfile_already_in_archive(self):
        # If a binary file is already present in the destination archive,
        # the related BinaryPackagePublishingHistory won't be copied.
        self.parent1, self.parent_das1 = self.setupParent(
            packages={'package': '0.3-1'})
        self.parent2, self.parent_das2 = self.setupParent(
            packages={'package': '0.1-1'})

        bin_filename = 'foo_1.0_all.deb'

        # Create a publication in parent1.
        binary_library_file = self.factory.makeLibraryFileAlias(
            filename=bin_filename, content='content')
        self.createPublication(
            self.parent1, 'duppackage', '1.0', None, binary_library_file)
        child = self.factory.makeDistroSeries()
        other_child = self.factory.makeDistroSeries(
            distribution=child.distribution)

        # Create the same package in the destination archive (in another
        # series)
        binary_library_file2 = self.factory.makeLibraryFileAlias(
            filename=bin_filename, content='content')
        self.createPublication(
            other_child, 'duppackage', '1.0', None, binary_library_file2)

        transaction.commit()
        self._fullInitialize(
            [self.parent1, self.parent2], child=child)

        published_binaries = child.main_archive.getAllPublishedBinaries()
        # duppackage 1.0 has not been copied because 'foo_1.0_all.deb' is
        # already in the destination archive.
        self.assertEquals(2, published_binaries.count())
        self.assertEquals(
            u'1.0',
            published_binaries[0].binarypackagerelease.version)
        self.assertEquals(
            u'0.3-1',
            published_binaries[1].binarypackagerelease.version)
>>>>>>> 7c6ac940
<|MERGE_RESOLUTION|>--- conflicted
+++ resolved
@@ -645,95 +645,6 @@
             u'0.3-1',
             published_binaries[0].binarypackagerelease.version)
 
-<<<<<<< HEAD
-        return child
-
-    def setUpSeriesWithPreviousSeries(self, parent, previous_parents=(),
-                                      publish_in_distribution=True):
-        # Helper method to create a series within an initialized
-        # distribution (i.e. that has an initialized series) with a
-        # 'previous_series' with parents.
-
-        # Create a previous_series derived from 2 parents.
-        previous_series = self._fullInitialize(previous_parents)
-
-        child = self.factory.makeDistroSeries(previous_series=previous_series)
-
-        # Add a publishing in another series from this distro.
-        other_series = self.factory.makeDistroSeries(
-            distribution=child.distribution)
-        if publish_in_distribution:
-            self.factory.makeSourcePackagePublishingHistory(
-                distroseries=other_series)
-
-        return child
-
-    def test_derive_from_previous_parents(self):
-        # If the series to be initialized is in a distribution with
-        # initialized series, the series is *derived* from
-        # the previous_series' parents.
-        previous_parent1, unused = self.setupParent(packages={u'p1': u'1.2'})
-        previous_parent2, unused = self.setupParent(packages={u'p2': u'1.5'})
-        parent, unused = self.setupParent()
-        child = self.setUpSeriesWithPreviousSeries(
-            parent=parent,
-            previous_parents=[previous_parent1, previous_parent2])
-        self._fullInitialize([parent], child=child)
-
-        # The parent for the derived series is the distroseries given as
-        # argument to InitializeSeries.
-        self.assertContentEqual(
-            [parent],
-            child.getParentSeries())
-
-        # The new series has been derived from previous_series.
-        published_sources = child.main_archive.getPublishedSources(
-            distroseries=child)
-        self.assertEquals(2, published_sources.count())
-        pub_sources = sorted(
-            [(s.sourcepackagerelease.sourcepackagename.name,
-              s.sourcepackagerelease.version)
-                for s in published_sources])
-        self.assertEquals(
-            [(u'p1', u'1.2'), (u'p2', u'1.5')],
-            pub_sources)
-
-    def test_derive_from_previous_parents_empty_parents(self):
-        # If an empty list is passed to InitializeDistroSeries, the
-        # parents of the previous series are used as parents.
-        previous_parent1, unused = self.setupParent(packages={u'p1': u'1.2'})
-        previous_parent2, unused = self.setupParent(packages={u'p2': u'1.5'})
-        parent, unused = self.setupParent()
-        child = self.setUpSeriesWithPreviousSeries(
-            parent=parent,
-            previous_parents=[previous_parent1, previous_parent2])
-        # Initialize from an empty list of parents.
-        self._fullInitialize([], child=child)
-
-        self.assertContentEqual(
-            [previous_parent1, previous_parent2],
-            child.getParentSeries())
-
-    def test_derive_empty_parents_distribution_not_initialized(self):
-        # Initializing a series with an empty parent list if the series'
-        # distribution has no initialized series triggers an error.
-        parent, unused = self.setupParent()
-        previous_parent1, unused = self.setupParent(packages={u'p1': u'1.2'})
-        child = self.setUpSeriesWithPreviousSeries(
-            parent=parent,
-            previous_parents=[previous_parent1],
-            publish_in_distribution=False)
-
-        # Initialize from an empty list of parents.
-        ids = InitializeDistroSeries(child, [])
-        self.assertRaisesWithContent(
-            InitializationError,
-            ("Distroseries {child.name} cannot be initialized: "
-             "No other series in the distribution is initialized "
-             "and no parent was passed to the initilization method"
-             ".").format(child=child),
-             ids.check)
-=======
     def createPublication(self, distroseries, packagename, version,
                           source_library_file=None,
                           binary_library_file=None):
@@ -846,5 +757,4 @@
             published_binaries[0].binarypackagerelease.version)
         self.assertEquals(
             u'0.3-1',
-            published_binaries[1].binarypackagerelease.version)
->>>>>>> 7c6ac940
+            published_binaries[1].binarypackagerelease.version)