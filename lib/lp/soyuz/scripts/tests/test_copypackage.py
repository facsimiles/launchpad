--- conflicted
+++ resolved
@@ -1384,7 +1384,6 @@
         [copied_source] = self.doCopy(
             source, target_archive, dsp.derived_series, source.pocket, False)
 
-<<<<<<< HEAD
     def test_copy_with_override(self):
         # Test the override parameter for do_copy and by extension
         # _do_direct_copy.
@@ -1409,7 +1408,7 @@
             component=Equals(override.component),
             section=Equals(override.section))
         self.assertThat(copied_source, matcher)
-=======
+
     def test_copy_ppa_generates_notification(self):
         # When a copy into a PPA is performed, a notification is sent.
         archive = self.test_publisher.ubuntutest.main_archive
@@ -1485,7 +1484,6 @@
             person=target_archive.owner, check_permissions=False,
             send_email=False)
         self.assertEquals([], pop_notifications())
->>>>>>> fc7d25bb
 
 
 class TestDoDelayedCopy(TestCaseWithFactory, BaseDoCopyTests):
