# -*- coding: utf-8 -*-
# NOTE: The first line above must stay first; do not move the copyright
# notice to the top.  See http://www.python.org/dev/peps/pep-0263/.
#
# Copyright 2011 Canonical Ltd.  This software is licensed under the
# GNU Affero General Public License version 3 (see the file LICENSE).

from email.utils import formataddr
from storm.store import Store
from zope.component import getUtility
from zope.security.proxy import removeSecurityProxy

from canonical.launchpad.webapp.publisher import canonical_url
from canonical.testing.layers import (
    LaunchpadZopelessLayer,
    ZopelessDatabaseLayer,
    )
from lp.archivepublisher.utils import get_ppa_reference
from lp.registry.interfaces.pocket import PackagePublishingPocket
from lp.services.mail.sendmail import format_address_for_person
from lp.services.log.logger import BufferLogger
from lp.soyuz.adapters.notification import (
    assemble_body,
    calculate_subject,
    get_recipients,
    fetch_information,
    is_auto_sync_upload,
    reject_changes_file,
    person_to_email,
    notify,
    )
from lp.soyuz.interfaces.component import IComponentSet
from lp.soyuz.model.component import ComponentSelection
from lp.soyuz.enums import (
    ArchivePurpose,
    PackageUploadCustomFormat,
    )
from lp.soyuz.model.distroseriessourcepackagerelease import (
    DistroSeriesSourcePackageRelease,
    )
from lp.testing import (
    person_logged_in,
    TestCaseWithFactory,
    )
from lp.testing.mail_helpers import pop_notifications


class TestNotificationRequiringLibrarian(TestCaseWithFactory):

    layer = LaunchpadZopelessLayer

    def test_notify_from_unicode_names(self):
        # People with unicode in their names should appear correctly in the
        # email and not get smashed to ASCII or otherwise transliterated.
        RANDOM_UNICODE = u"Loïc"
        creator = self.factory.makePerson(displayname=RANDOM_UNICODE)
        spr = self.factory.makeSourcePackageRelease(creator=creator)
        self.factory.makeSourcePackageReleaseFile(sourcepackagerelease=spr)
        archive = self.factory.makeArchive(purpose=ArchivePurpose.PRIMARY)
        pocket = PackagePublishingPocket.RELEASE
        distroseries = self.factory.makeDistroSeries()
        distroseries.changeslist = "blah@example.com"
        blamer = self.factory.makePerson()
        notify(
            blamer, spr, [], [], archive, distroseries, pocket,
            action='accepted')
        notifications = pop_notifications()
        self.assertEqual(2, len(notifications))
        msg = notifications[1].get_payload(0)
        body = msg.get_payload(decode=True)
        self.assertIn("Loïc", body)

    def test_calculate_subject_customfile(self):
        lfa = self.factory.makeLibraryFileAlias()
        package_upload = self.factory.makePackageUpload()
        customfile = package_upload.addCustom(
            lfa, PackageUploadCustomFormat.DEBIAN_INSTALLER)
        archive = self.factory.makeArchive()
        pocket = self.factory.getAnyPocket()
        distroseries = self.factory.makeDistroSeries()
        expected_subject = '[PPA %s] [%s/%s] %s - (Accepted)' % (
            get_ppa_reference(archive), distroseries.distribution.name,
            distroseries.getSuite(pocket), lfa.filename)
        subject = calculate_subject(
            None, [], [customfile], archive, distroseries, pocket,
            'accepted')
        self.assertEqual(expected_subject, subject)

    def _setup_notification(self, from_person=None, distroseries=None,
                            spr=None):
        if spr is None:
            spr = self.factory.makeSourcePackageRelease()
<<<<<<< HEAD
=======
        self.factory.makeSourcePackageReleaseFile(sourcepackagerelease=spr)
        archive = self.factory.makeArchive(purpose=ArchivePurpose.PRIMARY)
        pocket = PackagePublishingPocket.RELEASE
        if distroseries is None:
            distroseries = self.factory.makeDistroSeries()
        distroseries.changeslist = "blah@example.com"
        blamer = self.factory.makePerson()
        if from_person is None:
            from_person = self.factory.makePerson()
        notify(
            blamer, spr, [], [], archive, distroseries, pocket,
            action='accepted', announce_from_person=from_person)

    def test_notify_from_person_override(self):
        # notify() takes an optional from_person to override the calculated
        # From: address in announcement emails.
        spr = self.factory.makeSourcePackageRelease()
>>>>>>> 410f7810
        self.factory.makeSourcePackageReleaseFile(sourcepackagerelease=spr)
        archive = self.factory.makeArchive(purpose=ArchivePurpose.PRIMARY)
        pocket = PackagePublishingPocket.RELEASE
        if distroseries is None:
            distroseries = self.factory.makeDistroSeries()
        distroseries.changeslist = "blah@example.com"
        blamer = self.factory.makePerson()
<<<<<<< HEAD
        if from_person is None:
            from_person = self.factory.makePerson()
=======
        from_person = self.factory.makePerson(
            email="lemmy@example.com", displayname="Lemmy Kilmister")
>>>>>>> 410f7810
        notify(
            blamer, spr, [], [], archive, distroseries, pocket,
            action='accepted', announce_from_person=from_person)

    def test_notify_from_person_override(self):
        # notify() takes an optional from_person to override the calculated
        # From: address in announcement emails.
        from_person = self.factory.makePerson()
        self._setup_notification(from_person=from_person)
        notifications = pop_notifications()
        self.assertEqual(2, len(notifications))
        # The first notification is to the blamer, the second notification is
        # to the announce list, which is the one that gets the overridden
        # From:
        self.assertEqual(
            "Lemmy Kilmister <lemmy@example.com>",
            notifications[1]["From"])

    def test_notify_from_person_override_with_unicode_names(self):
        # notify() takes an optional from_person to override the calculated
        # From: address in announcement emails. Non-ASCII real names should be
        # correctly encoded in the From heade.
        spr = self.factory.makeSourcePackageRelease()
        self.factory.makeSourcePackageReleaseFile(sourcepackagerelease=spr)
        archive = self.factory.makeArchive(purpose=ArchivePurpose.PRIMARY)
        pocket = PackagePublishingPocket.RELEASE
        distroseries = self.factory.makeDistroSeries()
        distroseries.changeslist = "blah@example.com"
        blamer = self.factory.makePerson()
        from_person = self.factory.makePerson(
            email="loic@example.com", displayname=u"Loïc Motörhead")
        notify(
            blamer, spr, [], [], archive, distroseries, pocket,
            action='accepted', announce_from_person=from_person)
        notifications = pop_notifications()
        self.assertEqual(2, len(notifications))
        # The first notification is to the blamer, the second notification is
        # to the announce list, which is the one that gets the overridden
        # From:
        self.assertEqual(
            "=?utf-8?q?Lo=C3=AFc_Mot=C3=B6rhead?= <loic@example.com>",
            notifications[1]["From"])

    def test_notify_bcc_to_derivatives_list(self):
        # notify() will BCC the announcement email to the address defined in
        # Distribution.package_derivatives_email if it's defined.
        email = "{package_name}_thing@foo.com"
        distroseries = self.factory.makeDistroSeries()
        with person_logged_in(distroseries.distribution.owner):
            distroseries.distribution.package_derivatives_email = email
        spr = self.factory.makeSourcePackageRelease()
        self._setup_notification(distroseries=distroseries, spr=spr)

        notifications = pop_notifications()
        self.assertEqual(2, len(notifications))
        bcc_address = notifications[1]["Bcc"]
        expected_email = email.format(package_name=spr.sourcepackagename.name)
        self.assertIn(expected_email, bcc_address)

    def test_notify_bcc_to_derivatives_list(self):
        # notify() will BCC the announcement email to the address defined in
        # Distribution.package_derivatives_email if it's defined.
        email = "{package_name}_thing@foo.com"
        distroseries = self.factory.makeDistroSeries()
        with person_logged_in(distroseries.distribution.owner):
            distroseries.distribution.package_derivatives_email = email
        spr = self.factory.makeSourcePackageRelease()
        self._setup_notification(distroseries=distroseries, spr=spr)

        notifications = pop_notifications()
        self.assertEqual(2, len(notifications))
        bcc_address = notifications[1]["Bcc"]
        expected_email = email.format(package_name=spr.sourcepackagename.name)
        self.assertIn(expected_email, bcc_address)


class TestNotification(TestCaseWithFactory):

    layer = ZopelessDatabaseLayer

    def test_fetch_information_changes(self):
        changes = {
            'Date': '2001-01-01',
            'Changed-By': 'Foo Bar <foo.bar@canonical.com>',
            'Maintainer': 'Foo Bar <foo.bar@canonical.com>',
            'Changes': ' * Foo!',
            }
        info = fetch_information(
            None, None, changes)
        self.assertEqual('2001-01-01', info['date'])
        self.assertEqual(' * Foo!', info['changesfile'])
        fields = [
            info['changedby'],
            info['maintainer'],
            info['changedby_displayname'],
            info['maintainer_displayname'],
            ]
        for field in fields:
            self.assertEqual('Foo Bar <foo.bar@canonical.com>', field)

    def test_fetch_information_spr(self):
        creator = self.factory.makePerson(displayname=u"foø")
        maintainer = self.factory.makePerson(displayname=u"bær")
        spr = self.factory.makeSourcePackageRelease(
            creator=creator, maintainer=maintainer)
        info = fetch_information(spr, None, None)
        self.assertEqual(info['date'], spr.dateuploaded)
        self.assertEqual(info['changesfile'], spr.changelog_entry)
        self.assertEqual(
            info['changedby'], format_address_for_person(spr.creator))
        self.assertEqual(
            info['maintainer'], format_address_for_person(spr.maintainer))
        self.assertEqual(
            u"foø <%s>" % spr.creator.preferredemail.email,
            info['changedby_displayname'])
        self.assertEqual(
            u"bær <%s>" % spr.maintainer.preferredemail.email,
            info['maintainer_displayname'])

    def test_fetch_information_bprs(self):
        bpr = self.factory.makeBinaryPackageRelease()
        info = fetch_information(None, [bpr], None)
        spr = bpr.build.source_package_release
        self.assertEqual(info['date'], spr.dateuploaded)
        self.assertEqual(info['changesfile'], spr.changelog_entry)
        self.assertEqual(
            info['changedby'], format_address_for_person(spr.creator))
        self.assertEqual(
            info['maintainer'], format_address_for_person(spr.maintainer))
        self.assertEqual(
            info['changedby_displayname'],
            formataddr((spr.creator.displayname,
                        spr.creator.preferredemail.email)))
        self.assertEqual(
            info['maintainer_displayname'],
            formataddr((spr.maintainer.displayname,
                        spr.maintainer.preferredemail.email)))

    def test_calculate_subject_spr(self):
        spr = self.factory.makeSourcePackageRelease()
        archive = self.factory.makeArchive()
        pocket = self.factory.getAnyPocket()
        distroseries = self.factory.makeDistroSeries()
        expected_subject = '[PPA %s] [%s/%s] %s %s (Accepted)' % (
            get_ppa_reference(archive), distroseries.distribution.name,
            distroseries.getSuite(pocket), spr.name, spr.version)
        subject = calculate_subject(
            spr, [], [], archive, distroseries, pocket, 'accepted')
        self.assertEqual(expected_subject, subject)

    def test_calculate_subject_bprs(self):
        bpr = self.factory.makeBinaryPackageRelease()
        archive = self.factory.makeArchive()
        pocket = self.factory.getAnyPocket()
        distroseries = self.factory.makeDistroSeries()
        expected_subject = '[PPA %s] [%s/%s] %s %s (Accepted)' % (
            get_ppa_reference(archive), distroseries.distribution.name,
            distroseries.getSuite(pocket),
            bpr.build.source_package_release.name, bpr.version)
        subject = calculate_subject(
            None, [bpr], [], archive, distroseries, pocket, 'accepted')
        self.assertEqual(expected_subject, subject)

    def test_notify_bpr(self):
        # If we notify about an accepted bpr with no source, it is from a
        # build, and no notification is sent.
        bpr = self.factory.makeBinaryPackageRelease()
        archive = self.factory.makeArchive()
        pocket = self.factory.getAnyPocket()
        distroseries = self.factory.makeDistroSeries()
        person = self.factory.makePerson()
        notify(
            person, None, [bpr], [], archive, distroseries, pocket,
            action='accepted')
        notifications = pop_notifications()
        self.assertEqual(0, len(notifications))

    def test_notify_bpr_rejected(self):
        # If we notify about a rejected bpr with no source, a notification is
        # sent.
        bpr = self.factory.makeBinaryPackageRelease()
        removeSecurityProxy(
            bpr.build.source_package_release).changelog_entry = '* Foo!'
        archive = self.factory.makeArchive()
        pocket = self.factory.getAnyPocket()
        distroseries = self.factory.makeDistroSeries()
        person = self.factory.makePerson()
        notify(
            person, None, [bpr], [], archive, distroseries, pocket,
            action='rejected')
        [notification] = pop_notifications()
        body = notification.as_string()
        self.assertEqual(person_to_email(person), notification['To'])
        self.assertIn('Rejected by archive administrator.\n\n* Foo!\n', body)

    def test_reject_changes_file_no_email(self):
        # If we are rejecting a mail, and the person to notify has no
        # preferred email, we should return early.
        archive = self.factory.makeArchive()
        distroseries = self.factory.makeDistroSeries()
        uploader = self.factory.makePerson()
        removeSecurityProxy(uploader).preferredemail = None
        email = '%s <foo@example.com>' % uploader.displayname
        changes = {'Changed-By': email, 'Maintainer': email}
        logger = BufferLogger()
        reject_changes_file(
            uploader, '/tmp/changes', changes, archive, distroseries, '',
            logger=logger)
        self.assertIn(
            'No recipients have a preferred email.', logger.getLogBuffer())

    def test_reject_with_no_changes(self):
        # If we don't have any files and no changes content, nothing happens.
        archive = self.factory.makeArchive()
        distroseries = self.factory.makeDistroSeries()
        pocket = self.factory.getAnyPocket()
        notify(None, None, (), (), archive, distroseries, pocket)
        notifications = pop_notifications()
        self.assertEqual(0, len(notifications))

    def _run_recipients_test(self, changes, blamer, maintainer, changer):
        distribution = self.factory.makeDistribution()
        archive = self.factory.makeArchive(
            distribution=distribution, purpose=ArchivePurpose.PRIMARY)
        distroseries = self.factory.makeDistroSeries(
            distribution=distribution)
        # Now set the uploaders.
        component = getUtility(IComponentSet).ensure('main')
        if component not in distroseries.components:
            store = Store.of(distroseries)
            store.add(
                ComponentSelection(
                    distroseries=distroseries, component=component))
        archive.newComponentUploader(maintainer, component)
        archive.newComponentUploader(changer, component)
        return get_recipients(
            blamer, archive, distroseries, logger=None, changes=changes)

    def test_get_recipients_good_emails(self):
        # Test get_recipients with good email addresses..
        blamer = self.factory.makePerson()
        maintainer = self.factory.makePerson(
            'maintainer@canonical.com', displayname='Maintainer')
        changer = self.factory.makePerson(
            'changer@canonical.com', displayname='Changer')
        changes = {
            'Date': '2001-01-01',
            'Changed-By': 'Changer <changer@canonical.com>',
            'Maintainer': 'Maintainer <maintainer@canonical.com>',
            'Changes': ' * Foo!',
            }
        recipients = self._run_recipients_test(
            changes, blamer, maintainer, changer)
        expected = [format_address_for_person(p)
                    for p in (blamer, maintainer, changer)]
        self.assertEqual(expected, recipients)

    def test_get_recipients_bad_maintainer_email(self):
        blamer = self.factory.makePerson()
        maintainer = self.factory.makePerson(
            'maintainer@canonical.com', displayname='Maintainer')
        changer = self.factory.makePerson(
            'changer@canonical.com', displayname='Changer')
        changes = {
            'Date': '2001-01-01',
            'Changed-By': 'Changer <changer@canonical.com>',
            'Maintainer': 'Maintainer <maintainer at canonical.com>',
            'Changes': ' * Foo!',
            }
        recipients = self._run_recipients_test(
            changes, blamer, maintainer, changer)
        expected = [format_address_for_person(p)
                    for p in (blamer, changer)]
        self.assertEqual(expected, recipients)

    def test_get_recipients_bad_changedby_email(self):
        # Test get_recipients with invalid changedby email address.
        blamer = self.factory.makePerson()
        maintainer = self.factory.makePerson(
            'maintainer@canonical.com', displayname='Maintainer')
        changer = self.factory.makePerson(
            'changer@canonical.com', displayname='Changer')
        changes = {
            'Date': '2001-01-01',
            'Changed-By': 'Changer <changer at canonical.com>',
            'Maintainer': 'Maintainer <maintainer@canonical.com>',
            'Changes': ' * Foo!',
            }
        recipients = self._run_recipients_test(
            changes, blamer, maintainer, changer)
        expected = [format_address_for_person(p)
                    for p in (blamer, maintainer)]
        self.assertEqual(expected, recipients)

    def test_assemble_body_handles_no_preferred_email_for_changer(self):
        # If changer has no preferred email address,
        # assemble_body should still work.
        spr = self.factory.makeSourcePackageRelease()
        blamer = self.factory.makePerson()
        archive = self.factory.makeArchive()
        series = self.factory.makeDistroSeries()

        spr.creator.setPreferredEmail(None)

        body = assemble_body(blamer, spr, [], archive, series, "",
                             None, "unapproved")
        self.assertIn("Waiting for approval", body)

    def test_assemble_body_inserts_package_url_for_distro_upload(self):
        # The email body should contain the canonical url to the package
        # page in the target distroseries.
        spr = self.factory.makeSourcePackageRelease()
        blamer = self.factory.makePerson()
        archive = self.factory.makeArchive(purpose=ArchivePurpose.PRIMARY)
        series = self.factory.makeDistroSeries()

        body = assemble_body(blamer, spr, [], archive, series, "",
                             None, "unapproved")
        dsspr = DistroSeriesSourcePackageRelease(series, spr)
        url = canonical_url(dsspr)
        self.assertIn(url, body)

    def test__is_auto_sync_upload__no_preferred_email_for_changer(self):
        # If changer has no preferred email address,
        # is_auto_sync_upload should still work.
        result = is_auto_sync_upload(
            spr=None, bprs=None, pocket=None, changed_by_email=None)
        self.assertFalse(result)<|MERGE_RESOLUTION|>--- conflicted
+++ resolved
@@ -90,8 +90,6 @@
                             spr=None):
         if spr is None:
             spr = self.factory.makeSourcePackageRelease()
-<<<<<<< HEAD
-=======
         self.factory.makeSourcePackageReleaseFile(sourcepackagerelease=spr)
         archive = self.factory.makeArchive(purpose=ArchivePurpose.PRIMARY)
         pocket = PackagePublishingPocket.RELEASE
@@ -109,30 +107,17 @@
         # notify() takes an optional from_person to override the calculated
         # From: address in announcement emails.
         spr = self.factory.makeSourcePackageRelease()
->>>>>>> 410f7810
         self.factory.makeSourcePackageReleaseFile(sourcepackagerelease=spr)
         archive = self.factory.makeArchive(purpose=ArchivePurpose.PRIMARY)
         pocket = PackagePublishingPocket.RELEASE
-        if distroseries is None:
-            distroseries = self.factory.makeDistroSeries()
+        distroseries = self.factory.makeDistroSeries()
         distroseries.changeslist = "blah@example.com"
         blamer = self.factory.makePerson()
-<<<<<<< HEAD
-        if from_person is None:
-            from_person = self.factory.makePerson()
-=======
         from_person = self.factory.makePerson(
             email="lemmy@example.com", displayname="Lemmy Kilmister")
->>>>>>> 410f7810
         notify(
             blamer, spr, [], [], archive, distroseries, pocket,
             action='accepted', announce_from_person=from_person)
-
-    def test_notify_from_person_override(self):
-        # notify() takes an optional from_person to override the calculated
-        # From: address in announcement emails.
-        from_person = self.factory.makePerson()
-        self._setup_notification(from_person=from_person)
         notifications = pop_notifications()
         self.assertEqual(2, len(notifications))
         # The first notification is to the blamer, the second notification is
@@ -166,22 +151,6 @@
         self.assertEqual(
             "=?utf-8?q?Lo=C3=AFc_Mot=C3=B6rhead?= <loic@example.com>",
             notifications[1]["From"])
-
-    def test_notify_bcc_to_derivatives_list(self):
-        # notify() will BCC the announcement email to the address defined in
-        # Distribution.package_derivatives_email if it's defined.
-        email = "{package_name}_thing@foo.com"
-        distroseries = self.factory.makeDistroSeries()
-        with person_logged_in(distroseries.distribution.owner):
-            distroseries.distribution.package_derivatives_email = email
-        spr = self.factory.makeSourcePackageRelease()
-        self._setup_notification(distroseries=distroseries, spr=spr)
-
-        notifications = pop_notifications()
-        self.assertEqual(2, len(notifications))
-        bcc_address = notifications[1]["Bcc"]
-        expected_email = email.format(package_name=spr.sourcepackagename.name)
-        self.assertIn(expected_email, bcc_address)
 
     def test_notify_bcc_to_derivatives_list(self):
         # notify() will BCC the announcement email to the address defined in
