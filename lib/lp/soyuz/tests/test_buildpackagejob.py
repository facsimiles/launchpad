# Copyright 2009-2013 Canonical Ltd.  This software is licensed under the
# GNU Affero General Public License version 3 (see the file LICENSE).

"""Test BuildQueue features."""

from datetime import timedelta

from zope.component import getUtility
from zope.security.proxy import removeSecurityProxy

from lp.buildmaster.enums import BuildStatus
from lp.buildmaster.interfaces.builder import IBuilderSet
from lp.services.database.interfaces import IStore
from lp.soyuz.enums import (
    ArchivePurpose,
    PackagePublishingStatus,
    )
from lp.soyuz.interfaces.buildpackagejob import IBuildPackageJob
from lp.soyuz.interfaces.processor import IProcessorSet
from lp.soyuz.model.binarypackagebuild import BinaryPackageBuild
from lp.soyuz.tests.test_publishing import SoyuzTestPublisher
from lp.testing import TestCaseWithFactory
from lp.testing.layers import LaunchpadZopelessLayer


def find_job(test, name, processor='386'):
    """Find build and queue instance for the given source and processor."""
    for build in test.builds:
        if (build.source_package_release.name == name
            and build.processor.name == processor):
            return (build, build.buildqueue_record)
    return (None, None)


def builder_key(build):
    """Return processor and virtualization for the given build."""
    return (build.processor.id, build.is_virtualized)


def assign_to_builder(test, job_name, builder_number, processor='386'):
    """Simulate assigning a build to a builder."""
    def nth_builder(test, build, n):
        """Get builder #n for the given build processor and virtualization."""
        builder = None
        builders = test.builders.get(builder_key(build), [])
        try:
            builder = builders[n - 1]
        except IndexError:
            pass
        return builder

    build, bq = find_job(test, job_name, processor)
    builder = nth_builder(test, build, builder_number)
    bq.markAsBuilding(builder)


class TestBuildJobBase(TestCaseWithFactory):
    """Setup the test publisher and some builders."""

    layer = LaunchpadZopelessLayer

    def setUp(self):
        super(TestBuildJobBase, self).setUp()
        self.publisher = SoyuzTestPublisher()
        self.publisher.prepareBreezyAutotest()

        self.i8 = self.factory.makeBuilder(name='i386-n-8', virtualized=False)
        self.i9 = self.factory.makeBuilder(name='i386-n-9', virtualized=False)

        processor = getUtility(IProcessorSet).getByName('hppa')
        self.h6 = self.factory.makeBuilder(
            name='hppa-n-6', processor=processor, virtualized=False)
        self.h7 = self.factory.makeBuilder(
            name='hppa-n-7', processor=processor, virtualized=False)

        self.builders = dict()
        # x86 native
        self.builders[(1, False)] = [self.i8, self.i9]

        # hppa native
        self.builders[(3, True)] = [self.h6, self.h7]

        # Ensure all builders are operational.
        for builders in self.builders.values():
            for builder in builders:
                builder.builderok = True
                builder.manual = False

        # Disable the sample data builders.
        getUtility(IBuilderSet)['bob'].builderok = False
        getUtility(IBuilderSet)['frog'].builderok = False


class TestBuildPackageJob(TestBuildJobBase):
    """Test dispatch time estimates for binary builds (i.e. single build
    farm job type) targetting a single processor architecture and the primary
    archive.
    """

    def setUp(self):
        """Set up some native x86 builds for the test archive."""
        super(TestBuildPackageJob, self).setUp()
        # The builds will be set up as follows:
        #
        # j: 3        gedit p: hppa v:False e:0:01:00 *** s: 1001
        # j: 4        gedit p:  386 v:False e:0:02:00 *** s: 1002
        # j: 5      firefox p: hppa v:False e:0:03:00 *** s: 1003
        # j: 6      firefox p:  386 v:False e:0:04:00 *** s: 1004
        # j: 7     cobblers p: hppa v:False e:0:05:00 *** s: 1005
        # j: 8     cobblers p:  386 v:False e:0:06:00 *** s: 1006
        # j: 9 thunderpants p: hppa v:False e:0:07:00 *** s: 1007
        # j:10 thunderpants p:  386 v:False e:0:08:00 *** s: 1008
        # j:11          apg p: hppa v:False e:0:09:00 *** s: 1009
        # j:12          apg p:  386 v:False e:0:10:00 *** s: 1010
        # j:13          vim p: hppa v:False e:0:11:00 *** s: 1011
        # j:14          vim p:  386 v:False e:0:12:00 *** s: 1012
        # j:15          gcc p: hppa v:False e:0:13:00 *** s: 1013
        # j:16          gcc p:  386 v:False e:0:14:00 *** s: 1014
        # j:17        bison p: hppa v:False e:0:15:00 *** s: 1015
        # j:18        bison p:  386 v:False e:0:16:00 *** s: 1016
        # j:19         flex p: hppa v:False e:0:17:00 *** s: 1017
        # j:20         flex p:  386 v:False e:0:18:00 *** s: 1018
        # j:21     postgres p: hppa v:False e:0:19:00 *** s: 1019
        # j:22     postgres p:  386 v:False e:0:20:00 *** s: 1020
        #
        # j=job, p=processor, v=virtualized, e=estimated_duration, s=score

        # First mark all builds in the sample data as already built.
        store = IStore(BinaryPackageBuild)
        sample_data = store.find(BinaryPackageBuild)
        for build in sample_data:
            build.buildstate = BuildStatus.FULLYBUILT
        store.flush()

        # We test builds that target a primary archive.
        self.non_ppa = self.factory.makeArchive(
            name="primary", purpose=ArchivePurpose.PRIMARY)
        self.non_ppa.require_virtualized = False

        self.builds = []
        sourcenames = [
            "gedit",
            "firefox",
            "cobblers",
            "thunderpants",
            "apg",
            "vim",
            "gcc",
            "bison",
            "flex",
            "postgres",
            ]
        for sourcename in sourcenames:
            self.builds.extend(
                self.publisher.getPubSource(
                    sourcename=sourcename,
                    status=PackagePublishingStatus.PUBLISHED,
                    archive=self.non_ppa,
                    architecturehintlist='any').createMissingBuilds())

        # We want the builds to have a lot of variety when it comes to score
        # and estimated duration etc. so that the queries under test get
        # exercised properly.
        score = 1000
        duration = 0
        for build in self.builds:
            score += 1
            duration += 60
            bq = build.buildqueue_record
            bq.lastscore = score
            removeSecurityProxy(bq).estimated_duration = timedelta(
                seconds=duration)

    def test_providesInterfaces(self):
        # Ensure that a BuildPackageJob generates an appropriate cookie.
        build, bq = find_job(self, 'gcc', '386')
<<<<<<< HEAD
        build_farm_job = bq.specific_old_job
        self.assertProvides(build_farm_job, IBuildPackageJob)
        self.assertProvides(build_farm_job, IBuildFarmBuildJob)
=======
        build_farm_job = bq.specific_job
        self.assertProvides(build_farm_job, IBuildPackageJob)
>>>>>>> 458642d5
<|MERGE_RESOLUTION|>--- conflicted
+++ resolved
@@ -174,11 +174,5 @@
     def test_providesInterfaces(self):
         # Ensure that a BuildPackageJob generates an appropriate cookie.
         build, bq = find_job(self, 'gcc', '386')
-<<<<<<< HEAD
         build_farm_job = bq.specific_old_job
-        self.assertProvides(build_farm_job, IBuildPackageJob)
-        self.assertProvides(build_farm_job, IBuildFarmBuildJob)
-=======
-        build_farm_job = bq.specific_job
-        self.assertProvides(build_farm_job, IBuildPackageJob)
->>>>>>> 458642d5
+        self.assertProvides(build_farm_job, IBuildPackageJob)