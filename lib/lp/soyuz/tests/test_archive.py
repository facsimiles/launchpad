--- conflicted
+++ resolved
@@ -2158,73 +2158,9 @@
         self.assertEqual('universe', filtered.component.name)
 
 
-<<<<<<< HEAD
-class TestSyncSource(TestCaseWithFactory):
+class TestCopyPackage(TestCaseWithFactory):
 
     layer = DatabaseFunctionalLayer
-
-    def test_security_team_can_copy_to_primary(self):
-        # A member of ubuntu-security can use syncSource on any package
-        # in the Ubuntu primary archive, regardless of their normal
-        # upload permissions.
-        # This is until we can open syncSource up more widely and sort
-        # out the permissions that everyone needs.
-        with celebrity_logged_in('admin'):
-            security_person = self.factory.makePerson()
-            getUtility(ILaunchpadCelebrities).ubuntu_security.addMember(
-                security_person, security_person)
-        ubuntu = getUtility(ILaunchpadCelebrities).ubuntu
-        source = self.factory.makeSourcePackagePublishingHistory(
-            archive=self.factory.makeArchive(purpose=ArchivePurpose.PPA),
-            distroseries=ubuntu.currentseries)
-        self.assertEqual(
-            0,
-            ubuntu.main_archive.getPublishedSources(
-                name=source.source_package_name).count())
-        with person_logged_in(security_person):
-            ubuntu.main_archive.syncSource(
-                source_name=source.source_package_name,
-                version=source.source_package_version,
-                from_archive=source.archive,
-                to_pocket='Security')
-        self.assertEqual(
-            1,
-            ubuntu.main_archive.getPublishedSources(
-                name=source.source_package_name).count())
-=======
-class TestCopyPackageFeatureFlag(TestCaseWithFactory):
-
-    layer = DatabaseFunctionalLayer
-
-    def test_copyPackage_to_ppa_requires_feature_flag(self):
-        # Ensure feature is off.
-        self.useFixture(FeatureFixture({u"soyuz.copypackageppa.enabled": ''}))
-        archive = self.factory.makeArchive(purpose=ArchivePurpose.PPA)
-        self.assertRaises(
-            ForbiddenByFeatureFlag,
-            archive.copyPackage,
-            None, None, None, None, None)
-
-    def test_copyPackages_to_ppa_requires_feature_flag(self):
-        # Ensure feature is off.
-        self.useFixture(FeatureFixture({u"soyuz.copypackageppa.enabled": ''}))
-        archive = self.factory.makeArchive(purpose=ArchivePurpose.PPA)
-        self.assertRaises(
-            ForbiddenByFeatureFlag,
-            archive.copyPackages,
-            None, None, None, None, None)
-
-
-class TestCopyPackage(TestCaseWithFactory):
-
-    layer = DatabaseFunctionalLayer
-
-    def setUp(self):
-        super(TestCopyPackage, self).setUp()
-        self.useFixture(FeatureFixture({
-            u"soyuz.copypackageppa.enabled": 'on',
-            }))
->>>>>>> e9af90fd
 
     def _setup_copy_data(self, source_private=False, target_purpose=None,
                          target_status=SeriesStatus.DEVELOPMENT):
