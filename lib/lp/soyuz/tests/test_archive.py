--- conflicted
+++ resolved
@@ -782,13 +782,8 @@
         enable enabled_restricted_families for arm for that archive."""
         self.assertContentEqual([], self.archive.enabled_restricted_families)
         self.archive_arch_set.new(self.archive, self.arm)
-<<<<<<< HEAD
         self.assertEquals([self.arm],
                 list(self.archive.enabled_restricted_families))
-=======
-        self.assertContentEqual([self.arm], 
-                self.archive.enabled_restricted_families)
->>>>>>> 578a7d8c
 
     def test_get_returns_restricted_only(self):
         """Adding an entry to ArchiveArch for something that is not
