--- conflicted
+++ resolved
@@ -77,22 +77,8 @@
                     b.buildqueue_record.destroySelf()
             self.builds += builds
 
-<<<<<<< HEAD
-    def test_get_by_spr(self):
-        # Test fetching build records via the SPR
-        self.setUpBuilds()
-        spr = self.builds[0].source_package_release.id
-        set = getUtility(IBinaryPackageBuildSet).getBuildBySRAndArchtag(
-            spr, self.das_one.architecturetag)
-        self.assertEquals(set.count(), 1)
-        self.assertEquals(set[0], self.builds[0])
-
     def test_get_for_distro_distribution(self):
         # Test fetching builds for a distro's main archives
-=======
-    def test_get_by_arch_ids(self):
-        # Test fetching builds via the arch tag
->>>>>>> 4f433626
         self.setUpBuilds()
         set = getUtility(IBinaryPackageBuildSet).getBuildsForDistro(
             self.distribution)
