# Copyright 2009 Canonical Ltd.  This software is licensed under the
# GNU Affero General Public License version 3 (see the file LICENSE).
# pylint: disable-msg=C0324

"""Test BuildQueue features."""

from datetime import datetime, timedelta
from pytz import utc

from zope.component import getUtility
from zope.interface.verify import verifyObject

from canonical.launchpad.webapp.interfaces import (
    IStoreSelector, MAIN_STORE, DEFAULT_FLAVOR)
from canonical.testing import LaunchpadZopelessLayer

from lp.buildmaster.interfaces.builder import IBuilderSet
from lp.buildmaster.interfaces.buildfarmjob import BuildFarmJobType
from lp.buildmaster.model.builder import specific_job_classes
from lp.buildmaster.model.buildfarmjob import BuildFarmJob
from lp.services.job.model.job import Job
from lp.soyuz.interfaces.archive import ArchivePurpose
from lp.soyuz.interfaces.build import BuildStatus
from lp.soyuz.interfaces.buildqueue import IBuildQueueSet
from lp.soyuz.model.buildqueue import BuildQueue, get_builder_data
from lp.soyuz.model.processor import ProcessorFamilySet
from lp.soyuz.interfaces.publishing import PackagePublishingStatus
from lp.soyuz.model.build import Build
from lp.soyuz.tests.test_publishing import SoyuzTestPublisher
from lp.testing import TestCaseWithFactory


def find_job(test, name, processor='386'):
    """Find build and queue instance for the given source and processor."""
    def processor_matches(bq):
        if processor is None:
            return (bq.processor is None)
        else:
            return (processor == bq.processor.name)

    for build in test.builds:
        bq = build.buildqueue_record
        source = None
        for attr in ('sourcepackagerelease', 'sourcepackagename'):
            source = getattr(build, attr, None)
            if source is not None:
                break
        if (source.name == name and processor_matches(bq)):
            return (build, bq)
    return (None, None)


def nth_builder(test, bq, n):
    """Find nth builder that can execute the given build."""
    def builder_key(job):
        """Access key for builders capable of running the given job."""
        return (getattr(job.processor, 'id', None), job.virtualized)

    builder = None
    builders = test.builders.get(builder_key(bq), [])
    try:
        for builder in builders[n-1:]:
            if builder.builderok:
                break
    except IndexError:
        pass
    return builder


def assign_to_builder(test, job_name, builder_number, processor='386'):
    """Simulate assigning a build to a builder."""
    build, bq = find_job(test, job_name, processor)
    builder = nth_builder(test, bq, builder_number)
    bq.markAsBuilding(builder)


def print_build_setup(builds):
    """Show the build set-up for a particular test."""
    def processor_name(bq):
        return ('None' if bq.processor is None else bq.processor.name)

    print ""
    queue_entries = [build.buildqueue_record for build in builds]
    queue_entries = sorted(
        queue_entries, key=lambda qe: qe.job.id, reverse=True)
    queue_entries = sorted(queue_entries, key=lambda qe: qe.lastscore)
    for queue_entry in queue_entries:
        source = None
        for attr in ('sourcepackagerelease', 'sourcepackagename'):
            source = getattr(queue_entry.specific_job.build, attr, None)
            if source is not None:
                break
        print "%5s, %18s, p:%5s, v:%5s e:%s *** s:%5s" % (
            queue_entry.id, source.name, processor_name(queue_entry),
            queue_entry.virtualized, queue_entry.estimated_duration,
            queue_entry.lastscore)


def check_mintime_to_builder(test, bq, min_time):
    """Test the estimated time until a builder becomes available."""
    delay = bq._estimateTimeToNextBuilder()
    test.assertTrue(
        delay <= min_time,
        "Wrong min time to next available builder (%s > %s)"
        % (delay, min_time))


def set_remaining_time_for_running_job(bq, remainder):
    """Set remaining running time for job."""
    offset = bq.estimated_duration.seconds - remainder
    bq.setDateStarted(
        datetime.utcnow().replace(tzinfo=utc) - timedelta(seconds=offset))


def check_delay_for_job(test, the_job, delay):
    # Obtain the builder statistics pertaining to this job.
    builder_data = get_builder_data()
    estimated_delay = the_job._estimateJobDelay(builder_data)
    test.assertEqual(delay, estimated_delay)


def total_builders():
    """How many available builders do we have in total?"""
    builder_data = get_builder_data()
    return builder_data[(None, False)] + builder_data[(None, True)]


def builders_for_job(job):
    """How many available builders can run the given job?"""
    builder_data = get_builder_data()
    return builder_data[(getattr(job.processor, 'id', None), job.virtualized)]


def check_estimate(test, job, delay_in_seconds):
    """Does the dispatch time estimate match the expectation?"""
    estimate = job.getEstimatedJobStartTime()
    if delay_in_seconds is None:
        test.assertEquals(
            delay_in_seconds, estimate,
            "An estimate should not be possible at present but one was "
            "returned (%s) nevertheless." % estimate)
    else:
        estimate -= datetime.utcnow()
        test.assertTrue(
            estimate.seconds <= delay_in_seconds,
            "The estimated delay deviates from the expected one (%s > %s)" %
            (estimate.seconds, delay_in_seconds))


def disable_builders(test, processor, virtualized):
    """Disable bulders with the given processor and virtualization setting."""
    if processor is not None:
        processor_fam = ProcessorFamilySet().getByName(processor)
        processor = processor_fam.processors[0].id
    for builder in test.builders[(processor, virtualized)]:
        builder.builderok = False


class TestBuildQueueSet(TestCaseWithFactory):
    """Test for `BuildQueueSet`."""

    layer = LaunchpadZopelessLayer

    def setUp(self):
        super(TestBuildQueueSet, self).setUp()
        self.buildqueueset = getUtility(IBuildQueueSet)

    def test_baseline(self):
        verifyObject(IBuildQueueSet, self.buildqueueset)

    def test_getByJob_none(self):
        job = Job()
        self.assertEquals(None, self.buildqueueset.getByJob(job))

    def test_getByJob(self):
        job = Job()
        buildqueue = BuildQueue(job=job.id)
        self.assertEquals(buildqueue, self.buildqueueset.getByJob(job))

    def test_getActiveBuildJobs_no_builder_bug499421(self):
        # An active build queue item that does not have a builder will
        # not be included in the results and so will not block the
        # buildd-manager.
        active_jobs = self.buildqueueset.getActiveBuildJobs()
        self.assertEqual(1, active_jobs.count())
        active_job = active_jobs[0]
        active_job.builder = None
        self.assertTrue(
            self.buildqueueset.getActiveBuildJobs().is_empty(),
            "An active build job must have a builder.")



class TestBuildQueueBase(TestCaseWithFactory):
    """Setup the test publisher and some builders."""

    layer = LaunchpadZopelessLayer

    def setUp(self):
        super(TestBuildQueueBase, self).setUp()
        self.publisher = SoyuzTestPublisher()
        self.publisher.prepareBreezyAutotest()

        # First make nine 'i386' builders.
        self.i1 = self.factory.makeBuilder(name='i386-v-1')
        self.i2 = self.factory.makeBuilder(name='i386-v-2')
        self.i3 = self.factory.makeBuilder(name='i386-v-3')
        self.i4 = self.factory.makeBuilder(name='i386-v-4')
        self.i5 = self.factory.makeBuilder(name='i386-v-5')
        self.i6 = self.factory.makeBuilder(name='i386-n-6', virtualized=False)
        self.i7 = self.factory.makeBuilder(name='i386-n-7', virtualized=False)
        self.i8 = self.factory.makeBuilder(name='i386-n-8', virtualized=False)
        self.i9 = self.factory.makeBuilder(name='i386-n-9', virtualized=False)

        # Next make seven 'hppa' builders.
        processor_fam = ProcessorFamilySet().getByName('hppa')
        self.hppa_proc = processor_fam.processors[0]
        self.h1 = self.factory.makeBuilder(
            name='hppa-v-1', processor=self.hppa_proc)
        self.h2 = self.factory.makeBuilder(
            name='hppa-v-2', processor=self.hppa_proc)
        self.h3 = self.factory.makeBuilder(
            name='hppa-v-3', processor=self.hppa_proc)
        self.h4 = self.factory.makeBuilder(
            name='hppa-v-4', processor=self.hppa_proc)
        self.h5 = self.factory.makeBuilder(
            name='hppa-n-5', processor=self.hppa_proc, virtualized=False)
        self.h6 = self.factory.makeBuilder(
            name='hppa-n-6', processor=self.hppa_proc, virtualized=False)
        self.h7 = self.factory.makeBuilder(
            name='hppa-n-7', processor=self.hppa_proc, virtualized=False)

        # Finally make five 'amd64' builders.
        processor_fam = ProcessorFamilySet().getByName('amd64')
        self.amd_proc = processor_fam.processors[0]
        self.a1 = self.factory.makeBuilder(
            name='amd64-v-1', processor=self.amd_proc)
        self.a2 = self.factory.makeBuilder(
            name='amd64-v-2', processor=self.amd_proc)
        self.a3 = self.factory.makeBuilder(
            name='amd64-v-3', processor=self.amd_proc)
        self.a4 = self.factory.makeBuilder(
            name='amd64-n-4', processor=self.amd_proc, virtualized=False)
        self.a5 = self.factory.makeBuilder(
            name='amd64-n-5', processor=self.amd_proc, virtualized=False)

        self.builders = dict()
        processor_fam = ProcessorFamilySet().getByName('x86')
        self.x86_proc = processor_fam.processors[0]
        # x86 native
        self.builders[(self.x86_proc.id, False)] = [
            self.i6, self.i7, self.i8, self.i9]
        # x86 virtual
        self.builders[(self.x86_proc.id, True)] = [
            self.i1, self.i2, self.i3, self.i4, self.i5]

        # amd64 native
        self.builders[(self.amd_proc.id, False)] = [self.a4, self.a5]
        # amd64 virtual
        self.builders[(self.amd_proc.id, True)] = [self.a1, self.a2, self.a3]

        # hppa native
        self.builders[(self.hppa_proc.id, False)] = [
            self.h5,
            self.h6,
            self.h7,
            ]
        # hppa virtual
        self.builders[(self.hppa_proc.id, True)] = [
            self.h1, self.h2, self.h3, self.h4]

        # Ensure all builders are operational.
        for builders in self.builders.values():
            for builder in builders:
                builder.builderok = True
                builder.manual = False

        # Native builders irrespective of processor.
        self.builders[(None, False)] = []
        self.builders[(None, False)].extend(
            self.builders[(self.x86_proc.id, False)])
        self.builders[(None, False)].extend(
            self.builders[(self.amd_proc.id, False)])
        self.builders[(None, False)].extend(
            self.builders[(self.hppa_proc.id, False)])

        # Virtual builders irrespective of processor.
        self.builders[(None, True)] = []
        self.builders[(None, True)].extend(
            self.builders[(self.x86_proc.id, True)])
        self.builders[(None, True)].extend(
            self.builders[(self.amd_proc.id, True)])
        self.builders[(None, True)].extend(
            self.builders[(self.hppa_proc.id, True)])

        # Disable the sample data builders.
        getUtility(IBuilderSet)['bob'].builderok = False
        getUtility(IBuilderSet)['frog'].builderok = False


class SingleArchBuildsBase(TestBuildQueueBase):
    """Set up a test environment with builds that target a single
    processor."""
    def setUp(self):
        """Set up some native x86 builds for the test archive."""
        super(SingleArchBuildsBase, self).setUp()
        # The builds will be set up as follows:
        #
        #      gedit, p:  386, v:False e:0:01:00 *** s: 1001
        #    firefox, p:  386, v:False e:0:02:00 *** s: 1002
        #        apg, p:  386, v:False e:0:03:00 *** s: 1003
        #        vim, p:  386, v:False e:0:04:00 *** s: 1004
        #        gcc, p:  386, v:False e:0:05:00 *** s: 1005
        #      bison, p:  386, v:False e:0:06:00 *** s: 1006
        #       flex, p:  386, v:False e:0:07:00 *** s: 1007
        #   postgres, p:  386, v:False e:0:08:00 *** s: 1008
        #
        # p=processor, v=virtualized, e=estimated_duration, s=score

        # First mark all builds in the sample data as already built.
        store = getUtility(IStoreSelector).get(MAIN_STORE, DEFAULT_FLAVOR)
        sample_data = store.find(Build)
        for build in sample_data:
            build.buildstate = BuildStatus.FULLYBUILT
        store.flush()

        # We test builds that target a primary archive.
        self.non_ppa = self.factory.makeArchive(
            name="primary", purpose=ArchivePurpose.PRIMARY)
        self.non_ppa.require_virtualized = False

        self.builds = []
        self.builds.extend(
            self.publisher.getPubSource(
                sourcename="gedit", status=PackagePublishingStatus.PUBLISHED,
                archive=self.non_ppa).createMissingBuilds())
        self.builds.extend(
            self.publisher.getPubSource(
                sourcename="firefox",
                status=PackagePublishingStatus.PUBLISHED,
                archive=self.non_ppa).createMissingBuilds())
        self.builds.extend(
            self.publisher.getPubSource(
                sourcename="apg", status=PackagePublishingStatus.PUBLISHED,
                archive=self.non_ppa).createMissingBuilds())
        self.builds.extend(
            self.publisher.getPubSource(
                sourcename="vim", status=PackagePublishingStatus.PUBLISHED,
                archive=self.non_ppa).createMissingBuilds())
        self.builds.extend(
            self.publisher.getPubSource(
                sourcename="gcc", status=PackagePublishingStatus.PUBLISHED,
                archive=self.non_ppa).createMissingBuilds())
        self.builds.extend(
            self.publisher.getPubSource(
                sourcename="bison", status=PackagePublishingStatus.PUBLISHED,
                archive=self.non_ppa).createMissingBuilds())
        self.builds.extend(
            self.publisher.getPubSource(
                sourcename="flex", status=PackagePublishingStatus.PUBLISHED,
                archive=self.non_ppa).createMissingBuilds())
        self.builds.extend(
            self.publisher.getPubSource(
                sourcename="postgres",
                status=PackagePublishingStatus.PUBLISHED,
                archive=self.non_ppa).createMissingBuilds())
        # Set up the builds for test.
        score = 1000
        duration = 0
        for build in self.builds:
            score += 1
            duration += 60
            bq = build.buildqueue_record
            bq.lastscore = score
            bq.estimated_duration = timedelta(seconds=duration)
        # print_build_setup(self.builds)


class TestBuilderData(SingleArchBuildsBase):
    """Test the retrieval of builder related data. The latter is required
    for job dispatch time estimations irrespective of job processor
    architecture and virtualization setting."""
    def test_builder_data(self):
        # Make sure the builder numbers are correct. The builder data will
        # be the same for all of our builds.
        bq = self.builds[0].buildqueue_record
        self.assertEqual(
            21, total_builders(),
            "The total number of builders is wrong.")
        self.assertEqual(
            4, builders_for_job(bq),
            "[1] The total number of builders that can build the job in "
            "question is wrong.")
        builder_stats = get_builder_data()
        self.assertEqual(
            4, builder_stats[(self.x86_proc.id, False)],
            "The number of native x86 builders is wrong")
        self.assertEqual(
            5, builder_stats[(self.x86_proc.id, True)],
            "The number of virtual x86 builders is wrong")
        self.assertEqual(
            2, builder_stats[(self.amd_proc.id, False)],
            "The number of native amd64 builders is wrong")
        self.assertEqual(
            3, builder_stats[(self.amd_proc.id, True)],
            "The number of virtual amd64 builders is wrong")
        self.assertEqual(
            3, builder_stats[(self.hppa_proc.id, False)],
            "The number of native hppa builders is wrong")
        self.assertEqual(
            4, builder_stats[(self.hppa_proc.id, True)],
            "The number of virtual hppa builders is wrong")
        self.assertEqual(
            9, builder_stats[(None, False)],
            "The number of *virtual* builders across all processors is wrong")
        self.assertEqual(
            12, builder_stats[(None, True)],
            "The number of *native* builders across all processors is wrong")
        # Disable the native x86 builders.
        for builder in self.builders[(self.x86_proc.id, False)]:
            builder.builderok = False
        # Since all native x86 builders were disabled there are none left
        # to build the job.
        self.assertEqual(
            0, builders_for_job(bq),
            "[2] The total number of builders that can build the job in "
            "question is wrong.")
        # Re-enable one of them.
        for builder in self.builders[(self.x86_proc.id, False)]:
            builder.builderok = True
            break
        # Now there should be one builder available to build the job.
        self.assertEqual(
            1, builders_for_job(bq),
            "[3] The total number of builders that can build the job in "
            "question is wrong.")
        # Disable the *virtual* x86 builders -- should not make any
        # difference.
        for builder in self.builders[(self.x86_proc.id, True)]:
            builder.builderok = False
        # There should still be one builder available to build the job.
        self.assertEqual(
            1, builders_for_job(bq),
            "[4] The total number of builders that can build the job in "
            "question is wrong.")

    def test_free_builder_counts(self):
        # Make sure the builder numbers are correct. The builder data will
        # be the same for all of our builds.
        build = self.builds[0]
        # The build in question is an x86/native one.
        self.assertEqual(self.x86_proc.id, build.processor.id)
        self.assertEqual(False, build.is_virtualized)
        bq = build.buildqueue_record
        builder_stats = get_builder_data()
        # We have 4 x86 native builders.
        self.assertEqual(
            4, builder_stats[(self.x86_proc.id, False)],
            "The number of native x86 builders is wrong")
        # Initially all 4 builders are free.
        free_count = bq._getFreeBuildersCount(
            build.processor, build.is_virtualized)
        self.assertEqual(4, free_count)
        # Once we assign a build to one of them we should see the free
        # builders count drop by one.
        assign_to_builder(self, 'postgres', 1)
        free_count = bq._getFreeBuildersCount(
            build.processor, build.is_virtualized)
        self.assertEqual(3, free_count)
        # When we assign another build to one of them we should see the free
        # builders count drop by one again.
        assign_to_builder(self, 'gcc', 2)
        free_count = bq._getFreeBuildersCount(
            build.processor, build.is_virtualized)
        self.assertEqual(2, free_count)
        # Let's use up another builder.
        assign_to_builder(self, 'apg', 3)
        free_count = bq._getFreeBuildersCount(
            build.processor, build.is_virtualized)
        self.assertEqual(1, free_count)
        # And now for the last one.
        assign_to_builder(self, 'flex', 4)
        free_count = bq._getFreeBuildersCount(
            build.processor, build.is_virtualized)
        self.assertEqual(0, free_count)
        # If we reset the 'flex' build the builder that was assigned to it
        # will be free again.
        build, bq = find_job(self, 'flex')
        bq.reset()
        free_count = bq._getFreeBuildersCount(
            build.processor, build.is_virtualized)
        self.assertEqual(1, free_count)


class TestMinTimeToNextBuilder(SingleArchBuildsBase):
    """Test estimated time-to-builder with builds targetting a single
    processor."""
    # XXX Michael Nelson 20100223 bug=525329
    # This is still failing spuriously.
    def disabled_test_min_time_to_next_builder(self):
        """When is the next builder capable of running the job at the head of
        the queue becoming available?"""
        # Test the estimation of the minimum time until a builder becomes
        # available.

        # The builds will be set up as follows:
        #
        #      gedit, p:  386, v:False e:0:01:00 *** s: 1001
        #    firefox, p:  386, v:False e:0:02:00 *** s: 1002
        #        apg, p:  386, v:False e:0:03:00 *** s: 1003
        #        vim, p:  386, v:False e:0:04:00 *** s: 1004
        #        gcc, p:  386, v:False e:0:05:00 *** s: 1005
        #      bison, p:  386, v:False e:0:06:00 *** s: 1006
        #       flex, p:  386, v:False e:0:07:00 *** s: 1007
        #   postgres, p:  386, v:False e:0:08:00 *** s: 1008
        #
        # p=processor, v=virtualized, e=estimated_duration, s=score

        # This will be the job of interest.
        apg_build, apg_job = find_job(self, 'apg')
        # One of four builders for the 'apg' build is immediately available.
        check_mintime_to_builder(self, apg_job, 0)

        # Assign the postgres job to a builder.
        assign_to_builder(self, 'postgres', 1)
        # Now one builder is gone. But there should still be a builder
        # immediately available.
        check_mintime_to_builder(self, apg_job, 0)

        assign_to_builder(self, 'flex', 2)
        check_mintime_to_builder(self, apg_job, 0)

        assign_to_builder(self, 'bison', 3)
        check_mintime_to_builder(self, apg_job, 0)

        assign_to_builder(self, 'gcc', 4)
        # Now that no builder is immediately available, the shortest
        # remaing build time (based on the estimated duration) is returned:
        #   300 seconds
        # This is equivalent to the 'gcc' job's estimated duration.
        check_mintime_to_builder(self, apg_job, 300)

        # Now we pretend that the 'postgres' started 6 minutes ago. Its
        # remaining execution time should be 2 minutes = 120 seconds and
        # it now becomes the job whose builder becomes available next.
        build, bq = find_job(self, 'postgres')
        set_remaining_time_for_running_job(bq, 120)
        check_mintime_to_builder(self, apg_job, 120)

        # What happens when jobs overdraw the estimated duration? Let's
        # pretend the 'flex' job started 8 minutes ago.
        build, bq = find_job(self, 'flex')
        set_remaining_time_for_running_job(bq, -60)
        # In such a case we assume that the job will complete within 2
        # minutes, this is a guess that has worked well so far.
        check_mintime_to_builder(self, apg_job, 120)

        # If there's a job that will complete within a shorter time then
        # we expect to be given that time frame.
        build, bq = find_job(self, 'postgres')
        set_remaining_time_for_running_job(bq, 30)
        check_mintime_to_builder(self, apg_job, 30)

        # Disable the native x86 builders.
        for builder in self.builders[(self.x86_proc.id, False)]:
            builder.builderok = False

        # No builders capable of running the job at hand are available now.
        self.assertEquals(0, builders_for_job(apg_job))
        # The "minimum time to builder" estimation logic is not aware of this
        # though.
        check_mintime_to_builder(self, apg_job, 0)

        # The following job can only run on a native builder.
        job = self.factory.makeSourcePackageRecipeBuildJob(
            estimated_duration=111, sourcename='xxr-gftp', score=1055,
            virtualized=False)
        self.builds.append(job.specific_job.build)

        # Disable all native builders.
        for builder in self.builders[(None, False)]:
            builder.builderok = False

        # All native builders are disabled now.  No builders capable of
        # running the job at hand are available.
        self.assertEquals(0, builders_for_job(job))
        # The "minimum time to builder" estimation logic is not aware of the
        # fact that no builders capable of running the job are available.
        check_mintime_to_builder(self, job, 0)

class MultiArchBuildsBase(TestBuildQueueBase):
    """Set up a test environment with builds and multiple processors."""
    def setUp(self):
        """Set up some native x86 builds for the test archive."""
        super(MultiArchBuildsBase, self).setUp()
        # The builds will be set up as follows:
        #
        #      gedit, p: hppa, v:False e:0:01:00 *** s: 1001
        #      gedit, p:  386, v:False e:0:02:00 *** s: 1002
        #    firefox, p: hppa, v:False e:0:03:00 *** s: 1003
        #    firefox, p:  386, v:False e:0:04:00 *** s: 1004
        #        apg, p: hppa, v:False e:0:05:00 *** s: 1005
        #        apg, p:  386, v:False e:0:06:00 *** s: 1006
        #        vim, p: hppa, v:False e:0:07:00 *** s: 1007
        #        vim, p:  386, v:False e:0:08:00 *** s: 1008
        #        gcc, p: hppa, v:False e:0:09:00 *** s: 1009
        #        gcc, p:  386, v:False e:0:10:00 *** s: 1010
        #      bison, p: hppa, v:False e:0:11:00 *** s: 1011
        #      bison, p:  386, v:False e:0:12:00 *** s: 1012
        #       flex, p: hppa, v:False e:0:13:00 *** s: 1013
        #       flex, p:  386, v:False e:0:14:00 *** s: 1014
        #   postgres, p: hppa, v:False e:0:15:00 *** s: 1015
        #   postgres, p:  386, v:False e:0:16:00 *** s: 1016
        #
        # p=processor, v=virtualized, e=estimated_duration, s=score

        # First mark all builds in the sample data as already built.
        store = getUtility(IStoreSelector).get(MAIN_STORE, DEFAULT_FLAVOR)
        sample_data = store.find(Build)
        for build in sample_data:
            build.buildstate = BuildStatus.FULLYBUILT
        store.flush()

        # We test builds that target a primary archive.
        self.non_ppa = self.factory.makeArchive(
            name="primary", purpose=ArchivePurpose.PRIMARY)
        self.non_ppa.require_virtualized = False

        self.builds = []
        self.builds.extend(
            self.publisher.getPubSource(
                sourcename="gedit", status=PackagePublishingStatus.PUBLISHED,
                archive=self.non_ppa,
                architecturehintlist='any').createMissingBuilds())
        self.builds.extend(
            self.publisher.getPubSource(
                sourcename="firefox",
                status=PackagePublishingStatus.PUBLISHED,
                archive=self.non_ppa,
                architecturehintlist='any').createMissingBuilds())
        self.builds.extend(
            self.publisher.getPubSource(
                sourcename="apg", status=PackagePublishingStatus.PUBLISHED,
                archive=self.non_ppa,
                architecturehintlist='any').createMissingBuilds())
        self.builds.extend(
            self.publisher.getPubSource(
                sourcename="vim", status=PackagePublishingStatus.PUBLISHED,
                archive=self.non_ppa,
                architecturehintlist='any').createMissingBuilds())
        self.builds.extend(
            self.publisher.getPubSource(
                sourcename="gcc", status=PackagePublishingStatus.PUBLISHED,
                archive=self.non_ppa,
                architecturehintlist='any').createMissingBuilds())
        self.builds.extend(
            self.publisher.getPubSource(
                sourcename="bison", status=PackagePublishingStatus.PUBLISHED,
                archive=self.non_ppa,
                architecturehintlist='any').createMissingBuilds())
        self.builds.extend(
            self.publisher.getPubSource(
                sourcename="flex", status=PackagePublishingStatus.PUBLISHED,
                archive=self.non_ppa,
                architecturehintlist='any').createMissingBuilds())
        self.builds.extend(
            self.publisher.getPubSource(
                sourcename="postgres",
                status=PackagePublishingStatus.PUBLISHED,
                archive=self.non_ppa,
                architecturehintlist='any').createMissingBuilds())
        # Set up the builds for test.
        score = 1000
        duration = 0
        for build in self.builds:
            score += getattr(self, 'score_increment', 1)
            score += 1
            duration += 60
            bq = build.buildqueue_record
            bq.lastscore = score
            bq.estimated_duration = timedelta(seconds=duration)
        # print_build_setup(self.builds)


class TestMinTimeToNextBuilderMulti(MultiArchBuildsBase):
    """Test estimated time-to-builder with builds and multiple processors."""
<<<<<<< HEAD
    # XXX sinzui 2010-02-21 bug=525329: disabled because of a spurious failure
    # in https://lpbuildbot.canonical.com/builders/db_lp/builds/527.
=======
    # XXX Michael Nelson 20100223 bug=525329
    # This is still failing spuriously.
>>>>>>> e7b3adaf
    def disabled_test_min_time_to_next_builder(self):
        """When is the next builder capable of running the job at the head of
        the queue becoming available?"""
        # One of four builders for the 'apg' build is immediately available.
        apg_build, apg_job = find_job(self, 'apg', 'hppa')
        check_mintime_to_builder(self, apg_job, 0)

        # Assign the postgres job to a builder.
        assign_to_builder(self, 'postgres', 1, 'hppa')
        # Now one builder is gone. But there should still be a builder
        # immediately available.
        check_mintime_to_builder(self, apg_job, 0)

        assign_to_builder(self, 'flex', 2, 'hppa')
        check_mintime_to_builder(self, apg_job, 0)

        assign_to_builder(self, 'bison', 3, 'hppa')
        # Now that no builder is immediately available, the shortest
        # remaing build time (based on the estimated duration) is returned:
        #   660 seconds
        # This is equivalent to the 'bison' job's estimated duration.
        check_mintime_to_builder(self, apg_job, 660)

        # Now we pretend that the 'postgres' started 13 minutes ago. Its
        # remaining execution time should be 2 minutes = 120 seconds and
        # it now becomes the job whose builder becomes available next.
        build, bq = find_job(self, 'postgres', 'hppa')
        set_remaining_time_for_running_job(bq, 120)
        check_mintime_to_builder(self, apg_job, 120)

        # What happens when jobs overdraw the estimated duration? Let's
        # pretend the 'flex' job started 14 minutes ago.
        build, bq = find_job(self, 'flex', 'hppa')
        set_remaining_time_for_running_job(bq, -60)
        # In such a case we assume that the job will complete within 2
        # minutes, this is a guess that has worked well so far.
        check_mintime_to_builder(self, apg_job, 120)

        # If there's a job that will complete within a shorter time then
        # we expect to be given that time frame.
        build, bq = find_job(self, 'postgres', 'hppa')
        set_remaining_time_for_running_job(bq, 30)
        check_mintime_to_builder(self, apg_job, 30)

        # Disable the native hppa builders.
        for builder in self.builders[(self.hppa_proc.id, False)]:
            builder.builderok = False

        # No builders capable of running the job at hand are available now.
        self.assertEquals(0, builders_for_job(apg_job))
        check_mintime_to_builder(self, apg_job, 0)

        # Let's add a processor-independent job to the mix.
        job = self.factory.makeSourcePackageRecipeBuildJob(
            virtualized=False, estimated_duration=22,
            sourcename='my-recipe-digikam', score=9999)
        # There are still builders available for the processor-independent
        # job.
        self.assertEquals(6, builders_for_job(job))
        # Even free ones.
        self.assertTrue(
            bq._getFreeBuildersCount(job.processor, job.virtualized) > 0,
            "Builders are immediately available for processor-independent "
            "jobs.")
        check_mintime_to_builder(self, job, 0)

        # Let's disable all builders.
        for builders in self.builders.itervalues():
            for builder in builders:
                builder.builderok = False

        # There are no builders capable of running even the processor
        # independent jobs now.
        self.assertEquals(0, builders_for_job(job))
        check_mintime_to_builder(self, job, 0)

        # Re-enable the native hppa builders.
        for builder in self.builders[(self.hppa_proc.id, False)]:
            builder.builderok = True

        # The builder that's becoming available next is the one that's
        # running the 'postgres' build.
        check_mintime_to_builder(self, apg_job, 30)

        # Make sure we'll find an x86 builder as well.
        builder = self.builders[(self.x86_proc.id, False)][0]
        builder.builderok = True

        # Now this builder is the one that becomes available next (29 minutes
        # remaining build time).
        assign_to_builder(self, 'gcc', 1, '386')
        build, bq = find_job(self, 'gcc', '386')
        set_remaining_time_for_running_job(bq, 29)

        check_mintime_to_builder(self, apg_job, 29)

        # Make a second, idle x86 builder available.
        builder = self.builders[(self.x86_proc.id, False)][1]
        builder.builderok = True

        # That builder should be available immediately since it's idle.
        check_mintime_to_builder(self, apg_job, 0)


class TestJobClasses(TestCaseWithFactory):
    """Tests covering build farm job type classes."""
    layer = LaunchpadZopelessLayer
    def setUp(self):
        """Set up a native x86 build for the test archive."""
        super(TestJobClasses, self).setUp()

        self.publisher = SoyuzTestPublisher()
        self.publisher.prepareBreezyAutotest()

        # First mark all builds in the sample data as already built.
        store = getUtility(IStoreSelector).get(MAIN_STORE, DEFAULT_FLAVOR)
        sample_data = store.find(Build)
        for build in sample_data:
            build.buildstate = BuildStatus.FULLYBUILT
        store.flush()

        # We test builds that target a primary archive.
        self.non_ppa = self.factory.makeArchive(
            name="primary", purpose=ArchivePurpose.PRIMARY)
        self.non_ppa.require_virtualized = False

        self.builds = []
        self.builds.extend(
            self.publisher.getPubSource(
                sourcename="gedit", status=PackagePublishingStatus.PUBLISHED,
                archive=self.non_ppa).createMissingBuilds())

    def test_BuildPackageJob(self):
        """`BuildPackageJob` is one of the job type classes."""
        from lp.soyuz.model.buildpackagejob import BuildPackageJob
        _build, bq = find_job(self, 'gedit')

        # This is a binary package build.
        self.assertEqual(
            BuildFarmJobType.PACKAGEBUILD, bq.job_type,
            "This is a binary package build")

        # The class registered for 'PACKAGEBUILD' is `BuildPackageJob`.
        self.assertEqual(
            BuildPackageJob,
            specific_job_classes()[BuildFarmJobType.PACKAGEBUILD],
            "The class registered for 'PACKAGEBUILD' is `BuildPackageJob`")

        # The 'specific_job' object associated with this `BuildQueue`
        # instance is of type `BuildPackageJob`.
        self.assertTrue(bq.specific_job is not None)
        self.assertEqual(
            BuildPackageJob, bq.specific_job.__class__,
            "The 'specific_job' object associated with this `BuildQueue` "
            "instance is of type `BuildPackageJob`")

    def test_OtherTypeClasses(self):
        """Other job type classes are picked up as well."""
        from zope import component
        from lp.buildmaster.interfaces.buildfarmjob import IBuildFarmJob
        class FakeBranchBuild(BuildFarmJob):
            pass

        _build, bq = find_job(self, 'gedit')
        # First make sure that we don't have a job type class registered for
        # 'BRANCHBUILD' yet.
        self.assertTrue(
            specific_job_classes().get(BuildFarmJobType.BRANCHBUILD) is None)

        # Pretend that our `FakeBranchBuild` class implements the
        # `IBuildFarmJob` interface.
        component.provideUtility(
            FakeBranchBuild, IBuildFarmJob, 'BRANCHBUILD')

        # Now we should see the `FakeBranchBuild` class "registered" in the
        # `specific_job_classes` dictionary under the 'BRANCHBUILD' key.
        self.assertEqual(
            specific_job_classes()[BuildFarmJobType.BRANCHBUILD],
            FakeBranchBuild)


class TestPlatformData(TestCaseWithFactory):
    """Tests covering the processor/virtualized properties."""

    layer = LaunchpadZopelessLayer

    def setUp(self):
        """Set up a native x86 build for the test archive."""
        super(TestPlatformData, self).setUp()

        self.publisher = SoyuzTestPublisher()
        self.publisher.prepareBreezyAutotest()

        # First mark all builds in the sample data as already built.
        store = getUtility(IStoreSelector).get(MAIN_STORE, DEFAULT_FLAVOR)
        sample_data = store.find(Build)
        for build in sample_data:
            build.buildstate = BuildStatus.FULLYBUILT
        store.flush()

        # We test builds that target a primary archive.
        self.non_ppa = self.factory.makeArchive(
            name="primary", purpose=ArchivePurpose.PRIMARY)
        self.non_ppa.require_virtualized = False

        self.builds = []
        self.builds.extend(
            self.publisher.getPubSource(
                sourcename="gedit", status=PackagePublishingStatus.PUBLISHED,
                archive=self.non_ppa).createMissingBuilds())

    def test_JobPlatformSettings(self):
        """The `BuildQueue` instance shares the processor/virtualized
        properties with the associated `Build`."""
        build, bq = find_job(self, 'gedit')

        # Make sure the 'processor' properties are the same.
        self.assertEqual(
            bq.processor, build.processor,
            "The 'processor' property deviates.")

        # Make sure the 'virtualized' properties are the same.
        self.assertEqual(
            bq.virtualized, build.is_virtualized,
            "The 'virtualized' property deviates.")


class TestMultiArchJobDelayEstimation(MultiArchBuildsBase):
    """Test estimated job delays with various processors."""
    score_increment = 2
    def setUp(self):
        """Add 2 'build source package from recipe' builds to the mix.

        The two platform-independent jobs will have a score of 1025 and 1053
        respectively.
        In case of jobs with equal scores the one with the lesser 'job' value
        (i.e. the older one wins).

            3,              gedit, p: hppa, v:False e:0:01:00 *** s: 1003
            4,              gedit, p:  386, v:False e:0:02:00 *** s: 1006
            5,            firefox, p: hppa, v:False e:0:03:00 *** s: 1009
            6,            firefox, p:  386, v:False e:0:04:00 *** s: 1012
            7,                apg, p: hppa, v:False e:0:05:00 *** s: 1015
            9,                vim, p: hppa, v:False e:0:07:00 *** s: 1021
           10,                vim, p:  386, v:False e:0:08:00 *** s: 1024
            8,                apg, p:  386, v:False e:0:06:00 *** s: 1024
      -->  19,     xx-recipe-bash, p: None, v:False e:0:00:22 *** s: 1025
           11,                gcc, p: hppa, v:False e:0:09:00 *** s: 1027
           12,                gcc, p:  386, v:False e:0:10:00 *** s: 1030
           13,              bison, p: hppa, v:False e:0:11:00 *** s: 1033
           14,              bison, p:  386, v:False e:0:12:00 *** s: 1036
           15,               flex, p: hppa, v:False e:0:13:00 *** s: 1039
           16,               flex, p:  386, v:False e:0:14:00 *** s: 1042
           17,           postgres, p: hppa, v:False e:0:15:00 *** s: 1045
           18,           postgres, p:  386, v:False e:0:16:00 *** s: 1048
      -->  20,      xx-recipe-zsh, p: None, v:False e:0:03:42 *** s: 1053

         p=processor, v=virtualized, e=estimated_duration, s=score
        """
        super(TestMultiArchJobDelayEstimation, self).setUp()

        job = self.factory.makeSourcePackageRecipeBuildJob(
            virtualized=False, estimated_duration=22,
            sourcename='xx-recipe-bash', score=1025)
        self.builds.append(job.specific_job.build)
        job = self.factory.makeSourcePackageRecipeBuildJob(
            virtualized=False, estimated_duration=222,
            sourcename='xx-recipe-zsh', score=1053)
        self.builds.append(job.specific_job.build)

        # Assign the same score to the '386' vim and apg build jobs.
        _apg_build, apg_job = find_job(self, 'apg', '386')
        apg_job.lastscore = 1024
        # print_build_setup(self.builds)

    def test_job_delay_for_binary_builds(self):
        # One of four builders for the 'flex' build is immediately available.
        flex_build, flex_job = find_job(self, 'flex', 'hppa')
        check_mintime_to_builder(self, flex_job, 0)

        # The delay will be 900 (= 15*60) + 222 seconds
        check_delay_for_job(self, flex_job, 1122)

        # Assign the postgres job to a builder.
        assign_to_builder(self, 'postgres', 1, 'hppa')
        # The 'postgres' job is not pending any more.  Now only the 222
        # seconds (the estimated duration of the platform-independent job)
        # should be returned.
        check_delay_for_job(self, flex_job, 222)

        # How about some estimates for x86 builds?
        _bison_build, bison_job = find_job(self, 'bison', '386')
        check_mintime_to_builder(self, bison_job, 0)
        # The delay will be 900 (= (14+16)*60/2) + 222 seconds.
        check_delay_for_job(self, bison_job, 1122)

        # The 2 tests that follow exercise the estimation in conjunction with
        # longer pending job queues. Please note that the sum of estimates for
        # the '386' jobs is divided by 4 which is the number of native '386'
        # builders.

        # Also, this tests that jobs with equal score but a lower 'job' value
        # (i.e. older jobs) are queued ahead of the job of interest (JOI).
        _vim_build, vim_job = find_job(self, 'vim', '386')
        check_mintime_to_builder(self, vim_job, 0)
        # The delay will be 870 (= (6+10+12+14+16)*60/4) + 122 (= (222+22)/2)
        # seconds.
        check_delay_for_job(self, vim_job, 992)

        _gedit_build, gedit_job = find_job(self, 'gedit', '386')
        check_mintime_to_builder(self, gedit_job, 0)
        # The delay will be
        #   1080 (= (4+6+8+10+12+14+16)*60/4) + 122 (= (222+22)/2)
        # seconds.
        check_delay_for_job(self, gedit_job, 1172)

    def test_job_delay_for_recipe_builds(self):
        # One of the 9 builders for the 'bash' build is immediately available.
        bash_build, bash_job = find_job(self, 'xx-recipe-bash', None)
        check_mintime_to_builder(self, bash_job, 0)

        # The delay will be 960 + 780 + 222 = 1962, where
        #   hppa job delays: 960 = (9+11+13+15)*60/3
        #    386 job delays: 780 = (10+12+14+16)*60/4
        check_delay_for_job(self, bash_job, 1962)

        # One of the 9 builders for the 'zsh' build is immediately available.
        zsh_build, zsh_job = find_job(self, 'xx-recipe-zsh', None)
        check_mintime_to_builder(self, zsh_job, 0)

        # The delay will be 0 since this is the head job.
        check_delay_for_job(self, zsh_job, 0)

        # Assign the zsh job to a builder.
        self.assertEquals((None, False), bash_job._getHeadJobPlatform())
        assign_to_builder(self, 'xx-recipe-zsh', 1, None)
        self.assertEquals((1, False), bash_job._getHeadJobPlatform())

        # Now that the highest-scored job is out of the way, the estimation
        # for the 'bash' recipe build is 222 seconds shorter.

        # The delay will be 960 + 780 = 1740, where
        #   hppa job delays: 960 = (9+11+13+15)*60/3
        #    386 job delays: 780 = (10+12+14+16)*60/4
        check_delay_for_job(self, bash_job, 1740)

        _postgres_build, postgres_job = find_job(self, 'postgres', '386')
        # The delay will be 0 since this is the head job now.
        check_delay_for_job(self, postgres_job, 0)
        # Also, the platform of the postgres job is returned since it *is*
        # the head job now.
        pg_platform = (postgres_job.processor.id, postgres_job.virtualized)
        self.assertEquals(pg_platform, postgres_job._getHeadJobPlatform())

    def test_job_delay_for_unspecified_virtualization(self):
        # Make sure that jobs with a NULL 'virtualized' flag get the same
        # treatment as the ones with virtualized=TRUE.
        # First toggle the 'virtualized' flag for all hppa jobs.
        for build in self.builds:
            bq = build.buildqueue_record
            if bq.processor == self.hppa_proc:
                bq.virtualized = True
        job = self.factory.makeSourcePackageRecipeBuildJob(
            virtualized=True, estimated_duration=332,
            sourcename='xxr-openssh-client', score=1050)
        self.builds.append(job.specific_job.build)
        # print_build_setup(self.builds)
        #   ...
        #   15,               flex, p: hppa, v: True e:0:13:00 *** s: 1039
        #   16,               flex, p:  386, v:False e:0:14:00 *** s: 1042
        #   17,           postgres, p: hppa, v: True e:0:15:00 *** s: 1045
        #   18,           postgres, p:  386, v:False e:0:16:00 *** s: 1048
        #   21, xxr-openssh-client, p: None, v: True e:0:05:32 *** s: 1050
        #   20,      xx-recipe-zsh, p: None, v:False e:0:03:42 *** s: 1053

        flex_build, flex_job = find_job(self, 'flex', 'hppa')
        # The head job platform is the one of job #21 (xxr-openssh-client).
        self.assertEquals((None, True), flex_job._getHeadJobPlatform())
        # The delay will be 900 (= 15*60) + 332 seconds
        check_delay_for_job(self, flex_job, 1232)

        # Now add a job with a NULL 'virtualized' flag. It should be treated
        # like jobs with virtualized=TRUE.
        job = self.factory.makeSourcePackageRecipeBuildJob(
            estimated_duration=111, sourcename='xxr-gwibber', score=1051,
            virtualized=None)
        self.builds.append(job.specific_job.build)
        # print_build_setup(self.builds)
        self.assertEqual(None, job.virtualized)
        #   ...
        #   15,               flex, p: hppa, v: True e:0:13:00 *** s: 1039
        #   16,               flex, p:  386, v:False e:0:14:00 *** s: 1042
        #   17,           postgres, p: hppa, v: True e:0:15:00 *** s: 1045
        #   18,           postgres, p:  386, v:False e:0:16:00 *** s: 1048
        #   21, xxr-openssh-client, p: None, v: True e:0:05:32 *** s: 1050
        #   22,        xxr-gwibber, p: None, v: None e:0:01:51 *** s: 1051
        #   20,      xx-recipe-zsh, p: None, v:False e:0:03:42 *** s: 1053

        # The newly added 'xxr-gwibber' job is the new head job now.
        self.assertEquals((None, None), flex_job._getHeadJobPlatform())
        # The newly added 'xxr-gwibber' job now weighs in as well and the
        # delay is 900 (= 15*60) + (332+111)/2 seconds
        check_delay_for_job(self, flex_job, 1121)

        # The '386' flex job does not care about the 'xxr-gwibber' and
        # 'xxr-openssh-client' jobs since the 'virtualized' values do not
        # match.
        flex_build, flex_job = find_job(self, 'flex', '386')
        self.assertEquals((None, False), flex_job._getHeadJobPlatform())
        # delay is 960 (= 16*60) + 222 seconds
        check_delay_for_job(self, flex_job, 1182)


class TestJobDispatchTimeEstimation(MultiArchBuildsBase):
    """Test estimated job delays with various processors."""
    score_increment = 2
    def setUp(self):
        """Add more processor-independent jobs to the mix, make the '386' jobs
        virtual.

            3,              gedit, p: hppa, v:False e:0:01:00 *** s: 1003
            4,              gedit, p:  386, v: True e:0:02:00 *** s: 1006
            5,            firefox, p: hppa, v:False e:0:03:00 *** s: 1009
            6,            firefox, p:  386, v: True e:0:04:00 *** s: 1012
            7,                apg, p: hppa, v:False e:0:05:00 *** s: 1015
            9,                vim, p: hppa, v:False e:0:07:00 *** s: 1021
           10,                vim, p:  386, v: True e:0:08:00 *** s: 1024
            8,                apg, p:  386, v: True e:0:06:00 *** s: 1024
           19,       xxr-aptitude, p: None, v:False e:0:05:32 *** s: 1025
           11,                gcc, p: hppa, v:False e:0:09:00 *** s: 1027
           12,                gcc, p:  386, v: True e:0:10:00 *** s: 1030
           13,              bison, p: hppa, v:False e:0:11:00 *** s: 1033
           14,              bison, p:  386, v: True e:0:12:00 *** s: 1036
           15,               flex, p: hppa, v:False e:0:13:00 *** s: 1039
           16,               flex, p:  386, v: True e:0:14:00 *** s: 1042
           23,      xxr-apt-build, p: None, v: True e:0:12:56 *** s: 1043
           22,       xxr-cron-apt, p: None, v: True e:0:11:05 *** s: 1043
           26,           xxr-cupt, p: None, v: None e:0:18:30 *** s: 1044
           25,            xxr-apt, p: None, v: None e:0:16:38 *** s: 1044
           24,       xxr-debdelta, p: None, v: None e:0:14:47 *** s: 1044
           17,           postgres, p: hppa, v:False e:0:15:00 *** s: 1045
           18,           postgres, p:  386, v: True e:0:16:00 *** s: 1048
           21,         xxr-daptup, p: None, v: None e:0:09:14 *** s: 1051
           20,       xxr-auto-apt, p: None, v:False e:0:07:23 *** s: 1053

         p=processor, v=virtualized, e=estimated_duration, s=score
        """
        super(TestJobDispatchTimeEstimation, self).setUp()

        job = self.factory.makeSourcePackageRecipeBuildJob(
            virtualized=False, estimated_duration=332,
            sourcename='xxr-aptitude', score=1025)
        self.builds.append(job.specific_job.build)
        job = self.factory.makeSourcePackageRecipeBuildJob(
            virtualized=False, estimated_duration=443,
            sourcename='xxr-auto-apt', score=1053)
        self.builds.append(job.specific_job.build)
        job = self.factory.makeSourcePackageRecipeBuildJob(
            estimated_duration=554, sourcename='xxr-daptup', score=1051,
            virtualized=None)
        self.builds.append(job.specific_job.build)
        job = self.factory.makeSourcePackageRecipeBuildJob(
            estimated_duration=665, sourcename='xxr-cron-apt', score=1043)
        self.builds.append(job.specific_job.build)
        job = self.factory.makeSourcePackageRecipeBuildJob(
            estimated_duration=776, sourcename='xxr-apt-build', score=1043)
        self.builds.append(job.specific_job.build)
        job = self.factory.makeSourcePackageRecipeBuildJob(
            estimated_duration=887, sourcename='xxr-debdelta', score=1044,
            virtualized=None)
        self.builds.append(job.specific_job.build)
        job = self.factory.makeSourcePackageRecipeBuildJob(
            estimated_duration=998, sourcename='xxr-apt', score=1044,
            virtualized=None)
        self.builds.append(job.specific_job.build)
        job = self.factory.makeSourcePackageRecipeBuildJob(
            estimated_duration=1110, sourcename='xxr-cupt', score=1044,
            virtualized=None)
        self.builds.append(job.specific_job.build)

        # Assign the same score to the '386' vim and apg build jobs.
        _apg_build, apg_job = find_job(self, 'apg', '386')
        apg_job.lastscore = 1024

        # Also, toggle the 'virtualized' flag for all '386' jobs.
        for build in self.builds:
            bq = build.buildqueue_record
            if bq.processor == self.x86_proc:
                bq.virtualized = True

    def test_pending_jobs_only(self):
        # Let's see the assertion fail for a job that's not pending any more.
        assign_to_builder(self, 'gedit', 1, 'hppa')
        gedit_build, gedit_job = find_job(self, 'gedit', 'hppa')
        self.assertRaises(AssertionError, gedit_job.getEstimatedJobStartTime)

    def test_estimation_binary_virtual(self):
        gcc_build, gcc_job = find_job(self, 'gcc', '386')
        # The delay of 1671 seconds is calculated as follows:
        #                     386 jobs: (12+14+16)*60/3           = 840
        #   processor-independent jobs:
        #       (12:56 + 11:05 + 18:30 + 16:38 + 14:47 + 9:14)/6  = 831
        check_estimate(self, gcc_job, 1671)
        self.assertEquals(5, builders_for_job(gcc_job))

    def test_proc_indep_virtual_true(self):
        xxr_build, xxr_job = find_job(self, 'xxr-apt-build', None)
        # The delay of 1802 seconds is calculated as follows:
        #                     386 jobs: 16*60                    = 960
        #   processor-independent jobs:
        #       (11:05 + 18:30 + 16:38 + 14:47 + 9:14)/5         = 842
        check_estimate(self, xxr_job, 1802)

    def test_estimation_binary_virtual_long_queue(self):
        gedit_build, gedit_job = find_job(self, 'gedit', '386')
        # The delay of 1671 seconds is calculated as follows:
        #                     386 jobs:
        #       (4+6+8+10+12+14+16)*60/5                          = 840
        #   processor-independent jobs:
        #       (12:56 + 11:05 + 18:30 + 16:38 + 14:47 + 9:14)/6  = 831
        check_estimate(self, gedit_job, 1671)

    def test_proc_indep_virtual_null_headjob(self):
        xxr_build, xxr_job = find_job(self, 'xxr-daptup', None)
        # This job is at the head of the queue for virtualized builders and
        # will get dispatched within the next 5 seconds.
        check_estimate(self, xxr_job, 5)

    def test_proc_indep_virtual_false(self):
        xxr_build, xxr_job = find_job(self, 'xxr-aptitude', None)
        # The delay of 1403 seconds is calculated as follows:
        #                    hppa jobs: (9+11+13+15)*60/3        = 960
        #   processor-independent jobs: 7:23                     = 443
        check_estimate(self, xxr_job, 1403)

    def test_proc_indep_virtual_false_headjob(self):
        xxr_build, xxr_job = find_job(self, 'xxr-auto-apt', None)
        # This job is at the head of the queue for native builders and
        # will get dispatched within the next 5 seconds.
        check_estimate(self, xxr_job, 5)

    def test_estimation_binary_virtual_same_score(self):
        vim_build, vim_job = find_job(self, 'vim', '386')
        # The apg job is ahead of the vim job.
        # The delay of 1527 seconds is calculated as follows:
        #                     386 jobs: (6+10+12+14+16)*60/5      = 696
        #   processor-independent jobs:
        #       (12:56 + 11:05 + 18:30 + 16:38 + 14:47 + 9:14)/6  = 831
        check_estimate(self, vim_job, 1527)

    def test_no_builder_no_estimate(self):
        # No dispatch estimate is provided in the absence of builders that
        # can run the job of interest (JOI).
        disable_builders(self, 'x86', True)
        vim_build, vim_job = find_job(self, 'vim', '386')
        check_estimate(self, vim_job, None)

    def test_estimates_with_small_builder_pool(self):
        # Test that a reduced builder pool results in longer dispatch time
        # estimates.
        vim_build, vim_job = find_job(self, 'vim', '386')
        disable_builders(self, 'x86', True)
        # Re-enable one builder.
        builder = self.builders[(self.x86_proc.id, True)][0]
        builder.builderok = True
        # Dispatch the firefox job to it.
        assign_to_builder(self, 'firefox', 1, '386')
        # Dispatch the head job, making postgres/386 the new head job and
        # resulting in a 240 seconds head job dispatch delay.
        assign_to_builder(self, 'xxr-daptup', 1, None)
        check_mintime_to_builder(self, vim_job, 240)
        # Re-enable another builder.
        builder = self.builders[(self.x86_proc.id, True)][1]
        builder.builderok = True
        # Assign a job to it.
        assign_to_builder(self, 'gedit', 2, '386')
        check_mintime_to_builder(self, vim_job, 120)

        xxr_build, xxr_job = find_job(self, 'xxr-apt', None)
        # The delay of 2627+120 seconds is calculated as follows:
        #                     386 jobs : (6+10+12+14+16)*60/2     = 1740
        #   processor-independent jobs :
        #       (12:56 + 11:05 + 18:30 + 16:38 + 14:47)/5         =  887
        # waiting time for next builder:                          =  120
        self.assertEquals(2, builders_for_job(vim_job))
        self.assertEquals(9, builders_for_job(xxr_job))
        check_estimate(self, vim_job, 2747)

    def test_estimation_binary_virtual_headjob(self):
        # The head job only waits for the next builder to become available.
        disable_builders(self, 'x86', True)
        # Re-enable one builder.
        builder = self.builders[(self.x86_proc.id, True)][0]
        builder.builderok = True
        # Assign a job to it.
        assign_to_builder(self, 'gedit', 1, '386')
        # Dispatch the head job, making postgres/386 the new head job.
        assign_to_builder(self, 'xxr-daptup', 1, None)
        postgres_build, postgres_job = find_job(self, 'postgres', '386')
        check_estimate(self, postgres_job, 120)<|MERGE_RESOLUTION|>--- conflicted
+++ resolved
@@ -684,13 +684,8 @@
 
 class TestMinTimeToNextBuilderMulti(MultiArchBuildsBase):
     """Test estimated time-to-builder with builds and multiple processors."""
-<<<<<<< HEAD
-    # XXX sinzui 2010-02-21 bug=525329: disabled because of a spurious failure
-    # in https://lpbuildbot.canonical.com/builders/db_lp/builds/527.
-=======
     # XXX Michael Nelson 20100223 bug=525329
     # This is still failing spuriously.
->>>>>>> e7b3adaf
     def disabled_test_min_time_to_next_builder(self):
         """When is the next builder capable of running the job at the head of
         the queue becoming available?"""
