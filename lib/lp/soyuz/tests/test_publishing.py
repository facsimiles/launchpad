--- conflicted
+++ resolved
@@ -1024,12 +1024,4 @@
         wrong_archive = self.factory.makeArchive()
         record = self.publishing_set.getByIdAndArchive(
             binary_publishing.id, wrong_archive, source=False)
-<<<<<<< HEAD
-        self.assertEqual(None, record)
-
-
-def test_suite():
-    return unittest.TestLoader().loadTestsFromName(__name__)
-=======
-        self.assertEqual(None, record)
->>>>>>> d60df037
+        self.assertEqual(None, record)