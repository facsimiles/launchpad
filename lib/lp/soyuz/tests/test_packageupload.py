--- conflicted
+++ resolved
@@ -9,10 +9,6 @@
 import shutil
 
 from storm.store import Store
-<<<<<<< HEAD
-
-=======
->>>>>>> cabb49b5
 from zope.component import getUtility
 from zope.security.proxy import removeSecurityProxy
 
@@ -26,7 +22,6 @@
 from lp.registry.interfaces.series import SeriesStatus
 from lp.services.job.interfaces.job import JobStatus
 from lp.services.log.logger import BufferLogger
-from lp.services.job.interfaces.job import JobStatus
 from lp.services.mail import stub
 from lp.soyuz.adapters.overrides import SourceOverride
 from lp.soyuz.enums import (
@@ -358,8 +353,6 @@
         pub = package_upload.realiseUpload()[0]
         self.assertEqual("partner", pub.archive.name)
 
-<<<<<<< HEAD
-=======
     def test_package_name_and_version(self):
         # The PackageUpload knows the name and version of the package
         # being uploaded.  Internally, it gets this information from the
@@ -796,7 +789,6 @@
             upload_set.getAll(
                 distroseries, name=spn.name, version=upload.displayversion))
 
->>>>>>> cabb49b5
 
 class TestPackageUploadWithPackageCopyJob(TestCaseWithFactory):
 
@@ -812,8 +804,6 @@
 
         self.assertEqual(pcj, pu.package_copy_job)
 
-<<<<<<< HEAD
-=======
     def test_getByPackageCopyJobIDs(self):
         pcj = removeSecurityProxy(
             self.factory.makePlainPackageCopyJob()).context
@@ -822,7 +812,6 @@
             [pcj.id])
         self.assertEqual(pu, result.one())
 
->>>>>>> cabb49b5
     def test_overrideSource_with_copy_job(self):
         # The overrides should be stored in the job's metadata.
         plain_copy_job = self.factory.makePlainPackageCopyJob()
