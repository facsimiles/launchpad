--- conflicted
+++ resolved
@@ -81,15 +81,10 @@
         # BinaryPackageBuild can create the queue entry for itself.
         bq = self.build.queueBuild()
         self.assertProvides(bq, IBuildQueue)
-<<<<<<< HEAD
-        self.assertEqual(self.build.build_farm_job, bq.build_farm_job)
+        self.assertEqual(
+            self.build.build_farm_job, removeSecurityProxy(bq)._build_farm_job)
         self.assertEqual(self.build, bq.specific_build)
         self.assertProvides(bq.specific_old_job, IBuildPackageJob)
-=======
-        self.assertEqual(
-            self.build.build_farm_job, removeSecurityProxy(bq)._build_farm_job)
-        self.assertProvides(bq.specific_job, IBuildPackageJob)
->>>>>>> 9cd4bee6
         self.assertEqual(self.build.is_virtualized, bq.virtualized)
         self.assertIsNotNone(bq.processor)
         self.assertEqual(bq, self.build.buildqueue_record)
