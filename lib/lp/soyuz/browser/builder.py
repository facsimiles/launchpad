--- conflicted
+++ resolved
@@ -29,27 +29,7 @@
 from zope.event import notify
 from zope.lifecycleevent import ObjectCreatedEvent
 
-<<<<<<< HEAD
-from canonical.launchpad import _
-from canonical.launchpad.components.decoratedresultset import (
-    DecoratedResultSet,
-    )
-from canonical.launchpad.interfaces.lpstorm import IStore
-from canonical.launchpad.webapp import (
-    ApplicationMenu,
-    canonical_url,
-    enabled_with_permission,
-    GetitemNavigation,
-    LaunchpadView,
-    Link,
-    Navigation,
-    StandardLaunchpadFacets,
-    stepthrough,
-    )
-from canonical.launchpad.webapp.breadcrumb import Breadcrumb
-=======
 from lp import _
->>>>>>> 1fd24f5e
 from lp.app.browser.launchpadform import (
     action,
     custom_widget,
@@ -61,12 +41,9 @@
     IBuilder,
     IBuilderSet,
     )
-<<<<<<< HEAD
 from lp.buildmaster.model.buildqueue import BuildQueue
-from lp.services.propertycache import (
-    cachedproperty,
-    )
-=======
+from lp.services.database.decoratedresultset import DecoratedResultSet
+from lp.services.database.lpstorm import IStore
 from lp.services.propertycache import cachedproperty
 from lp.services.webapp import (
     ApplicationMenu,
@@ -80,7 +57,6 @@
     stepthrough,
     )
 from lp.services.webapp.breadcrumb import Breadcrumb
->>>>>>> 1fd24f5e
 from lp.soyuz.browser.build import (
     BuildNavigationMixin,
     BuildRecordsView,
