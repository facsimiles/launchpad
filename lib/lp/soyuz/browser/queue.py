--- conflicted
+++ resolved
@@ -391,14 +391,8 @@
                     "priority": new_priority,
                     }]
                 binary_overridden = queue_item.overrideBinaries(
-<<<<<<< HEAD
                     binary_changes, allowed_components)
-            except QueueInconsistentStateError, info:
-=======
-                    new_component, new_section, new_priority,
-                    allowed_components)
             except QueueInconsistentStateError as info:
->>>>>>> 4563fc1c
                 failure.append("FAILED: %s (%s)" %
                                (queue_item.displayname, info))
                 continue
