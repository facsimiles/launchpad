# Copyright 2009-2011 Canonical Ltd.  This software is licensed under the
# GNU Affero General Public License version 3 (see the file LICENSE).

__metaclass__ = type

from functools import partial

import soupmatchers
from storm.locals import Store
from testtools.matchers import (
    Equals,
    MatchesAll,
    )
import transaction
from zope.component import getUtility
from zope.security.proxy import removeSecurityProxy

from lp.buildmaster.enums import (
    BuildFarmJobType,
    BuildStatus,
    )
from lp.buildmaster.interfaces.buildfarmjob import (
    IBuildFarmJobSource,
    InconsistentBuildFarmJobError,
    )
from lp.registry.interfaces.person import IPersonSet
from lp.services.database.sqlbase import flush_database_updates
from lp.services.webapp.servers import LaunchpadTestRequest
from lp.soyuz.browser.build import getSpecificJobs
from lp.soyuz.browser.builder import BuilderEditView
from lp.testing import (
    celebrity_logged_in,
    login,
    record_two_runs,
    StormStatementRecorder,
    TestCaseWithFactory,
    )
from lp.testing.fakemethod import FakeMethod
from lp.testing.layers import LaunchpadFunctionalLayer
from lp.testing.matchers import HasQueryCount
from lp.testing.sampledata import ADMIN_EMAIL
from lp.testing.views import create_initialized_view
from lp.translations.interfaces.translationtemplatesbuild import (
    ITranslationTemplatesBuildSource,
    )


class TestBuilderEditView(TestCaseWithFactory):

    layer = LaunchpadFunctionalLayer

    def setUp(self):
        super(TestBuilderEditView, self).setUp()
        # Login as an admin to ensure access to the view's context
        # object.
        login(ADMIN_EMAIL)
        self.builder = removeSecurityProxy(self.factory.makeBuilder())

    def initialize_view(self):
        form = {
            "field.manual": "on",
            "field.actions.update": "Change",
            }
        request = LaunchpadTestRequest(method="POST", form=form)
        view = BuilderEditView(self.builder, request)
        return view

    def test_posting_form_doesnt_call_slave_xmlrpc(self):
        # Posting the +edit for should not call isAvailable, which
        # would do xmlrpc to a slave builder and is explicitly forbidden
        # in a webapp process.
        view = self.initialize_view()

        # Stub out the slaveStatusSentence() method with a fake one that
        # records if it's been called.
        view.context.slaveStatusSentence = FakeMethod(result=[0])

        view.initialize()

        # If the dummy slaveStatusSentence() was called the call count
        # would not be zero.
        self.assertTrue(view.context.slaveStatusSentence.call_count == 0)


class TestgetSpecificJobs(TestCaseWithFactory):

    layer = LaunchpadFunctionalLayer

    def createTranslationTemplateBuild(self):
        build_farm_job_source = getUtility(IBuildFarmJobSource)
        build_farm_job = build_farm_job_source.new(
            BuildFarmJobType.TRANSLATIONTEMPLATESBUILD)
        source = getUtility(ITranslationTemplatesBuildSource)
        branch = self.factory.makeBranch()
        return source.create(build_farm_job, branch)

    def createSourcePackageRecipeBuild(self):
        sprb = self.factory.makeSourcePackageRecipeBuild()
        Store.of(sprb).flush()
        return sprb

    def createBinaryPackageBuild(self):
        build = self.factory.makeBinaryPackageBuild()
        return build

    def createBuilds(self):
        builds = []
        for i in xrange(2):
            builds.append(self.createBinaryPackageBuild())
            builds.append(self.createTranslationTemplateBuild())
            builds.append(self.createSourcePackageRecipeBuild())
        return builds

    def test_getSpecificJobs(self):
        builds = self.createBuilds()
        specific_jobs = getSpecificJobs(
            [build.build_farm_job for build in builds])
        self.assertContentEqual(
            builds, specific_jobs)

    def test_getSpecificJobs_preserves_order(self):
        builds = self.createBuilds()
        specific_jobs = getSpecificJobs(
            [build.build_farm_job for build in builds])
        self.assertEqual(
            [(build.id, build.__class__) for build in builds],
            [(job.id, job.__class__) for job in specific_jobs])

    def test_getSpecificJobs_duplicated_builds(self):
        builds = self.createBuilds()
        duplicated_builds = builds + builds
        specific_jobs = getSpecificJobs(
            [build.build_farm_job for build in duplicated_builds])
        self.assertEqual(len(duplicated_builds), len(specific_jobs))

    def test_getSpecificJobs_empty(self):
        self.assertContentEqual([], getSpecificJobs([]))

    def test_getSpecificJobs_sql_queries_count(self):
        # getSpecificJobs issues a constant number of queries.
        builds = self.createBuilds()
        build_farm_jobs = [build.build_farm_job for build in builds]
        flush_database_updates()
        with StormStatementRecorder() as recorder:
            getSpecificJobs(build_farm_jobs)
        builds2 = self.createBuilds()
        build_farm_jobs.extend([build.build_farm_job for build in builds2])
        flush_database_updates()
        with StormStatementRecorder() as recorder2:
            getSpecificJobs(build_farm_jobs)
        self.assertThat(recorder, HasQueryCount(Equals(recorder2.count)))

    def test_getSpecificJobs_no_specific_job(self):
        build_farm_job_source = getUtility(IBuildFarmJobSource)
        build_farm_job = build_farm_job_source.new(
            BuildFarmJobType.TRANSLATIONTEMPLATESBUILD)
        flush_database_updates()
        self.assertRaises(
            InconsistentBuildFarmJobError,
            getSpecificJobs, [build_farm_job])


class BuildCreationMixin(object):

    def markAsBuilt(self, build):
        lfa = self.factory.makeLibraryFileAlias()
        naked_build = removeSecurityProxy(build)
        naked_build.log = lfa
        naked_build.date_started = self.factory.getUniqueDate()
        naked_build.date_finished = self.factory.getUniqueDate()
        naked_build.status = BuildStatus.FULLYBUILT
        import transaction
        transaction.commit()

    def createTranslationTemplateBuildWithBuilder(self, builder=None):
        if builder is None:
            builder = self.factory.makeBuilder()
        build_farm_job_source = getUtility(IBuildFarmJobSource)
        build_farm_job = build_farm_job_source.new(
            BuildFarmJobType.TRANSLATIONTEMPLATESBUILD)
        source = getUtility(ITranslationTemplatesBuildSource)
        branch = self.factory.makeBranch()
        build = source.create(build_farm_job, branch)
        removeSecurityProxy(build).builder = builder
        self.markAsBuilt(build)
        return build

    def createRecipeBuildWithBuilder(self, private_branch=False,
                                     builder=None):
        if builder is None:
            builder = self.factory.makeBuilder()
        branch2 = self.factory.makeAnyBranch()
        branch1 = self.factory.makeAnyBranch()
        build = self.factory.makeSourcePackageRecipeBuild(
            recipe=self.factory.makeSourcePackageRecipe(
                branches=[branch1, branch2]))
        if private_branch:
            with celebrity_logged_in('admin'):
                branch1.setPrivate(
                    True, getUtility(IPersonSet).getByEmail(ADMIN_EMAIL))
        Store.of(build).flush()
        removeSecurityProxy(build).builder = builder
        self.markAsBuilt(build)
        return build

<<<<<<< HEAD
=======
    def addFakeBuildLog(self, build):
        lfa = self.factory.makeLibraryFileAlias('mybuildlog.txt')
        removeSecurityProxy(build).log = lfa
        transaction.commit()

>>>>>>> cf67c403
    def createBinaryPackageBuild(self, in_ppa=False, builder=None):
        if builder is None:
            builder = self.factory.makeBuilder()
        archive = None
        if in_ppa:
            archive = self.factory.makeArchive()
        build = self.factory.makeBinaryPackageBuild(archive=archive)
        naked_build = removeSecurityProxy(build)
        naked_build.builder = builder
        naked_build.date_started = self.factory.getUniqueDate()
        naked_build.date_finished = self.factory.getUniqueDate()
        self.markAsBuilt(build)
        return build


class TestBuilderHistoryView(TestCaseWithFactory, BuildCreationMixin):

    layer = LaunchpadFunctionalLayer

    nb_objects = 2

    def setUp(self):
        super(TestBuilderHistoryView, self).setUp()
        self.builder = self.factory.makeBuilder()

    def test_build_history_queries_count_view_recipe_builds(self):
        # The builder's history view creation (i.e. the call to
        # view.setupBuildList) issues a constant number of queries
        # when recipe builds are displayed.
        def builder_history_render():
            create_initialized_view(self.builder, '+history').render()
        recorder1, recorder2 = record_two_runs(
            builder_history_render,
            partial(self.createRecipeBuildWithBuilder, builder=self.builder),
            self.nb_objects)

        self.assertThat(recorder2, HasQueryCount(Equals(recorder1.count)))

    def test_build_history_queries_count_binary_package_builds(self):
        # Rendering to builder's history issues a constant number of queries
        # when binary builds are displayed.
        def builder_history_render():
            create_initialized_view(self.builder, '+history').render()
        recorder1, recorder2 = record_two_runs(
            builder_history_render,
            partial(self.createBinaryPackageBuild, builder=self.builder),
            self.nb_objects)

        self.assertThat(recorder2, HasQueryCount(Equals(recorder1.count)))

    def test_build_history_queries_count_binary_package_builds_in_ppa(self):
        # Rendering to builder's history issues a constant number of queries
        # when ppa binary builds are displayed.
        def builder_history_render():
            create_initialized_view(self.builder, '+history').render()
        createBinaryPackageBuildInPPA = partial(
            self.createBinaryPackageBuild, in_ppa=True, builder=self.builder)
        recorder1, recorder2 = record_two_runs(
            builder_history_render, createBinaryPackageBuildInPPA,
            self.nb_objects)

        self.assertThat(recorder2, HasQueryCount(Equals(recorder1.count)))

    def test_build_history_queries_count_translation_template_builds(self):
        # Rendering to builder's history issues a constant number of queries
        # when translation template builds are displayed.
        def builder_history_render():
            create_initialized_view(self.builder, '+history').render()
        recorder1, recorder2 = record_two_runs(
            builder_history_render,
            partial(
                self.createTranslationTemplateBuildWithBuilder,
                builder=self.builder),
            self.nb_objects)

        self.assertThat(recorder2, HasQueryCount(Equals(recorder1.count)))

    def test_build_history_private_build_view(self):
        self.createRecipeBuildWithBuilder(builder=self.builder)
        self.createRecipeBuildWithBuilder(
            private_branch=True, builder=self.builder)
        view = create_initialized_view(self.builder, '+history')
        view.setupBuildList()

        self.assertIn(None, view.complete_builds)

    def test_build_history_private_build_display(self):
        self.createRecipeBuildWithBuilder(builder=self.builder)
        self.createRecipeBuildWithBuilder(
            private_branch=True, builder=self.builder)
        view = create_initialized_view(self.builder, '+history')
        private_build_icon_matcher = soupmatchers.HTMLContains(
            soupmatchers.Tag(
                'Private build icon', 'img', attrs={'src': '/@@/private'}))
        private_build_matcher = soupmatchers.HTMLContains(
            soupmatchers.Tag('Private build', 'td', text='Private job'))

        self.assertThat(
            view.render(),
            MatchesAll(private_build_matcher, private_build_icon_matcher))<|MERGE_RESOLUTION|>--- conflicted
+++ resolved
@@ -169,7 +169,6 @@
         naked_build.date_started = self.factory.getUniqueDate()
         naked_build.date_finished = self.factory.getUniqueDate()
         naked_build.status = BuildStatus.FULLYBUILT
-        import transaction
         transaction.commit()
 
     def createTranslationTemplateBuildWithBuilder(self, builder=None):
@@ -203,14 +202,6 @@
         self.markAsBuilt(build)
         return build
 
-<<<<<<< HEAD
-=======
-    def addFakeBuildLog(self, build):
-        lfa = self.factory.makeLibraryFileAlias('mybuildlog.txt')
-        removeSecurityProxy(build).log = lfa
-        transaction.commit()
-
->>>>>>> cf67c403
     def createBinaryPackageBuild(self, in_ppa=False, builder=None):
         if builder is None:
             builder = self.factory.makeBuilder()
