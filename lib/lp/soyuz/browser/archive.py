# Copyright 2009 Canonical Ltd.  This software is licensed under the
# GNU Affero General Public License version 3 (see the file LICENSE).

"""Browser views for archive."""

__metaclass__ = type

__all__ = [
    'ArchiveAdminView',
    'ArchiveActivateView',
    'ArchiveBadges',
    'ArchiveBuildsView',
    'ArchiveDeleteView',
    'ArchiveEditDependenciesView',
    'ArchiveEditView',
    'ArchiveIndexActionsMenu',
    'ArchiveNavigation',
    'ArchiveNavigationMenu',
    'ArchivePackageCopyingView',
    'ArchivePackageDeletionView',
    'ArchivePackagesActionMenu',
    'ArchivePackagesView',
    'ArchiveView',
    'ArchiveViewBase',
    'make_archive_vocabulary',
    'traverse_named_ppa',
    ]


from datetime import datetime, timedelta
import pytz
from urlparse import urlparse

from zope.app.form.browser import TextAreaWidget
from zope.component import getUtility
from zope.formlib import form
from zope.interface import implements, Interface
from zope.security.interfaces import Unauthorized
from zope.security.proxy import removeSecurityProxy
from zope.schema import Choice, List, TextLine
from zope.schema.interfaces import IContextSourceBinder
from zope.schema.vocabulary import SimpleVocabulary, SimpleTerm
from storm.zope.interfaces import IResultSet

from sqlobject import SQLObjectNotFound

from canonical.cachedproperty import cachedproperty
from canonical.launchpad import _
from canonical.launchpad.helpers import english_list
from canonical.lazr.utils import smartquote
from lp.buildmaster.interfaces.buildbase import BuildStatus
from lp.services.browser_helpers import get_user_agent_distroseries
from lp.services.worlddata.interfaces.country import ICountrySet
from lp.soyuz.browser.build import BuildRecordsView
from lp.soyuz.browser.sourceslist import (
    SourcesListEntries, SourcesListEntriesView)
from canonical.launchpad.browser.librarian import FileNavigationMixin
from lp.soyuz.adapters.archivedependencies import (
    default_component_dependency_name, default_pocket_dependency)
from lp.soyuz.adapters.archivesourcepublication import (
    ArchiveSourcePublications)
from lp.soyuz.interfaces.archive import (
    ArchivePurpose, ArchiveStatus, CannotCopy, IArchive,
    IArchiveEditDependenciesForm, IArchiveSet, IPPAActivateForm, NoSuchPPA)
from lp.soyuz.interfaces.archivepermission import (
    ArchivePermissionType, IArchivePermissionSet)
from lp.soyuz.interfaces.archivesubscriber import IArchiveSubscriberSet
from lp.soyuz.interfaces.binarypackagename import IBinaryPackageNameSet
from lp.soyuz.interfaces.binarypackagebuild import (
    BuildSetStatus, IBinaryPackageBuildSet)
from lp.soyuz.interfaces.buildrecords import IHasBuildRecords
from lp.soyuz.interfaces.component import IComponentSet
from lp.registry.interfaces.series import SeriesStatus
from canonical.launchpad.interfaces.launchpad import (
    ILaunchpadCelebrities, NotFoundError)
from lp.soyuz.interfaces.packagecopyrequest import (
    IPackageCopyRequestSet)
from lp.soyuz.interfaces.packageset import IPackagesetSet
from lp.registry.interfaces.person import IPersonSet, PersonVisibility
from lp.registry.interfaces.pocket import PackagePublishingPocket
from lp.soyuz.interfaces.processor import IProcessorFamilySet
from lp.soyuz.interfaces.publishing import (
    active_publishing_status, inactive_publishing_status, IPublishingSet,
    PackagePublishingStatus)
from lp.registry.interfaces.sourcepackagename import (
    ISourcePackageNameSet)
from canonical.launchpad.webapp import (
    action, canonical_url, custom_widget, enabled_with_permission,
    stepthrough, LaunchpadEditFormView,
    LaunchpadFormView, LaunchpadView, Link, Navigation)
from lp.soyuz.scripts.packagecopier import do_copy
from canonical.launchpad.webapp.authorization import check_permission
from canonical.launchpad.webapp.badge import HasBadgeBase
from canonical.launchpad.webapp.batching import BatchNavigator
from canonical.launchpad.webapp.interfaces import ICanonicalUrlData
from canonical.launchpad.webapp.menu import structured, NavigationMenu
from lp.app.browser.stringformatter import FormattersAPI
from canonical.widgets import (
    LabeledMultiCheckBoxWidget, PlainMultiCheckBoxWidget)
from canonical.widgets.itemswidgets import (
    LaunchpadDropdownWidget, LaunchpadRadioWidget)
from canonical.widgets.lazrjs import (
    TextAreaEditorWidget, TextLineEditorWidget)
from canonical.widgets.textwidgets import StrippedTextWidget


class ArchiveBadges(HasBadgeBase):
    """Provides `IHasBadges` for `IArchive`."""

    def getPrivateBadgeTitle(self):
        """Return private badge info useful for a tooltip."""
        return "This archive is private."


def traverse_named_ppa(person_name, ppa_name):
    """For PPAs, traverse the right place.

    :param person_name: The person part of the URL
    :param ppa_name: The PPA name part of the URL
    """
    # For now, all PPAs are assumed to be Ubuntu-related.  This will
    # change when we start doing PPAs for other distros.
    ubuntu = getUtility(ILaunchpadCelebrities).ubuntu
    archive_set = getUtility(IArchiveSet)
    archive = archive_set.getPPAByDistributionAndOwnerName(
            ubuntu, person_name, ppa_name)
    if archive is None:
        raise NotFoundError("%s/%s", (person_name, ppa_name))

    return archive


class DistributionArchiveURL:
    """Dynamic URL declaration for `IDistributionArchive`.

    When dealing with distribution archives we want to present them under
    IDistribution as /<distro>/+archive/<name>, for example:
    /ubuntu/+archive/partner
    """
    implements(ICanonicalUrlData)
    rootsite = None

    def __init__(self, context):
        self.context = context

    @property
    def inside(self):
        return self.context.distribution

    @property
    def path(self):
        return u"+archive/%s" % self.context.name


class PPAURL:
    """Dynamic URL declaration for named PPAs."""
    implements(ICanonicalUrlData)
    rootsite = None

    def __init__(self, context):
        self.context = context

    @property
    def inside(self):
        return self.context.owner

    @property
    def path(self):
        return u"+archive/%s" % self.context.name


class ArchiveNavigation(Navigation, FileNavigationMixin):
    """Navigation methods for IArchive."""

    usedfor = IArchive

    @stepthrough('+build')
    def traverse_build(self, name):
        try:
            build_id = int(name)
        except ValueError:
            return None
        try:
            return getUtility(IBinaryPackageBuildSet).getByBuildID(build_id)
        except NotFoundError:
            return None

    @stepthrough('+sourcepub')
    def traverse_sourcepub(self, name):
        return self._traverse_publication(name, source=True)

    @stepthrough('+binarypub')
    def traverse_binarypub(self, name):
        return self._traverse_publication(name, source=False)

    def _traverse_publication(self, name, source):
        try:
            pub_id = int(name)
        except ValueError:
            return None

        # The ID is not enough on its own to identify the publication,
        # we need to make sure it matches the context archive as well.
        results = getUtility(IPublishingSet).getByIdAndArchive(
            pub_id, self.context, source)
        if results.count() == 1:
            return results[0]

        return None

    @stepthrough('+binaryhits')
    def traverse_binaryhits(self, name_str):
        """Traverse to an `IBinaryPackageReleaseDownloadCount`.

        A matching path is something like this:

          +binaryhits/foopkg/1.0/i386/2010-03-11/AU

        To reach one where the country is None, use:

          +binaryhits/foopkg/1.0/i386/2010-03-11/unknown
        """

        if len(self.request.stepstogo) < 4:
            return None

        version = self.request.stepstogo.consume()
        archtag = self.request.stepstogo.consume()
        date_str = self.request.stepstogo.consume()
        country_str = self.request.stepstogo.consume()

        try:
            name = getUtility(IBinaryPackageNameSet)[name_str]
        except NotFoundError:
            return None

        # This will return None if there are multiple BPRs with the same
        # name in the archive's history, but in that case downloads
        # won't be counted either.
        bpr = self.context.getBinaryPackageRelease(name, version, archtag)
        if bpr is None:
            return None

        try:
            date = datetime.strptime(date_str, '%Y-%m-%d').date()
        except ValueError:
            return None

        # 'unknown' should always be safe, since the key is the two letter
        # ISO code, and 'unknown' has more than two letters.
        if country_str == 'unknown':
            country = None
        else:
            try:
                country = getUtility(ICountrySet)[country_str]
            except NotFoundError:
                return None

        return self.context.getPackageDownloadCount(bpr, date, country)

    @stepthrough('+subscriptions')
    def traverse_subscription(self, person_name):
        try:
            person = getUtility(IPersonSet).getByName(person_name)
        except NotFoundError:
            return None

        subscriptions = getUtility(IArchiveSubscriberSet).getBySubscriber(
            person, archive=self.context)

        # If a person is subscribed with a direct subscription as well as
        # via a team, subscriptions will contain both, so need to grab
        # the direct subscription:
        for subscription in subscriptions:
            if subscription.subscriber == person:
                return subscription

        return None

    @stepthrough('+upload')
    def traverse_upload_permission(self, name):
        """Traverse the data part of the URL for upload permissions."""
        return self._traverse_permission(name, ArchivePermissionType.UPLOAD)

    @stepthrough('+queue-admin')
    def traverse_queue_admin_permission(self, name):
        """Traverse the data part of the URL for queue admin permissions."""
        return self._traverse_permission(
            name, ArchivePermissionType.QUEUE_ADMIN)

    def _traverse_permission(self, name, permission_type):
        """Traversal helper function.

        The data part ("name") is a compound value of the format:
        user.item
        where item is a component or a source package name,
        """
        def get_url_param(param_name):
            """Return the URL parameter with the given name or None."""
            param_seq = self.request.query_string_params.get(param_name)
            if param_seq is None or len(param_seq) == 0:
                return None
            else:
                # Return whatever value was specified last in the URL.
                return param_seq.pop()

        # Look up the principal first.
        user = getUtility(IPersonSet).getByName(name)
        if user is None:
            return None

        # Obtain the item type and name from the URL parameters.
        item_type = get_url_param('type')
        item = get_url_param('item')

        if item_type is None or item is None:
            return None

        if item_type == 'component':
            # See if "item" is a component name.
            try:
                the_item = getUtility(IComponentSet)[item]
            except NotFoundError:
                pass
        elif item_type == 'packagename':
            # See if "item" is a source package name.
            the_item = getUtility(ISourcePackageNameSet).queryByName(item)
        elif item_type == 'packageset':
            the_item = None
            # Was a 'series' URL param passed?
            series = get_url_param('series')
            if series is not None:
                # Get the requested distro series.
                try:
                    series = self.context.distribution[series]
                except NotFoundError:
                    series = None
            if series is not None:
                the_item = getUtility(IPackagesetSet).getByName(
                    item, distroseries=series)
        else:
            the_item = None

        if the_item is not None:
            result_set = getUtility(IArchivePermissionSet).checkAuthenticated(
                user, self.context, permission_type, the_item)
            if result_set.count() > 0:
                return result_set[0]
            else:
                return None
        else:
            return None

    @stepthrough('+dependency')
    def traverse_dependency(self, id):
        """Traverse to an archive dependency by archive ID.

        We use IArchive.getArchiveDependency here, which is protected by
        launchpad.View, so you cannot get to a dependency of a private
        archive that you can't see.
        """
        try:
            id = int(id)
        except ValueError:
            # Not a number.
            return None

        try:
            archive = getUtility(IArchiveSet).get(id)
        except SQLObjectNotFound:
            return None

        return self.context.getArchiveDependency(archive)


class ArchiveMenuMixin:
    def ppa(self):
        text = 'View PPA'
        return Link(canonical_url(self.context), text, icon='info')

    @enabled_with_permission('launchpad.Commercial')
    def admin(self):
        text = 'Administer archive'
        return Link('+admin', text, icon='edit')

    @enabled_with_permission('launchpad.Append')
    def manage_subscribers(self):
        text = 'Manage access'
        link = Link('+subscriptions', text, icon='edit')

        # This link should only be available for private archives:
        view = self.context
        archive = view.context
        if not archive.private or not archive.is_active:
            link.enabled = False
        return link

    @enabled_with_permission('launchpad.Edit')
    def edit(self):
        text = 'Change details'
        view = self.context
        return Link(
            '+edit', text, icon='edit', enabled=view.context.is_active)

    @enabled_with_permission('launchpad.Edit')
    def delete_ppa(self):
        text = 'Delete PPA'
        view = self.context
        return Link(
            '+delete', text, icon='trash-icon',
            enabled=view.context.is_active)

    def builds(self):
        text = 'View all builds'
        return Link('+builds', text, icon='info')

    def builds_successful(self):
        text = 'View successful builds'
        return Link('+builds?build_state=built', text, icon='info')

    def builds_pending(self):
        text = 'View pending builds'
        return Link('+builds?build_state=pending', text, icon='info')

    def builds_building(self):
        text = 'View in-progress builds'
        return Link('+builds?build_state=building', text, icon='info')

    def packages(self):
        text = 'View package details'
        link = Link('+packages', text, icon='info')
        # Disable the link for P3As if they don't have upload rights.
        if self.context.private:
            if not check_permission('launchpad.Append', self.context):
                link.enabled = False
        return link

    @enabled_with_permission('launchpad.Edit')
    def delete(self):
        """Display a delete menu option for non-copy archives."""
        text = 'Delete packages'
        link = Link('+delete-packages', text, icon='edit')

        # This link should not be available for copy archives or
        # archives without any sources.
        if self.context.is_copy or not self.context.has_sources:
            link.enabled = False
        view = self.context
        if not view.context.is_active:
            link.enabled = False
        return link

    @enabled_with_permission('launchpad.AnyPerson')
    def copy(self):
        """Display a copy menu option for non-copy archives."""
        text = 'Copy packages'
        link = Link('+copy-packages', text, icon='edit')

        # This link should not be available for copy archives.
        if self.context.is_copy:
            link.enabled = False
        return link

    @enabled_with_permission('launchpad.Edit')
    def edit_dependencies(self):
        text = 'Edit PPA dependencies'
        view = self.context
        return Link(
            '+edit-dependencies', text, icon='edit',
            enabled=view.context.is_active)


class ArchiveNavigationMenu(NavigationMenu, ArchiveMenuMixin):
    """Overview Menu for IArchive."""

    usedfor = IArchive
    facet = 'overview'
    links = ['admin', 'builds', 'builds_building',
             'builds_pending', 'builds_successful',
             'packages', 'ppa']


class IArchiveIndexActionsMenu(Interface):
    """A marker interface for the ppa index actions menu."""


class ArchiveIndexActionsMenu(NavigationMenu, ArchiveMenuMixin):
    """Archive index navigation menu."""
    usedfor = IArchiveIndexActionsMenu
    facet = 'overview'
    links = ['admin', 'edit', 'edit_dependencies',
             'manage_subscribers', 'packages', 'delete_ppa']


class IArchivePackagesActionMenu(Interface):
    """A marker interface for the packages action menu."""


class ArchivePackagesActionMenu(NavigationMenu, ArchiveMenuMixin):
    """An action menu for archive package-related actions."""
    usedfor = IArchivePackagesActionMenu
    facet = 'overview'
    links = ['copy', 'delete']


class ArchiveViewBase(LaunchpadView):
    """Common features for Archive view classes."""

    @cachedproperty
    def private(self):
        return self.context.private

    @cachedproperty
    def has_sources(self):
        """Whether or not this PPA has any sources for the view.

        This can be overridden by subclasses as necessary. It allows
        the view to determine whether to display "This PPA does not yet
        have any published sources" or "No sources matching 'blah'."
        """
        # XXX cprov 20080708 bug=246200: use bool() when it gets fixed
        # in storm.
        return self.context.getPublishedSources().count() > 0

    @cachedproperty
    def repository_usage(self):
        """Return a dictionary with usage details of this repository."""
        def package_plural(control):
            if control == 1:
                return 'package'
            return 'packages'

        # Calculate the label for the package counters respecting
        # singular/plural forms.
        number_of_sources = self.context.number_of_sources
        source_label = '%s source %s' % (
            number_of_sources, package_plural(number_of_sources))

        number_of_binaries = self.context.number_of_binaries
        binary_label = '%s binary %s' % (
            number_of_binaries, package_plural(number_of_binaries))

        # Quota is stored in MiB, convert it to bytes.
        quota = self.context.authorized_size * (2 ** 20)
        used = self.context.estimated_size

        # Calculate the usage factor and limit it to 100%.
        used_factor = (float(used) / quota)
        if used_factor > 1:
            used_factor = 1

        # Calculate the appropriate CSS class to be used with the usage
        # factor. Highlight it (in red) if usage is over 90% of the quota.
        if used_factor > 0.90:
            used_css_class = 'red'
        else:
            used_css_class = 'green'

        # Usage percentage with 2 degrees of precision (more than enough
        # for humans).
        used_percentage = "%0.2f" % (used_factor * 100)

        return dict(
            source_label=source_label,
            sources_size=self.context.sources_size,
            binary_label=binary_label,
            binaries_size=self.context.binaries_size,
            used=used,
            used_percentage=used_percentage,
            used_css_class=used_css_class,
            quota=quota)

    @property
    def archive_url(self):
        """Return an archive_url where available, or None."""
        if self.has_sources and not self.context.is_copy:
            return self.context.archive_url
        else:
            return None

    @property
    def archive_label(self):
        """Return either 'PPA' or 'Archive' as the label for archives.

        It is desired to use the name 'PPA' for branding reasons where
        appropriate, even though the template logic is the same (and hence
        not worth splitting off into a separate template or macro)
        """
        if self.context.is_ppa:
            return 'PPA'
        else:
            return 'archive'

    @cachedproperty
    def build_counters(self):
        """Return a dict representation of the build counters."""
        return self.context.getBuildCounters()

    @cachedproperty
    def dependencies(self):
        return list(self.context.dependencies)

    @property
    def show_dependencies(self):
        """Whether or not to present the archive-dependencies section.

        The dependencies section is presented if there are any dependency set
        or if the user has permission to change it.
        """
        can_edit = check_permission('launchpad.Edit', self.context)
        return can_edit or len(self.dependencies) > 0

    @property
    def has_disabled_dependencies(self):
        """Whether this archive has disabled archive dependencies or not.

        Although, it will be True only if the requester has permission
        to edit the context archive (i.e. if the user can do something
        about it).
        """
        disabled_dependencies = [
            archive_dependency
            for archive_dependency in self.dependencies
            if not archive_dependency.dependency.enabled]
        can_edit = check_permission('launchpad.Edit', self.context)
        return can_edit and len(disabled_dependencies) > 0

    @cachedproperty
    def package_copy_requests(self):
        """Return any package copy requests associated with this archive."""
        copy_requests = getUtility(
            IPackageCopyRequestSet).getByTargetArchive(self.context)
        return list(copy_requests)


    @property
    def disabled_warning_message(self):
        """Return an appropriate message if the archive is disabled."""
        if self.context.enabled:
            return None

        if self.context.status in (
            ArchiveStatus.DELETED, ArchiveStatus.DELETING):
            return "This %s has been deleted." % self.archive_label
        else:
            return "This %s has been disabled." % self.archive_label


class ArchiveSeriesVocabularyFactory:
    """A factory for generating vocabularies of an archive's series."""

    implements(IContextSourceBinder)

    def __call__(self, context):
        """Return a vocabulary created dynamically from the context archive.

        :param context: The context used to generate the vocabulary. This
            is passed automatically by the zope machinery. Therefore
            this factory can only be used in a class where the context is
            an IArchive.
        """
        series_terms = []
        for distroseries in context.series_with_sources:
            series_terms.append(
                SimpleTerm(distroseries, token=distroseries.name,
                           title=distroseries.displayname))
        return SimpleVocabulary(series_terms)


class SeriesFilterWidget(LaunchpadDropdownWidget):
    """Redefining default display value as 'Any series'."""
    _messageNoValue = _("any", "Any series")


class StatusFilterWidget(LaunchpadDropdownWidget):
    """Redefining default display value as 'Any status'."""
    _messageNoValue = _("any", "Any status")


class IPPAPackageFilter(Interface):
    """The interface used as the schema for the package filtering form."""
    name_filter = TextLine(
        title=_("Package name contains"), required=False)

    series_filter = Choice(
        source=ArchiveSeriesVocabularyFactory(), required=False)

    status_filter = Choice(vocabulary=SimpleVocabulary((
        SimpleTerm(active_publishing_status, 'published', 'Published'),
        SimpleTerm(inactive_publishing_status, 'superseded', 'Superseded'),
        )), required=False)


class ArchiveSourcePackageListViewBase(ArchiveViewBase, LaunchpadFormView):
    """A Form view for filtering and batching source packages."""

    schema = IPPAPackageFilter
    custom_widget('series_filter', SeriesFilterWidget)
    custom_widget('status_filter', StatusFilterWidget)

    # By default this view will not display the sources with selectable
    # checkboxes, but subclasses can override as needed.
    selectable_sources = False

    @cachedproperty
    def series_with_sources(self):
        """Cache the context's series with sources."""
        return self.context.series_with_sources

    @property
    def specified_name_filter(self):
        """Return the specified name filter if one was specified """
        requested_name_filter = self.request.query_string_params.get(
            'field.name_filter')

        if requested_name_filter is not None:
            return requested_name_filter[0]
        else:
            return None

    def getSelectedFilterValue(self, filter_name):
        """Return the selected filter or the default, given a filter name.

        This is needed because zope's form library does not consider
        query string params (GET params) during a post request.
        """
        field_name = 'field.' + filter_name
        requested_filter = self.request.query_string_params.get(field_name)

        # If an empty filter was specified, then it's explicitly
        # been set to empty - so we use None.
        if requested_filter == ['']:
            return None

        # If the requested filter is none, then we use the default.
        default_filter_attr = 'default_' + filter_name
        if requested_filter is None:
            return getattr(self, default_filter_attr)

        # If the request included a filter, try to use it - if it's
        # invalid we use the default instead.
        vocab = self.widgets[filter_name].vocabulary
        if vocab.by_token.has_key(requested_filter[0]):
            return vocab.getTermByToken(requested_filter[0]).value
        else:
            return getattr(self, default_filter_attr)

    @property
    def plain_status_filter_widget(self):
        """Render a <select> control with no <div>s around it."""
        return self.widgets['status_filter'].renderValue(
            self.getSelectedFilterValue('status_filter'))

    @property
    def plain_series_filter_widget(self):
        """Render a <select> control with no <div>s around it."""
        return self.widgets['series_filter'].renderValue(
            self.getSelectedFilterValue('series_filter'))

    @property
    def filtered_sources(self):
        """Return the source results for display after filtering."""
        return self.context.getPublishedSources(
            name=self.specified_name_filter,
            status=self.getSelectedFilterValue('status_filter'),
            distroseries=self.getSelectedFilterValue('series_filter'))

    @property
    def default_status_filter(self):
        """Return the default status_filter value.

        Subclasses of ArchiveViewBase can override this when required.
        """
        return self.widgets['status_filter'].vocabulary.getTermByToken(
            'published').value

    @property
    def default_series_filter(self):
        """Return the default series_filter value.

        Subclasses of ArchiveViewBase can override this when required.
        """
        return None

    @cachedproperty
    def batchnav(self):
        """Return a batch navigator of the filtered sources."""
        return BatchNavigator(self.filtered_sources, self.request)

    @cachedproperty
    def batched_sources(self):
        """Return the current batch of archive source publications."""
        results = list(self.batchnav.currentBatch())
        return ArchiveSourcePublications(results)

    @cachedproperty
    def has_sources_for_display(self):
        """Whether or not the PPA has any source packages for display.

        This is after any filtering or overriding of the sources() method.
        """
        # XXX cprov 20080708 bug=246200: use bool() when it gets fixed
        # in storm.
        return self.filtered_sources.count() > 0


class ArchiveView(ArchiveSourcePackageListViewBase):
    """Default Archive view class.

    Implements useful actions and collects useful sets for the page template.
    """

    __used_for__ = IArchive
    implements(IArchiveIndexActionsMenu)

    def initialize(self):
        """Redirect if our context is a main archive."""
        if self.context.is_main:
            self.request.response.redirect(
                canonical_url(self.context.distribution))
            return
        super(ArchiveView, self).initialize()

    @property
    def displayname_edit_widget(self):
        widget = TextLineEditorWidget(
            self.context, 'displayname',
            canonical_url(self.context, view_name='+edit'),
            id="displayname", title="Edit the displayname")
        return widget

    @property
    def sources_list_entries(self):
        """Setup and return the source list entries widget."""
        entries = SourcesListEntries(
            self.context.distribution, self.archive_url,
            self.context.series_with_sources)
        return SourcesListEntriesView(entries, self.request)

    @property
    def default_series_filter(self):
        """Return the distroseries identified by the user-agent."""
        version_number = get_user_agent_distroseries(
            self.request.getHeader('HTTP_USER_AGENT'))

        # Check if this version is one of the available
        # distroseries for this archive:
        vocabulary = self.widgets['series_filter'].vocabulary
        for term in vocabulary:
            if (term.value is not None and
                term.value.version == version_number):
                return term.value

        # Otherwise we default to 'any'
        return None

    @property
    def archive_description_html(self):
        """The archive's description as HTML."""
        formatter = FormattersAPI

        description = self.context.description
        if description is not None:
            description = formatter(description).obfuscate_email()
        else:
            description = ''

        if not (self.context.owner.is_probationary and self.context.is_ppa):
            description = formatter(description).text_to_html()

        return TextAreaEditorWidget(
            self.context,
            'description',
            canonical_url(self.context, view_name='+edit'),
            id="edit-description",
            title=self.archive_label + " description",
            value=description)

    @property
    def latest_updates(self):
        """Return the last five published sources for this archive."""
        sources = self.context.getPublishedSources(
            status=PackagePublishingStatus.PUBLISHED)

        # We adapt the ISQLResultSet into a normal storm IResultSet so we
        # can re-order and limit the results (orderBy is not included on
        # the ISQLResultSet interface). Because this query contains
        # pre-joins, the result of the adaption is a set of tuples.
        result_tuples = IResultSet(sources)
        result_tuples = result_tuples.order_by('datepublished DESC')[:5]

        # We want to return a list of dicts for easy template rendering.
        latest_updates_list = []

        # The status.title is not presentable and the description for
        # each status is too long for use here, so define a dict of
        # concise status descriptions that will fit in a small area.
        status_names = {
            'FULLYBUILT': 'Successfully built',
            'FULLYBUILT_PENDING': 'Successfully built',
            'NEEDSBUILD': 'Waiting to build',
            'FAILEDTOBUILD': 'Failed to build:',
            'BUILDING': 'Currently building',
            }

        now = datetime.now(tz=pytz.UTC)
        for result_tuple in result_tuples:
            source_pub = result_tuple[0]
            status_summary = source_pub.getStatusSummaryForBuilds()
            current_status = status_summary['status']
            duration = now - source_pub.datepublished

            # We'd like to include the builds in the latest updates
            # iff the build failed.
            builds = []
            if current_status == BuildSetStatus.FAILEDTOBUILD:
                builds = status_summary['builds']

            latest_updates_list.append({
                'title': source_pub.source_package_name,
                'status': status_names[current_status.title],
                'status_class': current_status.title,
                'duration': duration,
                'builds': builds
                })

        return latest_updates_list

    def num_updates_over_last_days(self, num_days=30):
        """Return the number of updates over the past days."""
        now = datetime.now(tz=pytz.UTC)
        created_since = now - timedelta(num_days)

        sources = self.context.getPublishedSources(
            created_since_date=created_since)

        return sources.count()

    @property
    def num_pkgs_building(self):
        """Return the number of building/waiting to build packages."""

        sprs_building = self.context.getSourcePackageReleases(
            build_status = BuildStatus.BUILDING)
        sprs_waiting = self.context.getSourcePackageReleases(
            build_status = BuildStatus.NEEDSBUILD)

        pkgs_building_count = sprs_building.count()

        # A package is not counted as waiting if it already has at least
        # one build building.
        # XXX Michael Nelson 20090917 bug 431203. Because neither the
        # 'difference' method or the '_find_spec' property are exposed via
        # storm.zope.interfaces.IResultSet, we need to remove the proxy for
        # both results to use the difference method.
        naked_sprs_waiting = removeSecurityProxy(sprs_waiting)
        naked_sprs_building = removeSecurityProxy(sprs_building)

        pkgs_waiting_count = naked_sprs_waiting.difference(
            naked_sprs_building).count()

        # The total is just used for conditionals in the template.
        return {
            'building': pkgs_building_count,
            'waiting': pkgs_waiting_count,
            'total': pkgs_building_count + pkgs_waiting_count,
            }


class ArchivePackagesView(ArchiveSourcePackageListViewBase):
    """Detailed packages view for an archive."""
    implements(IArchivePackagesActionMenu)

    def initialize(self):
        super(ArchivePackagesView, self).initialize()
        if self.context.private:
            if not check_permission('launchpad.Append', self.context):
                raise Unauthorized

    @property
    def page_title(self):
        return smartquote('Packages in "%s"' % self.context.displayname)

    @property
    def label(self):
        return self.page_title

    @property
    def series_list_string(self):
        """Return an English string of the distroseries."""
        return english_list(
            series.displayname for series in self.series_with_sources)

    @property
    def is_copy(self):
        """Return whether the context of this view is a copy archive."""
        # This property enables menu items to be shared between
        # context and view menues.
        return self.context.is_copy


class ArchiveSourceSelectionFormView(ArchiveSourcePackageListViewBase):
    """Base class to implement a source selection widget for PPAs."""

    custom_widget('selected_sources', LabeledMultiCheckBoxWidget)

    selectable_sources = True

    def setNextURL(self):
        """Set self.next_url based on current context.

        This should be called during actions of subclasses.
        """
        query_string = self.request.get('QUERY_STRING', '')
        if query_string:
            self.next_url = "%s?%s" % (self.request.URL, query_string)
        else:
            self.next_url = self.request.URL

    def setUpWidgets(self, context=None):
        """Setup our custom widget which depends on the filter widget values.
        """
        # To create the selected sources field, we need to define a
        # vocabulary based on the currently selected sources (using self
        # batched_sources) but this itself requires the current values of
        # the filtering widgets. So we setup the widgets, then add the
        # extra field and create its widget too.
        super(ArchiveSourceSelectionFormView, self).setUpWidgets()

        self.form_fields += self.createSelectedSourcesField()

        self.widgets += form.setUpWidgets(
            self.form_fields.select('selected_sources'),
            self.prefix, self.context, self.request,
            data=self.initial_values, ignore_request=False)

    def focusedElementScript(self):
        """Override `LaunchpadFormView`.

        Ensure focus is only set if there are sources actually presented.
        """
        if not self.has_sources_for_display:
            return ''
        return LaunchpadFormView.focusedElementScript(self)

    def createSelectedSourcesField(self):
        """Creates the 'selected_sources' field.

        'selected_sources' is a list of elements of a vocabulary based on
        the source publications that will be presented. This way zope
        infrastructure will do the validation for us.
        """
        terms = []

        for pub in self.batched_sources:
            terms.append(SimpleTerm(pub, str(pub.id), pub.displayname))
        return form.Fields(
            List(__name__='selected_sources',
                 title=_('Available sources'),
                 value_type=Choice(vocabulary=SimpleVocabulary(terms)),
                 required=False,
                 default=[],
                 description=_('Select one or more sources to be submitted '
                               'to an action.')))

    @property
    def action_url(self):
        """The forms should post to themselves, including GET params."""
        return "%s?%s" % (self.request.getURL(), self.request['QUERY_STRING'])


class IArchivePackageDeletionForm(IPPAPackageFilter):
    """Schema used to delete packages within an archive."""

    deletion_comment = TextLine(
        title=_("Deletion comment"), required=False,
        description=_("The reason why the package is being deleted."))


class ArchivePackageDeletionView(ArchiveSourceSelectionFormView):
    """Archive package deletion view class.

    This view presents a package selection slot in a POST form implementing
    a deletion action that can be performed upon a set of selected packages.
    """

    schema = IArchivePackageDeletionForm

    custom_widget('deletion_comment', StrippedTextWidget, displayWidth=50)

    @property
    def default_status_filter(self):
        """Present records in any status by default."""
        return None

    @cachedproperty
    def filtered_sources(self):
        """Return the filtered results of publishing records for deletion.

        This overrides ArchiveViewBase.filtered_sources to use a
        different method on the context specific to deletion records.
        """
        return self.context.getSourcesForDeletion(
            name=self.specified_name_filter,
            status=self.getSelectedFilterValue('status_filter'),
            distroseries=self.getSelectedFilterValue('series_filter'))

    @cachedproperty
    def has_sources(self):
        """Whether or not this PPA has any sources before filtering.

        Overrides the ArchiveViewBase.has_sources
        to ensure that it only returns true if there are sources
        that can be deleted in this archive.
        """
        # XXX cprov 20080708 bug=246200: use bool() when it gets fixed
        # in storm.
        return self.context.getSourcesForDeletion().count() > 0

    def validate_delete(self, action, data):
        """Validate deletion parameters.

        Ensure we have, at least, one source selected and deletion_comment
        is given.
        """
        form.getWidgetsData(self.widgets, 'field', data)

        if len(data.get('selected_sources', [])) == 0:
            self.setFieldError('selected_sources', 'No sources selected.')

    @action(_("Request Deletion"), name="delete", validator="validate_delete")
    def delete_action(self, action, data):
        """Perform the deletion of the selected packages.

        The deletion will be performed upon the 'selected_sources' contents
        storing the given 'deletion_comment'.
        """
        if len(self.errors) != 0:
            return

        comment = data.get('deletion_comment')
        selected_sources = data.get('selected_sources')

        # Perform deletion of the source and its binaries.
        publishing_set = getUtility(IPublishingSet)
        publishing_set.requestDeletion(selected_sources, self.user, comment)

        # Present a page notification describing the action.
        messages = []
        messages.append(
            '<p>Source and binaries deleted by %s request:'
            % self.user.displayname)
        for source in selected_sources:
            messages.append('<br/>%s' % source.displayname)
        messages.append('</p>')
        # Replace the 'comment' content added by the user via structured(),
        # so it will be quoted appropriately.
        messages.append("<p>Deletion comment: %(comment)s</p>")

        notification = "\n".join(messages)
        self.request.response.addNotification(
            structured(notification, comment=comment))

        self.setNextURL()

class DestinationArchiveDropdownWidget(LaunchpadDropdownWidget):
    """Redefining default display value as 'This PPA'."""
    _messageNoValue = _("vocabulary-copy-to-context-ppa", "This PPA")


class DestinationSeriesDropdownWidget(LaunchpadDropdownWidget):
    """Redefining default display value as 'The same series'."""
    _messageNoValue = _("vocabulary-copy-to-same-series", "The same series")


def make_archive_vocabulary(archives):
    terms = []
    for archive in archives:
        token = '%s/%s' % (archive.owner.name, archive.name)
        label = '%s (%s)' % (archive.displayname, token)
        terms.append(SimpleTerm(archive, token, label))
    return SimpleVocabulary(terms)


class ArchivePackageCopyingView(ArchiveSourceSelectionFormView):
    """Archive package copying view class.

    This view presents a package selection slot in a POST form implementing
    a copying action that can be performed upon a set of selected packages.
    """
    schema = IPPAPackageFilter

    custom_widget('destination_archive', DestinationArchiveDropdownWidget)
    custom_widget('destination_series', DestinationSeriesDropdownWidget)
    custom_widget('include_binaries', LaunchpadRadioWidget)

    default_pocket = PackagePublishingPocket.RELEASE

    @property
    def default_status_filter(self):
        """Present published records by default."""
        return self.widgets['status_filter'].vocabulary.getTermByToken(
            'published').value

    def setUpFields(self):
        """Override `ArchiveSourceSelectionFormView`.

        See `createDestinationFields` method.
        """
        ArchiveSourceSelectionFormView.setUpFields(self)
        self.form_fields = (
            self.createDestinationArchiveField() +
            self.createDestinationSeriesField() +
            self.createIncludeBinariesField() +
            self.form_fields)

    @cachedproperty
    def ppas_for_user(self):
        """Return all PPAs for which the user accessing the page can copy."""
        return list(
            ppa
            for ppa in getUtility(IArchiveSet).getPPAsForUser(self.user)
            if check_permission('launchpad.Append', ppa))

    @cachedproperty
    def can_copy(self):
        """Whether or not the current user can copy packages to any PPA."""
        return len(self.ppas_for_user) > 0

    @cachedproperty
    def can_copy_to_context_ppa(self):
        """Whether or not the current user can copy to the context PPA.

        It's always False for non-PPA archives, copies to non-PPA archives
        are explicitly denied in the UI.
        """
        # XXX cprov 2009-07-17 bug=385503: copies cannot be properly traced
        # that's why we explicitly don't allow them do be done via the UI
        # in main archives, only PPAs.
        return (self.context.is_ppa and
                self.context.checkArchivePermission(self.user))

    def createDestinationArchiveField(self):
        """Create the 'destination_archive' field."""
        # Do not include the context PPA in the dropdown widget.
        ppas = [ppa for ppa in self.ppas_for_user if self.context != ppa]
        return form.Fields(
            Choice(__name__='destination_archive',
                   title=_('Destination PPA'),
                   vocabulary=make_archive_vocabulary(ppas),
                   description=_("Select the destination PPA."),
                   missing_value=self.context,
                   required=not self.can_copy_to_context_ppa))

    def createDestinationSeriesField(self):
        """Create the 'destination_series' field."""
        terms = []
        # XXX cprov 20080408: this code uses the context PPA series instead
        # of targeted or all series available in Launchpad. It might become
        # a problem when we support PPAs for other distribution. If we do
        # it will be probably simpler to use the DistroSeries vocabulary
        # and validate the selected value before copying.
        for series in self.context.distribution.series:
            if series.status == SeriesStatus.OBSOLETE:
                continue
            terms.append(
                SimpleTerm(series, str(series.name), series.displayname))
        return form.Fields(
            Choice(__name__='destination_series',
                   title=_('Destination series'),
                   vocabulary=SimpleVocabulary(terms),
                   description=_("Select the destination series."),
                   required=False))

    def createIncludeBinariesField(self):
        """Create the 'include_binaries' field.

        'include_binaries' widget is a choice, rendered as radio-buttons,
        with two options that provides a Boolean as its value:

         ||      Option     || Value ||
         || REBUILD_SOURCES || False ||
         || COPY_BINARIES   || True  ||

        When omitted in the form, this widget defaults for REBUILD_SOURCES
        option when rendered.
        """
        rebuild_sources = SimpleTerm(
                False, 'REBUILD_SOURCES', _('Rebuild the copied sources'))
        copy_binaries = SimpleTerm(
            True, 'COPY_BINARIES', _('Copy existing binaries'))
        terms = [rebuild_sources, copy_binaries]

        return form.Fields(
            Choice(__name__='include_binaries',
                   title=_('Copy options'),
                   vocabulary=SimpleVocabulary(terms),
                   description=_("How the selected sources should be copied "
                                 "to the destination archive."),
                   missing_value=rebuild_sources,
                   default=False,
                   required=True))

    @action(_("Update"), name="update")
    def update_action(self, action, data):
        """Simply re-issue the form with the new values."""
        pass

    @action(_("Copy Packages"), name="copy")
    def copy_action(self, action, data):
        """Perform the copy of the selected packages.

        Ensure that at least one source is selected. Executes `do_copy`
        for all the selected sources.

        If `do_copy` raises `CannotCopy` the error content is set as
        the 'selected_sources' field error.

        if `do_copy` succeeds, an informational messages is set containing
        the copied packages.
        """
        selected_sources = data.get('selected_sources')
        destination_archive = data.get('destination_archive')
        destination_series = data.get('destination_series')
        include_binaries = data.get('include_binaries')
        destination_pocket = self.default_pocket

        if len(selected_sources) == 0:
            self.setFieldError('selected_sources', 'No sources selected.')
            return

        try:
            copies = do_copy(
                selected_sources, destination_archive, destination_series,
                destination_pocket, include_binaries)
        except CannotCopy, error:
            messages = []
            error_lines = str(error).splitlines()
            if len(error_lines) == 1:
                messages.append(
                    "<p>The following source cannot be copied:</p>")
            else:
                messages.append(
                    "<p>The following sources cannot be copied:</p>")
            messages.append('<ul>')
            messages.append(
                "\n".join('<li>%s</li>' % line for line in error_lines))
            messages.append('</ul>')

            self.setFieldError(
                'selected_sources', structured('\n'.join(messages)))
            return

        # Present a page notification describing the action.
        messages = []
        destination_url = canonical_url(destination_archive) + '/+packages'
        if len(copies) == 0:
            messages.append(
                '<p>All packages already copied to '
                '<a href="%s">%s</a>.</p>' % (
                    destination_url,
                    destination_archive.displayname))
        else:
            messages.append(
                '<p>Packages copied to <a href="%s">%s</a>:</p>' % (
                    destination_url,
                    destination_archive.displayname))
            messages.append('<ul>')
            messages.append(
                "\n".join(['<li>%s</li>' % copy.displayname
                           for copy in copies]))
            messages.append('</ul>')

        notification = "\n".join(messages)
        self.request.response.addNotification(structured(notification))

        self.setNextURL()


class ArchiveEditDependenciesView(ArchiveViewBase, LaunchpadFormView):
    """Archive dependencies view class."""

    schema = IArchiveEditDependenciesForm

    custom_widget('selected_dependencies', PlainMultiCheckBoxWidget,
                  cssClass='line-through-when-checked ppa-dependencies')
    custom_widget('primary_dependencies', LaunchpadRadioWidget,
                  cssClass='highlight-selected')
    custom_widget('primary_components', LaunchpadRadioWidget,
                  cssClass='highlight-selected')

    label = "Edit PPA dependencies"
    page_title = label

    def initialize(self):
        self.cancel_url = canonical_url(self.context)
        self._messages = []
        LaunchpadFormView.initialize(self)

    def setUpFields(self):
        """Override `LaunchpadFormView`.

        In addition to setting schema fields, also initialize the
        'selected_dependencies' field.

        See `createSelectedSourcesField` method.
        """
        LaunchpadFormView.setUpFields(self)

        self.form_fields = (
            self.createSelectedDependenciesField() +
            self.createPrimaryDependenciesField() +
            self.createPrimaryComponentsField() +
            self.form_fields)

    def focusedElementScript(self):
        """Override `LaunchpadFormView`.

        Move focus to the 'dependency_candidate' input field when there is
        no recorded dependency to present. Otherwise it will default to
        the first recorded dependency checkbox.
        """
        if not self.has_dependencies:
            self.initial_focus_widget = "dependency_candidate"
        return LaunchpadFormView.focusedElementScript(self)

    def createSelectedDependenciesField(self):
        """Creates the 'selected_dependencies' field.

        'selected_dependencies' is a list of elements of a vocabulary
        containing all the current recorded dependencies for the context
        PPA.
        """
        terms = []
        for archive_dependency in self.context.dependencies:
            dependency = archive_dependency.dependency
            if not dependency.is_ppa:
                continue
            if check_permission('launchpad.View', dependency):
                dependency_label = '<a href="%s">%s</a>' % (
                    canonical_url(dependency), archive_dependency.title)
            else:
                dependency_label = archive_dependency.title
            dependency_token = '%s/%s' % (
                dependency.owner.name, dependency.name)
            term = SimpleTerm(
                dependency, dependency_token, dependency_label)
            terms.append(term)
        return form.Fields(
            List(__name__='selected_dependencies',
                 title=_('Extra dependencies'),
                 value_type=Choice(vocabulary=SimpleVocabulary(terms)),
                 required=False,
                 default=[],
                 description=_(
                    'Select one or more dependencies to be removed.')))

    def createPrimaryDependenciesField(self):
        """Create the 'primary_dependencies' field.

        'primary_dependency' widget is a choice, rendered as radio-buttons,
        with 5 options that provides `PackagePublishingPocket` as result:

         || Option    || Value     ||
         || Release   || RELEASE   ||
         || Security  || SECURITY  ||
         || Default   || UPDATES   ||
         || Proposed  || PROPOSED  ||
         || Backports || BACKPORTS ||

        When omitted in the form, this widget defaults for 'Default'
        option when rendered.
        """
        release = SimpleTerm(
            PackagePublishingPocket.RELEASE, 'RELEASE',
            _('Basic (only released packages).'))
        security = SimpleTerm(
            PackagePublishingPocket.SECURITY, 'SECURITY',
            _('Security (basic dependencies and important security '
              'updates).'))
        updates = SimpleTerm(
            PackagePublishingPocket.UPDATES, 'UPDATES',
            _('Default (security dependencies and recommended updates).'))
        proposed = SimpleTerm(
            PackagePublishingPocket.PROPOSED, 'PROPOSED',
            _('Proposed (default dependencies and proposed updates).'))
        backports = SimpleTerm(
            PackagePublishingPocket.BACKPORTS, 'BACKPORTS',
            _('Backports (default dependencies and unsupported updates).'))

        terms = [release, security, updates, proposed, backports]

        primary_dependency = self.context.getArchiveDependency(
            self.context.distribution.main_archive)
        if primary_dependency is None:
            default_value = default_pocket_dependency
        else:
            default_value = primary_dependency.pocket

        primary_dependency_vocabulary = SimpleVocabulary(terms)
        current_term = primary_dependency_vocabulary.getTerm(
            default_value)

        return form.Fields(
            Choice(__name__='primary_dependencies',
                   title=_(
                    "%s dependencies"
                    % self.context.distribution.displayname),
                   vocabulary=primary_dependency_vocabulary,
                   description=_(
                    "Select which packages of the %s primary archive "
                    "should be used as build-dependencies when building "
                    "sources in this PPA."
                    % self.context.distribution.displayname),
                   missing_value=current_term,
                   default=default_value,
                   required=True))

    def createPrimaryComponentsField(self):
        """Create the 'primary_components' field.

        'primary_components' widget is a choice, rendered as radio-buttons,
        with two options that provides an IComponent as its value:

         ||      Option    ||   Value    ||
         || ALL_COMPONENTS || multiverse ||
         || FOLLOW_PRIMARY ||    None    ||

        When omitted in the form, this widget defaults to 'All ubuntu
        components' option when rendered.
        """
        multiverse = getUtility(IComponentSet)['multiverse']

        all_components = SimpleTerm(
            multiverse, 'ALL_COMPONENTS',
            _('Use all %s components available.' %
              self.context.distribution.displayname))
        follow_primary = SimpleTerm(
            None, 'FOLLOW_PRIMARY',
            _('Use the same components used for each source in the %s '
              'primary archive.' % self.context.distribution.displayname))

        primary_dependency = self.context.getArchiveDependency(
            self.context.distribution.main_archive)
        if primary_dependency is None:
            default_value = getUtility(IComponentSet)[
                default_component_dependency_name]
        else:
            default_value = primary_dependency.component

        terms = [all_components, follow_primary]
        primary_components_vocabulary = SimpleVocabulary(terms)
        current_term = primary_components_vocabulary.getTerm(default_value)

        return form.Fields(
            Choice(__name__='primary_components',
                   title=_('%s components' %
                           self.context.distribution.displayname),
                   vocabulary=primary_components_vocabulary,
                   description=_("Which %s components of the archive pool "
                                 "should be used when fetching build "
                                 "dependencies." %
                                 self.context.distribution.displayname),
                   missing_value=current_term,
                   default=default_value,
                   required=True))

    @cachedproperty
    def has_dependencies(self):
        """Whether or not the PPA has recorded dependencies."""
        # XXX cprov 20080708 bug=246200: use bool() when it gets fixed
        # in storm.
        return self.context.dependencies.count() > 0

    @property
    def messages(self):
        return '\n'.join(self._messages)

    def _remove_dependencies(self, data):
        """Perform the removal of the selected dependencies."""
        selected_dependencies = data.get('selected_dependencies', [])

        if len(selected_dependencies) == 0:
            return

        # Perform deletion of the source and its binaries.
        for dependency in selected_dependencies:
            self.context.removeArchiveDependency(dependency)

        # Present a page notification describing the action.
        self._messages.append('<p>Dependencies removed:')
        for dependency in selected_dependencies:
            self._messages.append('<br/>%s' % dependency.displayname)
        self._messages.append('</p>')

    def _add_ppa_dependencies(self, data):
        """Record the selected dependency."""
        dependency_candidate = data.get('dependency_candidate')
        if dependency_candidate is None:
            return

        self.context.addArchiveDependency(
            dependency_candidate, PackagePublishingPocket.RELEASE,
            getUtility(IComponentSet)['main'])

        self._messages.append(
            '<p>Dependency added: %s</p>' % dependency_candidate.displayname)

    def _add_primary_dependencies(self, data):
        """Record the selected dependency."""
        # Received values.
        dependency_pocket = data.get('primary_dependencies')
        dependency_component = data.get('primary_components')

        # Check if the given values correspond to the default scenario
        # for the context archive.
        default_component_dependency = getUtility(IComponentSet)[
            default_component_dependency_name]
        is_default_dependency = (
            dependency_pocket == default_pocket_dependency and
            dependency_component == default_component_dependency)

        primary_dependency = self.context.getArchiveDependency(
            self.context.distribution.main_archive)

        # No action is required if there is no primary_dependency
        # override set and the given values match it.
        if primary_dependency is None and is_default_dependency:
            return

        # Similarly, no action is required if the given values match
        # the existing primary_dependency override.
        if (primary_dependency is not None and
            primary_dependency.pocket == dependency_pocket and
            primary_dependency.component == dependency_component):
            return

        # Remove any primary dependencies overrides.
        if primary_dependency is not None:
            self.context.removeArchiveDependency(
                self.context.distribution.main_archive)

        if is_default_dependency:
            self._messages.append(
                '<p>Default primary dependencies restored.</p>')
            return

        # Install the required primary archive dependency override.
        primary_dependency = self.context.addArchiveDependency(
            self.context.distribution.main_archive, dependency_pocket,
            dependency_component)
        self._messages.append(
            '<p>Primary dependency added: %s</p>' % primary_dependency.title)

    def validate(self, data):
        """Validate dependency configuration changes.

        Skip checks if no dependency candidate was sent in the form.

        Validate if the requested PPA dependency is sane (different than
        the context PPA and not yet registered).

        Also check if the dependency candidate is private, if so, it can
        only be set if the user has 'launchpad.View' permission on it and
        the context PPA is also private (this way P3A credentials will be
        sanitized from buildlogs).
        """
        dependency_candidate = data.get('dependency_candidate')

        if dependency_candidate is None:
            return

        if dependency_candidate == self.context:
            self.setFieldError('dependency_candidate',
                               "An archive should not depend on itself.")
            return

        if self.context.getArchiveDependency(dependency_candidate):
            self.setFieldError('dependency_candidate',
                               "This dependency is already registered.")
            return

        if not check_permission('launchpad.View', dependency_candidate):
            self.setFieldError(
                'dependency_candidate',
                "You don't have permission to use this dependency.")
            return

        if dependency_candidate.private and not self.context.private:
            self.setFieldError(
                'dependency_candidate',
                "Public PPAs cannot depend on private ones.")

    @action(_("Save"), name="save")
    def save_action(self, action, data):
        """Save dependency configuration changes.

        See `_remove_dependencies`, `_add_ppa_dependencies` and
        `_add_primary_dependencies`.

        Redirect to the same page once the form is processed, to avoid widget
        refreshing. And render a page notification with the summary of the
        changes made.
        """
        # Redirect after POST.
        self.next_url = self.request.URL

        # Process the form.
        self._add_primary_dependencies(data)
        self._add_ppa_dependencies(data)
        self._remove_dependencies(data)

        # Issue a notification if anything was changed.
        if len(self.messages) > 0:
            self.request.response.addNotification(
                structured(self.messages))


class ArchiveActivateView(LaunchpadFormView):
    """PPA activation view class."""

    schema = IPPAActivateForm
    custom_widget('description', TextAreaWidget, height=3)
    label = "Personal Package Archive Activation"

    @property
    def ubuntu(self):
        return getUtility(ILaunchpadCelebrities).ubuntu

    @property
    def initial_values(self):
        """Set up default values for form fields."""
        # Suggest a default value of "ppa" for the name for the
        # first PPA activation.
        if self.context.archive is None:
            return {'name': 'ppa'}
        return {}

    def setUpFields(self):
        """Override `LaunchpadFormView`.

        Reorder the fields in a way the make more sense to users and also
        present a checkbox for acknowledging the PPA-ToS if the user is
        creating his first PPA.
        """
        LaunchpadFormView.setUpFields(self)

        if self.context.archive is not None:
            self.form_fields = self.form_fields.select(
                'name', 'displayname', 'description')
        else:
            self.form_fields = self.form_fields.select(
                'name', 'displayname', 'accepted', 'description')

    def validate(self, data):
        """Ensure user has checked the 'accepted' checkbox."""
        if len(self.errors) > 0:
            return

        default_ppa = self.context.archive

        proposed_name = data.get('name')
        if proposed_name is None and default_ppa is not None:
            self.addError(
                'The default PPA is already activated. Please specify a '
                'name for the new PPA and resubmit the form.')

        # XXX cprov 2009-03-27 bug=188564: We currently only create PPAs
        # for Ubuntu distribution. This check should be revisited when we
        # start supporting PPAs for other distribution (debian, mainly).
        if proposed_name is not None and proposed_name == self.ubuntu.name:
            self.setFieldError(
                'name',
                "Archives cannot have the same name as its distribution.")

        try:
            self.context.getPPAByName(proposed_name)
        except NoSuchPPA:
            pass
        else:
            self.setFieldError(
                'name',
                "You already have a PPA named '%s'." % proposed_name)

        if default_ppa is None and not data.get('accepted'):
            self.setFieldError(
                'accepted',
                "PPA Terms of Service must be accepted to activate a PPA.")

    @action(_("Activate"), name="activate")
    def save_action(self, action, data):
        """Activate a PPA and moves to its page."""

        # 'name' field is omitted from the form data for default PPAs and
        # it's dealt with by IArchive.new(), which will use the default
        # PPA name.
        name = data.get('name', None)

        # XXX cprov 2009-03-27 bug=188564: We currently only create PPAs
        # for Ubuntu distribution. PPA creation should be revisited when we
        # start supporting other distribution (debian, mainly).
        ubuntu = getUtility(ILaunchpadCelebrities).ubuntu

        ppa = getUtility(IArchiveSet).new(
            owner=self.context, purpose=ArchivePurpose.PPA,
            distribution=ubuntu, name=name,
            displayname=data['displayname'], description=data['description'])

        self.next_url = canonical_url(ppa)

    @property
    def is_private_team(self):
        """Is the person a private team?

        :return: True only if visibility is PRIVATE.  False is returned when
        the visibility is PUBLIC and PRIVATE_MEMBERSHIP.
        :rtype: bool
        """
        return self.context.visibility == PersonVisibility.PRIVATE


class ArchiveBuildsView(ArchiveViewBase, BuildRecordsView):
    """Build Records View for IArchive."""

    __used_for__ = IHasBuildRecords

    # The archive builds view presents all package builds (binary
    # or source package recipe builds).
    binary_only = False

    @property
    def default_build_state(self):
        """See `IBuildRecordsView`.

        Present NEEDSBUILD build records by default for PPAs.
        """
        return BuildStatus.NEEDSBUILD


class BaseArchiveEditView(LaunchpadEditFormView, ArchiveViewBase):

    schema = IArchive
    field_names = []

    @action(_("Save"), name="save", validator="validate_save")
    def save_action(self, action, data):
        # Archive is enabled and user wants it disabled.
        if self.context.enabled == True and data['enabled'] == False:
            self.context.disable()
        # Archive is disabled and user wants it enabled.
        if self.context.enabled == False and data['enabled'] == True:
            self.context.enable()
        # IArchive.enabled is a read-only property that cannot be set
        # directly.
        del(data['enabled'])
        self.updateContextFromData(data)
        self.next_url = canonical_url(self.context)

    @action(_("Cancel"), name="cancel", validator='validate_cancel')
    def cancel_action(self, action, data):
        self.next_url = canonical_url(self.context)

    def validate_save(self, action, data):
        """Default save validation does nothing."""
        pass

class ArchiveEditView(BaseArchiveEditView):

    field_names = ['displayname', 'description', 'enabled', 'publish']
    custom_widget(
        'description', TextAreaWidget, height=10, width=30)


class ArchiveAdminView(BaseArchiveEditView):

<<<<<<< HEAD
    field_names = ['enabled', 'private', 'require_virtualized',
=======
    field_names = ['enabled', 'private', 'commercial', 'require_virtualized',
>>>>>>> da641043
                   'buildd_secret', 'authorized_size', 'relative_build_score',
                   'external_dependencies']

    custom_widget('external_dependencies', TextAreaWidget, height=3)
<<<<<<< HEAD
=======

    custom_widget('enabled_restricted_families', LabeledMultiCheckBoxWidget)
>>>>>>> da641043

    def validate_save(self, action, data):
        """Validate the save action on ArchiveAdminView.

        buildd_secret can only be set, and must be set, when
        this is a private archive.
        """
        form.getWidgetsData(self.widgets, 'field', data)

        if data.get('private') != self.context.private:
            # The privacy is being switched.
            if self.context.getPublishedSources().count() > 0:
                self.setFieldError(
                    'private',
                    'This archive already has published sources. It is '
                    'not possible to switch the privacy.')

        if data.get('buildd_secret') is None and data['private']:
            self.setFieldError(
                'buildd_secret',
                'Required for private archives.')

        if self.owner_is_private_team and not data['private']:
            self.setFieldError(
                'private',
                'Private teams may not have public archives.')
        elif data.get('buildd_secret') is not None and not data['private']:
            self.setFieldError(
                'buildd_secret',
                'Do not specify for non-private archives')

        # Check the external_dependencies field.
        ext_deps =  data.get('external_dependencies')
        if ext_deps is not None:
            errors = self.validate_external_dependencies(ext_deps)
            if len(errors) != 0:
                error_text = "\n".join(errors)
                self.setFieldError('external_dependencies', error_text)

<<<<<<< HEAD
=======
        if data.get('commercial') is True and not data['private']:
            self.setFieldError(
                'commercial',
                'Can only set commericial for private archives.')

>>>>>>> da641043
    def validate_external_dependencies(self, ext_deps):
        """Validate the external_dependencies field.

        :param ext_deps: The dependencies form field to check.
        """
        errors = []
        # The field can consist of multiple entries separated by
        # newlines, so process each in turn.
        for dep in ext_deps.splitlines():
            try:
                deb, url, suite, components = dep.split(" ", 3)
            except ValueError:
                errors.append(
                    "'%s' is not a complete and valid sources.list entry"
                        % dep)
                continue

            if deb != "deb":
                errors.append("%s: Must start with 'deb'" % dep)
            url_components = urlparse(url)
            if not url_components[0] or not url_components[1]:
                errors.append("%s: Invalid URL" % dep)

        return errors

    @property
    def owner_is_private_team(self):
        """Is the owner a private team?

        :return: True only if visibility is PRIVATE.  False is returned when
        the visibility is PUBLIC and PRIVATE_MEMBERSHIP.
        :rtype: bool
        """
        return self.context.owner.visibility == PersonVisibility.PRIVATE

    def setUpFields(self):
        """Override `LaunchpadEditFormView`.

        See `createEnabledRestrictedFamilies` method.
        """
        super(ArchiveAdminView, self).setUpFields()
        self.form_fields += self.createEnabledRestrictedFamilies()

    def createEnabledRestrictedFamilies(self):
        """Creates the 'enabled_restricted_families' field.

        """
        terms = []
        for family in getUtility(IProcessorFamilySet).getRestricted():
            terms.append(SimpleTerm(
                family, token=family.name, title=family.title))
        return form.Fields(
            List(__name__='enabled_restricted_families',
                 title=_('Enabled restricted families'),
                 value_type=Choice(vocabulary=SimpleVocabulary(terms)),
                 required=False,
                 description=_('Select the restricted architecture families '
                               'on which this archive is allowed to build.')),
                 render_context=self.render_context)


class ArchiveDeleteView(LaunchpadFormView):
    """View class for deleting `IArchive`s"""

    schema = Interface

    @property
    def page_title(self):
        return smartquote('Delete "%s"' % self.context.displayname)

    @property
    def label(self):
        return self.page_title

    @property
    def can_be_deleted(self):
        return self.context.status not in (
            ArchiveStatus.DELETING, ArchiveStatus.DELETED)

    @property
    def waiting_for_deletion(self):
        return self.context.status == ArchiveStatus.DELETING

    @property
    def next_url(self):
        # We redirect back to the PPA owner's profile page on a
        # successful action.
        return canonical_url(self.context.owner)

    @property
    def cancel_url(self):
        return canonical_url(self.context)

    @action(_("Permanently delete PPA"), name="delete_ppa")
    def action_delete_ppa(self, action, data):
        self.context.delete(self.user)
        self.request.response.addInfoNotification(
            "Deletion of '%s' has been requested and the repository will be "
            "removed shortly." % self.context.title)
<|MERGE_RESOLUTION|>--- conflicted
+++ resolved
@@ -1873,20 +1873,13 @@
 
 class ArchiveAdminView(BaseArchiveEditView):
 
-<<<<<<< HEAD
-    field_names = ['enabled', 'private', 'require_virtualized',
-=======
     field_names = ['enabled', 'private', 'commercial', 'require_virtualized',
->>>>>>> da641043
                    'buildd_secret', 'authorized_size', 'relative_build_score',
                    'external_dependencies']
 
     custom_widget('external_dependencies', TextAreaWidget, height=3)
-<<<<<<< HEAD
-=======
 
     custom_widget('enabled_restricted_families', LabeledMultiCheckBoxWidget)
->>>>>>> da641043
 
     def validate_save(self, action, data):
         """Validate the save action on ArchiveAdminView.
@@ -1926,14 +1919,11 @@
                 error_text = "\n".join(errors)
                 self.setFieldError('external_dependencies', error_text)
 
-<<<<<<< HEAD
-=======
         if data.get('commercial') is True and not data['private']:
             self.setFieldError(
                 'commercial',
                 'Can only set commericial for private archives.')
 
->>>>>>> da641043
     def validate_external_dependencies(self, ext_deps):
         """Validate the external_dependencies field.
 
