--- conflicted
+++ resolved
@@ -52,13 +52,6 @@
 # XXX: JonathanLange 2010-11-09 bug=673083: Legacy work-around for circular
 # import bugs.  Break this up into a per-package thing.
 from lp import _schema_circular_imports
-<<<<<<< HEAD
-from lp.services.webservice.apihelpers import (
-    patch_collection_property,
-    patch_plain_parameter_type,
-    )
-=======
->>>>>>> f857bcbc
 from lp.soyuz.interfaces.archive import (
     AlreadySubscribed,
     ArchiveDisabled,
@@ -110,14 +103,4 @@
 from lp.soyuz.interfaces.queue import IPackageUpload
 
 
-<<<<<<< HEAD
-_schema_circular_imports
-
-# IProcessor
-patch_collection_property(
-    IArchive, 'enabled_restricted_processors', IProcessor)
-patch_plain_parameter_type(
-    IArchive, 'enableRestrictedProcessor', 'processor', IProcessor)
-=======
-_schema_circular_imports
->>>>>>> f857bcbc
+_schema_circular_imports