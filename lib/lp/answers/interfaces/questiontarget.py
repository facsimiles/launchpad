--- conflicted
+++ resolved
@@ -50,7 +50,6 @@
 
 class IQuestionTargetPublic(ISearchableByQuestionOwner):
     """Methods that anonymous in user can access."""
-<<<<<<< HEAD
 
     @operation_parameters(
         question_id=Int(title=_('Question Number'), required=True))
@@ -64,14 +63,19 @@
         If there is no such question number for this target, return None
         """
 
-    def findSimilarQuestions(title):
-        """Return questions similar to title.
-
-        Return a list of question similar to the title provided. These
-        questions should be found using a fuzzy search. The list should be
+    @operation_parameters(
+        phrase=TextLine(title=_('A phrase'), required=True))
+    @operation_returns_collection_of(Interface)
+    @export_read_operation()
+    @operation_for_version('devel')
+    def findSimilarQuestions(phrase):
+        """Return questions similar to phrase.
+
+        Return a list of question similar to the provided phrase. These
+        questions will be found using a fuzzy search. The list is
         ordered from the most similar question to the least similar question.
 
-        :title: A phrase
+        :param phrase: A phrase such as the summary of a question.
         """
 
     @operation_parameters(
@@ -123,85 +127,6 @@
             "inherited from other context.)"),
         value_type=PublicPersonChoice(vocabulary="ValidPersonOrTeam"))
 
-=======
-
-    @operation_parameters(
-        question_id=Int(title=_('Question Number'), required=True))
-    @export_read_operation()
-    @operation_for_version('devel')
-    def getQuestion(question_id):
-        """Return the question by its id, if it is applicable to this target.
-
-        :question_id: A question id.
-
-        If there is no such question number for this target, return None
-        """
-
-    @operation_parameters(
-        phrase=TextLine(title=_('A phrase'), required=True))
-    @operation_returns_collection_of(Interface)
-    @export_read_operation()
-    @operation_for_version('devel')
-    def findSimilarQuestions(phrase):
-        """Return questions similar to phrase.
-
-        Return a list of question similar to the provided phrase. These
-        questions will be found using a fuzzy search. The list is
-        ordered from the most similar question to the least similar question.
-
-        :param phrase: A phrase such as the summary of a question.
-        """
-
-    @operation_parameters(
-        language=Reference(ILanguage))
-    @operation_returns_collection_of(IPerson)
-    @export_read_operation()
-    @operation_for_version('devel')
-    def getAnswerContactsForLanguage(language):
-        """Return the list of Persons that provide support for a language.
-
-        An answer contact supports questions in his preferred languages.
-        """
-
-    def getAnswerContactRecipients(language):
-        """Return an `INotificationRecipientSet` of answer contacts.
-
-        :language: an ILanguage or None. When language is none, all
-                   answer contacts are returned.
-
-        Return an INotificationRecipientSet of the answer contacts and the
-        reason they are recipients of an email. The answer contacts are
-        selected by their language and the fact that they are answer contacts
-        for the QuestionTarget.
-        """
-
-    @operation_returns_collection_of(ILanguage)
-    @export_read_operation()
-    @operation_for_version('devel')
-    def getSupportedLanguages():
-        """Return a list of languages spoken by at the answer contacts.
-
-        An answer contact is considered to speak a given language if that
-        language is listed as one of his preferred languages.
-        """
-
-    answer_contacts = List(
-        title=_("Answer Contacts"),
-        description=_(
-            "Persons that are willing to provide support for this target. "
-            "They receive email notifications about each new question as "
-            "well as for changes to any questions related to this target."),
-        value_type=PublicPersonChoice(vocabulary="ValidPersonOrTeam"))
-
-    direct_answer_contacts = List(
-        title=_("Direct Answer Contacts"),
-        description=_(
-            "IPersons that registered as answer contacts explicitely on "
-            "this target. (answer_contacts may include answer contacts "
-            "inherited from other context.)"),
-        value_type=PublicPersonChoice(vocabulary="ValidPersonOrTeam"))
-
->>>>>>> cba19f1d
 
 class IQuestionTargetView(Interface):
     """Methods that logged in user can access."""
