--- conflicted
+++ resolved
@@ -27,14 +27,11 @@
 
 from z3c.ptcompat import ViewPageTemplateFile
 from zope.app.form.browser import DropdownWidget
-<<<<<<< HEAD
-from zope.component import getUtility, getMultiAdapter, queryMultiAdapter
-=======
 from zope.component import (
     getUtility,
+    getMultiAdapter,
     queryMultiAdapter,
     )
->>>>>>> d9d437d9
 from zope.formlib import form
 from zope.schema import (
     Bool,
@@ -55,11 +52,6 @@
     )
 from canonical.launchpad.interfaces.launchpad import ILaunchpadCelebrities
 from canonical.launchpad.webapp import (
-<<<<<<< HEAD
-    action, canonical_url, custom_widget, LaunchpadFormView, Link,
-    safe_action, stepto, stepthrough, urlappend)
-from canonical.launchpad.webapp.authorization import check_permission
-=======
     action,
     canonical_url,
     custom_widget,
@@ -70,21 +62,13 @@
     stepto,
     urlappend,
     )
->>>>>>> d9d437d9
+from canonical.launchpad.webapp.authorization import check_permission
 from canonical.launchpad.webapp.batching import BatchNavigator
 from canonical.launchpad.webapp.breadcrumb import Breadcrumb
 from canonical.launchpad.webapp.menu import structured
 from canonical.widgets import LabeledMultiCheckBoxWidget
-<<<<<<< HEAD
 from lp.app.errors import NotFoundError
-from lp.services.worlddata.interfaces.language import ILanguageSet
-from lp.registry.interfaces.product import IProduct
-from lp.registry.interfaces.projectgroup import IProjectGroup
-from lp.registry.interfaces.distribution import IDistribution
-from lp.answers.interfaces.questionenums import QuestionStatus
-=======
 from lp.answers.browser.faqcollection import FAQCollectionMenu
->>>>>>> d9d437d9
 from lp.answers.interfaces.faqcollection import IFAQCollection
 from lp.answers.interfaces.questioncollection import (
     IQuestionCollection,
@@ -96,8 +80,8 @@
     IQuestionTarget,
     ISearchQuestionsForm,
     )
-from lp.app.errors import NotFoundError
 from lp.registry.interfaces.distribution import IDistribution
+from lp.registry.interfaces.product import IProduct
 from lp.registry.interfaces.projectgroup import IProjectGroup
 from lp.services.fields import PublicPersonChoice
 from lp.services.worlddata.interfaces.language import ILanguageSet
@@ -545,6 +529,7 @@
         else:
             return False
 
+
 class QuestionCollectionMyQuestionsView(SearchQuestionsView):
     """SearchQuestionsView specialization for the 'My questions' report.
 
