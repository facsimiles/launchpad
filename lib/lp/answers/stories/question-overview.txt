= The Launchpad Answer Tracker =

Launchpad has an 'Answer Tracker' built in to it. So you can have your
community answers user questions about any upstream application, or any
distribution.

== Products ==

Creating a new question is possible directly from the main page of a
product. Users simply click the 'Ask a question' buttion.

    >>> user_browser.open('http://launchpad.dev/firefox')
    >>> user_browser.getLink('Ask a question').click()
    >>> print user_browser.title
    +addquestion : Questions for Mozilla Firefox : Mozilla Firefox

There is also an 'Ask a question' link on the Bugs home page of the
product:

    >>> user_browser.open('http://bugs.launchpad.dev/firefox')
    >>> user_browser.getLink('Ask a question').click()
    >>> print user_browser.title
    +addquestion : Questions for Mozilla Firefox : Mozilla Firefox

The list of all the currently active questions for the product is
available from the 'Answers' facet.

    >>> browser.open('http://launchpad.dev/firefox')
    >>> browser.getLink('Answers').click()

    >>> soup = find_main_content(browser.contents)
    >>> print soup.first('h1').renderContents()
    Questions for Mozilla Firefox
    >>> browser.getLink('Firefox loses focus and gets stuck').url
    '.../firefox/+question/4'

There is also an 'Ask a question' link to ask a new question.

    >>> browser.getLink('Ask a question').url
    'http://answers.launchpad.dev/firefox/+addquestion'

There are links to some common listing of questions:

    >>> browser.getLink('Open').url
    '.../firefox/+questions?...'
    >>> browser.getLink('Answered').url
    '.../firefox/+questions?...'
    >>> browser.getLink('My questions').url
    '.../firefox/+myquestions'

Information on a particular question can be seen by browsing to the
question page.

    >>> browser.getLink('Problem showing the SVG demo on W3C site').click()
    >>> print browser.title
    +index : Questions for Mozilla Firefox : Mozilla Firefox
    >>> print find_main_content(browser.contents).first('h1').renderContents()
    Problem showing the SVG demo on W3C site

== Distributions ==

Distributions have an 'Ask a question' link on the front page:

    >>> user_browser.open('http://launchpad.dev/ubuntu')
    >>> user_browser.getLink('Ask a question').click()
    >>> print user_browser.title
    +addquestion : Questions for Ubuntu Linux : Ubuntu

As well as on the Bugs facet home page:

    >>> user_browser.open('http://bugs.launchpad.dev/ubuntu')
    >>> user_browser.getLink('Ask a question').click()
    >>> print user_browser.title
    +addquestion : Questions for Ubuntu Linux : Ubuntu

The distribution home page also has a link to the 'Answers' facet:

    >>> browser.open('http://launchpad.dev/ubuntu')
    >>> browser.getLink('Answers').url
    'http://answers.launchpad.dev/ubuntu'
    >>> browser.getLink('Answers').click()
    >>> print browser.title
    Questions for Ubuntu
    >>> browser.getLink('Ask a question')
    <Link...>

On that facet, we will find the same common listings:

    >>> browser.getLink('Open').url
    '.../ubuntu/+questions?...'
    >>> browser.getLink('Answered').url
    '.../ubuntu/+questions?...'
    >>> browser.getLink('My questions').url
    '.../ubuntu/+myquestions'

<<<<<<< HEAD
== DistroSeries ==

On a distroseries there is a "Ask Question" link, but note that it
points at its distro, not itself. Questions are linked to distro,
and optionally source package too.

    >>> user_browser.open('http://launchpad.dev/ubuntu/hoary')
    >>> user_browser.getLink('Ask a question').click()
    >>> print user_browser.title
    +addquestion : Questions for Ubuntu Linux : Ubuntu
    >>> user_browser.url
    '.../ubuntu/+addquestion'

There is also an 'Ask a question' button on the Distrorelease Bugs facet
home page, which also links to the related distribution page.

    >>> user_browser.open('http://bugs.launchpad.dev/ubuntu/hoary')
    >>> user_browser.getLink('Ask a question').click()
    >>> print user_browser.title
    +addquestion : Questions for Ubuntu Linux : Ubuntu
    >>> user_browser.url
    '.../ubuntu/+addquestion'
=======
>>>>>>> 08a88c38

== Source packages ==

On a source package, the 'Ask a question' link is accessible through
the Answers facet.

    >>> browser.open('http://launchpad.dev/ubuntu/hoary/+source/evolution')
    >>> browser.getLink('Answers').url
    'http://answers.launchpad.dev/ubuntu/hoary/+source/evolution'
    >>> browser.getLink('Answers').click()
    >>> print browser.title
    Questions for evolution in Ubuntu Hoary...
    >>> browser.getLink('Ask a question').url
    '.../ubuntu/hoary/+source/evolution/+addquestion'

As are the common listings:

    >>> browser.getLink('Open').url
    '.../ubuntu/hoary/+source/evolution/+questions?...'
    >>> browser.getLink('Answered').url
    '.../ubuntu/hoary/+source/evolution/+questions?...'
    >>> browser.getLink('My questions').url
    '.../ubuntu/hoary/+source/evolution/+myquestions'

The 'Answers' facet is also available on the distribution source package
page:

    >>> browser.open('http://launchpad.dev/ubuntu/+source/mozilla-firefox')
    >>> browser.getLink('Answers').url
    'http://answers.launchpad.dev/ubuntu/+source/mozilla-firefox'
    >>> browser.getLink('Answers').click()
    >>> print browser.title
    Questions for mozilla-firefox in ubuntu
    >>> browser.getLink('Ask a question').url
    '.../ubuntu/+source/mozilla-firefox/+addquestion'
    >>> browser.getLink('Open').url
    '.../ubuntu/+source/mozilla-firefox/+questions?...'
    >>> browser.getLink('Answered').url
    '.../ubuntu/+source/mozilla-firefox/+questions?...'
    >>> browser.getLink('My questions').url
    '.../ubuntu/+source/mozilla-firefox/+myquestions'

== Project ==

Project also have the 'Latest questions' portlet and the
'Ask a question' button on their overview page.

    >>> user_browser.open('http://launchpad.dev/mozilla')

    >>> questions = find_tag_by_id(
    ...     user_browser.contents, 'portlet-latest-questions')
    >>> print extract_text(questions).encode('ASCII', 'backslashreplace')
    All questions
    Latest questions
    Problemas de Impress\xe3o no Firefox ...
    Newly installed plug-in doesn't seem to be used ...
    Firefox loses focus and gets stuck ...
    Problem showing the SVG demo on W3C site ...
    Firefox cannot render Bank Site ...

    >>> user_browser.getLink('Ask a question').click()
    >>> print user_browser.title
    +addquestion : Questions for The Mozilla Project : the Mozilla Project

== Persons ==

The 'Answers' facet link will display a page listing all the questions
involving a person.

    >>> browser.open('http://launchpad.dev/~name16')
    >>> browser.getLink('Answers').url
    'http://answers.launchpad.dev/~name16'
    >>> browser.getLink('Answers').click()
    >>> browser.title
    'Questions involving Foo Bar'
    >>> print find_main_content(browser.contents).first('h1').renderContents()
    Questions involving Foo Bar
    >>> browser.getLink('Slow system').url
    '.../ubuntu/+question/7'

    # One of them is not on this batch, so we'll have to first go to the next
    # batch.
    >>> browser.getLink('Next').click()
    >>> browser.getLink('Firefox loses focus').url
    '.../firefox/+question/4'

== Accessing a question directly ==

You can access any question by its ID using the URL
http://answers.launchpad.dev/questions/<id>. This URL will redirect
to the proper context where the question can be found:

    >>> browser.open('http://answers.launchpad.dev/questions/1')
    >>> print browser.url
    http://answers.launchpad.dev/firefox/+question/1
    >>> print find_main_content(browser.contents).find('h1').renderContents()
    Firefox cannot render Bank Site

Asking for a non-existent question or an invalid ID will still
raise a 404 though:

    >>> browser.open('http://answers.launchpad.dev/questions/255')
    Traceback (most recent call last):
      ...
    NotFound: ...

    >>> browser.open('http://answers.launchpad.dev/questions/bad_id')
    Traceback (most recent call last):
      ...
    NotFound: ...

Also If you access a question through the wrong context, you'll be
redirected to the question in the proper context. (For example, this
is useful after a question was retargeted.)

    >>> browser.open('http://answers.launchpad.dev/ubuntu/+question/1')
    >>> print browser.url
    http://answers.launchpad.dev/firefox/+question/1

It also works with pages below that URL:

    >>> browser.open(
    ...     'http://answers.launchpad.dev/ubuntu/+question/1/+history')
    >>> print browser.url
    http://answers.launchpad.dev/firefox/+question/1/+history

But again, an invalid ID still raises a 404:

    >>> browser.open('http://answers.launchpad.dev/ubuntu/+question/255')
    Traceback (most recent call last):
      ...
    NotFound: ...

    >>> browser.open(
    ...     'http://answers.launchpad.dev/ubuntu/+question/bad_id')
    Traceback (most recent call last):
      ...
    NotFound: ...<|MERGE_RESOLUTION|>--- conflicted
+++ resolved
@@ -93,31 +93,6 @@
     >>> browser.getLink('My questions').url
     '.../ubuntu/+myquestions'
 
-<<<<<<< HEAD
-== DistroSeries ==
-
-On a distroseries there is a "Ask Question" link, but note that it
-points at its distro, not itself. Questions are linked to distro,
-and optionally source package too.
-
-    >>> user_browser.open('http://launchpad.dev/ubuntu/hoary')
-    >>> user_browser.getLink('Ask a question').click()
-    >>> print user_browser.title
-    +addquestion : Questions for Ubuntu Linux : Ubuntu
-    >>> user_browser.url
-    '.../ubuntu/+addquestion'
-
-There is also an 'Ask a question' button on the Distrorelease Bugs facet
-home page, which also links to the related distribution page.
-
-    >>> user_browser.open('http://bugs.launchpad.dev/ubuntu/hoary')
-    >>> user_browser.getLink('Ask a question').click()
-    >>> print user_browser.title
-    +addquestion : Questions for Ubuntu Linux : Ubuntu
-    >>> user_browser.url
-    '.../ubuntu/+addquestion'
-=======
->>>>>>> 08a88c38
 
 == Source packages ==
 
