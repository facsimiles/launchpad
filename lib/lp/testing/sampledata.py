# Copyright 2010 Canonical Ltd.  This software is licensed under the
# GNU Affero General Public License version 3 (see the file LICENSE).

"""Constants that refer to values in sampledata.

If ever you use a literal in a test that refers to sample data, even if it's
just a small number, then you should define it as a constant here.
"""

__metaclass__ = type
__all__ = [
    'BUILDD_ADMIN_USERNAME',
    'CHROOT_LIBRARYFILEALIAS',
    'HOARY_DISTROSERIES_NAME',
    'I386_ARCHITECTURE_NAME',
    'LAUNCHPAD_DBUSER_NAME',
    'MAIN_COMPONENT_NAME',
    'NO_PRIVILEGE_EMAIL',
    'UBUNTU_DEVELOPER_ADMIN_NAME',
    'UBUNTU_DISTRIBUTION_NAME',
    'UBUNTU_UPLOAD_TEAM_NAME',
    'UBUNTUTEST_DISTRIBUTION_NAME',
    'WARTY_DISTROSERIES_NAME',
    'WARTY_ONLY_SOURCEPACKAGENAME',
    'WARTY_ONLY_SOURCEPACKAGEVERSION',
    'WARTY_UPDATES_SUITE_NAME',
    ]

# Please use names that reveal intent, rather than being purely
# descriptive, i.e. USER16_NAME isn't as good as
# UBUNTU_DEVELOPER_NAME. Where intent is tricky to convey in the
# name, please leave a comment as well.

<<<<<<< HEAD
ADMIN_EMAIL = 'foo.bar@canonical.com'
NO_PRIVILEGE_EMAIL = 'no-priv@canonical.com'
USER_EMAIL = 'test@canonical.com'
VCS_IMPORTS_MEMBER_EMAIL = 'david.allouche@canonical.com'
=======
# A user with buildd admin rights and upload rights to Ubuntu.
BUILDD_ADMIN_USERNAME = 'cprov'
# The LibraryFileAlias of a chroot for attaching to a DistroArchSeries
CHROOT_LIBRARYFILEALIAS = 1
HOARY_DISTROSERIES_NAME = 'hoary'
I386_ARCHITECTURE_NAME = 'i386'
LAUNCHPAD_DBUSER_NAME = 'launchpad'
MAIN_COMPONENT_NAME = 'main'
NO_PRIVILEGE_EMAIL = 'no-priv@canonical.com'
# A user that is an admin of ubuntu-team, which has upload rights
# to Ubuntu.
UBUNTU_DEVELOPER_ADMIN_NAME = 'name16'
UBUNTU_DISTRIBUTION_NAME = 'ubuntu'
# A team that has upload rights to Ubuntu
UBUNTU_UPLOAD_TEAM_NAME = 'ubuntu-team'
WARTY_DISTROSERIES_NAME = 'warty'
# A source package name and version for a package only published in
# warty
WARTY_ONLY_SOURCEPACKAGENAME = 'mozilla-firefox'
WARTY_ONLY_SOURCEPACKAGEVERSION = '0.9'
WARTY_UPDATES_SUITE_NAME = WARTY_DISTROSERIES_NAME + '-updates'
>>>>>>> 4ed045a4
<|MERGE_RESOLUTION|>--- conflicted
+++ resolved
@@ -9,6 +9,7 @@
 
 __metaclass__ = type
 __all__ = [
+    'ADMIN_EMAIL',
     'BUILDD_ADMIN_USERNAME',
     'CHROOT_LIBRARYFILEALIAS',
     'HOARY_DISTROSERIES_NAME',
@@ -20,6 +21,7 @@
     'UBUNTU_DISTRIBUTION_NAME',
     'UBUNTU_UPLOAD_TEAM_NAME',
     'UBUNTUTEST_DISTRIBUTION_NAME',
+    'USER_EMAIL',
     'WARTY_DISTROSERIES_NAME',
     'WARTY_ONLY_SOURCEPACKAGENAME',
     'WARTY_ONLY_SOURCEPACKAGEVERSION',
@@ -31,12 +33,9 @@
 # UBUNTU_DEVELOPER_NAME. Where intent is tricky to convey in the
 # name, please leave a comment as well.
 
-<<<<<<< HEAD
+# A user with Launchpad Admin privileges.
 ADMIN_EMAIL = 'foo.bar@canonical.com'
-NO_PRIVILEGE_EMAIL = 'no-priv@canonical.com'
-USER_EMAIL = 'test@canonical.com'
-VCS_IMPORTS_MEMBER_EMAIL = 'david.allouche@canonical.com'
-=======
+
 # A user with buildd admin rights and upload rights to Ubuntu.
 BUILDD_ADMIN_USERNAME = 'cprov'
 # The LibraryFileAlias of a chroot for attaching to a DistroArchSeries
@@ -45,7 +44,13 @@
 I386_ARCHITECTURE_NAME = 'i386'
 LAUNCHPAD_DBUSER_NAME = 'launchpad'
 MAIN_COMPONENT_NAME = 'main'
+
 NO_PRIVILEGE_EMAIL = 'no-priv@canonical.com'
+
+# A regular user.
+USER_EMAIL = 'test@canonical.com'
+VCS_IMPORTS_MEMBER_EMAIL = 'david.allouche@canonical.com'
+
 # A user that is an admin of ubuntu-team, which has upload rights
 # to Ubuntu.
 UBUNTU_DEVELOPER_ADMIN_NAME = 'name16'
@@ -57,5 +62,4 @@
 # warty
 WARTY_ONLY_SOURCEPACKAGENAME = 'mozilla-firefox'
 WARTY_ONLY_SOURCEPACKAGEVERSION = '0.9'
-WARTY_UPDATES_SUITE_NAME = WARTY_DISTROSERIES_NAME + '-updates'
->>>>>>> 4ed045a4
+WARTY_UPDATES_SUITE_NAME = WARTY_DISTROSERIES_NAME + '-updates'