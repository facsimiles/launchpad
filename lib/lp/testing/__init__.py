--- conflicted
+++ resolved
@@ -954,7 +954,6 @@
                     else:
                         break
 
-<<<<<<< HEAD
 
 def ws_object(launchpad, obj):
     """Convert an object into its webservice version.
@@ -968,7 +967,7 @@
     return launchpad.load(
         obj_url.replace('http://api.launchpad.dev/',
         str(launchpad._root_uri)))
-=======
+
 def unlink_source_packages(product):
     """Remove all links between the product and source packages.
 
@@ -979,5 +978,4 @@
         packaging_util.deletePackaging(
             source_package.productseries,
             source_package.sourcepackagename,
-            source_package.distroseries)
->>>>>>> f06a9e3d
+            source_package.distroseries)