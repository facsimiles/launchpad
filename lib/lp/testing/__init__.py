# Copyright 2009, 2010 Canonical Ltd.  This software is licensed under the
# GNU Affero General Public License version 3 (see the file LICENSE).

# pylint: disable-msg=W0401,C0301

__metaclass__ = type
__all__ = [
    'ANONYMOUS',
    'capture_events',
    'FakeTime',
    'get_lsb_information',
    'is_logged_in',
    'login',
    'login_person',
    'logout',
    'map_branch_contents',
    'normalize_whitespace',
    'record_statements',
    'run_with_login',
    'run_with_storm_debug',
    'run_script',
    'TestCase',
    'TestCaseWithFactory',
    'test_tales',
    'time_counter',
    # XXX: This really shouldn't be exported from here. People should import
    # it from Zope.
    'verifyObject',
    'validate_mock_class',
    'WindmillTestCase',
    'with_anonymous_login',
    'ZopeTestInSubProcess',
    ]

import copy
from datetime import datetime, timedelta
from inspect import getargspec, getmembers, getmro, isclass, ismethod
import os
from pprint import pformat
import shutil
import subprocess
import subunit
import sys
import tempfile
import time

from bzrlib.branch import Branch as BzrBranch
from bzrlib.bzrdir import BzrDir, format_registry
from bzrlib.transport import get_transport

import pytz
from storm.expr import Variable
from storm.store import Store
from storm.tracer import install_tracer, remove_tracer_type

import testtools
import transaction

from twisted.python.util import mergeFunctionMetadata

from windmill.authoring import WindmillTestClient

from zope.component import getUtility
import zope.event
from zope.interface.verify import verifyClass, verifyObject
from zope.security.proxy import (
    isinstance as zope_isinstance, removeSecurityProxy)
from zope.testing.testrunner.runner import TestResult as ZopeTestResult

from canonical.launchpad.webapp import errorlog
from canonical.config import config
from canonical.launchpad.webapp.interfaces import ILaunchBag
from lp.codehosting.vfs import branch_id_to_path, get_multi_server
# Import the login and logout functions here as it is a much better
# place to import them from in tests.
from lp.testing._login import (
    ANONYMOUS, is_logged_in, login, login_person, logout)
# canonical.launchpad.ftests expects test_tales to be imported from here.
# XXX: JonathanLange 2010-01-01: Why?!
from lp.testing._tales import test_tales

# zope.exception demands more of frame objects than twisted.python.failure
# provides in its fake frames.  This is enough to make it work with them
# as of 2009-09-16.  See https://bugs.edge.launchpad.net/bugs/425113.
from twisted.python.failure import _Frame
_Frame.f_locals = property(lambda self: {})


class FakeTime:
    """Provides a controllable implementation of time.time().

    You can either advance the time manually using advance() or have it done
    automatically using next_now(). The amount of seconds to advance the
    time by is set during initialization but can also be changed for single
    calls of advance() or next_now().

    >>> faketime = FakeTime(1000)
    >>> print faketime.now()
    1000
    >>> print faketime.now()
    1000
    >>> faketime.advance(10)
    >>> print faketime.now()
    1010
    >>> print faketime.next_now()
    1011
    >>> print faketime.next_now(100)
    1111
    >>> faketime = FakeTime(1000, 5)
    >>> print faketime.next_now()
    1005
    >>> print faketime.next_now()
    1010
    """

    def __init__(self, start=None, advance=1):
        """Set up the instance.

        :param start: The value that will initially be returned by `now()`.
            If None, the current time will be used.
        :param advance: The value in secounds to advance the clock by by
            default.
        """
        if start is not None:
            self._now = start
        else:
            self._now = time.time()
        self._advance = advance

    def advance(self, amount=None):
        """Advance the value that will be returned by `now()`.

        :param amount: The amount of seconds to advance the value by.
            If None, the configured default value will be used.
        """
        if amount is None:
            self._now += self._advance
        else:
            self._now += amount

    def now(self):
        """Use this bound method instead of time.time in tests."""
        return self._now

    def next_now(self, amount=None):
        """Read the current time and advance it.

        Calls advance() and returns the current value of now().
        :param amount: The amount of seconds to advance the value by.
            If None, the configured default value will be used.
        """
        self.advance(amount)
        return self.now()


class StormStatementRecorder:
    """A storm tracer to count queries."""

    def __init__(self):
        self.statements = []

    def connection_raw_execute(self, ignored, raw_cursor, statement, params):
        """Increment the counter.  We don't care about the args."""

        raw_params = []
        for param in params:
            if isinstance(param, Variable):
                raw_params.append(param.get())
            else:
                raw_params.append(param)
        raw_params = tuple(raw_params)
        self.statements.append("%r, %r" % (statement, raw_params))


def record_statements(function, *args, **kwargs):
    """Run the function and record the sql statements that are executed.

    :return: a tuple containing the return value of the function,
        and a list of sql statements.
    """
    recorder = StormStatementRecorder()
    try:
        install_tracer(recorder)
        ret = function(*args, **kwargs)
    finally:
        remove_tracer_type(StormStatementRecorder)
    return (ret, recorder.statements)


def run_with_storm_debug(function, *args, **kwargs):
    """A helper function to run a function with storm debug tracing on."""
    from storm.tracer import debug
    debug(True)
    try:
        return function(*args, **kwargs)
    finally:
        debug(False)


class TestCase(testtools.TestCase):
    """Provide Launchpad-specific test facilities."""

    def installFixture(self, fixture):
        """Install 'fixture', an object that has a `setUp` and `tearDown`.

        `installFixture` will run 'fixture.setUp' and schedule
        'fixture.tearDown' to be run during the test's tear down (using
        `addCleanup`).

        :param fixture: Any object that has a `setUp` and `tearDown` method.
        """
        fixture.setUp()
        self.addCleanup(fixture.tearDown)

    def makeTemporaryDirectory(self):
        """Create a temporary directory, and return its path."""
        tempdir = tempfile.mkdtemp()
        self.addCleanup(shutil.rmtree, tempdir)
        return tempdir

    def assertProvides(self, obj, interface):
        """Assert 'obj' correctly provides 'interface'."""
        self.assertTrue(
            interface.providedBy(obj),
            "%r does not provide %r." % (obj, interface))
        self.assertTrue(
            verifyObject(interface, obj),
            "%r claims to provide %r but does not do so correctly."
            % (obj, interface))

    def assertClassImplements(self, cls, interface):
        """Assert 'cls' may correctly implement 'interface'."""
        self.assertTrue(
            verifyClass(interface, cls),
            "%r does not correctly implement %r." % (cls, interface))

    def assertNotifies(self, event_type, callable_obj, *args, **kwargs):
        """Assert that a callable performs a given notification.

        :param event_type: The type of event that notification is expected
            for.
        :param callable_obj: The callable to call.
        :param *args: The arguments to pass to the callable.
        :param **kwargs: The keyword arguments to pass to the callable.
        :return: (result, event), where result was the return value of the
            callable, and event is the event emitted by the callable.
        """
        result, events = capture_events(callable_obj, *args, **kwargs)
        if len(events) == 0:
            raise AssertionError('No notification was performed.')
        elif len(events) > 1:
            raise AssertionError('Too many (%d) notifications performed.'
                % len(events))
        elif not isinstance(events[0], event_type):
            raise AssertionError('Wrong event type: %r (expected %r).' %
                (events[0], event_type))
        return result, events[0]

    def assertNoNotification(self, callable_obj, *args, **kwargs):
        """Assert that no notifications are generated by the callable.

        :param callable_obj: The callable to call.
        :param *args: The arguments to pass to the callable.
        :param **kwargs: The keyword arguments to pass to the callable.
        """
        result, events = capture_events(callable_obj, *args, **kwargs)
        if len(events) == 1:
            raise AssertionError('An event was generated: %r.' % events[0])
        elif len(events) > 1:
            raise AssertionError('Events were generated: %s.' %
                                 ', '.join([repr(event) for event in events]))
        return result

    def assertNoNewOops(self, old_oops):
        """Assert that no oops has been recorded since old_oops."""
        oops = errorlog.globalErrorUtility.getLastOopsReport()
        if old_oops is None:
            self.assertIs(None, oops)
        else:
            self.assertEqual(oops.id, old_oops.id)

    def assertSqlAttributeEqualsDate(self, sql_object, attribute_name, date):
        """Fail unless the value of the attribute is equal to the date.

        Use this method to test that date value that may be UTC_NOW is equal
        to another date value. Trickery is required because SQLBuilder truth
        semantics cause UTC_NOW to appear equal to all dates.

        :param sql_object: a security-proxied SQLObject instance.
        :param attribute_name: the name of a database column in the table
            associated to this object.
        :param date: `datetime.datetime` object or `UTC_NOW`.
        """
        # XXX: Aaron Bentley 2008-04-14: Probably does not belong here, but
        # better location not clear. Used primarily for testing ORM objects,
        # which ought to use factory.
        sql_object = removeSecurityProxy(sql_object)
        sql_class = type(sql_object)
        store = Store.of(sql_object)
        found_object = store.find(
            sql_class, **({'id': sql_object.id, attribute_name: date})).one()
        if found_object is None:
            self.fail(
                "Expected %s to be %s, but it was %s."
                % (attribute_name, date, getattr(sql_object, attribute_name)))

    def assertEqual(self, a, b, message=''):
        """Assert that 'a' equals 'b'."""
        if a == b:
            return
        if message:
            message += '\n'
        self.fail("%snot equal:\na = %s\nb = %s\n"
                  % (message, pformat(a), pformat(b)))

    def assertIsInstance(self, instance, assert_class):
        """Assert that an instance is an instance of assert_class.

        instance and assert_class have the same semantics as the parameters
        to isinstance.
        """
        self.assertTrue(zope_isinstance(instance, assert_class),
            '%r is not an instance of %r' % (instance, assert_class))

    def assertIsNot(self, expected, observed, msg=None):
        """Assert that `expected` is not the same object as `observed`."""
        if msg is None:
            msg = "%r is %r" % (expected, observed)
        self.assertTrue(expected is not observed, msg)

    def assertContentEqual(self, iter1, iter2):
        """Assert that 'iter1' has the same content as 'iter2'."""
        list1 = sorted(iter1)
        list2 = sorted(iter2)
        self.assertEqual(
            list1, list2, '%s != %s' % (pformat(list1), pformat(list2)))

    def assertRaisesWithContent(self, exception, exception_content,
                                func, *args):
        """Check if the given exception is raised with given content.

        If the exception isn't raised or the exception_content doesn't
        match what was raised an AssertionError is raised.
        """
        err = self.assertRaises(exception, func, *args)
        self.assertEqual(exception_content, str(err))

    def assertBetween(self, lower_bound, variable, upper_bound):
        """Assert that 'variable' is strictly between two boundaries."""
        self.assertTrue(
            lower_bound < variable < upper_bound,
            "%r < %r < %r" % (lower_bound, variable, upper_bound))

    def pushConfig(self, section, **kwargs):
        """Push some key-value pairs into a section of the config.

        The config values will be restored during test tearDown.
        """
        name = self.factory.getUniqueString()
        body = '\n'.join(["%s: %s" % (k, v) for k, v in kwargs.iteritems()])
        config.push(name, "\n[%s]\n%s\n" % (section, body))
        self.addCleanup(config.pop, name)

    def setUp(self):
        testtools.TestCase.setUp(self)
        from lp.testing.factory import ObjectFactory
        self.factory = ObjectFactory()

    def assertStatementCount(self, expected_count, function, *args, **kwargs):
        """Assert that the expected number of SQL statements occurred.

        :return: Returns the result of calling the function.
        """
        ret, statements = record_statements(function, *args, **kwargs)
        if len(statements) != expected_count:
            self.fail(
                "Expected %d statements, got %d:\n%s"
                % (expected_count, len(statements), "\n".join(statements)))
        return ret

    def useTempDir(self):
        """Use a temporary directory for this test."""
        tempdir = self.makeTemporaryDirectory()
        cwd = os.getcwd()
        os.chdir(tempdir)
        self.addCleanup(os.chdir, cwd)


class TestCaseWithFactory(TestCase):

    def setUp(self, user=ANONYMOUS):
        TestCase.setUp(self)
        login(user)
        self.addCleanup(logout)
        from lp.testing.factory import LaunchpadObjectFactory
        self.factory = LaunchpadObjectFactory()
        self.real_bzr_server = False

    def getUserBrowser(self, url=None):
        """Return a Browser logged in as a fresh user, maybe opened at `url`.
        """
        # Do the import here to avoid issues with import cycles.
        from canonical.launchpad.testing.pages import setupBrowser
        login(ANONYMOUS)
        user = self.factory.makePerson(password='test')
        naked_user = removeSecurityProxy(user)
        email = naked_user.preferredemail.email
        logout()
        browser = setupBrowser(
            auth="Basic %s:test" % str(email))
        if url is not None:
            browser.open(url)
        return browser

    def createBranchAtURL(self, branch_url, format=None):
        """Create a branch at the supplied URL.

        The branch will be scheduled for deletion when the test terminates.
        :param branch_url: The URL to create the branch at.
        :param format: The format of branch to create.
        """
        if format is not None and isinstance(format, basestring):
            format = format_registry.get(format)()
        transport = get_transport(branch_url)
        if not self.real_bzr_server:
            # for real bzr servers, the prefix always exists.
            transport.create_prefix()
        self.addCleanup(transport.delete_tree, '.')
        return BzrDir.create_branch_convenience(
            branch_url, format=format)

    def create_branch_and_tree(self, tree_location=None, product=None,
                               hosted=False, db_branch=None, format=None,
                               **kwargs):
        """Create a database branch, bzr branch and bzr checkout.

        :param tree_location: The path on disk to create the tree at.
        :param product: The product to associate with the branch.
        :param hosted: If True, create in the hosted area.  Otherwise, create
            in the mirrored area.
        :param db_branch: If supplied, the database branch to use.
        :param format: Override the default bzrdir format to create.
        :return: a `Branch` and a workingtree.
        """
        if db_branch is None:
            if product is None:
                db_branch = self.factory.makeAnyBranch(**kwargs)
            else:
                db_branch = self.factory.makeProductBranch(product, **kwargs)
        if hosted:
            branch_url = db_branch.getPullURL()
        else:
            branch_url = db_branch.warehouse_url
        if self.real_bzr_server:
            transaction.commit()
        bzr_branch = self.createBranchAtURL(branch_url, format=format)
        if tree_location is None:
            tree_location = tempfile.mkdtemp()
            self.addCleanup(lambda: shutil.rmtree(tree_location))
        return db_branch, bzr_branch.create_checkout(
            tree_location, lightweight=True)

    def createBzrBranch(self, db_branch, parent=None):
        """Create a bzr branch for a database branch.

        :param db_branch: The database branch to create the branch for.
        :param parent: If supplied, the bzr branch to use as a parent.
        """
        bzr_branch = self.createBranchAtURL(db_branch.warehouse_url)
        if parent:
            bzr_branch.pull(parent)
        return bzr_branch

    @staticmethod
    def getBranchPath(branch, base):
        """Return the path of the branch in the mirrored area.

        This always uses the configured mirrored area, ignoring whatever
        server might be providing lp-mirrored: urls.
        """
        # XXX gary 2009-5-28 bug 381325
        # This is a work-around for some failures on PQM, arguably caused by
        # relying on test set-up that is happening in the Makefile rather than
        # the actual test set-up.
        get_transport(base).create_prefix()
        return os.path.join(base, branch_id_to_path(branch.id))

    def createMirroredBranchAndTree(self):
        """Create a database branch, bzr branch and bzr checkout.

        This always uses the configured mirrored area, ignoring whatever
        server might be providing lp-mirrored: urls.

        Unlike normal codehosting operation, the working tree is stored in the
        branch directory.

        The branch and tree files are automatically deleted at the end of the
        test.

        :return: a `Branch` and a workingtree.
        """
        db_branch = self.factory.makeAnyBranch()
        bzr_branch = self.createBranchAtURL(self.getBranchPath(
                db_branch, config.codehosting.internal_branch_by_id_root))
        return db_branch, bzr_branch.bzrdir.open_workingtree()

    def useTempBzrHome(self):
        self.useTempDir()
        # Avoid leaking local user configuration into tests.
        old_bzr_home = os.environ.get('BZR_HOME')
        def restore_bzr_home():
            if old_bzr_home is None:
                del os.environ['BZR_HOME']
            else:
                os.environ['BZR_HOME'] = old_bzr_home
        os.environ['BZR_HOME'] = os.getcwd()
        self.addCleanup(restore_bzr_home)

    def useBzrBranches(self, real_server=False, direct_database=False):
        """Prepare for using bzr branches.

        This sets up support for lp-hosted and lp-mirrored URLs,
        changes to a temp directory, and overrides the bzr home directory.

        :param real_server: If true, use the "real" code hosting server,
            using an xmlrpc server, etc.
        """
        from lp.codehosting.scanner.tests.test_bzrsync import (
            FakeTransportServer)
        self.useTempBzrHome()
        self.real_bzr_server = real_server
        if real_server:
            server = get_multi_server(
                write_hosted=True, write_mirrored=True,
                direct_database=direct_database)
            server.start_server()
            self.addCleanup(server.destroy)
        else:
            os.mkdir('lp-mirrored')
            mirror_server = FakeTransportServer(get_transport('lp-mirrored'))
            mirror_server.start_server()
            self.addCleanup(mirror_server.stop_server)
            os.mkdir('lp-hosted')
            hosted_server = FakeTransportServer(
                get_transport('lp-hosted'), url_prefix='lp-hosted:///')
            hosted_server.start_server()
            self.addCleanup(hosted_server.stop_server)


class WindmillTestCase(TestCaseWithFactory):
    """A TestCase class for Windmill tests.

    It provides a WindmillTestClient (self.client) with Launchpad's front
    page loaded.
    """

    suite_name = ''

    def setUp(self):
        TestCaseWithFactory.setUp(self)
        self.client = WindmillTestClient(self.suite_name)
        # Load the front page to make sure we don't get fooled by stale pages
        # left by the previous test. (For some reason, when you create a new
        # WindmillTestClient you get a new session and everything, but if you
        # do anything before you open() something you'd be operating on the
        # page that was last accessed by the previous test, which is the cause
        # of things like https://launchpad.net/bugs/515494)
        self.client.open(url=u'http://launchpad.dev:8085')


<<<<<<< HEAD
=======
class WindmillTestCase(TestCaseWithFactory):
    """A TestCase class for Windmill tests.

    It provides a WindmillTestClient (self.client) with Launchpad's front
    page loaded.
    """

    suite_name = ''

    def setUp(self):
        TestCaseWithFactory.setUp(self)
        self.client = WindmillTestClient(self.suite_name)
        # Load the front page to make sure we don't get fooled by stale pages
        # left by the previous test. (For some reason, when you create a new
        # WindmillTestClient you get a new session and everything, but if you
        # do anything before you open() something you'd be operating on the
        # page that was last accessed by the previous test, which is the cause
        # of things like https://launchpad.net/bugs/515494)
        self.client.open(url=u'http://launchpad.dev:8085')


class ZopeTestInSubProcess:
    """Run tests in a sub-process, respecting Zope idiosyncrasies.

    Use this as a mixin with an interesting `TestCase` to isolate
    tests with side-effects. Each and every test *method* in the test
    case is run in a new, forked, sub-process. This will slow down
    your tests, so use it sparingly. However, when you need to, for
    example, start the Twisted reactor (which cannot currently be
    safely stopped and restarted in process) it is invaluable.

    This is basically a reimplementation of subunit's
    `IsolatedTestCase` or `IsolatedTestSuite`, but adjusted to work
    with Zope. In particular, Zope's TestResult object is responsible
    for calling testSetUp() and testTearDown() on the selected layer.
    """

    def run(self, result):
        # The result must be an instance of Zope's TestResult because
        # we construct a super() of it later on. Other result classes
        # could be supported with a more general approach, but it's
        # unlikely that any one approach is going to work for every
        # class. It's better to fail early and draw attention here.
        assert isinstance(result, ZopeTestResult), (
            "result must be a Zope result object, not %r." % (result,))
        pread, pwrite = os.pipe()
        pid = os.fork()
        if pid == 0:
            # Child.
            os.close(pread)
            fdwrite = os.fdopen(pwrite, 'w', 1)
            # Send results to both the Zope result object (so that
            # layer setup and teardown are done properly, etc.) and to
            # the subunit stream client so that the parent process can
            # obtain the result.
            result = testtools.MultiTestResult(
                result, subunit.TestProtocolClient(fdwrite))
            super(ZopeTestInSubProcess, self).run(result)
            fdwrite.flush()
            sys.stdout.flush()
            sys.stderr.flush()
            # Exit hard to avoid running onexit handlers and to avoid
            # anything that could suppress SystemExit; this exit must
            # not be prevented.
            os._exit(0)
        else:
            # Parent.
            os.close(pwrite)
            fdread = os.fdopen(pread, 'rU')
            # Skip all the Zope-specific result stuff by using a
            # super() of the result. This is because the Zope result
            # object calls testSetUp() and testTearDown() on the
            # layer, and handles post-mortem debugging. These things
            # do not make sense in the parent process. More
            # immediately, it also means that the results are not
            # reported twice; they are reported on stdout by the child
            # process, so they need to be suppressed here.
            result = super(ZopeTestResult, result)
            # Accept the result from the child process.
            protocol = subunit.TestProtocolServer(result)
            protocol.readFrom(fdread)
            fdread.close()
            os.waitpid(pid, 0)


>>>>>>> a4c3e654
def capture_events(callable_obj, *args, **kwargs):
    """Capture the events emitted by a callable.

    :param callable_obj: The callable to call.
    :param *args: The arguments to pass to the callable.
    :param **kwargs: The keyword arguments to pass to the callable.
    :return: (result, events), where result was the return value of the
        callable, and events are the events emitted by the callable.
    """
    events = []
    def on_notify(event):
        events.append(event)
    old_subscribers = zope.event.subscribers[:]
    try:
        zope.event.subscribers[:] = [on_notify]
        result = callable_obj(*args, **kwargs)
        return result, events
    finally:
        zope.event.subscribers[:] = old_subscribers


# XXX: This doesn't seem like a generically-useful testing function. Perhaps
# it should go in a sub-module or something? -- jml
def get_lsb_information():
    """Returns a dictionary with the LSB host information.

    Code stolen form /usr/bin/lsb-release
    """
    distinfo = {}
    if os.path.exists('/etc/lsb-release'):
        for line in open('/etc/lsb-release'):
            line = line.strip()
            if not line:
                continue
            # Skip invalid lines
            if not '=' in line:
                continue
            var, arg = line.split('=', 1)
            if var.startswith('DISTRIB_'):
                var = var[8:]
                if arg.startswith('"') and arg.endswith('"'):
                    arg = arg[1:-1]
                distinfo[var] = arg

    return distinfo


def with_anonymous_login(function):
    """Decorate 'function' so that it runs in an anonymous login."""
    def wrapped(*args, **kwargs):
        login(ANONYMOUS)
        try:
            return function(*args, **kwargs)
        finally:
            logout()
    return mergeFunctionMetadata(function, wrapped)


def run_with_login(person, function, *args, **kwargs):
    """Run 'function' with 'person' logged in."""
    current_person = getUtility(ILaunchBag).user
    logout()
    login_person(person)
    try:
        return function(*args, **kwargs)
    finally:
        logout()
        login_person(current_person)


def time_counter(origin=None, delta=timedelta(seconds=5)):
    """A generator for yielding datetime values.

    Each time the generator yields a value, the origin is incremented
    by the delta.

    >>> now = time_counter(datetime(2007, 12, 1), timedelta(days=1))
    >>> now.next()
    datetime.datetime(2007, 12, 1, 0, 0)
    >>> now.next()
    datetime.datetime(2007, 12, 2, 0, 0)
    >>> now.next()
    datetime.datetime(2007, 12, 3, 0, 0)
    """
    if origin is None:
        origin = datetime.now(pytz.UTC)
    now = origin
    while True:
        yield now
        now += delta


def run_script(cmd_line):
    """Run the given command line as a subprocess.

    Return a 3-tuple containing stdout, stderr and the process' return code.

    The environment given to the subprocess is the same as the one in the
    parent process except for the PYTHONPATH, which is removed so that the
    script, passed as the `cmd_line` parameter, will fail if it doesn't set it
    up properly.
    """
    env = copy.copy(os.environ)
    env.pop('PYTHONPATH', None)
    process = subprocess.Popen(
        cmd_line, shell=True, stdin=subprocess.PIPE, stdout=subprocess.PIPE,
        stderr=subprocess.PIPE, env=env)
    (out, err) = process.communicate()
    return out, err, process.returncode


def normalize_whitespace(string):
    """Replace all sequences of whitespace with a single space."""
    # In Python 2.4, splitting and joining a string to normalize
    # whitespace is roughly 6 times faster than using an uncompiled
    # regex (for the expression \s+), and 4 times faster than a
    # compiled regex.
    return " ".join(string.split())


# XXX: This doesn't seem to be a generically useful testing function. Perhaps
# it should go into a sub-module? -- jml
def map_branch_contents(branch_url):
    """Return all files in branch at `branch_url`.

    :param branch_url: the URL for an accessible branch.
    :return: a dict mapping file paths to file contents.  Only regular
        files are included.
    """
    contents = {}
    branch = BzrBranch.open(branch_url)
    tree = branch.basis_tree()
    tree.lock_read()
    try:
        for dir, entries in tree.walkdirs():
            dirname, id = dir
            for entry in entries:
                file_path, file_name, file_type = entry[:3]
                if file_type == 'file':
                    stored_file = tree.get_file_by_path(file_path)
                    contents[file_path] = stored_file.read()
    finally:
        tree.unlock()

    return contents


def validate_mock_class(mock_class):
    """Validate method signatures in mock classes derived from real classes.

    We often use mock classes in tests which are derived from real
    classes.

    This function ensures that methods redefined in the mock
    class have the same signature as the corresponding methods of
    the base class.

    >>> class A:
    ...
    ...     def method_one(self, a):
    ...         pass

    >>>
    >>> class B(A):
    ...     def method_one(self, a):
    ...        pass
    >>> validate_mock_class(B)

    If a class derived from A defines method_one with a different
    signature, we get an AssertionError.

    >>> class C(A):
    ...     def method_one(self, a, b):
    ...        pass
    >>> validate_mock_class(C)
    Traceback (most recent call last):
    ...
    AssertionError: Different method signature for method_one:...

    Even a parameter name must not be modified.

    >>> class D(A):
    ...     def method_one(self, b):
    ...        pass
    >>> validate_mock_class(D)
    Traceback (most recent call last):
    ...
    AssertionError: Different method signature for method_one:...

    If validate_mock_class() for anything but a class, we get an
    AssertionError.

    >>> validate_mock_class('a string')
    Traceback (most recent call last):
    ...
    AssertionError: validate_mock_class() must be called for a class
    """
    assert isclass(mock_class), (
        "validate_mock_class() must be called for a class")
    base_classes = getmro(mock_class)
    for name, obj in getmembers(mock_class):
        if ismethod(obj):
            for base_class in base_classes[1:]:
                if name in base_class.__dict__:
                    mock_args = getargspec(obj)
                    real_args = getargspec(base_class.__dict__[name])
                    if mock_args != real_args:
                        raise AssertionError(
                            'Different method signature for %s: %r %r' % (
                            name, mock_args, real_args))
                    else:
                        break<|MERGE_RESOLUTION|>--- conflicted
+++ resolved
@@ -547,29 +547,6 @@
             self.addCleanup(hosted_server.stop_server)
 
 
-class WindmillTestCase(TestCaseWithFactory):
-    """A TestCase class for Windmill tests.
-
-    It provides a WindmillTestClient (self.client) with Launchpad's front
-    page loaded.
-    """
-
-    suite_name = ''
-
-    def setUp(self):
-        TestCaseWithFactory.setUp(self)
-        self.client = WindmillTestClient(self.suite_name)
-        # Load the front page to make sure we don't get fooled by stale pages
-        # left by the previous test. (For some reason, when you create a new
-        # WindmillTestClient you get a new session and everything, but if you
-        # do anything before you open() something you'd be operating on the
-        # page that was last accessed by the previous test, which is the cause
-        # of things like https://launchpad.net/bugs/515494)
-        self.client.open(url=u'http://launchpad.dev:8085')
-
-
-<<<<<<< HEAD
-=======
 class WindmillTestCase(TestCaseWithFactory):
     """A TestCase class for Windmill tests.
 
@@ -655,7 +632,6 @@
             os.waitpid(pid, 0)
 
 
->>>>>>> a4c3e654
 def capture_events(callable_obj, *args, **kwargs):
     """Capture the events emitted by a callable.
 
