# Copyright 2016 Canonical Ltd.  This software is licensed under the
# GNU Affero General Public License version 3 (see the file LICENSE).

from __future__ import absolute_import

import base64
import json
import httplib

from testtools import TestCase
from testtools.matchers import (
    Contains,
    HasLength,
    Not,
    PathExists,
    StartsWith,
)

from lp.services.config import config
from lp.services.config.fixture import (
    ConfigFixture,
    ConfigUseFixture,
    )
from lp.testing.layers import BaseLayer
from lp.testing.gpgservice import GPGKeyServiceFixture


class GPGServiceFixtureTests(TestCase):

    layer = BaseLayer

    def test_fixture_writes_and_deletes_service_config_file(self):
        fixture = GPGKeyServiceFixture()
        with fixture:
            config_file_path = fixture._config_file.name
            self.assertThat(config_file_path, PathExists())
        self.assertThat(config_file_path, Not(PathExists()))

    def test_fixture_starts_gpgservice(self):
        fixture = self.useFixture(GPGKeyServiceFixture())
        conn = httplib.HTTPConnection(fixture.bind_address)
        conn.request('GET', '/')
        resp = conn.getresponse()
        self.assertEqual(200, resp.status)
        self.assertThat(resp.read(), StartsWith('gpgservice - Copyright'))

    def test_fixture_can_create_test_data(self):
        fixture = self.useFixture(GPGKeyServiceFixture())
        conn = httplib.HTTPConnection(fixture.bind_address)
<<<<<<< HEAD
        user = base64.b64encode('name16_oid', altchars='-_')
        conn.request('GET', '/users/%s/keys' % user)
=======
        conn.request(
            'GET',
            '/users/%s/keys' % base64.b64encode('name16_oid', altchars='-_'))
>>>>>>> 8834ff95
        resp = conn.getresponse()
        self.assertEqual(200, resp.status)
        data = json.loads(resp.read())
        self.assertThat(data, Contains('keys'))
        self.assertThat(data['keys'], HasLength(1))

    def test_fixture_can_set_config_data(self):
        config_name = self.getUniqueString()
        config_fixture = self.useFixture(
            ConfigFixture(config_name, BaseLayer.config_fixture.instance_name))
        self.useFixture(ConfigUseFixture(config_name))
        gpg_fixture = self.useFixture(GPGKeyServiceFixture(config_fixture))

        self.assertEqual(
            gpg_fixture.bind_address, config.gpgservice.api_endpoint)<|MERGE_RESOLUTION|>--- conflicted
+++ resolved
@@ -47,14 +47,9 @@
     def test_fixture_can_create_test_data(self):
         fixture = self.useFixture(GPGKeyServiceFixture())
         conn = httplib.HTTPConnection(fixture.bind_address)
-<<<<<<< HEAD
-        user = base64.b64encode('name16_oid', altchars='-_')
-        conn.request('GET', '/users/%s/keys' % user)
-=======
         conn.request(
             'GET',
             '/users/%s/keys' % base64.b64encode('name16_oid', altchars='-_'))
->>>>>>> 8834ff95
         resp = conn.getresponse()
         self.assertEqual(200, resp.status)
         data = json.loads(resp.read())
