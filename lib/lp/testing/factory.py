--- conflicted
+++ resolved
@@ -1889,14 +1889,11 @@
             pocket=pocket,
             date_created=date_created)
         removeSecurityProxy(spr_build).status = status
-<<<<<<< HEAD
-=======
         if duration is not None:
             naked_sprb = removeSecurityProxy(spr_build)
             if naked_sprb.date_started is None:
                 naked_sprb.date_started = spr_build.date_created
             naked_sprb.date_finished = naked_sprb.date_started + duration
->>>>>>> cd46df85
         return spr_build
 
     def makeSourcePackageRecipeBuildJob(
@@ -2780,12 +2777,7 @@
 
 
 def is_security_proxied_or_harmless(obj):
-<<<<<<< HEAD
-    """Check that the given object is security wrapped or a harmless object.
-    """
-=======
     """Check that the object is security wrapped or a harmless object."""
->>>>>>> cd46df85
     if obj is None:
         return True
     if builtin_isinstance(obj, Proxy):
