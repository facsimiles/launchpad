# Copyright 2009-2011 Canonical Ltd.  This software is licensed under the
# GNU Affero General Public License version 3 (see the file LICENSE).

# pylint: disable-msg=F0401

"""Testing infrastructure for the Launchpad application.

This module should not contain tests (but it should be tested).
"""

__metaclass__ = type
__all__ = [
    'GPGSigningContext',
    'is_security_proxied_or_harmless',
    'LaunchpadObjectFactory',
    'ObjectFactory',
    'remove_security_proxy_and_shout_at_engineer',
    ]

from contextlib import nested
from datetime import (
    datetime,
    timedelta,
    )
from email.encoders import encode_base64
from email.message import Message as EmailMessage
from email.mime.multipart import MIMEMultipart
from email.mime.text import MIMEText
from email.utils import (
    formatdate,
    make_msgid,
    )
from itertools import count
from operator import (
    isMappingType,
    isSequenceType,
    )
import os
from pytz import UTC
from random import randint
from StringIO import StringIO
from textwrap import dedent
from threading import local
import transaction
from types import InstanceType
import warnings

from bzrlib.merge_directive import MergeDirective2
from bzrlib.plugins.builder.recipe import BaseRecipeBranch
import pytz
import simplejson
from twisted.python.util import mergeFunctionMetadata
from zope.component import (
    ComponentLookupError,
    getUtility,
    )
from zope.security.proxy import (
    builtin_isinstance,
    Proxy,
    ProxyFactory,
    removeSecurityProxy,
    )

from canonical.config import config
from canonical.database.constants import (
    DEFAULT,
    UTC_NOW,
    )
from canonical.database.sqlbase import flush_database_updates
from canonical.launchpad.database.account import Account
from canonical.launchpad.database.message import (
    Message,
    MessageChunk,
    )
from canonical.launchpad.interfaces.account import (
    AccountCreationRationale,
    AccountStatus,
    IAccountSet,
    )
from canonical.launchpad.interfaces.emailaddress import (
    EmailAddressStatus,
    IEmailAddressSet,
    )
from canonical.launchpad.interfaces.gpghandler import IGPGHandler
from canonical.launchpad.interfaces.launchpad import ILaunchpadCelebrities
from canonical.launchpad.interfaces.librarian import ILibraryFileAliasSet
from canonical.launchpad.interfaces.lpstorm import (
    IMasterStore,
    IStore,
    )
from canonical.launchpad.interfaces.oauth import IOAuthConsumerSet
from canonical.launchpad.interfaces.temporaryblobstorage import (
    ITemporaryStorageManager,
    )
from canonical.launchpad.webapp.dbpolicy import MasterDatabasePolicy
from canonical.launchpad.webapp.interfaces import (
    DEFAULT_FLAVOR,
    IStoreSelector,
    MAIN_STORE,
    OAuthPermission,
    )
from canonical.launchpad.webapp.sorting import sorted_version_numbers
from lp.app.enums import ServiceUsage
from lp.archiveuploader.dscfile import DSCFile
from lp.archiveuploader.uploadpolicy import BuildDaemonUploadPolicy
from lp.blueprints.enums import (
    SpecificationDefinitionStatus,
    SpecificationPriority,
    )
from lp.blueprints.interfaces.specification import ISpecificationSet
from lp.blueprints.interfaces.sprint import ISprintSet
from lp.bugs.interfaces.bug import (
    CreateBugParams,
    IBugSet,
    )
from lp.bugs.interfaces.bugtask import BugTaskStatus
from lp.bugs.interfaces.bugtracker import (
    BugTrackerType,
    IBugTrackerSet,
    )
from lp.bugs.interfaces.bugwatch import IBugWatchSet
from lp.bugs.interfaces.cve import (
    CveStatus,
    ICveSet,
    )
from lp.buildmaster.enums import (
    BuildFarmJobType,
    BuildStatus,
    )
from lp.buildmaster.interfaces.builder import IBuilderSet
from lp.buildmaster.model.buildqueue import BuildQueue
from lp.code.enums import (
    BranchMergeProposalStatus,
    BranchSubscriptionNotificationLevel,
    BranchType,
    CodeImportMachineState,
    CodeImportResultStatus,
    CodeImportReviewStatus,
    CodeReviewNotificationLevel,
    RevisionControlSystems,
    )
from lp.code.errors import UnknownBranchTypeError
from lp.code.interfaces.branchmergequeue import IBranchMergeQueueSource
from lp.code.interfaces.branchnamespace import get_branch_namespace
from lp.code.interfaces.branchtarget import IBranchTarget
from lp.code.interfaces.codeimport import ICodeImportSet
from lp.code.interfaces.codeimportevent import ICodeImportEventSet
from lp.code.interfaces.codeimportmachine import ICodeImportMachineSet
from lp.code.interfaces.codeimportresult import ICodeImportResultSet
from lp.code.interfaces.linkedbranch import ICanHasLinkedBranch
from lp.code.interfaces.revision import IRevisionSet
from lp.code.interfaces.sourcepackagerecipe import (
    ISourcePackageRecipeSource,
    MINIMAL_RECIPE_TEXT,
    )
from lp.code.interfaces.sourcepackagerecipebuild import (
    ISourcePackageRecipeBuildSource,
    )
from lp.code.model.diff import (
    Diff,
    PreviewDiff,
    StaticDiff,
    )
from lp.code.model.recipebuild import RecipeBuildRecord
from lp.codehosting.codeimport.worker import CodeImportSourceDetails
from lp.hardwaredb.interfaces.hwdb import (
    HWSubmissionFormat,
    IHWDeviceDriverLinkSet,
    IHWSubmissionDeviceSet,
    IHWSubmissionSet,
    )
from lp.registry.enum import (
    DistroSeriesDifferenceStatus,
    DistroSeriesDifferenceType,
    )
from lp.registry.interfaces.distribution import IDistributionSet
from lp.registry.interfaces.distributionmirror import (
    MirrorContent,
    MirrorSpeed,
    )
from lp.registry.interfaces.distroseries import IDistroSeries
from lp.registry.interfaces.distroseriesdifference import (
    IDistroSeriesDifferenceSource,
    )
from lp.registry.interfaces.distroseriesdifferencecomment import (
    IDistroSeriesDifferenceCommentSource,
    )
from lp.registry.interfaces.gpg import (
    GPGKeyAlgorithm,
    IGPGKeySet,
    )
from lp.registry.interfaces.mailinglist import (
    IMailingListSet,
    MailingListStatus,
    )
from lp.registry.interfaces.mailinglistsubscription import (
    MailingListAutoSubscribePolicy,
    )
from lp.registry.interfaces.packaging import (
    IPackagingUtil,
    PackagingType,
    )
from lp.registry.interfaces.person import (
    IPerson,
    IPersonSet,
    PersonCreationRationale,
    TeamSubscriptionPolicy,
    )
from lp.registry.interfaces.pocket import PackagePublishingPocket
from lp.registry.interfaces.poll import (
    IPollSet,
    PollAlgorithm,
    PollSecrecy,
    )
from lp.registry.interfaces.product import (
    IProductSet,
    License,
    )
from lp.registry.interfaces.productseries import IProductSeries
from lp.registry.interfaces.projectgroup import IProjectGroupSet
from lp.registry.interfaces.series import SeriesStatus
from lp.registry.interfaces.sourcepackage import (
    ISourcePackage,
    SourcePackageFileType,
    SourcePackageUrgency,
    )
from lp.registry.interfaces.sourcepackagename import ISourcePackageNameSet
from lp.registry.interfaces.ssh import ISSHKeySet
from lp.registry.model.milestone import Milestone
from lp.registry.model.suitesourcepackage import SuiteSourcePackage
from lp.services.log.logger import BufferLogger
from lp.services.mail.signedmessage import SignedMessage
from lp.services.openid.model.openididentifier import OpenIdIdentifier
from lp.services.propertycache import clear_property_cache
from lp.services.utils import AutoDecorate
from lp.services.worlddata.interfaces.country import ICountrySet
from lp.services.worlddata.interfaces.language import ILanguageSet
from lp.soyuz.adapters.packagelocation import PackageLocation
from lp.soyuz.enums import (
    ArchivePurpose,
    BinaryPackageFileType,
    BinaryPackageFormat,
    PackageDiffStatus,
    PackagePublishingPriority,
    PackagePublishingStatus,
    PackageUploadStatus,
    )
from lp.soyuz.interfaces.archive import (
    default_name_by_purpose,
    IArchiveSet,
    )
from lp.soyuz.interfaces.binarypackagebuild import IBinaryPackageBuildSet
from lp.soyuz.interfaces.binarypackagename import IBinaryPackageNameSet
from lp.soyuz.interfaces.component import IComponentSet
from lp.soyuz.interfaces.packageset import IPackagesetSet
from lp.soyuz.interfaces.processor import IProcessorFamilySet
from lp.soyuz.interfaces.publishing import IPublishingSet
from lp.soyuz.interfaces.section import ISectionSet
from lp.soyuz.model.files import (
    BinaryPackageFile,
    SourcePackageReleaseFile,
    )
from lp.soyuz.model.packagediff import PackageDiff
from lp.soyuz.model.processor import ProcessorFamilySet
from lp.testing import (
    ANONYMOUS,
    celebrity_logged_in,
    launchpadlib_for,
    login,
    login_as,
    login_person,
    person_logged_in,
    run_with_login,
    temp_dir,
    time_counter,
    )
from lp.translations.enums import RosettaImportStatus
from lp.translations.interfaces.side import (
    TranslationSide,
    )
from lp.translations.interfaces.potemplate import IPOTemplateSet
from lp.translations.interfaces.translationfileformat import (
    TranslationFileFormat,
    )
from lp.translations.interfaces.translationgroup import ITranslationGroupSet
from lp.translations.interfaces.translationmessage import (
    RosettaTranslationOrigin,
    )
from lp.translations.interfaces.translationsperson import ITranslationsPerson
from lp.translations.interfaces.translationtemplatesbuildjob import (
    ITranslationTemplatesBuildJobSource,
    )
from lp.translations.interfaces.translator import ITranslatorSet
from lp.translations.model.translationimportqueue import (
    TranslationImportQueueEntry,
    )
from lp.translations.model.translationtemplateitem import (
    TranslationTemplateItem,
    )
from lp.translations.utilities.sanitize import (
    sanitize_translations_from_webui,
    )


SPACE = ' '

DIFF = """\
=== zbqvsvrq svyr 'yvo/yc/pbqr/vagresnprf/qvss.cl'
--- yvo/yc/pbqr/vagresnprf/qvss.cl      2009-10-01 13:25:12 +0000
+++ yvo/yc/pbqr/vagresnprf/qvss.cl      2010-02-02 15:48:56 +0000
@@ -121,6 +121,10 @@
                 'Gur pbasyvpgf grkg qrfpevovat nal cngu be grkg pbasyvpgf.'),
              ernqbayl=Gehr))

+    unf_pbasyvpgf = Obby(
+        gvgyr=_('Unf pbasyvpgf'), ernqbayl=Gehr,
+        qrfpevcgvba=_('Gur cerivrjrq zretr cebqhprf pbasyvpgf.'))
+
     # Gur fpurzn sbe gur Ersrerapr trgf cngpurq va _fpurzn_pvephyne_vzcbegf.
     oenapu_zretr_cebcbfny = rkcbegrq(
         Ersrerapr(
"""


def default_master_store(func):
    """Decorator to temporarily set the default Store to the master.

    In some cases, such as in the middle of a page test story,
    we might be calling factory methods with the default Store set
    to the slave which breaks stuff. For instance, if we set an account's
    password that needs to happen on the master store and this is forced.
    However, if we then read it back the default Store has to be used.
    """

    def with_default_master_store(*args, **kw):
        try:
            store_selector = getUtility(IStoreSelector)
        except ComponentLookupError:
            # Utilities not registered. No policies.
            return func(*args, **kw)
        store_selector.push(MasterDatabasePolicy())
        try:
            return func(*args, **kw)
        finally:
            store_selector.pop()
    return mergeFunctionMetadata(func, with_default_master_store)


# We use this for default parameters where None has a specific meaning. For
# example, makeBranch(product=None) means "make a junk branch". None, because
# None means "junk branch".
_DEFAULT = object()


class GPGSigningContext:
    """A helper object to hold the fingerprint, password and mode."""

    def __init__(self, fingerprint, password='', mode=None):
        self.fingerprint = fingerprint
        self.password = password
        self.mode = mode


class ObjectFactory:
    """Factory methods for creating basic Python objects."""

    __metaclass__ = AutoDecorate(default_master_store)

    def __init__(self):
        # Initialise the unique identifier.
        self._local = local()

    def getUniqueEmailAddress(self):
        return "%s@example.com" % self.getUniqueString('email')

    def getUniqueInteger(self):
        """Return an integer unique to this factory instance.

        For each thread, this will be a series of increasing numbers, but the
        starting point will be unique per thread.
        """
        counter = getattr(self._local, 'integer', None)
        if counter is None:
            counter = count(randint(0, 1000000))
            self._local.integer = counter
        return counter.next()

    def getUniqueHexString(self, digits=None):
        """Return a unique hexadecimal string.

        :param digits: The number of digits in the string. 'None' means you
            don't care.
        :return: A hexadecimal string, with 'a'-'f' in lower case.
        """
        hex_number = '%x' % self.getUniqueInteger()
        if digits is not None:
            hex_number = hex_number.zfill(digits)
        return hex_number

    def getUniqueString(self, prefix=None):
        """Return a string unique to this factory instance.

        The string returned will always be a valid name that can be used in
        Launchpad URLs.

        :param prefix: Used as a prefix for the unique string. If unspecified,
            defaults to 'generic-string'.
        """
        if prefix is None:
            prefix = "generic-string"
        string = "%s%s" % (prefix, self.getUniqueInteger())
        return string.replace('_', '-').lower()

    def getUniqueUnicode(self):
        return self.getUniqueString().decode('latin-1')

    def getUniqueURL(self, scheme=None, host=None):
        """Return a URL unique to this run of the test case."""
        if scheme is None:
            scheme = 'http'
        if host is None:
            host = "%s.domain.com" % self.getUniqueString('domain')
        return '%s://%s/%s' % (scheme, host, self.getUniqueString('path'))

    def getUniqueDate(self):
        """Return a unique date since January 1 2009.

        Each date returned by this function will more recent (or further into
        the future) than the previous one.
        """
        epoch = datetime(2009, 1, 1, tzinfo=pytz.UTC)
        return epoch + timedelta(minutes=self.getUniqueInteger())

    def makeCodeImportSourceDetails(self, branch_id=None, rcstype=None,
                                    url=None, cvs_root=None, cvs_module=None):
        if branch_id is None:
            branch_id = self.getUniqueInteger()
        if rcstype is None:
            rcstype = 'svn'
        if rcstype in ['svn', 'bzr-svn', 'hg']:
            assert cvs_root is cvs_module is None
            if url is None:
                url = self.getUniqueURL()
        elif rcstype == 'cvs':
            assert url is None
            if cvs_root is None:
                cvs_root = self.getUniqueString()
            if cvs_module is None:
                cvs_module = self.getUniqueString()
        elif rcstype == 'git':
            assert cvs_root is cvs_module is None
            if url is None:
                url = self.getUniqueURL(scheme='git')
        else:
            raise AssertionError("Unknown rcstype %r." % rcstype)
        return CodeImportSourceDetails(
            branch_id, rcstype, url, cvs_root, cvs_module)


class BareLaunchpadObjectFactory(ObjectFactory):
    """Factory methods for creating Launchpad objects.

    All the factory methods should be callable with no parameters.
    When this is done, the returned object should have unique references
    for any other required objects.
    """

    def loginAsAnyone(self):
        """Log in as an arbitrary person.

        If you want to log in as a celebrity, including admins, see
        `lp.testing.login_celebrity`.
        """
        login(ANONYMOUS)
        person = self.makePerson()
        login_as(person)
        return person

    def makeRegistryExpert(self, name=None, email='expert@example.com',
                           password='test'):
        from lp.testing.sampledata import ADMIN_EMAIL
        login(ADMIN_EMAIL)
        user = self.makePerson(name=name,
                               email=email,
                               password=password)
        registry_team = getUtility(ILaunchpadCelebrities).registry_experts
        registry_team.addMember(user, registry_team.teamowner)
        return user

    def makeCopyArchiveLocation(self, distribution=None, owner=None,
        name=None, enabled=True):
        """Create and return a new arbitrary location for copy packages."""
        copy_archive = self.makeArchive(distribution, owner, name,
                                        ArchivePurpose.COPY, enabled)

        distribution = copy_archive.distribution
        distroseries = distribution.currentseries
        pocket = PackagePublishingPocket.RELEASE

        location = PackageLocation(copy_archive, distribution, distroseries,
            pocket)
        return ProxyFactory(location)

    def makeAccount(self, displayname, email=None, password=None,
                    status=AccountStatus.ACTIVE,
                    rationale=AccountCreationRationale.UNKNOWN):
        """Create and return a new Account."""
        account = getUtility(IAccountSet).new(
            rationale, displayname, password=password)
        removeSecurityProxy(account).status = status
        if email is None:
            email = self.getUniqueEmailAddress()
        email_status = EmailAddressStatus.PREFERRED
        if status != AccountStatus.ACTIVE:
            email_status = EmailAddressStatus.NEW
        email = self.makeEmail(
            email, person=None, account=account, email_status=email_status)
        self.makeOpenIdIdentifier(account)
        return account

    def makeOpenIdIdentifier(self, account, identifier=None):
        """Attach an OpenIdIdentifier to an Account."""
        # Unfortunately, there are many tests connecting as many
        # different database users that expect to be able to create
        # working accounts using these factory methods. The stored
        # procedure provides a work around and avoids us having to
        # grant INSERT rights to these database users and avoids the
        # security problems that would cause. The stored procedure
        # ensures that there is at least one OpenId Identifier attached
        # to the account that can be used to login. If the OpenId
        # Identifier needed to be created, it will not be usable in the
        # production environments so access to execute this stored
        # procedure cannot be used to compromise accounts.
        IMasterStore(OpenIdIdentifier).execute(
            "SELECT add_test_openid_identifier(%s)", (account.id, ))

    def makeGPGKey(self, owner):
        """Give 'owner' a crappy GPG key for the purposes of testing."""
        key_id = self.getUniqueHexString(digits=8).upper()
        fingerprint = key_id + 'A' * 32
        return getUtility(IGPGKeySet).new(
            owner.id,
            keyid=key_id,
            fingerprint=fingerprint,
            keysize=self.getUniqueInteger(),
            algorithm=GPGKeyAlgorithm.R,
            active=True,
            can_encrypt=False)

    def makePerson(
        self, email=None, name=None, password=None,
        email_address_status=None, hide_email_addresses=False,
        displayname=None, time_zone=None, latitude=None, longitude=None,
        selfgenerated_bugnotifications=False):
        """Create and return a new, arbitrary Person.

        :param email: The email address for the new person.
        :param name: The name for the new person.
        :param password: The password for the person.
            This password can be used in setupBrowser in combination
            with the email address to create a browser for this new
            person.
        :param email_address_status: If specified, the status of the email
            address is set to the email_address_status.
        :param displayname: The display name to use for the person.
        :param hide_email_addresses: Whether or not to hide the person's email
            address(es) from other users.
        :param time_zone: This person's time zone, as a string.
        :param latitude: This person's latitude, as a float.
        :param longitude: This person's longitude, as a float.
        :param selfgenerated_bugnotifications: Receive own bugmail.
        """
        if email is None:
            email = self.getUniqueEmailAddress()
        if name is None:
            name = self.getUniqueString('person-name')
        if password is None:
            password = self.getUniqueString('password')
        # By default, make the email address preferred.
        if (email_address_status is None
                or email_address_status == EmailAddressStatus.VALIDATED):
            email_address_status = EmailAddressStatus.PREFERRED
        # Set the password to test in order to allow people that have
        # been created this way can be logged in.
        person, email = getUtility(IPersonSet).createPersonAndEmail(
            email, rationale=PersonCreationRationale.UNKNOWN, name=name,
            password=password, displayname=displayname,
            hide_email_addresses=hide_email_addresses)
        naked_person = removeSecurityProxy(person)
        naked_person._password_cleartext_cached = password

        assert person.password is not None, (
            'Password not set. Wrong default auth Store?')

        if (time_zone is not None or latitude is not None or
            longitude is not None):
            naked_person.setLocation(latitude, longitude, time_zone, person)

        # Make sure the non-security-proxied object is not returned.
        del naked_person

        if selfgenerated_bugnotifications:
            # Set it explicitely only when True because the default
            # is False.
            person.selfgenerated_bugnotifications = True

        # To make the person someone valid in Launchpad, validate the
        # email.
        if email_address_status == EmailAddressStatus.PREFERRED:
            account = IMasterStore(Account).get(
                Account, person.accountID)
            account.status = AccountStatus.ACTIVE
            person.validateAndEnsurePreferredEmail(email)

        removeSecurityProxy(email).status = email_address_status

        self.makeOpenIdIdentifier(person.account)

        # Ensure updated ValidPersonCache
        flush_database_updates()
        return person

    def makePersonByName(self, first_name, set_preferred_email=True,
                         use_default_autosubscribe_policy=False):
        """Create a new person with the given first name.

        The person will be given two email addresses, with the 'long form'
        (e.g. anne.person@example.com) as the preferred address.  Return
        the new person object.

        The person will also have their mailing list auto-subscription
        policy set to 'NEVER' unless 'use_default_autosubscribe_policy' is
        set to True. (This requires the Launchpad.Edit permission).  This
        is useful for testing, where we often want precise control over
        when a person gets subscribed to a mailing list.

        :param first_name: First name of the person, capitalized.
        :type first_name: string
        :param set_preferred_email: Flag specifying whether
            <name>.person@example.com should be set as the user's
            preferred email address.
        :type set_preferred_email: bool
        :param use_default_autosubscribe_policy: Flag specifying whether
            the person's `mailing_list_auto_subscribe_policy` should be set.
        :type use_default_autosubscribe_policy: bool
        :return: The newly created person.
        :rtype: `IPerson`
        """
        variable_name = first_name.lower()
        full_name = first_name + ' Person'
        # E.g. firstname.person@example.com will be an alternative address.
        preferred_address = variable_name + '.person@example.com'
        # E.g. aperson@example.org will be the preferred address.
        alternative_address = variable_name[0] + 'person@example.org'
        person, email = getUtility(IPersonSet).createPersonAndEmail(
            preferred_address,
            PersonCreationRationale.OWNER_CREATED_LAUNCHPAD,
            name=variable_name, displayname=full_name)
        if set_preferred_email:
            # setPreferredEmail no longer activates the account
            # automatically.
            account = IMasterStore(Account).get(Account, person.accountID)
            account.activate(
                "Activated by factory.makePersonByName",
                password='foo',
                preferred_email=email)
            person.setPreferredEmail(email)

        if not use_default_autosubscribe_policy:
            # Shut off list auto-subscription so that we have direct control
            # over subscriptions in the doctests.
            with person_logged_in(person):
                person.mailing_list_auto_subscribe_policy = (
                    MailingListAutoSubscribePolicy.NEVER)
        account = IMasterStore(Account).get(Account, person.accountID)
        getUtility(IEmailAddressSet).new(
            alternative_address, person, EmailAddressStatus.VALIDATED,
            account)
        return person

    def makeEmail(self, address, person, account=None, email_status=None):
        """Create a new email address for a person.

        :param address: The email address to create.
        :type address: string
        :param person: The person to assign the email address to.
        :type person: `IPerson`
        :param account: The account to assign the email address to.  Will use
            the given person's account if None is provided.
        :type person: `IAccount`
        :param email_status: The default status of the email address,
            if given.  If not given, `EmailAddressStatus.VALIDATED`
            will be used.
        :type email_status: `EmailAddressStatus`
        :return: The newly created email address.
        :rtype: `IEmailAddress`
        """
        if email_status is None:
            email_status = EmailAddressStatus.VALIDATED
        if account is None:
            account = person.account
        return getUtility(IEmailAddressSet).new(
            address, person, email_status, account)

    def makeTeam(self, owner=None, displayname=None, email=None, name=None,
                 subscription_policy=TeamSubscriptionPolicy.OPEN,
                 visibility=None, members=None):
        """Create and return a new, arbitrary Team.

        :param owner: The person or person name to use as the team's owner.
            If not given, a person will be auto-generated.
        :type owner: `IPerson` or string
        :param displayname: The team's display name.  If not given we'll use
            the auto-generated name.
        :type string:
        :param email: The email address to use as the team's contact address.
        :type email: string
        :param subscription_policy: The subscription policy of the team.
        :type subscription_policy: `TeamSubscriptionPolicy`
        :param visibility: The team's visibility. If it's None, the default
            (public) will be used.
        :type visibility: `PersonVisibility`
        :param members: People or teams to be added to the new team
        :type members: An iterable of objects implementing IPerson
        :return: The new team
        :rtype: `ITeam`
        """
        if owner is None:
            owner = self.makePerson()
        elif isinstance(owner, basestring):
            owner = getUtility(IPersonSet).getByName(owner)
        else:
            pass
        if name is None:
            name = self.getUniqueString('team-name')
        if displayname is None:
            displayname = SPACE.join(
                word.capitalize() for word in name.split('-'))
        team = getUtility(IPersonSet).newTeam(
            owner, name, displayname, subscriptionpolicy=subscription_policy)
        if visibility is not None:
            # Visibility is normally restricted to launchpad.Commercial, so
            # removing the security proxy as we don't care here.
            removeSecurityProxy(team).visibility = visibility
        if email is not None:
            team.setContactAddress(
                getUtility(IEmailAddressSet).new(email, team))
        if members is not None:
            naked_team = removeSecurityProxy(team)
            for member in members:
                naked_team.addMember(member, owner)
        return team

    def makePoll(self, team, name, title, proposition,
                 poll_type=PollAlgorithm.SIMPLE):
        """Create a new poll which starts tomorrow and lasts for a week."""
        dateopens = datetime.now(pytz.UTC) + timedelta(days=1)
        datecloses = dateopens + timedelta(days=7)
        return getUtility(IPollSet).new(
            team, name, title, proposition, dateopens, datecloses,
            PollSecrecy.SECRET, allowspoilt=True,
            poll_type=poll_type)

    def makeTranslationGroup(self, owner=None, name=None, title=None,
                             summary=None, url=None):
        """Create a new, arbitrary `TranslationGroup`."""
        if owner is None:
            owner = self.makePerson()
        if name is None:
            name = self.getUniqueString("translationgroup")
        if title is None:
            title = self.getUniqueString("title")
        if summary is None:
            summary = self.getUniqueString("summary")
        return getUtility(ITranslationGroupSet).new(
            name, title, summary, url, owner)

    def makeTranslator(self, language_code=None, group=None, person=None,
                       license=True, language=None):
        """Create a new, arbitrary `Translator`."""
        assert language_code is None or language is None, (
            "Please specifiy only one of language_code and language.")
        if language_code is None:
            if language is None:
                language = self.makeLanguage()
            language_code = language.code
        else:
            language = getUtility(ILanguageSet).getLanguageByCode(
                language_code)
            if language is None:
                language = self.makeLanguage(language_code=language_code)

        if group is None:
            group = self.makeTranslationGroup()
        if person is None:
            person = self.makePerson()
        tx_person = ITranslationsPerson(person)
        tx_person.translations_relicensing_agreement = license
        return getUtility(ITranslatorSet).new(group, language, person)

    def makeMilestone(self, product=None, distribution=None,
                      productseries=None, name=None):
        if product is None and distribution is None and productseries is None:
            product = self.makeProduct()
        if distribution is None:
            if productseries is not None:
                product = productseries.product
            else:
                productseries = self.makeProductSeries(product=product)
            distroseries = None
        else:
            distroseries = self.makeDistroRelease(distribution=distribution)
        if name is None:
            name = self.getUniqueString()
        return ProxyFactory(
            Milestone(product=product, distribution=distribution,
                      productseries=productseries, distroseries=distroseries,
                      name=name))

    def makeProcessor(self, family=None, name=None, title=None,
                      description=None):
        """Create a new processor.

        :param family: Family of the processor
        :param name: Name of the processor
        :param title: Optional title
        :param description: Optional description
        :return: A `IProcessor`
        """
        if name is None:
            name = self.getUniqueString()
        if family is None:
            family = self.makeProcessorFamily()
        if title is None:
            title = "The %s processor" % name
        if description is None:
            description = "The %s and processor and compatible processors"
        return family.addProcessor(name, title, description)

    def makeProcessorFamily(self, name=None, title=None, description=None,
                            restricted=False):
        """Create a new processor family.

        :param name: Name of the family (e.g. x86)
        :param title: Optional title of the family
        :param description: Optional extended description
        :param restricted: Whether the processor family is restricted
        :return: A `IProcessorFamily`
        """
        if name is None:
            name = self.getUniqueString()
        if description is None:
            description = "Description of the %s processor family" % name
        if title is None:
            title = "%s and compatible processors." % name
        family = getUtility(IProcessorFamilySet).new(name, title, description,
            restricted=restricted)
        # Make sure there's at least one processor in the family, so that
        # other things can have a default processor.
        self.makeProcessor(family=family)
        return family

    def makeProductRelease(self, milestone=None, product=None,
                           productseries=None):
        if milestone is None:
            milestone = self.makeMilestone(product=product,
                                           productseries=productseries)
        with person_logged_in(milestone.productseries.product.owner):
            release = milestone.createProductRelease(
                milestone.product.owner, datetime.now(pytz.UTC))
        return release

    def makeProductReleaseFile(self, signed=True,
                               product=None, productseries=None,
                               milestone=None,
                               release=None,
                               description="test file"):
        signature_filename = None
        signature_content = None
        if signed:
            signature_filename = 'test.txt.asc'
            signature_content = '123'
        if release is None:
            release = self.makeProductRelease(product=product,
                                              productseries=productseries,
                                              milestone=milestone)
        with person_logged_in(release.milestone.product.owner):
            release_file = release.addReleaseFile(
                'test.txt', 'test', 'text/plain',
                uploader=release.milestone.product.owner,
                signature_filename=signature_filename,
                signature_content=signature_content,
                description=description)
        return release_file

    def makeProduct(
        self, name=None, project=None, displayname=None,
        licenses=None, owner=None, registrant=None,
        title=None, summary=None, official_malone=None,
        translations_usage=None, bug_supervisor=None):
        """Create and return a new, arbitrary Product."""
        if owner is None:
            owner = self.makePerson()
        if name is None:
            name = self.getUniqueString('product-name')
        if displayname is None:
            if name is None:
                displayname = self.getUniqueString('displayname')
            else:
                displayname = name.capitalize()
        if licenses is None:
            licenses = [License.GNU_GPL_V2]
        if title is None:
            title = self.getUniqueString('title')
        if summary is None:
            summary = self.getUniqueString('summary')
        product = getUtility(IProductSet).createProduct(
            owner,
            name,
            displayname,
            title,
            summary,
            self.getUniqueString('description'),
            licenses=licenses,
            project=project,
            registrant=registrant)
        if official_malone is not None:
            removeSecurityProxy(product).official_malone = official_malone
        if translations_usage is not None:
            naked_product = removeSecurityProxy(product)
            naked_product.translations_usage = translations_usage
        if bug_supervisor is not None:
            naked_product = removeSecurityProxy(product)
            naked_product.bug_supervisor = bug_supervisor
        return product

    def makeProductSeries(self, product=None, name=None, owner=None,
                          summary=None, date_created=None, branch=None):
        """Create a new, arbitrary ProductSeries.

        :param branch: If supplied, the branch to set as
            ProductSeries.branch.
        :param date_created: If supplied, the date the series is created.
        :param name: If supplied, the name of the series.
        :param owner: If supplied, the owner of the series.
        :param product: If supplied, the series is created for this product.
            Otherwise, a new product is created.
        :param summary: If supplied, the product series summary.
        """
        if product is None:
            product = self.makeProduct()
        if owner is None:
            owner = product.owner
        if name is None:
            name = self.getUniqueString()
        if summary is None:
            summary = self.getUniqueString()
        # We don't want to login() as the person used to create the product,
        # so we remove the security proxy before creating the series.
        naked_product = removeSecurityProxy(product)
        series = naked_product.newSeries(
            owner=owner, name=name, summary=summary, branch=branch)
        if date_created is not None:
            series.datecreated = date_created
        return ProxyFactory(series)

    def makeProject(self, name=None, displayname=None, title=None,
                    homepageurl=None, summary=None, owner=None,
                    description=None):
        """Create and return a new, arbitrary ProjectGroup."""
        if owner is None:
            owner = self.makePerson()
        if name is None:
            name = self.getUniqueString('project-name')
        if displayname is None:
            displayname = self.getUniqueString('displayname')
        if summary is None:
            summary = self.getUniqueString('summary')
        if description is None:
            description = self.getUniqueString('description')
        if title is None:
            title = self.getUniqueString('title')
        return getUtility(IProjectGroupSet).new(
            name=name,
            displayname=displayname,
            title=title,
            homepageurl=homepageurl,
            summary=summary,
            description=description,
            owner=owner)

    def makeSprint(self, title=None, name=None):
        """Make a sprint."""
        if title is None:
            title = self.getUniqueString('title')
        owner = self.makePerson()
        if name is None:
            name = self.getUniqueString('name')
        time_starts = datetime(2009, 1, 1, tzinfo=pytz.UTC)
        time_ends = datetime(2009, 1, 2, tzinfo=pytz.UTC)
        time_zone = 'UTC'
        summary = self.getUniqueString('summary')
        return getUtility(ISprintSet).new(
            owner=owner, name=name, title=title, time_zone=time_zone,
            time_starts=time_starts, time_ends=time_ends, summary=summary)

    def makeBranch(self, branch_type=None, owner=None,
                   name=None, product=_DEFAULT, url=_DEFAULT, registrant=None,
                   private=False, stacked_on=None, sourcepackage=None,
                   reviewer=None, **optional_branch_args):
        """Create and return a new, arbitrary Branch of the given type.

        Any parameters for `IBranchNamespace.createBranch` can be specified to
        override the default ones.
        """
        if branch_type is None:
            branch_type = BranchType.HOSTED
        if owner is None:
            owner = self.makePerson()
        if name is None:
            name = self.getUniqueString('branch')

        if sourcepackage is None:
            if product is _DEFAULT:
                product = self.makeProduct()
            sourcepackagename = None
            distroseries = None
        else:
            assert product is _DEFAULT, (
                "Passed source package AND product details")
            product = None
            sourcepackagename = sourcepackage.sourcepackagename
            distroseries = sourcepackage.distroseries

        if registrant is None:
            if owner.is_team:
                registrant = owner.teamowner
            else:
                registrant = owner

        if branch_type in (BranchType.HOSTED, BranchType.IMPORTED):
            url = None
        elif branch_type in (BranchType.MIRRORED, BranchType.REMOTE):
            if url is _DEFAULT:
                url = self.getUniqueURL()
        else:
            raise UnknownBranchTypeError(
                'Unrecognized branch type: %r' % (branch_type, ))

        namespace = get_branch_namespace(
            owner, product=product, distroseries=distroseries,
            sourcepackagename=sourcepackagename)
        branch = namespace.createBranch(
            branch_type=branch_type, name=name, registrant=registrant,
            url=url, **optional_branch_args)
        if private:
            removeSecurityProxy(branch).private = True
        if stacked_on is not None:
            removeSecurityProxy(branch).stacked_on = stacked_on
        if reviewer is not None:
            removeSecurityProxy(branch).reviewer = reviewer
        return branch

    def makePackagingLink(self, productseries=None, sourcepackagename=None,
                          distroseries=None, packaging_type=None, owner=None,
                          in_ubuntu=False):
        if productseries is None:
            productseries = self.makeProduct().development_focus
        if sourcepackagename is None or isinstance(sourcepackagename, str):
            sourcepackagename = self.makeSourcePackageName(sourcepackagename)
        if distroseries is None:
            distribution = None
            if in_ubuntu:
                distribution = getUtility(ILaunchpadCelebrities).ubuntu
            distroseries = self.makeDistroSeries(distribution=distribution)
        if packaging_type is None:
            packaging_type = PackagingType.PRIME
        if owner is None:
            owner = self.makePerson()
        return getUtility(IPackagingUtil).createPackaging(
            productseries=productseries,
            sourcepackagename=sourcepackagename,
            distroseries=distroseries,
            packaging=packaging_type,
            owner=owner)

    def makePackageBranch(self, sourcepackage=None, distroseries=None,
                          sourcepackagename=None, **kwargs):
        """Make a package branch on an arbitrary package.

        See `makeBranch` for more information on arguments.

        You can pass in either `sourcepackage` or one or both of
        `distroseries` and `sourcepackagename`, but not combinations or all of
        them.
        """
        assert not(sourcepackage is not None and distroseries is not None), (
            "Don't pass in both sourcepackage and distroseries")
        assert not(sourcepackage is not None
                   and sourcepackagename is not None), (
            "Don't pass in both sourcepackage and sourcepackagename")
        if sourcepackage is None:
            sourcepackage = self.makeSourcePackage(
                sourcepackagename=sourcepackagename,
                distroseries=distroseries)
        return self.makeBranch(sourcepackage=sourcepackage, **kwargs)

    def makePersonalBranch(self, owner=None, **kwargs):
        """Make a personal branch on an arbitrary person.

        See `makeBranch` for more information on arguments.
        """
        if owner is None:
            owner = self.makePerson()
        return self.makeBranch(
            owner=owner, product=None, sourcepackage=None, **kwargs)

    def makeProductBranch(self, product=None, **kwargs):
        """Make a product branch on an arbitrary product.

        See `makeBranch` for more information on arguments.
        """
        if product is None:
            product = self.makeProduct()
        return self.makeBranch(product=product, **kwargs)

    def makeAnyBranch(self, **kwargs):
        """Make a branch without caring about its container.

        See `makeBranch` for more information on arguments.
        """
        return self.makeProductBranch(**kwargs)

    def makeBranchTargetBranch(self, target, branch_type=BranchType.HOSTED,
                               name=None, owner=None, creator=None):
        """Create a branch in a BranchTarget."""
        if name is None:
            name = self.getUniqueString('branch')
        if owner is None:
            owner = self.makePerson()
        if creator is None:
            creator = owner
        namespace = target.getNamespace(owner)
        return namespace.createBranch(branch_type, name, creator)

    def makeBranchMergeQueue(self, registrant=None, owner=None, name=None,
                             description=None, configuration=None,
                             branches=None):
        """Create a BranchMergeQueue."""
        if name is None:
            name = unicode(self.getUniqueString('queue'))
        if owner is None:
            owner = self.makePerson()
        if registrant is None:
            registrant = self.makePerson()
        if description is None:
            description = unicode(self.getUniqueString('queue-description'))
        if configuration is None:
            configuration = unicode(simplejson.dumps({
                self.getUniqueString('key'): self.getUniqueString('value')}))

        queue = getUtility(IBranchMergeQueueSource).new(
            name, owner, registrant, description, configuration, branches)
        return queue

    def makeRelatedBranchesForSourcePackage(self, sourcepackage=None,
                                            **kwargs):
        """Create some branches associated with a sourcepackage."""

        reference_branch = self.makePackageBranch(sourcepackage=sourcepackage)
        return self.makeRelatedBranches(
                reference_branch=reference_branch, **kwargs)

    def makeRelatedBranchesForProduct(self, product=None, **kwargs):
        """Create some branches associated with a product."""

        reference_branch = self.makeProductBranch(product=product)
        return self.makeRelatedBranches(
                reference_branch=reference_branch, **kwargs)

    def makeRelatedBranches(self, reference_branch=None,
                            with_series_branches=True,
                            with_package_branches=True,
                            with_private_branches=False):
        """Create some branches associated with a reference branch.
        The other branches are:
          - series branches: a set of branches associated with product
            series of the same product as the reference branch.
          - package branches: a set of branches associated with packagesource
            entities of the same product as the reference branch or the same
            sourcepackage depending on what type of branch it is.

        If no reference branch is supplied, create one.

        Returns: a tuple consisting of
        (reference_branch, related_series_branches, related_package_branches)

        """
        related_series_branch_info = []
        related_package_branch_info = []
        # Make the base_branch if required and find the product if one exists.
        naked_product = None
        if reference_branch is None:
            naked_product = removeSecurityProxy(self.makeProduct())
            # Create the 'source' branch ie the base branch of a recipe.
            reference_branch = self.makeProductBranch(
                                            name="reference_branch",
                                            product=naked_product)
        elif reference_branch.product is not None:
            naked_product = removeSecurityProxy(reference_branch.product)

        related_branch_owner = self.makePerson()
        # Only branches related to products have related series branches.
        if with_series_branches and naked_product is not None:
            series_branch_info = []
            # Add some product series
            def makeSeriesBranch(name, is_private=False):
                branch = self.makeBranch(
                    name=name,
                    product=naked_product, owner=related_branch_owner,
                    private=is_private)
                series = self.makeProductSeries(
                    product=naked_product, branch=branch)
                return branch, series
            for x in range(4):
                is_private = x == 0 and with_private_branches
                (branch, series) = makeSeriesBranch(
                        name=("series_branch_%s" % x), is_private=is_private)
                if not is_private:
                    series_branch_info.append((branch, series))

            # Sort them
            related_series_branch_info = sorted_version_numbers(
                    series_branch_info, key=lambda branch_info: (
                        getattr(branch_info[1], 'name')))

            # Add a development branch at the start of the list.
            naked_product.development_focus.name = 'trunk'
            devel_branch = self.makeProductBranch(
                product=naked_product, name='trunk_branch',
                owner=related_branch_owner)
            linked_branch = ICanHasLinkedBranch(naked_product)
            linked_branch.setBranch(devel_branch)
            related_series_branch_info.insert(0,
                    (devel_branch, naked_product.development_focus))

        if with_package_branches:
            # Create related package branches if the base_branch is
            # associated with a product.
            if naked_product is not None:

                def makePackageBranch(name, is_private=False):
                    distro = self.makeDistribution()
                    distroseries = self.makeDistroSeries(
                        distribution=distro)
                    sourcepackagename = self.makeSourcePackageName()

                    suitesourcepackage = self.makeSuiteSourcePackage(
                        sourcepackagename=sourcepackagename,
                        distroseries=distroseries,
                        pocket=PackagePublishingPocket.RELEASE)
                    naked_sourcepackage = removeSecurityProxy(
                        suitesourcepackage)

                    branch = self.makePackageBranch(
                        name=name, owner=related_branch_owner,
                        sourcepackagename=sourcepackagename,
                        distroseries=distroseries, private=is_private)
                    linked_branch = ICanHasLinkedBranch(naked_sourcepackage)
                    with celebrity_logged_in('admin'):
                        linked_branch.setBranch(branch, related_branch_owner)

                    series = self.makeProductSeries(product=naked_product)
                    self.makePackagingLink(
                        distroseries=distroseries, productseries=series,
                        sourcepackagename=sourcepackagename)
                    return branch, distroseries

                for x in range(5):
                    is_private = x == 0 and with_private_branches
                    branch, distroseries = makePackageBranch(
                            name=("product_package_branch_%s" % x),
                            is_private=is_private)
                    if not is_private:
                        related_package_branch_info.append(
                                (branch, distroseries))

            # Create related package branches if the base_branch is
            # associated with a sourcepackage.
            if reference_branch.sourcepackage is not None:
                distroseries = reference_branch.sourcepackage.distroseries
                for pocket in [
                        PackagePublishingPocket.RELEASE,
                        PackagePublishingPocket.UPDATES,
                        ]:
                    branch = self.makePackageBranch(
                            name="package_branch_%s" % pocket.name,
                            distroseries=distroseries)
                    with celebrity_logged_in('admin'):
                        reference_branch.sourcepackage.setBranch(
                            pocket, branch,
                            related_branch_owner)

                    related_package_branch_info.append(
                            (branch, distroseries))

            related_package_branch_info = sorted_version_numbers(
                    related_package_branch_info, key=lambda branch_info: (
                        getattr(branch_info[1], 'name')))


        return (
            reference_branch,
            related_series_branch_info,
            related_package_branch_info)

    def enableDefaultStackingForProduct(self, product, branch=None):
        """Give 'product' a default stacked-on branch.

        :param product: The product to give a default stacked-on branch to.
        :param branch: The branch that should be the default stacked-on
            branch.  If not supplied, a fresh branch will be created.
        """
        if branch is None:
            branch = self.makeBranch(product=product)
        # We just remove the security proxies to be able to change the objects
        # here.
        removeSecurityProxy(branch).branchChanged(
            '', 'rev1', None, None, None)
        naked_series = removeSecurityProxy(product.development_focus)
        naked_series.branch = branch
        return branch

    def enableDefaultStackingForPackage(self, package, branch):
        """Give 'package' a default stacked-on branch.

        :param package: The package to give a default stacked-on branch to.
        :param branch: The branch that should be the default stacked-on
            branch.
        """
        # We just remove the security proxies to be able to change the branch
        # here.
        removeSecurityProxy(branch).branchChanged(
            '', 'rev1', None, None, None)
        ubuntu_branches = getUtility(ILaunchpadCelebrities).ubuntu_branches
        run_with_login(
            ubuntu_branches.teamowner,
            package.development_version.setBranch,
            PackagePublishingPocket.RELEASE,
            branch,
            ubuntu_branches.teamowner)
        return branch

    def makeBranchMergeProposal(self, target_branch=None, registrant=None,
                                set_state=None, prerequisite_branch=None,
                                product=None, review_diff=None,
                                initial_comment=None, source_branch=None,
                                preview_diff=None, date_created=None,
                                description=None, reviewer=None):
        """Create a proposal to merge based on anonymous branches."""
        if target_branch is not None:
            target = target_branch.target
        elif source_branch is not None:
            target = source_branch.target
        elif prerequisite_branch is not None:
            target = prerequisite_branch.target
        else:
            # Create a target product branch, and use that target.  This is
            # needed to make sure we get a branch target that has the needed
            # security proxy.
            target_branch = self.makeProductBranch(product)
            target = target_branch.target

        # Fall back to initial_comment for description.
        if description is None:
            description = initial_comment

        if target_branch is None:
            target_branch = self.makeBranchTargetBranch(target)
        if source_branch is None:
            source_branch = self.makeBranchTargetBranch(target)
        if registrant is None:
            registrant = self.makePerson()
        review_requests = []
        if reviewer is not None:
            review_requests.append((reviewer, None))
        proposal = source_branch.addLandingTarget(
            registrant, target_branch, review_requests=review_requests,
            prerequisite_branch=prerequisite_branch, review_diff=review_diff,
            description=description, date_created=date_created)

        unsafe_proposal = removeSecurityProxy(proposal)
        if preview_diff is not None:
            unsafe_proposal.preview_diff = preview_diff
        if (set_state is None or
            set_state == BranchMergeProposalStatus.WORK_IN_PROGRESS):
            # The initial state is work in progress, so do nothing.
            pass
        elif set_state == BranchMergeProposalStatus.NEEDS_REVIEW:
            unsafe_proposal.requestReview()
        elif set_state == BranchMergeProposalStatus.CODE_APPROVED:
            unsafe_proposal.approveBranch(
                proposal.target_branch.owner, 'some_revision')
        elif set_state == BranchMergeProposalStatus.REJECTED:
            unsafe_proposal.rejectBranch(
                proposal.target_branch.owner, 'some_revision')
        elif set_state == BranchMergeProposalStatus.MERGED:
            unsafe_proposal.markAsMerged()
        elif set_state == BranchMergeProposalStatus.MERGE_FAILED:
            unsafe_proposal.setStatus(set_state, proposal.target_branch.owner)
        elif set_state == BranchMergeProposalStatus.QUEUED:
            unsafe_proposal.commit_message = self.getUniqueString(
                'commit message')
            unsafe_proposal.enqueue(
                proposal.target_branch.owner, 'some_revision')
        elif set_state == BranchMergeProposalStatus.SUPERSEDED:
            unsafe_proposal.resubmit(proposal.registrant)
        else:
            raise AssertionError('Unknown status: %s' % set_state)

        return proposal

    def makeBranchSubscription(self, branch=None, person=None,
                               subscribed_by=None):
        """Create a BranchSubscription.

        :param branch_title: The title to use for the created Branch
        :param person_displayname: The displayname for the created Person
        """
        if branch is None:
            branch = self.makeBranch()
        if person is None:
            person = self.makePerson()
        if subscribed_by is None:
            subscribed_by = person
        return branch.subscribe(person,
            BranchSubscriptionNotificationLevel.NOEMAIL, None,
            CodeReviewNotificationLevel.NOEMAIL, subscribed_by)

    def makeDiff(self, diff_text=DIFF):
        return ProxyFactory(
            Diff.fromFile(StringIO(diff_text), len(diff_text)))

    def makePreviewDiff(self, conflicts=u''):
        diff = self.makeDiff()
        bmp = self.makeBranchMergeProposal()
        preview_diff = PreviewDiff()
        preview_diff.branch_merge_proposal = bmp
        preview_diff.conflicts = conflicts
        preview_diff.diff = diff
        preview_diff.source_revision_id = self.getUniqueUnicode()
        preview_diff.target_revision_id = self.getUniqueUnicode()
        return preview_diff

    def makeIncrementalDiff(self, merge_proposal=None, old_revision=None,
                            new_revision=None):
        diff = self.makeDiff()
        if merge_proposal is None:
            source_branch = self.makeBranch()
        else:
            source_branch = merge_proposal.source_branch

        def make_revision(parent=None):
            sequence = source_branch.revision_history.count() + 1
            if parent is None:
                parent_ids = []
            else:
                parent_ids = [parent.revision_id]
            branch_revision = self.makeBranchRevision(
                source_branch, sequence=sequence,
                revision_date=self.getUniqueDate(), parent_ids=parent_ids)
            return branch_revision.revision
        if old_revision is None:
            old_revision = make_revision()
        if merge_proposal is None:
            merge_proposal = self.makeBranchMergeProposal(
                date_created=self.getUniqueDate(),
                source_branch=source_branch)
        if new_revision is None:
            new_revision = make_revision(old_revision)
        return merge_proposal.generateIncrementalDiff(
            old_revision, new_revision, diff)

    def makeStaticDiff(self):
        return StaticDiff.acquireFromText(
            self.getUniqueUnicode(), self.getUniqueUnicode(),
            self.getUniqueString())

    def makeRevision(self, author=None, revision_date=None, parent_ids=None,
                     rev_id=None, log_body=None, date_created=None):
        """Create a single `Revision`."""
        if author is None:
            author = self.getUniqueString('author')
        elif IPerson.providedBy(author):
            author = removeSecurityProxy(author).preferredemail.email
        if revision_date is None:
            revision_date = datetime.now(pytz.UTC)
        if parent_ids is None:
            parent_ids = []
        if rev_id is None:
            rev_id = self.getUniqueString('revision-id')
        if log_body is None:
            log_body = self.getUniqueString('log-body')
        return getUtility(IRevisionSet).new(
            revision_id=rev_id, log_body=log_body,
            revision_date=revision_date, revision_author=author,
            parent_ids=parent_ids, properties={},
            _date_created=date_created)

    def makeRevisionsForBranch(self, branch, count=5, author=None,
                               date_generator=None):
        """Add `count` revisions to the revision history of `branch`.

        :param branch: The branch to add the revisions to.
        :param count: The number of revisions to add.
        :param author: A string for the author name.
        :param date_generator: A `time_counter` instance, defaults to starting
                               from 1-Jan-2007 if not set.
        """
        if date_generator is None:
            date_generator = time_counter(
                datetime(2007, 1, 1, tzinfo=pytz.UTC),
                delta=timedelta(days=1))
        sequence = branch.revision_count
        parent = branch.getTipRevision()
        if parent is None:
            parent_ids = []
        else:
            parent_ids = [parent.revision_id]

        revision_set = getUtility(IRevisionSet)
        if author is None:
            author = self.getUniqueString('author')
        for index in range(count):
            revision = revision_set.new(
                revision_id=self.getUniqueString('revision-id'),
                log_body=self.getUniqueString('log-body'),
                revision_date=date_generator.next(),
                revision_author=author,
                parent_ids=parent_ids,
                properties={})
            sequence += 1
            branch.createBranchRevision(sequence, revision)
            parent = revision
            parent_ids = [parent.revision_id]
        if branch.branch_type not in (BranchType.REMOTE, BranchType.HOSTED):
            branch.startMirroring()
        removeSecurityProxy(branch).branchChanged(
            '', parent.revision_id, None, None, None)
        branch.updateScannedDetails(parent, sequence)

    def makeBranchRevision(self, branch, revision_id=None, sequence=None,
                           parent_ids=None, revision_date=None):
        revision = self.makeRevision(
            rev_id=revision_id, parent_ids=parent_ids,
            revision_date=revision_date)
        return branch.createBranchRevision(sequence, revision)

    def makeBug(self, product=None, owner=None, bug_watch_url=None,
                private=False, date_closed=None, title=None,
                date_created=None, description=None, comment=None,
                status=None, distribution=None, milestone=None, series=None,
                tags=None):
        """Create and return a new, arbitrary Bug.

        The bug returned uses default values where possible. See
        `IBugSet.new` for more information.

        :param product: If the product is not set, and if the parameter
            distribution, milestone, and series are not set, a product
            is created and this is used as the primary bug target.
        :param owner: The reporter of the bug. If not set, one is created.
        :param bug_watch_url: If specified, create a bug watch pointing
            to this URL.
        :param distribution: If set, the distribution is used as the
            default bug target.
        :param milestone: If set, the milestone.target must match the product
            or distribution parameters, or the those parameters must be None.
        :param series: If set, the series.product must match the product
            parameter, or the series.distribution must match the distribution
            parameter, or the those parameters must be None.
        :param tags: If set, the tags to be added with the bug.

        At least one of the parameters distribution and product must be
        None, otherwise, an assertion error will be raised.
        """
        if product is None and distribution is None:
            if milestone is not None:
                # One of these will be None.
                product = milestone.product
                distribution = milestone.distribution
            elif series is not None:
                if IProductSeries.providedBy(series):
                    product = series.product
                else:
                    distribution = series.distribution
            else:
                product = self.makeProduct()
        if owner is None:
            owner = self.makePerson()
        if title is None:
            title = self.getUniqueString()
        if comment is None:
            comment = self.getUniqueString()
        create_bug_params = CreateBugParams(
            owner, title, comment=comment, private=private,
            datecreated=date_created, description=description,
            status=status, tags=tags)
        create_bug_params.setBugTarget(
            product=product, distribution=distribution)
        bug = getUtility(IBugSet).createBug(create_bug_params)
        if bug_watch_url is not None:
            # fromText() creates a bug watch associated with the bug.
            getUtility(IBugWatchSet).fromText(bug_watch_url, bug, owner)
        bugtask = bug.default_bugtask
        if date_closed is not None:
            bugtask.transitionToStatus(
                BugTaskStatus.FIXRELEASED, owner, when=date_closed)
        if milestone is not None:
            bugtask.transitionToMilestone(milestone, milestone.target.owner)
        if series is not None:
            task = bug.addTask(owner, series)
            task.transitionToStatus(status, owner)

        return bug

    def makeBugTask(self, bug=None, target=None, owner=None):
        """Create and return a bug task.

        If the bug is already targeted to the given target, the existing
        bug task is returned.

        :param bug: The `IBug` the bug tasks should be part of. If None,
            one will be created.
        :param target: The `IBugTarget`, to which the bug will be
            targeted to.
        """
        if bug is None:
            bug = self.makeBug()
        if target is None:
            target = self.makeProduct()
        existing_bugtask = bug.getBugTask(target)
        if existing_bugtask is not None:
            return existing_bugtask

        if owner is None:
            owner = self.makePerson()

        if IProductSeries.providedBy(target):
            # We can't have a series task without a product task.
            self.makeBugTask(bug, target.product)
        if IDistroSeries.providedBy(target):
            # We can't have a series task without a distribution task.
            self.makeBugTask(bug, target.distribution)
        if ISourcePackage.providedBy(target):
            distribution_package = target.distribution.getSourcePackage(
                target.sourcepackagename)
            # We can't have a series task without a distribution task.
            self.makeBugTask(bug, distribution_package)

        return removeSecurityProxy(bug).addTask(owner, target)

    def makeBugTracker(self, base_url=None, bugtrackertype=None, title=None,
                       name=None):
        """Make a new bug tracker."""
        owner = self.makePerson()

        if base_url is None:
            base_url = 'http://%s.example.com/' % self.getUniqueString()
        if bugtrackertype is None:
            bugtrackertype = BugTrackerType.BUGZILLA

        return getUtility(IBugTrackerSet).ensureBugTracker(
            base_url, owner, bugtrackertype, title=title, name=name)

    def makeBugTrackerComponentGroup(self, name=None, bug_tracker=None):
        """Make a new bug tracker component group."""
        if name is None:
            name = self.getUniqueUnicode()
        if bug_tracker is None:
            bug_tracker = self.makeBugTracker()

        component_group = bug_tracker.addRemoteComponentGroup(name)
        return component_group

    def makeBugTrackerComponent(self, name=None, component_group=None,
                                custom=None):
        """Make a new bug tracker component."""
        if name is None:
            name = self.getUniqueUnicode()
        if component_group is None:
            component_group = self.makeBugTrackerComponentGroup()
        if custom is None:
            custom = False
        if custom:
            component = component_group.addCustomComponent(name)
        else:
            component = component_group.addComponent(name)
        return component

    def makeBugWatch(self, remote_bug=None, bugtracker=None, bug=None,
                     owner=None, bug_task=None):
        """Make a new bug watch."""
        if remote_bug is None:
            remote_bug = self.getUniqueInteger()

        if bugtracker is None:
            bugtracker = self.makeBugTracker()

        if bug_task is not None:
            # If someone passes a value for bug *and* a value for
            # bug_task then the bug value will get clobbered, but that
            # doesn't matter since the bug should be the one that the
            # bug task belongs to anyway (unless they're having a crazy
            # moment, in which case we're saving them from themselves).
            bug = bug_task.bug
        elif bug is None:
            bug = self.makeBug()

        if owner is None:
            owner = self.makePerson()

        bug_watch = getUtility(IBugWatchSet).createBugWatch(
            bug, owner, bugtracker, str(remote_bug))
        if bug_task is not None:
            bug_task.bugwatch = bug_watch

        # You need to be an admin to set next_check on a BugWatch.
        def set_next_check(bug_watch):
            bug_watch.next_check = datetime.now(pytz.timezone('UTC'))

        person = getUtility(IPersonSet).getByName('name16')
        run_with_login(person, set_next_check, bug_watch)
        return bug_watch

    def makeBugComment(self, bug=None, owner=None, subject=None, body=None,
                       bug_watch=None):
        """Create and return a new bug comment.

        :param bug: An `IBug` or a bug ID or name, or None, in which
            case a new bug is created.
        :param owner: An `IPerson`, or None, in which case a new
            person is created.
        :param subject: An `IMessage` or a string, or None, in which
            case a new message will be generated.
        :param body: An `IMessage` or a string, or None, in which
            case a new message will be generated.
        :param bug_watch: An `IBugWatch`, which will be used to set the
            new comment's bugwatch attribute.
        :return: An `IBugMessage`.
        """
        if bug is None:
            bug = self.makeBug()
        elif isinstance(bug, (int, long, basestring)):
            bug = getUtility(IBugSet).getByNameOrID(str(bug))
        if owner is None:
            owner = self.makePerson()
        if subject is None:
            subject = self.getUniqueString()
        if body is None:
            body = self.getUniqueString()
        return bug.newMessage(owner=owner, subject=subject,
                              content=body, parent=None, bugwatch=bug_watch,
                              remote_comment_id=None)

    def makeBugAttachment(self, bug=None, owner=None, data=None,
                          comment=None, filename=None, content_type=None,
                          description=None, is_patch=_DEFAULT):
        """Create and return a new bug attachment.

        :param bug: An `IBug` or a bug ID or name, or None, in which
            case a new bug is created.
        :param owner: An `IPerson`, or None, in which case a new
            person is created.
        :param data: A file-like object or a string, or None, in which
            case a unique string will be used.
        :param comment: An `IMessage` or a string, or None, in which
            case a new message will be generated.
        :param filename: A string, or None, in which case a unique
            string will be used.
        :param content_type: The MIME-type of this file.
        :param description: The description of the attachment.
        :param is_patch: If true, this attachment is a patch.
        :return: An `IBugAttachment`.
        """
        if bug is None:
            bug = self.makeBug()
        elif isinstance(bug, (int, long, basestring)):
            bug = getUtility(IBugSet).getByNameOrID(str(bug))
        if owner is None:
            owner = self.makePerson()
        if data is None:
            data = self.getUniqueString()
        if description is None:
            description = self.getUniqueString()
        if comment is None:
            comment = self.getUniqueString()
        if filename is None:
            filename = self.getUniqueString()
        # If the default value of is_patch when creating a new
        # BugAttachment should ever change, we don't want to interfere
        # with that.  So, we only override it if our caller explicitly
        # passed it.
        other_params = {}
        if is_patch is not _DEFAULT:
            other_params['is_patch'] = is_patch
        return bug.addAttachment(
            owner, data, comment, filename, content_type=content_type,
            description=description, **other_params)

    def makeSignedMessage(self, msgid=None, body=None, subject=None,
            attachment_contents=None, force_transfer_encoding=False,
            email_address=None, signing_context=None):
        """Return an ISignedMessage.

        :param msgid: An rfc2822 message-id.
        :param body: The body of the message.
        :param attachment_contents: The contents of an attachment.
        :param force_transfer_encoding: If True, ensure a transfer encoding is
            used.
        :param email_address: The address the mail is from.
        :param signing_context: A GPGSigningContext instance containing the
            gpg key to sign with.  If None, the message is unsigned.  The
            context also contains the password and gpg signing mode.
        """
        mail = SignedMessage()
        if email_address is None:
            person = self.makePerson()
            email_address = removeSecurityProxy(person).preferredemail.email
        mail['From'] = email_address
        mail['To'] = removeSecurityProxy(
            self.makePerson()).preferredemail.email
        if subject is None:
            subject = self.getUniqueString('subject')
        mail['Subject'] = subject
        if msgid is None:
            msgid = self.makeUniqueRFC822MsgId()
        if body is None:
            body = self.getUniqueString('body')
        charset = 'ascii'
        try:
            body = body.encode(charset)
        except UnicodeEncodeError:
            charset = 'utf-8'
            body = body.encode(charset)
        mail['Message-Id'] = msgid
        mail['Date'] = formatdate()
        if signing_context is not None:
            gpghandler = getUtility(IGPGHandler)
            body = gpghandler.signContent(
                body, signing_context.fingerprint,
                signing_context.password, signing_context.mode)
            assert body is not None
        if attachment_contents is None:
            mail.set_payload(body)
            body_part = mail
        else:
            body_part = EmailMessage()
            body_part.set_payload(body)
            mail.attach(body_part)
            attach_part = EmailMessage()
            attach_part.set_payload(attachment_contents)
            attach_part['Content-type'] = 'application/octet-stream'
            if force_transfer_encoding:
                encode_base64(attach_part)
            mail.attach(attach_part)
            mail['Content-type'] = 'multipart/mixed'
        body_part['Content-type'] = 'text/plain'
        if force_transfer_encoding:
            encode_base64(body_part)
        body_part.set_charset(charset)
        mail.parsed_string = mail.as_string()
        return mail

    def makeSpecification(self, product=None, title=None, distribution=None,
                          name=None, summary=None, owner=None,
                          status=SpecificationDefinitionStatus.NEW,
                          implementation_status=None, goal=None, specurl=None,
                          assignee=None, drafter=None, approver=None,
                          priority=None, whiteboard=None, milestone=None):
        """Create and return a new, arbitrary Blueprint.

        :param product: The product to make the blueprint on.  If one is
            not specified, an arbitrary product is created.
        """
        if distribution is None and product is None:
            product = self.makeProduct()
        if name is None:
            name = self.getUniqueString('name')
        if summary is None:
            summary = self.getUniqueString('summary')
        if title is None:
            title = self.getUniqueString('title')
        if owner is None:
            owner = self.makePerson()
        if priority is None:
            priority = SpecificationPriority.UNDEFINED
        spec = getUtility(ISpecificationSet).new(
            name=name,
            title=title,
            specurl=None,
            summary=summary,
            definition_status=status,
            whiteboard=whiteboard,
            owner=owner,
            assignee=assignee,
            drafter=drafter,
            approver=approver,
            product=product,
            distribution=distribution,
            priority=priority)
        naked_spec = removeSecurityProxy(spec)
        if status == SpecificationDefinitionStatus.OBSOLETE:
            # This is to satisfy a DB constraint of obsolete specs.
            naked_spec.completer = owner
            naked_spec.date_completed = datetime.now(pytz.UTC)
        naked_spec.specurl = specurl
        naked_spec.milestone = milestone
        if goal is not None:
            naked_spec.proposeGoal(goal, spec.target.owner)
        if implementation_status is not None:
            naked_spec.implementation_status = implementation_status
            naked_spec.updateLifecycleStatus(owner)
        return spec

    def makeQuestion(self, target=None, title=None):
        """Create and return a new, arbitrary Question.

        :param target: The IQuestionTarget to make the question on. If one is
            not specified, an arbitrary product is created.
        :param title: The question title. If one is not provided, an
            arbitrary title is created.
        """
        if target is None:
            target = self.makeProduct()
        if title is None:
            title = self.getUniqueString('title')
        return target.newQuestion(
            owner=target.owner, title=title, description='description')

    def makeFAQ(self, target=None, title=None):
        """Create and return a new, arbitrary FAQ.

        :param target: The IFAQTarget to make the FAQ on. If one is
            not specified, an arbitrary product is created.
        :param title: The FAQ title. If one is not provided, an
            arbitrary title is created.
        """
        if target is None:
            target = self.makeProduct()
        if title is None:
            title = self.getUniqueString('title')
        return target.newFAQ(
            owner=target.owner, title=title, content='content')

    def makePackageCodeImport(self, sourcepackage=None, **kwargs):
        """Make a code import targetting a sourcepackage."""
        if sourcepackage is None:
            sourcepackage = self.makeSourcePackage()
        target = IBranchTarget(sourcepackage)
        return self.makeCodeImport(target=target, **kwargs)

    def makeProductCodeImport(self, product=None, **kwargs):
        """Make a code import targetting a product."""
        if product is None:
            product = self.makeProduct()
        target = IBranchTarget(product)
        return self.makeCodeImport(target=target, **kwargs)

    def makeCodeImport(self, svn_branch_url=None, cvs_root=None,
                       cvs_module=None, target=None, branch_name=None,
                       git_repo_url=None, hg_repo_url=None, registrant=None,
                       rcs_type=None, review_status=None):
        """Create and return a new, arbitrary code import.

        The type of code import will be inferred from the source details
        passed in, but defaults to a Subversion import from an arbitrary
        unique URL.
        """
        if (svn_branch_url is cvs_root is cvs_module is git_repo_url is
            hg_repo_url is None):
            svn_branch_url = self.getUniqueURL()

        if target is None:
            target = IBranchTarget(self.makeProduct())
        if branch_name is None:
            branch_name = self.getUniqueString('name')
        if registrant is None:
            registrant = self.makePerson()

        code_import_set = getUtility(ICodeImportSet)
        if svn_branch_url is not None:
            if rcs_type is None:
                rcs_type = RevisionControlSystems.SVN
            else:
                assert rcs_type in (RevisionControlSystems.SVN,
                                    RevisionControlSystems.BZR_SVN)
            code_import = code_import_set.new(
                registrant, target, branch_name, rcs_type=rcs_type,
                url=svn_branch_url)
        elif git_repo_url is not None:
            assert rcs_type in (None, RevisionControlSystems.GIT)
            code_import = code_import_set.new(
                registrant, target, branch_name,
                rcs_type=RevisionControlSystems.GIT,
                url=git_repo_url)
        elif hg_repo_url is not None:
            code_import = code_import_set.new(
                registrant, target, branch_name,
                rcs_type=RevisionControlSystems.HG,
                url=hg_repo_url)
        else:
            assert rcs_type in (None, RevisionControlSystems.CVS)
            code_import = code_import_set.new(
                registrant, target, branch_name,
                rcs_type=RevisionControlSystems.CVS,
                cvs_root=cvs_root, cvs_module=cvs_module)
        if review_status:
            removeSecurityProxy(code_import).review_status = review_status
        return code_import

    def makeCodeImportEvent(self):
        """Create and return a CodeImportEvent."""
        code_import = self.makeCodeImport()
        person = self.makePerson()
        code_import_event_set = getUtility(ICodeImportEventSet)
        return code_import_event_set.newCreate(code_import, person)

    def makeCodeImportJob(self, code_import=None):
        """Create and return a new code import job for the given import.

        This implies setting the import's review_status to REVIEWED.
        """
        if code_import is None:
            code_import = self.makeCodeImport()
        code_import.updateFromData(
            {'review_status': CodeImportReviewStatus.REVIEWED},
            code_import.registrant)
        return code_import.import_job

    def makeCodeImportMachine(self, set_online=False, hostname=None):
        """Return a new CodeImportMachine.

        The machine will be in the OFFLINE state."""
        if hostname is None:
            hostname = self.getUniqueString('machine-')
        if set_online:
            state = CodeImportMachineState.ONLINE
        else:
            state = CodeImportMachineState.OFFLINE
        machine = getUtility(ICodeImportMachineSet).new(hostname, state)
        return machine

    def makeCodeImportResult(self, code_import=None, result_status=None,
                             date_started=None, date_finished=None,
                             log_excerpt=None, log_alias=None, machine=None):
        """Create and return a new CodeImportResult."""
        if code_import is None:
            code_import = self.makeCodeImport()
        if machine is None:
            machine = self.makeCodeImportMachine()
        requesting_user = None
        if log_excerpt is None:
            log_excerpt = self.getUniqueString()
        if result_status is None:
            result_status = CodeImportResultStatus.FAILURE
        if date_finished is None:
            # If a date_started is specified, then base the finish time
            # on that.
            if date_started is None:
                date_finished = time_counter().next()
            else:
                date_finished = date_started + timedelta(hours=4)
        if date_started is None:
            date_started = date_finished - timedelta(hours=4)
        if log_alias is None:
            log_alias = self.makeLibraryFileAlias()
        return getUtility(ICodeImportResultSet).new(
            code_import, machine, requesting_user, log_excerpt, log_alias,
            result_status, date_started, date_finished)

    def makeCodeReviewComment(self, sender=None, subject=None, body=None,
                              vote=None, vote_tag=None, parent=None,
                              merge_proposal=None, date_created=DEFAULT):
        if sender is None:
            sender = self.makePerson()
        if subject is None:
            subject = self.getUniqueString('subject')
        if body is None:
            body = self.getUniqueString('content')
        if merge_proposal is None:
            if parent:
                merge_proposal = parent.branch_merge_proposal
            else:
                merge_proposal = self.makeBranchMergeProposal(
                    registrant=sender)
        return merge_proposal.createComment(
            sender, subject, body, vote, vote_tag, parent,
            _date_created=date_created)

    def makeCodeReviewVoteReference(self):
        bmp = removeSecurityProxy(self.makeBranchMergeProposal())
        candidate = self.makePerson()
        return bmp.nominateReviewer(candidate, bmp.registrant)

    def makeMessage(self, subject=None, content=None, parent=None,
                    owner=None):
        if subject is None:
            subject = self.getUniqueString()
        if content is None:
            content = self.getUniqueString()
        if owner is None:
            owner = self.makePerson()
        rfc822msgid = self.makeUniqueRFC822MsgId()
        message = Message(rfc822msgid=rfc822msgid, subject=subject,
            owner=owner, parent=parent)
        MessageChunk(message=message, sequence=1, content=content)
        return message

    def makeLanguage(self, language_code=None, name=None, pluralforms=None,
                     plural_expression=None):
        """Makes a language given the language_code and name."""
        if language_code is None:
            language_code = self.getUniqueString('lang')
        if name is None:
            name = "Language %s" % language_code
        if plural_expression is None and pluralforms is not None:
            # If the number of plural forms is known, the language
            # should also have a plural expression and vice versa.
            plural_expression = 'n %% %d' % pluralforms

        language_set = getUtility(ILanguageSet)
        return language_set.createLanguage(
            language_code, name, pluralforms=pluralforms,
            pluralexpression=plural_expression)

    def makeLibraryFileAlias(self, filename=None, content=None,
                             content_type='text/plain', restricted=False,
                             expires=None):
        """Make a library file, and return the alias."""
        if filename is None:
            filename = self.getUniqueString('filename')
        if content is None:
            content = self.getUniqueString()
        library_file_alias_set = getUtility(ILibraryFileAliasSet)
        library_file_alias = library_file_alias_set.create(
            filename, len(content), StringIO(content), content_type,
            expires=expires, restricted=restricted)
        return library_file_alias

    def makeDistribution(self, name=None, displayname=None, owner=None,
                         members=None, title=None, aliases=None,
                         bug_supervisor=None):
        """Make a new distribution."""
        if name is None:
            name = self.getUniqueString(prefix="distribution")
        if displayname is None:
            displayname = name.capitalize()
        if title is None:
            title = self.getUniqueString()
        description = self.getUniqueString()
        summary = self.getUniqueString()
        domainname = self.getUniqueString()
        if owner is None:
            owner = self.makePerson()
        if members is None:
            members = self.makeTeam(owner)
        distro = getUtility(IDistributionSet).new(
            name, displayname, title, description, summary, domainname,
            members, owner)
        if aliases is not None:
            removeSecurityProxy(distro).setAliases(aliases)
        if bug_supervisor is not None:
            naked_distro = removeSecurityProxy(distro)
            naked_distro.bug_supervisor = bug_supervisor
        return distro

    def makeDistroRelease(self, distribution=None, version=None,
                          status=SeriesStatus.DEVELOPMENT,
                          parent_series=None, name=None, displayname=None):
        """Make a new distro release."""
        if distribution is None:
            distribution = self.makeDistribution()
        if name is None:
            name = self.getUniqueString(prefix="distroseries")
        if displayname is None:
            displayname = name.capitalize()
        if version is None:
            version = "%s.0" % self.getUniqueInteger()

        # We don't want to login() as the person used to create the product,
        # so we remove the security proxy before creating the series.
        naked_distribution = removeSecurityProxy(distribution)
        series = naked_distribution.newSeries(
            version=version,
            name=name,
            displayname=displayname,
            title=self.getUniqueString(), summary=self.getUniqueString(),
            description=self.getUniqueString(),
            parent_series=parent_series, owner=distribution.owner)
        series.status = status
        return ProxyFactory(series)

    def makeUbuntuDistroRelease(self, version=None,
                                status=SeriesStatus.DEVELOPMENT,
                                parent_series=None, name=None,
                                displayname=None):
        """Short cut to use the celebrity 'ubuntu' as the distribution."""
        ubuntu = getUtility(ILaunchpadCelebrities).ubuntu
        return self.makeDistroRelease(
            ubuntu, version, status, parent_series, name, displayname)

    # Most people think of distro releases as distro series.
    makeDistroSeries = makeDistroRelease
    makeUbuntuDistroSeries = makeUbuntuDistroRelease

    def makeDistroSeriesDifference(
        self, derived_series=None, source_package_name_str=None,
        versions=None,
        difference_type=DistroSeriesDifferenceType.DIFFERENT_VERSIONS,
        status=DistroSeriesDifferenceStatus.NEEDS_ATTENTION):
        """Create a new distro series source package difference."""
        if derived_series is None:
            parent_series = self.makeDistroSeries()
            derived_series = self.makeDistroSeries(
                parent_series=parent_series)

        if source_package_name_str is None:
            source_package_name_str = self.getUniqueString('src-name')

        source_package_name = self.getOrMakeSourcePackageName(
            source_package_name_str)

        if versions is None:
            versions = {}

        base_version = versions.get('base')
        if base_version is not None:
            for series in [derived_series, derived_series.parent_series]:
                self.makeSourcePackagePublishingHistory(
                    distroseries=series,
                    version=base_version,
                    sourcepackagename=source_package_name,
                    status=PackagePublishingStatus.SUPERSEDED)

        if difference_type is not (
            DistroSeriesDifferenceType.MISSING_FROM_DERIVED_SERIES):

            self.makeSourcePackagePublishingHistory(
                distroseries=derived_series,
                version=versions.get('derived'),
                sourcepackagename=source_package_name,
                status = PackagePublishingStatus.PUBLISHED)

        if difference_type is not (
            DistroSeriesDifferenceType.UNIQUE_TO_DERIVED_SERIES):

            self.makeSourcePackagePublishingHistory(
                distroseries=derived_series.parent_series,
                version=versions.get('parent'),
                sourcepackagename=source_package_name,
                status = PackagePublishingStatus.PUBLISHED)

        diff = getUtility(IDistroSeriesDifferenceSource).new(
            derived_series, source_package_name)

        removeSecurityProxy(diff).status = status

        # We clear the cache on the diff, returning the object as if it
        # was just loaded from the store.
        clear_property_cache(diff)
        return diff

    def makeDistroSeriesDifferenceComment(
        self, distro_series_difference=None, owner=None, comment=None):
        """Create a new distro series difference comment."""
        if distro_series_difference is None:
            distro_series_difference = self.makeDistroSeriesDifference()
        if owner is None:
            owner = self.makePerson()
        if comment is None:
            comment = self.getUniqueString('dsdcomment')

        return getUtility(IDistroSeriesDifferenceCommentSource).new(
            distro_series_difference, owner, comment)

    def makeDistroArchSeries(self, distroseries=None,
                             architecturetag=None, processorfamily=None,
                             official=True, owner=None,
                             supports_virtualized=False):
        """Create a new distroarchseries"""

        if distroseries is None:
            distroseries = self.makeDistroRelease()
        if processorfamily is None:
            processorfamily = self.makeProcessorFamily()
        if owner is None:
            owner = self.makePerson()
        # XXX: architecturetag & processorfamily are tightly coupled. It's
        # wrong to just make a fresh architecture tag without also making a
        # processor family to go with it (ideally with processors!)
        if architecturetag is None:
            architecturetag = self.getUniqueString('arch')
        return distroseries.newArch(
            architecturetag, processorfamily, official, owner,
            supports_virtualized)

    def makeComponent(self, name=None):
        """Make a new `IComponent`."""
        if name is None:
            name = self.getUniqueString()
        return getUtility(IComponentSet).ensure(name)

    def makeArchive(self, distribution=None, owner=None, name=None,
                    purpose=None, enabled=True, private=False,
                    virtualized=True, description=None, displayname=None):
        """Create and return a new arbitrary archive.

        :param distribution: Supply IDistribution, defaults to a new one
            made with makeDistribution() for non-PPAs and ubuntu for PPAs.
        :param owner: Supply IPerson, defaults to a new one made with
            makePerson().
        :param name: Name of the archive, defaults to a random string.
        :param purpose: Supply ArchivePurpose, defaults to PPA.
        :param enabled: Whether the archive is enabled.
        :param private: Whether the archive is created private.
        :param virtualized: Whether the archive is virtualized.
        :param description: A description of the archive.
        """
        if purpose is None:
            purpose = ArchivePurpose.PPA
        if distribution is None:
            # See bug #568769
            if purpose == ArchivePurpose.PPA:
                distribution = getUtility(ILaunchpadCelebrities).ubuntu
            else:
                distribution = self.makeDistribution()
        if owner is None:
            owner = self.makePerson()
        if name is None:
            if purpose != ArchivePurpose.PPA:
                name = default_name_by_purpose.get(purpose)
            if name is None:
                name = self.getUniqueString()

        # Making a distribution makes an archive, and there can be only one
        # per distribution.
        if purpose == ArchivePurpose.PRIMARY:
            return distribution.main_archive

        archive = getUtility(IArchiveSet).new(
            owner=owner, purpose=purpose,
            distribution=distribution, name=name, displayname=displayname,
            enabled=enabled, require_virtualized=virtualized,
            description=description)

        if private:
            naked_archive = removeSecurityProxy(archive)
            naked_archive.private = True
            naked_archive.buildd_secret = "sekrit"

        return archive

    def makeBuilder(self, processor=None, url=None, name=None, title=None,
                    description=None, owner=None, active=True,
                    virtualized=True, vm_host=None, manual=False):
        """Make a new builder for i386 virtualized builds by default.

        Note: the builder returned will not be able to actually build -
        we currently have a build slave setup for 'bob' only in the
        test environment.
        See lib/canonical/buildd/tests/buildd-slave-test.conf
        """
        if processor is None:
            processor_fam = ProcessorFamilySet().getByName('x86')
            processor = processor_fam.processors[0]
        if url is None:
            url = 'http://%s:8221/' % self.getUniqueString()
        if name is None:
            name = self.getUniqueString()
        if title is None:
            title = self.getUniqueString()
        if description is None:
            description = self.getUniqueString()
        if owner is None:
            owner = self.makePerson()

        return getUtility(IBuilderSet).new(
            processor, url, name, title, description, owner, active,
            virtualized, vm_host, manual=manual)

    def makeRecipeText(self, *branches):
        if len(branches) == 0:
            branches = (self.makeAnyBranch(), )
        base_branch = branches[0]
        other_branches = branches[1:]
        text = MINIMAL_RECIPE_TEXT % base_branch.bzr_identity
        for i, branch in enumerate(other_branches):
            text += 'merge dummy-%s %s\n' % (i, branch.bzr_identity)
        return text

    def makeRecipe(self, *branches):
        """Make a builder recipe that references `branches`.

        If no branches are passed, return a recipe text that references an
        arbitrary branch.
        """
        from bzrlib.plugins.builder.recipe import RecipeParser
        parser = RecipeParser(self.makeRecipeText(*branches))
        return parser.parse()

    def makeSourcePackageRecipeDistroseries(self, name="warty"):
        """Return a supported Distroseries to use with Source Package Recipes.

        Ew.  This uses sampledata currently, which is the ONLY reason this
        method exists: it gives us a migration path away from sampledata.
        """
        ubuntu = getUtility(IDistributionSet).getByName('ubuntu')
        return ubuntu.getSeries(name)

    def makeSourcePackageRecipe(self, registrant=None, owner=None,
                                distroseries=None, name=None,
                                description=None, branches=(),
                                build_daily=False, daily_build_archive=None,
                                is_stale=None, recipe=None):
        """Make a `SourcePackageRecipe`."""
        if registrant is None:
            registrant = self.makePerson()
        if owner is None:
            owner = self.makePerson()
        if distroseries is None:
            distroseries = self.makeSourcePackageRecipeDistroseries()

        if name is None:
            name = self.getUniqueString().decode('utf8')
        if description is None:
            description = self.getUniqueString().decode('utf8')
        if daily_build_archive is None:
            daily_build_archive = self.makeArchive(
                distribution=distroseries.distribution, owner=owner)
        if recipe is None:
            recipe = self.makeRecipeText(*branches)
        else:
            assert branches == ()
        source_package_recipe = getUtility(ISourcePackageRecipeSource).new(
            registrant, owner, name, recipe, description, [distroseries],
            daily_build_archive, build_daily)
        if is_stale is not None:
            removeSecurityProxy(source_package_recipe).is_stale = is_stale
        IStore(source_package_recipe).flush()
        return source_package_recipe

    def makeSourcePackageRecipeBuild(self, sourcepackage=None, recipe=None,
                                     requester=None, archive=None,
                                     sourcename=None, distroseries=None,
                                     pocket=None, date_created=None,
                                     status=BuildStatus.NEEDSBUILD,
                                     duration=None):
        """Make a new SourcePackageRecipeBuild."""
        if recipe is None:
            recipe = self.makeSourcePackageRecipe(name=sourcename)
        if archive is None:
            archive = self.makeArchive()
        if distroseries is None:
            distroseries = self.makeDistroSeries(
                distribution=archive.distribution)
            arch = self.makeDistroArchSeries(distroseries=distroseries)
            removeSecurityProxy(distroseries).nominatedarchindep = arch
        if requester is None:
            requester = self.makePerson()
        spr_build = getUtility(ISourcePackageRecipeBuildSource).new(
            distroseries=distroseries,
            recipe=recipe,
            archive=archive,
            requester=requester,
            pocket=pocket,
            date_created=date_created)
        removeSecurityProxy(spr_build).status = status
        if duration is not None:
            naked_sprb = removeSecurityProxy(spr_build)
            if naked_sprb.date_started is None:
                naked_sprb.date_started = spr_build.date_created
            naked_sprb.date_finished = naked_sprb.date_started + duration
        IStore(spr_build).flush()
        return spr_build

    def makeSourcePackageRecipeBuildJob(
        self, score=9876, virtualized=True, estimated_duration=64,
        sourcename=None, recipe_build=None):
        """Create a `SourcePackageRecipeBuildJob` and a `BuildQueue` for
        testing."""
        if recipe_build is None:
            recipe_build = self.makeSourcePackageRecipeBuild(
                sourcename=sourcename)
        recipe_build_job = recipe_build.makeJob()

        store = getUtility(IStoreSelector).get(MAIN_STORE, DEFAULT_FLAVOR)
        bq = BuildQueue(
            job=recipe_build_job.job, lastscore=score,
            job_type=BuildFarmJobType.RECIPEBRANCHBUILD,
            estimated_duration = timedelta(seconds=estimated_duration),
            virtualized=virtualized)
        store.add(bq)
        return bq

    def makeRecipeBuildRecords(self, num_recent_records=1,
                               num_records_outside_epoch=0, epoch_days=30):
        """Create some recipe build records.

        A RecipeBuildRecord is a named tuple. Some records will be created
        with archive of type ArchivePurpose.PRIMARY, others with type
        ArchivePurpose.PPA. Some build records with be created with a build
        status of fully built and some will be created with the daily build
        option set to True and False. Only those records with daily build set
        to True and build status to fully built are returned.
        :param num_recent_records: the number of records within the specified
         time window.
        :param num_records_outside_epoch: the number of records outside the
         specified time window.
        :param epoch_days: the time window to use when creating records.
        """

        distroseries = self.makeDistroRelease()
        sourcepackagename = self.makeSourcePackageName()
        sourcepackage = self.makeSourcePackage(
            sourcepackagename=sourcepackagename,
            distroseries=distroseries)

        records = []
        records_outside_epoch = []
        for x in range(num_recent_records+num_records_outside_epoch):
            # Ensure we have both ppa and primary archives
            if x%2 == 0:
                purpose = ArchivePurpose.PPA
            else:
                purpose = ArchivePurpose.PRIMARY
            archive = self.makeArchive(
                purpose=purpose, distribution=distroseries.distribution)
            # Make some daily and non-daily recipe builds.
            for daily in (True, False):
                recipeowner = self.makePerson()
                recipe = self.makeSourcePackageRecipe(
                    build_daily=daily,
                    owner=recipeowner,
                    name="Recipe_%s_%d" % (sourcepackagename.name, x),
                    daily_build_archive=archive,
                    distroseries=distroseries)
                sprb = self.makeSourcePackageRecipeBuild(
                    requester=recipeowner,
                    recipe=recipe,
                    sourcepackage=sourcepackage,
                    distroseries=distroseries)
                spr = self.makeSourcePackageRelease(
                    source_package_recipe_build=sprb,
                    sourcepackagename=sourcepackagename,
                    distroseries=distroseries, archive=archive)
                spph = self.makeSourcePackagePublishingHistory(
                    sourcepackagerelease=spr, archive=archive,
                    distroseries=distroseries)

                # Make some complete and incomplete builds.
                for build_status in (
                    BuildStatus.FULLYBUILT,
                    BuildStatus.NEEDSBUILD,
                    ):
                    binary_build = self.makeBinaryPackageBuild(
                            source_package_release=spr)
                    naked_build = removeSecurityProxy(binary_build)
                    naked_build.queueBuild()
                    naked_build.status = build_status

                    from random import randrange
                    offset = randrange(0, epoch_days)
                    now = datetime.now(UTC)
                    if x >= num_recent_records:
                        offset = epoch_days + 1 + offset
                    naked_build.date_finished = (
                        now - timedelta(days=offset))
                    naked_build.date_started = (
                        naked_build.date_finished - timedelta(minutes=5))
                    rbr = RecipeBuildRecord(
                        removeSecurityProxy(sourcepackagename),
                        removeSecurityProxy(recipeowner),
                        removeSecurityProxy(archive),
                        removeSecurityProxy(recipe),
                        naked_build.date_finished.replace(tzinfo=None))

                    # Only return fully completed daily builds.
                    if daily and build_status == BuildStatus.FULLYBUILT:
                        if x < num_recent_records:
                            records.append(rbr)
                        else:
                            records_outside_epoch.append(rbr)
        # We need to explicitly commit because if don't, the records don't
        # appear in the slave datastore.
        transaction.commit()
        return records, records_outside_epoch

    def makeDscFile(self, tempdir_path=None):
        """Make a DscFile.

        :param tempdir_path: Path to a temporary directory to use.  If not
            supplied, a temp directory will be created.
        """
        filename = 'ed_0.2-20.dsc'
        contexts = []
        if tempdir_path is None:
            contexts.append(temp_dir())
        # Use nested so temp_dir is an optional context.
        with nested(*contexts) as result:
            if tempdir_path is None:
                tempdir_path = result[0]
            fullpath = os.path.join(tempdir_path, filename)
            with open(fullpath, 'w') as dsc_file:
                dsc_file.write(dedent("""\
                Format: 1.0
                Source: ed
                Version: 0.2-20
                Binary: ed
                Maintainer: James Troup <james@nocrew.org>
                Architecture: any
                Standards-Version: 3.5.8.0
                Build-Depends: dpatch
                Files:
                 ddd57463774cae9b50e70cd51221281b 185913 ed_0.2.orig.tar.gz
                 f9e1e5f13725f581919e9bfd62272a05 8506 ed_0.2-20.diff.gz
                """))

            class Changes:
                architectures = ['source']
            logger = BufferLogger()
            policy = BuildDaemonUploadPolicy()
            policy.distroseries = self.makeDistroSeries()
            policy.archive = self.makeArchive()
            policy.distro = policy.distroseries.distribution
            dsc_file = DSCFile(fullpath, 'digest', 0, 'main/editors',
                'priority', 'package', 'version', Changes, policy, logger)
            list(dsc_file.verify())
        return dsc_file

    def makeTranslationTemplatesBuildJob(self, branch=None):
        """Make a new `TranslationTemplatesBuildJob`.

        :param branch: The branch that the job should be for.  If none
            is given, one will be created.
        """
        if branch is None:
            branch = self.makeBranch()

        jobset = getUtility(ITranslationTemplatesBuildJobSource)
        return jobset.create(branch)

    def makePOTemplate(self, productseries=None, distroseries=None,
                       sourcepackagename=None, owner=None, name=None,
                       translation_domain=None, path=None,
                       copy_pofiles=True, side=None, sourcepackage=None):
        """Make a new translation template."""
        if sourcepackage is not None:
            assert distroseries is None, (
                'Cannot specify sourcepackage and distroseries')
            distroseries = sourcepackage.distroseries
            assert sourcepackagename is None, (
                'Cannot specify sourcepackage and sourcepackagename')
            sourcepackagename = sourcepackage.sourcepackagename
        if productseries is None and distroseries is None:
            if side != TranslationSide.UBUNTU:
                # No context for this template; set up a productseries.
                productseries = self.makeProductSeries(owner=owner)
                # Make it use Translations, otherwise there's little point
                # to us creating a template for it.
                naked_series = removeSecurityProxy(productseries)
                naked_series.product.translations_usage = (
                    ServiceUsage.LAUNCHPAD)
            else:
                distroseries = self.makeUbuntuDistroSeries()
                sourcepackagename = self.makeSourcePackageName()

        templateset = getUtility(IPOTemplateSet)
        subset = templateset.getSubset(
            distroseries, sourcepackagename, productseries)

        if name is None:
            name = self.getUniqueString()
        if translation_domain is None:
            translation_domain = self.getUniqueString()

        if owner is None:
            if productseries is None:
                owner = distroseries.owner
            else:
                owner = productseries.owner

        if path is None:
            path = 'messages.pot'

        return subset.new(name, translation_domain, path, owner, copy_pofiles)

    def makePOTemplateAndPOFiles(self, language_codes, **kwargs):
        """Create a POTemplate and associated POFiles.

        Create a POTemplate for the given distroseries/sourcepackagename or
        productseries and create a POFile for each language. Returns the
        template.
        """
        template = self.makePOTemplate(**kwargs)
        for language_code in language_codes:
            self.makePOFile(language_code, template, template.owner)
        return template

    def makePOFile(self, language_code=None, potemplate=None, owner=None,
                   create_sharing=False, language=None, side=None):
        """Make a new translation file."""
        assert language_code is None or language is None, (
            "Please specifiy only one of language_code and language.")
        if language_code is None:
            if language is None:
                language = self.makeLanguage()
            language_code = language.code
        if potemplate is None:
            potemplate = self.makePOTemplate(owner=owner, side=side)
        else:
            assert side is None, 'Cannot specify both side and potemplate.'
        return potemplate.newPOFile(language_code,
                                    create_sharing=create_sharing)

    def makePOTMsgSet(self, potemplate=None, singular=None, plural=None,
                      context=None, sequence=None, commenttext=None,
                      filereferences=None, sourcecomment=None,
                      flagscomment=None):
        """Make a new `POTMsgSet` in the given template."""
        if potemplate is None:
            potemplate = self.makePOTemplate()
        if singular is None and plural is None:
            singular = self.getUniqueString()
        if sequence is None:
            sequence = self.getUniqueInteger()
        potmsgset = potemplate.createMessageSetFromText(
            singular, plural, context, sequence)
        if commenttext is not None:
            potmsgset.commenttext = commenttext
        if filereferences is not None:
            potmsgset.filereferences = filereferences
        if sourcecomment is not None:
            potmsgset.sourcecomment = sourcecomment
        if flagscomment is not None:
            potmsgset.flagscomment = flagscomment
        removeSecurityProxy(potmsgset).sync()
        return potmsgset

    def makePOFileAndPOTMsgSet(self, language_code=None, msgid=None,
                               with_plural=False, side=None):
        """Make a `POFile` with a `POTMsgSet`."""
        pofile = self.makePOFile(language_code, side=side)

        if with_plural:
            if msgid is None:
                msgid = self.getUniqueString()
            plural = self.getUniqueString()
        else:
            plural = None

        potmsgset = self.makePOTMsgSet(
            pofile.potemplate, singular=msgid, plural=plural)

        return pofile, potmsgset

    def makeTranslationsDict(self, translations=None):
        """Make sure translations are stored in a dict, e.g. {0: "foo"}.

        If translations is already dict, it is returned unchanged.
        If translations is a sequence, it is enumerated into a dict.
        If translations is None, an arbitrary single translation is created.
        """
        translations = removeSecurityProxy(translations)
        if translations is None:
            return {0: self.getUniqueString()}
        if isinstance(translations, dict):
            return translations
        assert isinstance(translations, (list, tuple)), (
                "Expecting either a dict or a sequence.")
        return dict(enumerate(translations))

    def makeSuggestion(self, pofile=None, potmsgset=None, translator=None,
                       translations=None, date_created=None):
        """Make a new suggested `TranslationMessage` in the given PO file."""
        if pofile is None:
            pofile = self.makePOFile('sr')
        if potmsgset is None:
            potmsgset = self.makePOTMsgSet(pofile.potemplate)
        if translator is None:
            translator = self.makePerson()
        translations = self.makeTranslationsDict(translations)
        translation_message = potmsgset.submitSuggestion(
            pofile, translator, translations)
        assert translation_message is not None, (
            "Cannot make suggestion on translation credits POTMsgSet.")
        if date_created is not None:
            naked_translation_message = removeSecurityProxy(
                translation_message)
            naked_translation_message.date_created = date_created
            naked_translation_message.sync()
        return translation_message

    def makeCurrentTranslationMessage(self, pofile=None, potmsgset=None,
                                      translator=None, reviewer=None,
                                      translations=None, diverged=False,
                                      current_other=False,
                                      date_created=None, date_reviewed=None,
                                      language=None, side=None,
                                      potemplate=None):
        """Create a `TranslationMessage` and make it current.

        By default the message will only be current on the side (Ubuntu
        or upstream) that `pofile` is on.

        Be careful: if the message is already translated, calling this
        method may violate database unique constraints.

        :param pofile: `POFile` to put translation in; if omitted, one
            will be created.
        :param potmsgset: `POTMsgSet` to translate; if omitted, one will
            be created (with sequence number 1).
        :param translator: `Person` who created the translation.  If
            omitted, one will be created.
        :param reviewer: `Person` who reviewed the translation.  If
            omitted, one will be created.
        :param translations: Strings to translate the `POTMsgSet`
            to.  Can be either a list, or a dict mapping plural form
            numbers to the forms' respective translations.
            If omitted, will translate to a single random string.
        :param diverged: Create a diverged message?
        :param current_other: Should the message also be current on the
            other translation side?  (Cannot be combined with `diverged`).
        :param date_created: Force a specific creation date instead of 'now'.
        :param date_reviewed: Force a specific review date instead of 'now'.
        :param language: `Language` to use for the POFile
        :param side: The `TranslationSide` this translation should be for.
        :param potemplate: If provided, the POTemplate to use when creating
            the POFile.
        """
        assert not (diverged and current_other), (
            "A diverged message can't be current on the other side.")
        assert None in (language, pofile), (
            'Cannot specify both language and pofile.')
        assert None in (side, pofile), (
            'Cannot specify both side and pofile.')
        link_potmsgset_with_potemplate = (
            pofile is None or potmsgset is None)
        if pofile is None:
            pofile = self.makePOFile(
                language=language, side=side, potemplate=potemplate)
        else:
            assert potemplate is None, (
                'Cannot specify both pofile and potemplate')
        potemplate = pofile.potemplate
        if potmsgset is None:
<<<<<<< HEAD
            potmsgset = self.makePOTMsgSet(pofile.potemplate, sequence=1)
        if link_potmsgset_with_potemplate:
            # If we have a new pofile or a new potmsgset, we must link
            # the potmsgset to the pofile's potemplate.
            potmsgset.setSequence(
                pofile.potemplate, self.getUniqueInteger())
        else:
            # Otherwise it is the duty of the callsite to ensure
            # consistency.
            store = IStore(TranslationTemplateItem)
            tti_for_message_in_template = store.find(
                TranslationTemplateItem.potmsgset == potmsgset,
                TranslationTemplateItem.potemplate == pofile.potemplate).any()
            assert tti_for_message_in_template is not None
=======
            potmsgset = self.makePOTMsgSet(potemplate)
>>>>>>> 908dcb2c
        if translator is None:
            translator = self.makePerson()
        if reviewer is None:
            reviewer = self.makePerson()
        translations = sanitize_translations_from_webui(
            potmsgset.singular_text,
            self.makeTranslationsDict(translations),
            pofile.language.pluralforms)

        if diverged:
            message = self.makeDivergedTranslationMessage(
                pofile, potmsgset, translator, reviewer,
                translations, date_created)
        else:
            message = potmsgset.setCurrentTranslation(
                pofile, translator, translations,
                RosettaTranslationOrigin.ROSETTAWEB,
                share_with_other_side=current_other)
            if date_created is not None:
                removeSecurityProxy(message).date_created = date_created

        message.markReviewed(reviewer, date_reviewed)

        return message

    def makeDivergedTranslationMessage(self, pofile=None, potmsgset=None,
                                       translator=None, reviewer=None,
                                       translations=None, date_created=None):
        """Create a diverged, current `TranslationMessage`."""
        if pofile is None:
            pofile = self.makePOFile('lt')
        if reviewer is None:
            reviewer = self.makePerson()

        message = self.makeSuggestion(
            pofile=pofile, potmsgset=potmsgset, translator=translator,
            translations=translations, date_created=date_created)
        return message.approveAsDiverged(pofile, reviewer)

    def makeTranslationImportQueueEntry(self, path=None, productseries=None,
                                        distroseries=None,
                                        sourcepackagename=None,
                                        potemplate=None, content=None,
                                        uploader=None, pofile=None,
                                        format=None, status=None,
                                        by_maintainer=False):
        """Create a `TranslationImportQueueEntry`."""
        if path is None:
            path = self.getUniqueString() + '.pot'

        for_distro = not (distroseries is None and sourcepackagename is None)
        for_project = productseries is not None
        has_template = (potemplate is not None)
        if has_template and not for_distro and not for_project:
            # Copy target from template.
            distroseries = potemplate.distroseries
            sourcepackagename = potemplate.sourcepackagename
            productseries = potemplate.productseries

        if sourcepackagename is None and distroseries is None:
            if productseries is None:
                productseries = self.makeProductSeries()
        else:
            if sourcepackagename is None:
                sourcepackagename = self.makeSourcePackageName()
            if distroseries is None:
                distroseries = self.makeDistroSeries()

        if uploader is None:
            uploader = self.makePerson()

        if content is None:
            content = self.getUniqueString()
        content_reference = getUtility(ILibraryFileAliasSet).create(
            name=os.path.basename(path), size=len(content),
            file=StringIO(content), contentType='text/plain')

        if format is None:
            format = TranslationFileFormat.PO

        if status is None:
            status = RosettaImportStatus.NEEDS_REVIEW

        return TranslationImportQueueEntry(
            path=path, productseries=productseries, distroseries=distroseries,
            sourcepackagename=sourcepackagename, importer=uploader,
            content=content_reference, status=status, format=format,
            by_maintainer=by_maintainer)

    def makeMailingList(self, team, owner):
        """Create a mailing list for the team."""
        team_list = getUtility(IMailingListSet).new(team, owner)
        team_list.startConstructing()
        team_list.transitionToStatus(MailingListStatus.ACTIVE)
        return team_list

    def makeTeamAndMailingList(
        self, team_name, owner_name,
        visibility=None,
        subscription_policy=TeamSubscriptionPolicy.OPEN):
        """Make a new active mailing list for the named team.

        :param team_name: The new team's name.
        :type team_name: string
        :param owner_name: The name of the team's owner.
        :type owner: string
        :param visibility: The team's visibility. If it's None, the default
            (public) will be used.
        :type visibility: `PersonVisibility`
        :param subscription_policy: The subscription policy of the team.
        :type subscription_policy: `TeamSubscriptionPolicy`
        :return: The new team and mailing list.
        :rtype: (`ITeam`, `IMailingList`)
        """
        owner = getUtility(IPersonSet).getByName(owner_name)
        display_name = SPACE.join(
            word.capitalize() for word in team_name.split('-'))
        team = getUtility(IPersonSet).getByName(team_name)
        if team is None:
            team = self.makeTeam(
                owner, displayname=display_name, name=team_name,
                visibility=visibility,
                subscription_policy=subscription_policy)
        team_list = self.makeMailingList(team, owner)
        return team, team_list

    def makeTeamWithMailingListSubscribers(self, team_name, super_team=None,
                                           auto_subscribe=True):
        """Create a team, mailing list, and subscribers.

        :param team_name: The name of the team to create.
        :param super_team: Make the team a member of the super_team.
        :param auto_subscribe: Automatically subscribe members to the
            mailing list.
        :return: A tuple of team and the member user.
        """
        team = self.makeTeam(name=team_name)
        member = self.makePerson()
        with celebrity_logged_in('admin'):
            if super_team is None:
                mailing_list = self.makeMailingList(team, team.teamowner)
            else:
                super_team.addMember(
                    team, reviewer=team.teamowner, force_team_add=True)
                mailing_list = super_team.mailing_list
            team.addMember(member, reviewer=team.teamowner)
            if auto_subscribe:
                mailing_list.subscribe(member)
        return team, member

    def makeMirrorProbeRecord(self, mirror):
        """Create a probe record for a mirror of a distribution."""
        log_file = StringIO()
        log_file.write("Fake probe, nothing useful here.")
        log_file.seek(0)

        library_alias = getUtility(ILibraryFileAliasSet).create(
            name='foo', size=len(log_file.getvalue()),
            file=log_file, contentType='text/plain')

        proberecord = mirror.newProbeRecord(library_alias)
        return proberecord

    def makeMirror(self, distribution, displayname=None, country=None,
                   http_url=None, ftp_url=None, rsync_url=None,
                   official_candidate=False):
        """Create a mirror for the distribution."""
        if displayname is None:
            displayname = self.getUniqueString("mirror")
        # If no URL is specified create an HTTP URL.
        if http_url is None and ftp_url is None and rsync_url is None:
            http_url = self.getUniqueURL()
        # If no country is given use Argentina.
        if country is None:
            country = getUtility(ICountrySet)['AR']

        mirror = distribution.newMirror(
            owner=distribution.owner,
            speed=MirrorSpeed.S256K,
            country=country,
            content=MirrorContent.ARCHIVE,
            displayname=displayname,
            description=None,
            http_base_url=http_url,
            ftp_base_url=ftp_url,
            rsync_base_url=rsync_url,
            official_candidate=official_candidate)
        return mirror

    def makeUniqueRFC822MsgId(self):
        """Make a unique RFC 822 message id.

        The created message id is guaranteed not to exist in the
        `Message` table already.
        """
        msg_id = make_msgid('launchpad')
        while Message.selectBy(rfc822msgid=msg_id).count() > 0:
            msg_id = make_msgid('launchpad')
        return msg_id

    def makeSourcePackageName(self, name=None):
        """Make an `ISourcePackageName`."""
        if name is None:
            name = self.getUniqueString()
        return getUtility(ISourcePackageNameSet).new(name)

    def getOrMakeSourcePackageName(self, name=None):
        """Get an existing`ISourcePackageName` or make a new one.

        This method encapsulates getOrCreateByName so that tests can be kept
        free of the getUtility(ISourcePackageNameSet) noise.
        """
        if name is None:
            return self.makeSourcePackageName()
        return getUtility(ISourcePackageNameSet).getOrCreateByName(name)

    def makeSourcePackage(self, sourcepackagename=None, distroseries=None):
        """Make an `ISourcePackage`."""
        # Make sure we have a real sourcepackagename object.
        if (sourcepackagename is None or
            isinstance(sourcepackagename, basestring)):
            sourcepackagename = self.getOrMakeSourcePackageName(
                sourcepackagename)
        if distroseries is None:
            distroseries = self.makeDistroRelease()
        return distroseries.getSourcePackage(sourcepackagename)

    def getAnySourcePackageUrgency(self):
        return SourcePackageUrgency.MEDIUM

    def makePackageUpload(self, distroseries=None, archive=None,
                          pocket=None, changes_filename=None,
                          changes_file_content=None,
                          signing_key=None, status=None):
        if archive is None:
            archive = self.makeArchive()
        if distroseries is None:
            distroseries = self.makeDistroSeries(
                distribution=archive.distribution)
        if changes_filename is None:
            changes_filename = self.getUniqueString("changesfilename")
        if changes_file_content is None:
            changes_file_content = self.getUniqueString("changesfilecontent")
        if pocket is None:
            pocket = PackagePublishingPocket.RELEASE
        package_upload = distroseries.createQueueEntry(
            pocket, changes_filename, changes_file_content, archive,
            signing_key=signing_key)
        if status is not None:
            naked_package_upload = removeSecurityProxy(package_upload)
            status_changers = {
                PackageUploadStatus.DONE: naked_package_upload.setDone,
                PackageUploadStatus.ACCEPTED:
                    naked_package_upload.setAccepted,
                }
            status_changers[status]()
        return package_upload

    def makeSourcePackageRelease(self, archive=None, sourcepackagename=None,
                                 distroseries=None, maintainer=None,
                                 creator=None, component=None,
                                 section_name=None, urgency=None,
                                 version=None, builddepends=None,
                                 builddependsindep=None,
                                 build_conflicts=None,
                                 build_conflicts_indep=None,
                                 architecturehintlist='all',
                                 dsc_maintainer_rfc822=None,
                                 dsc_standards_version='3.6.2',
                                 dsc_format='1.0', dsc_binaries='foo-bin',
                                 date_uploaded=UTC_NOW,
                                 source_package_recipe_build=None,
                                 dscsigningkey=None,
                                 user_defined_fields=None,
                                 changelog_entry=None,
                                 homepage=None):
        """Make a `SourcePackageRelease`."""
        if distroseries is None:
            if source_package_recipe_build is not None:
                distroseries = source_package_recipe_build.distroseries
            else:
                if archive is None:
                    distribution = None
                else:
                    distribution = archive.distribution
                distroseries = self.makeDistroRelease(
                    distribution=distribution)

        if archive is None:
            archive = self.makeArchive(
                distribution=distroseries.distribution,
                purpose=ArchivePurpose.PRIMARY)

        if sourcepackagename is None:
            sourcepackagename = self.makeSourcePackageName()

        if component is None:
            component = self.makeComponent()

        if urgency is None:
            urgency = self.getAnySourcePackageUrgency()

        section = self.makeSection(name=section_name)

        if maintainer is None:
            maintainer = self.makePerson()

        if dsc_maintainer_rfc822 is None:
            dsc_maintainer_rfc822 = '%s <%s>' % (
                maintainer.displayname,
                removeSecurityProxy(maintainer).preferredemail.email)

        if creator is None:
            creator = self.makePerson()

        if version is None:
            version = unicode(self.getUniqueInteger()) + 'version'

        return distroseries.createUploadedSourcePackageRelease(
            sourcepackagename=sourcepackagename,
            maintainer=maintainer,
            creator=creator,
            component=component,
            section=section,
            urgency=urgency,
            version=version,
            builddepends=builddepends,
            builddependsindep=builddependsindep,
            build_conflicts=build_conflicts,
            build_conflicts_indep=build_conflicts_indep,
            architecturehintlist=architecturehintlist,
            changelog=None,
            changelog_entry=changelog_entry,
            dsc=None,
            copyright=self.getUniqueString(),
            dscsigningkey=dscsigningkey,
            dsc_maintainer_rfc822=dsc_maintainer_rfc822,
            dsc_standards_version=dsc_standards_version,
            dsc_format=dsc_format,
            dsc_binaries=dsc_binaries,
            archive=archive,
            dateuploaded=date_uploaded,
            source_package_recipe_build=source_package_recipe_build,
            user_defined_fields=user_defined_fields,
            homepage=homepage)

    def makeSourcePackageReleaseFile(self, sourcepackagerelease=None,
                                     library_file=None, filetype=None):
        if sourcepackagerelease is None:
            sourcepackagerelease = self.makeSourcePackageRelease()
        if library_file is None:
            library_file = self.makeLibraryFileAlias()
        if filetype is None:
            filetype = SourcePackageFileType.DSC
        return ProxyFactory(
            SourcePackageReleaseFile(
                sourcepackagerelease=sourcepackagerelease,
                libraryfile=library_file, filetype=filetype))

    def makeBinaryPackageBuild(self, source_package_release=None,
            distroarchseries=None, archive=None, builder=None,
            status=None, pocket=None, date_created=None, processor=None):
        """Create a BinaryPackageBuild.

        If archive is not supplied, the source_package_release is used
        to determine archive.
        :param source_package_release: The SourcePackageRelease this binary
            build uses as its source.
        :param distroarchseries: The DistroArchSeries to use.
        :param archive: The Archive to use.
        :param builder: An optional builder to assign.
        :param status: The BuildStatus for the build.
        """
        if archive is None:
            if source_package_release is None:
                archive = self.makeArchive()
            else:
                archive = source_package_release.upload_archive
        if processor is None:
            processor = self.makeProcessor()
        if distroarchseries is None:
            if source_package_release is not None:
                distroseries = source_package_release.upload_distroseries
            else:
                distroseries = self.makeDistroSeries()
            distroarchseries = self.makeDistroArchSeries(
                distroseries=distroseries,
                processorfamily=processor.family)
        if pocket is None:
            pocket = PackagePublishingPocket.RELEASE
        if source_package_release is None:
            multiverse = self.makeComponent(name='multiverse')
            source_package_release = self.makeSourcePackageRelease(
                archive, component=multiverse,
                distroseries=distroarchseries.distroseries)
            self.makeSourcePackagePublishingHistory(
                distroseries=source_package_release.upload_distroseries,
                archive=archive, sourcepackagerelease=source_package_release,
                pocket=pocket)
        if status is None:
            status = BuildStatus.NEEDSBUILD
        if date_created is None:
            date_created = self.getUniqueDate()
        binary_package_build = getUtility(IBinaryPackageBuildSet).new(
            source_package_release=source_package_release,
            processor=processor,
            distro_arch_series=distroarchseries,
            status=status,
            archive=archive,
            pocket=pocket,
            date_created=date_created)
        naked_build = removeSecurityProxy(binary_package_build)
        naked_build.builder = builder
        IStore(binary_package_build).flush()
        return binary_package_build

    def makeSourcePackagePublishingHistory(self, sourcepackagename=None,
                                           distroseries=None, maintainer=None,
                                           creator=None, component=None,
                                           section_name=None,
                                           urgency=None, version=None,
                                           archive=None,
                                           builddepends=None,
                                           builddependsindep=None,
                                           build_conflicts=None,
                                           build_conflicts_indep=None,
                                           architecturehintlist='all',
                                           dateremoved=None,
                                           date_uploaded=UTC_NOW,
                                           pocket=None,
                                           status=None,
                                           scheduleddeletiondate=None,
                                           dsc_standards_version='3.6.2',
                                           dsc_format='1.0',
                                           dsc_binaries='foo-bin',
                                           sourcepackagerelease=None,
                                           ancestor=None,
                                           ):
        """Make a `SourcePackagePublishingHistory`."""
        if distroseries is None:
            if archive is None:
                distribution = None
            else:
                distribution = archive.distribution
            distroseries = self.makeDistroRelease(distribution=distribution)

        if archive is None:
            archive = self.makeArchive(
                distribution=distroseries.distribution,
                purpose=ArchivePurpose.PRIMARY)

        if pocket is None:
            pocket = self.getAnyPocket()

        if status is None:
            status = PackagePublishingStatus.PENDING

        if sourcepackagerelease is None:
            sourcepackagerelease = self.makeSourcePackageRelease(
                archive=archive,
                sourcepackagename=sourcepackagename,
                distroseries=distroseries,
                maintainer=maintainer,
                creator=creator, component=component,
                section_name=section_name,
                urgency=urgency,
                version=version,
                builddepends=builddepends,
                builddependsindep=builddependsindep,
                build_conflicts=build_conflicts,
                build_conflicts_indep=build_conflicts_indep,
                architecturehintlist=architecturehintlist,
                dsc_standards_version=dsc_standards_version,
                dsc_format=dsc_format,
                dsc_binaries=dsc_binaries,
                date_uploaded=date_uploaded)

        spph = getUtility(IPublishingSet).newSourcePublication(
            archive, sourcepackagerelease, distroseries,
            sourcepackagerelease.component, sourcepackagerelease.section,
            pocket, ancestor)

        naked_spph = removeSecurityProxy(spph)
        naked_spph.status = status
        naked_spph.datecreated = date_uploaded
        naked_spph.dateremoved = dateremoved
        naked_spph.scheduleddeletiondate = scheduleddeletiondate
        if status == PackagePublishingStatus.PUBLISHED:
            naked_spph.datepublished = UTC_NOW
        return spph

    def makeBinaryPackagePublishingHistory(self, binarypackagerelease=None,
                                           distroarchseries=None,
                                           component=None, section_name=None,
                                           priority=None, status=None,
                                           scheduleddeletiondate=None,
                                           dateremoved=None,
                                           pocket=None, archive=None):
        """Make a `BinaryPackagePublishingHistory`."""
        if distroarchseries is None:
            if archive is None:
                distribution = None
            else:
                distribution = archive.distribution
            distroseries = self.makeDistroSeries(distribution=distribution)
            distroarchseries = self.makeDistroArchSeries(
                distroseries=distroseries)

        if archive is None:
            archive = self.makeArchive(
                distribution=distroarchseries.distroseries.distribution,
                purpose=ArchivePurpose.PRIMARY)

        if pocket is None:
            pocket = self.getAnyPocket()

        if status is None:
            status = PackagePublishingStatus.PENDING

        if priority is None:
            priority = PackagePublishingPriority.OPTIONAL

        if binarypackagerelease is None:
            # Create a new BinaryPackageBuild and BinaryPackageRelease
            # in the same archive and suite.
            binarypackagebuild = self.makeBinaryPackageBuild(
                archive=archive, distroarchseries=distroarchseries,
                pocket=pocket)
            binarypackagerelease = self.makeBinaryPackageRelease(
                build=binarypackagebuild,
                component=component,
                section_name=section_name,
                priority=priority)

        bpph = getUtility(IPublishingSet).newBinaryPublication(
            archive, binarypackagerelease, distroarchseries,
            binarypackagerelease.component, binarypackagerelease.section,
            priority, pocket)
        naked_bpph = removeSecurityProxy(bpph)
        naked_bpph.status = status
        naked_bpph.dateremoved = dateremoved
        naked_bpph.scheduleddeletiondate = scheduleddeletiondate
        naked_bpph.priority = priority
        if status == PackagePublishingStatus.PUBLISHED:
            naked_bpph.datepublished = UTC_NOW
        return bpph

    def makeBinaryPackageName(self, name=None):
        """Make an `IBinaryPackageName`."""
        if name is None:
            name = self.getUniqueString("binarypackage")
        return getUtility(IBinaryPackageNameSet).new(name)

    def getOrMakeBinaryPackageName(self, name=None):
        """Get an existing `IBinaryPackageName` or make a new one.

        This method encapsulates getOrCreateByName so that tests can be kept
        free of the getUtility(IBinaryPackageNameSet) noise.
        """
        if name is None:
            return self.makeBinaryPackageName()
        return getUtility(IBinaryPackageNameSet).getOrCreateByName(name)

    def makeBinaryPackageFile(self, binarypackagerelease=None,
                              library_file=None, filetype=None):
        if binarypackagerelease is None:
            binarypackagerelease = self.makeBinaryPackageRelease()
        if library_file is None:
            library_file = self.makeLibraryFileAlias()
        if filetype is None:
            filetype = BinaryPackageFileType.DEB
        return ProxyFactory(BinaryPackageFile(
            binarypackagerelease=binarypackagerelease,
            libraryfile=library_file, filetype=filetype))

    def makeBinaryPackageRelease(self, binarypackagename=None,
                                 version=None, build=None,
                                 binpackageformat=None, component=None,
                                 section_name=None, priority=None,
                                 architecturespecific=False,
                                 summary=None, description=None,
                                 shlibdeps=None, depends=None,
                                 recommends=None, suggests=None,
                                 conflicts=None, replaces=None,
                                 provides=None, pre_depends=None,
                                 enhances=None, breaks=None,
                                 essential=False, installed_size=None,
                                 date_created=None, debug_package=None,
                                 homepage=None):
        """Make a `BinaryPackageRelease`."""
        if build is None:
            build = self.makeBinaryPackageBuild()
        if binarypackagename is None:
            binarypackagename = self.makeBinaryPackageName()
        if version is None:
            version = build.source_package_release.version
        if binpackageformat is None:
            binpackageformat = BinaryPackageFormat.DEB
        if component is None:
            component = build.source_package_release.component
        section = build.source_package_release.section
        if priority is None:
            priority = PackagePublishingPriority.OPTIONAL
        if summary is None:
            summary = self.getUniqueString("summary")
        if description is None:
            description = self.getUniqueString("description")
        if installed_size is None:
            installed_size = self.getUniqueInteger()
        bpr = build.createBinaryPackageRelease(
                binarypackagename=binarypackagename, version=version,
                binpackageformat=binpackageformat,
                component=component, section=section, priority=priority,
                summary=summary, description=description,
                architecturespecific=architecturespecific,
                shlibdeps=shlibdeps, depends=depends, recommends=recommends,
                suggests=suggests, conflicts=conflicts, replaces=replaces,
                provides=provides, pre_depends=pre_depends,
                enhances=enhances, breaks=breaks, essential=essential,
                installedsize=installed_size, debug_package=debug_package,
                homepage=homepage)
        if date_created is not None:
            removeSecurityProxy(bpr).datecreated = date_created
        return bpr

    def makeSection(self, name=None):
        """Make a `Section`."""
        if name is None:
            name = self.getUniqueString('section')
        return getUtility(ISectionSet).ensure(name)

    def makePackageset(self, name=None, description=None, owner=None,
                       packages=(), distroseries=None):
        """Make an `IPackageset`."""
        if name is None:
            name = self.getUniqueString(u'package-set-name')
        if description is None:
            description = self.getUniqueString(u'package-set-description')
        if owner is None:
            person = self.getUniqueString(u'package-set-owner')
            owner = self.makePerson(name=person)
        techboard = getUtility(ILaunchpadCelebrities).ubuntu_techboard
        ps_set = getUtility(IPackagesetSet)
        package_set = run_with_login(
            techboard.teamowner,
            lambda: ps_set.new(name, description, owner, distroseries))
        run_with_login(owner, lambda: package_set.add(packages))
        return package_set

    def getAnyPocket(self):
        return PackagePublishingPocket.BACKPORTS

    def makeSuiteSourcePackage(self, distroseries=None,
                               sourcepackagename=None, pocket=None):
        if distroseries is None:
            distroseries = self.makeDistroRelease()
        if pocket is None:
            pocket = self.getAnyPocket()
        # Make sure we have a real sourcepackagename object.
        if (sourcepackagename is None or
            isinstance(sourcepackagename, basestring)):
            sourcepackagename = self.getOrMakeSourcePackageName(
                sourcepackagename)
        return ProxyFactory(
            SuiteSourcePackage(distroseries, pocket, sourcepackagename))

    def makeDistributionSourcePackage(self, sourcepackagename=None,
                                      distribution=None, with_db=False):
        # Make sure we have a real sourcepackagename object.
        if (sourcepackagename is None or
            isinstance(sourcepackagename, basestring)):
            sourcepackagename = self.getOrMakeSourcePackageName(
                sourcepackagename)
        if distribution is None:
            distribution = self.makeDistribution()
        package = distribution.getSourcePackage(sourcepackagename)
        if with_db:
            # Create an instance with a database record, that is normally
            # done by secondary process.
            removeSecurityProxy(package)._new(
                distribution, sourcepackagename, False)
        return package

    def makeEmailMessage(self, body=None, sender=None, to=None,
                         attachments=None, encode_attachments=False):
        """Make an email message with possible attachments.

        :param attachments: Should be an interable of tuples containing
           (filename, content-type, payload)
        """
        if sender is None:
            sender = self.makePerson()
        if body is None:
            body = self.getUniqueString('body')
        if to is None:
            to = self.getUniqueEmailAddress()

        msg = MIMEMultipart()
        msg['Message-Id'] = make_msgid('launchpad')
        msg['Date'] = formatdate()
        msg['To'] = to
        msg['From'] = removeSecurityProxy(sender).preferredemail.email
        msg['Subject'] = 'Sample'

        if attachments is None:
            msg.set_payload(body)
        else:
            msg.attach(MIMEText(body))
            for filename, content_type, payload in attachments:
                attachment = EmailMessage()
                attachment.set_payload(payload)
                attachment['Content-Type'] = content_type
                attachment['Content-Disposition'] = (
                    'attachment; filename="%s"' % filename)
                if encode_attachments:
                    encode_base64(attachment)
                msg.attach(attachment)
        return msg

    def makeBundleMergeDirectiveEmail(self, source_branch, target_branch,
                                      signing_context=None, sender=None):
        """Create a merge directive email from two bzr branches.

        :param source_branch: The source branch for the merge directive.
        :param target_branch: The target branch for the merge directive.
        :param signing_context: A GPGSigningContext instance containing the
            gpg key to sign with.  If None, the message is unsigned.  The
            context also contains the password and gpg signing mode.
        :param sender: The `Person` that is sending the email.
        """
        md = MergeDirective2.from_objects(
            source_branch.repository, source_branch.last_revision(),
            public_branch=source_branch.get_public_branch(),
            target_branch=target_branch.getInternalBzrUrl(),
            local_target_branch=target_branch.getInternalBzrUrl(), time=0,
            timezone=0)
        email = None
        if sender is not None:
            email = removeSecurityProxy(sender).preferredemail.email
        return self.makeSignedMessage(
            body='My body', subject='My subject',
            attachment_contents=''.join(md.to_lines()),
            signing_context=signing_context, email_address=email)

    def makeMergeDirective(self, source_branch=None, target_branch=None,
        source_branch_url=None, target_branch_url=None):
        """Return a bzr merge directive object.

        :param source_branch: The source database branch in the merge
            directive.
        :param target_branch: The target database branch in the merge
            directive.
        :param source_branch_url: The URL of the source for the merge
            directive.  Overrides source_branch.
        :param target_branch_url: The URL of the target for the merge
            directive.  Overrides target_branch.
        """
        from bzrlib.merge_directive import MergeDirective2
        if source_branch_url is not None:
            assert source_branch is None
        else:
            if source_branch is None:
                source_branch = self.makeAnyBranch()
            source_branch_url = (
                config.codehosting.supermirror_root +
                source_branch.unique_name)
        if target_branch_url is not None:
            assert target_branch is None
        else:
            if target_branch is None:
                target_branch = self.makeAnyBranch()
            target_branch_url = (
                config.codehosting.supermirror_root +
                target_branch.unique_name)
        return MergeDirective2(
            'revid', 'sha', 0, 0, target_branch_url,
            source_branch=source_branch_url, base_revision_id='base-revid',
            patch='')

    def makeMergeDirectiveEmail(self, body='Hi!\n', signing_context=None):
        """Create an email with a merge directive attached.

        :param body: The message body to use for the email.
        :param signing_context: A GPGSigningContext instance containing the
            gpg key to sign with.  If None, the message is unsigned.  The
            context also contains the password and gpg signing mode.
        :return: message, file_alias, source_branch, target_branch
        """
        target_branch = self.makeProductBranch()
        source_branch = self.makeProductBranch(
            product=target_branch.product)
        md = self.makeMergeDirective(source_branch, target_branch)
        message = self.makeSignedMessage(body=body,
            subject='My subject', attachment_contents=''.join(md.to_lines()),
            signing_context=signing_context)
        message_string = message.as_string()
        file_alias = getUtility(ILibraryFileAliasSet).create(
            '*', len(message_string), StringIO(message_string), '*')
        return message, file_alias, source_branch, target_branch

    def makeHWSubmission(self, date_created=None, submission_key=None,
                         emailaddress=u'test@canonical.com',
                         distroarchseries=None, private=False,
                         contactable=False, system=None,
                         submission_data=None):
        """Create a new HWSubmission."""
        if date_created is None:
            date_created = datetime.now(pytz.UTC)
        if submission_key is None:
            submission_key = self.getUniqueString('submission-key')
        if distroarchseries is None:
            distroarchseries = self.makeDistroArchSeries()
        if system is None:
            system = self.getUniqueString('system-fingerprint')
        if submission_data is None:
            sample_data_path = os.path.join(
                config.root, 'lib', 'canonical', 'launchpad', 'scripts',
                'tests', 'simple_valid_hwdb_submission.xml')
            submission_data = open(sample_data_path).read()
        filename = self.getUniqueString('submission-file')
        filesize = len(submission_data)
        raw_submission = StringIO(submission_data)
        format = HWSubmissionFormat.VERSION_1
        submission_set = getUtility(IHWSubmissionSet)

        return submission_set.createSubmission(
            date_created, format, private, contactable,
            submission_key, emailaddress, distroarchseries,
            raw_submission, filename, filesize, system)

    def makeHWSubmissionDevice(self, submission, device, driver, parent,
                               hal_device_id):
        """Create a new HWSubmissionDevice."""
        device_driver_link_set = getUtility(IHWDeviceDriverLinkSet)
        device_driver_link = device_driver_link_set.getOrCreate(
            device, driver)
        return getUtility(IHWSubmissionDeviceSet).create(
            device_driver_link, submission, parent, hal_device_id)

    def makeSSHKey(self, person=None):
        """Create a new SSHKey."""
        if person is None:
            person = self.makePerson()
        public_key = "ssh-rsa %s %s" % (
            self.getUniqueString(), self.getUniqueString())
        return getUtility(ISSHKeySet).new(person, public_key)

    def makeBlob(self, blob=None, expires=None):
        """Create a new TemporaryFileStorage BLOB."""
        if blob is None:
            blob = self.getUniqueString()
        new_uuid = getUtility(ITemporaryStorageManager).new(blob, expires)

        return getUtility(ITemporaryStorageManager).fetch(new_uuid)

    def makeLaunchpadService(self, person=None):
        if person is None:
            person = self.makePerson()
        from canonical.testing import BaseLayer
        launchpad = launchpadlib_for("test", person,
            service_root=BaseLayer.appserver_root_url("api"))
        login_person(person)
        return launchpad

    def makePackageDiff(self, from_source=None, to_source=None,
                        requester=None, status=None, date_fulfilled=None,
                        diff_content=None, diff_filename=None):
        """Create a new `PackageDiff`."""
        if from_source is None:
            from_source = self.makeSourcePackageRelease()
        if to_source is None:
            to_source = self.makeSourcePackageRelease()
        if requester is None:
            requester = self.makePerson()
        if status is None:
            status = PackageDiffStatus.COMPLETED
        if date_fulfilled is None:
            date_fulfilled = UTC_NOW
        if diff_content is None:
            diff_content = self.getUniqueString("packagediff")
        lfa = self.makeLibraryFileAlias(
            filename=diff_filename, content=diff_content)
        return ProxyFactory(
            PackageDiff(
                requester=requester, from_source=from_source,
                to_source=to_source, date_fulfilled=date_fulfilled,
                status=status, diff_content=lfa))

    # Factory methods for OAuth tokens.
    def makeOAuthConsumer(self, key=None, secret=None):
        if key is None:
            key = self.getUniqueString("oauthconsumerkey")
        if secret is None:
            secret = ''
        return getUtility(IOAuthConsumerSet).new(key, secret)

    def makeOAuthRequestToken(self, consumer=None, date_created=None,
                              reviewed_by=None,
                              access_level=OAuthPermission.READ_PUBLIC):
        """Create a (possibly reviewed) OAuth request token."""
        if consumer is None:
            consumer = self.makeOAuthConsumer()
        token = consumer.newRequestToken()

        if reviewed_by is not None:
            # Review the token before modifying the date_created,
            # since the date_created can be used to simulate an
            # expired token.
            token.review(reviewed_by, access_level)

        if date_created is not None:
            unwrapped_token = removeSecurityProxy(token)
            unwrapped_token.date_created = date_created
        return token

    def makeOAuthAccessToken(self, consumer=None, owner=None,
                             access_level=OAuthPermission.READ_PUBLIC):
        """Create an OAuth access token."""
        if owner is None:
            owner = self.makePerson()
        request_token = self.makeOAuthRequestToken(
            consumer, reviewed_by=owner, access_level=access_level)
        return request_token.createAccessToken()

    def makeCVE(self, sequence, description=None,
                cvestate=CveStatus.CANDIDATE):
        """Create a new CVE record."""
        if description is None:
            description = self.getUniqueString()
        return getUtility(ICveSet).new(sequence, description, cvestate)


# Some factory methods return simple Python types. We don't add
# security wrappers for them, as well as for objects created by
# other Python libraries.
unwrapped_types = frozenset((
        BaseRecipeBranch,
        DSCFile,
        InstanceType,
        MergeDirective2,
        Message,
        datetime,
        int,
        str,
        unicode,
        ))


def is_security_proxied_or_harmless(obj):
    """Check that the object is security wrapped or a harmless object."""
    if obj is None:
        return True
    if builtin_isinstance(obj, Proxy):
        return True
    if type(obj) in unwrapped_types:
        return True
    if isSequenceType(obj) or isinstance(obj, (set, frozenset)):
        return all(
            is_security_proxied_or_harmless(element)
            for element in obj)
    if isMappingType(obj):
        return all(
            (is_security_proxied_or_harmless(key) and
             is_security_proxied_or_harmless(obj[key]))
            for key in obj)
    return False


class UnproxiedFactoryMethodWarning(UserWarning):
    """Raised when someone calls an unproxied factory method."""

    def __init__(self, method_name):
        super(UnproxiedFactoryMethodWarning, self).__init__(
            "PLEASE FIX: LaunchpadObjectFactory.%s returns an "
            "unproxied object." % (method_name, ))


class ShouldThisBeUsingRemoveSecurityProxy(UserWarning):
    """Raised when there is a potentially bad call to removeSecurityProxy."""

    def __init__(self, obj):
        message = (
            "removeSecurityProxy(%r) called. Is this correct? "
            "Either call it directly or fix the test." % obj)
        super(ShouldThisBeUsingRemoveSecurityProxy, self).__init__(message)


class LaunchpadObjectFactory:
    """A wrapper around `BareLaunchpadObjectFactory`.

    Ensure that each object created by a `BareLaunchpadObjectFactory` method
    is either of a simple Python type or is security proxied.

    A warning message is printed to stderr if a factory method creates
    an object without a security proxy.

    Whereever you see such a warning: fix it!
    """

    def __init__(self):
        self._factory = BareLaunchpadObjectFactory()

    def __getattr__(self, name):
        attr = getattr(self._factory, name)
        if os.environ.get('LP_PROXY_WARNINGS') == '1' and callable(attr):

            def guarded_method(*args, **kw):
                result = attr(*args, **kw)
                if not is_security_proxied_or_harmless(result):
                    warnings.warn(
                        UnproxiedFactoryMethodWarning(name), stacklevel=1)
                return result
            return guarded_method
        else:
            return attr


def remove_security_proxy_and_shout_at_engineer(obj):
    """Remove an object's security proxy and print a warning.

    A number of LaunchpadObjectFactory methods returned objects without
    a security proxy. This is now no longer possible, but a number of
    tests rely on unrestricted access to object attributes.

    This function should only be used in legacy tests which fail because
    they expect unproxied objects.
    """
    if os.environ.get('LP_PROXY_WARNINGS') == '1':
        warnings.warn(ShouldThisBeUsingRemoveSecurityProxy(obj), stacklevel=2)
    return removeSecurityProxy(obj)<|MERGE_RESOLUTION|>--- conflicted
+++ resolved
@@ -2845,7 +2845,7 @@
         assert None in (side, pofile), (
             'Cannot specify both side and pofile.')
         link_potmsgset_with_potemplate = (
-            pofile is None or potmsgset is None)
+            (pofile is None and potemplate is None) or potmsgset is None)
         if pofile is None:
             pofile = self.makePOFile(
                 language=language, side=side, potemplate=potemplate)
@@ -2854,8 +2854,7 @@
                 'Cannot specify both pofile and potemplate')
         potemplate = pofile.potemplate
         if potmsgset is None:
-<<<<<<< HEAD
-            potmsgset = self.makePOTMsgSet(pofile.potemplate, sequence=1)
+            potmsgset = self.makePOTMsgSet(potemplate)
         if link_potmsgset_with_potemplate:
             # If we have a new pofile or a new potmsgset, we must link
             # the potmsgset to the pofile's potemplate.
@@ -2869,9 +2868,6 @@
                 TranslationTemplateItem.potmsgset == potmsgset,
                 TranslationTemplateItem.potemplate == pofile.potemplate).any()
             assert tti_for_message_in_template is not None
-=======
-            potmsgset = self.makePOTMsgSet(potemplate)
->>>>>>> 908dcb2c
         if translator is None:
             translator = self.makePerson()
         if reviewer is None:
