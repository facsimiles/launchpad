# -*- coding: utf-8 -*-
# NOTE: The first line above must stay first; do not move the copyright
# notice to the top.  See http://www.python.org/dev/peps/pep-0263/.
#
# Copyright 2009-2012 Canonical Ltd.  This software is licensed under the
# GNU Affero General Public License version 3 (see the file LICENSE).

# pylint: disable-msg=F0401

"""Testing infrastructure for the Launchpad application.

This module should not contain tests (but it should be tested).
"""

__metaclass__ = type
__all__ = [
    'GPGSigningContext',
    'is_security_proxied_or_harmless',
    'LaunchpadObjectFactory',
    'ObjectFactory',
    'remove_security_proxy_and_shout_at_engineer',
    ]

from contextlib import nested
from datetime import (
    datetime,
    timedelta,
    )
from email.encoders import encode_base64
from email.message import Message as EmailMessage
from email.mime.multipart import MIMEMultipart
from email.mime.text import MIMEText
from email.utils import (
    formatdate,
    make_msgid,
    )
from itertools import count
from operator import (
    isMappingType,
    isSequenceType,
    )
import os
from StringIO import StringIO
import sys
from textwrap import dedent
from types import InstanceType
import warnings

from bzrlib.merge_directive import MergeDirective2
from bzrlib.plugins.builder.recipe import BaseRecipeBranch
from bzrlib.revision import Revision as BzrRevision
import pytz
from pytz import UTC
import simplejson
import transaction
from twisted.python.util import mergeFunctionMetadata
from zope.component import (
    ComponentLookupError,
    getUtility,
    )
from zope.security.proxy import (
    builtin_isinstance,
    Proxy,
    ProxyFactory,
    removeSecurityProxy,
    )

from lp.app.enums import ServiceUsage
from lp.app.interfaces.launchpad import ILaunchpadCelebrities
from lp.archivepublisher.interfaces.publisherconfig import IPublisherConfigSet
from lp.archiveuploader.dscfile import DSCFile
from lp.archiveuploader.uploadpolicy import BuildDaemonUploadPolicy
from lp.blueprints.enums import (
    NewSpecificationDefinitionStatus,
    SpecificationDefinitionStatus,
    SpecificationPriority,
    SpecificationWorkItemStatus,
    )
from lp.blueprints.interfaces.specification import ISpecificationSet
from lp.blueprints.interfaces.sprint import ISprintSet
from lp.bugs.interfaces.bug import (
    CreateBugParams,
    IBugSet,
    )
from lp.bugs.interfaces.bugtarget import ISeriesBugTarget
from lp.bugs.interfaces.bugtask import BugTaskStatus
from lp.bugs.interfaces.bugtracker import (
    BugTrackerType,
    IBugTrackerSet,
    )
from lp.bugs.interfaces.bugwatch import IBugWatchSet
from lp.bugs.interfaces.cve import (
    CveStatus,
    ICveSet,
    )
from lp.buildmaster.enums import (
    BuildFarmJobType,
    BuildStatus,
    )
from lp.buildmaster.interfaces.builder import IBuilderSet
from lp.buildmaster.model.buildqueue import BuildQueue
from lp.code.enums import (
    BranchMergeProposalStatus,
    BranchSubscriptionNotificationLevel,
    BranchType,
    CodeImportMachineState,
    CodeImportResultStatus,
    CodeImportReviewStatus,
    CodeReviewNotificationLevel,
    RevisionControlSystems,
    )
from lp.code.errors import UnknownBranchTypeError
from lp.code.interfaces.branchmergequeue import IBranchMergeQueueSource
from lp.code.interfaces.branchnamespace import get_branch_namespace
from lp.code.interfaces.branchtarget import IBranchTarget
from lp.code.interfaces.codeimport import ICodeImportSet
from lp.code.interfaces.codeimportevent import ICodeImportEventSet
from lp.code.interfaces.codeimportmachine import ICodeImportMachineSet
from lp.code.interfaces.codeimportresult import ICodeImportResultSet
from lp.code.interfaces.linkedbranch import ICanHasLinkedBranch
from lp.code.interfaces.revision import IRevisionSet
from lp.code.interfaces.sourcepackagerecipe import (
    ISourcePackageRecipeSource,
    MINIMAL_RECIPE_TEXT,
    )
from lp.code.interfaces.sourcepackagerecipebuild import (
    ISourcePackageRecipeBuildSource,
    )
from lp.code.model.diff import (
    Diff,
    PreviewDiff,
    )
from lp.code.model.recipebuild import RecipeBuildRecord
from lp.codehosting.codeimport.worker import CodeImportSourceDetails
from lp.hardwaredb.interfaces.hwdb import (
    HWSubmissionFormat,
    IHWDeviceDriverLinkSet,
    IHWSubmissionDeviceSet,
    IHWSubmissionSet,
    )
from lp.registry.enums import (
    DistroSeriesDifferenceStatus,
    DistroSeriesDifferenceType,
    InformationType,
    )
from lp.registry.interfaces.accesspolicy import (
    IAccessArtifactGrantSource,
    IAccessArtifactSource,
    IAccessPolicyArtifactSource,
    IAccessPolicyGrantSource,
    IAccessPolicySource,
    )
from lp.registry.interfaces.distribution import (
    IDistribution,
    IDistributionSet,
    )
from lp.registry.interfaces.distributionmirror import (
    MirrorContent,
    MirrorSpeed,
    )
from lp.registry.interfaces.distributionsourcepackage import (
    IDistributionSourcePackage,
    )
from lp.registry.interfaces.distroseries import IDistroSeries
from lp.registry.interfaces.distroseriesdifference import (
    IDistroSeriesDifferenceSource,
    )
from lp.registry.interfaces.distroseriesdifferencecomment import (
    IDistroSeriesDifferenceCommentSource,
    )
from lp.registry.interfaces.distroseriesparent import IDistroSeriesParentSet
from lp.registry.interfaces.gpg import (
    GPGKeyAlgorithm,
    IGPGKeySet,
    )
from lp.registry.interfaces.mailinglist import (
    IMailingListSet,
    MailingListStatus,
    )
from lp.registry.interfaces.mailinglistsubscription import (
    MailingListAutoSubscribePolicy,
    )
from lp.registry.interfaces.packaging import (
    IPackagingUtil,
    PackagingType,
    )
from lp.registry.interfaces.person import (
    IPerson,
    IPersonSet,
    PersonCreationRationale,
    TeamSubscriptionPolicy,
    )
from lp.registry.interfaces.pocket import PackagePublishingPocket
from lp.registry.interfaces.poll import (
    IPollSet,
    PollAlgorithm,
    PollSecrecy,
    )
from lp.registry.interfaces.product import (
    IProduct,
    IProductSet,
    License,
    )
from lp.registry.interfaces.productseries import IProductSeries
from lp.registry.interfaces.projectgroup import IProjectGroupSet
from lp.registry.interfaces.series import SeriesStatus
from lp.registry.interfaces.sourcepackage import (
    ISourcePackage,
    SourcePackageFileType,
    SourcePackageUrgency,
    )
from lp.registry.interfaces.sourcepackagename import ISourcePackageNameSet
from lp.registry.interfaces.ssh import ISSHKeySet
from lp.registry.model.commercialsubscription import CommercialSubscription
from lp.registry.model.milestone import Milestone
from lp.registry.model.suitesourcepackage import SuiteSourcePackage
from lp.services.config import config
from lp.services.database.constants import (
    DEFAULT,
    UTC_NOW,
    )
from lp.services.database.lpstorm import (
    IMasterStore,
    IStore,
    )
from lp.services.database.sqlbase import flush_database_updates
from lp.services.gpg.interfaces import IGPGHandler
from lp.services.identity.interfaces.account import (
    AccountCreationRationale,
    AccountStatus,
    IAccountSet,
    )
from lp.services.identity.interfaces.emailaddress import (
    EmailAddressStatus,
    IEmailAddressSet,
    )
from lp.services.identity.model.account import Account
from lp.services.job.interfaces.job import SuspendJobException
from lp.services.librarian.interfaces import ILibraryFileAliasSet
from lp.services.log.logger import BufferLogger
from lp.services.mail.signedmessage import SignedMessage
from lp.services.messages.model.message import (
    Message,
    MessageChunk,
    )
from lp.services.oauth.interfaces import IOAuthConsumerSet
from lp.services.openid.model.openididentifier import OpenIdIdentifier
from lp.services.propertycache import clear_property_cache
from lp.services.temporaryblobstorage.interfaces import (
    ITemporaryStorageManager,
    )
from lp.services.utils import AutoDecorate
from lp.services.webapp.dbpolicy import MasterDatabasePolicy
from lp.services.webapp.interfaces import (
    DEFAULT_FLAVOR,
    IStoreSelector,
    MAIN_STORE,
    OAuthPermission,
    )
from lp.services.webapp.sorting import sorted_version_numbers
from lp.services.worlddata.interfaces.country import ICountrySet
from lp.services.worlddata.interfaces.language import ILanguageSet
from lp.soyuz.adapters.overrides import SourceOverride
from lp.soyuz.adapters.packagelocation import PackageLocation
from lp.soyuz.enums import (
    ArchivePurpose,
    BinaryPackageFileType,
    BinaryPackageFormat,
    PackageDiffStatus,
    PackagePublishingPriority,
    PackagePublishingStatus,
    PackageUploadCustomFormat,
    PackageUploadStatus,
    )
from lp.soyuz.interfaces.archive import (
    default_name_by_purpose,
    IArchiveSet,
    )
from lp.soyuz.interfaces.archivepermission import IArchivePermissionSet
from lp.soyuz.interfaces.binarypackagebuild import IBinaryPackageBuildSet
from lp.soyuz.interfaces.binarypackagename import IBinaryPackageNameSet
from lp.soyuz.interfaces.component import (
    IComponent,
    IComponentSet,
    )
from lp.soyuz.interfaces.packagecopyjob import IPlainPackageCopyJobSource
from lp.soyuz.interfaces.packageset import IPackagesetSet
from lp.soyuz.interfaces.processor import IProcessorFamilySet
from lp.soyuz.interfaces.publishing import IPublishingSet
from lp.soyuz.interfaces.queue import IPackageUploadSet
from lp.soyuz.interfaces.section import ISectionSet
from lp.soyuz.model.component import ComponentSelection
from lp.soyuz.model.distributionsourcepackagecache import (
    DistributionSourcePackageCache,
    )
from lp.soyuz.model.files import (
    BinaryPackageFile,
    SourcePackageReleaseFile,
    )
from lp.soyuz.model.packagediff import PackageDiff
from lp.soyuz.model.processor import ProcessorFamilySet
from lp.testing import (
    ANONYMOUS,
    celebrity_logged_in,
    launchpadlib_for,
    login,
    login_as,
    login_person,
    person_logged_in,
    run_with_login,
    temp_dir,
    time_counter,
    with_celebrity_logged_in,
    )
from lp.testing.dbuser import dbuser
from lp.translations.enums import (
    LanguagePackType,
    RosettaImportStatus,
    )
from lp.translations.interfaces.languagepack import ILanguagePackSet
from lp.translations.interfaces.potemplate import IPOTemplateSet
from lp.translations.interfaces.side import TranslationSide
from lp.translations.interfaces.translationfileformat import (
    TranslationFileFormat,
    )
from lp.translations.interfaces.translationgroup import ITranslationGroupSet
from lp.translations.interfaces.translationimportqueue import (
    ITranslationImportQueue,
    )
from lp.translations.interfaces.translationmessage import (
    RosettaTranslationOrigin,
    )
from lp.translations.interfaces.translationsperson import ITranslationsPerson
from lp.translations.interfaces.translationtemplatesbuildjob import (
    ITranslationTemplatesBuildJobSource,
    )
from lp.translations.interfaces.translator import ITranslatorSet
from lp.translations.model.translationtemplateitem import (
    TranslationTemplateItem,
    )
from lp.translations.utilities.sanitize import (
    sanitize_translations_from_webui,
    )


SPACE = ' '

DIFF = """\
=== zbqvsvrq svyr 'yvo/yc/pbqr/vagresnprf/qvss.cl'
--- yvo/yc/pbqr/vagresnprf/qvss.cl      2009-10-01 13:25:12 +0000
+++ yvo/yc/pbqr/vagresnprf/qvss.cl      2010-02-02 15:48:56 +0000
@@ -121,6 +121,10 @@
                 'Gur pbasyvpgf grkg qrfpevovat nal cngu be grkg pbasyvpgf.'),
              ernqbayl=Gehr))

+    unf_pbasyvpgf = Obby(
+        gvgyr=_('Unf pbasyvpgf'), ernqbayl=Gehr,
+        qrfpevcgvba=_('Gur cerivrjrq zretr cebqhprf pbasyvpgf.'))
+
     # Gur fpurzn sbe gur Ersrerapr trgf cngpurq va _fpurzn_pvephyne_vzcbegf.
     oenapu_zretr_cebcbfny = rkcbegrq(
         Ersrerapr(
"""


def default_master_store(func):
    """Decorator to temporarily set the default Store to the master.

    In some cases, such as in the middle of a page test story,
    we might be calling factory methods with the default Store set
    to the slave which breaks stuff. For instance, if we set an account's
    password that needs to happen on the master store and this is forced.
    However, if we then read it back the default Store has to be used.
    """

    def with_default_master_store(*args, **kw):
        try:
            store_selector = getUtility(IStoreSelector)
        except ComponentLookupError:
            # Utilities not registered. No policies.
            return func(*args, **kw)
        store_selector.push(MasterDatabasePolicy())
        try:
            return func(*args, **kw)
        finally:
            store_selector.pop()
    return mergeFunctionMetadata(func, with_default_master_store)


# We use this for default parameters where None has a specific meaning. For
# example, makeBranch(product=None) means "make a junk branch". None, because
# None means "junk branch".
_DEFAULT = object()


class GPGSigningContext:
    """A helper object to hold the fingerprint, password and mode."""

    def __init__(self, fingerprint, password='', mode=None):
        self.fingerprint = fingerprint
        self.password = password
        self.mode = mode


class ObjectFactory:
    """Factory methods for creating basic Python objects."""

    __metaclass__ = AutoDecorate(default_master_store)

    # This allocates process-wide unique integers.  We count on Python doing
    # only cooperative threading to make this safe across threads.
    _unique_int_counter = count(100000)

    def getUniqueEmailAddress(self):
        return "%s@example.com" % self.getUniqueString('email')

    def getUniqueInteger(self):
        """Return an integer unique to this factory instance.

        For each thread, this will be a series of increasing numbers, but the
        starting point will be unique per thread.
        """
        return ObjectFactory._unique_int_counter.next()

    def getUniqueHexString(self, digits=None):
        """Return a unique hexadecimal string.

        :param digits: The number of digits in the string. 'None' means you
            don't care.
        :return: A hexadecimal string, with 'a'-'f' in lower case.
        """
        hex_number = '%x' % self.getUniqueInteger()
        if digits is not None:
            hex_number = hex_number.zfill(digits)
        return hex_number

    def getUniqueString(self, prefix=None):
        """Return a string unique to this factory instance.

        The string returned will always be a valid name that can be used in
        Launchpad URLs.

        :param prefix: Used as a prefix for the unique string. If
            unspecified, generates a name starting with 'unique' and
            mentioning the calling source location.
        """
        if prefix is None:
            frame = sys._getframe(2)
            source_filename = frame.f_code.co_filename
            # Dots and dashes cause trouble with some consumers of these
            # names.
            source = (
                os.path.basename(source_filename)
                .replace('_', '-')
                .replace('.', '-'))
            if source.startswith(
                    '<doctest '):
                # Like '-<doctest xx-build-summary-txt[10]>'.
                source = (source
                    .replace('<doctest ', '')
                    .replace('[', '')
                    .replace(']>', ''))
            prefix = 'unique-from-%s-line%d' % (
                source, frame.f_lineno)
        string = "%s-%s" % (prefix, self.getUniqueInteger())
        return string

    def getUniqueUnicode(self):
        return self.getUniqueString().decode('latin-1')

    def getUniqueURL(self, scheme=None, host=None):
        """Return a URL unique to this run of the test case."""
        if scheme is None:
            scheme = 'http'
        if host is None:
            host = "%s.domain.com" % self.getUniqueString('domain')
        return '%s://%s/%s' % (scheme, host, self.getUniqueString('path'))

    def getUniqueDate(self):
        """Return a unique date since January 1 2009.

        Each date returned by this function will more recent (or further into
        the future) than the previous one.
        """
        epoch = datetime(2009, 1, 1, tzinfo=pytz.UTC)
        return epoch + timedelta(minutes=self.getUniqueInteger())

    def makeCodeImportSourceDetails(self, branch_id=None, rcstype=None,
                                    url=None, cvs_root=None, cvs_module=None,
                                    stacked_on_url=None):
        if branch_id is None:
            branch_id = self.getUniqueInteger()
        if rcstype is None:
            rcstype = 'svn'
        if rcstype in ['svn', 'bzr-svn', 'hg', 'bzr']:
            assert cvs_root is cvs_module is None
            if url is None:
                url = self.getUniqueURL()
        elif rcstype == 'cvs':
            assert url is None
            if cvs_root is None:
                cvs_root = self.getUniqueString()
            if cvs_module is None:
                cvs_module = self.getUniqueString()
        elif rcstype == 'git':
            assert cvs_root is cvs_module is None
            if url is None:
                url = self.getUniqueURL(scheme='git')
        else:
            raise AssertionError("Unknown rcstype %r." % rcstype)
        return CodeImportSourceDetails(
            branch_id, rcstype, url, cvs_root, cvs_module,
            stacked_on_url=stacked_on_url)


class BareLaunchpadObjectFactory(ObjectFactory):
    """Factory methods for creating Launchpad objects.

    All the factory methods should be callable with no parameters.
    When this is done, the returned object should have unique references
    for any other required objects.
    """

    def loginAsAnyone(self, participation=None):
        """Log in as an arbitrary person.

        If you want to log in as a celebrity, including admins, see
        `lp.testing.login_celebrity`.
        """
        login(ANONYMOUS)
        person = self.makePerson()
        login_as(person, participation)
        return person

    @with_celebrity_logged_in('admin')
    def makeAdministrator(self, name=None, email=None):
        user = self.makePerson(name=name, email=email)
        administrators = getUtility(ILaunchpadCelebrities).admin
        administrators.addMember(user, administrators.teamowner)
        return user

    @with_celebrity_logged_in('admin')
    def makeRegistryExpert(self, name=None, email='expert@example.com'):
        user = self.makePerson(name=name, email=email)
        registry_team = getUtility(ILaunchpadCelebrities).registry_experts
        registry_team.addMember(user, registry_team.teamowner)
        return user

    def makeCopyArchiveLocation(self, distribution=None, owner=None,
        name=None, enabled=True):
        """Create and return a new arbitrary location for copy packages."""
        copy_archive = self.makeArchive(distribution, owner, name,
                                        ArchivePurpose.COPY, enabled)

        distribution = copy_archive.distribution
        distroseries = distribution.currentseries
        pocket = PackagePublishingPocket.RELEASE

        location = PackageLocation(copy_archive, distribution, distroseries,
            pocket)
        return ProxyFactory(location)

    def makeAccount(self, displayname=None, status=AccountStatus.ACTIVE,
                    rationale=AccountCreationRationale.UNKNOWN):
        """Create and return a new Account."""
        if displayname is None:
            displayname = self.getUniqueString('displayname')
        account = getUtility(IAccountSet).new(rationale, displayname)
        removeSecurityProxy(account).status = status
        self.makeOpenIdIdentifier(account)
        return account

    def makeOpenIdIdentifier(self, account, identifier=None):
        """Attach an OpenIdIdentifier to an Account."""
        # Unfortunately, there are many tests connecting as many
        # different database users that expect to be able to create
        # working accounts using these factory methods. The stored
        # procedure provides a work around and avoids us having to
        # grant INSERT rights to these database users and avoids the
        # security problems that would cause. The stored procedure
        # ensures that there is at least one OpenId Identifier attached
        # to the account that can be used to login. If the OpenId
        # Identifier needed to be created, it will not be usable in the
        # production environments so access to execute this stored
        # procedure cannot be used to compromise accounts.
        IMasterStore(OpenIdIdentifier).execute(
            "SELECT add_test_openid_identifier(%s)", (account.id, ))

    def makeGPGKey(self, owner):
        """Give 'owner' a crappy GPG key for the purposes of testing."""
        key_id = self.getUniqueHexString(digits=8).upper()
        fingerprint = key_id + 'A' * 32
        return getUtility(IGPGKeySet).new(
            owner.id,
            keyid=key_id,
            fingerprint=fingerprint,
            keysize=self.getUniqueInteger(),
            algorithm=GPGKeyAlgorithm.R,
            active=True,
            can_encrypt=False)

    def makePerson(
        self, email=None, name=None, displayname=None, account_status=None,
        email_address_status=None, hide_email_addresses=False,
        time_zone=None, latitude=None, longitude=None, homepage_content=None,
        selfgenerated_bugnotifications=False, member_of=()):
        """Create and return a new, arbitrary Person.

        :param email: The email address for the new person.
        :param name: The name for the new person.
        :param email_address_status: If specified, the status of the email
            address is set to the email_address_status.
        :param displayname: The display name to use for the person.
        :param hide_email_addresses: Whether or not to hide the person's email
            address(es) from other users.
        :param time_zone: This person's time zone, as a string.
        :param latitude: This person's latitude, as a float.
        :param longitude: This person's longitude, as a float.
        :param selfgenerated_bugnotifications: Receive own bugmail.
        """
        if email is None:
            email = self.getUniqueEmailAddress()
        if name is None:
            name = self.getUniqueString('person-name')
        # By default, make the email address preferred.
        if (email_address_status is None
                or email_address_status == EmailAddressStatus.VALIDATED):
            email_address_status = EmailAddressStatus.PREFERRED
        person, email = getUtility(IPersonSet).createPersonAndEmail(
            email, rationale=PersonCreationRationale.UNKNOWN, name=name,
            displayname=displayname,
            hide_email_addresses=hide_email_addresses)
        naked_person = removeSecurityProxy(person)
        if homepage_content is not None:
            naked_person.homepage_content = homepage_content

        if (time_zone is not None or latitude is not None or
            longitude is not None):
            naked_person.setLocation(latitude, longitude, time_zone, person)

        # Make sure the non-security-proxied object is not returned.
        del naked_person

        if selfgenerated_bugnotifications:
            # Set it explicitely only when True because the default
            # is False.
            person.selfgenerated_bugnotifications = True

        # To make the person someone valid in Launchpad, validate the
        # email.
        if email_address_status == EmailAddressStatus.PREFERRED:
            account = IMasterStore(Account).get(
                Account, person.accountID)
            account.status = AccountStatus.ACTIVE
            person.validateAndEnsurePreferredEmail(email)

        removeSecurityProxy(email).status = email_address_status

        if account_status:
            removeSecurityProxy(person.account).status = account_status
        self.makeOpenIdIdentifier(person.account)

        for team in member_of:
            with person_logged_in(team.teamowner):
                team.addMember(person, team.teamowner)

        # Ensure updated ValidPersonCache
        flush_database_updates()
        return person

    def makePersonByName(self, first_name, set_preferred_email=True,
                         use_default_autosubscribe_policy=False):
        """Create a new person with the given first name.

        The person will be given two email addresses, with the 'long form'
        (e.g. anne.person@example.com) as the preferred address.  Return
        the new person object.

        The person will also have their mailing list auto-subscription
        policy set to 'NEVER' unless 'use_default_autosubscribe_policy' is
        set to True. (This requires the Launchpad.Edit permission).  This
        is useful for testing, where we often want precise control over
        when a person gets subscribed to a mailing list.

        :param first_name: First name of the person, capitalized.
        :type first_name: string
        :param set_preferred_email: Flag specifying whether
            <name>.person@example.com should be set as the user's
            preferred email address.
        :type set_preferred_email: bool
        :param use_default_autosubscribe_policy: Flag specifying whether
            the person's `mailing_list_auto_subscribe_policy` should be set.
        :type use_default_autosubscribe_policy: bool
        :return: The newly created person.
        :rtype: `IPerson`
        """
        variable_name = first_name.lower()
        full_name = first_name + ' Person'
        # E.g. firstname.person@example.com will be an alternative address.
        preferred_address = variable_name + '.person@example.com'
        # E.g. aperson@example.org will be the preferred address.
        alternative_address = variable_name[0] + 'person@example.org'
        person, email = getUtility(IPersonSet).createPersonAndEmail(
            preferred_address,
            PersonCreationRationale.OWNER_CREATED_LAUNCHPAD,
            name=variable_name, displayname=full_name)
        if set_preferred_email:
            # setPreferredEmail no longer activates the account
            # automatically.
            account = IMasterStore(Account).get(Account, person.accountID)
            account.reactivate("Activated by factory.makePersonByName")
            person.setPreferredEmail(email)

        if not use_default_autosubscribe_policy:
            # Shut off list auto-subscription so that we have direct control
            # over subscriptions in the doctests.
            with person_logged_in(person):
                person.mailing_list_auto_subscribe_policy = (
                    MailingListAutoSubscribePolicy.NEVER)
        account = IMasterStore(Account).get(Account, person.accountID)
        getUtility(IEmailAddressSet).new(
            alternative_address, person, EmailAddressStatus.VALIDATED)
        return person

    def makeEmail(self, address, person, email_status=None):
        """Create a new email address for a person.

        :param address: The email address to create.
        :type address: string
        :param person: The person to assign the email address to.
        :type person: `IPerson`
        :param email_status: The default status of the email address,
            if given.  If not given, `EmailAddressStatus.VALIDATED`
            will be used.
        :type email_status: `EmailAddressStatus`
        :return: The newly created email address.
        :rtype: `IEmailAddress`
        """
        if email_status is None:
            email_status = EmailAddressStatus.VALIDATED
        return getUtility(IEmailAddressSet).new(
            address, person, email_status)

    def makeTeam(self, owner=None, displayname=None, email=None, name=None,
                 description=None, icon=None, logo=None,
                 subscription_policy=TeamSubscriptionPolicy.OPEN,
                 visibility=None, members=None):
        """Create and return a new, arbitrary Team.

        :param owner: The person or person name to use as the team's owner.
            If not given, a person will be auto-generated.
        :type owner: `IPerson` or string
        :param displayname: The team's display name.  If not given we'll use
            the auto-generated name.
        :param description: Team team's description.
        :type description string:
        :param email: The email address to use as the team's contact address.
        :type email: string
        :param icon: The team's icon.
        :param logo: The team's logo.
        :param subscription_policy: The subscription policy of the team.
        :type subscription_policy: `TeamSubscriptionPolicy`
        :param visibility: The team's visibility. If it's None, the default
            (public) will be used.
        :type visibility: `PersonVisibility`
        :param members: People or teams to be added to the new team
        :type members: An iterable of objects implementing IPerson
        :return: The new team
        :rtype: `ITeam`
        """
        if owner is None:
            owner = self.makePerson()
        elif isinstance(owner, basestring):
            owner = getUtility(IPersonSet).getByName(owner)
        else:
            pass
        if name is None:
            name = self.getUniqueString('team-name')
        if displayname is None:
            displayname = SPACE.join(
                word.capitalize() for word in name.split('-'))
        team = getUtility(IPersonSet).newTeam(
            owner, name, displayname, teamdescription=description,
            subscriptionpolicy=subscription_policy)
        naked_team = removeSecurityProxy(team)
        if visibility is not None:
            # Visibility is normally restricted to launchpad.Commercial, so
            # removing the security proxy as we don't care here.
            naked_team.visibility = visibility
        if email is not None:
            removeSecurityProxy(team).setContactAddress(
                getUtility(IEmailAddressSet).new(email, team))
        if icon is not None:
            naked_team.icon = icon
        if logo is not None:
            naked_team.logo = logo
        if members is not None:
            for member in members:
                naked_team.addMember(member, owner)
        return team

    def makePoll(self, team, name, title, proposition,
                 poll_type=PollAlgorithm.SIMPLE):
        """Create a new poll which starts tomorrow and lasts for a week."""
        dateopens = datetime.now(pytz.UTC) + timedelta(days=1)
        datecloses = dateopens + timedelta(days=7)
        return getUtility(IPollSet).new(
            team, name, title, proposition, dateopens, datecloses,
            PollSecrecy.SECRET, allowspoilt=True,
            poll_type=poll_type)

    def makeTranslationGroup(self, owner=None, name=None, title=None,
                             summary=None, url=None):
        """Create a new, arbitrary `TranslationGroup`."""
        if owner is None:
            owner = self.makePerson()
        if name is None:
            name = self.getUniqueString("translationgroup")
        if title is None:
            title = self.getUniqueString("title")
        if summary is None:
            summary = self.getUniqueString("summary")
        return getUtility(ITranslationGroupSet).new(
            name, title, summary, url, owner)

    def makeTranslator(self, language_code=None, group=None, person=None,
                       license=True, language=None):
        """Create a new, arbitrary `Translator`."""
        assert language_code is None or language is None, (
            "Please specifiy only one of language_code and language.")
        if language_code is None:
            if language is None:
                language = self.makeLanguage()
            language_code = language.code
        else:
            language = getUtility(ILanguageSet).getLanguageByCode(
                language_code)
            if language is None:
                language = self.makeLanguage(language_code=language_code)

        if group is None:
            group = self.makeTranslationGroup()
        if person is None:
            person = self.makePerson()
        tx_person = ITranslationsPerson(person)
        insecure_tx_person = removeSecurityProxy(tx_person)
        insecure_tx_person.translations_relicensing_agreement = license
        return getUtility(ITranslatorSet).new(group, language, person)

    def makeMilestone(self, product=None, distribution=None,
<<<<<<< HEAD
                      productseries=None, name=None, active=True,
                      dateexpected=None, distroseries=None):
        if (product is None and distribution is None and productseries is None
            and distroseries is None):
=======
                      productseries=None, name=None, active=True):
        if product is None and distribution is None and productseries is None:
>>>>>>> 6c886c35
            product = self.makeProduct()
        if distribution is None and distroseries is None:
            if productseries is not None:
                product = productseries.product
            else:
                productseries = self.makeProductSeries(product=product)
        elif distroseries is None:
            distroseries = self.makeDistroSeries(distribution=distribution)
        else:
            distribution = distroseries.distribution
        if name is None:
            name = self.getUniqueString()
        return ProxyFactory(
            Milestone(product=product, distribution=distribution,
                      productseries=productseries, distroseries=distroseries,
<<<<<<< HEAD
                      name=name, active=active, dateexpected=dateexpected))
=======
                      name=name, active=active))
>>>>>>> 6c886c35

    def makeProcessor(self, family=None, name=None, title=None,
                      description=None):
        """Create a new processor.

        :param family: Family of the processor
        :param name: Name of the processor
        :param title: Optional title
        :param description: Optional description
        :return: A `IProcessor`
        """
        if name is None:
            name = self.getUniqueString()
        if family is None:
            family = self.makeProcessorFamily()
        if title is None:
            title = "The %s processor" % name
        if description is None:
            description = "The %s and processor and compatible processors"
        return family.addProcessor(name, title, description)

    def makeProcessorFamily(self, name=None, title=None, description=None,
                            restricted=False):
        """Create a new processor family.

        A default processor for the family will be created with the
        same name as the family.

        :param name: Name of the family (e.g. x86)
        :param title: Optional title of the family
        :param description: Optional extended description
        :param restricted: Whether the processor family is restricted
        :return: A `IProcessorFamily`
        """
        if name is None:
            name = self.getUniqueString()
        if description is None:
            description = "Description of the %s processor family" % name
        if title is None:
            title = "%s and compatible processors." % name
        family = getUtility(IProcessorFamilySet).new(
            name, title, description, restricted=restricted)
        # Make sure there's at least one processor in the family, so that
        # other things can have a default processor.
        self.makeProcessor(name=name, family=family)
        return family

    def makeProductRelease(self, milestone=None, product=None,
                           productseries=None):
        if milestone is None:
            milestone = self.makeMilestone(product=product,
                                           productseries=productseries)
        with person_logged_in(milestone.productseries.product.owner):
            release = milestone.createProductRelease(
                milestone.product.owner, datetime.now(pytz.UTC))
        return release

    def makeProductReleaseFile(self, signed=True,
                               product=None, productseries=None,
                               milestone=None,
                               release=None,
                               description="test file"):
        signature_filename = None
        signature_content = None
        if signed:
            signature_filename = 'test.txt.asc'
            signature_content = '123'
        if release is None:
            release = self.makeProductRelease(product=product,
                                              productseries=productseries,
                                              milestone=milestone)
        with person_logged_in(release.milestone.product.owner):
            release_file = release.addReleaseFile(
                'test.txt', 'test', 'text/plain',
                uploader=release.milestone.product.owner,
                signature_filename=signature_filename,
                signature_content=signature_content,
                description=description)
        return release_file

    def makeProduct(
        self, name=None, project=None, displayname=None,
        licenses=None, owner=None, registrant=None,
        title=None, summary=None, official_malone=None,
        translations_usage=None, bug_supervisor=None,
        driver=None, security_contact=None, icon=None):
        """Create and return a new, arbitrary Product."""
        if owner is None:
            owner = self.makePerson()
        if name is None:
            name = self.getUniqueString('product-name')
        if displayname is None:
            if name is None:
                displayname = self.getUniqueString('displayname')
            else:
                displayname = name.capitalize()
        if licenses is None:
            licenses = [License.GNU_GPL_V2]
        if title is None:
            title = self.getUniqueString('title')
        if summary is None:
            summary = self.getUniqueString('summary')
        product = getUtility(IProductSet).createProduct(
            owner,
            name,
            displayname,
            title,
            summary,
            self.getUniqueString('description'),
            licenses=licenses,
            project=project,
            registrant=registrant,
            icon=icon)
        naked_product = removeSecurityProxy(product)
        if official_malone is not None:
            naked_product.official_malone = official_malone
        if translations_usage is not None:
            naked_product.translations_usage = translations_usage
        if bug_supervisor is not None:
            naked_product.bug_supervisor = bug_supervisor
        if driver is not None:
            naked_product.driver = driver
        if security_contact is not None:
            naked_product.security_contact = security_contact
        return product

    def makeProductSeries(self, product=None, name=None, owner=None,
                          summary=None, date_created=None, branch=None):
        """Create a new, arbitrary ProductSeries.

        :param branch: If supplied, the branch to set as
            ProductSeries.branch.
        :param date_created: If supplied, the date the series is created.
        :param name: If supplied, the name of the series.
        :param owner: If supplied, the owner of the series.
        :param product: If supplied, the series is created for this product.
            Otherwise, a new product is created.
        :param summary: If supplied, the product series summary.
        """
        if product is None:
            product = self.makeProduct()
        if owner is None:
            owner = product.owner
        if name is None:
            name = self.getUniqueString()
        if summary is None:
            summary = self.getUniqueString()
        # We don't want to login() as the person used to create the product,
        # so we remove the security proxy before creating the series.
        naked_product = removeSecurityProxy(product)
        series = naked_product.newSeries(
            owner=owner, name=name, summary=summary, branch=branch)
        if date_created is not None:
            series.datecreated = date_created
        return ProxyFactory(series)

    def makeProject(self, name=None, displayname=None, title=None,
                    homepageurl=None, summary=None, owner=None, driver=None,
                    description=None):
        """Create and return a new, arbitrary ProjectGroup."""
        if owner is None:
            owner = self.makePerson()
        if name is None:
            name = self.getUniqueString('project-name')
        if displayname is None:
            displayname = self.getUniqueString('displayname')
        if summary is None:
            summary = self.getUniqueString('summary')
        if description is None:
            description = self.getUniqueString('description')
        if title is None:
            title = self.getUniqueString('title')
        project = getUtility(IProjectGroupSet).new(
            name=name,
            displayname=displayname,
            title=title,
            homepageurl=homepageurl,
            summary=summary,
            description=description,
            owner=owner)
        if driver is not None:
            removeSecurityProxy(project).driver = driver
        return project

    def makeSprint(self, title=None, name=None):
        """Make a sprint."""
        if title is None:
            title = self.getUniqueString('title')
        owner = self.makePerson()
        if name is None:
            name = self.getUniqueString('name')
        time_starts = datetime(2009, 1, 1, tzinfo=pytz.UTC)
        time_ends = datetime(2009, 1, 2, tzinfo=pytz.UTC)
        time_zone = 'UTC'
        summary = self.getUniqueString('summary')
        return getUtility(ISprintSet).new(
            owner=owner, name=name, title=title, time_zone=time_zone,
            time_starts=time_starts, time_ends=time_ends, summary=summary)

    def makeStackedOnBranchChain(self, depth=5, **kwargs):
        branch = None
        for i in xrange(depth):
            branch = self.makeAnyBranch(stacked_on=branch, **kwargs)
        return branch

    def makeBranch(self, branch_type=None, owner=None,
                   name=None, product=_DEFAULT, url=_DEFAULT, registrant=None,
                   private=False, stacked_on=None, sourcepackage=None,
                   reviewer=None, **optional_branch_args):
        """Create and return a new, arbitrary Branch of the given type.

        Any parameters for `IBranchNamespace.createBranch` can be specified to
        override the default ones.
        """
        if branch_type is None:
            branch_type = BranchType.HOSTED
        if owner is None:
            owner = self.makePerson()
        if name is None:
            name = self.getUniqueString('branch')

        if sourcepackage is None:
            if product is _DEFAULT:
                product = self.makeProduct()
            sourcepackagename = None
            distroseries = None
        else:
            assert product is _DEFAULT, (
                "Passed source package AND product details")
            product = None
            sourcepackagename = sourcepackage.sourcepackagename
            distroseries = sourcepackage.distroseries

        if registrant is None:
            if owner.is_team:
                registrant = removeSecurityProxy(owner).teamowner
            else:
                registrant = owner

        if branch_type in (BranchType.HOSTED, BranchType.IMPORTED):
            url = None
        elif branch_type in (BranchType.MIRRORED, BranchType.REMOTE):
            if url is _DEFAULT:
                url = self.getUniqueURL()
        else:
            raise UnknownBranchTypeError(
                'Unrecognized branch type: %r' % (branch_type, ))

        namespace = get_branch_namespace(
            owner, product=product, distroseries=distroseries,
            sourcepackagename=sourcepackagename)
        branch = namespace.createBranch(
            branch_type=branch_type, name=name, registrant=registrant,
            url=url, **optional_branch_args)
        if private:
            removeSecurityProxy(branch).explicitly_private = True
            removeSecurityProxy(branch).transitively_private = True
        if stacked_on is not None:
            removeSecurityProxy(branch).stacked_on = stacked_on
        if reviewer is not None:
            removeSecurityProxy(branch).reviewer = reviewer
        return branch

    def makePackagingLink(self, productseries=None, sourcepackagename=None,
                          distroseries=None, packaging_type=None, owner=None,
                          sourcepackage=None, in_ubuntu=False):
        assert sourcepackage is None or (
            distroseries is None and sourcepackagename is None), (
            "Specify either a sourcepackage or a "
            "distroseries/sourcepackagename pair")
        if productseries is None:
            productseries = self.makeProduct().development_focus
        if sourcepackage is not None:
            distroseries = sourcepackage.distroseries
            sourcepackagename = sourcepackage.sourcepackagename
        else:
            make_sourcepackagename = (
                sourcepackagename is None or
                isinstance(sourcepackagename, str))
            if make_sourcepackagename:
                sourcepackagename = self.makeSourcePackageName(
                    sourcepackagename)
            if distroseries is None:
                if in_ubuntu:
                    distroseries = self.makeUbuntuDistroSeries()
                else:
                    distroseries = self.makeDistroSeries()
        if packaging_type is None:
            packaging_type = PackagingType.PRIME
        if owner is None:
            owner = self.makePerson()
        return getUtility(IPackagingUtil).createPackaging(
            productseries=productseries,
            sourcepackagename=sourcepackagename,
            distroseries=distroseries,
            packaging=packaging_type,
            owner=owner)

    def makePackageBranch(self, sourcepackage=None, distroseries=None,
                          sourcepackagename=None, **kwargs):
        """Make a package branch on an arbitrary package.

        See `makeBranch` for more information on arguments.

        You can pass in either `sourcepackage` or one or both of
        `distroseries` and `sourcepackagename`, but not combinations or all of
        them.
        """
        assert not(sourcepackage is not None and distroseries is not None), (
            "Don't pass in both sourcepackage and distroseries")
        assert not(sourcepackage is not None
                   and sourcepackagename is not None), (
            "Don't pass in both sourcepackage and sourcepackagename")
        if sourcepackage is None:
            sourcepackage = self.makeSourcePackage(
                sourcepackagename=sourcepackagename,
                distroseries=distroseries)
        return self.makeBranch(sourcepackage=sourcepackage, **kwargs)

    def makePersonalBranch(self, owner=None, **kwargs):
        """Make a personal branch on an arbitrary person.

        See `makeBranch` for more information on arguments.
        """
        if owner is None:
            owner = self.makePerson()
        return self.makeBranch(
            owner=owner, product=None, sourcepackage=None, **kwargs)

    def makeProductBranch(self, product=None, **kwargs):
        """Make a product branch on an arbitrary product.

        See `makeBranch` for more information on arguments.
        """
        if product is None:
            product = self.makeProduct()
        return self.makeBranch(product=product, **kwargs)

    def makeAnyBranch(self, **kwargs):
        """Make a branch without caring about its container.

        See `makeBranch` for more information on arguments.
        """
        return self.makeProductBranch(**kwargs)

    def makeBranchTargetBranch(self, target, branch_type=BranchType.HOSTED,
                               name=None, owner=None, creator=None):
        """Create a branch in a BranchTarget."""
        if name is None:
            name = self.getUniqueString('branch')
        if owner is None:
            owner = self.makePerson()
        if creator is None:
            creator = owner
        namespace = target.getNamespace(owner)
        return namespace.createBranch(branch_type, name, creator)

    def makeBranchMergeQueue(self, registrant=None, owner=None, name=None,
                             description=None, configuration=None,
                             branches=None):
        """Create a BranchMergeQueue."""
        if name is None:
            name = unicode(self.getUniqueString('queue'))
        if owner is None:
            owner = self.makePerson()
        if registrant is None:
            registrant = self.makePerson()
        if description is None:
            description = unicode(self.getUniqueString('queue-description'))
        if configuration is None:
            configuration = unicode(simplejson.dumps({
                self.getUniqueString('key'): self.getUniqueString('value')}))

        queue = getUtility(IBranchMergeQueueSource).new(
            name, owner, registrant, description, configuration, branches)
        return queue

    def makeRelatedBranchesForSourcePackage(self, sourcepackage=None,
                                            **kwargs):
        """Create some branches associated with a sourcepackage."""

        reference_branch = self.makePackageBranch(sourcepackage=sourcepackage)
        return self.makeRelatedBranches(
                reference_branch=reference_branch, **kwargs)

    def makeRelatedBranchesForProduct(self, product=None, **kwargs):
        """Create some branches associated with a product."""

        reference_branch = self.makeProductBranch(product=product)
        return self.makeRelatedBranches(
                reference_branch=reference_branch, **kwargs)

    def makeRelatedBranches(self, reference_branch=None,
                            with_series_branches=True,
                            with_package_branches=True,
                            with_private_branches=False):
        """Create some branches associated with a reference branch.
        The other branches are:
          - series branches: a set of branches associated with product
            series of the same product as the reference branch.
          - package branches: a set of branches associated with packagesource
            entities of the same product as the reference branch or the same
            sourcepackage depending on what type of branch it is.

        If no reference branch is supplied, create one.

        Returns: a tuple consisting of
        (reference_branch, related_series_branches, related_package_branches)

        """
        related_series_branch_info = []
        related_package_branch_info = []
        # Make the base_branch if required and find the product if one exists.
        naked_product = None
        if reference_branch is None:
            naked_product = removeSecurityProxy(self.makeProduct())
            # Create the 'source' branch ie the base branch of a recipe.
            reference_branch = self.makeProductBranch(
                                            name="reference_branch",
                                            product=naked_product)
        elif reference_branch.product is not None:
            naked_product = removeSecurityProxy(reference_branch.product)

        related_branch_owner = self.makePerson()
        # Only branches related to products have related series branches.
        if with_series_branches and naked_product is not None:
            series_branch_info = []

            # Add some product series
            def makeSeriesBranch(name, is_private=False):
                branch = self.makeBranch(
                    name=name,
                    product=naked_product, owner=related_branch_owner,
                    private=is_private)
                series = self.makeProductSeries(
                    product=naked_product, branch=branch)
                return branch, series
            for x in range(4):
                is_private = x == 0 and with_private_branches
                (branch, series) = makeSeriesBranch(
                        name=("series_branch_%s" % x), is_private=is_private)
                if not is_private:
                    series_branch_info.append((branch, series))

            # Sort them
            related_series_branch_info = sorted_version_numbers(
                    series_branch_info, key=lambda branch_info: (
                        getattr(branch_info[1], 'name')))

            # Add a development branch at the start of the list.
            naked_product.development_focus.name = 'trunk'
            devel_branch = self.makeProductBranch(
                product=naked_product, name='trunk_branch',
                owner=related_branch_owner)
            linked_branch = ICanHasLinkedBranch(naked_product)
            linked_branch.setBranch(devel_branch)
            related_series_branch_info.insert(0,
                    (devel_branch, naked_product.development_focus))

        if with_package_branches:
            # Create related package branches if the base_branch is
            # associated with a product.
            if naked_product is not None:

                def makePackageBranch(name, is_private=False):
                    distro = self.makeDistribution()
                    distroseries = self.makeDistroSeries(
                        distribution=distro)
                    sourcepackagename = self.makeSourcePackageName()

                    suitesourcepackage = self.makeSuiteSourcePackage(
                        sourcepackagename=sourcepackagename,
                        distroseries=distroseries,
                        pocket=PackagePublishingPocket.RELEASE)
                    naked_sourcepackage = removeSecurityProxy(
                        suitesourcepackage)

                    branch = self.makePackageBranch(
                        name=name, owner=related_branch_owner,
                        sourcepackagename=sourcepackagename,
                        distroseries=distroseries, private=is_private)
                    linked_branch = ICanHasLinkedBranch(naked_sourcepackage)
                    with celebrity_logged_in('admin'):
                        linked_branch.setBranch(branch, related_branch_owner)

                    series = self.makeProductSeries(product=naked_product)
                    self.makePackagingLink(
                        distroseries=distroseries, productseries=series,
                        sourcepackagename=sourcepackagename)
                    return branch, distroseries

                for x in range(5):
                    is_private = x == 0 and with_private_branches
                    branch, distroseries = makePackageBranch(
                            name=("product_package_branch_%s" % x),
                            is_private=is_private)
                    if not is_private:
                        related_package_branch_info.append(
                                (branch, distroseries))

            # Create related package branches if the base_branch is
            # associated with a sourcepackage.
            if reference_branch.sourcepackage is not None:
                distroseries = reference_branch.sourcepackage.distroseries
                for pocket in [
                        PackagePublishingPocket.RELEASE,
                        PackagePublishingPocket.UPDATES,
                        ]:
                    branch = self.makePackageBranch(
                            name="package_branch_%s" % pocket.name,
                            distroseries=distroseries)
                    with celebrity_logged_in('admin'):
                        reference_branch.sourcepackage.setBranch(
                            pocket, branch,
                            related_branch_owner)

                    related_package_branch_info.append(
                            (branch, distroseries))

            related_package_branch_info = sorted_version_numbers(
                    related_package_branch_info, key=lambda branch_info: (
                        getattr(branch_info[1], 'name')))

        return (
            reference_branch,
            related_series_branch_info,
            related_package_branch_info)

    def enableDefaultStackingForProduct(self, product, branch=None):
        """Give 'product' a default stacked-on branch.

        :param product: The product to give a default stacked-on branch to.
        :param branch: The branch that should be the default stacked-on
            branch.  If not supplied, a fresh branch will be created.
        """
        if branch is None:
            branch = self.makeBranch(product=product)
        # We just remove the security proxies to be able to change the objects
        # here.
        removeSecurityProxy(branch).branchChanged(
            '', 'rev1', None, None, None)
        naked_series = removeSecurityProxy(product.development_focus)
        naked_series.branch = branch
        return branch

    def enableDefaultStackingForPackage(self, package, branch):
        """Give 'package' a default stacked-on branch.

        :param package: The package to give a default stacked-on branch to.
        :param branch: The branch that should be the default stacked-on
            branch.
        """
        # We just remove the security proxies to be able to change the branch
        # here.
        removeSecurityProxy(branch).branchChanged(
            '', 'rev1', None, None, None)
        with person_logged_in(package.distribution.owner):
            package.development_version.setBranch(
                PackagePublishingPocket.RELEASE, branch,
                package.distribution.owner)
        return branch

    def makeBranchMergeProposal(self, target_branch=None, registrant=None,
                                set_state=None, prerequisite_branch=None,
                                product=None, initial_comment=None,
                                source_branch=None, preview_diff=None,
                                date_created=None, description=None,
                                reviewer=None):
        """Create a proposal to merge based on anonymous branches."""
        if target_branch is not None:
            target = target_branch.target
        elif source_branch is not None:
            target = source_branch.target
        elif prerequisite_branch is not None:
            target = prerequisite_branch.target
        else:
            # Create a target product branch, and use that target.  This is
            # needed to make sure we get a branch target that has the needed
            # security proxy.
            target_branch = self.makeProductBranch(product)
            target = target_branch.target

        # Fall back to initial_comment for description.
        if description is None:
            description = initial_comment

        if target_branch is None:
            target_branch = self.makeBranchTargetBranch(target)
        if source_branch is None:
            source_branch = self.makeBranchTargetBranch(target)
        if registrant is None:
            registrant = self.makePerson()
        review_requests = []
        if reviewer is not None:
            review_requests.append((reviewer, None))
        proposal = source_branch.addLandingTarget(
            registrant, target_branch, review_requests=review_requests,
            prerequisite_branch=prerequisite_branch, description=description,
            date_created=date_created)

        unsafe_proposal = removeSecurityProxy(proposal)
        if preview_diff is not None:
            unsafe_proposal.preview_diff = preview_diff
        if (set_state is None or
            set_state == BranchMergeProposalStatus.WORK_IN_PROGRESS):
            # The initial state is work in progress, so do nothing.
            pass
        elif set_state == BranchMergeProposalStatus.NEEDS_REVIEW:
            unsafe_proposal.requestReview()
        elif set_state == BranchMergeProposalStatus.CODE_APPROVED:
            unsafe_proposal.approveBranch(
                proposal.target_branch.owner, 'some_revision')
        elif set_state == BranchMergeProposalStatus.REJECTED:
            unsafe_proposal.rejectBranch(
                proposal.target_branch.owner, 'some_revision')
        elif set_state == BranchMergeProposalStatus.MERGED:
            unsafe_proposal.markAsMerged()
        elif set_state == BranchMergeProposalStatus.MERGE_FAILED:
            unsafe_proposal.setStatus(set_state, proposal.target_branch.owner)
        elif set_state == BranchMergeProposalStatus.QUEUED:
            unsafe_proposal.commit_message = self.getUniqueString(
                'commit message')
            unsafe_proposal.enqueue(
                proposal.target_branch.owner, 'some_revision')
        elif set_state == BranchMergeProposalStatus.SUPERSEDED:
            unsafe_proposal.resubmit(proposal.registrant)
        else:
            raise AssertionError('Unknown status: %s' % set_state)

        return proposal

    def makeBranchSubscription(self, branch=None, person=None,
                               subscribed_by=None):
        """Create a BranchSubscription."""
        if branch is None:
            branch = self.makeBranch()
        if person is None:
            person = self.makePerson()
        if subscribed_by is None:
            subscribed_by = person
        return branch.subscribe(person,
            BranchSubscriptionNotificationLevel.NOEMAIL, None,
            CodeReviewNotificationLevel.NOEMAIL, subscribed_by)

    def makeDiff(self, diff_text=DIFF):
        return ProxyFactory(
            Diff.fromFile(StringIO(diff_text), len(diff_text)))

    def makePreviewDiff(self, conflicts=u'', merge_proposal=None):
        diff = self.makeDiff()
        if merge_proposal is None:
            merge_proposal = self.makeBranchMergeProposal()
        preview_diff = PreviewDiff()
        preview_diff._branch_merge_proposal = merge_proposal
        preview_diff.conflicts = conflicts
        preview_diff.diff = diff
        preview_diff.source_revision_id = self.getUniqueUnicode()
        preview_diff.target_revision_id = self.getUniqueUnicode()
        return preview_diff

    def makeIncrementalDiff(self, merge_proposal=None, old_revision=None,
                            new_revision=None):
        diff = self.makeDiff()
        if merge_proposal is None:
            source_branch = self.makeBranch()
        else:
            source_branch = merge_proposal.source_branch

        def make_revision(parent=None):
            sequence = source_branch.revision_history.count() + 1
            if parent is None:
                parent_ids = []
            else:
                parent_ids = [parent.revision_id]
            branch_revision = self.makeBranchRevision(
                source_branch, sequence=sequence,
                revision_date=self.getUniqueDate(), parent_ids=parent_ids)
            return branch_revision.revision
        if old_revision is None:
            old_revision = make_revision()
        if merge_proposal is None:
            merge_proposal = self.makeBranchMergeProposal(
                date_created=self.getUniqueDate(),
                source_branch=source_branch)
        if new_revision is None:
            new_revision = make_revision(old_revision)
        return merge_proposal.generateIncrementalDiff(
            old_revision, new_revision, diff)

    def makeBzrRevision(self, revision_id=None, parent_ids=None, **kwargs):
        if revision_id is None:
            revision_id = self.getUniqueString('revision-id')
        if parent_ids is None:
            parent_ids = []
        return BzrRevision(
            message=self.getUniqueString('message'),
            revision_id=revision_id,
            committer=self.getUniqueString('committer'),
            parent_ids=parent_ids,
            timestamp=0, timezone=0, properties=kwargs)

    def makeRevision(self, author=None, revision_date=None, parent_ids=None,
                     rev_id=None, log_body=None, date_created=None):
        """Create a single `Revision`."""
        if author is None:
            author = self.getUniqueString('author')
        elif IPerson.providedBy(author):
            author = removeSecurityProxy(author).preferredemail.email
        if revision_date is None:
            revision_date = datetime.now(pytz.UTC)
        if parent_ids is None:
            parent_ids = []
        if rev_id is None:
            rev_id = self.getUniqueString('revision-id')
        if log_body is None:
            log_body = self.getUniqueString('log-body')
        return getUtility(IRevisionSet).new(
            revision_id=rev_id, log_body=log_body,
            revision_date=revision_date, revision_author=author,
            parent_ids=parent_ids, properties={},
            _date_created=date_created)

    def makeRevisionsForBranch(self, branch, count=5, author=None,
                               date_generator=None):
        """Add `count` revisions to the revision history of `branch`.

        :param branch: The branch to add the revisions to.
        :param count: The number of revisions to add.
        :param author: A string for the author name.
        :param date_generator: A `time_counter` instance, defaults to starting
                               from 1-Jan-2007 if not set.
        """
        if date_generator is None:
            date_generator = time_counter(
                datetime(2007, 1, 1, tzinfo=pytz.UTC),
                delta=timedelta(days=1))
        sequence = branch.revision_count
        parent = branch.getTipRevision()
        if parent is None:
            parent_ids = []
        else:
            parent_ids = [parent.revision_id]

        revision_set = getUtility(IRevisionSet)
        if author is None:
            author = self.getUniqueString('author')
        for index in range(count):
            revision = revision_set.new(
                revision_id=self.getUniqueString('revision-id'),
                log_body=self.getUniqueString('log-body'),
                revision_date=date_generator.next(),
                revision_author=author,
                parent_ids=parent_ids,
                properties={})
            sequence += 1
            branch.createBranchRevision(sequence, revision)
            parent = revision
            parent_ids = [parent.revision_id]
        if branch.branch_type not in (BranchType.REMOTE, BranchType.HOSTED):
            branch.startMirroring()
        removeSecurityProxy(branch).branchChanged(
            '', parent.revision_id, None, None, None)
        branch.updateScannedDetails(parent, sequence)

    def makeBranchRevision(self, branch, revision_id=None, sequence=None,
                           parent_ids=None, revision_date=None):
        revision = self.makeRevision(
            rev_id=revision_id, parent_ids=parent_ids,
            revision_date=revision_date)
        return branch.createBranchRevision(sequence, revision)

    def makeBug(self, product=None, owner=None, bug_watch_url=None,
                private=False, security_related=False, date_closed=None,
                title=None, date_created=None, description=None, comment=None,
                status=None, distribution=None, milestone=None, series=None,
                tags=None, sourcepackagename=None):
        """Create and return a new, arbitrary Bug.

        The bug returned uses default values where possible. See
        `IBugSet.new` for more information.

        :param product: If the product is not set, and if the parameter
            distribution, milestone, and series are not set, a product
            is created and this is used as the primary bug target.
        :param owner: The reporter of the bug. If not set, one is created.
        :param bug_watch_url: If specified, create a bug watch pointing
            to this URL.
        :param distribution: If set, the distribution is used as the
            default bug target.
        :param milestone: If set, the milestone.target must match the product
            or distribution parameters, or the those parameters must be None.
        :param series: If set, the series.product must match the product
            parameter, or the series.distribution must match the distribution
            parameter, or the those parameters must be None.
        :param tags: If set, the tags to be added with the bug.
        :param distribution: If set, the sourcepackagename is used as the
            default bug target.
        At least one of the parameters distribution and product must be
        None, otherwise, an assertion error will be raised.
        """
        if product is None and distribution is None:
            if milestone is not None:
                # One of these will be None.
                product = milestone.product
                distribution = milestone.distribution
            elif series is not None:
                if IProductSeries.providedBy(series):
                    product = series.product
                else:
                    distribution = series.distribution
            else:
                product = self.makeProduct()
        if owner is None:
            owner = self.makePerson()
        if title is None:
            title = self.getUniqueString('bug-title')
        if comment is None:
            comment = self.getUniqueString()
        if sourcepackagename is not None:
            self.makeSourcePackagePublishingHistory(
                distroseries=distribution.currentseries,
                sourcepackagename=sourcepackagename)
        create_bug_params = CreateBugParams(
            owner, title, comment=comment, private=private,
            security_related=security_related,
            datecreated=date_created, description=description,
            status=status, tags=tags)
        create_bug_params.setBugTarget(
            product=product, distribution=distribution,
            sourcepackagename=sourcepackagename)
        bug = getUtility(IBugSet).createBug(create_bug_params)
        if bug_watch_url is not None:
            # fromText() creates a bug watch associated with the bug.
            with person_logged_in(owner):
                getUtility(IBugWatchSet).fromText(bug_watch_url, bug, owner)
        bugtask = removeSecurityProxy(bug).default_bugtask
        if date_closed is not None:
            with person_logged_in(owner):
                bugtask.transitionToStatus(
                    BugTaskStatus.FIXRELEASED, owner, when=date_closed)
        if milestone is not None:
            with person_logged_in(owner):
                bugtask.transitionToMilestone(
                    milestone, milestone.target.owner)
        if series is not None:
            with person_logged_in(owner):
                task = bug.addTask(owner, series)
                task.transitionToStatus(status, owner)

        return bug

    def makeBugTask(self, bug=None, target=None, owner=None, publish=True,
                    private=False):
        """Create and return a bug task.

        If the bug is already targeted to the given target, the existing
        bug task is returned.

        Private (and soon all) bugs cannot affect multiple projects
        so we ensure that if a bug has not been specified and one is
        created, it is for the same pillar as that of the specified target.

        :param bug: The `IBug` the bug tasks should be part of. If None,
            one will be created.
        :param target: The `IBugTarget`, to which the bug will be
            targeted to.
        :param private: If a bug is not specified, the privacy state to use
            when creating the bug for the bug task..
        """

        # Find and return the existing target if one exists.
        if bug is not None and target is not None:
            existing_bugtask = removeSecurityProxy(bug).getBugTask(target)
            if existing_bugtask is not None:
                return existing_bugtask

        # If we are adding a task to an existing bug, and no target is
        # is specified, we use the same pillar as already exists to ensure
        # that we don't end up with a bug affecting multiple projects.
        if target is None:
            default_bugtask = bug and removeSecurityProxy(bug.default_bugtask)
            if default_bugtask is not None:
                existing_pillar = default_bugtask.pillar
                if IProduct.providedBy(existing_pillar):
                    target = self.makeProductSeries(product=existing_pillar)
                elif IDistribution.providedBy(existing_pillar):
                    target = self.makeDistroSeries(
                        distribution=existing_pillar)
            if target is None:
                target = self.makeProduct()

        prerequisite_target = None
        if IProductSeries.providedBy(target):
            # We can't have a series task without a product task.
            prerequisite_target = target.product
        if IDistroSeries.providedBy(target):
            # We can't have a series task without a distribution task.
            prerequisite_target = target.distribution
        if ISourcePackage.providedBy(target):
            # We can't have a series task without a distribution task.
            prerequisite_target = target.distribution_sourcepackage
            if publish:
                self.makeSourcePackagePublishingHistory(
                    distroseries=target.distroseries,
                    sourcepackagename=target.sourcepackagename)
        if IDistributionSourcePackage.providedBy(target):
            if publish:
                self.makeSourcePackagePublishingHistory(
                    distroseries=target.distribution.currentseries,
                    sourcepackagename=target.sourcepackagename)
        if prerequisite_target is not None:
            prerequisite = bug and removeSecurityProxy(bug).getBugTask(
                prerequisite_target)
            if prerequisite is None:
                prerequisite = self.makeBugTask(
                    bug, prerequisite_target, publish=publish)
                bug = prerequisite.bug

        # Private (and soon all) bugs cannot affect multiple projects
        # so we ensure that if a bug has not been specified and one is
        # created, it is for the same pillar as that of the specified target.
        result_bug_task = None
        if bug is None and private:
            product = distribution = sourcepackagename = None
            pillar = target.pillar
            if IProduct.providedBy(pillar):
                product = pillar
            elif IDistribution.providedBy(pillar):
                distribution = pillar
            if (IDistributionSourcePackage.providedBy(target)
                or ISourcePackage.providedBy(target)):
                    sourcepackagename = target.sourcepackagename
            bug = self.makeBug(
                private=private, product=product, distribution=distribution,
                sourcepackagename=sourcepackagename)
            if not ISeriesBugTarget.providedBy(target):
                result_bug_task = bug.default_bugtask
        # We keep the existing behaviour for public bugs because
        # test_bugtask_search breaks spectacularly otherwise. Almost all other
        # tests pass.
        if bug is None:
            bug = self.makeBug()

        if result_bug_task is not None:
            return result_bug_task
        if owner is None:
            owner = self.makePerson()
        return removeSecurityProxy(bug).addTask(owner, target)

    def makeBugNomination(self, bug=None, target=None):
        """Create and return a BugNomination.

        Will create a non-series task if it does not already exist.

        :param bug: The `IBug` the nomination should be for. If None,
            one will be created.
        :param target: The `IProductSeries`, `IDistroSeries` or
            `ISourcePackage` to nominate for.
        """
        if ISourcePackage.providedBy(target):
            non_series = target.distribution_sourcepackage
            series = target.distroseries
        else:
            non_series = target.parent
            series = target
        with celebrity_logged_in('admin'):
            bug = self.makeBugTask(bug=bug, target=non_series).bug
            nomination = bug.addNomination(
                getUtility(ILaunchpadCelebrities).admin, series)
        return nomination

    def makeBugTracker(self, base_url=None, bugtrackertype=None, title=None,
                       name=None):
        """Make a new bug tracker."""
        owner = self.makePerson()

        if base_url is None:
            base_url = 'http://%s.example.com/' % self.getUniqueString()
        if bugtrackertype is None:
            bugtrackertype = BugTrackerType.BUGZILLA

        return getUtility(IBugTrackerSet).ensureBugTracker(
            base_url, owner, bugtrackertype, title=title, name=name)

    def makeBugTrackerWithWatches(self, base_url=None, count=2):
        """Make a new bug tracker with some watches."""
        bug_tracker = self.makeBugTracker(base_url=base_url)
        bug_watches = [
            self.makeBugWatch(bugtracker=bug_tracker)
            for i in range(count)]
        return (bug_tracker, bug_watches)

    def makeBugTrackerComponentGroup(self, name=None, bug_tracker=None):
        """Make a new bug tracker component group."""
        if name is None:
            name = self.getUniqueUnicode()
        if bug_tracker is None:
            bug_tracker = self.makeBugTracker()

        component_group = bug_tracker.addRemoteComponentGroup(name)
        return component_group

    def makeBugTrackerComponent(self, name=None, component_group=None,
                                custom=None):
        """Make a new bug tracker component."""
        if name is None:
            name = self.getUniqueUnicode()
        if component_group is None:
            component_group = self.makeBugTrackerComponentGroup()
        if custom is None:
            custom = False
        if custom:
            component = component_group.addCustomComponent(name)
        else:
            component = component_group.addComponent(name)
        return component

    def makeBugWatch(self, remote_bug=None, bugtracker=None, bug=None,
                     owner=None, bug_task=None):
        """Make a new bug watch."""
        if remote_bug is None:
            remote_bug = self.getUniqueInteger()

        if bugtracker is None:
            bugtracker = self.makeBugTracker()

        if bug_task is not None:
            # If someone passes a value for bug *and* a value for
            # bug_task then the bug value will get clobbered, but that
            # doesn't matter since the bug should be the one that the
            # bug task belongs to anyway (unless they're having a crazy
            # moment, in which case we're saving them from themselves).
            bug = bug_task.bug
        elif bug is None:
            bug = self.makeBug()

        if owner is None:
            owner = self.makePerson()

        bug_watch = getUtility(IBugWatchSet).createBugWatch(
            bug, owner, bugtracker, str(remote_bug))
        if bug_task is not None:
            bug_task.bugwatch = bug_watch

        # You need to be an admin to set next_check on a BugWatch.
        def set_next_check(bug_watch):
            bug_watch.next_check = datetime.now(pytz.timezone('UTC'))

        person = getUtility(IPersonSet).getByName('name16')
        run_with_login(person, set_next_check, bug_watch)
        return bug_watch

    def makeBugComment(self, bug=None, owner=None, subject=None, body=None,
                       bug_watch=None):
        """Create and return a new bug comment.

        :param bug: An `IBug` or a bug ID or name, or None, in which
            case a new bug is created.
        :param owner: An `IPerson`, or None, in which case a new
            person is created.
        :param subject: An `IMessage` or a string, or None, in which
            case a new message will be generated.
        :param body: An `IMessage` or a string, or None, in which
            case a new message will be generated.
        :param bug_watch: An `IBugWatch`, which will be used to set the
            new comment's bugwatch attribute.
        :return: An `IBugMessage`.
        """
        if bug is None:
            bug = self.makeBug()
        elif isinstance(bug, (int, long, basestring)):
            bug = getUtility(IBugSet).getByNameOrID(str(bug))
        if owner is None:
            owner = self.makePerson()
        if subject is None:
            subject = self.getUniqueString()
        if body is None:
            body = self.getUniqueString()
        with person_logged_in(owner):
            return bug.newMessage(owner=owner, subject=subject, content=body,
                                  parent=None, bugwatch=bug_watch,
                                  remote_comment_id=None)

    def makeBugAttachment(self, bug=None, owner=None, data=None,
                          comment=None, filename=None, content_type=None,
                          description=None, is_patch=_DEFAULT):
        """Create and return a new bug attachment.

        :param bug: An `IBug` or a bug ID or name, or None, in which
            case a new bug is created.
        :param owner: An `IPerson`, or None, in which case a new
            person is created.
        :param data: A file-like object or a string, or None, in which
            case a unique string will be used.
        :param comment: An `IMessage` or a string, or None, in which
            case a new message will be generated.
        :param filename: A string, or None, in which case a unique
            string will be used.
        :param content_type: The MIME-type of this file.
        :param description: The description of the attachment.
        :param is_patch: If true, this attachment is a patch.
        :return: An `IBugAttachment`.
        """
        if bug is None:
            bug = self.makeBug()
        elif isinstance(bug, (int, long, basestring)):
            bug = getUtility(IBugSet).getByNameOrID(str(bug))
        if owner is None:
            owner = self.makePerson()
        if data is None:
            data = self.getUniqueString()
        if description is None:
            description = self.getUniqueString()
        if comment is None:
            comment = self.getUniqueString()
        if filename is None:
            filename = self.getUniqueString()
        # If the default value of is_patch when creating a new
        # BugAttachment should ever change, we don't want to interfere
        # with that.  So, we only override it if our caller explicitly
        # passed it.
        other_params = {}
        if is_patch is not _DEFAULT:
            other_params['is_patch'] = is_patch
        return bug.addAttachment(
            owner, data, comment, filename, content_type=content_type,
            description=description, **other_params)

    def makeSignedMessage(self, msgid=None, body=None, subject=None,
            attachment_contents=None, force_transfer_encoding=False,
            email_address=None, signing_context=None, to_address=None):
        """Return an ISignedMessage.

        :param msgid: An rfc2822 message-id.
        :param body: The body of the message.
        :param attachment_contents: The contents of an attachment.
        :param force_transfer_encoding: If True, ensure a transfer encoding is
            used.
        :param email_address: The address the mail is from.
        :param signing_context: A GPGSigningContext instance containing the
            gpg key to sign with.  If None, the message is unsigned.  The
            context also contains the password and gpg signing mode.
        """
        mail = SignedMessage()
        if email_address is None:
            person = self.makePerson()
            email_address = removeSecurityProxy(person).preferredemail.email
        mail['From'] = email_address
        if to_address is None:
            to_address = removeSecurityProxy(
                self.makePerson()).preferredemail.email
        mail['To'] = to_address
        if subject is None:
            subject = self.getUniqueString('subject')
        mail['Subject'] = subject
        if msgid is None:
            msgid = self.makeUniqueRFC822MsgId()
        if body is None:
            body = self.getUniqueString('body')
        charset = 'ascii'
        try:
            body = body.encode(charset)
        except UnicodeEncodeError:
            charset = 'utf-8'
            body = body.encode(charset)
        mail['Message-Id'] = msgid
        mail['Date'] = formatdate()
        if signing_context is not None:
            gpghandler = getUtility(IGPGHandler)
            body = gpghandler.signContent(
                body, signing_context.fingerprint,
                signing_context.password, signing_context.mode)
            assert body is not None
        if attachment_contents is None:
            mail.set_payload(body)
            body_part = mail
        else:
            body_part = EmailMessage()
            body_part.set_payload(body)
            mail.attach(body_part)
            attach_part = EmailMessage()
            attach_part.set_payload(attachment_contents)
            attach_part['Content-type'] = 'application/octet-stream'
            if force_transfer_encoding:
                encode_base64(attach_part)
            mail.attach(attach_part)
            mail['Content-type'] = 'multipart/mixed'
        body_part['Content-type'] = 'text/plain'
        if force_transfer_encoding:
            encode_base64(body_part)
        body_part.set_charset(charset)
        mail.parsed_string = mail.as_string()
        return mail

    def makeSpecification(self, product=None, title=None, distribution=None,
                          name=None, summary=None, owner=None,
                          status=NewSpecificationDefinitionStatus.NEW,
                          implementation_status=None, goal=None, specurl=None,
                          assignee=None, drafter=None, approver=None,
                          priority=None, whiteboard=None, milestone=None):
        """Create and return a new, arbitrary Blueprint.

        :param product: The product to make the blueprint on.  If one is
            not specified, an arbitrary product is created.
        """
        if distribution is None and product is None:
            product = self.makeProduct()
        if name is None:
            name = self.getUniqueString('name')
        if summary is None:
            summary = self.getUniqueString('summary')
        if title is None:
            title = self.getUniqueString('title')
        if owner is None:
            owner = self.makePerson()
        if priority is None:
            priority = SpecificationPriority.UNDEFINED
        status_names = NewSpecificationDefinitionStatus.items.mapping.keys()
        if status.name in status_names:
            definition_status = status
        else:
            # This is to satisfy life cycle requirements.
            definition_status = NewSpecificationDefinitionStatus.NEW
        spec = getUtility(ISpecificationSet).new(
            name=name,
            title=title,
            specurl=None,
            summary=summary,
            definition_status=definition_status,
            whiteboard=whiteboard,
            owner=owner,
            assignee=assignee,
            drafter=drafter,
            approver=approver,
            product=product,
            distribution=distribution,
            priority=priority)
        naked_spec = removeSecurityProxy(spec)
        if status.name not in status_names:
            # Set the closed status after the status has a sane initial state.
            naked_spec.definition_status = status
        if status == SpecificationDefinitionStatus.OBSOLETE:
            # This is to satisfy a DB constraint of obsolete specs.
            naked_spec.completer = owner
            naked_spec.date_completed = datetime.now(pytz.UTC)
        naked_spec.specurl = specurl
        naked_spec.milestone = milestone
        if goal is not None:
            naked_spec.proposeGoal(goal, spec.target.owner)
        if implementation_status is not None:
            naked_spec.implementation_status = implementation_status
            naked_spec.updateLifecycleStatus(owner)
        return spec

    makeBlueprint = makeSpecification

    def makeSpecificationWorkItem(self, title=None, specification=None,
                                  assignee=None, milestone=None, deleted=False,
                                  status=SpecificationWorkItemStatus.TODO,
                                  sequence=None):
        if title is None:
            title = self.getUniqueString(u'title')
        if specification is None:
            specification = self.makeSpecification()
        if sequence is None:
            sequence = self.getUniqueInteger()
        work_item = removeSecurityProxy(specification).newWorkItem(
            title=title, sequence=sequence, status=status, assignee=assignee,
            milestone=milestone)
        work_item.deleted = deleted
        return work_item

    def makeQuestion(self, target=None, title=None,
                     owner=None, description=None, language=None):
        """Create and return a new, arbitrary Question.

        :param target: The IQuestionTarget to make the question on. If one is
            not specified, an arbitrary product is created.
        :param title: The question title. If one is not provided, an
            arbitrary title is created.
        :param owner: The owner of the question. If one is not provided, the
            question target owner will be used.
        :param description: The question description.
        :param language: The question language. If one is not provided, then
            English will be used.
        """
        if target is None:
            target = self.makeProduct()
        if title is None:
            title = self.getUniqueString('title')
        if owner is None:
            owner = target.owner
        if description is None:
            description = self.getUniqueString('description')
        with person_logged_in(owner):
            question = target.newQuestion(
                owner=owner, title=title, description=description,
                language=language)
        return question

    def makeQuestionSubscription(self, question=None, person=None):
        """Create a QuestionSubscription."""
        if question is None:
            question = self.makeQuestion()
        if person is None:
            person = self.makePerson()
        with person_logged_in(person):
            return question.subscribe(person)

    def makeFAQ(self, target=None, title=None):
        """Create and return a new, arbitrary FAQ.

        :param target: The IFAQTarget to make the FAQ on. If one is
            not specified, an arbitrary product is created.
        :param title: The FAQ title. If one is not provided, an
            arbitrary title is created.
        """
        if target is None:
            target = self.makeProduct()
        if title is None:
            title = self.getUniqueString('title')
        return target.newFAQ(
            owner=target.owner, title=title, content='content')

    def makePackageCodeImport(self, sourcepackage=None, **kwargs):
        """Make a code import targetting a sourcepackage."""
        if sourcepackage is None:
            sourcepackage = self.makeSourcePackage()
        target = IBranchTarget(sourcepackage)
        return self.makeCodeImport(target=target, **kwargs)

    def makeProductCodeImport(self, product=None, **kwargs):
        """Make a code import targetting a product."""
        if product is None:
            product = self.makeProduct()
        target = IBranchTarget(product)
        return self.makeCodeImport(target=target, **kwargs)

    def makeCodeImport(self, svn_branch_url=None, cvs_root=None,
                       cvs_module=None, target=None, branch_name=None,
                       git_repo_url=None, hg_repo_url=None,
                       bzr_branch_url=None, registrant=None,
                       rcs_type=None, review_status=None):
        """Create and return a new, arbitrary code import.

        The type of code import will be inferred from the source details
        passed in, but defaults to a Subversion import from an arbitrary
        unique URL.
        """
        if (svn_branch_url is cvs_root is cvs_module is git_repo_url is
            hg_repo_url is bzr_branch_url is None):
            svn_branch_url = self.getUniqueURL()

        if target is None:
            target = IBranchTarget(self.makeProduct())
        if branch_name is None:
            branch_name = self.getUniqueString('name')
        if registrant is None:
            registrant = self.makePerson()

        code_import_set = getUtility(ICodeImportSet)
        if svn_branch_url is not None:
            if rcs_type is None:
                rcs_type = RevisionControlSystems.SVN
            else:
                assert rcs_type in (RevisionControlSystems.SVN,
                                    RevisionControlSystems.BZR_SVN)
            return code_import_set.new(
                registrant, target, branch_name, rcs_type=rcs_type,
                url=svn_branch_url, review_status=review_status)
        elif git_repo_url is not None:
            assert rcs_type in (None, RevisionControlSystems.GIT)
            return code_import_set.new(
                registrant, target, branch_name,
                rcs_type=RevisionControlSystems.GIT,
                url=git_repo_url, review_status=review_status)
        elif hg_repo_url is not None:
            return code_import_set.new(
                registrant, target, branch_name,
                rcs_type=RevisionControlSystems.HG,
                url=hg_repo_url, review_status=review_status)
        elif bzr_branch_url is not None:
            return code_import_set.new(
                registrant, target, branch_name,
                rcs_type=RevisionControlSystems.BZR,
                url=bzr_branch_url, review_status=review_status)
        else:
            assert rcs_type in (None, RevisionControlSystems.CVS)
            return code_import_set.new(
                registrant, target, branch_name,
                rcs_type=RevisionControlSystems.CVS,
                cvs_root=cvs_root, cvs_module=cvs_module,
                review_status=review_status)

    def makeChangelog(self, spn=None, versions=[]):
        """Create and return a LFA of a valid Debian-style changelog.

        Note that the changelog returned is unicode - this is deliberate
        so that code is forced to cope with it as utf-8 changelogs are
        normal.
        """
        if spn is None:
            spn = self.getUniqueString()
        changelog = ''
        for version in versions:
            entry = dedent(u'''\
            %s (%s) unstable; urgency=low

              * %s.

             -- Føo Bær <foo@example.com>  Tue, 01 Jan 1970 01:50:41 +0000

            ''' % (spn, version, version))
            changelog += entry
        return self.makeLibraryFileAlias(content=changelog.encode("utf-8"))

    def makeCodeImportEvent(self):
        """Create and return a CodeImportEvent."""
        code_import = self.makeCodeImport()
        person = self.makePerson()
        code_import_event_set = getUtility(ICodeImportEventSet)
        return code_import_event_set.newCreate(code_import, person)

    def makeCodeImportJob(self, code_import=None):
        """Create and return a new code import job for the given import.

        This implies setting the import's review_status to REVIEWED.
        """
        if code_import is None:
            code_import = self.makeCodeImport()
        code_import.updateFromData(
            {'review_status': CodeImportReviewStatus.REVIEWED},
            code_import.registrant)
        return code_import.import_job

    def makeCodeImportMachine(self, set_online=False, hostname=None):
        """Return a new CodeImportMachine.

        The machine will be in the OFFLINE state."""
        if hostname is None:
            hostname = self.getUniqueString('machine-')
        if set_online:
            state = CodeImportMachineState.ONLINE
        else:
            state = CodeImportMachineState.OFFLINE
        machine = getUtility(ICodeImportMachineSet).new(hostname, state)
        return machine

    def makeCodeImportResult(self, code_import=None, result_status=None,
                             date_started=None, date_finished=None,
                             log_excerpt=None, log_alias=None, machine=None):
        """Create and return a new CodeImportResult."""
        if code_import is None:
            code_import = self.makeCodeImport()
        if machine is None:
            machine = self.makeCodeImportMachine()
        requesting_user = None
        if log_excerpt is None:
            log_excerpt = self.getUniqueString()
        if result_status is None:
            result_status = CodeImportResultStatus.FAILURE
        if date_finished is None:
            # If a date_started is specified, then base the finish time
            # on that.
            if date_started is None:
                date_finished = time_counter().next()
            else:
                date_finished = date_started + timedelta(hours=4)
        if date_started is None:
            date_started = date_finished - timedelta(hours=4)
        if log_alias is None:
            log_alias = self.makeLibraryFileAlias()
        return getUtility(ICodeImportResultSet).new(
            code_import, machine, requesting_user, log_excerpt, log_alias,
            result_status, date_started, date_finished)

    def makeCodeReviewComment(self, sender=None, subject=None, body=None,
                              vote=None, vote_tag=None, parent=None,
                              merge_proposal=None, date_created=DEFAULT):
        if sender is None:
            sender = self.makePerson()
        if subject is None:
            subject = self.getUniqueString('subject')
        if body is None:
            body = self.getUniqueString('content')
        if merge_proposal is None:
            if parent:
                merge_proposal = parent.branch_merge_proposal
            else:
                merge_proposal = self.makeBranchMergeProposal(
                    registrant=sender)
        with person_logged_in(sender):
            return merge_proposal.createComment(
                sender, subject, body, vote, vote_tag, parent,
                _date_created=date_created)

    def makeCodeReviewVoteReference(self):
        bmp = removeSecurityProxy(self.makeBranchMergeProposal())
        candidate = self.makePerson()
        return bmp.nominateReviewer(candidate, bmp.registrant)

    def makeMessage(self, subject=None, content=None, parent=None,
                    owner=None, datecreated=None):
        if subject is None:
            subject = self.getUniqueString()
        if content is None:
            content = self.getUniqueString()
        if owner is None:
            owner = self.makePerson()
        if datecreated is None:
            datecreated = datetime.now(UTC)
        rfc822msgid = self.makeUniqueRFC822MsgId()
        message = Message(rfc822msgid=rfc822msgid, subject=subject,
            owner=owner, parent=parent, datecreated=datecreated)
        MessageChunk(message=message, sequence=1, content=content)
        return message

    def makeLanguage(self, language_code=None, name=None, pluralforms=None,
                     plural_expression=None):
        """Makes a language given the language_code and name."""
        if language_code is None:
            language_code = self.getUniqueString('lang')
        if name is None:
            name = "Language %s" % language_code
        if plural_expression is None and pluralforms is not None:
            # If the number of plural forms is known, the language
            # should also have a plural expression and vice versa.
            plural_expression = 'n %% %d' % pluralforms

        language_set = getUtility(ILanguageSet)
        return language_set.createLanguage(
            language_code, name, pluralforms=pluralforms,
            pluralexpression=plural_expression)

    def makeLanguagePack(self, distroseries=None, languagepack_type=None):
        """Create a language pack."""
        if distroseries is None:
            distroseries = self.makeUbuntuDistroSeries()
        if languagepack_type is None:
            languagepack_type = LanguagePackType.FULL
        return getUtility(ILanguagePackSet).addLanguagePack(
            distroseries, self.makeLibraryFileAlias(), languagepack_type)

    def makeLibraryFileAlias(self, filename=None, content=None,
                             content_type='text/plain', restricted=False,
                             expires=None):
        """Make a library file, and return the alias."""
        if filename is None:
            filename = self.getUniqueString('filename')
        if content is None:
            content = self.getUniqueString()
        library_file_alias_set = getUtility(ILibraryFileAliasSet)
        library_file_alias = library_file_alias_set.create(
            filename, len(content), StringIO(content), content_type,
            expires=expires, restricted=restricted)
        return library_file_alias

    def makeDistribution(self, name=None, displayname=None, owner=None,
                         registrant=None, members=None, title=None,
                         aliases=None, bug_supervisor=None, driver=None,
                         security_contact=None, publish_root_dir=None,
                         publish_base_url=None, publish_copy_base_url=None,
                         no_pubconf=False, icon=None, summary=None):
        """Make a new distribution."""
        if name is None:
            name = self.getUniqueString(prefix="distribution")
        if displayname is None:
            displayname = name.capitalize()
        if title is None:
            title = self.getUniqueString()
        description = self.getUniqueString()
        if summary is None:
            summary = self.getUniqueString()
        domainname = self.getUniqueString()
        if registrant is None:
            registrant = self.makePerson()
        if owner is None:
            owner = self.makePerson()
        if members is None:
            members = self.makeTeam(owner)
        distro = getUtility(IDistributionSet).new(
            name, displayname, title, description, summary, domainname,
            members, owner, registrant, icon=icon)
        naked_distro = removeSecurityProxy(distro)
        if aliases is not None:
            naked_distro.setAliases(aliases)
        if driver is not None:
            naked_distro.driver = driver
        if bug_supervisor is not None:
            naked_distro.bug_supervisor = bug_supervisor
        if security_contact is not None:
            naked_distro.security_contact = security_contact
        if not no_pubconf:
            self.makePublisherConfig(
                distro, publish_root_dir, publish_base_url,
                publish_copy_base_url)
        return distro

    def makeDistroSeries(self, distribution=None, version=None,
                         status=SeriesStatus.DEVELOPMENT,
                         previous_series=None, name=None, displayname=None,
                         registrant=None):
        """Make a new `DistroSeries`."""
        if distribution is None:
            distribution = self.makeDistribution()
        if name is None:
            name = self.getUniqueString(prefix="distroseries")
        if displayname is None:
            displayname = name.capitalize()
        if version is None:
            version = "%s.0" % self.getUniqueInteger()
        if registrant is None:
            registrant = distribution.owner

        # We don't want to login() as the person used to create the product,
        # so we remove the security proxy before creating the series.
        naked_distribution = removeSecurityProxy(distribution)
        series = naked_distribution.newSeries(
            version=version,
            name=name,
            displayname=displayname,
            title=self.getUniqueString(), summary=self.getUniqueString(),
            description=self.getUniqueString(),
            previous_series=previous_series, registrant=registrant)
        series.status = status

        return ProxyFactory(series)

    def makeUbuntuDistroSeries(self, version=None,
                               status=SeriesStatus.DEVELOPMENT,
                               previous_series=None, name=None,
                               displayname=None):
        """Short cut to use the celebrity 'ubuntu' as the distribution."""
        ubuntu = getUtility(ILaunchpadCelebrities).ubuntu
        return self.makeDistroSeries(
            ubuntu, version, status, previous_series, name, displayname)

    def makeDistroSeriesDifference(
        self, derived_series=None, source_package_name_str=None,
        versions=None,
        difference_type=DistroSeriesDifferenceType.DIFFERENT_VERSIONS,
        status=DistroSeriesDifferenceStatus.NEEDS_ATTENTION,
        changelogs=None, set_base_version=False, parent_series=None):
        """Create a new distro series source package difference."""
        if derived_series is None:
            dsp = self.makeDistroSeriesParent(
                parent_series=parent_series)
            derived_series = dsp.derived_series
            parent_series = dsp.parent_series
        else:
            if parent_series is None:
                dsp = getUtility(IDistroSeriesParentSet).getByDerivedSeries(
                    derived_series)
                if dsp.count() == 0:
                    new_dsp = self.makeDistroSeriesParent(
                        derived_series=derived_series,
                        parent_series=parent_series)
                    parent_series = new_dsp.parent_series
                else:
                    parent_series = dsp[0].parent_series

        if source_package_name_str is None:
            source_package_name_str = self.getUniqueString('src-name')

        source_package_name = self.getOrMakeSourcePackageName(
            source_package_name_str)

        if versions is None:
            versions = {}
        if changelogs is None:
            changelogs = {}

        base_version = versions.get('base')
        if base_version is not None:
            for series in [derived_series, parent_series]:
                spr = self.makeSourcePackageRelease(
                    sourcepackagename=source_package_name,
                    version=base_version)
                self.makeSourcePackagePublishingHistory(
                    distroseries=series, sourcepackagerelease=spr,
                    status=PackagePublishingStatus.SUPERSEDED)

        if difference_type is not (
            DistroSeriesDifferenceType.MISSING_FROM_DERIVED_SERIES):
            spr = self.makeSourcePackageRelease(
                sourcepackagename=source_package_name,
                version=versions.get('derived'),
                changelog=changelogs.get('derived'))
            self.makeSourcePackagePublishingHistory(
                distroseries=derived_series, sourcepackagerelease=spr,
                status=PackagePublishingStatus.PUBLISHED)

        if difference_type is not (
            DistroSeriesDifferenceType.UNIQUE_TO_DERIVED_SERIES):
            spr = self.makeSourcePackageRelease(
                sourcepackagename=source_package_name,
                version=versions.get('parent'),
                changelog=changelogs.get('parent'))
            self.makeSourcePackagePublishingHistory(
                distroseries=parent_series,
                sourcepackagerelease=spr,
                status=PackagePublishingStatus.PUBLISHED)

        diff = getUtility(IDistroSeriesDifferenceSource).new(
            derived_series, source_package_name, parent_series)

        removeSecurityProxy(diff).status = status

        if set_base_version:
            version = versions.get('base', "%s.0" % self.getUniqueInteger())
            removeSecurityProxy(diff).base_version = version

        # We clear the cache on the diff, returning the object as if it
        # was just loaded from the store.
        clear_property_cache(diff)
        return diff

    def makeDistroSeriesDifferenceComment(
        self, distro_series_difference=None, owner=None, comment=None):
        """Create a new distro series difference comment."""
        if distro_series_difference is None:
            distro_series_difference = self.makeDistroSeriesDifference()
        if owner is None:
            owner = self.makePerson()
        if comment is None:
            comment = self.getUniqueString('dsdcomment')

        return getUtility(IDistroSeriesDifferenceCommentSource).new(
            distro_series_difference, owner, comment)

    def makeDistroSeriesParent(self, derived_series=None, parent_series=None,
                               initialized=False, is_overlay=False,
                               pocket=None, component=None):
        if parent_series is None:
            parent_series = self.makeDistroSeries()
        if derived_series is None:
            derived_series = self.makeDistroSeries()
        return getUtility(IDistroSeriesParentSet).new(
            derived_series, parent_series, initialized, is_overlay, pocket,
            component)

    def makeDistroArchSeries(self, distroseries=None,
                             architecturetag=None, processorfamily=None,
                             official=True, owner=None,
                             supports_virtualized=False, enabled=True):
        """Create a new distroarchseries"""

        if distroseries is None:
            distroseries = self.makeDistroSeries()
        if processorfamily is None:
            processorfamily = self.makeProcessorFamily()
        if owner is None:
            owner = self.makePerson()
        # XXX: architecturetag & processorfamily are tightly coupled. It's
        # wrong to just make a fresh architecture tag without also making a
        # processor family to go with it (ideally with processors!)
        if architecturetag is None:
            architecturetag = self.getUniqueString('arch')
        return distroseries.newArch(
            architecturetag, processorfamily, official, owner,
            supports_virtualized, enabled)

    def makeComponent(self, name=None):
        """Make a new `IComponent`."""
        if name is None:
            name = self.getUniqueString()
        return getUtility(IComponentSet).ensure(name)

    def makeComponentSelection(self, distroseries=None, component=None):
        """Make a new `ComponentSelection`.

        :param distroseries: Optional `DistroSeries`.  If none is given,
            one will be created.
        :param component: Optional `Component` or a component name.  If
            none is given, one will be created.
        """
        if distroseries is None:
            distroseries = self.makeDistroSeries()

        if not IComponent.providedBy(component):
            component = self.makeComponent(component)

        return ComponentSelection(
            distroseries=distroseries, component=component)

    def makeArchive(self, distribution=None, owner=None, name=None,
                    purpose=None, enabled=True, private=False,
                    virtualized=True, description=None, displayname=None):
        """Create and return a new arbitrary archive.

        :param distribution: Supply IDistribution, defaults to a new one
            made with makeDistribution() for non-PPAs and ubuntu for PPAs.
        :param owner: Supply IPerson, defaults to a new one made with
            makePerson().
        :param name: Name of the archive, defaults to a random string.
        :param purpose: Supply ArchivePurpose, defaults to PPA.
        :param enabled: Whether the archive is enabled.
        :param private: Whether the archive is created private.
        :param virtualized: Whether the archive is virtualized.
        :param description: A description of the archive.
        """
        if purpose is None:
            purpose = ArchivePurpose.PPA
        elif isinstance(purpose, basestring):
            purpose = ArchivePurpose.items[purpose.upper()]

        if distribution is None:
            # See bug #568769
            if purpose == ArchivePurpose.PPA:
                distribution = getUtility(ILaunchpadCelebrities).ubuntu
            else:
                distribution = self.makeDistribution()
        if owner is None:
            owner = self.makePerson()
        if name is None:
            if purpose != ArchivePurpose.PPA:
                name = default_name_by_purpose.get(purpose)
            if name is None:
                name = self.getUniqueString()

        # Making a distribution makes an archive, and there can be only one
        # per distribution.
        if purpose == ArchivePurpose.PRIMARY:
            return distribution.main_archive

        admins = getUtility(ILaunchpadCelebrities).admin
        with person_logged_in(admins.teamowner):
            archive = getUtility(IArchiveSet).new(
                owner=owner, purpose=purpose,
                distribution=distribution, name=name, displayname=displayname,
                enabled=enabled, require_virtualized=virtualized,
                description=description)

        if private:
            naked_archive = removeSecurityProxy(archive)
            naked_archive.private = True
            naked_archive.buildd_secret = "sekrit"

        return archive

    def makeArchiveAdmin(self, archive=None):
        """Make an Archive Admin.

        :param archive: The `IArchive`, will be auto-created if None.

        Make and return an `IPerson` who has an `ArchivePermission` to admin
        the distroseries queue.
        """
        if archive is None:
            archive = self.makeArchive()

        person = self.makePerson()
        permission_set = getUtility(IArchivePermissionSet)
        permission_set.newQueueAdmin(archive, person, 'main')
        return person

    def makeBuilder(self, processor=None, url=None, name=None, title=None,
                    description=None, owner=None, active=True,
                    virtualized=True, vm_host=None, manual=False):
        """Make a new builder for i386 virtualized builds by default.

        Note: the builder returned will not be able to actually build -
        we currently have a build slave setup for 'bob' only in the
        test environment.
        """
        if processor is None:
            processor_fam = ProcessorFamilySet().getByName('x86')
            processor = processor_fam.processors[0]
        if url is None:
            url = 'http://%s:8221/' % self.getUniqueString()
        if name is None:
            name = self.getUniqueString('builder-name')
        if title is None:
            title = self.getUniqueString('builder-title')
        if description is None:
            description = self.getUniqueString('description')
        if owner is None:
            owner = self.makePerson()

        return getUtility(IBuilderSet).new(
            processor, url, name, title, description, owner, active,
            virtualized, vm_host, manual=manual)

    def makeRecipeText(self, *branches):
        if len(branches) == 0:
            branches = (self.makeAnyBranch(), )
        base_branch = branches[0]
        other_branches = branches[1:]
        text = MINIMAL_RECIPE_TEXT % base_branch.bzr_identity
        for i, branch in enumerate(other_branches):
            text += 'merge dummy-%s %s\n' % (i, branch.bzr_identity)
        return text

    def makeRecipe(self, *branches):
        """Make a builder recipe that references `branches`.

        If no branches are passed, return a recipe text that references an
        arbitrary branch.
        """
        from bzrlib.plugins.builder.recipe import RecipeParser
        parser = RecipeParser(self.makeRecipeText(*branches))
        return parser.parse()

    def makeSourcePackageRecipeDistroseries(self, name="warty"):
        """Return a supported Distroseries to use with Source Package Recipes.

        Ew.  This uses sampledata currently, which is the ONLY reason this
        method exists: it gives us a migration path away from sampledata.
        """
        ubuntu = getUtility(IDistributionSet).getByName('ubuntu')
        return ubuntu.getSeries(name)

    def makeSourcePackageRecipe(self, registrant=None, owner=None,
                                distroseries=None, name=None,
                                description=None, branches=(),
                                build_daily=False, daily_build_archive=None,
                                is_stale=None, recipe=None,
                                date_created=DEFAULT):
        """Make a `SourcePackageRecipe`."""
        if registrant is None:
            registrant = self.makePerson()
        if owner is None:
            owner = self.makePerson()
        if distroseries is None:
            distroseries = self.makeSourcePackageRecipeDistroseries()

        if name is None:
            name = self.getUniqueString('spr-name').decode('utf8')
        if description is None:
            description = self.getUniqueString(
                'spr-description').decode('utf8')
        if daily_build_archive is None:
            daily_build_archive = self.makeArchive(
                distribution=distroseries.distribution, owner=owner)
        if recipe is None:
            recipe = self.makeRecipeText(*branches)
        else:
            assert branches == ()
        source_package_recipe = getUtility(ISourcePackageRecipeSource).new(
            registrant, owner, name, recipe, description, [distroseries],
            daily_build_archive, build_daily, date_created)
        if is_stale is not None:
            removeSecurityProxy(source_package_recipe).is_stale = is_stale
        IStore(source_package_recipe).flush()
        return source_package_recipe

    def makeSourcePackageRecipeBuild(self, sourcepackage=None, recipe=None,
                                     requester=None, archive=None,
                                     sourcename=None, distroseries=None,
                                     pocket=None, date_created=None,
                                     status=BuildStatus.NEEDSBUILD,
                                     duration=None):
        """Make a new SourcePackageRecipeBuild."""
        if recipe is None:
            recipe = self.makeSourcePackageRecipe(name=sourcename)
        if archive is None:
            archive = self.makeArchive()
        if distroseries is None:
            distroseries = self.makeDistroSeries(
                distribution=archive.distribution)
            arch = self.makeDistroArchSeries(distroseries=distroseries)
            removeSecurityProxy(distroseries).nominatedarchindep = arch
        if requester is None:
            requester = self.makePerson()
        spr_build = getUtility(ISourcePackageRecipeBuildSource).new(
            distroseries=distroseries,
            recipe=recipe,
            archive=archive,
            requester=requester,
            pocket=pocket,
            date_created=date_created)
        removeSecurityProxy(spr_build).status = status
        if duration is not None:
            naked_sprb = removeSecurityProxy(spr_build)
            if naked_sprb.date_started is None:
                naked_sprb.date_started = spr_build.date_created
            naked_sprb.date_finished = naked_sprb.date_started + duration
        IStore(spr_build).flush()
        return spr_build

    def makeSourcePackageRecipeBuildJob(
        self, score=9876, virtualized=True, estimated_duration=64,
        sourcename=None, recipe_build=None):
        """Create a `SourcePackageRecipeBuildJob` and a `BuildQueue` for
        testing."""
        if recipe_build is None:
            recipe_build = self.makeSourcePackageRecipeBuild(
                sourcename=sourcename)
        recipe_build_job = recipe_build.makeJob()

        store = getUtility(IStoreSelector).get(MAIN_STORE, DEFAULT_FLAVOR)
        bq = BuildQueue(
            job=recipe_build_job.job, lastscore=score,
            job_type=BuildFarmJobType.RECIPEBRANCHBUILD,
            estimated_duration=timedelta(seconds=estimated_duration),
            virtualized=virtualized)
        store.add(bq)
        return bq

    def makeRecipeBuildRecords(self, num_recent_records=1,
                               num_records_outside_epoch=0, epoch_days=30):
        """Create some recipe build records.

        A RecipeBuildRecord is a named tuple. Some records will be created
        with archive of type ArchivePurpose.PRIMARY, others with type
        ArchivePurpose.PPA. Some build records with be created with a build
        status of fully built and some will be created with the daily build
        option set to True and False. Only those records with daily build set
        to True and build status to fully built are returned.
        :param num_recent_records: the number of records within the specified
         time window.
        :param num_records_outside_epoch: the number of records outside the
         specified time window.
        :param epoch_days: the time window to use when creating records.
        """

        distroseries = self.makeDistroSeries()
        sourcepackagename = self.makeSourcePackageName()
        sourcepackage = self.makeSourcePackage(
            sourcepackagename=sourcepackagename,
            distroseries=distroseries)

        records_inside_epoch = []
        all_records = []
        for x in range(num_recent_records + num_records_outside_epoch):

            # We want some different source package names occasionally
            if not x % 3:
                sourcepackagename = self.makeSourcePackageName()
                sourcepackage = self.makeSourcePackage(
                    sourcepackagename=sourcepackagename,
                    distroseries=distroseries)

            # Ensure we have both ppa and primary archives
            if not x % 2:
                purpose = ArchivePurpose.PPA
            else:
                purpose = ArchivePurpose.PRIMARY
            archive = self.makeArchive(
                purpose=purpose, distribution=distroseries.distribution)
            # Make some daily and non-daily recipe builds.
            for daily in (True, False):
                recipeowner = self.makePerson()
                recipe = self.makeSourcePackageRecipe(
                    build_daily=daily,
                    owner=recipeowner,
                    name="Recipe_%s_%d" % (sourcepackagename.name, x),
                    daily_build_archive=archive,
                    distroseries=distroseries)
                sprb = self.makeSourcePackageRecipeBuild(
                    requester=recipeowner,
                    recipe=recipe,
                    sourcepackage=sourcepackage,
                    distroseries=distroseries)
                spr = self.makeSourcePackageRelease(
                    source_package_recipe_build=sprb,
                    sourcepackagename=sourcepackagename,
                    distroseries=distroseries, archive=archive)
                self.makeSourcePackagePublishingHistory(
                    sourcepackagerelease=spr, archive=archive,
                    distroseries=distroseries)

                # Make some complete and incomplete builds.
                for build_status in (
                    BuildStatus.FULLYBUILT,
                    BuildStatus.NEEDSBUILD,
                    ):
                    binary_build = self.makeBinaryPackageBuild(
                            source_package_release=spr)
                    naked_build = removeSecurityProxy(binary_build)
                    naked_build.queueBuild()
                    naked_build.status = build_status

                    now = datetime.now(UTC)
                    # We want some builds to be created in ascending order
                    if x < num_recent_records:
                        naked_build.date_finished = (
                            now - timedelta(
                                days=epoch_days - 1,
                                hours=-x))
                    # And others is descending order
                    else:
                        days_offset = epoch_days + 1 + x
                        naked_build.date_finished = (
                            now - timedelta(days=days_offset))

                    naked_build.date_started = (
                        naked_build.date_finished - timedelta(minutes=5))
                    rbr = RecipeBuildRecord(
                        removeSecurityProxy(sourcepackagename),
                        removeSecurityProxy(recipeowner),
                        removeSecurityProxy(archive),
                        removeSecurityProxy(recipe),
                        naked_build.date_finished.replace(tzinfo=None))

                    # Only return fully completed daily builds.
                    if daily and build_status == BuildStatus.FULLYBUILT:
                        if x < num_recent_records:
                            records_inside_epoch.append(rbr)
                        all_records.append(rbr)
        # We need to explicitly commit because if don't, the records don't
        # appear in the slave datastore.
        transaction.commit()

        # We need to ensure our results are sorted by correctly
        def _sort_records(records):
            records.sort(lambda x, y:
                cmp(x.sourcepackagename.name, y.sourcepackagename.name) or
                -cmp(x.most_recent_build_time, y.most_recent_build_time))

        _sort_records(all_records)
        _sort_records(records_inside_epoch)
        return all_records, records_inside_epoch

    def makeDscFile(self, tempdir_path=None):
        """Make a DscFile.

        :param tempdir_path: Path to a temporary directory to use.  If not
            supplied, a temp directory will be created.
        """
        filename = 'ed_0.2-20.dsc'
        contexts = []
        if tempdir_path is None:
            contexts.append(temp_dir())
        # Use nested so temp_dir is an optional context.
        with nested(*contexts) as result:
            if tempdir_path is None:
                tempdir_path = result[0]
            fullpath = os.path.join(tempdir_path, filename)
            with open(fullpath, 'w') as dsc_file:
                dsc_file.write(dedent("""\
                Format: 1.0
                Source: ed
                Version: 0.2-20
                Binary: ed
                Maintainer: James Troup <james@nocrew.org>
                Architecture: any
                Standards-Version: 3.5.8.0
                Build-Depends: dpatch
                Files:
                 ddd57463774cae9b50e70cd51221281b 185913 ed_0.2.orig.tar.gz
                 f9e1e5f13725f581919e9bfd62272a05 8506 ed_0.2-20.diff.gz
                """))

            class Changes:
                architectures = ['source']
            logger = BufferLogger()
            policy = BuildDaemonUploadPolicy()
            policy.distroseries = self.makeDistroSeries()
            policy.archive = self.makeArchive()
            policy.distro = policy.distroseries.distribution
            dsc_file = DSCFile(fullpath, 'digest', 0, 'main/editors',
                'priority', 'package', 'version', Changes, policy, logger)
            list(dsc_file.verify())
        return dsc_file

    def makeTranslationTemplatesBuildJob(self, branch=None):
        """Make a new `TranslationTemplatesBuildJob`.

        :param branch: The branch that the job should be for.  If none
            is given, one will be created.
        """
        if branch is None:
            branch = self.makeBranch()

        jobset = getUtility(ITranslationTemplatesBuildJobSource)
        return jobset.create(branch)

    def makePOTemplate(self, productseries=None, distroseries=None,
                       sourcepackagename=None, owner=None, name=None,
                       translation_domain=None, path=None,
                       copy_pofiles=True, side=None, sourcepackage=None,
                       iscurrent=True):
        """Make a new translation template."""
        if sourcepackage is not None:
            assert distroseries is None, (
                'Cannot specify sourcepackage and distroseries')
            distroseries = sourcepackage.distroseries
            assert sourcepackagename is None, (
                'Cannot specify sourcepackage and sourcepackagename')
            sourcepackagename = sourcepackage.sourcepackagename
        if productseries is None and distroseries is None:
            if side != TranslationSide.UBUNTU:
                # No context for this template; set up a productseries.
                productseries = self.makeProductSeries(owner=owner)
                # Make it use Translations, otherwise there's little point
                # to us creating a template for it.
                naked_series = removeSecurityProxy(productseries)
                naked_series.product.translations_usage = (
                    ServiceUsage.LAUNCHPAD)
            else:
                distroseries = self.makeUbuntuDistroSeries()
        if distroseries is not None and sourcepackagename is None:
            sourcepackagename = self.makeSourcePackageName()

        templateset = getUtility(IPOTemplateSet)
        subset = templateset.getSubset(
            distroseries, sourcepackagename, productseries)

        if name is None:
            name = self.getUniqueString()
        if translation_domain is None:
            translation_domain = self.getUniqueString()

        if owner is None:
            if productseries is None:
                owner = distroseries.owner
            else:
                owner = productseries.owner

        if path is None:
            path = 'messages.pot'

        pot = subset.new(name, translation_domain, path, owner, copy_pofiles)
        removeSecurityProxy(pot).iscurrent = iscurrent
        return pot

    def makePOTemplateAndPOFiles(self, language_codes, **kwargs):
        """Create a POTemplate and associated POFiles.

        Create a POTemplate for the given distroseries/sourcepackagename or
        productseries and create a POFile for each language. Returns the
        template.
        """
        template = self.makePOTemplate(**kwargs)
        for language_code in language_codes:
            self.makePOFile(language_code, template, template.owner)
        return template

    def makePOFile(self, language_code=None, potemplate=None, owner=None,
                   create_sharing=False, language=None, side=None):
        """Make a new translation file."""
        assert language_code is None or language is None, (
            "Please specifiy only one of language_code and language.")
        if language_code is None:
            if language is None:
                language = self.makeLanguage()
            language_code = language.code
        if potemplate is None:
            potemplate = self.makePOTemplate(owner=owner, side=side)
        else:
            assert side is None, 'Cannot specify both side and potemplate.'
        return potemplate.newPOFile(language_code,
                                    create_sharing=create_sharing)

    def makePOTMsgSet(self, potemplate=None, singular=None, plural=None,
                      context=None, sequence=None, commenttext=None,
                      filereferences=None, sourcecomment=None,
                      flagscomment=None):
        """Make a new `POTMsgSet` in the given template."""
        if potemplate is None:
            potemplate = self.makePOTemplate()
        if singular is None and plural is None:
            singular = self.getUniqueString()
        if sequence is None:
            sequence = self.getUniqueInteger()
        potmsgset = potemplate.createMessageSetFromText(
            singular, plural, context, sequence)
        if commenttext is not None:
            potmsgset.commenttext = commenttext
        if filereferences is not None:
            potmsgset.filereferences = filereferences
        if sourcecomment is not None:
            potmsgset.sourcecomment = sourcecomment
        if flagscomment is not None:
            potmsgset.flagscomment = flagscomment
        removeSecurityProxy(potmsgset).sync()
        return potmsgset

    def makePOFileAndPOTMsgSet(self, language_code=None, msgid=None,
                               with_plural=False, side=None):
        """Make a `POFile` with a `POTMsgSet`."""
        pofile = self.makePOFile(language_code, side=side)

        if with_plural:
            if msgid is None:
                msgid = self.getUniqueString()
            plural = self.getUniqueString()
        else:
            plural = None

        potmsgset = self.makePOTMsgSet(
            pofile.potemplate, singular=msgid, plural=plural)

        return pofile, potmsgset

    def makeTranslationsDict(self, translations=None):
        """Make sure translations are stored in a dict, e.g. {0: "foo"}.

        If translations is already dict, it is returned unchanged.
        If translations is a sequence, it is enumerated into a dict.
        If translations is None, an arbitrary single translation is created.
        """
        translations = removeSecurityProxy(translations)
        if translations is None:
            return {0: self.getUniqueString()}
        if isinstance(translations, dict):
            return translations
        assert isinstance(translations, (list, tuple)), (
                "Expecting either a dict or a sequence.")
        return dict(enumerate(translations))

    def makeSuggestion(self, pofile=None, potmsgset=None, translator=None,
                       translations=None, date_created=None):
        """Make a new suggested `TranslationMessage` in the given PO file."""
        if pofile is None:
            pofile = self.makePOFile('sr')
        if potmsgset is None:
            potmsgset = self.makePOTMsgSet(pofile.potemplate)
        if translator is None:
            translator = self.makePerson()
        translations = self.makeTranslationsDict(translations)
        translation_message = potmsgset.submitSuggestion(
            pofile, translator, translations)
        assert translation_message is not None, (
            "Cannot make suggestion on translation credits POTMsgSet.")
        if date_created is not None:
            naked_translation_message = removeSecurityProxy(
                translation_message)
            naked_translation_message.date_created = date_created
            naked_translation_message.sync()
        return translation_message

    def makeCurrentTranslationMessage(self, pofile=None, potmsgset=None,
                                      translator=None, reviewer=None,
                                      translations=None, diverged=False,
                                      current_other=False,
                                      date_created=None, date_reviewed=None,
                                      language=None, side=None,
                                      potemplate=None):
        """Create a `TranslationMessage` and make it current.

        By default the message will only be current on the side (Ubuntu
        or upstream) that `pofile` is on.

        Be careful: if the message is already translated, calling this
        method may violate database unique constraints.

        :param pofile: `POFile` to put translation in; if omitted, one
            will be created.
        :param potmsgset: `POTMsgSet` to translate; if omitted, one will
            be created (with sequence number 1).
        :param translator: `Person` who created the translation.  If
            omitted, one will be created.
        :param reviewer: `Person` who reviewed the translation.  If
            omitted, one will be created.
        :param translations: Strings to translate the `POTMsgSet`
            to.  Can be either a list, or a dict mapping plural form
            numbers to the forms' respective translations.
            If omitted, will translate to a single random string.
        :param diverged: Create a diverged message?
        :param current_other: Should the message also be current on the
            other translation side?  (Cannot be combined with `diverged`).
        :param date_created: Force a specific creation date instead of 'now'.
        :param date_reviewed: Force a specific review date instead of 'now'.
        :param language: `Language` to use for the POFile
        :param side: The `TranslationSide` this translation should be for.
        :param potemplate: If provided, the POTemplate to use when creating
            the POFile.
        """
        assert not (diverged and current_other), (
            "A diverged message can't be current on the other side.")
        assert None in (language, pofile), (
            'Cannot specify both language and pofile.')
        assert None in (side, pofile), (
            'Cannot specify both side and pofile.')
        link_potmsgset_with_potemplate = (
            (pofile is None and potemplate is None) or potmsgset is None)
        if pofile is None:
            pofile = self.makePOFile(
                language=language, side=side, potemplate=potemplate)
        else:
            assert potemplate is None, (
                'Cannot specify both pofile and potemplate')
        potemplate = pofile.potemplate
        if potmsgset is None:
            potmsgset = self.makePOTMsgSet(potemplate)
        if link_potmsgset_with_potemplate:
            # If we have a new pofile or a new potmsgset, we must link
            # the potmsgset to the pofile's potemplate.
            potmsgset.setSequence(
                pofile.potemplate, self.getUniqueInteger())
        else:
            # Otherwise it is the duty of the callsite to ensure
            # consistency.
            store = IStore(TranslationTemplateItem)
            tti_for_message_in_template = store.find(
                TranslationTemplateItem.potmsgset == potmsgset,
                TranslationTemplateItem.potemplate == pofile.potemplate).any()
            assert tti_for_message_in_template is not None
        if translator is None:
            translator = self.makePerson()
        if reviewer is None:
            reviewer = self.makePerson()
        translations = sanitize_translations_from_webui(
            potmsgset.singular_text,
            self.makeTranslationsDict(translations),
            pofile.language.pluralforms)

        if diverged:
            message = self.makeDivergedTranslationMessage(
                pofile, potmsgset, translator, reviewer,
                translations, date_created)
        else:
            message = potmsgset.setCurrentTranslation(
                pofile, translator, translations,
                RosettaTranslationOrigin.ROSETTAWEB,
                share_with_other_side=current_other)
            if date_created is not None:
                removeSecurityProxy(message).date_created = date_created

        message.markReviewed(reviewer, date_reviewed)

        return message

    def makeDivergedTranslationMessage(self, pofile=None, potmsgset=None,
                                       translator=None, reviewer=None,
                                       translations=None, date_created=None):
        """Create a diverged, current `TranslationMessage`."""
        if pofile is None:
            pofile = self.makePOFile('lt')
        if reviewer is None:
            reviewer = self.makePerson()

        message = self.makeSuggestion(
            pofile=pofile, potmsgset=potmsgset, translator=translator,
            translations=translations, date_created=date_created)
        return message.approveAsDiverged(pofile, reviewer)

    def makeTranslationImportQueueEntry(self, path=None, productseries=None,
                                        distroseries=None,
                                        sourcepackagename=None,
                                        potemplate=None, content=None,
                                        uploader=None, pofile=None,
                                        format=None, status=None,
                                        by_maintainer=False):
        """Create a `TranslationImportQueueEntry`."""
        if path is None:
            path = self.getUniqueString() + '.pot'

        for_distro = not (distroseries is None and sourcepackagename is None)
        for_project = productseries is not None
        has_template = (potemplate is not None)
        if has_template and not for_distro and not for_project:
            # Copy target from template.
            distroseries = potemplate.distroseries
            sourcepackagename = potemplate.sourcepackagename
            productseries = potemplate.productseries

        if sourcepackagename is None and distroseries is None:
            if productseries is None:
                productseries = self.makeProductSeries()
        else:
            if sourcepackagename is None:
                sourcepackagename = self.makeSourcePackageName()
            if distroseries is None:
                distroseries = self.makeDistroSeries()

        if uploader is None:
            uploader = self.makePerson()

        if content is None:
            content = self.getUniqueString()

        if format is None:
            format = TranslationFileFormat.PO

        if status is None:
            status = RosettaImportStatus.NEEDS_REVIEW

        if type(content) == unicode:
            content = content.encode('utf-8')

        entry = getUtility(ITranslationImportQueue).addOrUpdateEntry(
            path=path, content=content, by_maintainer=by_maintainer,
            importer=uploader, productseries=productseries,
            distroseries=distroseries, sourcepackagename=sourcepackagename,
            potemplate=potemplate, pofile=pofile, format=format)
        entry.setStatus(
            status, getUtility(ILaunchpadCelebrities).rosetta_experts)
        return entry

    def makeMailingList(self, team, owner):
        """Create a mailing list for the team."""
        team_list = getUtility(IMailingListSet).new(team, owner)
        team_list.startConstructing()
        team_list.transitionToStatus(MailingListStatus.ACTIVE)
        return team_list

    def makeTeamAndMailingList(
        self, team_name, owner_name,
        visibility=None,
        subscription_policy=TeamSubscriptionPolicy.OPEN):
        """Make a new active mailing list for the named team.

        :param team_name: The new team's name.
        :type team_name: string
        :param owner_name: The name of the team's owner.
        :type owner: string
        :param visibility: The team's visibility. If it's None, the default
            (public) will be used.
        :type visibility: `PersonVisibility`
        :param subscription_policy: The subscription policy of the team.
        :type subscription_policy: `TeamSubscriptionPolicy`
        :return: The new team and mailing list.
        :rtype: (`ITeam`, `IMailingList`)
        """
        owner = getUtility(IPersonSet).getByName(owner_name)
        display_name = SPACE.join(
            word.capitalize() for word in team_name.split('-'))
        team = getUtility(IPersonSet).getByName(team_name)
        if team is None:
            team = self.makeTeam(
                owner, displayname=display_name, name=team_name,
                visibility=visibility,
                subscription_policy=subscription_policy)
        team_list = self.makeMailingList(team, owner)
        return team, team_list

    def makeTeamWithMailingListSubscribers(self, team_name, super_team=None,
                                           auto_subscribe=True):
        """Create a team, mailing list, and subscribers.

        :param team_name: The name of the team to create.
        :param super_team: Make the team a member of the super_team.
        :param auto_subscribe: Automatically subscribe members to the
            mailing list.
        :return: A tuple of team and the member user.
        """
        team = self.makeTeam(name=team_name)
        member = self.makePerson()
        with celebrity_logged_in('admin'):
            if super_team is None:
                mailing_list = self.makeMailingList(team, team.teamowner)
            else:
                super_team.addMember(
                    team, reviewer=team.teamowner, force_team_add=True)
                mailing_list = super_team.mailing_list
            team.addMember(member, reviewer=team.teamowner)
            if auto_subscribe:
                mailing_list.subscribe(member)
        return team, member

    def makeMirrorProbeRecord(self, mirror):
        """Create a probe record for a mirror of a distribution."""
        log_file = StringIO()
        log_file.write("Fake probe, nothing useful here.")
        log_file.seek(0)

        library_alias = getUtility(ILibraryFileAliasSet).create(
            name='foo', size=len(log_file.getvalue()),
            file=log_file, contentType='text/plain')

        proberecord = mirror.newProbeRecord(library_alias)
        return proberecord

    def makeMirror(self, distribution, displayname=None, country=None,
                   http_url=None, ftp_url=None, rsync_url=None,
                   official_candidate=False):
        """Create a mirror for the distribution."""
        if displayname is None:
            displayname = self.getUniqueString("mirror")
        # If no URL is specified create an HTTP URL.
        if http_url is None and ftp_url is None and rsync_url is None:
            http_url = self.getUniqueURL()
        # If no country is given use Argentina.
        if country is None:
            country = getUtility(ICountrySet)['AR']

        mirror = distribution.newMirror(
            owner=distribution.owner,
            speed=MirrorSpeed.S256K,
            country=country,
            content=MirrorContent.ARCHIVE,
            displayname=displayname,
            description=None,
            http_base_url=http_url,
            ftp_base_url=ftp_url,
            rsync_base_url=rsync_url,
            official_candidate=official_candidate)
        return mirror

    def makeUniqueRFC822MsgId(self):
        """Make a unique RFC 822 message id.

        The created message id is guaranteed not to exist in the
        `Message` table already.
        """
        msg_id = make_msgid('launchpad')
        while Message.selectBy(rfc822msgid=msg_id).count() > 0:
            msg_id = make_msgid('launchpad')
        return msg_id

    def makeSourcePackageName(self, name=None):
        """Make an `ISourcePackageName`."""
        if name is None:
            name = self.getUniqueString()
        return getUtility(ISourcePackageNameSet).new(name)

    def getOrMakeSourcePackageName(self, name=None):
        """Get an existing`ISourcePackageName` or make a new one.

        This method encapsulates getOrCreateByName so that tests can be kept
        free of the getUtility(ISourcePackageNameSet) noise.
        """
        if name is None:
            return self.makeSourcePackageName()
        return getUtility(ISourcePackageNameSet).getOrCreateByName(name)

    def makeSourcePackage(self, sourcepackagename=None, distroseries=None,
                          publish=False):
        """Make an `ISourcePackage`.

        :param publish: if true, create a corresponding
            SourcePackagePublishingHistory.
        """
        # Make sure we have a real sourcepackagename object.
        if (sourcepackagename is None or
            isinstance(sourcepackagename, basestring)):
            sourcepackagename = self.getOrMakeSourcePackageName(
                sourcepackagename)
        if distroseries is None:
            distroseries = self.makeDistroSeries()
        if publish:
            self.makeSourcePackagePublishingHistory(
                distroseries=distroseries,
                sourcepackagename=sourcepackagename)
        return distroseries.getSourcePackage(sourcepackagename)

    def getAnySourcePackageUrgency(self):
        return SourcePackageUrgency.MEDIUM

    def makePackageUpload(self, distroseries=None, archive=None,
                          pocket=None, changes_filename=None,
                          changes_file_content=None,
                          signing_key=None, status=None,
                          package_copy_job=None):
        if archive is None:
            archive = self.makeArchive()
        if distroseries is None:
            distroseries = self.makeDistroSeries(
                distribution=archive.distribution)
        if changes_filename is None:
            changes_filename = self.getUniqueString("changesfilename")
        if changes_file_content is None:
            changes_file_content = self.getUniqueString("changesfilecontent")
        if pocket is None:
            pocket = PackagePublishingPocket.RELEASE
        package_upload = distroseries.createQueueEntry(
            pocket, archive, changes_filename, changes_file_content,
            signing_key=signing_key, package_copy_job=package_copy_job)
        if status is not None:
            if status is not PackageUploadStatus.NEW:
                naked_package_upload = removeSecurityProxy(package_upload)
                status_changers = {
                    PackageUploadStatus.UNAPPROVED:
                        naked_package_upload.setUnapproved,
                    PackageUploadStatus.REJECTED:
                        naked_package_upload.setRejected,
                    PackageUploadStatus.DONE: naked_package_upload.setDone,
                    PackageUploadStatus.ACCEPTED:
                        naked_package_upload.setAccepted,
                    }
                status_changers[status]()
        return package_upload

    def makeSourcePackageUpload(self, distroseries=None,
                                sourcepackagename=None):
        """Make a `PackageUpload` with a `PackageUploadSource` attached."""
        if distroseries is None:
            distroseries = self.makeDistroSeries()
        upload = self.makePackageUpload(
            distroseries=distroseries, archive=distroseries.main_archive)
        upload.addSource(self.makeSourcePackageRelease(
            sourcepackagename=sourcepackagename))
        return upload

    def makeBuildPackageUpload(self, distroseries=None,
                               binarypackagename=None):
        """Make a `PackageUpload` with a `PackageUploadBuild` attached."""
        if distroseries is None:
            distroseries = self.makeDistroSeries()
        upload = self.makePackageUpload(
            distroseries=distroseries, archive=distroseries.main_archive)
        build = self.makeBinaryPackageBuild()
        upload.addBuild(build)
        self.makeBinaryPackageRelease(
            binarypackagename=binarypackagename, build=build)
        return upload

    def makeCustomPackageUpload(self, distroseries=None, custom_type=None,
                                filename=None):
        """Make a `PackageUpload` with a `PackageUploadCustom` attached."""
        if distroseries is None:
            distroseries = self.makeDistroSeries()
        if custom_type is None:
            custom_type = PackageUploadCustomFormat.DEBIAN_INSTALLER
        upload = self.makePackageUpload(
            distroseries=distroseries, archive=distroseries.main_archive)
        file_alias = self.makeLibraryFileAlias(filename=filename)
        upload.addCustom(file_alias, custom_type)
        return upload

    def makeCopyJobPackageUpload(self, distroseries=None,
                                 sourcepackagename=None, target_pocket=None):
        """Make a `PackageUpload` with a `PackageCopyJob` attached."""
        if distroseries is None:
            distroseries = self.makeDistroSeries()
        spph = self.makeSourcePackagePublishingHistory(
            sourcepackagename=sourcepackagename)
        spr = spph.sourcepackagerelease
        job = self.makePlainPackageCopyJob(
            package_name=spr.sourcepackagename.name,
            package_version=spr.version,
            source_archive=spph.archive,
            target_pocket=target_pocket,
            target_archive=distroseries.main_archive,
            target_distroseries=distroseries)
        job.addSourceOverride(SourceOverride(
            spr.sourcepackagename, spr.component, spr.section))
        try:
            job.run()
        except SuspendJobException:
            # Expected exception.
            job.suspend()
        upload_set = getUtility(IPackageUploadSet)
        return upload_set.getByPackageCopyJobIDs([job.id]).one()

    def makeSourcePackageRelease(self, archive=None, sourcepackagename=None,
                                 distroseries=None, maintainer=None,
                                 creator=None, component=None,
                                 section_name=None, urgency=None,
                                 version=None, builddepends=None,
                                 builddependsindep=None,
                                 build_conflicts=None,
                                 build_conflicts_indep=None,
                                 architecturehintlist='all',
                                 dsc_maintainer_rfc822=None,
                                 dsc_standards_version='3.6.2',
                                 dsc_format='1.0', dsc_binaries='foo-bin',
                                 date_uploaded=UTC_NOW,
                                 source_package_recipe_build=None,
                                 dscsigningkey=None,
                                 user_defined_fields=None,
                                 changelog_entry=None,
                                 homepage=None,
                                 changelog=None):
        """Make a `SourcePackageRelease`."""
        if distroseries is None:
            if source_package_recipe_build is not None:
                distroseries = source_package_recipe_build.distroseries
            else:
                if archive is None:
                    distribution = None
                else:
                    distribution = archive.distribution
                distroseries = self.makeDistroSeries(
                    distribution=distribution)

        if archive is None:
            archive = distroseries.main_archive

        if (sourcepackagename is None or
            isinstance(sourcepackagename, basestring)):
            sourcepackagename = self.getOrMakeSourcePackageName(
                sourcepackagename)

        if (component is None or isinstance(component, basestring)):
            component = self.makeComponent(component)

        if urgency is None:
            urgency = self.getAnySourcePackageUrgency()
        elif isinstance(urgency, basestring):
            urgency = SourcePackageUrgency.items[urgency.upper()]

        section = self.makeSection(name=section_name)

        if maintainer is None:
            maintainer = self.makePerson()

        if dsc_maintainer_rfc822 is None:
            dsc_maintainer_rfc822 = '%s <%s>' % (
                maintainer.displayname,
                removeSecurityProxy(maintainer).preferredemail.email)

        if creator is None:
            creator = self.makePerson()

        if version is None:
            version = unicode(self.getUniqueInteger()) + 'version'

        return distroseries.createUploadedSourcePackageRelease(
            sourcepackagename=sourcepackagename,
            maintainer=maintainer,
            creator=creator,
            component=component,
            section=section,
            urgency=urgency,
            version=version,
            builddepends=builddepends,
            builddependsindep=builddependsindep,
            build_conflicts=build_conflicts,
            build_conflicts_indep=build_conflicts_indep,
            architecturehintlist=architecturehintlist,
            changelog=changelog,
            changelog_entry=changelog_entry,
            dsc=None,
            copyright=self.getUniqueString(),
            dscsigningkey=dscsigningkey,
            dsc_maintainer_rfc822=dsc_maintainer_rfc822,
            dsc_standards_version=dsc_standards_version,
            dsc_format=dsc_format,
            dsc_binaries=dsc_binaries,
            archive=archive,
            dateuploaded=date_uploaded,
            source_package_recipe_build=source_package_recipe_build,
            user_defined_fields=user_defined_fields,
            homepage=homepage)

    def makeSourcePackageReleaseFile(self, sourcepackagerelease=None,
                                     library_file=None, filetype=None):
        if sourcepackagerelease is None:
            sourcepackagerelease = self.makeSourcePackageRelease()
        if library_file is None:
            library_file = self.makeLibraryFileAlias()
        if filetype is None:
            filetype = SourcePackageFileType.DSC
        return ProxyFactory(
            SourcePackageReleaseFile(
                sourcepackagerelease=sourcepackagerelease,
                libraryfile=library_file, filetype=filetype))

    def makeBinaryPackageBuild(self, source_package_release=None,
            distroarchseries=None, archive=None, builder=None,
            status=None, pocket=None, date_created=None, processor=None,
            sourcepackagename=None):
        """Create a BinaryPackageBuild.

        If archive is not supplied, the source_package_release is used
        to determine archive.
        :param source_package_release: The SourcePackageRelease this binary
            build uses as its source.
        :param sourcepackagename: when source_package_release is None, the
            sourcepackagename from which the build will come.
        :param distroarchseries: The DistroArchSeries to use. Defaults to the
            one from the source_package_release, or a new one if not provided.
        :param archive: The Archive to use. Defaults to the one from the
            source_package_release, or the distro arch series main archive
            otherwise.
        :param builder: An optional builder to assign.
        :param status: The BuildStatus for the build.
        """
        if processor is None:
            processor = self.makeProcessor()
        if distroarchseries is None:
            if source_package_release is not None:
                distroseries = source_package_release.upload_distroseries
            else:
                distroseries = self.makeDistroSeries()
            distroarchseries = self.makeDistroArchSeries(
                distroseries=distroseries,
                processorfamily=processor.family)
        if archive is None:
            if source_package_release is None:
                archive = distroarchseries.main_archive
            else:
                archive = source_package_release.upload_archive
        if pocket is None:
            pocket = PackagePublishingPocket.RELEASE
        elif isinstance(pocket, basestring):
            pocket = PackagePublishingPocket.items[pocket.upper()]

        if source_package_release is None:
            multiverse = self.makeComponent(name='multiverse')
            source_package_release = self.makeSourcePackageRelease(
                archive, component=multiverse,
                distroseries=distroarchseries.distroseries,
                sourcepackagename=sourcepackagename)
            self.makeSourcePackagePublishingHistory(
                distroseries=source_package_release.upload_distroseries,
                archive=archive, sourcepackagerelease=source_package_release,
                pocket=pocket)
        if status is None:
            status = BuildStatus.NEEDSBUILD
        if date_created is None:
            date_created = self.getUniqueDate()
        admins = getUtility(ILaunchpadCelebrities).admin
        with person_logged_in(admins.teamowner):
            binary_package_build = getUtility(IBinaryPackageBuildSet).new(
                source_package_release=source_package_release,
                processor=processor,
                distro_arch_series=distroarchseries,
                status=status,
                archive=archive,
                pocket=pocket,
                date_created=date_created)
        naked_build = removeSecurityProxy(binary_package_build)
        naked_build.builder = builder
        IStore(binary_package_build).flush()
        return binary_package_build

    def makeSourcePackagePublishingHistory(self,
                                           distroseries=None,
                                           archive=None,
                                           sourcepackagerelease=None,
                                           pocket=None,
                                           status=None,
                                           dateremoved=None,
                                           date_uploaded=UTC_NOW,
                                           scheduleddeletiondate=None,
                                           ancestor=None,
                                           **kwargs):
        """Make a `SourcePackagePublishingHistory`.

        :param sourcepackagerelease: The source package release to publish
            If not provided, a new one will be created.
        :param distroseries: The distro series in which to publish.
            Default to the source package release one, or a new one will
            be created when not provided.
        :param archive: The archive to publish into. Default to the
            initial source package release  upload archive, or to the
            distro series main archive.
        :param pocket: The pocket to publish into. Can be specified as a
            string. Defaults to the RELEASE pocket.
        :param status: The publication status. Defaults to PENDING. If
            set to PUBLISHED, the publisheddate will be set to now.
        :param dateremoved: The removal date.
        :param date_uploaded: The upload date. Defaults to now.
        :param scheduleddeletiondate: The date where the publication
            is scheduled to be removed.
        :param ancestor: The publication ancestor parameter.
        :param **kwargs: All other parameters are passed through to the
            makeSourcePackageRelease call if needed.
        """
        if distroseries is None:
            if sourcepackagerelease is not None:
                distroseries = sourcepackagerelease.upload_distroseries
            else:
                if archive is None:
                    distribution = None
                else:
                    distribution = archive.distribution
                distroseries = self.makeDistroSeries(
                    distribution=distribution)
        if archive is None:
            archive = distroseries.main_archive

        if pocket is None:
            pocket = self.getAnyPocket()
        elif isinstance(pocket, basestring):
            pocket = PackagePublishingPocket.items[pocket.upper()]

        if status is None:
            status = PackagePublishingStatus.PENDING
        elif isinstance(status, basestring):
            status = PackagePublishingStatus.items[status.upper()]

        if sourcepackagerelease is None:
            sourcepackagerelease = self.makeSourcePackageRelease(
                archive=archive, distroseries=distroseries,
                date_uploaded=date_uploaded, **kwargs)

        admins = getUtility(ILaunchpadCelebrities).admin
        with person_logged_in(admins.teamowner):
            spph = getUtility(IPublishingSet).newSourcePublication(
                archive, sourcepackagerelease, distroseries,
                sourcepackagerelease.component, sourcepackagerelease.section,
                pocket, ancestor)

        naked_spph = removeSecurityProxy(spph)
        naked_spph.status = status
        naked_spph.datecreated = date_uploaded
        naked_spph.dateremoved = dateremoved
        naked_spph.scheduleddeletiondate = scheduleddeletiondate
        if status == PackagePublishingStatus.PUBLISHED:
            naked_spph.datepublished = UTC_NOW
        return spph

    def makeBinaryPackagePublishingHistory(self, binarypackagerelease=None,
                                           binarypackagename=None,
                                           distroarchseries=None,
                                           component=None, section_name=None,
                                           priority=None, status=None,
                                           scheduleddeletiondate=None,
                                           dateremoved=None,
                                           datecreated=None,
                                           pocket=None, archive=None,
                                           source_package_release=None,
                                           sourcepackagename=None):
        """Make a `BinaryPackagePublishingHistory`."""
        if distroarchseries is None:
            if archive is None:
                distribution = None
            else:
                distribution = archive.distribution
            distroseries = self.makeDistroSeries(distribution=distribution)
            distroarchseries = self.makeDistroArchSeries(
                distroseries=distroseries)

        if archive is None:
            archive = self.makeArchive(
                distribution=distroarchseries.distroseries.distribution,
                purpose=ArchivePurpose.PRIMARY)

        if pocket is None:
            pocket = self.getAnyPocket()

        if status is None:
            status = PackagePublishingStatus.PENDING

        if priority is None:
            priority = PackagePublishingPriority.OPTIONAL

        if binarypackagerelease is None:
            # Create a new BinaryPackageBuild and BinaryPackageRelease
            # in the same archive and suite.
            binarypackagebuild = self.makeBinaryPackageBuild(
                archive=archive, distroarchseries=distroarchseries,
                pocket=pocket, source_package_release=source_package_release,
                sourcepackagename=sourcepackagename)
            binarypackagerelease = self.makeBinaryPackageRelease(
                binarypackagename=binarypackagename,
                build=binarypackagebuild,
                component=component,
                section_name=section_name,
                priority=priority)

        if datecreated is None:
            datecreated = self.getUniqueDate()

        bpph = getUtility(IPublishingSet).newBinaryPublication(
            archive, binarypackagerelease, distroarchseries,
            binarypackagerelease.component, binarypackagerelease.section,
            priority, pocket)
        naked_bpph = removeSecurityProxy(bpph)
        naked_bpph.status = status
        naked_bpph.dateremoved = dateremoved
        naked_bpph.datecreated = datecreated
        naked_bpph.scheduleddeletiondate = scheduleddeletiondate
        naked_bpph.priority = priority
        if status == PackagePublishingStatus.PUBLISHED:
            naked_bpph.datepublished = UTC_NOW
        return bpph

    def makeSPPHForBPPH(self, bpph):
        """Produce a `SourcePackagePublishingHistory` to match `bpph`.

        :param bpph: A `BinaryPackagePublishingHistory`.
        :return: A `SourcePackagePublishingHistory` stemming from the same
            source package as `bpph`, published into the same distroseries,
            pocket, and archive.
        """
        # JeroenVermeulen 2011-08-25, bug=834370: Julian says this isn't
        # very complete, and ignores architectures.  Improve so we can
        # remove more of our reliance on the SoyuzTestPublisher.
        bpr = bpph.binarypackagerelease
        spph = self.makeSourcePackagePublishingHistory(
            distroseries=bpph.distroarchseries.distroseries,
            sourcepackagerelease=bpr.build.source_package_release,
            pocket=bpph.pocket, archive=bpph.archive)
        return spph

    def makeBinaryPackageName(self, name=None):
        """Make an `IBinaryPackageName`."""
        if name is None:
            name = self.getUniqueString("binarypackage")
        return getUtility(IBinaryPackageNameSet).new(name)

    def getOrMakeBinaryPackageName(self, name=None):
        """Get an existing `IBinaryPackageName` or make a new one.

        This method encapsulates getOrCreateByName so that tests can be kept
        free of the getUtility(IBinaryPackageNameSet) noise.
        """
        if name is None:
            return self.makeBinaryPackageName()
        return getUtility(IBinaryPackageNameSet).getOrCreateByName(name)

    def makeBinaryPackageFile(self, binarypackagerelease=None,
                              library_file=None, filetype=None):
        if binarypackagerelease is None:
            binarypackagerelease = self.makeBinaryPackageRelease()
        if library_file is None:
            library_file = self.makeLibraryFileAlias()
        if filetype is None:
            filetype = BinaryPackageFileType.DEB
        return ProxyFactory(BinaryPackageFile(
            binarypackagerelease=binarypackagerelease,
            libraryfile=library_file, filetype=filetype))

    def makeBinaryPackageRelease(self, binarypackagename=None,
                                 version=None, build=None,
                                 binpackageformat=None, component=None,
                                 section_name=None, priority=None,
                                 architecturespecific=False,
                                 summary=None, description=None,
                                 shlibdeps=None, depends=None,
                                 recommends=None, suggests=None,
                                 conflicts=None, replaces=None,
                                 provides=None, pre_depends=None,
                                 enhances=None, breaks=None,
                                 essential=False, installed_size=None,
                                 date_created=None, debug_package=None,
                                 homepage=None):
        """Make a `BinaryPackageRelease`."""
        if build is None:
            build = self.makeBinaryPackageBuild()
        if (binarypackagename is None or
            isinstance(binarypackagename, basestring)):
            binarypackagename = self.getOrMakeBinaryPackageName(
                binarypackagename)
        if version is None:
            version = build.source_package_release.version
        if binpackageformat is None:
            binpackageformat = BinaryPackageFormat.DEB
        if component is None:
            component = build.source_package_release.component
        section = build.source_package_release.section
        if priority is None:
            priority = PackagePublishingPriority.OPTIONAL
        if summary is None:
            summary = self.getUniqueString("summary")
        if description is None:
            description = self.getUniqueString("description")
        if installed_size is None:
            installed_size = self.getUniqueInteger()
        bpr = build.createBinaryPackageRelease(
                binarypackagename=binarypackagename, version=version,
                binpackageformat=binpackageformat,
                component=component, section=section, priority=priority,
                summary=summary, description=description,
                architecturespecific=architecturespecific,
                shlibdeps=shlibdeps, depends=depends, recommends=recommends,
                suggests=suggests, conflicts=conflicts, replaces=replaces,
                provides=provides, pre_depends=pre_depends,
                enhances=enhances, breaks=breaks, essential=essential,
                installedsize=installed_size, debug_package=debug_package,
                homepage=homepage)
        if date_created is not None:
            removeSecurityProxy(bpr).datecreated = date_created
        return bpr

    def makeSection(self, name=None):
        """Make a `Section`."""
        if name is None:
            name = self.getUniqueString('section')
        return getUtility(ISectionSet).ensure(name)

    def makePackageset(self, name=None, description=None, owner=None,
                       packages=(), distroseries=None, related_set=None):
        """Make an `IPackageset`."""
        if name is None:
            name = self.getUniqueString(u'package-set-name')
        if description is None:
            description = self.getUniqueString(u'package-set-description')
        if owner is None:
            person = self.getUniqueString(u'package-set-owner')
            owner = self.makePerson(name=person)
        techboard = getUtility(ILaunchpadCelebrities).ubuntu_techboard
        ps_set = getUtility(IPackagesetSet)
        package_set = run_with_login(
            techboard.teamowner,
            lambda: ps_set.new(
                name, description, owner, distroseries, related_set))
        run_with_login(owner, lambda: package_set.add(packages))
        return package_set

    def getAnyPocket(self):
        return PackagePublishingPocket.BACKPORTS

    def makeSuiteSourcePackage(self, distroseries=None,
                               sourcepackagename=None, pocket=None):
        if distroseries is None:
            distroseries = self.makeDistroSeries()
        if pocket is None:
            pocket = self.getAnyPocket()
        # Make sure we have a real sourcepackagename object.
        if (sourcepackagename is None or
            isinstance(sourcepackagename, basestring)):
            sourcepackagename = self.getOrMakeSourcePackageName(
                sourcepackagename)
        return ProxyFactory(
            SuiteSourcePackage(distroseries, pocket, sourcepackagename))

    def makeDistributionSourcePackage(self, sourcepackagename=None,
                                      distribution=None, with_db=False):
        # Make sure we have a real sourcepackagename object.
        if (sourcepackagename is None or
            isinstance(sourcepackagename, basestring)):
            sourcepackagename = self.getOrMakeSourcePackageName(
                sourcepackagename)
        if distribution is None:
            distribution = self.makeDistribution()
        package = distribution.getSourcePackage(sourcepackagename)
        if with_db:
            # Create an instance with a database record, that is normally
            # done by secondary process.
            removeSecurityProxy(package)._new(
                distribution, sourcepackagename, False)
        return package

    def makeDSPCache(self, distro_name, package_name, make_distro=True,
                     official=True, binary_names=None, archive=None):
        if make_distro:
            distribution = self.makeDistribution(name=distro_name)
        else:
            distribution = getUtility(IDistributionSet).getByName(distro_name)
        dsp = self.makeDistributionSourcePackage(
            distribution=distribution, sourcepackagename=package_name,
            with_db=official)
        if archive is None:
            archive = dsp.distribution.main_archive
        else:
            archive = self.makeArchive(
                distribution=distribution, purpose=archive)
        if official:
            self.makeSourcePackagePublishingHistory(
                distroseries=distribution.currentseries,
                sourcepackagename=dsp.sourcepackagename,
                archive=archive)
        with dbuser('statistician'):
            DistributionSourcePackageCache(
                distribution=dsp.distribution,
                sourcepackagename=dsp.sourcepackagename,
                archive=archive,
                name=package_name,
                binpkgnames=binary_names)
        return distribution, dsp

    def makeEmailMessage(self, body=None, sender=None, to=None,
                         attachments=None, encode_attachments=False):
        """Make an email message with possible attachments.

        :param attachments: Should be an interable of tuples containing
           (filename, content-type, payload)
        """
        if sender is None:
            sender = self.makePerson()
        if body is None:
            body = self.getUniqueString('body')
        if to is None:
            to = self.getUniqueEmailAddress()

        msg = MIMEMultipart()
        msg['Message-Id'] = make_msgid('launchpad')
        msg['Date'] = formatdate()
        msg['To'] = to
        msg['From'] = removeSecurityProxy(sender).preferredemail.email
        msg['Subject'] = 'Sample'

        if attachments is None:
            msg.set_payload(body)
        else:
            msg.attach(MIMEText(body))
            for filename, content_type, payload in attachments:
                attachment = EmailMessage()
                attachment.set_payload(payload)
                attachment['Content-Type'] = content_type
                attachment['Content-Disposition'] = (
                    'attachment; filename="%s"' % filename)
                if encode_attachments:
                    encode_base64(attachment)
                msg.attach(attachment)
        return msg

    def makeBundleMergeDirectiveEmail(self, source_branch, target_branch,
                                      signing_context=None, sender=None):
        """Create a merge directive email from two bzr branches.

        :param source_branch: The source branch for the merge directive.
        :param target_branch: The target branch for the merge directive.
        :param signing_context: A GPGSigningContext instance containing the
            gpg key to sign with.  If None, the message is unsigned.  The
            context also contains the password and gpg signing mode.
        :param sender: The `Person` that is sending the email.
        """
        md = MergeDirective2.from_objects(
            source_branch.repository, source_branch.last_revision(),
            public_branch=source_branch.get_public_branch(),
            target_branch=target_branch.getInternalBzrUrl(),
            local_target_branch=target_branch.getInternalBzrUrl(), time=0,
            timezone=0)
        email = None
        if sender is not None:
            email = removeSecurityProxy(sender).preferredemail.email
        return self.makeSignedMessage(
            body='My body', subject='My subject',
            attachment_contents=''.join(md.to_lines()),
            signing_context=signing_context, email_address=email)

    def makeMergeDirective(self, source_branch=None, target_branch=None,
        source_branch_url=None, target_branch_url=None):
        """Return a bzr merge directive object.

        :param source_branch: The source database branch in the merge
            directive.
        :param target_branch: The target database branch in the merge
            directive.
        :param source_branch_url: The URL of the source for the merge
            directive.  Overrides source_branch.
        :param target_branch_url: The URL of the target for the merge
            directive.  Overrides target_branch.
        """
        from bzrlib.merge_directive import MergeDirective2
        if source_branch_url is not None:
            assert source_branch is None
        else:
            if source_branch is None:
                source_branch = self.makeAnyBranch()
            source_branch_url = (
                config.codehosting.supermirror_root +
                source_branch.unique_name)
        if target_branch_url is not None:
            assert target_branch is None
        else:
            if target_branch is None:
                target_branch = self.makeAnyBranch()
            target_branch_url = (
                config.codehosting.supermirror_root +
                target_branch.unique_name)
        return MergeDirective2(
            'revid', 'sha', 0, 0, target_branch_url,
            source_branch=source_branch_url, base_revision_id='base-revid',
            patch='')

    def makeMergeDirectiveEmail(self, body='Hi!\n', signing_context=None):
        """Create an email with a merge directive attached.

        :param body: The message body to use for the email.
        :param signing_context: A GPGSigningContext instance containing the
            gpg key to sign with.  If None, the message is unsigned.  The
            context also contains the password and gpg signing mode.
        :return: message, file_alias, source_branch, target_branch
        """
        target_branch = self.makeProductBranch()
        source_branch = self.makeProductBranch(
            product=target_branch.product)
        md = self.makeMergeDirective(source_branch, target_branch)
        message = self.makeSignedMessage(body=body,
            subject='My subject', attachment_contents=''.join(md.to_lines()),
            signing_context=signing_context)
        message_string = message.as_string()
        file_alias = getUtility(ILibraryFileAliasSet).create(
            '*', len(message_string), StringIO(message_string), '*')
        return message, file_alias, source_branch, target_branch

    def makeHWSubmission(self, date_created=None, submission_key=None,
                         emailaddress=u'test@canonical.com',
                         distroarchseries=None, private=False,
                         contactable=False, system=None,
                         submission_data=None, status=None):
        """Create a new HWSubmission."""
        if date_created is None:
            date_created = datetime.now(pytz.UTC)
        if submission_key is None:
            submission_key = self.getUniqueString('submission-key')
        if distroarchseries is None:
            distroarchseries = self.makeDistroArchSeries()
        if system is None:
            system = self.getUniqueString('system-fingerprint')
        if submission_data is None:
            sample_data_path = os.path.join(
                config.root, 'lib', 'lp', 'hardwaredb', 'scripts',
                'tests', 'simple_valid_hwdb_submission.xml')
            submission_data = open(sample_data_path).read()
        filename = self.getUniqueString('submission-file')
        filesize = len(submission_data)
        raw_submission = StringIO(submission_data)
        format = HWSubmissionFormat.VERSION_1
        submission_set = getUtility(IHWSubmissionSet)

        submission = submission_set.createSubmission(
            date_created, format, private, contactable,
            submission_key, emailaddress, distroarchseries,
            raw_submission, filename, filesize, system)

        if status is not None:
            removeSecurityProxy(submission).status = status
        return submission

    def makeHWSubmissionDevice(self, submission, device, driver, parent,
                               hal_device_id):
        """Create a new HWSubmissionDevice."""
        device_driver_link_set = getUtility(IHWDeviceDriverLinkSet)
        device_driver_link = device_driver_link_set.getOrCreate(
            device, driver)
        return getUtility(IHWSubmissionDeviceSet).create(
            device_driver_link, submission, parent, hal_device_id)

    def makeSSHKey(self, person=None):
        """Create a new SSHKey."""
        if person is None:
            person = self.makePerson()
        public_key = "ssh-rsa %s %s" % (
            self.getUniqueString(), self.getUniqueString())
        return getUtility(ISSHKeySet).new(person, public_key)

    def makeBlob(self, blob=None, expires=None):
        """Create a new TemporaryFileStorage BLOB."""
        if blob is None:
            blob = self.getUniqueString()
        new_uuid = getUtility(ITemporaryStorageManager).new(blob, expires)

        return getUtility(ITemporaryStorageManager).fetch(new_uuid)

    def makeLaunchpadService(self, person=None, version="devel"):
        if person is None:
            person = self.makePerson()
        from lp.testing.layers import BaseLayer
        launchpad = launchpadlib_for(
            "test", person, service_root=BaseLayer.appserver_root_url("api"),
            version=version)
        login_person(person)
        return launchpad

    def makePackageDiff(self, from_source=None, to_source=None,
                        requester=None, status=None, date_fulfilled=None,
                        diff_content=None, diff_filename=None):
        """Create a new `PackageDiff`."""
        if from_source is None:
            from_source = self.makeSourcePackageRelease()
        if to_source is None:
            to_source = self.makeSourcePackageRelease()
        if requester is None:
            requester = self.makePerson()
        if status is None:
            status = PackageDiffStatus.COMPLETED
        if date_fulfilled is None:
            date_fulfilled = UTC_NOW
        if diff_content is None:
            diff_content = self.getUniqueString("packagediff")
        lfa = self.makeLibraryFileAlias(
            filename=diff_filename, content=diff_content)
        return ProxyFactory(
            PackageDiff(
                requester=requester, from_source=from_source,
                to_source=to_source, date_fulfilled=date_fulfilled,
                status=status, diff_content=lfa))

    # Factory methods for OAuth tokens.
    def makeOAuthConsumer(self, key=None, secret=None):
        if key is None:
            key = self.getUniqueString("oauthconsumerkey")
        if secret is None:
            secret = ''
        return getUtility(IOAuthConsumerSet).new(key, secret)

    def makeOAuthRequestToken(self, consumer=None, date_created=None,
                              reviewed_by=None,
                              access_level=OAuthPermission.READ_PUBLIC):
        """Create a (possibly reviewed) OAuth request token."""
        if consumer is None:
            consumer = self.makeOAuthConsumer()
        token = consumer.newRequestToken()

        if reviewed_by is not None:
            # Review the token before modifying the date_created,
            # since the date_created can be used to simulate an
            # expired token.
            token.review(reviewed_by, access_level)

        if date_created is not None:
            unwrapped_token = removeSecurityProxy(token)
            unwrapped_token.date_created = date_created
        return token

    def makeOAuthAccessToken(self, consumer=None, owner=None,
                             access_level=OAuthPermission.READ_PUBLIC):
        """Create an OAuth access token."""
        if owner is None:
            owner = self.makePerson()
        request_token = self.makeOAuthRequestToken(
            consumer, reviewed_by=owner, access_level=access_level)
        return request_token.createAccessToken()

    def makeCVE(self, sequence, description=None,
                cvestate=CveStatus.CANDIDATE):
        """Create a new CVE record."""
        if description is None:
            description = self.getUniqueString()
        return getUtility(ICveSet).new(sequence, description, cvestate)

    def makePublisherConfig(self, distribution=None, root_dir=None,
                            base_url=None, copy_base_url=None):
        """Create a new `PublisherConfig` record."""
        if distribution is None:
            distribution = self.makeDistribution()
        if root_dir is None:
            root_dir = self.getUniqueUnicode()
        if base_url is None:
            base_url = self.getUniqueUnicode()
        if copy_base_url is None:
            copy_base_url = self.getUniqueUnicode()
        return getUtility(IPublisherConfigSet).new(
            distribution, root_dir, base_url, copy_base_url)

    def makePlainPackageCopyJob(
        self, package_name=None, package_version=None, source_archive=None,
        target_archive=None, target_distroseries=None, target_pocket=None,
        requester=None):
        """Create a new `PlainPackageCopyJob`."""
        if package_name is None and package_version is None:
            package_name = self.makeSourcePackageName().name
            package_version = unicode(self.getUniqueInteger()) + 'version'
        if source_archive is None:
            source_archive = self.makeArchive()
        if target_archive is None:
            target_archive = self.makeArchive()
        if target_distroseries is None:
            target_distroseries = self.makeDistroSeries()
        if target_pocket is None:
            target_pocket = self.getAnyPocket()
        if requester is None:
            requester = self.makePerson()
        return getUtility(IPlainPackageCopyJobSource).create(
            package_name, source_archive, target_archive,
            target_distroseries, target_pocket,
            package_version=package_version, requester=requester)

    def makeAccessPolicy(self, pillar=None,
                         type=InformationType.PROPRIETARY):
        if pillar is None:
            pillar = self.makeProduct()
        policies = getUtility(IAccessPolicySource).create([(pillar, type)])
        return policies[0]

    def makeAccessArtifact(self, concrete=None):
        if concrete is None:
            concrete = self.makeBranch()
        artifacts = getUtility(IAccessArtifactSource).ensure([concrete])
        return artifacts[0]

    def makeAccessPolicyArtifact(self, artifact=None, policy=None):
        if artifact is None:
            artifact = self.makeAccessArtifact()
        if policy is None:
            policy = self.makeAccessPolicy()
        [link] = getUtility(IAccessPolicyArtifactSource).create(
            [(artifact, policy)])
        return link

    def makeAccessArtifactGrant(self, artifact=None, grantee=None,
                                grantor=None):
        if artifact is None:
            artifact = self.makeAccessArtifact()
        if grantee is None:
            grantee = self.makePerson()
        if grantor is None:
            grantor = self.makePerson()
        [grant] = getUtility(IAccessArtifactGrantSource).grant(
            [(artifact, grantee, grantor)])
        return grant

    def makeAccessPolicyGrant(self, policy=None, grantee=None, grantor=None):
        if policy is None:
            policy = self.makeAccessPolicy()
        if grantee is None:
            grantee = self.makePerson()
        if grantor is None:
            grantor = self.makePerson()
        [grant] = getUtility(IAccessPolicyGrantSource).grant(
            [(policy, grantee, grantor)])
        return grant

    def makeFakeFileUpload(self, filename=None, content=None):
        """Return a zope.publisher.browser.FileUpload like object.

        This can be useful while testing multipart form submission.
        """
        if filename is None:
            filename = self.getUniqueString()
        if content is None:
            content = self.getUniqueString()
        fileupload = StringIO(content)
        fileupload.filename = filename
        fileupload.headers = {
            'Content-Type': 'text/plain; charset=utf-8',
            'Content-Disposition': 'attachment; filename="%s"' % filename
            }
        return fileupload

    def makeCommercialSubscription(self, product, expired=False):
        """Create a commercial subscription for the given product."""
        if expired:
            expiry = datetime.now(pytz.UTC) - timedelta(days=1)
        else:
            expiry = datetime.now(pytz.UTC) + timedelta(days=30)
        CommercialSubscription(
            product=product,
            date_starts=datetime.now(pytz.UTC) - timedelta(days=90),
            date_expires=expiry,
            registrant=product.owner,
            purchaser=product.owner,
            sales_system_id='new',
            whiteboard='')


# Some factory methods return simple Python types. We don't add
# security wrappers for them, as well as for objects created by
# other Python libraries.
unwrapped_types = frozenset((
        BaseRecipeBranch,
        DSCFile,
        InstanceType,
        MergeDirective2,
        Message,
        datetime,
        int,
        str,
        unicode,
        ))


def is_security_proxied_or_harmless(obj):
    """Check that the object is security wrapped or a harmless object."""
    if obj is None:
        return True
    if builtin_isinstance(obj, Proxy):
        return True
    if type(obj) in unwrapped_types:
        return True
    if isSequenceType(obj) or isinstance(obj, (set, frozenset)):
        return all(
            is_security_proxied_or_harmless(element)
            for element in obj)
    if isMappingType(obj):
        return all(
            (is_security_proxied_or_harmless(key) and
             is_security_proxied_or_harmless(obj[key]))
            for key in obj)
    return False


class UnproxiedFactoryMethodWarning(UserWarning):
    """Raised when someone calls an unproxied factory method."""

    def __init__(self, method_name):
        super(UnproxiedFactoryMethodWarning, self).__init__(
            "PLEASE FIX: LaunchpadObjectFactory.%s returns an "
            "unproxied object." % (method_name, ))


class ShouldThisBeUsingRemoveSecurityProxy(UserWarning):
    """Raised when there is a potentially bad call to removeSecurityProxy."""

    def __init__(self, obj):
        message = (
            "removeSecurityProxy(%r) called. Is this correct? "
            "Either call it directly or fix the test." % obj)
        super(ShouldThisBeUsingRemoveSecurityProxy, self).__init__(message)


class LaunchpadObjectFactory:
    """A wrapper around `BareLaunchpadObjectFactory`.

    Ensure that each object created by a `BareLaunchpadObjectFactory` method
    is either of a simple Python type or is security proxied.

    A warning message is printed to stderr if a factory method creates
    an object without a security proxy.

    Whereever you see such a warning: fix it!
    """

    def __init__(self):
        self._factory = BareLaunchpadObjectFactory()

    def __getattr__(self, name):
        attr = getattr(self._factory, name)
        if os.environ.get('LP_PROXY_WARNINGS') == '1' and callable(attr):

            def guarded_method(*args, **kw):
                result = attr(*args, **kw)
                if not is_security_proxied_or_harmless(result):
                    warnings.warn(
                        UnproxiedFactoryMethodWarning(name), stacklevel=1)
                return result
            return guarded_method
        else:
            return attr

    def __dir__(self):
        """Enumerate the attributes and methods of the wrapped object factory.

        This is especially useful for interactive users."""
        return dir(self._factory)


def remove_security_proxy_and_shout_at_engineer(obj):
    """Remove an object's security proxy and print a warning.

    A number of LaunchpadObjectFactory methods returned objects without
    a security proxy. This is now no longer possible, but a number of
    tests rely on unrestricted access to object attributes.

    This function should only be used in legacy tests which fail because
    they expect unproxied objects.
    """
    if os.environ.get('LP_PROXY_WARNINGS') == '1':
        warnings.warn(ShouldThisBeUsingRemoveSecurityProxy(obj), stacklevel=2)
    return removeSecurityProxy(obj)<|MERGE_RESOLUTION|>--- conflicted
+++ resolved
@@ -848,15 +848,10 @@
         return getUtility(ITranslatorSet).new(group, language, person)
 
     def makeMilestone(self, product=None, distribution=None,
-<<<<<<< HEAD
                       productseries=None, name=None, active=True,
                       dateexpected=None, distroseries=None):
         if (product is None and distribution is None and productseries is None
             and distroseries is None):
-=======
-                      productseries=None, name=None, active=True):
-        if product is None and distribution is None and productseries is None:
->>>>>>> 6c886c35
             product = self.makeProduct()
         if distribution is None and distroseries is None:
             if productseries is not None:
@@ -872,11 +867,7 @@
         return ProxyFactory(
             Milestone(product=product, distribution=distribution,
                       productseries=productseries, distroseries=distroseries,
-<<<<<<< HEAD
                       name=name, active=active, dateexpected=dateexpected))
-=======
-                      name=name, active=active))
->>>>>>> 6c886c35
 
     def makeProcessor(self, family=None, name=None, title=None,
                       description=None):
