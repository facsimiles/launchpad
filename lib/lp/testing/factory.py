# Copyright 2009 Canonical Ltd.  This software is licensed under the
# GNU Affero General Public License version 3 (see the file LICENSE).

"""Testing infrastructure for the Launchpad application.

This module should not have any actual tests.
"""

__metaclass__ = type
__all__ = [
    'GPGSigningContext',
    'LaunchpadObjectFactory',
    'ObjectFactory',
    ]

from datetime import datetime, timedelta
from email.encoders import encode_base64
from email.utils import make_msgid, formatdate
from email.message import Message as EmailMessage
from email.mime.text import MIMEText
from email.mime.multipart import MIMEMultipart
from itertools import count
from StringIO import StringIO
import os.path
from textwrap import dedent

import pytz
from storm.store import Store
import transaction

from twisted.python.util import mergeFunctionMetadata

from zope.component import ComponentLookupError, getUtility
from zope.security.proxy import removeSecurityProxy

from canonical.autodecorate import AutoDecorate
from canonical.config import config
from canonical.database.constants import UTC_NOW
from canonical.database.sqlbase import flush_database_updates

from canonical.launchpad.database.account import Account
from canonical.launchpad.database.emailaddress import EmailAddress
from canonical.launchpad.database.message import Message, MessageChunk
from canonical.launchpad.interfaces import IMasterStore
from canonical.launchpad.interfaces.account import (
    AccountCreationRationale, AccountStatus, IAccountSet)
from canonical.launchpad.interfaces.emailaddress import (
    EmailAddressStatus, IEmailAddressSet)
from canonical.launchpad.interfaces.gpghandler import IGPGHandler
from lp.hardwaredb.interfaces.hwdb import (
    HWSubmissionFormat, IHWDeviceDriverLinkSet, IHWSubmissionDeviceSet,
    IHWSubmissionSet)
from canonical.launchpad.interfaces.launchpad import ILaunchpadCelebrities
from canonical.launchpad.interfaces.librarian import ILibraryFileAliasSet
from canonical.launchpad.interfaces.temporaryblobstorage import (
    ITemporaryStorageManager)
from canonical.launchpad.ftests._sqlobject import syncUpdate
from canonical.launchpad.webapp.dbpolicy import MasterDatabasePolicy
from canonical.launchpad.webapp.interfaces import (
    IStoreSelector, MAIN_STORE, DEFAULT_FLAVOR)

from lp.blueprints.interfaces.specification import (
    ISpecificationSet, SpecificationDefinitionStatus)
from lp.blueprints.interfaces.sprint import ISprintSet

from lp.bugs.interfaces.bug import CreateBugParams, IBugSet
from lp.bugs.interfaces.bugtask import BugTaskStatus
from lp.bugs.interfaces.bugtracker import BugTrackerType, IBugTrackerSet
from lp.bugs.interfaces.bugwatch import IBugWatchSet
from lp.buildmaster.interfaces.builder import IBuilderSet
from lp.buildmaster.interfaces.buildfarmjob import BuildFarmJobType
from lp.buildmaster.model.buildqueue import BuildQueue

from lp.code.enums import (
    BranchMergeProposalStatus, BranchSubscriptionNotificationLevel,
    BranchType, CodeImportMachineState, CodeImportReviewStatus,
    CodeImportResultStatus, CodeReviewNotificationLevel,
    RevisionControlSystems)
from lp.code.errors import UnknownBranchTypeError
from lp.code.interfaces.branchmergequeue import IBranchMergeQueueSet
from lp.code.interfaces.branchnamespace import get_branch_namespace
from lp.code.interfaces.branchtarget import IBranchTarget
from lp.code.interfaces.codeimport import ICodeImportSet
from lp.code.interfaces.codeimportevent import ICodeImportEventSet
from lp.code.interfaces.codeimportmachine import ICodeImportMachineSet
from lp.code.interfaces.codeimportresult import ICodeImportResultSet
from lp.code.interfaces.revision import IRevisionSet
from lp.code.interfaces.sourcepackagerecipe import ISourcePackageRecipeSource
from lp.code.interfaces.sourcepackagerecipebuild import (
    ISourcePackageRecipeBuildSource,
    )
from lp.code.model.diff import Diff, PreviewDiff, StaticDiff
from lp.codehosting.codeimport.worker import CodeImportSourceDetails

from lp.registry.interfaces.distribution import IDistributionSet
from lp.registry.model.distributionsourcepackage import (
    DistributionSourcePackage)
from lp.registry.interfaces.distroseries import IDistroSeries
from lp.registry.interfaces.gpg import GPGKeyAlgorithm, IGPGKeySet
from lp.registry.interfaces.mailinglist import (
    IMailingListSet, MailingListStatus)
from lp.registry.interfaces.mailinglistsubscription import (
    MailingListAutoSubscribePolicy)
from lp.registry.interfaces.person import (
    IPerson, IPersonSet, PersonCreationRationale, TeamSubscriptionPolicy)
from lp.registry.interfaces.poll import IPollSet, PollAlgorithm, PollSecrecy
from lp.registry.interfaces.product import IProductSet, License
from lp.registry.interfaces.productseries import IProductSeries
from lp.registry.interfaces.projectgroup import IProjectGroupSet
from lp.registry.interfaces.series import SeriesStatus
from lp.registry.interfaces.sourcepackage import (
    ISourcePackage, SourcePackageUrgency)
from lp.registry.interfaces.sourcepackagename import (
    ISourcePackageNameSet)
from lp.registry.interfaces.ssh import ISSHKeySet, SSHKeyType
from lp.registry.interfaces.distributionmirror import (
    MirrorContent, MirrorSpeed)
from lp.registry.interfaces.pocket import PackagePublishingPocket
from lp.registry.model.milestone import Milestone
from lp.registry.model.suitesourcepackage import SuiteSourcePackage

from lp.services.mail.signedmessage import SignedMessage
from lp.services.worlddata.interfaces.country import ICountrySet
from lp.services.worlddata.interfaces.language import ILanguageSet

from lp.soyuz.interfaces.archive import (
    default_name_by_purpose, IArchiveSet, ArchivePurpose)
from lp.soyuz.adapters.packagelocation import PackageLocation
from lp.soyuz.interfaces.component import IComponentSet
from lp.soyuz.interfaces.packageset import IPackagesetSet
from lp.soyuz.interfaces.processor import IProcessorFamilySet
from lp.soyuz.interfaces.publishing import PackagePublishingStatus
from lp.soyuz.interfaces.section import ISectionSet
from lp.soyuz.model.processor import ProcessorFamilySet
from lp.soyuz.model.publishing import SourcePackagePublishingHistory

from lp.testing import run_with_login, time_counter, login, logout

from lp.translations.interfaces.potemplate import IPOTemplateSet
from lp.translations.interfaces.translationgroup import (
    ITranslationGroupSet)
from lp.translations.interfaces.translationsperson import ITranslationsPerson
from lp.translations.interfaces.translator import ITranslatorSet
from lp.translations.interfaces.translationtemplatesbuildjob import (
    ITranslationTemplatesBuildJobSource)


SPACE = ' '

DIFF = """\
=== zbqvsvrq svyr 'yvo/yc/pbqr/vagresnprf/qvss.cl'
--- yvo/yc/pbqr/vagresnprf/qvss.cl	2009-10-01 13:25:12 +0000
+++ yvo/yc/pbqr/vagresnprf/qvss.cl	2010-02-02 15:48:56 +0000
@@ -121,6 +121,10 @@
                 'Gur pbasyvpgf grkg qrfpevovat nal cngu be grkg pbasyvpgf.'),
              ernqbayl=Gehr))

+    unf_pbasyvpgf = Obby(
+        gvgyr=_('Unf pbasyvpgf'), ernqbayl=Gehr,
+        qrfpevcgvba=_('Gur cerivrjrq zretr cebqhprf pbasyvpgf.'))
+
     # Gur fpurzn sbe gur Ersrerapr trgf cngpurq va _fpurzn_pvephyne_vzcbegf.
     oenapu_zretr_cebcbfny = rkcbegrq(
         Ersrerapr(
"""


def default_master_store(func):
    """Decorator to temporarily set the default Store to the master.

    In some cases, such as in the middle of a page test story,
    we might be calling factory methods with the default Store set
    to the slave which breaks stuff. For instance, if we set an account's
    password that needs to happen on the master store and this is forced.
    However, if we then read it back the default Store has to be used.
    """

    def with_default_master_store(*args, **kw):
        try:
            store_selector = getUtility(IStoreSelector)
        except ComponentLookupError:
            # Utilities not registered. No policies.
            return func(*args, **kw)
        store_selector.push(MasterDatabasePolicy())
        try:
            return func(*args, **kw)
        finally:
            store_selector.pop()
    return mergeFunctionMetadata(func, with_default_master_store)


# We use this for default parameters where None has a specific meaning. For
# example, makeBranch(product=None) means "make a junk branch". None, because
# None means "junk branch".
_DEFAULT = object()


class GPGSigningContext:
    """A helper object to hold the fingerprint, password and mode."""

    def __init__(self, fingerprint, password='', mode=None):
        self.fingerprint = fingerprint
        self.password = password
        self.mode = mode


class ObjectFactory:
    """Factory methods for creating basic Python objects."""

    __metaclass__ = AutoDecorate(default_master_store)

    def __init__(self):
        # Initialise the unique identifier.
        self._integer = count(1)

    def getUniqueEmailAddress(self):
        return "%s@example.com" % self.getUniqueString('email')

    def getUniqueInteger(self):
        """Return an integer unique to this factory instance."""
        return self._integer.next()

    def getUniqueHexString(self, digits=None):
        """Return a unique hexadecimal string.

        :param digits: The number of digits in the string. 'None' means you
            don't care.
        :return: A hexadecimal string, with 'a'-'f' in lower case.
        """
        hex_number = '%x' % self.getUniqueInteger()
        if digits is not None:
            hex_number = hex_number.zfill(digits)
        return hex_number

    def getUniqueString(self, prefix=None):
        """Return a string unique to this factory instance.

        The string returned will always be a valid name that can be used in
        Launchpad URLs.

        :param prefix: Used as a prefix for the unique string. If unspecified,
            defaults to 'generic-string'.
        """
        if prefix is None:
            prefix = "generic-string"
        string = "%s%s" % (prefix, self.getUniqueInteger())
        return string.replace('_', '-').lower()

    def getUniqueUnicode(self):
        return self.getUniqueString().decode('latin-1')

    def getUniqueURL(self, scheme=None, host=None):
        """Return a URL unique to this run of the test case."""
        if scheme is None:
            scheme = 'http'
        if host is None:
            host = "%s.domain.com" % self.getUniqueString('domain')
        return '%s://%s/%s' % (scheme, host, self.getUniqueString('path'))

    def makeCodeImportSourceDetails(self, branch_id=None, rcstype=None,
                                    url=None, cvs_root=None, cvs_module=None):
        if branch_id is None:
            branch_id = self.getUniqueInteger()
        if rcstype is None:
            rcstype = 'svn'
        if rcstype in ['svn', 'bzr-svn', 'hg']:
            assert cvs_root is cvs_module is None
            if url is None:
                url = self.getUniqueURL()
        elif rcstype == 'cvs':
            assert url is None
            if cvs_root is None:
                cvs_root = self.getUniqueString()
            if cvs_module is None:
                cvs_module = self.getUniqueString()
        elif rcstype == 'git':
            assert cvs_root is cvs_module is None
            if url is None:
                url = self.getUniqueURL(scheme='git')
        else:
            raise AssertionError("Unknown rcstype %r." % rcstype)
        return CodeImportSourceDetails(
            branch_id, rcstype, url, cvs_root, cvs_module)


class LaunchpadObjectFactory(ObjectFactory):
    """Factory methods for creating Launchpad objects.

    All the factory methods should be callable with no parameters.
    When this is done, the returned object should have unique references
    for any other required objects.
    """

    # Used for makeBuilderRecipe.
    MINIMAL_RECIPE_TEXT = dedent(u'''\
        # bzr-builder format 0.2 deb-version 1.0
        %s
        ''')

    def doAsUser(self, user, factory_method, **factory_args):
        """Perform a factory method while temporarily logged in as a user.

        :param user: The user to log in as, and then to log out from.
        :param factory_method: The factory method to invoke while logged in.
        :param factory_args: Keyword arguments to pass to factory_method.
        """
        login(user)
        try:
            result = factory_method(**factory_args)
            transaction.commit()
        finally:
            logout()
        return result

    def makeCopyArchiveLocation(self, distribution=None, owner=None,
        name=None, enabled=True):
        """Create and return a new arbitrary location for copy packages."""
        copy_archive = self.makeArchive(distribution, owner, name,
                                        ArchivePurpose.COPY, enabled)

        distribution = copy_archive.distribution
        distroseries = distribution.currentseries
        pocket = PackagePublishingPocket.RELEASE

        location = PackageLocation(copy_archive, distribution, distroseries,
            pocket)
        return location

    def makeAccount(self, displayname, email=None, password=None,
                    status=AccountStatus.ACTIVE,
                    rationale=AccountCreationRationale.UNKNOWN,
                    commit=True):
        """Create and return a new Account.

        If commit is True, we do a transaction.commit() at the end so that the
        newly created objects can be seen in other stores as well.
        """
        account = getUtility(IAccountSet).new(
            rationale, displayname, password=password)
        removeSecurityProxy(account).status = status
        if email is None:
            email = self.getUniqueEmailAddress()
        email = self.makeEmail(
            email, person=None, account=account,
            email_status=EmailAddressStatus.PREFERRED)
        if commit:
            transaction.commit()
        return account

    def makePerson(self, *args, **kwargs):
        """As makePersonNoCommit, except with an implicit transaction commit.

        makePersonNoCommit makes changes to two seperate database connections,
        and the returned Person can have odd behavior until a commit is
        made. For example, person.preferredemail will be None as this
        is looking in the main Store for email address details, not the
        email address master Store (the auth Store).
        """
        person = self.makePersonNoCommit(*args, **kwargs)
        transaction.commit()
        self._stuff_preferredemail_cache(person)
        return person

    def makeGPGKey(self, owner):
        """Give 'owner' a crappy GPG key for the purposes of testing."""
        key_id = self.getUniqueHexString(digits=8).upper()
        fingerprint = key_id + 'A' * 32
        return getUtility(IGPGKeySet).new(
            owner.id,
            keyid=key_id,
            fingerprint=fingerprint,
            keysize=self.getUniqueInteger(),
            algorithm=GPGKeyAlgorithm.R,
            active=True,
            can_encrypt=False)

    def _stuff_preferredemail_cache(self, person):
        """Stuff the preferredemail cache.

        cachedproperty does not get reset across transactions,
        so person.preferredemail can contain a bogus value even after
        a commit, despite all changes now being available in the main
        store.
        """
        naked_person = removeSecurityProxy(person)
        naked_person._preferredemail_cached = Store.of(person).find(
            EmailAddress, personID=person.id,
            status=EmailAddressStatus.PREFERRED).one()

    def makePersonNoCommit(
        self, email=None, name=None, password=None,
        email_address_status=None, hide_email_addresses=False,
        displayname=None, time_zone=None, latitude=None, longitude=None):
        """Create and return a new, arbitrary Person.

        :param email: The email address for the new person.
        :param name: The name for the new person.
        :param password: The password for the person.
            This password can be used in setupBrowser in combination
            with the email address to create a browser for this new
            person.
        :param email_address_status: If specified, the status of the email
            address is set to the email_address_status.
        :param displayname: The display name to use for the person.
        :param hide_email_addresses: Whether or not to hide the person's email
            address(es) from other users.
        :param time_zone: This person's time zone, as a string.
        :param latitude: This person's latitude, as a float.
        :param longitude: This person's longitude, as a float.
        """
        if email is None:
            email = self.getUniqueEmailAddress()
        if name is None:
            name = self.getUniqueString('person-name')
        if password is None:
            password = self.getUniqueString('password')
        # By default, make the email address preferred.
        if (email_address_status is None
                or email_address_status == EmailAddressStatus.VALIDATED):
            email_address_status = EmailAddressStatus.PREFERRED
        # Set the password to test in order to allow people that have
        # been created this way can be logged in.
        person, email = getUtility(IPersonSet).createPersonAndEmail(
            email, rationale=PersonCreationRationale.UNKNOWN, name=name,
            password=password, displayname=displayname,
            hide_email_addresses=hide_email_addresses)
        naked_person = removeSecurityProxy(person)
        naked_person._password_cleartext_cached = password

        assert person.password is not None, (
            'Password not set. Wrong default auth Store?')

        if (time_zone is not None or latitude is not None or
            longitude is not None):
            naked_person.setLocation(latitude, longitude, time_zone, person)

        # Make sure the non-security-proxied object is not returned.
        del naked_person

        # To make the person someone valid in Launchpad, validate the
        # email.
        if email_address_status == EmailAddressStatus.PREFERRED:
            person.validateAndEnsurePreferredEmail(email)
            account = IMasterStore(Account).get(
                Account, person.accountID)
            account.status = AccountStatus.ACTIVE

        removeSecurityProxy(email).status = email_address_status

        # Ensure updated ValidPersonCache
        flush_database_updates()
        return person

    def makePersonByName(self, first_name, set_preferred_email=True,
                         use_default_autosubscribe_policy=False):
        """Create a new person with the given first name.

        The person will be given two email addresses, with the 'long form'
        (e.g. anne.person@example.com) as the preferred address.  Return
        the new person object.

        The person will also have their mailing list auto-subscription
        policy set to 'NEVER' unless 'use_default_autosubscribe_policy' is
        set to True. (This requires the Launchpad.Edit permission).  This
        is useful for testing, where we often want precise control over
        when a person gets subscribed to a mailing list.

        :param first_name: First name of the person, capitalized.
        :type first_name: string
        :param set_preferred_email: Flag specifying whether
            <name>.person@example.com should be set as the user's
            preferred email address.
        :type set_preferred_email: bool
        :param use_default_autosubscribe_policy: Flag specifying whether
            the person's `mailing_list_auto_subscribe_policy` should be set.
        :type use_default_autosubscribe_policy: bool
        :return: The newly created person.
        :rtype: `IPerson`
        """
        variable_name = first_name.lower()
        full_name = first_name + ' Person'
        # E.g. firstname.person@example.com will be an alternative address.
        preferred_address = variable_name + '.person@example.com'
        # E.g. aperson@example.org will be the preferred address.
        alternative_address = variable_name[0] + 'person@example.org'
        person, email = getUtility(IPersonSet).createPersonAndEmail(
            preferred_address,
            PersonCreationRationale.OWNER_CREATED_LAUNCHPAD,
            name=variable_name, displayname=full_name)
        if set_preferred_email:
            person.setPreferredEmail(email)

        if not use_default_autosubscribe_policy:
            # Shut off list auto-subscription so that we have direct control
            # over subscriptions in the doctests.
            person.mailing_list_auto_subscribe_policy = \
                MailingListAutoSubscribePolicy.NEVER
        account = IMasterStore(Account).get(Account, person.accountID)
        getUtility(IEmailAddressSet).new(
            alternative_address, person, EmailAddressStatus.VALIDATED,
            account)
        transaction.commit()
        self._stuff_preferredemail_cache(person)
        return person

    def makeEmail(self, address, person, account=None, email_status=None):
        """Create a new email address for a person.

        :param address: The email address to create.
        :type address: string
        :param person: The person to assign the email address to.
        :type person: `IPerson`
        :param account: The account to assign the email address to.  Will use
            the given person's account if None is provided.
        :type person: `IAccount`
        :param email_status: The default status of the email address,
            if given.  If not given, `EmailAddressStatus.VALIDATED`
            will be used.
        :type email_status: `EmailAddressStatus`
        :return: The newly created email address.
        :rtype: `IEmailAddress`
        """
        if email_status is None:
            email_status = EmailAddressStatus.VALIDATED
        if account is None:
            account = person.account
        return getUtility(IEmailAddressSet).new(
            address, person, email_status, account)

    def makeTeam(self, owner=None, displayname=None, email=None, name=None,
                 subscription_policy=TeamSubscriptionPolicy.OPEN,
                 visibility=None):
        """Create and return a new, arbitrary Team.

        :param owner: The person or person name to use as the team's owner.
            If not given, a person will be auto-generated.
        :type owner: `IPerson` or string
        :param displayname: The team's display name.  If not given we'll use
            the auto-generated name.
        :type string:
        :param email: The email address to use as the team's contact address.
        :type email: string
        :param subscription_policy: The subscription policy of the team.
        :type subscription_policy: `TeamSubscriptionPolicy`
        :param visibility: The team's visibility. If it's None, the default
            (public) will be used.
        :type visibility: `PersonVisibility`
        :return: The new team
        :rtype: `ITeam`
        """
        if owner is None:
            owner = self.makePerson()
        elif isinstance(owner, basestring):
            owner = getUtility(IPersonSet).getByName(owner)
        else:
            pass
        if name is None:
            name = self.getUniqueString('team-name')
        if displayname is None:
            displayname = SPACE.join(
                word.capitalize() for word in name.split('-'))
        team = getUtility(IPersonSet).newTeam(
            owner, name, displayname, subscriptionpolicy=subscription_policy)
        if visibility is not None:
            team.visibility = visibility
        if email is not None:
            team.setContactAddress(
                getUtility(IEmailAddressSet).new(email, team))
        transaction.commit()
        self._stuff_preferredemail_cache(team)
        return team

    def makePoll(self, team, name, title, proposition):
        """Create a new poll which starts tomorrow and lasts for a week."""
        dateopens = datetime.now(pytz.UTC) + timedelta(days=1)
        datecloses = dateopens + timedelta(days=7)
        return getUtility(IPollSet).new(
            team, name, title, proposition, dateopens, datecloses,
            PollSecrecy.SECRET, allowspoilt=True,
            poll_type=PollAlgorithm.SIMPLE)

    def makeTranslationGroup(
        self, owner=None, name=None, title=None, summary=None, url=None):
        """Create a new, arbitrary `TranslationGroup`."""
        if owner is None:
            owner = self.makePerson()
        if name is None:
            name = self.getUniqueString("translationgroup")
        if title is None:
            title = self.getUniqueString("title")
        if summary is None:
            summary = self.getUniqueString("summary")
        return getUtility(ITranslationGroupSet).new(
            name, title, summary, url, owner)

    def makeTranslator(
        self, language_code, group=None, person=None, license=True):
        """Create a new, arbitrary `Translator`."""
        language = getUtility(ILanguageSet).getLanguageByCode(language_code)
        if group is None:
            group = self.makeTranslationGroup()
        if person is None:
            person = self.makePerson()
        tx_person = ITranslationsPerson(person)
        tx_person.translations_relicensing_agreement = license
        return getUtility(ITranslatorSet).new(group, language, person)

    def makeMilestone(
        self, product=None, distribution=None, productseries=None, name=None):
        if product is None and distribution is None and productseries is None:
            product = self.makeProduct()
        if productseries is not None:
            product = productseries.product
        if name is None:
            name = self.getUniqueString()
        return Milestone(product=product, distribution=distribution,
                         productseries=productseries,
                         name=name)

    def makeProcessor(self, family, name, title=None, description=None):
        """Create a new processor.

        :param family: Family of the processor
        :param name: Name of the processor
        :param title: Optional title
        :param description: Optional description
        :return: A `IProcessor`
        """
        if title is None:
            title = "The %s processor" % name
        if description is None:
            description = "The %s and processor and compatible processors"
        return family.addProcessor(name, title, description)

    def makeProcessorFamily(self, name, title=None, description=None,
                            restricted=False):
        """Create a new processor family.
        
        :param name: Name of the family (e.g. x86)
        :param title: Optional title of the family
        :param description: Optional extended description
        :param restricted: Whether the processor family is restricted
        :return: A `IProcessorFamily`
        """
        if description is None:
            description = "Description of the %s processor family" % name
        if title is None:
            title = "%s and compatible processors." % name
        return getUtility(IProcessorFamilySet).new(name, title, description,
            restricted=restricted)

    def makeProductRelease(self, milestone=None, product=None,
                           productseries=None):
        if milestone is None:
            milestone = self.makeMilestone(product=product,
                                           productseries=productseries)
        return milestone.createProductRelease(
            milestone.product.owner, datetime.now(pytz.UTC))

    def makeProductReleaseFile(self, signed=True,
                               product=None, productseries=None,
                               milestone=None,
                               release=None,
                               description="test file"):
        signature_filename = None
        signature_content = None
        if signed:
            signature_filename = 'test.txt.asc'
            signature_content = '123'
        if release is None:
            release = self.makeProductRelease(product=product,
                                              productseries=productseries,
                                              milestone=milestone)
        return release.addReleaseFile(
            'test.txt', 'test', 'text/plain',
            uploader=release.milestone.product.owner,
            signature_filename=signature_filename,
            signature_content=signature_content,
            description=description)

    def makeProduct(self, *args, **kwargs):
        """As makeProductNoCommit with an explicit transaction commit.

        This ensures that generated owners and registrants are fully
        flushed and available from all Stores.
        """
        product = self.makeProductNoCommit(*args, **kwargs)
        transaction.commit()
        return product

    def makeProductNoCommit(
        self, name=None, project=None, displayname=None,
        licenses=None, owner=None, registrant=None,
        title=None, summary=None, official_malone=None,
        official_rosetta=None):
        """Create and return a new, arbitrary Product."""
        if owner is None:
            owner = self.makePersonNoCommit()
        if name is None:
            name = self.getUniqueString('product-name')
        if displayname is None:
            if name is None:
                displayname = self.getUniqueString('displayname')
            else:
                displayname = name.capitalize()
        if licenses is None:
            licenses = [License.GNU_GPL_V2]
        if title is None:
            title = self.getUniqueString('title')
        if summary is None:
            summary = self.getUniqueString('summary')
        product = getUtility(IProductSet).createProduct(
            owner,
            name,
            displayname,
            title,
            summary,
            self.getUniqueString('description'),
            licenses=licenses,
            project=project,
            registrant=registrant)
        if official_malone is not None:
            product.official_malone = official_malone
        if official_rosetta is not None:
            removeSecurityProxy(product).official_rosetta = official_rosetta
        return product

    def makeProductSeries(self, product=None, name=None, owner=None,
                          summary=None):
        """Create and return a new ProductSeries."""
        if product is None:
            product = self.makeProduct()
        if owner is None:
            owner = self.makePerson()
        if name is None:
            name = self.getUniqueString()
        if summary is None:
            summary = self.getUniqueString()
        # We don't want to login() as the person used to create the product,
        # so we remove the security proxy before creating the series.
        naked_product = removeSecurityProxy(product)
        return naked_product.newSeries(owner=owner, name=name,
                                       summary=summary)

    def makeProject(self, name=None, displayname=None, title=None,
                    homepageurl=None, summary=None, owner=None,
                    description=None):
        """Create and return a new, arbitrary Project."""
        if owner is None:
            owner = self.makePerson()
        if name is None:
            name = self.getUniqueString('project-name')
        if displayname is None:
            displayname = self.getUniqueString('displayname')
        if summary is None:
            summary = self.getUniqueString('summary')
        if description is None:
            description = self.getUniqueString('description')
        if title is None:
            title = self.getUniqueString('title')
        return getUtility(IProjectGroupSet).new(
            name=name,
            displayname=displayname,
            title=title,
            homepageurl=homepageurl,
            summary=summary,
            description=description,
            owner=owner)

    def makeSprint(self, title=None, name=None):
        """Make a sprint."""
        if title is None:
            title = self.getUniqueString('title')
        owner = self.makePerson()
        if name is None:
            name = self.getUniqueString('name')
        time_starts = datetime(2009, 1, 1, tzinfo=pytz.UTC)
        time_ends = datetime(2009, 1, 2, tzinfo=pytz.UTC)
        time_zone = 'UTC'
        summary = self.getUniqueString('summary')
        return getUtility(ISprintSet).new(
            owner=owner, name=name, title=title, time_zone=time_zone,
            time_starts=time_starts, time_ends=time_ends, summary=summary)

    def makeBranch(self, branch_type=None, owner=None,
                   name=None, product=_DEFAULT, url=_DEFAULT, registrant=None,
                   private=False, stacked_on=None, sourcepackage=None,
                   reviewer=None, **optional_branch_args):
        """Create and return a new, arbitrary Branch of the given type.

        Any parameters for `IBranchNamespace.createBranch` can be specified to
        override the default ones.
        """
        if branch_type is None:
            branch_type = BranchType.HOSTED
        if owner is None:
            owner = self.makePerson()
        if name is None:
            name = self.getUniqueString('branch')

        if sourcepackage is None:
            if product is _DEFAULT:
                product = self.makeProduct()
            sourcepackagename = None
            distroseries = None
        else:
            assert product is _DEFAULT, (
                "Passed source package AND product details")
            product = None
            sourcepackagename = sourcepackage.sourcepackagename
            distroseries = sourcepackage.distroseries

        if registrant is None:
            if owner.is_team:
                registrant = owner.teamowner
            else:
                registrant = owner

        if branch_type in (BranchType.HOSTED, BranchType.IMPORTED):
            url = None
        elif branch_type in (BranchType.MIRRORED, BranchType.REMOTE):
            if url is _DEFAULT:
                url = self.getUniqueURL()
        else:
            raise UnknownBranchTypeError(
                'Unrecognized branch type: %r' % (branch_type,))

        namespace = get_branch_namespace(
            owner, product=product, distroseries=distroseries,
            sourcepackagename=sourcepackagename)
        branch = namespace.createBranch(
            branch_type=branch_type, name=name, registrant=registrant,
            url=url, **optional_branch_args)
        if private:
            removeSecurityProxy(branch).private = True
        if stacked_on is not None:
            removeSecurityProxy(branch).stacked_on = stacked_on
        if reviewer is not None:
            removeSecurityProxy(branch).reviewer = reviewer
        return branch

    def makePackageBranch(self, sourcepackage=None, distroseries=None,
                          sourcepackagename=None, **kwargs):
        """Make a package branch on an arbitrary package.

        See `makeBranch` for more information on arguments.

        You can pass in either `sourcepackage` or one or both of
        `distroseries` and `sourcepackagename`, but not combinations or all of
        them.
        """
        assert not(sourcepackage is not None and distroseries is not None), (
            "Don't pass in both sourcepackage and distroseries")
        assert not(sourcepackage is not None
                   and sourcepackagename is not None), (
            "Don't pass in both sourcepackage and sourcepackagename")
        if sourcepackage is None:
            sourcepackage = self.makeSourcePackage(
                sourcepackagename=sourcepackagename,
                distroseries=distroseries)
        return self.makeBranch(sourcepackage=sourcepackage, **kwargs)

    def makePersonalBranch(self, owner=None, **kwargs):
        """Make a personal branch on an arbitrary person.

        See `makeBranch` for more information on arguments.
        """
        if owner is None:
            owner = self.makePerson()
        return self.makeBranch(
            owner=owner, product=None, sourcepackage=None, **kwargs)

    def makeProductBranch(self, product=None, **kwargs):
        """Make a product branch on an arbitrary product.

        See `makeBranch` for more information on arguments.
        """
        if product is None:
            product = self.makeProduct()
        return self.makeBranch(product=product, **kwargs)

    def makeAnyBranch(self, **kwargs):
        """Make a branch without caring about its container.

        See `makeBranch` for more information on arguments.
        """
        return self.makeProductBranch(**kwargs)

    def makeBranchTargetBranch(self, target, branch_type=BranchType.HOSTED,
                               name=None, owner=None, creator=None):
        """Create a branch in a BranchTarget."""
        if name is None:
            name = self.getUniqueString('branch')
        if owner is None:
            owner = self.makePerson()
        if creator is None:
            creator = owner
        namespace = target.getNamespace(owner)
        return namespace.createBranch(branch_type, name, creator)

    def enableDefaultStackingForProduct(self, product, branch=None):
        """Give 'product' a default stacked-on branch.

        :param product: The product to give a default stacked-on branch to.
        :param branch: The branch that should be the default stacked-on
            branch.  If not supplied, a fresh branch will be created.
        """
        if branch is None:
            branch = self.makeBranch(product=product)
        # 'branch' might be private, so we remove the security proxy to get at
        # the methods.
        naked_branch = removeSecurityProxy(branch)
        naked_branch.startMirroring()
        naked_branch.mirrorComplete('rev1')
        # Likewise, we might not have permission to set the branch of the
        # development focus series.
        naked_series = removeSecurityProxy(product.development_focus)
        naked_series.branch = branch
        return branch

    def enableDefaultStackingForPackage(self, package, branch):
        """Give 'package' a default stacked-on branch.

        :param package: The package to give a default stacked-on branch to.
        :param branch: The branch that should be the default stacked-on
            branch.
        """
        # 'branch' might be private, so we remove the security proxy to get at
        # the methods.
        naked_branch = removeSecurityProxy(branch)
        naked_branch.startMirroring()
        naked_branch.mirrorComplete('rev1')
        ubuntu_branches = getUtility(ILaunchpadCelebrities).ubuntu_branches
        run_with_login(
            ubuntu_branches.teamowner,
            package.development_version.setBranch,
            PackagePublishingPocket.RELEASE,
            branch,
            ubuntu_branches.teamowner)
        return branch

    def makeBranchMergeQueue(self, name=None):
        """Create a new multi branch merge queue."""
        if name is None:
            name = self.getUniqueString('name')
        return getUtility(IBranchMergeQueueSet).newMultiBranchMergeQueue(
            registrant=self.makePerson(),
            owner=self.makePerson(),
            name=name,
            summary=self.getUniqueString())

    def makeBranchMergeProposal(self, target_branch=None, registrant=None,
                                set_state=None, prerequisite_branch=None,
                                product=None, review_diff=None,
                                initial_comment=None, source_branch=None,
                                preview_diff=None, date_created=None,
                                description=None):
        """Create a proposal to merge based on anonymous branches."""
        if target_branch is not None:
            target = target_branch.target
        elif source_branch is not None:
            target = source_branch.target
        elif prerequisite_branch is not None:
            target = prerequisite_branch.target
        else:
            # Create a target product branch, and use that target.  This is
            # needed to make sure we get a branch target that has the needed
            # security proxy.
            target_branch = self.makeProductBranch(product)
            target = target_branch.target

        # Fall back to initial_comment for description.
        if description is None:
            description = initial_comment

        if target_branch is None:
            target_branch = self.makeBranchTargetBranch(target)
        if source_branch is None:
            source_branch = self.makeBranchTargetBranch(target)
        if registrant is None:
            registrant = self.makePerson()
        proposal = source_branch.addLandingTarget(
            registrant, target_branch,
            prerequisite_branch=prerequisite_branch, review_diff=review_diff,
            description=description, date_created=date_created)

        unsafe_proposal = removeSecurityProxy(proposal)
        if preview_diff is not None:
            unsafe_proposal.preview_diff = preview_diff
        if (set_state is None or
            set_state == BranchMergeProposalStatus.WORK_IN_PROGRESS):
            # The initial state is work in progress, so do nothing.
            pass
        elif set_state == BranchMergeProposalStatus.NEEDS_REVIEW:
            unsafe_proposal.requestReview()
        elif set_state == BranchMergeProposalStatus.CODE_APPROVED:
            unsafe_proposal.approveBranch(
                proposal.target_branch.owner, 'some_revision')
        elif set_state == BranchMergeProposalStatus.REJECTED:
            unsafe_proposal.rejectBranch(
                proposal.target_branch.owner, 'some_revision')
        elif set_state == BranchMergeProposalStatus.MERGED:
            unsafe_proposal.markAsMerged()
        elif set_state == BranchMergeProposalStatus.MERGE_FAILED:
            unsafe_proposal.mergeFailed(proposal.target_branch.owner)
        elif set_state == BranchMergeProposalStatus.QUEUED:
            unsafe_proposal.commit_message = self.getUniqueString(
                'commit message')
            unsafe_proposal.enqueue(
                proposal.target_branch.owner, 'some_revision')
        elif set_state == BranchMergeProposalStatus.SUPERSEDED:
            unsafe_proposal.resubmit(proposal.registrant)
        else:
            raise AssertionError('Unknown status: %s' % set_state)

        return proposal

    def makeBranchSubscription(self, branch=None, person=None):
        """Create a BranchSubscription.

        :param branch_title: The title to use for the created Branch
        :param person_displayname: The displayname for the created Person
        """
        if branch is None:
            branch = self.makeBranch()
        if person is None:
            person = self.makePerson()
        return branch.subscribe(person,
            BranchSubscriptionNotificationLevel.NOEMAIL, None,
            CodeReviewNotificationLevel.NOEMAIL)

    def makeDiff(self, diff_text=DIFF):
        return Diff.fromFile(StringIO(diff_text), len(diff_text))

    def makePreviewDiff(self, conflicts=u''):
        diff = self.makeDiff()
        bmp = self.makeBranchMergeProposal()
        preview_diff = PreviewDiff()
        preview_diff.branch_merge_proposal = bmp
        preview_diff.conflicts = conflicts
        preview_diff.diff = diff
        preview_diff.source_revision_id = self.getUniqueUnicode()
        preview_diff.target_revision_id = self.getUniqueUnicode()
        return preview_diff

    def makeStaticDiff(self):
        return StaticDiff.acquireFromText(
            self.getUniqueUnicode(), self.getUniqueUnicode(),
            self.getUniqueString())

    def makeRevision(self, author=None, revision_date=None, parent_ids=None,
                     rev_id=None, log_body=None, date_created=None):
        """Create a single `Revision`."""
        if author is None:
            author = self.getUniqueString('author')
        elif IPerson.providedBy(author):
            author = author.preferredemail.email
        if revision_date is None:
            revision_date = datetime.now(pytz.UTC)
        if parent_ids is None:
            parent_ids = []
        if rev_id is None:
            rev_id = self.getUniqueString('revision-id')
        if log_body is None:
            log_body = self.getUniqueString('log-body')
        return getUtility(IRevisionSet).new(
            revision_id=rev_id, log_body=log_body,
            revision_date=revision_date, revision_author=author,
            parent_ids=parent_ids, properties={},
            _date_created=date_created)

    def makeRevisionsForBranch(self, branch, count=5, author=None,
                               date_generator=None):
        """Add `count` revisions to the revision history of `branch`.

        :param branch: The branch to add the revisions to.
        :param count: The number of revisions to add.
        :param author: A string for the author name.
        :param date_generator: A `time_counter` instance, defaults to starting
                               from 1-Jan-2007 if not set.
        """
        if date_generator is None:
            date_generator = time_counter(
                datetime(2007, 1, 1, tzinfo=pytz.UTC),
                delta=timedelta(days=1))
        sequence = branch.revision_count
        parent = branch.getTipRevision()
        if parent is None:
            parent_ids = []
        else:
            parent_ids = [parent.revision_id]

        revision_set = getUtility(IRevisionSet)
        if author is None:
            author = self.getUniqueString('author')
        for index in range(count):
            revision = revision_set.new(
                revision_id=self.getUniqueString('revision-id'),
                log_body=self.getUniqueString('log-body'),
                revision_date=date_generator.next(),
                revision_author=author,
                parent_ids=parent_ids,
                properties={})
            sequence += 1
            branch.createBranchRevision(sequence, revision)
            parent = revision
            parent_ids = [parent.revision_id]
        branch.updateScannedDetails(parent, sequence)

    def makeBranchRevision(self, branch, revision_id, sequence=None):
        revision = self.makeRevision(rev_id=revision_id)
        return branch.createBranchRevision(sequence, revision)

    def makeBug(self, product=None, owner=None, bug_watch_url=None,
                private=False, date_closed=None, title=None,
                date_created=None, description=None, comment=None):
        """Create and return a new, arbitrary Bug.

        The bug returned uses default values where possible. See
        `IBugSet.new` for more information.

        :param product: If the product is not set, one is created
            and this is used as the primary bug target.
        :param owner: The reporter of the bug. If not set, one is created.
        :param bug_watch_url: If specified, create a bug watch pointing
            to this URL.
        """
        if product is None:
            product = self.makeProductNoCommit()
        if owner is None:
            owner = self.makePersonNoCommit()
        if title is None:
            title = self.getUniqueString()
        if comment is None:
            comment = self.getUniqueString()
        create_bug_params = CreateBugParams(
            owner, title, comment=comment, private=private,
            datecreated=date_created, description=description)
        create_bug_params.setBugTarget(product=product)
        bug = getUtility(IBugSet).createBug(create_bug_params)
        if bug_watch_url is not None:
            # fromText() creates a bug watch associated with the bug.
            getUtility(IBugWatchSet).fromText(bug_watch_url, bug, owner)
        if date_closed is not None:
            [bugtask] = bug.bugtasks
            bugtask.transitionToStatus(
                BugTaskStatus.FIXRELEASED, owner, when=date_closed)
        return bug

    def makeBugTask(self, bug=None, target=None, owner=None):
        """Create and return a bug task.

        If the bug is already targeted to the given target, the existing
        bug task is returned.

        :param bug: The `IBug` the bug tasks should be part of. If None,
            one will be created.
        :param target: The `IBugTarget`, to which the bug will be
            targeted to.
        """
        if bug is None:
            bug = self.makeBug()
        if target is None:
            target = self.makeProduct()
        existing_bugtask = bug.getBugTask(target)
        if existing_bugtask is not None:
            return existing_bugtask

        if owner is None:
            owner = self.makePerson()

        if IProductSeries.providedBy(target):
            # We can't have a series task without a distribution task.
            self.makeBugTask(bug, target.product)
        if IDistroSeries.providedBy(target):
            # We can't have a series task without a distribution task.
            self.makeBugTask(bug, target.distribution)
        if ISourcePackage.providedBy(target):
            distribution_package = target.distribution.getSourcePackage(
                target.sourcepackagename)
            # We can't have a series task without a distribution task.
            self.makeBugTask(bug, distribution_package)

        return bug.addTask(owner, target)

    def makeBugTracker(self, base_url=None, bugtrackertype=None):
        """Make a new bug tracker."""
        owner = self.makePerson()

        if base_url is None:
            base_url = 'http://%s.example.com/' % self.getUniqueString()
        if bugtrackertype is None:
            bugtrackertype = BugTrackerType.BUGZILLA

        return getUtility(IBugTrackerSet).ensureBugTracker(
            base_url, owner, bugtrackertype)

    def makeBugWatch(self, remote_bug=None, bugtracker=None, bug=None,
                     owner=None):
        """Make a new bug watch."""
        if remote_bug is None:
            remote_bug = self.getUniqueInteger()

        if bugtracker is None:
            bugtracker = self.makeBugTracker()

        if bug is None:
            bug = self.makeBug()

        if owner is None:
            owner = self.makePerson()

        bug_watch = getUtility(IBugWatchSet).createBugWatch(
            bug, owner, bugtracker, str(remote_bug))

        # You need to be an admin to set next_check on a BugWatch.
        def set_next_check(bug_watch):
            bug_watch.next_check = datetime.now(pytz.timezone('UTC'))

        person = getUtility(IPersonSet).getByName('name16')
        run_with_login(person, set_next_check, bug_watch)
        return bug_watch

    def makeBugComment(self, bug=None, owner=None, subject=None, body=None):
        """Create and return a new bug comment.

        :param bug: An `IBug` or a bug ID or name, or None, in which
            case a new bug is created.
        :param owner: An `IPerson`, or None, in which case a new
            person is created.
        :param subject: An `IMessage` or a string, or None, in which
            case a new message will be generated.
        :param body: An `IMessage` or a string, or None, in which
            case a new message will be generated.
        :return: An `IBugMessage`.
        """
        if bug is None:
            bug = self.makeBug()
        elif isinstance(bug, (int, long, basestring)):
            bug = getUtility(IBugSet).getByNameOrID(str(bug))
        if owner is None:
            owner = self.makePerson()
        if subject is None:
            subject = self.getUniqueString()
        if body is None:
            body = self.getUniqueString()
        return bug.newMessage(owner=owner, subject=subject,
                              content=body, parent=None, bugwatch=None,
                              remote_comment_id=None)

    def makeBugAttachment(self, bug=None, owner=None, data=None,
                          comment=None, filename=None, content_type=None,
                          description=None, is_patch=_DEFAULT):
        """Create and return a new bug attachment.

        :param bug: An `IBug` or a bug ID or name, or None, in which
            case a new bug is created.
        :param owner: An `IPerson`, or None, in which case a new
            person is created.
        :param data: A file-like object or a string, or None, in which
            case a unique string will be used.
        :param comment: An `IMessage` or a string, or None, in which
            case a new message will be generated.
        :param filename: A string, or None, in which case a unique
            string will be used.
        :param content_type: The MIME-type of this file.
        :param description: The description of the attachment.
        :param is_patch: If true, this attachment is a patch.
        :return: An `IBugAttachment`.
        """
        if bug is None:
            bug = self.makeBug()
        elif isinstance(bug, (int, long, basestring)):
            bug = getUtility(IBugSet).getByNameOrID(str(bug))
        if owner is None:
            owner = self.makePerson()
        if data is None:
            data = self.getUniqueString()
        if description is None:
            description = self.getUniqueString()
        if comment is None:
            comment = self.getUniqueString()
        if filename is None:
            filename = self.getUniqueString()
        # If the default value of is_patch when creating a new
        # BugAttachment should ever change, we don't want to interfere
        # with that.  So, we only override it if our caller explicitly
        # passed it.
        other_params = {}
        if is_patch is not _DEFAULT:
            other_params['is_patch'] = is_patch
        return bug.addAttachment(
            owner, data, comment, filename, content_type=content_type,
            description=description, **other_params)

    def makeSignedMessage(self, msgid=None, body=None, subject=None,
            attachment_contents=None, force_transfer_encoding=False,
            email_address=None, signing_context=None):
        """Return an ISignedMessage.

        :param msgid: An rfc2822 message-id.
        :param body: The body of the message.
        :param attachment_contents: The contents of an attachment.
        :param force_transfer_encoding: If True, ensure a transfer encoding is
            used.
        :param email_address: The address the mail is from.
        :param signing_context: A GPGSigningContext instance containing the
            gpg key to sign with.  If None, the message is unsigned.  The
            context also contains the password and gpg signing mode.
        """
        mail = SignedMessage()
        if email_address is None:
            person = self.makePerson()
            email_address = person.preferredemail.email
        mail['From'] = email_address
        mail['To'] = self.makePerson().preferredemail.email
        if subject is None:
            subject = self.getUniqueString('subject')
        mail['Subject'] = subject
        if msgid is None:
            msgid = self.makeUniqueRFC822MsgId()
        if body is None:
            body = self.getUniqueString('body')
        charset = 'ascii'
        try:
            body = body.encode(charset)
        except UnicodeEncodeError:
            charset = 'utf-8'
            body = body.encode(charset)
        mail['Message-Id'] = msgid
        mail['Date'] = formatdate()
        if signing_context is not None:
            gpghandler = getUtility(IGPGHandler)
            body = gpghandler.signContent(
                body, signing_context.fingerprint,
                signing_context.password, signing_context.mode)
            assert body is not None
        if attachment_contents is None:
            mail.set_payload(body)
            body_part = mail
        else:
            body_part = EmailMessage()
            body_part.set_payload(body)
            mail.attach(body_part)
            attach_part = EmailMessage()
            attach_part.set_payload(attachment_contents)
            attach_part['Content-type'] = 'application/octet-stream'
            if force_transfer_encoding:
                encode_base64(attach_part)
            mail.attach(attach_part)
            mail['Content-type'] = 'multipart/mixed'
        body_part['Content-type'] = 'text/plain'
        if force_transfer_encoding:
            encode_base64(body_part)
        body_part.set_charset(charset)
        mail.parsed_string = mail.as_string()
        return mail

    def makeSpecification(self, product=None, title=None, distribution=None):
        """Create and return a new, arbitrary Blueprint.

        :param product: The product to make the blueprint on.  If one is
            not specified, an arbitrary product is created.
        """
        if distribution is None and product is None:
            product = self.makeProduct()
        if title is None:
            title = self.getUniqueString('title')
        return getUtility(ISpecificationSet).new(
            name=self.getUniqueString('name'),
            title=title,
            specurl=None,
            summary=self.getUniqueString('summary'),
            definition_status=SpecificationDefinitionStatus.NEW,
            owner=self.makePerson(),
            product=product,
            distribution=distribution)

    def makeQuestion(self, target=None, title=None):
        """Create and return a new, arbitrary Question.

        :param target: The IQuestionTarget to make the question on. If one is
            not specified, an arbitrary product is created.
        :param title: The question title. If one is not provided, an
            arbitrary title is created.
        """
        if target is None:
            target = self.makeProduct()
        if title is None:
            title = self.getUniqueString('title')
        return target.newQuestion(
            owner=target.owner, title=title, description='description')

    def makeFAQ(self, target=None, title=None):
        """Create and return a new, arbitrary FAQ.

        :param target: The IFAQTarget to make the FAQ on. If one is
            not specified, an arbitrary product is created.
        :param title: The FAQ title. If one is not provided, an
            arbitrary title is created.
        """
        if target is None:
            target = self.makeProduct()
        if title is None:
            title = self.getUniqueString('title')
        return target.newFAQ(
            owner=target.owner, title=title, content='content')

    def makeProductCodeImport(self, product=None, **kwargs):
        """Make a code import targetting a product."""
        if product is None:
            product = self.makeProduct()
        target = IBranchTarget(product)
        return self.makeCodeImport(target=target, **kwargs)

    def makeCodeImport(self, svn_branch_url=None, cvs_root=None,
                       cvs_module=None, target=None, branch_name=None,
                       git_repo_url=None, hg_repo_url=None, registrant=None,
                       rcs_type=None):
        """Create and return a new, arbitrary code import.

        The type of code import will be inferred from the source details
        passed in, but defaults to a Subversion import from an arbitrary
        unique URL.
        """
        if (svn_branch_url is cvs_root is cvs_module is git_repo_url is
            hg_repo_url is None):
            svn_branch_url = self.getUniqueURL()

        if target is None:
            target = IBranchTarget(self.makeProduct())
        if branch_name is None:
            branch_name = self.getUniqueString('name')
        if registrant is None:
            registrant = self.makePerson()

        code_import_set = getUtility(ICodeImportSet)
        if svn_branch_url is not None:
            if rcs_type is None:
                rcs_type = RevisionControlSystems.SVN
            else:
                assert rcs_type in (RevisionControlSystems.SVN,
                                    RevisionControlSystems.BZR_SVN)
            return code_import_set.new(
                registrant, target, branch_name, rcs_type=rcs_type,
                url=svn_branch_url)
        elif git_repo_url is not None:
            assert rcs_type in (None, RevisionControlSystems.GIT)
            return code_import_set.new(
                registrant, target, branch_name,
                rcs_type=RevisionControlSystems.GIT,
                url=git_repo_url)
        elif hg_repo_url is not None:
            return code_import_set.new(
                registrant, target, branch_name,
                rcs_type=RevisionControlSystems.HG,
                url=hg_repo_url)
        else:
            assert rcs_type in (None, RevisionControlSystems.CVS)
            return code_import_set.new(
                registrant, target, branch_name,
                rcs_type=RevisionControlSystems.CVS,
                cvs_root=cvs_root, cvs_module=cvs_module)

    def makeCodeImportEvent(self):
        """Create and return a CodeImportEvent."""
        code_import = self.makeCodeImport()
        person = self.makePerson()
        code_import_event_set = getUtility(ICodeImportEventSet)
        return code_import_event_set.newCreate(code_import, person)

    def makeCodeImportJob(self, code_import=None):
        """Create and return a new code import job for the given import.

        This implies setting the import's review_status to REVIEWED.
        """
        if code_import is None:
            code_import = self.makeCodeImport()
        code_import.updateFromData(
            {'review_status': CodeImportReviewStatus.REVIEWED},
            code_import.registrant)
        return code_import.import_job

    def makeCodeImportMachine(self, set_online=False, hostname=None):
        """Return a new CodeImportMachine.

        The machine will be in the OFFLINE state."""
        if hostname is None:
            hostname = self.getUniqueString('machine-')
        if set_online:
            state = CodeImportMachineState.ONLINE
        else:
            state = CodeImportMachineState.OFFLINE
        machine = getUtility(ICodeImportMachineSet).new(hostname, state)
        return machine

    def makeCodeImportResult(self, code_import=None, result_status=None,
                             date_started=None, date_finished=None,
                             log_excerpt=None, log_alias=None, machine=None):
        """Create and return a new CodeImportResult."""
        if code_import is None:
            code_import = self.makeCodeImport()
        if machine is None:
            machine = self.makeCodeImportMachine()
        requesting_user = None
        if log_excerpt is None:
            log_excerpt = self.getUniqueString()
        if result_status is None:
            result_status = CodeImportResultStatus.FAILURE
        if date_finished is None:
            # If a date_started is specified, then base the finish time
            # on that.
            if date_started is None:
                date_finished = time_counter().next()
            else:
                date_finished = date_started + timedelta(hours=4)
        if date_started is None:
            date_started = date_finished - timedelta(hours=4)
        if log_alias is None:
            log_alias = self.makeLibraryFileAlias()
        return getUtility(ICodeImportResultSet).new(
            code_import, machine, requesting_user, log_excerpt, log_alias,
            result_status, date_started, date_finished)

    def makeCodeReviewComment(self, sender=None, subject=None, body=None,
                              vote=None, vote_tag=None, parent=None,
                              merge_proposal=None):
        if sender is None:
            sender = self.makePerson()
            # Until we commit, sender.preferredemail returns None
            # because the email address changes pending in the auth Store
            # are not available via the main Store.
            transaction.commit()
        if subject is None:
            subject = self.getUniqueString('subject')
        if body is None:
            body = self.getUniqueString('content')
        if merge_proposal is None:
            if parent:
                merge_proposal = parent.branch_merge_proposal
            else:
                merge_proposal = self.makeBranchMergeProposal(
                    registrant=sender)
        return merge_proposal.createComment(
            sender, subject, body, vote, vote_tag, parent)

    def makeCodeReviewVoteReference(self):
        bmp = removeSecurityProxy(self.makeBranchMergeProposal())
        candidate = self.makePerson()
        return bmp.nominateReviewer(candidate, bmp.registrant)

    def makeMessage(self, subject=None, content=None, parent=None,
                    owner=None):
        if subject is None:
            subject = self.getUniqueString()
        if content is None:
            content = self.getUniqueString()
        if owner is None:
            owner = self.makePerson()
        rfc822msgid = self.makeUniqueRFC822MsgId()
        message = Message(rfc822msgid=rfc822msgid, subject=subject,
            owner=owner, parent=parent)
        MessageChunk(message=message, sequence=1, content=content)
        return message

    def makeSeries(self, branch=None, name=None, product=None):
        """Create a new, arbitrary ProductSeries.

        :param branch: If supplied, the branch to set as
            ProductSeries.branch.
        :param product: If supplied, the name of the series.
        :param product: If supplied, the series is created for this product.
            Otherwise, a new product is created.
        """
        if product is None:
            product = self.makeProduct()
        if name is None:
            name = self.getUniqueString()
        # We don't want to login() as the person used to create the product,
        # so we remove the security proxy before creating the series.
        naked_product = removeSecurityProxy(product)
        series = naked_product.newSeries(
            product.owner, name, self.getUniqueString(), branch)
        if branch is not None:
            series.branch = branch
        syncUpdate(series)
        return series

    def makeLibraryFileAlias(self, filename=None, content=None,
                             content_type='text/plain', restricted=False,
                             expires=None):
        """Make a library file, and return the alias."""
        if filename is None:
            filename = self.getUniqueString('filename')
        if content is None:
            content = self.getUniqueString()
        library_file_alias_set = getUtility(ILibraryFileAliasSet)
        library_file_alias = library_file_alias_set.create(
            filename, len(content), StringIO(content), content_type,
            expires=expires, restricted=restricted)
        return library_file_alias

    def makeDistribution(self, name=None, displayname=None, owner=None,
                         members=None, title=None):
        """Make a new distribution."""
        if name is None:
            name = self.getUniqueString()
        if displayname is None:
            displayname = self.getUniqueString()
        if title is None:
            title = self.getUniqueString()
        description = self.getUniqueString()
        summary = self.getUniqueString()
        domainname = self.getUniqueString()
        if owner is None:
            owner = self.makePerson()
        if members is None:
            members = self.makeTeam(owner)
        return getUtility(IDistributionSet).new(
            name, displayname, title, description, summary, domainname,
            members, owner)

    def makeDistroRelease(self, distribution=None, version=None,
                          status=SeriesStatus.DEVELOPMENT,
                          parent_series=None, name=None):
        """Make a new distro release."""
        if distribution is None:
            distribution = self.makeDistribution()
        if name is None:
            name = self.getUniqueString()
        if version is None:
            version = "%s.0" % self.getUniqueInteger()

        # We don't want to login() as the person used to create the product,
        # so we remove the security proxy before creating the series.
        naked_distribution = removeSecurityProxy(distribution)
        series = naked_distribution.newSeries(
            version=version,
            name=name,
            displayname=name.capitalize(),
            title=self.getUniqueString(), summary=self.getUniqueString(),
            description=self.getUniqueString(),
            parent_series=parent_series, owner=distribution.owner)
        series.status = status
        return series

    # Most people think of distro releases as distro series.
    makeDistroSeries = makeDistroRelease

    def makeDistroArchSeries(self, distroseries=None,
                             architecturetag='powerpc', processorfamily=None,
                             official=True, owner=None,
                             supports_virtualized=False):
        """Create a new distroarchseries"""

        if distroseries is None:
            distroseries = self.makeDistroRelease()
        if processorfamily is None:
            processorfamily = ProcessorFamilySet().getByName('powerpc')
        if owner is None:
            owner = self.makePerson()

        return distroseries.newArch(
            architecturetag, processorfamily, official, owner,
            supports_virtualized)

    def makeComponent(self, name=None):
        """Make a new `IComponent`."""
        if name is None:
            name = self.getUniqueString()
        return getUtility(IComponentSet).ensure(name)

    def makeArchive(self, distribution=None, owner=None, name=None,
                    purpose=None, enabled=True, private=False,
                    virtualized=True, description=None):
        """Create and return a new arbitrary archive.

        :param distribution: Supply IDistribution, defaults to a new one
            made with makeDistribution().
        :param owner: Supper IPerson, defaults to a new one made with
            makePerson().
        :param name: Name of the archive, defaults to a random string.
        :param purpose: Supply ArchivePurpose, defaults to PPA.
        :param enabled: Whether the archive is enabled.
        :param private: Whether the archive is created private.
        :param virtualized: Whether the archive is virtualized.
        :param description: A description of the archive.
        """
        if distribution is None:
            distribution = self.makeDistribution()
        if owner is None:
            owner = self.makePerson()
        if purpose is None:
            purpose = ArchivePurpose.PPA
        if name is None:
            try:
                name = default_name_by_purpose[purpose]
            except KeyError:
                name = self.getUniqueString()

        # Making a distribution makes an archive, and there can be only one
        # per distribution.
        if purpose == ArchivePurpose.PRIMARY:
            return distribution.main_archive

        archive = getUtility(IArchiveSet).new(
            owner=owner, purpose=purpose,
            distribution=distribution, name=name, enabled=enabled,
            require_virtualized=virtualized, description=description)

        if private:
            archive.private = True
            archive.buildd_secret = "sekrit"

        return archive

    def makeBuilder(self, processor=None, url=None, name=None, title=None,
                    description=None, owner=None, active=True,
                    virtualized=True, vm_host=None):
        """Make a new builder for i386 virtualized builds by default.

        Note: the builder returned will not be able to actually build -
        we currently have a build slave setup for 'bob' only in the
        test environment.
        See lib/canonical/buildd/tests/buildd-slave-test.conf
        """
        if processor is None:
            processor_fam = ProcessorFamilySet().getByName('x86')
            processor = processor_fam.processors[0]
        if url is None:
            url = 'http://%s:8221/' % self.getUniqueString()
        if name is None:
            name = self.getUniqueString()
        if title is None:
            title = self.getUniqueString()
        if description is None:
            description = self.getUniqueString()
        if owner is None:
            owner = self.makePerson()

        return getUtility(IBuilderSet).new(
            processor, url, name, title, description, owner, active,
            virtualized, vm_host)

    def makeRecipe(self, *branches):
        """Make a builder recipe that references `branches`.

        If no branches are passed, return a recipe text that references an
        arbitrary branch.
        """
        from bzrlib.plugins.builder.recipe import RecipeParser
        if len(branches) == 0:
            branches = (self.makeAnyBranch(),)
        base_branch = branches[0]
        other_branches = branches[1:]
        text = self.MINIMAL_RECIPE_TEXT % base_branch.bzr_identity
        for i, branch in enumerate(other_branches):
            text += 'merge dummy-%s %s\n' % (i, branch.bzr_identity)
        parser = RecipeParser(text)
        return parser.parse()

    def makeSourcePackageRecipe(self, registrant=None, owner=None,
                                distroseries=None, sourcepackagename=None,
                                name=None, description=None, *branches):
        """Make a `SourcePackageRecipe`."""
        if registrant is None:
            registrant = self.makePerson()
        if owner is None:
            owner = self.makePerson()
        if distroseries is None:
            distroseries = self.makeDistroSeries()
        if sourcepackagename is None:
            sourcepackagename = self.makeSourcePackageName()
        if name is None:
            name = self.getUniqueString().decode('utf8')
        if description is None:
            description = self.getUniqueString().decode('utf8')
        recipe = self.makeRecipe(*branches)
        return getUtility(ISourcePackageRecipeSource).new(
<<<<<<< HEAD
            registrant, owner, [distroseries], sourcepackagename, name,
            recipe)
=======
            registrant, owner, distroseries, sourcepackagename, name, recipe,
            description)
>>>>>>> eb07a5c1

    def makeSourcePackageRecipeBuild(self, sourcepackage=None, recipe=None,
                                     requester=None, archive=None,
                                     sourcename=None):
        """Make a new SourcePackageRecipeBuild."""
        if sourcepackage is None:
            sourcepackage = self.makeSourcePackage(sourcename=sourcename)
        if recipe is None:
            recipe = self.makeSourcePackageRecipe()
        if requester is None:
            requester = self.makePerson()
        if archive is None:
            archive = self.makeArchive()
        return getUtility(ISourcePackageRecipeBuildSource).new(
            sourcepackage=sourcepackage,
            recipe=recipe,
            archive=archive,
            requester=requester)

    def makeSourcePackageRecipeBuildJob(
        self, score=9876, virtualized=True, estimated_duration=64,
        sourcename=None):
        """Create a `SourcePackageRecipeBuildJob` and a `BuildQueue` for
        testing."""
        recipe_build = self.makeSourcePackageRecipeBuild(
            sourcename=sourcename)
        recipe_build_job = recipe_build.makeJob()

        store = getUtility(IStoreSelector).get(MAIN_STORE, DEFAULT_FLAVOR)
        bq = BuildQueue(
            job=recipe_build_job.job, lastscore=score,
            job_type=BuildFarmJobType.RECIPEBRANCHBUILD,
            estimated_duration = timedelta(seconds=estimated_duration),
            virtualized=virtualized)
        store.add(bq)
        return bq

    def makeTranslationTemplatesBuildJob(self, branch=None):
        """Make a new `TranslationTemplatesBuildJob`.

        :param branch: The branch that the job should be for.  If none
            is given, one will be created.
        """
        if branch is None:
            branch = self.makeBranch()

        jobset = getUtility(ITranslationTemplatesBuildJobSource)
        return jobset.create(branch)

    def makePOTemplate(self, productseries=None, distroseries=None,
                       sourcepackagename=None, owner=None, name=None,
                       translation_domain=None, path=None):
        """Make a new translation template."""
        if productseries is None and distroseries is None:
            # No context for this template; set up a productseries.
            productseries = self.makeProductSeries(owner=owner)
            # Make it use Translations, otherwise there's little point
            # to us creating a template for it.
            productseries.product.official_rosetta = True
        templateset = getUtility(IPOTemplateSet)
        subset = templateset.getSubset(
            distroseries, sourcepackagename, productseries)

        if name is None:
            name = self.getUniqueString()
        if translation_domain is None:
            translation_domain = self.getUniqueString()

        if owner is None:
            if productseries is None:
                owner = distroseries.owner
            else:
                owner = productseries.owner

        if path is None:
            path = 'messages.pot'

        return subset.new(name, translation_domain, path, owner)

    def makePOTemplateAndPOFiles(self, language_codes, **kwargs):
        """Create a POTemplate and associated POFiles.

        Create a POTemplate for the given distroseries/sourcepackagename or
        productseries and create a POFile for each language. Returns the
        template.
        """
        template = self.makePOTemplate(**kwargs)
        for language_code in language_codes:
            self.makePOFile(language_code, template, template.owner)
        return template

    def makePOFile(self, language_code, potemplate=None, owner=None,
                   variant=None, create_sharing=False):
        """Make a new translation file."""
        if potemplate is None:
            potemplate = self.makePOTemplate(owner=owner)
        return potemplate.newPOFile(language_code, variant,
                                    create_sharing=create_sharing)

    def makePOTMsgSet(self, potemplate, singular=None, plural=None,
                      context=None, sequence=0):
        """Make a new `POTMsgSet` in the given template."""
        if singular is None and plural is None:
            singular = self.getUniqueString()
        potmsgset = potemplate.createMessageSetFromText(
            singular, plural, context, sequence)
        removeSecurityProxy(potmsgset).sync()
        return potmsgset

    def makeTranslationMessage(self, pofile=None, potmsgset=None,
                               translator=None, suggestion=False,
                               reviewer=None, translations=None,
                               lock_timestamp=None, date_updated=None,
                               is_imported=False, force_shared=False,
                               force_diverged=False):
        """Make a new `TranslationMessage` in the given PO file."""
        if pofile is None:
            pofile = self.makePOFile('sr')
        if potmsgset is None:
            potmsgset = self.makePOTMsgSet(pofile.potemplate)
            potmsgset.setSequence(pofile.potemplate, 1)
        if translator is None:
            translator = self.makePerson()
        if translations is None:
            translations = [self.getUniqueString()]
        translation_message = potmsgset.updateTranslation(
            pofile, translator, translations, is_imported=is_imported,
            lock_timestamp=lock_timestamp, force_suggestion=suggestion,
            force_shared=force_shared, force_diverged=force_diverged)
        if date_updated is not None:
            naked_translation_message = removeSecurityProxy(
                translation_message)
            naked_translation_message.date_created = date_updated
            if translation_message.reviewer is not None:
                naked_translation_message.date_reviewed = date_updated
            naked_translation_message.sync()
        return translation_message

    def makeSharedTranslationMessage(self, pofile=None, potmsgset=None,
                                     translator=None, suggestion=False,
                                     reviewer=None, translations=None,
                                     date_updated=None, is_imported=False):
        translation_message = self.makeTranslationMessage(
            pofile=pofile, potmsgset=potmsgset, translator=translator,
            suggestion=suggestion, reviewer=reviewer, is_imported=is_imported,
            translations=translations, date_updated=date_updated,
            force_shared=True)
        return translation_message

    def makeTranslation(self, pofile, sequence,
                        english=None, translated=None,
                        is_imported=False):
        """Add a single current translation entry to the given pofile.
        This should only be used on pristine pofiles with pristine
        potemplates to avoid conflicts in the sequence numbers.
        For each entry a new POTMsgSet is created.

        :pofile: The pofile to add to.
        :sequence: The sequence number for the POTMsgSet.
        :english: The english string which becomes the msgid in the POTMsgSet.
        :translated: The translated string which becomes the msgstr.
        :is_imported: The is_imported flag of the translation message.
        """
        if english is None:
            english = self.getUniqueString('english')
        if translated is None:
            translated = self.getUniqueString('translated')
        naked_pofile = removeSecurityProxy(pofile)
        potmsgset = self.makePOTMsgSet(naked_pofile.potemplate, english,
            sequence=sequence)
        translation = removeSecurityProxy(
            self.makeTranslationMessage(naked_pofile, potmsgset,
                translations=[translated]))
        translation.is_imported = is_imported
        translation.is_current = True

    def makeMailingList(self, team, owner):
        """Create a mailing list for the team."""
        team_list = getUtility(IMailingListSet).new(team, owner)
        team_list.startConstructing()
        team_list.transitionToStatus(MailingListStatus.ACTIVE)
        return team_list

    def makeTeamAndMailingList(
        self, team_name, owner_name,
        visibility=None,
        subscription_policy=TeamSubscriptionPolicy.OPEN):
        """Make a new active mailing list for the named team.

        :param team_name: The new team's name.
        :type team_name: string
        :param owner_name: The name of the team's owner.
        :type owner: string
        :param visibility: The team's visibility. If it's None, the default
            (public) will be used.
        :type visibility: `PersonVisibility`
        :param subscription_policy: The subscription policy of the team.
        :type subscription_policy: `TeamSubscriptionPolicy`
        :return: The new team and mailing list.
        :rtype: (`ITeam`, `IMailingList`)
        """
        owner = getUtility(IPersonSet).getByName(owner_name)
        display_name = SPACE.join(
            word.capitalize() for word in team_name.split('-'))
        team = getUtility(IPersonSet).getByName(team_name)
        if team is None:
            team = self.makeTeam(
                owner, displayname=display_name, name=team_name,
                visibility=visibility,
                subscription_policy=subscription_policy)
        team_list = self.makeMailingList(team, owner)
        return team, team_list

    def makeMirror(self, distribution, displayname, country=None,
                   http_url=None, ftp_url=None, rsync_url=None):
        """Create a mirror for the distribution."""
        # If no URL is specified create an HTTP URL.
        if http_url is None and ftp_url is None and rsync_url is None:
            http_url = self.getUniqueURL()
        # If no country is given use Argentina.
        if country is None:
            country = getUtility(ICountrySet)['AR']

        mirror = distribution.newMirror(
            owner=distribution.owner,
            speed=MirrorSpeed.S256K,
            country=country,
            content=MirrorContent.ARCHIVE,
            displayname=displayname,
            description=None,
            http_base_url=http_url,
            ftp_base_url=ftp_url,
            rsync_base_url=rsync_url,
            official_candidate=False)
        return mirror

    def makeUniqueRFC822MsgId(self):
        """Make a unique RFC 822 message id.

        The created message id is guaranteed not to exist in the
        `Message` table already.
        """
        msg_id = make_msgid('launchpad')
        while Message.selectBy(rfc822msgid=msg_id).count() > 0:
            msg_id = make_msgid('launchpad')
        return msg_id

    def makeSourcePackageName(self, name=None):
        """Make an `ISourcePackageName`."""
        if name is None:
            name = self.getUniqueString()
        return getUtility(ISourcePackageNameSet).new(name)

    def getOrMakeSourcePackageName(self, name=None):
        """Get an existing`ISourcePackageName` or make a new one.

        This method encapsulates getOrCreateByName so that tests can be kept
        free of the getUtility(ISourcePackageNameSet) noise.
        """
        if name is None:
            return self.makeSourcePackageName()
        return getUtility(ISourcePackageNameSet).getOrCreateByName(name)

    def makeSourcePackage(
        self, sourcepackagename=None, distroseries=None, sourcename=None):
        """Make an `ISourcePackage`."""
        if sourcepackagename is None:
            sourcepackagename = self.makeSourcePackageName(sourcename)
        if distroseries is None:
            distroseries = self.makeDistroRelease()
        return distroseries.getSourcePackage(sourcepackagename)

    def getAnySourcePackageUrgency(self):
        return SourcePackageUrgency.MEDIUM

    def makeSourcePackageRelease(self, archive=None, sourcepackagename=None,
                                 distroseries=None, maintainer=None,
                                 creator=None, component=None, section=None,
                                 urgency=None, version=None,
                                 builddepends=None, builddependsindep=None,
                                 build_conflicts=None,
                                 build_conflicts_indep=None,
                                 architecturehintlist='all',
                                 dsc_maintainer_rfc822=None,
                                 dsc_standards_version='3.6.2',
                                 dsc_format='1.0', dsc_binaries='foo-bin',
                                 date_uploaded=UTC_NOW):
        """Make a `SourcePackageRelease`."""
        if distroseries is None:
            if archive is None:
                distribution = None
            else:
                distribution = archive.distribution
            distroseries = self.makeDistroRelease(distribution=distribution)

        if archive is None:
            archive = self.makeArchive(
                distribution=distroseries.distribution,
                purpose=ArchivePurpose.PRIMARY)

        if sourcepackagename is None:
            sourcepackagename = self.makeSourcePackageName()

        if component is None:
            component = self.makeComponent()

        if urgency is None:
            urgency = self.getAnySourcePackageUrgency()

        if section is None:
            section = self.getUniqueString('section')
        section = getUtility(ISectionSet).ensure(section)

        if maintainer is None:
            maintainer = self.makePerson()

        maintainer_email = '%s <%s>' % (
            maintainer.displayname,
            maintainer.preferredemail.email)

        if creator is None:
            creator = self.makePerson()

        if version is None:
            version = self.getUniqueString('version')

        return distroseries.createUploadedSourcePackageRelease(
            sourcepackagename=sourcepackagename,
            maintainer=maintainer,
            creator=creator,
            component=component,
            section=section,
            urgency=urgency,
            version=version,
            builddepends=builddepends,
            builddependsindep=builddependsindep,
            build_conflicts=build_conflicts,
            build_conflicts_indep=build_conflicts_indep,
            architecturehintlist=architecturehintlist,
            changelog=None,
            changelog_entry=None,
            dsc=None,
            copyright=self.getUniqueString(),
            dscsigningkey=None,
            dsc_maintainer_rfc822=maintainer_email,
            dsc_standards_version=dsc_standards_version,
            dsc_format=dsc_format,
            dsc_binaries=dsc_binaries,
            archive=archive,
            dateuploaded=date_uploaded)

    def makeSourcePackagePublishingHistory(self, sourcepackagename=None,
                                           distroseries=None, maintainer=None,
                                           creator=None, component=None,
                                           section=None, urgency=None,
                                           version=None, archive=None,
                                           builddepends=None,
                                           builddependsindep=None,
                                           build_conflicts=None,
                                           build_conflicts_indep=None,
                                           architecturehintlist='all',
                                           dateremoved=None,
                                           date_uploaded=UTC_NOW,
                                           pocket=None,
                                           status=None,
                                           scheduleddeletiondate=None,
                                           dsc_standards_version='3.6.2',
                                           dsc_format='1.0',
                                           dsc_binaries='foo-bin',
                                           ):
        """Make a `SourcePackagePublishingHistory`."""
        if distroseries is None:
            if archive is None:
                distribution = None
            else:
                distribution = archive.distribution
            distroseries = self.makeDistroRelease(distribution=distribution)

        if archive is None:
            archive = self.makeArchive(
                distribution=distroseries.distribution,
                purpose=ArchivePurpose.PRIMARY)

        if pocket is None:
            pocket = self.getAnyPocket()

        if status is None:
            status = PackagePublishingStatus.PENDING

        spr = self.makeSourcePackageRelease(
            archive=archive,
            sourcepackagename=sourcepackagename,
            distroseries=distroseries,
            maintainer=maintainer,
            creator=creator, component=component,
            section=section,
            urgency=urgency,
            version=version,
            builddepends=builddepends,
            builddependsindep=builddependsindep,
            build_conflicts=build_conflicts,
            build_conflicts_indep=build_conflicts_indep,
            architecturehintlist=architecturehintlist,
            dsc_standards_version=dsc_standards_version,
            dsc_format=dsc_format,
            dsc_binaries=dsc_binaries,
            date_uploaded=date_uploaded)

        sspph = SourcePackagePublishingHistory(
            distroseries=distroseries,
            sourcepackagerelease=spr,
            component=spr.component,
            section=spr.section,
            status=status,
            datecreated=date_uploaded,
            dateremoved=dateremoved,
            scheduleddeletiondate=scheduleddeletiondate,
            pocket=pocket,
            archive=archive)

        # SPPH and SSPPH IDs are the same, since they are SPPH is a SQLVIEW
        # of SSPPH and other useful attributes.
        return SourcePackagePublishingHistory.get(sspph.id)

    def makePackageset(self, name=None, description=None, owner=None,
                       packages=(), distroseries=None):
        """Make an `IPackageset`."""
        if name is None:
            name = self.getUniqueString(u'package-set-name')
        if description is None:
            description = self.getUniqueString(u'package-set-description')
        if owner is None:
            person = self.getUniqueString(u'package-set-owner')
            owner = self.makePerson(name=person)
        techboard = getUtility(ILaunchpadCelebrities).ubuntu_techboard
        ps_set = getUtility(IPackagesetSet)
        package_set = run_with_login(
            techboard.teamowner,
            lambda: ps_set.new(name, description, owner, distroseries))
        run_with_login(owner, lambda: package_set.add(packages))
        return package_set

    def getAnyPocket(self):
        return PackagePublishingPocket.BACKPORTS

    def makeSuiteSourcePackage(self, distroseries=None,
                               sourcepackagename=None, pocket=None):
        if distroseries is None:
            distroseries = self.makeDistroRelease()
        if pocket is None:
            pocket = self.getAnyPocket()
        if sourcepackagename is None:
            sourcepackagename = self.makeSourcePackageName()
        return SuiteSourcePackage(distroseries, pocket, sourcepackagename)

    def makeDistributionSourcePackage(self, sourcepackagename=None,
                                      distribution=None):
        if sourcepackagename is None:
            sourcepackagename = self.makeSourcePackageName()
        if distribution is None:
            distribution = self.makeDistribution()

        return DistributionSourcePackage(distribution, sourcepackagename)

    def makeEmailMessage(self, body=None, sender=None, to=None,
                         attachments=None):
        """Make an email message with possible attachments.

        :param attachments: Should be an interable of tuples containing
           (filename, content-type, payload)
        """
        if sender is None:
            sender = self.makePerson()
        if body is None:
            body = self.getUniqueString('body')
        if to is None:
            to = self.getUniqueEmailAddress()

        msg = MIMEMultipart()
        msg['Message-Id'] = make_msgid('launchpad')
        msg['Date'] = formatdate()
        msg['To'] = to
        msg['From'] = sender.preferredemail.email
        msg['Subject'] = 'Sample'

        if attachments is None:
            msg.set_payload(body)
        else:
            msg.attach(MIMEText(body))
            for filename, content_type, payload in attachments:
                attachment = EmailMessage()
                attachment.set_payload(payload)
                attachment['Content-Type'] = content_type
                attachment['Content-Disposition'] = (
                    'attachment; filename="%s"' % filename)
                msg.attach(attachment)
        return msg

    def makeBundleMergeDirectiveEmail(self, source_branch, target_branch,
                                      signing_context=None, sender=None):
        """Create a merge directive email from two bzr branches.

        :param source_branch: The source branch for the merge directive.
        :param target_branch: The target branch for the merge directive.
        :param signing_context: A GPGSigningContext instance containing the
            gpg key to sign with.  If None, the message is unsigned.  The
            context also contains the password and gpg signing mode.
        :param sender: The `Person` that is sending the email.
        """
        from bzrlib.merge_directive import MergeDirective2
        md = MergeDirective2.from_objects(
            source_branch.repository, source_branch.last_revision(),
            public_branch=source_branch.get_public_branch(),
            target_branch=target_branch.warehouse_url,
            local_target_branch=target_branch.warehouse_url, time=0,
            timezone=0)
        email = None
        if sender is not None:
            email = sender.preferredemail.email
        return self.makeSignedMessage(
            body='My body', subject='My subject',
            attachment_contents=''.join(md.to_lines()),
            signing_context=signing_context, email_address=email)

    def makeMergeDirective(self, source_branch=None, target_branch=None,
        source_branch_url=None, target_branch_url=None):
        """Return a bzr merge directive object.

        :param source_branch: The source database branch in the merge
            directive.
        :param target_branch: The target database branch in the merge
            directive.
        :param source_branch_url: The URL of the source for the merge
            directive.  Overrides source_branch.
        :param target_branch_url: The URL of the target for the merge
            directive.  Overrides target_branch.
        """
        from bzrlib.merge_directive import MergeDirective2
        if source_branch_url is not None:
            assert source_branch is None
        else:
            if source_branch is None:
                source_branch = self.makeAnyBranch()
            source_branch_url = (
                config.codehosting.supermirror_root +
                source_branch.unique_name)
        if target_branch_url is not None:
            assert target_branch is None
        else:
            if target_branch is None:
                target_branch = self.makeAnyBranch()
            target_branch_url = (
                config.codehosting.supermirror_root +
                target_branch.unique_name)
        return MergeDirective2(
            'revid', 'sha', 0, 0, target_branch_url,
            source_branch=source_branch_url, base_revision_id='base-revid',
            patch='')

    def makeMergeDirectiveEmail(self, body='Hi!\n', signing_context=None):
        """Create an email with a merge directive attached.

        :param body: The message body to use for the email.
        :param signing_context: A GPGSigningContext instance containing the
            gpg key to sign with.  If None, the message is unsigned.  The
            context also contains the password and gpg signing mode.
        :return: message, file_alias, source_branch, target_branch
        """
        target_branch = self.makeProductBranch()
        source_branch = self.makeProductBranch(
            product=target_branch.product)
        md = self.makeMergeDirective(source_branch, target_branch)
        message = self.makeSignedMessage(body=body,
            subject='My subject', attachment_contents=''.join(md.to_lines()),
            signing_context=signing_context)
        message_string = message.as_string()
        file_alias = getUtility(ILibraryFileAliasSet).create(
            '*', len(message_string), StringIO(message_string), '*')
        return message, file_alias, source_branch, target_branch

    def makeHWSubmission(self, date_created=None, submission_key=None,
                         emailaddress=u'test@canonical.com',
                         distroarchseries=None, private=False,
                         contactable=False, system=None,
                         submission_data=None):
        """Create a new HWSubmission."""
        if date_created is None:
            date_created = datetime.now(pytz.UTC)
        if submission_key is None:
            submission_key = self.getUniqueString('submission-key')
        if distroarchseries is None:
            distroarchseries = self.makeDistroArchSeries()
        if system is None:
            system = self.getUniqueString('system-fingerprint')
        if submission_data is None:
            sample_data_path = os.path.join(
                config.root, 'lib', 'canonical', 'launchpad', 'scripts',
                'tests', 'simple_valid_hwdb_submission.xml')
            submission_data = open(sample_data_path).read()
        filename = self.getUniqueString('submission-file')
        filesize = len(submission_data)
        raw_submission = StringIO(submission_data)
        format = HWSubmissionFormat.VERSION_1
        submission_set = getUtility(IHWSubmissionSet)

        return submission_set.createSubmission(
            date_created, format, private, contactable,
            submission_key, emailaddress, distroarchseries,
            raw_submission, filename, filesize, system)

    def makeHWSubmissionDevice(self, submission, device, driver, parent,
                               hal_device_id):
        """Create a new HWSubmissionDevice."""
        device_driver_link_set = getUtility(IHWDeviceDriverLinkSet)
        device_driver_link = device_driver_link_set.getOrCreate(
            device, driver)
        return getUtility(IHWSubmissionDeviceSet).create(
            device_driver_link, submission, parent, hal_device_id)

    def makeSSHKey(self, person=None, keytype=SSHKeyType.RSA):
        """Create a new SSHKey."""
        if person is None:
            person = self.makePerson()
        return getUtility(ISSHKeySet).new(
            person=person, keytype=keytype, keytext=self.getUniqueString(),
            comment=self.getUniqueString())

    def makeBlob(self, blob=None, expires=None):
        """Create a new TemporaryFileStorage BLOB."""
        if blob is None:
            blob = self.getUniqueString()
        new_uuid = getUtility(ITemporaryStorageManager).new(blob, expires)
        transaction.commit()

        return getUtility(ITemporaryStorageManager).fetch(new_uuid)<|MERGE_RESOLUTION|>--- conflicted
+++ resolved
@@ -1777,13 +1777,8 @@
             description = self.getUniqueString().decode('utf8')
         recipe = self.makeRecipe(*branches)
         return getUtility(ISourcePackageRecipeSource).new(
-<<<<<<< HEAD
             registrant, owner, [distroseries], sourcepackagename, name,
-            recipe)
-=======
-            registrant, owner, distroseries, sourcepackagename, name, recipe,
-            description)
->>>>>>> eb07a5c1
+            recipe, description)
 
     def makeSourcePackageRecipeBuild(self, sourcepackage=None, recipe=None,
                                      requester=None, archive=None,
