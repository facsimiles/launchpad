#!/usr/bin/python2.4
#
# Copyright 2009 Canonical Ltd.  This software is licensed under the
# GNU Affero General Public License version 3 (see the file LICENSE).

# arch-tag: 90e6eb79-83a2-47e8-9f8b-3c687079c923

import unittest
import sys
import shutil

from lp.registry.interfaces.sourcepackage import SourcePackageFileType
from lp.archiveuploader.tests import datadir


class TestUtilities(unittest.TestCase):

    def testImport(self):
        """lp.archiveuploader.utils should be importable"""
        import lp.archiveuploader.utils

    def test_determine_source_file_type(self):
        """lp.archiveuploader.utils.determine_source_file_type should work."""
        from lp.archiveuploader.utils import determine_source_file_type

        # .dsc -> DSC
        self.assertEquals(
<<<<<<< HEAD
            determine_source_file_type('foo_1.0-1.dsc'),
            SourcePackageFileType.DSC)

        # .diff.gz -> DIFF
        self.assertEquals(
            determine_source_file_type('foo_1.0-1.diff.gz'),
            SourcePackageFileType.DIFF)

        # DIFFs can only be gzipped.
        self.assertEquals(
            determine_source_file_type('foo_1.0.diff.bz2'), None)

        # Plain original tarballs can be gzipped or bzip2ed.
=======
            SourcePackageFileType.DSC,
            determine_source_file_type('foo_1.0-1.dsc'))
        self.assertEquals(
            SourcePackageFileType.DIFF,
            determine_source_file_type('foo_1.0-1.diff.gz'))
>>>>>>> ead62b00
        self.assertEquals(
            SourcePackageFileType.ORIG_TARBALL,
            determine_source_file_type('foo_1.0.orig.tar.gz'))
        self.assertEquals(
<<<<<<< HEAD
            determine_source_file_type('foo_1.0.orig.tar.bz2'),
            SourcePackageFileType.ORIG_TARBALL)

        # Component original tarballs too.
        self.assertEquals(
            determine_source_file_type('foo_1.0.orig-foo.tar.gz'),
            SourcePackageFileType.COMPONENT_ORIG_TARBALL)
        self.assertEquals(
            determine_source_file_type('foo_1.0.orig-bar.tar.bz2'),
            SourcePackageFileType.COMPONENT_ORIG_TARBALL)

        # And Debian tarballs...
        self.assertEquals(
            determine_source_file_type('foo_1.0-1.debian.tar.gz'),
            SourcePackageFileType.DEBIAN_TARBALL)
        self.assertEquals(
            determine_source_file_type('foo_1.0-2.debian.tar.bz2'),
            SourcePackageFileType.DEBIAN_TARBALL)

        # And even native tarballs!
        self.assertEquals(
            determine_source_file_type('foo_1.0.tar.gz'),
            SourcePackageFileType.NATIVE_TARBALL)
        self.assertEquals(
            determine_source_file_type('foo_1.0.tar.bz2'),
            SourcePackageFileType.NATIVE_TARBALL)
=======
            SourcePackageFileType.NATIVE_TARBALL,
            determine_source_file_type('foo_1.0.tar.gz'))
        self.assertEquals(None, determine_source_file_type('foo_1.0'))
        self.assertEquals(None, determine_source_file_type('foo_1.0.blah.gz'))
>>>>>>> ead62b00

    def testPrefixMultilineString(self):
        """lp.archiveuploader.utils.prefix_multi_line_string should work"""
        from lp.archiveuploader.utils import prefix_multi_line_string
        self.assertEquals("A:foo\nA:bar",
                          prefix_multi_line_string("foo\nbar", "A:"))
        self.assertEquals("A:foo\nA:bar",
                          prefix_multi_line_string("foo\n\nbar", "A:"))
        self.assertEquals("A:foo\nA:\nA:bar",
                          prefix_multi_line_string("foo\n\nbar", "A:", 1))

    def testExtractComponent(self):
        """lp.archiveuploader.utils.extract_component_from_section should work
        """
        from lp.archiveuploader.utils import extract_component_from_section

        (sect, comp) = extract_component_from_section("libs")
        self.assertEquals(sect, "libs")
        self.assertEquals(comp, "main")

        (sect, comp) = extract_component_from_section("restricted/libs")
        self.assertEquals(sect, "libs")
        self.assertEquals(comp, "restricted")

        (sect, comp) = extract_component_from_section("libs", "multiverse")
        self.assertEquals(sect, "libs")
        self.assertEquals(comp, "multiverse")

        (sect, comp) = extract_component_from_section("restricted/libs",
                                                      "multiverse")
        self.assertEquals(sect, "libs")
        self.assertEquals(comp, "restricted")

    def testBuildFileListFromChanges(self):
        """lp.archiveuploader.utils.build_file_list should be capable of
           reading changes files
        """
        from lp.archiveuploader.utils import build_file_list
        from lp.archiveuploader.tagfiles import parse_tagfile

        ch = parse_tagfile(datadir("good-signed-changes"))
        fl = build_file_list(ch)
        self.assertEquals("abiword_2.0.10-1.2_mips.deb" in fl, True)

    def testFixMaintainerOkay(self):
        """lp.archiveuploader.utils.fix_maintainer should parse correct values
        """
        from lp.archiveuploader.utils import fix_maintainer
        cases = (
            ("No\xc3\xa8l K\xc3\xb6the <noel@debian.org>",
             "No\xc3\xa8l K\xc3\xb6the <noel@debian.org>",
             "=?utf-8?b?Tm/DqGwgS8O2dGhl?= <noel@debian.org>",
             "No\xc3\xa8l K\xc3\xb6the",
             "noel@debian.org"),

            ("No\xe8l K\xf6the <noel@debian.org>",
             "No\xc3\xa8l K\xc3\xb6the <noel@debian.org>",
             "=?iso-8859-1?q?No=E8l_K=F6the?= <noel@debian.org>",
             "No\xc3\xa8l K\xc3\xb6the",
             "noel@debian.org"),

            ("James Troup <james@nocrew.org>",
             "James Troup <james@nocrew.org>",
             "James Troup <james@nocrew.org>",
             "James Troup",
             "james@nocrew.org"),

            ("James J. Troup <james@nocrew.org>",
             "james@nocrew.org (James J. Troup)",
             "james@nocrew.org (James J. Troup)",
             "James J. Troup",
             "james@nocrew.org"),

            ("James J, Troup <james@nocrew.org>",
             "james@nocrew.org (James J, Troup)",
             "james@nocrew.org (James J, Troup)",
             "James J, Troup",
             "james@nocrew.org"),

            ("james@nocrew.org",
             " <james@nocrew.org>",
             " <james@nocrew.org>",
             "",
             "james@nocrew.org"),

            ("<james@nocrew.org>",
             " <james@nocrew.org>",
             " <james@nocrew.org>",
             "",
             "james@nocrew.org"),

            ("Cris van Pelt <\"Cris van Pelt\"@tribe.eu.org>",
             "Cris van Pelt <\"Cris van Pelt\"@tribe.eu.org>",
             "Cris van Pelt <\"Cris van Pelt\"@tribe.eu.org>",
             "Cris van Pelt",
             "\"Cris van Pelt\"@tribe.eu.org"),

            ("Zak B. Elep <zakame@ubuntu.com>",
             "zakame@ubuntu.com (Zak B. Elep)",
             "zakame@ubuntu.com (Zak B. Elep)",
             "Zak B. Elep",
             "zakame@ubuntu.com"),

            ("zakame@ubuntu.com (Zak B. Elep)",
             " <zakame@ubuntu.com (Zak B. Elep)>",
             " <zakame@ubuntu.com (Zak B. Elep)>",
             "",
             "zakame@ubuntu.com (Zak B. Elep)")
             )

        for case in cases:
            (a, b, c, d) = fix_maintainer(case[0])
            self.assertEquals(case[1], a)
            self.assertEquals(case[2], b)
            self.assertEquals(case[3], c)
            self.assertEquals(case[4], d)

    def testFixMaintainerRaises(self):
        """lp.archiveuploader.utils.fix_maintainer should raise on incorrect
           values
        """
        from lp.archiveuploader.utils import fix_maintainer, ParseMaintError
        cases = (
            "James Troup",
            "James Troup <james>",
            "James Troup <james@nocrew.org")
        for case in cases:
            try:
                fix_maintainer(case)
                self.assertNotReached()
            except ParseMaintError:
                pass

def test_suite():
    suite = unittest.TestSuite()
    loader = unittest.TestLoader()
    suite.addTest(loader.loadTestsFromTestCase(TestUtilities))
    return suite

def main(argv):
    suite = test_suite()
    runner = unittest.TextTestRunner(verbosity = 2)
    if not runner.run(suite).wasSuccessful():
        return 1
    return 0

if __name__ == '__main__':
    sys.exit(main(sys.argv))
<|MERGE_RESOLUTION|>--- conflicted
+++ resolved
@@ -25,7 +25,6 @@
 
         # .dsc -> DSC
         self.assertEquals(
-<<<<<<< HEAD
             determine_source_file_type('foo_1.0-1.dsc'),
             SourcePackageFileType.DSC)
 
@@ -39,18 +38,10 @@
             determine_source_file_type('foo_1.0.diff.bz2'), None)
 
         # Plain original tarballs can be gzipped or bzip2ed.
-=======
-            SourcePackageFileType.DSC,
-            determine_source_file_type('foo_1.0-1.dsc'))
-        self.assertEquals(
-            SourcePackageFileType.DIFF,
-            determine_source_file_type('foo_1.0-1.diff.gz'))
->>>>>>> ead62b00
-        self.assertEquals(
-            SourcePackageFileType.ORIG_TARBALL,
-            determine_source_file_type('foo_1.0.orig.tar.gz'))
-        self.assertEquals(
-<<<<<<< HEAD
+        self.assertEquals(
+            determine_source_file_type('foo_1.0.orig.tar.gz'),
+            SourcePackageFileType.ORIG_TARBALL)
+        self.assertEquals(
             determine_source_file_type('foo_1.0.orig.tar.bz2'),
             SourcePackageFileType.ORIG_TARBALL)
 
@@ -77,12 +68,9 @@
         self.assertEquals(
             determine_source_file_type('foo_1.0.tar.bz2'),
             SourcePackageFileType.NATIVE_TARBALL)
-=======
-            SourcePackageFileType.NATIVE_TARBALL,
-            determine_source_file_type('foo_1.0.tar.gz'))
+
         self.assertEquals(None, determine_source_file_type('foo_1.0'))
         self.assertEquals(None, determine_source_file_type('foo_1.0.blah.gz'))
->>>>>>> ead62b00
 
     def testPrefixMultilineString(self):
         """lp.archiveuploader.utils.prefix_multi_line_string should work"""
