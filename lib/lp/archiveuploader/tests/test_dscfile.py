--- conflicted
+++ resolved
@@ -28,10 +28,12 @@
         self.changelog_file = os.path.join(self.dir_path, "changelog")
         self.dsc_file = self.MockDSCFile()
 
-    def removeCopyrightFile(self):
+    def removeTempFiles(self):
         """Remove any test copyright file we may have lying around."""
-        if os.path.exists(self.file_path):
-            os.remove(self.file_path)
+        if os.path.exists(self.copyright_file):
+            os.remove(self.copyright_file)
+        if os.path.exists(self.changelog_file):
+            os.remove(self.changelog_file)
 
     def testBadDebianCopyright(self):
         """Test that a symlink instead of a real file will fail."""
@@ -39,7 +41,7 @@
         errors = list(findCopyright(
             self.dsc_file, self.tmpdir, mock_logger_quiet))
 
-        self.addCleanup(self.removeCopyrightFile)
+        self.addCleanup(self.removeTempFiles)
         self.assertEqual(len(errors), 1)
         self.failUnless(isinstance(errors[0], UploadError))
 
@@ -53,17 +55,17 @@
             self.dsc_file, self.tmpdir, mock_logger_quiet))
 
 
-        self.addCleanup(self.removeCopyrightFile)
+        self.addCleanup(self.removeTempFiles)
         self.assertEqual(len(errors), 0)
         self.assertEqual(self.dsc_file.copyright, copyright)
 
-<<<<<<< HEAD
     def testBadDebianChangelog(self):
         """Test that a symlink instead of a real file will fail."""
         os.symlink("/etc/passwd", self.changelog_file)
         errors = list(findChangelog(
             self.dsc_file, self.tmpdir, mock_logger_quiet))
 
+        self.addCleanup(self.removeTempFiles)
         self.assertEqual(len(errors), 1)
         self.failUnless(isinstance(errors[0], UploadError))
 
@@ -76,21 +78,19 @@
         errors = list(findChangelog(
             self.dsc_file, self.tmpdir, mock_logger_quiet))
 
+
+        self.addCleanup(self.removeTempFiles)
         self.assertEqual(len(errors), 0)
         self.assertEqual(self.dsc_file.changelog, changelog)
 
 
     def testOversizedFile(self):
-=======
-    def testOversizedDebianCopyright(self):
->>>>>>> 6981eb17
-        """Test that a copyright file larger than 10MiB will fail."""
+        """Test that a file larger than 10MiB will fail."""
 
         dev_zero = open("/dev/zero", "r")
         empty_file = dev_zero.read(20971520)
         dev_zero.close()
 
-<<<<<<< HEAD
         file = open(self.changelog_file, "w")
         file.write(empty_file)
         file.close()
@@ -98,23 +98,13 @@
         errors = list(findChangelog(
             self.dsc_file, self.tmpdir, mock_logger_quiet))
 
-        self.assertEqual(len(errors), 1)
+        self.addCleanup(self.removeTempFiles)
+
         self.failUnless(isinstance(errors[0], UploadError))
-=======
-        file = open(self.file_path, "w")
-        file.write(empty_file)
-        file.close()
-
-        errors = list(findCopyright(
-            self.dsc_file, self.tmpdir, mock_logger_quiet))
-
-        self.addCleanup(self.removeCopyrightFile)
-        self.assertEqual(len(errors), 1)
         self.assertIsInstance(errors[0], UploadError)
         self.assertEqual(
             errors[0].message,
-            "debian/copyright file too large, 10MiB max")
->>>>>>> 6981eb17
+            "debian/changelog file too large, 10MiB max")
 
 def test_suite():
     return unittest.TestLoader().loadTestsFromName(__name__)