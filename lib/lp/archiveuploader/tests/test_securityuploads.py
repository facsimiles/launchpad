# Copyright 2009 Canonical Ltd.  This software is licensed under the
# GNU Affero General Public License version 3 (see the file LICENSE).

"""Test security uploads use-cases."""

__metaclass__ = type

import os
import unittest

from zope.component import getUtility

from lp.archiveuploader.tests.test_uploadprocessor import (
    TestUploadProcessorBase)
from lp.registry.interfaces.pocket import PackagePublishingPocket
from lp.soyuz.model.binarypackagebuild import BinaryPackageBuild
from lp.soyuz.model.processor import ProcessorFamily
from canonical.launchpad.interfaces import (
    IDistributionSet, PackageUploadStatus)


class TestStagedBinaryUploadBase(TestUploadProcessorBase):
    name = 'baz'
    version = '1.0-1'
    distribution_name = None
    distroseries_name = None
    pocket = None
    policy = 'buildd'
    no_mails = True

    @property
    def distribution(self):
        return getUtility(IDistributionSet)[self.distribution_name]

    @property
    def distroseries(self):
        return self.distribution[self.distroseries_name]

    @property
    def package_name(self):
        return "%s_%s" % (self.name, self.version)

    @property
    def source_dir(self):
        return self.package_name

    @property
    def source_changesfile(self):
        return "%s_source.changes" % self.package_name

    @property
    def binary_dir(self):
        return "%s_binary" % self.package_name

    def getBinaryChangesfileFor(self, archtag):
        return "%s_%s.changes" % (self.package_name, archtag)

    def setUp(self):
        """Setup environment for staged binaries upload via security policy.

        1. Setup queue directory and other basic attributes
        2. Override policy options to get security policy and to not send emails
        3. Setup a common UploadProcessor with the overridden options
        4. Store number of build present before issuing any upload
        5. Upload the source package via security policy
        6. Clean log messages.
        7. Commit transaction, so the upload source can be seen.
        """
        super(TestStagedBinaryUploadBase, self).setUp()
        self.options.context = self.policy
        self.options.nomails = self.no_mails
        # Set up the uploadprocessor with appropriate options and logger
<<<<<<< HEAD
        self.uploadprocessor = self.getUploadProcessor(self.layer.txn)
        self.builds_before_upload = Build.select().count()
=======
        self.uploadprocessor = UploadProcessor(
            self.options, self.layer.txn, self.log)
        self.builds_before_upload = BinaryPackageBuild.select().count()
>>>>>>> 96b96a99
        self.source_queue = None
        self._uploadSource()
        self.log.lines = []
        self.layer.txn.commit()

    def assertBuildsCreated(self, amount):
        """Assert that a given 'amount' of build records was created."""
        builds_count = BinaryPackageBuild.select().count()
        self.assertEqual(
            self.builds_before_upload + amount, builds_count)

    def _prepareUpload(self, upload_dir):
        """Place a copy of the upload directory into incoming queue."""
        os.system("cp -a %s %s" %
            (os.path.join(self.test_files_dir, upload_dir),
             os.path.join(self.queue_folder, "incoming")))

    def _uploadSource(self):
        """Upload and Accept (if necessary) the base source."""
        self._prepareUpload(self.source_dir)
        self.uploadprocessor.processChangesFile(
            os.path.join(self.queue_folder, "incoming", self.source_dir),
            self.source_changesfile)
        queue_item = self.uploadprocessor.last_processed_upload.queue_root
        self.assertTrue(
            queue_item is not None,
            "Source Upload Failed\nGot: %s" % "\n".join(self.log.lines))
        acceptable_statuses = [
            PackageUploadStatus.NEW,
            PackageUploadStatus.UNAPPROVED,
            ]
        if queue_item.status in acceptable_statuses:
            queue_item.setAccepted()
        # Store source queue item for future use.
        self.source_queue = queue_item

    def _uploadBinary(self, archtag):
        """Upload the base binary.

        Ensure it got processed and has a respective queue record.
        Return the IBuild attached to upload.
        """
        self._prepareUpload(self.binary_dir)
        self.uploadprocessor.processChangesFile(
            os.path.join(self.queue_folder, "incoming", self.binary_dir),
            self.getBinaryChangesfileFor(archtag))
        queue_item = self.uploadprocessor.last_processed_upload.queue_root
        self.assertTrue(
            queue_item is not None,
            "Binary Upload Failed\nGot: %s" % "\n".join(self.log.lines))
        self.assertEqual(queue_item.builds.count(), 1)
        return queue_item.builds[0].build

    def _createBuild(self, archtag):
        """Create a build record attached to the base source."""
        spr = self.source_queue.sources[0].sourcepackagerelease
        build = spr.createBuild(
            distroarchseries=self.distroseries[archtag],
            pocket=self.pocket, archive=self.distroseries.main_archive)
        self.layer.txn.commit()
        return build


class TestStagedSecurityUploads(TestStagedBinaryUploadBase):
    """Test how security uploads behave inside Soyuz.

    Security uploads still coming from dak system, we have special upload
    policy which allows source and binary uploads.

    An upload of a source and its binaries does not necessary need
    to happen in the same batch, and Soyuz is prepared to cope with it.

    The only mandatory condition is to process the sources first.

    This class will start to tests all known/possible cases using a test
    (empty) upload and its binary.

     * 'lib/lp/archivepublisher/tests/data/suite/baz_1.0-1/'
     * 'lib/lp/archivepublisher/tests/data/suite/baz_1.0-1_binary/'
    """
    name = 'baz'
    version = '1.0-1'
    distribution_name = 'ubuntu'
    distroseries_name = 'warty'
    pocket = PackagePublishingPocket.SECURITY
    policy = 'security'
    no_mails = True

    def setUp(self):
        """Setup base class and create the required new distroarchseries."""
        super(TestStagedSecurityUploads, self).setUp()
        distribution = getUtility(IDistributionSet).getByName(
            self.distribution_name)
        distroseries = distribution[self.distroseries.name]
        proc_family = ProcessorFamily.selectOneBy(name='amd64')
        distroseries.newArch(
            'amd64', proc_family, True, distribution.owner)

    def testBuildCreation(self):
        """Check if the builds get created for a binary security uploads.

        That is the usual case, security binary uploads come after the
        not published (accepted) source but in the same batch.

        NascentUpload should create appropriate builds attached to the
        correct source for the incoming binaries.
        """
        build_used = self._uploadBinary('i386')

        self.assertBuildsCreated(1)
        self.assertEqual(
            u'i386 build of baz 1.0-1 in ubuntu warty SECURITY',
            build_used.title)
        self.assertEqual('FULLYBUILT', build_used.buildstate.name)

        build_used = self._uploadBinary('amd64')

        self.assertBuildsCreated(2)
        self.assertEqual(
            u'amd64 build of baz 1.0-1 in ubuntu warty SECURITY',
            build_used.title)

        self.assertEqual('FULLYBUILT', build_used.buildstate.name)

    def testBuildLookup(self):
        """Check if an available build gets used when it is appropriate.

        It happens when the security source upload got already published
        when the binary uploads arrive.
        The queue-build has already created build records for it and
        NascentUpload should identify this condition and used them instead
        of creating new ones.
        Also verify that builds for another architecture does not got
        erroneously attached.
        """
        build_right_candidate = self._createBuild('i386')
        build_wrong_candidate = self._createBuild('hppa')
        build_used = self._uploadBinary('i386')

        self.assertEqual(build_right_candidate.id, build_used.id)
        self.assertNotEqual(build_wrong_candidate.id, build_used.id)
        self.assertBuildsCreated(2)
        self.assertEqual(
            u'i386 build of baz 1.0-1 in ubuntu warty SECURITY',
            build_used.title)
        self.assertEqual('FULLYBUILT', build_used.buildstate.name)

    def testCorrectBuildPassedViaCommandLine(self):
        """Check if command-line build argument gets attached correctly.

        It's also possible to pass an specific buildid via the command-line
        to be attached to the current upload.

        This is only used in 'buildd' policy and does not produce very useful
        results in 'security', however we want to check if it, at least,
        does not 'break the system' entirely.
        """
        build_candidate = self._createBuild('i386')
        self.options.buildid = str(build_candidate.id)
        self.uploadprocessor = self.getUploadProcessor(self.layer.txn)

        build_used = self._uploadBinary('i386')

        self.assertEqual(build_candidate.id, build_used.id)
        self.assertBuildsCreated(1)
        self.assertEqual(
            u'i386 build of baz 1.0-1 in ubuntu warty SECURITY',
            build_used.title)

        self.assertEqual('FULLYBUILT', build_used.buildstate.name)

    def testWrongBuildPassedViaCommandLine(self):
        """Check if a misapplied passed buildid is correctly identified.

        When we identify misapplied build, either by getting it from command
        line or by a failure in lookup methods the upload is rejected before
        anything wrong gets into the DB.
        """
        build_candidate = self._createBuild('hppa')
        self.options.buildid = str(build_candidate.id)
        self.uploadprocessor = self.getUploadProcessor(self.layer.txn)

        self.assertRaises(AssertionError, self._uploadBinary, 'i386')

        self.assertLogContains(
            "UploadError: Attempt to upload binaries specifying build %d, "
            "where they don't fit.\n" % (build_candidate.id,))


def test_suite():
    return unittest.TestLoader().loadTestsFromName(__name__)

<|MERGE_RESOLUTION|>--- conflicted
+++ resolved
@@ -70,14 +70,8 @@
         self.options.context = self.policy
         self.options.nomails = self.no_mails
         # Set up the uploadprocessor with appropriate options and logger
-<<<<<<< HEAD
         self.uploadprocessor = self.getUploadProcessor(self.layer.txn)
-        self.builds_before_upload = Build.select().count()
-=======
-        self.uploadprocessor = UploadProcessor(
-            self.options, self.layer.txn, self.log)
         self.builds_before_upload = BinaryPackageBuild.select().count()
->>>>>>> 96b96a99
         self.source_queue = None
         self._uploadSource()
         self.log.lines = []
