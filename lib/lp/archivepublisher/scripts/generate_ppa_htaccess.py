#!/usr/bin/python
#
# Copyright 2009-2011 Canonical Ltd.  This software is licensed under the
# GNU Affero General Public License version 3 (see the file LICENSE).

# pylint: disable-msg=C0103,W0403

from datetime import (
    datetime,
    timedelta,
    )
import filecmp
import os
import tempfile

import pytz
from zope.component import getUtility

from lp.archivepublisher.config import getPubConfig
from lp.archivepublisher.htaccess import (
    htpasswd_credentials_for_archive,
    write_htaccess,
    write_htpasswd,
    )
from lp.registry.model.teammembership import TeamParticipation
from lp.services.config import config
from lp.services.database.lpstorm import IStore
from lp.services.mail.helpers import get_email_template
from lp.services.mail.mailwrapper import MailWrapper
from lp.services.mail.sendmail import (
    format_address,
    simple_sendmail,
    )
from lp.services.scripts.base import LaunchpadCronScript
from lp.services.scripts.interfaces.scriptactivity import IScriptActivitySet
from lp.services.utils import total_seconds
from lp.services.webapp import canonical_url
from lp.soyuz.enums import (
    ArchiveStatus,
    ArchiveSubscriberStatus,
    )
from lp.soyuz.model.archiveauthtoken import ArchiveAuthToken
from lp.soyuz.model.archivesubscriber import ArchiveSubscriber

# These PPAs should never have their htaccess/pwd files touched.
BLACKLISTED_PPAS = {
    'ubuntuone': ['ppa'],
    }


class HtaccessTokenGenerator(LaunchpadCronScript):
    """Helper class for generating .htaccess files for private PPAs."""
    blacklist = BLACKLISTED_PPAS

    def add_my_options(self):
        """Add script command line options."""
        self.parser.add_option(
            "-n", "--dry-run", action="store_true",
            dest="dryrun", default=False,
            help="If set, no files are changed and no tokens are "
                 "deactivated.")
        self.parser.add_option(
            "-d", "--no-deactivation", action="store_true",
            dest="no_deactivation", default=False,
            help="If set, tokens are not deactivated.")

    def ensureHtaccess(self, ppa):
        """Generate a .htaccess for `ppa`."""
        if self.options.dryrun:
            return

        # The publisher Config object does not have an
        # interface, so we need to remove the security wrapper.
        pub_config = getPubConfig(ppa)
        htaccess_filename = os.path.join(pub_config.htaccessroot, ".htaccess")
        if not os.path.exists(htaccess_filename):
            # It's not there, so create it.
            if not os.path.exists(pub_config.htaccessroot):
                os.makedirs(pub_config.htaccessroot)
            write_htaccess(htaccess_filename, pub_config.htaccessroot)
            self.logger.debug("Created .htaccess for %s" % ppa.displayname)

    def generateHtpasswd(self, ppa):
        """Generate a htpasswd file for `ppa`s `tokens`.

        :param ppa: The context PPA (an `IArchive`).
        :return: The filename of the htpasswd file that was generated.
        """
        # Create a temporary file that will be a new .htpasswd.
        pub_config = getPubConfig(ppa)
        if not os.path.exists(pub_config.htaccessroot):
            os.makedirs(pub_config.htaccessroot)
        fd, temp_filename = tempfile.mkstemp(dir=pub_config.htaccessroot)
        os.close(fd)

        write_htpasswd(
            temp_filename, htpasswd_credentials_for_archive(ppa))

        return temp_filename

    def replaceUpdatedHtpasswd(self, ppa, temp_htpasswd_file):
        """Compare the new and the old htpasswd and replace if changed.

        :return: True if the file was replaced.
        """
        if self.options.dryrun:
            return False

        # The publisher Config object does not have an
        # interface, so we need to remove the security wrapper.
        pub_config = getPubConfig(ppa)
        htpasswd_filename = os.path.join(pub_config.htaccessroot, ".htpasswd")

        if (not os.path.isfile(htpasswd_filename) or
            not filecmp.cmp(htpasswd_filename, temp_htpasswd_file)):
            # Atomically replace the old file or create a new file.
            os.rename(temp_htpasswd_file, htpasswd_filename)
            self.logger.debug("Replaced htpasswd for %s" % ppa.displayname)
            return True

        return False

    def sendCancellationEmail(self, token):
        """Send an email to the person whose subscription was cancelled."""
        if token.archive.suppress_subscription_notifications:
            # Don't send an email if they should be suppresed for the
            # archive
            return
        send_to_person = token.person
        ppa_name = token.archive.displayname
        ppa_owner_url = canonical_url(token.archive.owner)
        subject = "PPA access cancelled for %s" % ppa_name
        template = get_email_template(
            "ppa-subscription-cancelled.txt", app='soyuz')

        assert not send_to_person.is_team, (
            "Token.person is a team, it should always be individuals.")

        if send_to_person.preferredemail is None:
            # The person has no preferred email set, so we don't
            # email them.
            return

        to_address = [send_to_person.preferredemail.email]
        replacements = {
            'recipient_name': send_to_person.displayname,
            'ppa_name': ppa_name,
            'ppa_owner_url': ppa_owner_url,
            }
        body = MailWrapper(72).format(
            template % replacements, force_wrap=True)

        from_address = format_address(
            ppa_name,
            config.canonical.noreply_from_address)

        headers = {
            'Sender': config.canonical.bounce_address,
            }

        simple_sendmail(from_address, to_address, subject, body, headers)

    def _getInvalidTokens(self):
        """Return all invalid tokens.

        A token is invalid if it is active and the token owner is *not* a
        subscriber to the archive that the token is for. The subscription can
        be either direct or through a team.
        """
        # First we grab all the active tokens for which there is a
        # matching current archive subscription for a team of which the
        # token owner is a member.
        store = IStore(ArchiveSubscriber)
        valid_tokens = store.find(
            ArchiveAuthToken,
            ArchiveAuthToken.date_deactivated == None,
            ArchiveAuthToken.archive_id == ArchiveSubscriber.archive_id,
            ArchiveSubscriber.status == ArchiveSubscriberStatus.CURRENT,
            ArchiveSubscriber.subscriber_id == TeamParticipation.teamID,
            TeamParticipation.personID == ArchiveAuthToken.person_id)

        # We can then evaluate the invalid tokens by the difference of
        # all active tokens and valid tokens.
        all_active_tokens = store.find(
            ArchiveAuthToken,
            ArchiveAuthToken.date_deactivated == None)

        return all_active_tokens.difference(valid_tokens)

    def deactivateTokens(self, tokens, send_email=False):
        """Deactivate the given tokens.

        :return: A set of PPAs affected by the deactivations.
        """
        affected_ppas = set()
        # XXX: Perhaps we can do this with one call, rather than looping
        # through everything.
        num_tokens = 0
        for token in tokens:
            if send_email:
                self.sendCancellationEmail(token)
            token.deactivate()
            affected_ppas.add(token.archive)
            num_tokens += 1
        self.logger.debug(
            "Deactivated %s tokens, %s PPAs affected"
            % (num_tokens, len(affected_ppas)))
        return affected_ppas

    def deactivateInvalidTokens(self, send_email=False):
        """Deactivate tokens as necessary.

        If an active token for a PPA no longer has any subscribers,
        we deactivate the token.

        :param send_email: Whether to send a cancellation email to the owner
            of the token.  This defaults to False to speed up the test
            suite.
        :return: the set of ppas affected by token deactivations so that we
            can later update their htpasswd files.
        """
        invalid_tokens = self._getInvalidTokens()
        return self.deactivateTokens(invalid_tokens, send_email=send_email)

    def expireSubscriptions(self):
        """Expire subscriptions as necessary.

        If an `ArchiveSubscriber`'s date_expires has passed, then
        set its status to EXPIRED.
        """
        now = datetime.now(pytz.UTC)

        store = IStore(ArchiveSubscriber)
        newly_expired_subscriptions = store.find(
            ArchiveSubscriber,
            ArchiveSubscriber.status == ArchiveSubscriberStatus.CURRENT,
            ArchiveSubscriber.date_expires != None,
            ArchiveSubscriber.date_expires <= now)

        subscription_names = [
            subs.displayname for subs in newly_expired_subscriptions]
        if subscription_names:
            newly_expired_subscriptions.set(
                status=ArchiveSubscriberStatus.EXPIRED)
            self.logger.info(
                "Expired subscriptions: %s" % ", ".join(subscription_names))

    def getNewTokensSinceLastRun(self):
        """Return result set of new tokens created since the last run."""
        store = IStore(ArchiveAuthToken)
        # If we don't know when we last ran, we include all active
        # tokens by default.
        last_success = getUtility(IScriptActivitySet).getLastActivity(
            'generate-ppa-htaccess')
        extra_expr = []
        if last_success:
            # NTP is running on our servers and therefore we can assume
            # only minimal skew, we include a fudge-factor of 1s so that
            # even the minimal skew cannot demonstrate bug 627608.
            #
            # XXX: Pass date_started in.
            last_script_start_with_skew = last_success.date_started - (
                timedelta(seconds=1))
            extra_expr = [
                ArchiveAuthToken.date_created >= last_script_start_with_skew]

        new_ppa_tokens = store.find(
            ArchiveAuthToken,
            ArchiveAuthToken.date_deactivated == None,
            *extra_expr)

        return new_ppa_tokens

    def getNewPrivatePPAs(self):
        """Return the recently created private PPAs."""
        # Avoid circular import.
        from lp.soyuz.model.archive import Archive
        store = IStore(Archive)
        # If we don't know when we last ran, we include all active
        # tokens by default.
        last_success = getUtility(IScriptActivitySet).getLastActivity(
            'generate-ppa-htaccess')
        extra_expr = []
        # XXX: This uses date_completed, other point uses date_started.
        if last_success:
            extra_expr = [
                Archive.date_created >= last_success.date_completed]

        return store.find(
            Archive, Archive._private == True, *extra_expr)

    def main(self):
        """Script entry point."""
        self.logger.info('Starting the PPA .htaccess generation')
        self.expireSubscriptions()
        affected_ppas = self.deactivateInvalidTokens(send_email=True)
        current_ppa_count = len(affected_ppas)
        self.logger.debug(
            '%s PPAs with deactivated tokens' % current_ppa_count)

        # In addition to the ppas that are affected by deactivated
        # tokens, we also want to include any ppas that have tokens
        # created since the last time we ran.
        num_tokens = 0
        for token in self.getNewTokensSinceLastRun():
            affected_ppas.add(token.archive)
            num_tokens += 1

        new_ppa_count = len(affected_ppas)
        self.logger.debug(
            "%s new tokens since last run, %s PPAs affected"
            % (num_tokens, new_ppa_count - current_ppa_count))
        current_ppa_count = new_ppa_count

        affected_ppas.update(self.getNewPrivatePPAs())
        new_ppa_count = len(affected_ppas)
        self.logger.debug(
            "%s new private PPAs since last run"
            % (new_ppa_count - current_ppa_count))

<<<<<<< HEAD
        affected_ppas_with_tokens = {}
        if affected_ppas:
            affected_ppas_with_tokens = self._getValidTokensForPPAs(
                affected_ppas)

        self.logger.debug('%s PPAs require updating' % new_ppa_count)
        for ppa, valid_tokens in affected_ppas_with_tokens.iteritems():
=======
        for ppa in affected_ppas:
>>>>>>> 85d8b83d
            # If this PPA is blacklisted, do not touch it's htaccess/pwd
            # files.
            blacklisted_ppa_names_for_owner = self.blacklist.get(
                ppa.owner.name, [])
            if ppa.name in blacklisted_ppa_names_for_owner:
                self.logger.info(
                    "Skipping htaccess updates for blacklisted PPA "
                    " '%s' owned by %s.",
                        ppa.name,
                        ppa.owner.displayname)
                continue
            elif ppa.status == ArchiveStatus.DELETED or ppa.enabled is False:
                self.logger.info(
                    "Skipping htaccess updates for deleted or disabled PPA "
                    " '%s' owned by %s.",
                        ppa.name,
                        ppa.owner.displayname)
                continue

            self.ensureHtaccess(ppa)
<<<<<<< HEAD
            htpasswd_write_start = datetime.now()
            temp_htpasswd = self.generateHtpasswd(ppa, valid_tokens)
=======
            temp_htpasswd = self.generateHtpasswd(ppa)
>>>>>>> 85d8b83d
            if not self.replaceUpdatedHtpasswd(ppa, temp_htpasswd):
                os.remove(temp_htpasswd)
            htpasswd_write_duration = datetime.now() - htpasswd_write_start
            self.logger.debug(
                "Wrote htpasswd for '%s': %s tokens, %ss"
                % (ppa.name, len(valid_tokens),
                   total_seconds(htpasswd_write_duration)))

        if self.options.no_deactivation or self.options.dryrun:
            self.logger.info('Dry run, so not committing transaction.')
            self.txn.abort()
        else:
            self.logger.info('Committing transaction...')
            self.txn.commit()

        self.logger.info('Finished PPA .htaccess generation')<|MERGE_RESOLUTION|>--- conflicted
+++ resolved
@@ -318,17 +318,8 @@
             "%s new private PPAs since last run"
             % (new_ppa_count - current_ppa_count))
 
-<<<<<<< HEAD
-        affected_ppas_with_tokens = {}
-        if affected_ppas:
-            affected_ppas_with_tokens = self._getValidTokensForPPAs(
-                affected_ppas)
-
         self.logger.debug('%s PPAs require updating' % new_ppa_count)
-        for ppa, valid_tokens in affected_ppas_with_tokens.iteritems():
-=======
         for ppa in affected_ppas:
->>>>>>> 85d8b83d
             # If this PPA is blacklisted, do not touch it's htaccess/pwd
             # files.
             blacklisted_ppa_names_for_owner = self.blacklist.get(
@@ -349,19 +340,14 @@
                 continue
 
             self.ensureHtaccess(ppa)
-<<<<<<< HEAD
             htpasswd_write_start = datetime.now()
-            temp_htpasswd = self.generateHtpasswd(ppa, valid_tokens)
-=======
             temp_htpasswd = self.generateHtpasswd(ppa)
->>>>>>> 85d8b83d
             if not self.replaceUpdatedHtpasswd(ppa, temp_htpasswd):
                 os.remove(temp_htpasswd)
             htpasswd_write_duration = datetime.now() - htpasswd_write_start
             self.logger.debug(
-                "Wrote htpasswd for '%s': %s tokens, %ss"
-                % (ppa.name, len(valid_tokens),
-                   total_seconds(htpasswd_write_duration)))
+                "Wrote htpasswd for '%s': %ss"
+                % (ppa.name, total_seconds(htpasswd_write_duration)))
 
         if self.options.no_deactivation or self.options.dryrun:
             self.logger.info('Dry run, so not committing transaction.')
