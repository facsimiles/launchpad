--- conflicted
+++ resolved
@@ -291,14 +291,9 @@
         """Execute the publish-distro hooks."""
         archive_config = self.configs[archive.purpose]
         env = {
-<<<<<<< HEAD
-            'DISTSROOT': shell_quote(archive_config.distsroot),
             'ARCHIVEROOT': shell_quote(archive_config.archiveroot),
-=======
-            'ARCHIVEROOT': archive_config.archiveroot,
-            'DISTSROOT': archive_config.distsroot,
-            'OVERRIDEROOT': archive_config.overrideroot,
->>>>>>> 169d9f16
+            'DISTSROOT': shell_quote(archive_config.distsroot + ".new"),
+            'OVERRIDEROOT': shell_quote(archive_config.overrideroot),
             }
         self.runParts('publish-distro.d', env)
 
