--- conflicted
+++ resolved
@@ -24,13 +24,7 @@
         class="lp.archivepublisher.model.publisherconfig.PublisherConfig">
         <require
             permission="launchpad.Admin"
-<<<<<<< HEAD
-            interface="lp.archivepublisher.interfaces.publisherconfig.IPublisherConfig" />
-        <require
-            permission="launchpad.Admin"
-=======
             interface="lp.archivepublisher.interfaces.publisherconfig.IPublisherConfig"
->>>>>>> a9f7ead3
             set_schema="lp.archivepublisher.interfaces.publisherconfig.IPublisherConfig"/>
     </class>
 
