--- conflicted
+++ resolved
@@ -26,25 +26,19 @@
     )
 from zope.component import getUtility
 from zope.formlib.form import FormFields
-<<<<<<< HEAD
 from zope.formlib.textwidgets import TextAreaWidget
-from zope.formlib.widget import CustomWidgetFactory
-=======
 from zope.formlib.widget import (
+    CustomWidgetFactory,
     DisplayWidget,
     renderElement,
     )
->>>>>>> 9f1937d6
 from zope.interface import Interface
 from zope.schema import (
     Bool,
     Choice,
     List,
-<<<<<<< HEAD
+    Password,
     Text,
-=======
-    Password,
->>>>>>> 9f1937d6
     TextLine,
     ValidationError,
     )
