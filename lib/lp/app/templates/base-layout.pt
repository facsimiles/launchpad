<metal:page
  xmlns:metal="http://xml.zope.org/namespaces/metal"
  xmlns:tal="http://xml.zope.org/namespaces/tal"
  define-macro="master"
  tal:define="
    revno modules/lp.app.versioninfo/revno | string:unknown;
    devmode modules/lp.services.config/config/devmode;
    rooturl modules/lp.services.webapp.vhosts/allvhosts/configs/mainsite/rooturl;
    is_demo modules/lp.services.config/config/launchpad/is_demo;
    is_lpnet modules/lp.services.config/config/launchpad/is_lpnet;
    site_message modules/lp.services.config/config/launchpad/site_message;
    icingroot string:${rooturl}+icing/rev${revno};
    features request/features;
    feature_scopes request/features/scopes;
    CONTEXTS python:{'template':template, 'context': context, 'view':view};
  "
><metal:doctype define-slot="doctype"><tal:doctype tal:replace="structure string:&lt;!DOCTYPE html&gt;" /></metal:doctype>
<html
  xmlns="http://www.w3.org/1999/xhtml"
  xmlns:tal="http://xml.zope.org/namespaces/tal"
  xmlns:metal="http://xml.zope.org/namespaces/metal"
  xmlns:i18n="http://xml.zope.org/namespaces/i18n"
  xml:lang="en" lang="en" dir="ltr">
  <head>
    <title tal:content="view/fmt:pagetitle">Page Title</title>
    <link rel="shortcut icon" href="/@@/launchpad.png" />
    <link
      rel="canonical"
      tal:define="url view/recommended_canonical_url | nothing"
      tal:condition="url"
      tal:attributes="href url"/>
    <tal:atomfeeds define="feed_links view/feed_links | nothing">
      <link rel="alternate" type="application/atom+xml"
        tal:repeat="link feed_links"
        tal:attributes="title link/title;
                        href link/href"/>
    </tal:atomfeeds>

    <metal:launchpad-stylesheet
      use-macro="context/@@+base-layout-macros/launchpad-stylesheet-3-0" />

    <style tal:condition="is_demo" type="text/css">
      html, body {background-image: url(/@@/demo) !important;}
    </style>

    <tal:view condition="not: view/macro:is-page-contentless">
      <meta name="description"
        tal:condition="view/page_description | nothing"
        tal:attributes="content view/page_description/fmt:strip-email/fmt:shorten/500" />
    </tal:view>

    <metal:page-javascript
        use-macro="context/@@+base-layout-macros/page-javascript" />
    <tal:view condition="not: view/macro:is-page-contentless">
      <metal:block define-slot="head_epilogue"></metal:block>
    </tal:view>
  </head>

  <body id="document"
    itemscope=""
    itemtype="http://schema.org/WebPage"
    tal:attributes="class string:tab-${view/menu:selectedfacetname}
      ${view/macro:pagetype}
      ${view/context/fmt:public-private-css}
      yui3-skin-sam">
        <script type="text/javascript"
          tal:condition="python: is_lpnet">
          var _gaq = _gaq || [];
          _gaq.push(['_setAccount', 'UA-12833497-1']);
          _gaq.push(['_setDomainName', '.launchpad.net']);
          _gaq.push(['_setAllowHash', false]);
          _gaq.push(['_trackPageview']);
        </script>
        <script type="text/javascript"
            tal:condition="python: is_lpnet"
            tal:attributes="src string:${icingroot}/google-analytics/ga.js"></script>
    <div class="yui-d0">
      <div id="locationbar" class="login-logout">
        <tal:login replace="structure context/@@login_status" />
      </div><!--id="locationbar"-->

<<<<<<< HEAD
      <div id="watermark" class="watermark-apps-portlet">
=======
      <div id="watermark" class="watermark-apps-portlet"
        tal:condition="view/macro:has-watermark">
>>>>>>> 16adf4c2
        <div>
          <span tal:replace="structure view/watermark:logo"></span>
        </div>
        <div class="wide">
          <h2 tal:replace="structure view/watermark:heading">
            Celso Providelo
          </h2>
          <metal:heading_nav
            use-macro="context/@@+base-layout-macros/application-buttons"/>
        </div>
      </div>

      <div class="yui-t4"
        tal:omit-tag="not: view/macro:pagehas/portlets">
        <div id="maincontent" class="yui-main">
          <div class="yui-b"
            tal:attributes="
              lang view/lang|default_language|default;
              xml:lang view/lang|default_language|default;
              dir view/dir|string:ltr">
            <div class="context-publication">
              <h1
                tal:condition="view/label|nothing"
                tal:content="view/label"
                metal:define-slot="heading"
                >Page Label
              </h1>
              <tal:breadcrumbs replace="structure context/@@+hierarchy">
                ProjectName > Branches > Merge Proposals > fix-for-navigation
              </tal:breadcrumbs>
              <div id="registration" class="registering"
                tal:condition="not: view/macro:is-page-contentless">
                <metal:registering define-slot="registering" />
              </div>
            </div>

            <tal:maintenance
              replace="structure context/@@+maintenancemessage" />
            <div id="request-notifications">
              <tal:notifications
                define="notifications request/notifications"
                condition="notifications">
                <metal:notifications
                  use-macro="context/@@+base-layout-macros/notifications"/>
              </tal:notifications>
            </div>

            <tal:view condition="not: view/macro:is-page-contentless">
              <metal:main define-slot="main" />
            </tal:view>
            <tal:limitedview condition="view/macro:is-page-contentless">
              The information in this page is not shared with you.
            </tal:limitedview>
          </div><!-- yui-b -->
        </div><!-- yui-main -->

        <tal:view condition="not: view/macro:is-page-contentless">
          <div id="side-portlets" class="yui-b side"
            tal:condition="view/macro:pagehas/portlets">
            <metal:portlets define-slot="side" />
          </div><!-- yui-b side -->
        </tal:view>
      </div><!-- yui-t4 -->

      <metal:footer
        use-macro="context/@@+base-layout-macros/footer"/>
    </div><!-- yui-d0-->

    <div id="help-pane" class="invisible">
      <div id="help-body">
        <tal:XXX condition="nothing">
          # XXX mars 2008-11-07 bug=295254:
          # We use this ugly src="" hack to get rid of an IE6 security
          # warning.  See bug #295234.
        </tal:XXX>
        <iframe
          id="help-pane-content"
          class="invisible"
          src="javascript:void(0);"></iframe>
      </div>
      <div id="help-footer">
        <span id="help-close"></span>
      </div>
    </div>

    <metal:lp-client-cache
      use-macro="context/@@+base-layout-macros/lp-client-cache" />
    <metal:debug-timeline
      use-macro="context/@@+base-layout-macros/debug-timeline" />
    <tal:comment
        tal:condition="request/features/visible_render_time"
        define="render_time modules/lp.services.webapp.adapter/summarize_requests;"
        replace='structure string:&lt;script type="text/javascript"&gt;
      var render_time = "${render_time}";
      LPJS.use("node", "lp.ajax_log" , function(Y) {
        Y.on("domready", function() {
          var node = Y.one("#rendertime");
          node.set("innerHTML", render_time);
          var ajax_log = new Y.lp.ajax_log();
        });
      });
    &lt;/script&gt;' />
  </body>

<tal:template>
  <tal:comment
    define="log modules/lp.services.webapp.adapter/summarize_requests;"
    replace="structure string:&lt;!--
    Facet name: ${view/menu:selectedfacetname}
    Page type: ${view/macro:pagetype}
    Has global search: ${view/macro:pagehas/globalsearch}
    Has application tabs: ${view/macro:pagehas/applicationtabs}
    Has side portlets: ${view/macro:pagehas/portlets}

    At least ${log}

    Features: ${request/features/usedFlags}

    r${revno}

    --&gt;" />
</tal:template>
</html>
</metal:page><|MERGE_RESOLUTION|>--- conflicted
+++ resolved
@@ -79,12 +79,8 @@
         <tal:login replace="structure context/@@login_status" />
       </div><!--id="locationbar"-->
 
-<<<<<<< HEAD
-      <div id="watermark" class="watermark-apps-portlet">
-=======
       <div id="watermark" class="watermark-apps-portlet"
         tal:condition="view/macro:has-watermark">
->>>>>>> 16adf4c2
         <div>
           <span tal:replace="structure view/watermark:logo"></span>
         </div>
