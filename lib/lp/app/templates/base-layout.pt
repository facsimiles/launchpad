--- conflicted
+++ resolved
@@ -68,15 +68,8 @@
       </style>
     </noscript>
 
-<<<<<<< HEAD
-    <metal:load-javascript
-      use-macro="context/@@+base-layout-macros/load-javascript" />
-    <metal:page-javascript
-      use-macro="context/@@+base-layout-macros/page-javascript" />
-=======
     <metal:page-javascript
         use-macro="context/@@+base-layout-macros/page-javascript" />
->>>>>>> 705270b3
     <metal:block define-slot="head_epilogue"></metal:block>
   </head>
 
