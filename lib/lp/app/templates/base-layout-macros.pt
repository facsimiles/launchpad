--- conflicted
+++ resolved
@@ -106,48 +106,40 @@
 
   <metal:load-lavascript use-macro="context/@@+base-layout-macros/load-javascript" />
 
-    <script type="text/javascript">
-      YUI().use('base', 'event', 'event-delegate', 'lp',
-        'lp.app.beta_features', 'lp.app.inlinehelp', 'lp.app.links',
-        'lp.app.longpoll', 'lp.bugs.bugtask_index', 'lp.bugs.subscribers',
-        'lp.code.branchmergeproposal.diff', 'lp.comments.hide', 'node',
-        'oop', function(Y) {
-
-          Y.on("domready", function () {
-              if (Y.one(document.body).hasClass('private')) {
-                  Y.lp.app.privacy.setup_privacy_notification();
-                  Y.lp.app.privacy.display_privacy_notification();
-              }
-              Y.lp.app.beta_features.display_beta_notification();
-          });
-
-<<<<<<< HEAD
-          Y.on('load', function(e) {
-=======
-  <script id="base-layout-load-scripts" type="text/javascript">
-    LPS.use('node', 'event-delegate', 'lp', 'lp.app.foldables', 'lp.app.links',
-        'lp.app.longpoll', 'lp.app.inlinehelp', function(Y) {
-        Y.on('load', function(e) {
->>>>>>> e3bd570d
-            sortables_init();
-            Y.lp.app.inlinehelp.init_help();
-            Y.lp.activate_collapsibles();
-            Y.lp.app.foldables.activate();
-            Y.lp.app.links.check_valid_lp_links();
-            // Longpolling will only start if
-            // LP.cache.longpoll is populated.
-            // We use Y.later to work around a Safari/Chrome 'feature':
-            // The mouse cursor stays 'busy' until all the requests started during
-            // page load are finished.  Hence we want the long poll request to start
-            // right *after* the page has loaded.
-            Y.later(0, Y.lp.app.longpoll, Y.lp.app.longpoll.setupLongPollManager);
-          }, window);
-
-          Y.on('lp:context:web_link:changed', function(e) {
-             window.location = e.new_value;
-          });
-    });
-  </script>
+    <script id="base-layout-load-scripts" type="text/javascript">
+        YUI().use('base', 'event', 'event-delegate', 'lp',
+            'lp.app.beta_features', 'lp.app.foldables', 'lp.app.inlinehelp',
+            'lp.app.links', 'lp.app.longpoll', 'lp.app.privacy',
+            'lp.bugs.bugtask_index', 'lp.bugs.subscribers',
+            'lp.code.branchmergeproposal.diff', 'lp.comments.hide', 'node',
+            'oop', function(Y) {
+
+            Y.on("domready", function () {
+                if (Y.one(document.body).hasClass('private')) {
+                    Y.lp.app.privacy.setup_privacy_notification();
+                    Y.lp.app.privacy.display_privacy_notification();
+                }
+                Y.lp.app.beta_features.display_beta_notification();
+
+                sortables_init();
+                Y.lp.app.inlinehelp.init_help();
+                Y.lp.activate_collapsibles();
+                Y.lp.app.foldables.activate();
+                Y.lp.app.links.check_valid_lp_links();
+                // Longpolling will only start if
+                // LP.cache.longpoll is populated.
+                // We use Y.later to work around a Safari/Chrome 'feature':
+                // The mouse cursor stays 'busy' until all the requests started during
+                // page load are finished.  Hence we want the long poll request to start
+                // right *after* the page has loaded.
+                Y.later(0, Y.lp.app.longpoll, Y.lp.app.longpoll.setupLongPollManager);
+              }, window);
+
+            Y.on('lp:context:web_link:changed', function(e) {
+                window.location = e.new_value;
+            });
+        });
+    </script>
 </metal:page-javascript>
 
 
