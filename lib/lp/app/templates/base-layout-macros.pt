<macros
  xmlns="http://www.w3.org/1999/xhtml"
  xmlns:tal="http://xml.zope.org/namespaces/tal"
  xmlns:metal="http://xml.zope.org/namespaces/metal"
  xmlns:i18n="http://xml.zope.org/namespaces/i18n"
  i18n:domain="launchpad"
  tal:omit-tag=""
>

<metal:notifications define-macro="notifications"
  tal:define="notifications notifications|request/notifications">
  <tal:comment replace="nothing">
    This macro expects the following variables:
    :notifications: An object implementing INotificationList.
  </tal:comment>

  <div class="error message"
    tal:repeat="notification notifications/error"
    tal:content="structure notification/message"
  >An error notification message</div>
  <div class="warning message"
    tal:repeat="notification notifications/warning"
    tal:content="structure notification/message"
  >A warning notification message</div>
  <div class="informational message"
    tal:repeat="notification notifications/info"
    tal:content="structure notification/message"
  >An info notification message</div>
  <div class="debug message"
    tal:repeat="notification notifications/debug"
    tal:content="structure notification/message"
  >A debug notification message, only displayed for developers.</div>
</metal:notifications>


<metal:load-javascript define-macro="load-javascript"
  tal:define="
      revno modules/lp.app.versioninfo/revno | string:unknown;
      icingroot string:/+icing/rev${revno};
      devmode modules/lp.services.config/config/devmode;
      yui string:${icingroot}/yui;
      lazr_js string:${icingroot}/lazr/build;
      lp_js string:${icingroot}/build"
  >
  <tal:comment replace="nothing">
    This macro just loads javascript files. It doesn't
    do any initialization.

    We load all of the script files from the same host that served the HTML in
    order to optimize IE caching over SSL. This is inefficient when you cross
    subdomains (from bugs to code for example) but luckily most users stay
    within one or two domains.

    XXX mars 2010-04-08
    We can revisit this IE-only optimization if we remove SSL.  Any changes that
    affect IE should be tested using webpagetest.org. (See the dev.launchpad.net
    wiki for details.)
  </tal:comment>
  <script type="text/javascript">
    var LP = {
        cache: {},
        links: {}
    };
  </script>
  <script type="text/javascript"
<<<<<<< HEAD
          tal:attributes="src string:${icingroot}/MochiKit.js"></script>
=======
          tal:attributes="src string:${icingroot}/build/launchpad.js"></script>

>>>>>>> 9b2b2d17
  <script type="text/javascript"
      tal:content="string:var cookie_scope = '${request/lp:cookie_scope}';"></script>
   <script
   src="http://localhost:8000/?yui/yui/yui-min.js&lp/meta.js&yui/loader/loader-min.js"></script>
  <script type="text/javascript">
        YUI.GlobalConfig = {
            combine: true,
            comboBase: 'http://localhost:8000/?',
            root: 'yui/',
            filter: 'raw',
            fetchCSS: false,
            groups: {
                lp: {
                    combine: true,
                    base: 'http://localhost:8000/?lp/',
                    comboBase: 'http://localhost:8000/?',
                    root: 'lp/',
                    modules: LP_MODULES,
                    fetchCSS: false
                }
            }
        };
   </script>
</metal:load-javascript>

<metal:page-javascript define-macro="page-javascript"
  tal:define="
      revno modules/lp.app.versioninfo/revno | string:unknown;
      devmode modules/lp.services.config/config/devmode;
      map_query string:&amp;file=api&amp;v=2&amp;key=${modules/lp.services.config/config/google/maps_api_key};">
  <tal:comment replace="nothing">
    Load and initialize the common script used by all pages.
  </tal:comment>

  <metal:load-lavascript use-macro="context/@@+base-layout-macros/load-javascript" />

    <script id="base-layout-load-scripts" type="text/javascript">
        YUI().use('base', 'event', 'event-delegate', 'lp',
            'lp.app.beta_features', 'lp.app.foldables', 'lp.app.inlinehelp',
            'lp.app.links', 'lp.app.longpoll', 'lp.app.privacy',
            'lp.bugs.bugtask_index', 'lp.bugs.subscribers',
            'lp.code.branchmergeproposal.diff', 'lp.comments.hide', 'node',
            'oop', function(Y) {

            Y.on("domready", function () {
                if (Y.one(document.body).hasClass('private')) {
                    Y.lp.app.privacy.setup_privacy_notification();
                    Y.lp.app.privacy.display_privacy_notification();
                }
                Y.lp.app.beta_features.display_beta_notification();

                sortables_init();
                Y.lp.app.inlinehelp.init_help();
                Y.lp.activate_collapsibles();
                Y.lp.app.foldables.activate();
                Y.lp.app.links.check_valid_lp_links();
                // Longpolling will only start if
                // LP.cache.longpoll is populated.
                // We use Y.later to work around a Safari/Chrome 'feature':
                // The mouse cursor stays 'busy' until all the requests started during
                // page load are finished.  Hence we want the long poll request to start
                // right *after* the page has loaded.
                Y.later(0, Y.lp.app.longpoll, Y.lp.app.longpoll.setupLongPollManager);
              }, window);

            Y.on('lp:context:web_link:changed', function(e) {
                window.location = e.new_value;
            });
        });
    </script>
</metal:page-javascript>


<metal:launchpad-stylesheet-3-0 define-macro="launchpad-stylesheet-3-0"
  tal:define="
    revno modules/lp.app.versioninfo/revno | string:unknown;
    icingroot string:/+icing/rev${revno}">
  <tal:comment replace="nothing">
    This macro loads a single css file containing all our stylesheets.
    If you need to include a new css file here, add it to
    buildout-templates/bin/combine-css.in instead.

    We load the CSS from the same host that served the HTML in order to optimize
    IE caching over SSL. This is inefficient when you cross subdomains (from
    bugs to code for example) but luckily most users stay within one or two
    domains.

    XXX mars 2010-04-08
    We can revisit this IE-only optimization if we remove SSL.  Any changes that
    affect IE should be tested using webpagetest.org. (See the dev.launchpad.net
    wiki for details.)
    </tal:comment>
  <link
        type="text/css"
        rel="stylesheet"
        media="screen, print"
        tal:attributes="href string:${icingroot}/combo.css" />
</metal:launchpad-stylesheet-3-0>


<metal:lp-client-cache define-macro="lp-client-cache">
  <tal:cache condition="view/user|nothing"
              define="cache request/webservicerequest:cache;
                      links cache/links;
                      objects cache/objects;">
    <script tal:repeat="key links"
      tal:content="string:LP.links['${key}'] =
                   '${links/?key/fmt:api_url}';">
    </script>
  </tal:cache>
  <tal:comment condition="nothing">
    The id of the script block below is used to determine whether this
    page is loaded by test_lp_client_integration.js.
  </tal:comment>
  <script id="json-cache-script"
          tal:content="string:LP.cache = ${view/getCacheJSON};">
  </script>
</metal:lp-client-cache>


<metal:application-buttons define-macro="application-buttons">
  <!-- Application Menu -->
  <ul class="facetmenu"
      tal:define="facetmenu view/menu:facet">
    <tal:facet repeat="link facetmenu">
      <li
        tal:condition="python: link.enabled and link.selected"
        tal:attributes="title link/summary; class string:${link/name} active"
        ><span
          tal:condition="not:link/linked"
          tal:content="structure link/escapedtext"
          /><a
          tal:condition="link/linked"
          tal:attributes="href link/url"
          tal:content="structure link/escapedtext" /></li>
      <li
        tal:condition="python: link.enabled and not link.selected"
        tal:attributes="title link/summary; class link/name"
        ><a
          tal:condition="link/enabled"
          tal:attributes="href link/url"
          tal:content="structure link/escapedtext"
          /></li>
      <li
        tal:condition="not:link/enabled"
        tal:attributes="class string:${link/name} disabled-tab"
        ><span
           tal:content="link/escapedtext" /></li>
    </tal:facet>
  </ul>
</metal:application-buttons>


<metal:footer define-macro="footer">
  <div id="footer" class="footer">
    <div class="lp-arcana" tal:condition="not:view/is_root_page|nothing">
        <div class="lp-branding">
          <a tal:attributes="href string:${rooturl}"><img src="/@@/launchpad-logo-and-name-hierarchy.png" alt="Launchpad"/></a>
          &nbsp;&bull;&nbsp;
          <a tal:attributes="href string:${rooturl}+tour">Take the tour</a>
          &nbsp;&bull;&nbsp;
          <a href="https://help.launchpad.net/">Read the guide</a>
          &nbsp;
          <form id="globalsearch" method="get" accept-charset="UTF-8"
            tal:condition="view/macro:pagehas/globalsearch"
            tal:attributes="action string:${rooturl}+search">
            <input type="search" id="search-text" name="field.text" />
            <input type="image" src="/@@/search" style="vertical-align:5%" alt="Search Launchpad"/>
          </form>
        </div>
        <metal:site-message
          use-macro="context/@@+base-layout-macros/site-message"/>
    </div>

    <div class="colophon">
      &copy; 2004-2012
      <a href="http://canonical.com/">Canonical&nbsp;Ltd.</a>
      &nbsp;&bull;&nbsp;
      <a tal:attributes="href string:${rooturl}legal">Terms of use</a>
      &nbsp;&bull;&nbsp;
      <a tal:condition="not: view/user|nothing"
        href="/feedback">Contact Launchpad Support</a>
      <a tal:condition="view/user|nothing"
        href="/support">Contact Launchpad Support</a>
      &nbsp;&bull;&nbsp;
      <a href="http://blog.launchpad.net/"
	>Blog</a>
      <tal:careers_link condition="not: features/baselayout.careers_link.disabled">
	&nbsp;&bull;&nbsp;
	<a href="http://www.canonical.com/about-canonical/careers"
		>Careers</a>
      </tal:careers_link>
      &nbsp;&bull;&nbsp;
      <a href="http://identi.ca/launchpadstatus"
        >System status</a>
      <span id="lp-version">
      &nbsp;&bull;&nbsp;
        r<tal:revno replace="revno" />
        <tal:devmode condition="devmode">devmode</tal:devmode>
        <tal:demo condition="is_demo">demo site</tal:demo>
        (<a href="https://dev.launchpad.net/"
             >Get the code!</a>)
      </span>
    </div>
  </div>
</metal:footer>

<metal:site-message define-macro="site-message">
  <div class="sitemessage" tal:condition="site_message">
    <tal:site_message tal:content="structure site_message">
      This site is running pre-release code.
    </tal:site_message>
  </div>
</metal:site-message>


<metal:debug-timeline define-macro="debug-timeline">
  <a name="debug_timeline"
    id="debug_timeline"
    class="hidden"
    >
    <table
      tal:condition="request/features/visible_render_time"
      tal:define="timeline_actions modules/lp.services.webapp.adapter/get_timeline_actions"
      class="debug-timeline listing"
      >
      <thead>
	<th>Duration</th>
	<th>Action</th>
      </thead>
      <tr tal:repeat="action timeline_actions">
	<td class="amount" tal:content="action/duration/fmt:millisecondduration"/>
	<td style="font-family: monospace; text-align: left;">
          <pre class="wrap"><span class="action-category" tal:content="action/category"/>: <span class="action-details" tal:content="action/detail"/></pre>
	</td>
      </tr>
    </table>
  </a>
</metal:debug-timeline>


<metal:plural-msg define-macro="plural-message">
  <tal:comment condition="nothing">
    Expected variables to be defined in a containing tag or global:
    count - value to check to determine plural form
    singluar - string to use when count == 1
    plural - string to use when count > 1.  If no plural is given it defaults
    to the singular value + 's'.
  </tal:comment>
  <tal:singular
    condition="python: count == 1"
    replace="singular" /><tal:plural
     define="l_default string:s;
             l_plural plural | string:$singular$l_default;"
    condition="python: count != 1"
    replace="l_plural" /></metal:plural-msg>
</macros>
<|MERGE_RESOLUTION|>--- conflicted
+++ resolved
@@ -63,12 +63,7 @@
     };
   </script>
   <script type="text/javascript"
-<<<<<<< HEAD
-          tal:attributes="src string:${icingroot}/MochiKit.js"></script>
-=======
           tal:attributes="src string:${icingroot}/build/launchpad.js"></script>
-
->>>>>>> 9b2b2d17
   <script type="text/javascript"
       tal:content="string:var cookie_scope = '${request/lp:cookie_scope}';"></script>
    <script
