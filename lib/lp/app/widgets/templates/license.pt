--- conflicted
+++ resolved
@@ -4,160 +4,12 @@
   xmlns:i18n="http://xml.zope.org/namespaces/i18n"
   omit-tag="">
 <script type="text/javascript">
-<<<<<<< HEAD
-//<![CDATA[
-// XXX: deryck 2011-02-09 bug=715892
-// This stuff really needs a rewrite.  It is fragile
-// and breaks with every YUI/lazr-js upgrade.
-// Tread carefully, or else please make this better
-// and add tests, too (preferably in reverse order there.)
-LPJS.use('node', 'lp.ui.effects', function(Y) {
-    Y.on('domready', function() {
-        function make_slider(cfg) {
-            var table_name = '#' + cfg.which;
-            var target_name = table_name + '-expand';
-            var arrow_name = target_name + '-arrow';
-            var target = Y.one(target_name);
-
-            // Initialize the slider state.
-            var table = Y.one(table_name);
-            if (Y.Lang.isValue(table)) {
-                // 2009-06-15 BarryWarsaw: For some reason nobody can explain,
-                // this is required for animations to work properly.  Without
-                // this, nothing happens!
-                table.setStyle('display', 'block');
-
-                // The table starts either collapsed or expanded.  The
-                // animation lives on the link target.  The initial state of
-                // the slider depends on whether there are any checked
-                // licences in that category.  A '0' means 'no'.
-                var arrow = Y.one(arrow_name);
-                if (arrow.getAttribute('start_expanded') == '0') {
-                    target.slide = Y.lp.ui.effects.slide_in(table_name);
-                }
-                else {
-                    // This is wrong on so many levels.  The view should
-                    // set the classes such that the slider is initialized
-                    // properly without requiring we run hiden animations.
-                    //
-                    // That is a largish refactor, so until that can happen,
-                    // hard code the heights.  They cannot be determined with
-                    // 'scrollHeight' because the elements are not visible.
-                    var expanded_height;
-                    if (cfg.which == 'more') {
-                        expanded_height = 120;
-                    } else {
-                        expanded_height = 65;
-                    }
-                    target.slide = Y.lp.ui.effects.slide_out(
-                        table_name, {to: {height: expanded_height}});
-                }
-                target.slide.stop();
-                target.slide.run();
-
-                // This event handler toggles the arrow state once the
-                // animation is complete.  drawer_closed is an undocumented
-                // attribute used by lazr-js, and recommended by mars.
-                target.slide.on('end', function() {
-                    var src;
-                    if (this.drawer_closed) {
-                        src = '/@@/treeCollapsed';
-                    }
-                    else {
-                        src = '/@@/treeExpanded';
-                    }
-                    Y.one(arrow_name).setAttribute('src', src);
-                });
-            }
-
-            // This is the event handler for clicking on the link or arrow.
-            // It runs the slide animation, toggling between forward and
-            // reverse.
-            Y.on('click', function(e) {
-                e.preventDefault();
-                // We have to pass in the height by hand if the tables
-                // are not visible when the page loads.
-                var visible_on_load = !Y.one(
-                    '#launchpad-form-widgets').hasClass('hidden');
-                if (visible_on_load) {
-                    target.slide.set('reverse', !target.slide.get('reverse'));
-                } else {
-                    var info_height = target.get(
-                        'nextElementSibling').get('scrollHeight');
-                    target.slide.set('to', {height: info_height});
-                    target.slide.set('reverse', !target.slide.drawer_closed);
-                }
-                target.slide.stop();
-                target.slide.run();
-            }, target_name);
-        }
-        make_slider({which: 'copyright'});
-        make_slider({which: 'recommended'});
-        make_slider({which: 'more'});
-        make_slider({which: 'deprecated'});
-        make_slider({which: 'special'});
-
-        // Set a click event handler for the div containing all the
-        // licence checkbox.  When any licence checkbox is selected, the
-        // "I haven't specified the licence yet" radio button is set to
-        // "This project consists of code licensed under:".  However note
-        // that the pending-div only shows up if the project has never
-        // selected a licence.  In other cases, there's an "I don't know yet"
-        // choice in the "Other choices" licence section.
-        var license_pending = Y.one('#license_pending');
-        if (Y.Lang.isValue(license_pending)) {
-            license_pending.on('click', reveal_details);
-
-            var div = Y.one('#pending-div');
-            if (Y.Lang.isValue(div)) {
-                div.on('click', license_chosen);
-            }
-        }
-
-        // When Other/Proprietary or Other/Open Source is chosen, the
-        // license_info widget is displayed.
-        var other_com = Y.one('input[value="OTHER_PROPRIETARY"]');
-        var other_os = Y.one('input[value="OTHER_OPEN_SOURCE"]');
-        var details = Y.one('#license-details');
-        var proprietary = Y.one('#proprietary');
-
-        function reveal_details(e) {
-            if (other_com.get('checked') || other_os.get('checked')) {
-                if (!details.hasClass('lazr-opened')) {
-                    Y.lp.ui.effects.slide_out(details).run();
-                }
-            } else {
-                if (!details.hasClass('lazr-closed')) {
-                    Y.lp.ui.effects.slide_in(details).run();
-                }
-            }
-            if (other_com.get('checked')) {
-                if (!proprietary.hasClass('lazr-opened')) {
-                    Y.lp.ui.effects.slide_out(proprietary).run();
-                }
-            } else {
-                if (!proprietary.hasClass('lazr-closed')) {
-                    Y.lp.ui.effects.slide_in(proprietary).run();
-                }
-            }
-        }
-        other_com.on('click', reveal_details);
-        other_os.on('click', reveal_details);
-        proprietary.removeClass('hidden');
-
-        // Pre-reveal license_info widget.
-        reveal_details(true);
-    });
-});
-//]]>
-=======
   LPJS.use('lp.app.licence', function(Y) {
       Y.on('domready', function() {
         var widget = new Y.lp.app.licence.LicenceWidget();
         widget.render();
       });
   });
->>>>>>> 9e88eba8
 </script>
 <div style="color: black">
   <tal:copyright condition="view/source_package_release">
