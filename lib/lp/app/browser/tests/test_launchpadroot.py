# Copyright 2010 Canonical Ltd.  This software is licensed under the
# GNU Affero General Public License version 3 (see the file LICENSE).

"""Tests related to ILaunchpadRoot."""

__metaclass__ = type

<<<<<<< HEAD
=======

>>>>>>> d60df037
from BeautifulSoup import BeautifulSoup, SoupStrainer

from zope.component import getUtility
from zope.security.checker import selectChecker

from canonical.launchpad.interfaces.launchpad import ILaunchpadCelebrities
from canonical.launchpad.webapp.interfaces import ILaunchpadRoot
from canonical.launchpad.webapp.authorization import check_permission
from canonical.testing.layers import DatabaseFunctionalLayer

from lp.registry.interfaces.person import IPersonSet
from lp.testing import login_person, TestCaseWithFactory
from lp.testing.views import create_initialized_view, create_view


class LaunchpadRootPermissionTest(TestCaseWithFactory):
    """Test for the ILaunchpadRoot permission"""
    layer = DatabaseFunctionalLayer

    def setUp(self):
        TestCaseWithFactory.setUp(self)
        self.root = getUtility(ILaunchpadRoot)
        self.admin = getUtility(IPersonSet).getByEmail(
            'foo.bar@canonical.com')

    def setUpRegistryExpert(self):
        """Create a registry expert and logs in as them."""
        login_person(self.admin)
        self.expert = self.factory.makePerson()
        getUtility(ILaunchpadCelebrities).registry_experts.addMember(
            self.expert, self.admin)
        login_person(self.expert)

    def test_anonymous_cannot_edit(self):
        self.failIf(check_permission('launchpad.Edit', self.root),
            "Anonymous user shouldn't have launchpad.Edit on ILaunchpadRoot")

    def test_regular_user_cannot_edit(self):
        login_person(self.factory.makePerson())
        self.failIf(check_permission('launchpad.Edit', self.root),
            "Regular users shouldn't have launchpad.Edit on ILaunchpadRoot")

    def test_registry_expert_can_edit(self):
        self.setUpRegistryExpert()
        self.failUnless(check_permission('launchpad.Edit', self.root),
            "Registry experts should have launchpad.Edit on ILaunchpadRoot")

    def test_admins_can_edit(self):
        login_person(self.admin)
        self.failUnless(check_permission('launchpad.Edit', self.root),
            "Admins should have launchpad.Edit on ILaunchpadRoot")

    def test_featured_projects_view_requires_edit(self):
        view = create_view(self.root, '+featuredprojects')
        checker = selectChecker(view)
        self.assertEquals('launchpad.Edit', checker.permission_id('__call__'))

    def test_featured_projects_manage_link_requires_edit(self):
        self.setUpRegistryExpert()
        view = create_initialized_view(
            self.root, 'index.html', principal=self.expert)
        # Stub out the getRecentBlogPosts which fetches a blog feed using
        # urlfetch.
        view.getRecentBlogPosts = lambda: []
        content = BeautifulSoup(view(), parseOnlyThese=SoupStrainer('a'))
        self.failUnless(
            content.find('a', href='+featuredprojects'),
            "Cannot find the +featuredprojects link on the first page")<|MERGE_RESOLUTION|>--- conflicted
+++ resolved
@@ -5,10 +5,7 @@
 
 __metaclass__ = type
 
-<<<<<<< HEAD
-=======
 
->>>>>>> d60df037
 from BeautifulSoup import BeautifulSoup, SoupStrainer
 
 from zope.component import getUtility
