# Copyright 2010-2017 Canonical Ltd.  This software is licensed under the
# GNU Affero General Public License version 3 (see the file LICENSE).

"""Tests related to ILaunchpadRoot."""

__metaclass__ = type


from fixtures import FakeLogger
from zope.component import getUtility
from zope.security.checker import selectChecker

from lp.app.interfaces.launchpad import ILaunchpadCelebrities
from lp.registry.interfaces.person import IPersonSet
<<<<<<< HEAD
from lp.registry.interfaces.pillar import IPillarNameSet
=======
from lp.services.beautifulsoup import (
    BeautifulSoup,
    SoupStrainer,
    )
>>>>>>> 75b2d05f
from lp.services.config import config
from lp.services.features.testing import FeatureFixture
from lp.services.memcache.interfaces import IMemcacheClient
from lp.services.webapp.authorization import check_permission
from lp.services.webapp.interfaces import ILaunchpadRoot
from lp.testing import (
    anonymous_logged_in,
    login_admin,
    login_person,
    record_two_runs,
    TestCaseWithFactory,
    )
from lp.testing.layers import (
    DatabaseFunctionalLayer,
    LaunchpadFunctionalLayer,
    )
from lp.testing.matchers import HasQueryCount
from lp.testing.publication import test_traverse
from lp.testing.views import (
    create_initialized_view,
    create_view,
    )


class LaunchpadRootPermissionTest(TestCaseWithFactory):
    """Test for the ILaunchpadRoot permission"""
    layer = DatabaseFunctionalLayer

    def setUp(self):
        TestCaseWithFactory.setUp(self)
        self.root = getUtility(ILaunchpadRoot)
        self.admin = getUtility(IPersonSet).getByEmail(
            'foo.bar@canonical.com')
        # Use a FakeLogger fixture to prevent Memcached warnings to be
        # printed to stdout while browsing pages.
        self.useFixture(FakeLogger())

    def setUpRegistryExpert(self):
        """Create a registry expert and logs in as them."""
        login_person(self.admin)
        self.expert = self.factory.makePerson()
        getUtility(ILaunchpadCelebrities).registry_experts.addMember(
            self.expert, self.admin)
        login_person(self.expert)

    def test_anonymous_cannot_edit(self):
        self.failIf(check_permission('launchpad.Edit', self.root),
            "Anonymous user shouldn't have launchpad.Edit on ILaunchpadRoot")

    def test_regular_user_cannot_edit(self):
        login_person(self.factory.makePerson())
        self.failIf(check_permission('launchpad.Edit', self.root),
            "Regular users shouldn't have launchpad.Edit on ILaunchpadRoot")

    def test_registry_expert_can_edit(self):
        self.setUpRegistryExpert()
        self.failUnless(check_permission('launchpad.Edit', self.root),
            "Registry experts should have launchpad.Edit on ILaunchpadRoot")

    def test_admins_can_edit(self):
        login_person(self.admin)
        self.failUnless(check_permission('launchpad.Edit', self.root),
            "Admins should have launchpad.Edit on ILaunchpadRoot")

    def test_featured_projects_view_requires_edit(self):
        view = create_view(self.root, '+featuredprojects')
        checker = selectChecker(view)
        self.assertEquals('launchpad.Edit', checker.permission_id('__call__'))

    def test_featured_projects_manage_link_requires_edit(self):
        self.setUpRegistryExpert()
        view = create_initialized_view(
            self.root, 'index.html', principal=self.expert)
        # Stub out the getRecentBlogPosts which fetches a blog feed using
        # urlfetch.
        view.getRecentBlogPosts = lambda: []
        content = BeautifulSoup(view(), parseOnlyThese=SoupStrainer('a'))
        self.failUnless(
            content.find('a', href='+featuredprojects'),
            "Cannot find the +featuredprojects link on the first page")


class TestLaunchpadRootNavigation(TestCaseWithFactory):
    """Test for the LaunchpadRootNavigation."""

    layer = DatabaseFunctionalLayer

    def test_support(self):
        # The /support link redirects to answers.
        context, view, request = test_traverse(
            'http://launchpad.dev/support')
        view()
        self.assertEqual(301, request.response.getStatus())
        self.assertEqual(
            'http://answers.launchpad.dev/launchpad',
            request.response.getHeader('location'))

    def test_feedback(self):
        # The /feedback link redirects to the help site.
        context, view, request = test_traverse(
            'http://launchpad.dev/feedback')
        view()
        self.assertEqual(301, request.response.getStatus())
        self.assertEqual(
            'https://help.launchpad.net/Feedback',
            request.response.getHeader('location'))


class LaunchpadRootIndexViewTestCase(TestCaseWithFactory):

    layer = LaunchpadFunctionalLayer

    def setUp(self):
        super(LaunchpadRootIndexViewTestCase, self).setUp()
        # Use a FakeLogger fixture to prevent Memcached warnings to be
        # printed to stdout while browsing pages.
        self.useFixture(FakeLogger())

    def test_has_logo_without_watermark(self):
        root = getUtility(ILaunchpadRoot)
        user = self.factory.makePerson()
        login_person(user)
        view = create_initialized_view(root, 'index.html', principal=user)
        # Replace the blog posts so the view does not make a network request.
        view.getRecentBlogPosts = lambda: []
        markup = BeautifulSoup(
            view(), parseOnlyThese=SoupStrainer(id='document'))
        self.assertIs(False, view.has_watermark)
        self.assertIs(None, markup.find(True, id='watermark'))
        logo = markup.find(True, id='launchpad-logo-and-name')
        self.assertIsNot(None, logo)
        self.assertEqual('/@@/launchpad-logo-and-name.png', logo['src'])

    @staticmethod
    def _make_blog_post(linkid, title, body, date):
        return {
            'title': title,
            'description': body,
            'link': "http://blog.invalid/%s" % (linkid,),
            'date': date,
            }

    def test_blog_posts(self):
        """Posts from the launchpad blog are shown when feature is enabled"""
        self.useFixture(FeatureFixture({'app.root_blog.enabled': True}))
        posts = [
            self._make_blog_post(1, "A post", "Post contents.", "2002"),
            self._make_blog_post(2, "Another post", "More contents.", "2003"),
            ]
        calls = []

        def _get_blog_posts():
            calls.append('called')
            return posts

        root = getUtility(ILaunchpadRoot)
        with anonymous_logged_in():
            view = create_initialized_view(root, 'index.html')
            view.getRecentBlogPosts = _get_blog_posts
            result = view()
        markup = BeautifulSoup(result,
            parseOnlyThese=SoupStrainer(id='homepage-blogposts'))
        self.assertEqual(['called'], calls)
        items = markup.findAll('li', 'news')
        # Notice about launchpad being opened is always added at the end
        self.assertEqual(3, len(items))
        a = items[-1].find("a")
        self.assertEqual("Launchpad now open source", a.string.strip())
        for post, item in zip(posts, items):
            a = item.find("a")
            self.assertEqual(post['link'], a["href"])
            self.assertEqual(post['title'], a.string)

    def test_blog_disabled(self):
        """Launchpad blog not queried for display without feature"""
        calls = []

        def _get_blog_posts():
            calls.append('called')
            return []

        root = getUtility(ILaunchpadRoot)
        user = self.factory.makePerson()
        login_person(user)
        view = create_initialized_view(root, 'index.html', principal=user)
        view.getRecentBlogPosts = _get_blog_posts
        markup = BeautifulSoup(
            view(), parseOnlyThese=SoupStrainer(id='homepage'))
        self.assertEqual([], calls)
        self.assertIs(None, markup.find(True, id='homepage-blogposts'))
        # Even logged in users should get the launchpad intro text in the left
        # column rather than blank space when the blog is not being displayed.
        self.assertTrue(view.show_whatslaunchpad)
        self.assertTrue(markup.find(True, 'homepage-whatslaunchpad'))

    def test_blog_posts_with_memcache(self):
        self.useFixture(FeatureFixture({'app.root_blog.enabled': True}))
        posts = [
            self._make_blog_post(1, "A post", "Post contents.", "2002"),
            self._make_blog_post(2, "Another post", "More contents.", "2003"),
            ]
        key = '%s:homepage-blog-posts' % config.instance_name
        getUtility(IMemcacheClient).set(key, posts)

        root = getUtility(ILaunchpadRoot)
        with anonymous_logged_in():
            view = create_initialized_view(root, 'index.html')
            result = view()
        markup = BeautifulSoup(result,
            parseOnlyThese=SoupStrainer(id='homepage-blogposts'))
        items = markup.findAll('li', 'news')
        self.assertEqual(3, len(items))

    def test_featured_projects_query_count(self):
        def add_featured_projects():
            product = self.factory.makeProduct()
            project = self.factory.makeProject()
            distribution = self.factory.makeDistribution()
            for pillar in product, project, distribution:
                pillar.icon = self.factory.makeLibraryFileAlias(db_only=True)
                getUtility(IPillarNameSet).add_featured_project(pillar)

        root = getUtility(ILaunchpadRoot)
        user = self.factory.makePerson()
        recorder1, recorder2 = record_two_runs(
            lambda: create_initialized_view(
                root, 'index.html', principal=user)(),
            add_featured_projects, 5, login_method=login_admin)
        self.assertThat(recorder2, HasQueryCount.byEquality(recorder1))<|MERGE_RESOLUTION|>--- conflicted
+++ resolved
@@ -12,14 +12,11 @@
 
 from lp.app.interfaces.launchpad import ILaunchpadCelebrities
 from lp.registry.interfaces.person import IPersonSet
-<<<<<<< HEAD
 from lp.registry.interfaces.pillar import IPillarNameSet
-=======
 from lp.services.beautifulsoup import (
     BeautifulSoup,
     SoupStrainer,
     )
->>>>>>> 75b2d05f
 from lp.services.config import config
 from lp.services.features.testing import FeatureFixture
 from lp.services.memcache.interfaces import IMemcacheClient
