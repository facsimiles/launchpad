# Copyright 2009-2011 Canonical Ltd.  This software is licensed under the
# GNU Affero General Public License version 3 (see the file LICENSE).

"""Browser code for the launchpad application."""

__metaclass__ = type
__all__ = [
    'AppFrontPageSearchView',
    'DoesNotExistView',
    'Hierarchy',
    'IcingContribFolder',
    'IcingFolder',
    'LaunchpadImageFolder',
    'LaunchpadGraphics',
    'LaunchpadRootNavigation',
    'LinkView',
    'LoginStatus',
    'Macro',
    'MaintenanceMessage',
    'NavigationMenuTabs',
    'SoftTimeoutView',
    'get_launchpad_views',
    ]


import cgi
from datetime import (
    timedelta,
    )
import operator
import os
import re
import time
import urllib

from lazr.uri import URI
from zope import i18n
from zope.app import zapi
from zope.component import (
    getUtility,
    queryAdapter,
    )
from zope.datetime import (
    DateTimeError,
    parseDatetimetz,
    )
from zope.i18nmessageid import Message
from zope.interface import implements
from zope.publisher.interfaces import NotFound
from zope.publisher.interfaces.browser import IBrowserPublisher
from zope.publisher.interfaces.xmlrpc import IXMLRPCRequest
from zope.security.interfaces import Unauthorized
from zope.traversing.interfaces import ITraversable

from canonical.config import config
from canonical.launchpad.helpers import intOrZero
from canonical.launchpad.interfaces.account import AccountStatus
from canonical.launchpad.interfaces.launchpad import (
    IAppFrontPageSearchForm,
    IBazaarApplication,
    IRosettaApplication,
    )
from canonical.launchpad.interfaces.launchpadstatistic import (
    ILaunchpadStatisticSet,
    )
from canonical.launchpad.interfaces.logintoken import ILoginTokenSet
from canonical.launchpad.interfaces.temporaryblobstorage import (
    ITemporaryStorageManager,
    )
from canonical.launchpad.layers import WebServiceLayer
from canonical.launchpad.webapp import (
    canonical_name,
    canonical_url,
    LaunchpadView,
    Link,
    Navigation,
    StandardLaunchpadFacets,
    stepto,
    )
from canonical.launchpad.webapp.authorization import check_permission
from canonical.launchpad.webapp.breadcrumb import Breadcrumb
from canonical.launchpad.webapp.interfaces import (
    IBreadcrumb,
    ILaunchBag,
    ILaunchpadRoot,
    INavigationMenu,
    )
from canonical.launchpad.webapp.publisher import RedirectionView
from canonical.launchpad.webapp.url import urlappend
from canonical.launchpad.webapp.vhosts import allvhosts
from canonical.lazr import (
    ExportedFolder,
    ExportedImageFolder,
    )
from lp.answers.interfaces.questioncollection import IQuestionSet
from lp.app.browser.launchpadform import (
    custom_widget,
    LaunchpadFormView,
    )
# XXX SteveAlexander 2005-09-22: this is imported here because there is no
#     general timedelta to duration format adapter available.  This should
#     be factored out into a generally available adapter for both this
#     code and for TALES namespace code to use.
#     Same for MenuAPI.
from lp.app.browser.tales import (
    DurationFormatterAPI,
    MenuAPI,
    PageTemplateContextsAPI,
    )
from lp.app.errors import (
    GoneError,
    NotFoundError,
    POSTToNonCanonicalURL,
    )
from lp.app.interfaces.headings import IMajorHeadingView
from lp.app.interfaces.launchpad import ILaunchpadCelebrities
from lp.app.widgets.project import ProjectScopeWidget
from lp.blueprints.interfaces.specification import ISpecificationSet
from lp.blueprints.interfaces.sprint import ISprintSet
from lp.bugs.interfaces.bug import IBugSet
from lp.bugs.interfaces.malone import IMaloneApplication
from lp.buildmaster.interfaces.builder import IBuilderSet
from lp.code.errors import (
    CannotHaveLinkedBranch,
    InvalidNamespace,
    NoLinkedBranch,
    )
from lp.code.interfaces.branch import IBranchSet
from lp.code.interfaces.branchlookup import IBranchLookup
from lp.code.interfaces.codeimport import ICodeImportSet
from lp.hardwaredb.interfaces.hwdb import IHWDBApplication
from lp.registry.interfaces.announcement import IAnnouncementSet
from lp.registry.interfaces.codeofconduct import ICodeOfConductSet
from lp.registry.interfaces.distribution import IDistributionSet
from lp.registry.interfaces.karma import IKarmaActionSet
from lp.registry.interfaces.nameblacklist import INameBlacklistSet
from lp.registry.interfaces.person import IPersonSet
from lp.registry.interfaces.pillar import IPillarNameSet
from lp.registry.interfaces.product import (
    InvalidProductName,
    IProductSet,
    )
from lp.registry.interfaces.projectgroup import IProjectGroupSet
from lp.registry.interfaces.sourcepackagename import ISourcePackageNameSet
from lp.services.propertycache import cachedproperty
from lp.services.utils import utc_now
from lp.services.worlddata.interfaces.country import ICountrySet
from lp.services.worlddata.interfaces.language import ILanguageSet
from lp.soyuz.interfaces.binarypackagename import IBinaryPackageNameSet
from lp.soyuz.interfaces.packageset import IPackagesetSet
from lp.soyuz.interfaces.processor import (
    IProcessorFamilySet,
    IProcessorSet,
    )
from lp.testopenid.interfaces.server import ITestOpenIDApplication
from lp.translations.interfaces.translationgroup import ITranslationGroupSet
from lp.translations.interfaces.translationimportqueue import (
    ITranslationImportQueue,
    )


class NavigationMenuTabs(LaunchpadView):
    """View class that helps its template render the navigation menu tabs.

    Nothing at all is rendered if there are no navigation menu items.
    """

    def initialize(self):
        menuapi = MenuAPI(self.context)
        self.links = sorted([
            link for link in menuapi.navigation.values()
            if (link.enabled or config.devmode)],
            key=operator.attrgetter('sort_key'))
        self.title = None
        if len(self.links) > 0:
            facet = menuapi.selectedfacetname()
            menu = queryAdapter(self.context, INavigationMenu, name=facet)
            if menu is not None:
                self.title = menu.title
        self.enabled_links = [link for link in self.links if link.enabled]

    def render(self):
        if not self.links:
            return ''
        else:
            return self.template()


class LinkView(LaunchpadView):
    """View class that helps its template render a menu link.

    The link is not rendered if it's not enabled and we are not in development
    mode.
    """
    MODIFY_ICONS = ('edit', 'remove', 'trash-icon')

    @property
    def sprite_class(self):
        """Return the class used to display the link's icon."""
        if self.context.icon in self.MODIFY_ICONS:
            # The 3.0 UI design says these are displayed like other icons
            # But they do not have the same use so we want to keep this rule
            # separate.
            return 'sprite modify'
        else:
            return 'sprite'

    def render(self):
        """Render the menu link if it's enabled or we're in dev mode."""
        if self.context.enabled or config.devmode:
            # XXX: Tom Berger 2008-04-16 bug=218706:
            # We strip the result of the template rendering
            # since ZPT seems to always insert a line break
            # at the end of an embedded template.
            return self.template().strip()
        else:
            return ''

    @property
    def css_class(self):
        """Return the CSS class."""
        value = ["menu-link-%s" % self.context.name]
        if not self.context.linked:
            value.append('nolink')
        if self.context.icon:
            value.append(self.sprite_class)
            value.append(self.context.icon)
        if self.context.hidden:
            value.append('invisible-link')
        return " ".join(value)

    @property
    def url(self):
        """Return the url if linked."""
        if self.context.linked:
            return self.context.url
        return ''

    @property
    def summary(self):
        """Return the summary if linked."""
        if self.context.linked:
            return self.context.summary
        return ''


class Hierarchy(LaunchpadView):
    """The hierarchy part of the location bar on each page."""

    vhost_breadcrumb = True

    @property
    def objects(self):
        """The objects for which we want breadcrumbs."""
        return self.request.traversed_objects

    @cachedproperty
    def items(self):
        """Return a list of `IBreadcrumb` objects visible in the hierarchy.

        The list starts with the breadcrumb closest to the hierarchy root.
        """
        breadcrumbs = []
        for obj in self.objects:
            breadcrumb = IBreadcrumb(obj, None)
            if breadcrumb is not None:
                breadcrumbs.append(breadcrumb)

        host = URI(self.request.getURL()).host
        mainhost = allvhosts.configs['mainsite'].hostname
        if (len(breadcrumbs) != 0 and
            host != mainhost and
            self.vhost_breadcrumb):
            # We have breadcrumbs and we're not on the mainsite, so we'll
            # sneak an extra breadcrumb for the vhost we're on.
            vhost = host.split('.')[0]

            # Iterate over the context of our breadcrumbs in reverse order and
            # for the first one we find an adapter named after the vhost we're
            # on, generate an extra breadcrumb and insert it in our list.
            for idx, breadcrumb in reversed(list(enumerate(breadcrumbs))):
                extra_breadcrumb = queryAdapter(
                    breadcrumb.context, IBreadcrumb, name=vhost)
                if extra_breadcrumb is not None:
                    breadcrumbs.insert(idx + 1, extra_breadcrumb)
                    break
        if len(breadcrumbs) > 0:
            page_crumb = self.makeBreadcrumbForRequestedPage()
            if page_crumb:
                breadcrumbs.append(page_crumb)
        return breadcrumbs

    @property
    def _naked_context_view(self):
        """Return the unproxied view for the context of the hierarchy."""
        from zope.security.proxy import removeSecurityProxy
        if len(self.request.traversed_objects) > 0:
            return removeSecurityProxy(self.request.traversed_objects[-1])
        else:
            return None

    def makeBreadcrumbForRequestedPage(self):
        """Return an `IBreadcrumb` for the requested page.

        The `IBreadcrumb` for the requested page is created using the current
        URL and the page's name (i.e. the last path segment of the URL).

        If the requested page (as specified in self.request) is the default
        one for our parent view's context, return None.
        """
        url = self.request.getURL()
        obj = self.request.traversed_objects[-2]
        default_view_name = zapi.getDefaultViewName(obj, self.request)
        view = self._naked_context_view
        if view.__name__ != default_view_name:
            title = getattr(view, 'page_title', None)
            if title is None:
                title = getattr(view, 'label', None)
            if title is None or title == '':
                template = getattr(view, 'template', None)
                if template is None:
                    template = view.index
                template_api = PageTemplateContextsAPI(
                    dict(context=obj, template=template, view=view))
                title = template_api.pagetitle()
            if isinstance(title, Message):
                title = i18n.translate(title, context=self.request)
            breadcrumb = Breadcrumb(None)
            breadcrumb._url = url
            breadcrumb.text = title
            return breadcrumb
        else:
            return None

    @property
    def display_breadcrumbs(self):
        """Return whether the breadcrumbs should be displayed."""
        # If there is only one breadcrumb then it does not make sense
        # to display it as it will simply repeat the context.title.
        # If the view is an IMajorHeadingView then we do not want
        # to display breadcrumbs either.
        has_major_heading = IMajorHeadingView.providedBy(
            self._naked_context_view)
        return len(self.items) > 1 and not has_major_heading


class Macro:
    """Keeps templates that are registered as pages from being URL accessable.

    The standard pattern in LP is to register templates that contain macros as
    views on all objects:

    <browser:page
        for="*"
        name="+main-template-macros"
        template="../templates/base-layout-macros.pt"
        permission="zope.Public"
        />

    Without this class, that pattern would make the template URL traversable
    from any object.  Therefore requests like these would all "work":

        http://launchpad.net/+main-template-macros
        http://launchpad.net/ubuntu/+main-template-macros
        http://launchpad.net/ubuntu/+main-template-macros
        https://blueprints.launchpad.dev/ubuntu/hoary/+main-template-macros

    Obviously, those requests wouldn't do anything useful and would instead
    generate an OOPS.

    It would be nice to use a different pattern for macros instead, but we've
    grown dependent on some of the peculiatrities of registering macro
    templates in this way.

    This class was created in order to prevent macro templates from being
    accessable via URL without having to make nontrivial changes to the many,
    many templates that use macros.  To use the class add a "class" parameter
    to macro template registrations:

    <browser:page
        for="*"
        name="+main-template-macros"
        template="../templates/base-layout-macros.pt"
        class="lp.app.browser.launchpad.Macro"
        permission="zope.Public"
        />
    """
    implements(IBrowserPublisher, ITraversable)

    def __init__(self, context, request):
        self.context = context

    def traverse(self, name, furtherPath):
        return self.index.macros[name]

    def browserDefault(self, request):
        return self, ()

    def publishTraverse(self, request, name):
        raise NotFound(self.context, self.__name__)

    def __call__(self):
        raise NotFound(self.context, self.__name__)


class MaintenanceMessage:
    """Display a maintenance message if the control file is present and
    it contains a valid iso format time.

    The maintenance message shows the approximate time before launchpad will
    be taken offline for maintenance.

    The control file is +maintenancetime.txt in the launchpad root.

    If there is no maintenance message, an empty string is returned.

    If the maintenance time is too far in the future, then an empty string
    is returned.

    If the maintenance time is in the past, then the maintenance message says
    that Launchpad will go offline "very very soon".

    If the text in the maintenance message is poorly formatted, then an
    empty string is returned, and a warning should be logged.
    """

    timelefttext = None

    notmuchtime = timedelta(seconds=30)
    toomuchtime = timedelta(seconds=1800)  # 30 minutes

    def __call__(self):
        if os.path.exists('+maintenancetime.txt'):
            message = file('+maintenancetime.txt').read()
            try:
                maintenancetime = parseDatetimetz(message)
            except DateTimeError:
                # XXX SteveAlexander 2005-09-22: log a warning here.
                return ''
            timeleft = maintenancetime - utc_now()
            if timeleft > self.toomuchtime:
                return ''
            elif timeleft < self.notmuchtime:
                self.timelefttext = 'very very soon'
            else:
                self.timelefttext = 'in %s' % (
                    DurationFormatterAPI(timeleft).approximateduration())
            return self.index()
        return ''


class LaunchpadRootFacets(StandardLaunchpadFacets):

    usedfor = ILaunchpadRoot

    enable_only = ['overview', 'bugs', 'answers', 'specifications',
                   'translations', 'branches']

    def overview(self):
        target = ''
        text = 'Launchpad Home'
        return Link(target, text)

    def translations(self):
        target = ''
        text = 'Translations'
        return Link(target, text)

    def bugs(self):
        target = ''
        text = 'Bugs'
        return Link(target, text)

    def answers(self):
        target = ''
        text = 'Answers'
        summary = 'Launchpad Answer Tracker'
        return Link(target, text, summary)

    def specifications(self):
        target = ''
        text = 'Blueprints'
        summary = 'Launchpad feature specification tracker.'
        return Link(target, text, summary)

    def branches(self):
        target = ''
        text = 'Code'
        summary = 'The Code Bazaar'
        return Link(target, text, summary)


class LoginStatus:

    def __init__(self, context, request):
        self.context = context
        self.request = request
        self.user = getUtility(ILaunchBag).user

    @property
    def login_shown(self):
        return (self.user is None and
                '+login' not in self.request['PATH_INFO'])

    @property
    def logged_in(self):
        return self.user is not None

    @property
    def login_url(self):
        query_string = self.request.get('QUERY_STRING', '')

        # If we have a query string, remove some things we don't want, and
        # keep it around.
        if query_string:
            query_dict = cgi.parse_qs(query_string, keep_blank_values=True)
            query_dict.pop('loggingout', None)
            query_string = urllib.urlencode(
                sorted(query_dict.items()), doseq=True)
            # If we still have a query_string after things we don't want
            # have been removed, add it onto the url.
            if query_string:
                query_string = '?' + query_string

        # The approach we're taking is to combine the application url with
        # the path_info, taking out path steps that are to do with virtual
        # hosting.  This is not exactly correct, as the application url
        # can have other path steps in it.  We're not using the feature of
        # having other path steps in the application url, so this will work
        # for us, assuming we don't need that in the future.

        # The application_url is typically like 'http://thing:port'. No
        # trailing slash.
        application_url = self.request.getApplicationURL()

        # We're going to use PATH_INFO to remove any spurious '+index' at the
        # end of the URL.  But, PATH_INFO will contain virtual hosting
        # configuration, if there is any.
        path_info = self.request['PATH_INFO']

        # Remove any virtual hosting segments.
        path_steps = []
        in_virtual_hosting_section = False
        for step in path_info.split('/'):
            if step.startswith('++vh++'):
                in_virtual_hosting_section = True
                continue
            if step == '++':
                in_virtual_hosting_section = False
                continue
            if not in_virtual_hosting_section:
                path_steps.append(step)
        path = '/'.join(path_steps)

        # Make the URL stop at the end of path_info so that we don't get
        # spurious '+index' at the end.
        full_url = '%s%s' % (application_url, path)
        if full_url.endswith('/'):
            full_url = full_url[:-1]
        logout_url_end = '/+logout'
        openid_callback_url_end = '/+openid-callback'
        if full_url.endswith(logout_url_end):
            full_url = full_url[:-len(logout_url_end)]
        elif full_url.endswith(openid_callback_url_end):
            full_url = full_url[:-len(openid_callback_url_end)]
        else:
            # No need to remove anything from full_url.
            pass
        return '%s/+login%s' % (full_url, query_string)


class LaunchpadRootNavigation(Navigation):

    usedfor = ILaunchpadRoot

    @stepto('support')
    def redirect_support(self):
        """Redirect /support to launchpad Answers site."""
        target_url = canonical_url(
            getUtility(ILaunchpadCelebrities).launchpad, rootsite='answers')
        return self.redirectSubTree(target_url, status=301)

    @stepto('legal')
    def redirect_legal(self):
        """Redirect /legal to help.launchpad.net/Legal site."""
        return self.redirectSubTree(
            'https://help.launchpad.net/Legal', status=301)

    @stepto('faq')
    def redirect_faq(self):
        """Redirect /faq to launchpad-project/+faqs."""
        return self.redirectSubTree(
            'https://answers.launchpad.net/launchpad-project/+faqs',
            status=301)

    @stepto('feedback')
    def redirect_feedback(self):
        """Redirect /feedback to help.launchpad.net/Feedback site."""
        return self.redirectSubTree(
            'https://help.launchpad.net/Feedback', status=301)

    @stepto('+branch')
    def redirect_branch(self):
        """Redirect /+branch/<foo> to the branch named 'foo'.

        'foo' can be the unique name of the branch, or any of the aliases for
        the branch.
        If 'foo' resolves to an ICanHasLinkedBranch instance but the linked
        branch is not yet set, redirect back to the referring page with a
        suitable notification message.
        If 'foo' is completely invalid, redirect back to the referring page
        with a suitable error message.
        """

        # The default target url to go to will be back to the referring page
        # (in the case that there is an error resolving the branch url).
        # Note: the http referer may be None if someone has hacked a url
        # directly rather than following a /+branch/<foo> link.
        target_url = self.request.getHeader('referer')
        path = '/'.join(self.request.stepstogo)
        try:
            branch_data = getUtility(IBranchLookup).getByLPPath(path)
            branch, trailing = branch_data
            target_url = canonical_url(branch)
            if trailing is not None:
                target_url = urlappend(target_url, trailing)
        except (NoLinkedBranch), e:
            # A valid ICanHasLinkedBranch target exists but there's no
            # branch or it's not visible.

            # If are aren't arriving at this invalid branch URL from
            # another page then we just raise a NotFoundError to generate
            # a 404, otherwise we end up in a bad recursion loop. The
            # target url will be None in that case.
            if target_url is None:
                raise NotFoundError
            self.request.response.addNotification(
                "The target %s does not have a linked branch." % path)
        except (CannotHaveLinkedBranch, InvalidNamespace,
                InvalidProductName, NotFoundError), e:
            # If are aren't arriving at this invalid branch URL from another
            # page then we just raise a NotFoundError to generate a 404,
            # otherwise we end up in a bad recursion loop. The target url will
            # be None in that case.
            if target_url is None:
                raise NotFoundError
            error_msg = str(e)
            if error_msg == '':
                error_msg = "Invalid branch lp:%s." % path
            self.request.response.addErrorNotification(error_msg)

        return self.redirectSubTree(target_url)

    @stepto('+builds')
    def redirect_buildfarm(self):
        """Redirect old /+builds requests to new URL, /builders."""
        new_url = '/builders'
        return self.redirectSubTree(
            urlappend(new_url, '/'.join(self.request.stepstogo)))

    # XXX cprov 2009-03-19 bug=345877: path segments starting with '+'
    # should never correspond to a valid traversal, they confuse the
    # hierarchical navigation model.
    stepto_utilities = {
        '+announcements': IAnnouncementSet,
        'binarypackagenames': IBinaryPackageNameSet,
        'branches': IBranchSet,
        'bugs': IMaloneApplication,
        'builders': IBuilderSet,
        '+code': IBazaarApplication,
        '+code-imports': ICodeImportSet,
        'codeofconduct': ICodeOfConductSet,
        '+countries': ICountrySet,
        'distros': IDistributionSet,
        '+hwdb': IHWDBApplication,
        'karmaaction': IKarmaActionSet,
        '+imports': ITranslationImportQueue,
        '+languages': ILanguageSet,
        '+nameblacklist': INameBlacklistSet,
        'package-sets': IPackagesetSet,
        'people': IPersonSet,
        'pillars': IPillarNameSet,
        '+processor-families': IProcessorFamilySet,
        '+processors': IProcessorSet,
        'projects': IProductSet,
        'projectgroups': IProjectGroupSet,
        'sourcepackagenames': ISourcePackageNameSet,
        'specs': ISpecificationSet,
        'sprints': ISprintSet,
        '+statistics': ILaunchpadStatisticSet,
        'token': ILoginTokenSet,
        '+groups': ITranslationGroupSet,
        'translations': IRosettaApplication,
        'testopenid': ITestOpenIDApplication,
        'questions': IQuestionSet,
        'temporary-blobs': ITemporaryStorageManager,
        # These three have been renamed, and no redirects done, as the old
        # urls now point to the product pages.
        #'bazaar': IBazaarApplication,
        #'malone': IMaloneApplication,
        #'rosetta': IRosettaApplication,
        }

    @stepto('products')
    def products(self):
        return self.redirectSubTree(
            canonical_url(getUtility(IProductSet)), status=301)

    def traverse(self, name):
        if name in self.stepto_utilities:
            return getUtility(self.stepto_utilities[name])

        if name == '~':
            person = getUtility(ILaunchBag).user
            if person is None:
                raise Unauthorized()
            # Keep the context and the subtree so that
            # bugs.l.n/~/+assignedbugs goes to the person's canonical
            # assigned list.
            return self.redirectSubTree(
                canonical_url(self.context) + "~"
                + canonical_name(person.name),
                status=302)
        elif name.startswith('~'):  # Allow traversal to ~foo for People
            if canonical_name(name) != name:
                # (for instance, uppercase username?)
                if self.request.method == 'POST':
                    raise POSTToNonCanonicalURL
                return self.redirectSubTree(
                    canonical_url(self.context) + canonical_name(name),
                    status=301)
            else:
                person = getUtility(IPersonSet).getByName(name[1:])
                if person is None:
                    return person
                # Check to see if this is a team, and if so, whether the
                # logged in user is allowed to view the team, by virtue of
                # team membership or Launchpad administration.
<<<<<<< HEAD
                user = getUtility(ILaunchBag).user
                if (user is None
                    and person.is_team
                    and not check_permission('launchpad.View', person)):
=======
                if (person.is_team and
                    not check_permission('launchpad.LimitedView', person)):
>>>>>>> d3e79dde
                    raise NotFound(self.context, name)
                # Only admins are permitted to see suspended users.
                if person.account_status == AccountStatus.SUSPENDED:
                    if not check_permission('launchpad.Moderate', person):
                        raise GoneError(
                            'User is suspended: %s' % name)
                return person

        # Dapper and Edgy shipped with https://launchpad.net/bazaar hard coded
        # into the Bazaar Launchpad plugin (part of Bazaar core). So in theory
        # we need to support this URL until 2011 (although I suspect the API
        # will break much sooner than that) or updates sent to
        # {dapper,edgy}-updates. Probably all irrelevant, as I suspect the
        # number of people using the plugin in edgy and dapper is 0.
        if name == 'bazaar' and IXMLRPCRequest.providedBy(self.request):
            return getUtility(IBazaarApplication)

        # account for common typing mistakes
        if canonical_name(name) != name:
            if self.request.method == 'POST':
                raise POSTToNonCanonicalURL
            return self.redirectSubTree(
                (canonical_url(self.context, request=self.request) +
                 canonical_name(name)),
                status=301)

        pillar = getUtility(IPillarNameSet).getByName(
            name, ignore_inactive=False)
        if pillar is not None and check_permission('launchpad.View', pillar):
            if pillar.name != name:
                # This pillar was accessed through one of its aliases, so we
                # must redirect to its canonical URL.
                return self.redirectSubTree(
                    canonical_url(pillar, self.request), status=301)
            return pillar
        return None

    def _getBetaRedirectionView(self):
        # If the inhibit_beta_redirect cookie is set, don't redirect.
        if self.request.cookies.get('inhibit_beta_redirect', '0') == '1':
            return None

        # If we are looking at the front page, don't redirect.
        if self.request['PATH_INFO'] == '/':
            return None

        # If this is a HTTP POST, we don't want to issue a redirect.
        # Doing so would go against the HTTP standard.
        if self.request.method == 'POST':
            return None

        # If this is a web service request, don't redirect.
        if WebServiceLayer.providedBy(self.request):
            return None

        # If the request is for a bug then redirect straight to that bug.
        bug_match = re.match("/bugs/(\d+)$", self.request['PATH_INFO'])
        if bug_match:
            bug_number = bug_match.group(1)
            bug_set = getUtility(IBugSet)
            try:
                bug = bug_set.get(bug_number)
            except NotFoundError:
                raise NotFound(self.context, bug_number)
            if not check_permission("launchpad.View", bug):
                return None
            # Empty the traversal stack, since we're redirecting.
            self.request.setTraversalStack([])
            # And perform a temporary redirect.
            return RedirectionView(canonical_url(bug.default_bugtask),
                self.request, status=303)
        # Explicit catchall - do not redirect.
        return None

    def publishTraverse(self, request, name):
        beta_redirection_view = self._getBetaRedirectionView()
        if beta_redirection_view is not None:
            return beta_redirection_view
        return Navigation.publishTraverse(self, request, name)


class SoftTimeoutView(LaunchpadView):

    def __call__(self):
        """Generate a soft timeout by sleeping enough time."""
        start_time = time.time()
        celebrities = getUtility(ILaunchpadCelebrities)
        if (self.user is None or
            not self.user.inTeam(celebrities.launchpad_developers)):
            raise Unauthorized

        self.request.response.setHeader('content-type', 'text/plain')
        soft_timeout = intOrZero(config.database.soft_request_timeout)
        if soft_timeout == 0:
            return 'No soft timeout threshold is set.'

        time.sleep(soft_timeout / 1000.0)
        time_to_generate_page = (time.time() - start_time) * 1000
        # In case we didn't sleep enogh time, sleep a while longer to
        # pass the soft timeout threshold.
        while time_to_generate_page < soft_timeout:
            time.sleep(0.1)
            time_to_generate_page = (time.time() - start_time) * 1000
        return (
            'Soft timeout threshold is set to %s ms. This page took'
            ' %s ms to render.' % (soft_timeout, time_to_generate_page))


class IcingFolder(ExportedFolder):
    """Export the Launchpad icing."""

    export_subdirectories = True

    folder = os.path.join(
        config.root, 'lib/canonical/launchpad/icing/')


class LaunchpadImageFolder(ExportedImageFolder):
    """Export the Launchpad images - supporting retrieval without extension.
    """

    folder = os.path.join(
        config.root, 'lib/canonical/launchpad/images/')


class IcingContribFolder(ExportedFolder):
    """Export the contrib icing."""

    export_subdirectories = True

    folder = os.path.join(
        config.root, 'lib/canonical/launchpad/icing-contrib/')


class LaunchpadTourFolder(ExportedFolder):
    """Export a launchpad tour folder.

    This exported folder supports traversing to subfolders.
    """

    folder = os.path.join(
        os.path.dirname(os.path.realpath(__file__)), '../tour/')

    export_subdirectories = True

    def publishTraverse(self, request, name):
        """Hide the source directory.

        The source directory contains source material that we don't want
        published over the web.
        """
        if name == 'source':
            raise NotFound(request, name)
        return super(LaunchpadTourFolder, self).publishTraverse(request, name)

    def browserDefault(self, request):
        """Redirect to index.html if the directory itself is requested."""
        if len(self.names) == 0:
            return RedirectionView(
                "%s+tour/index" % canonical_url(self.context),
                self.request, status=302), ()
        else:
            return self, ()


class LaunchpadAPIDocFolder(ExportedFolder):
    """Export the API documentation."""

    folder = os.path.join(
        config.root, 'lib/canonical/launchpad/apidoc/')

    def browserDefault(self, request):
        """Traverse to index.html if the directory itself is requested."""
        if len(self.names) == 0:
            return self, ('index.html', )
        else:
            return self, ()


class AppFrontPageSearchView(LaunchpadFormView):

    schema = IAppFrontPageSearchForm
    custom_widget('scope', ProjectScopeWidget)

    @property
    def scope_css_class(self):
        """The CSS class for used in the scope widget."""
        if self.scope_error:
            return 'error'
        else:
            return None

    @property
    def scope_error(self):
        """The error message for the scope widget."""
        return self.getFieldError('scope')


class LaunchpadGraphics(LaunchpadView):
    label = page_title = 'Overview of Launchpad graphics and icons'


def get_launchpad_views(cookies):
    """The state of optional page elements the user may choose to view.

    :param cookies: The request.cookies object that contains launchpad_views.
    :return: A dict of all the view states.
    """
    views = {
        'small_maps': True,
        }
    cookie = cookies.get('launchpad_views', '')
    if len(cookie) > 0:
        pairs = cookie.split('&')
        for pair in pairs:
            parts = pair.split('=')
            if len(parts) != 2:
                # The cookie is malformed, possibly hacked.
                continue
            key, value = parts
            if not key in views:
                # The cookie may be hacked.
                continue
            # 'false' is the value that the browser script sets to disable a
            # part of a page. Any other value is considered to be 'true'.
            views[key] = value != 'false'
    return views


class DoesNotExistView:
    """A view that simply raises NotFound when rendered.

    Useful to register as a view that shouldn't appear on a particular
    virtual host.
    """
    implements(IBrowserPublisher)

    def __init__(self, context, request):
        self.context = context

    def publishTraverse(self, request, name):
        """See `IBrowserPublisher`."""
        return self

    def browserDefault(self, request):
        """See `IBrowserPublisher`."""
        return self, ()

    def __call__(self):
        raise NotFound(self.context, self.__name__)<|MERGE_RESOLUTION|>--- conflicted
+++ resolved
@@ -736,15 +736,8 @@
                 # Check to see if this is a team, and if so, whether the
                 # logged in user is allowed to view the team, by virtue of
                 # team membership or Launchpad administration.
-<<<<<<< HEAD
-                user = getUtility(ILaunchBag).user
-                if (user is None
-                    and person.is_team
-                    and not check_permission('launchpad.View', person)):
-=======
                 if (person.is_team and
                     not check_permission('launchpad.LimitedView', person)):
->>>>>>> d3e79dde
                     raise NotFound(self.context, name)
                 # Only admins are permitted to see suspended users.
                 if person.account_status == AccountStatus.SUSPENDED:
