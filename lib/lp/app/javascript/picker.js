YUI.add('lp.app.picker', function(Y) {

var namespace = Y.namespace('lp.app.picker');

var BATCH_SIZE = 6;
var MAX_BATCHES = 20;

/* Add a picker widget which will PATCH a given attribute on
 * a given resource.
 *
 * @method addPickerPatcher
 * @param {String} vocabulary Name of the vocabulary to query.
 * @param {String} resource_uri The object being modified.
 * @param {String} attribute_name The attribute on the resource being
 *                                modified.
 * @param {String} content_box_id
 * @param {Object} config Object literal of config name/value pairs.
 *     config.header: a line of text at the top of the widget.
 *     config.step_title: overrides the subtitle.
 *     config.remove_button_text: Override the default 'Remove' text.
 *     config.null_display_value: Override the default 'None' text.
 *     config.show_remove_button: Should the remove button be shown?
 *         Defaults to false, should be a boolean.
 *     config.show_assign_me_botton: Should the 'assign me' button be shown?
 *         Defaults to false, should be a boolean.
 *     config.show_search_box: Should the search box be shown.
 *         Vocabularies that are not huge should not have a search box.
 */
namespace.addPickerPatcher = function (
    vocabulary, resource_uri, attribute_name,
    content_box_id, config) {

    if (Y.UA.ie) {
        return;
    }

    var show_remove_button = false;
    var show_assign_me_button = false;
    var remove_button_text = 'Remove';
    var null_display_value = 'None';
    var show_search_box = true;
    resource_uri = Y.lp.client.normalize_uri(resource_uri);

    if (config !== undefined) {
        if (config.remove_button_text !== undefined) {
            remove_button_text = config.remove_button_text;
        }

        if (config.null_display_value !== undefined) {
            null_display_value = config.null_display_value;
        }

        if (config.show_remove_button !== undefined) {
            show_remove_button = config.show_remove_button;
        }

        if (config.show_assign_me_button !== undefined) {
            show_assign_me_button = config.show_assign_me_button;
        }

        if (config.show_search_box !== undefined) {
            show_search_box = config.show_search_box;
        }
    }

    var content_box = Y.one('#' + content_box_id);

    var activator = new Y.lazr.activator.Activator(
        {contentBox: content_box});

    var failure_handler = function (xid, response, args) {
        activator.renderFailure(
            Y.Node.create(
                '<div>' + response.statusText +
                    '<pre>' + response.responseText + '</pre>' +
                '</div>'));
    };

    var show_hide_buttons = function () {
        var link = content_box.one('.yui3-activator-data-box a');
        if (remove_button) {
            if (link === null || !show_remove_button) {
                remove_button.addClass('yui-picker-hidden');
            } else {
                remove_button.removeClass('yui-picker-hidden');
            }
        }

        if (assign_me_button) {
            if (link !== null
                && link.get('href').indexOf(LP.links.me + '/') != -1) {
                assign_me_button.addClass('yui-picker-hidden');
            } else {
                assign_me_button.removeClass('yui-picker-hidden');
            }
        }
    };

    var save = function (picker_result) {
        activator.renderProcessing();
        var success_handler = function (entry) {
          activator.renderSuccess(entry.getHTML(attribute_name));
          show_hide_buttons();
        };

        var patch_payload = {};
        patch_payload[attribute_name] = Y.lp.client.get_absolute_uri(
            picker_result.api_uri);

        var client = new Y.lp.client.Launchpad();
        client.patch(picker._resource_uri, patch_payload, {
            accept: 'application/json;include=lp_html',
            on: {
                success: success_handler,
                failure: failure_handler
            }
        });
    };

    var assign_me = function () {
        picker.hide();
        save({
            image: '/@@/person',
            title: 'Me',
            api_uri: LP.links.me
        });
    };

    var remove = function () {
        picker.hide();
        activator.renderProcessing();
        var success_handler = function (entry) {
            activator.renderSuccess(Y.Node.create(null_display_value));
            show_hide_buttons();
        };

        var patch_payload = {};
        patch_payload[attribute_name] = null;

        var client = new Y.lp.client.Launchpad();
        // Use picker._resource_uri, since it might have been changed
        // from the outside after the widget has already been initialized.
        client.patch(picker._resource_uri, patch_payload, {
            accept: 'application/json;include=lp_html',
            on: {
                success: success_handler,
                failure: failure_handler
            }
        });
    };

    config.save = save;
    var picker = namespace.create(vocabulary, config, activator);
    picker._resource_uri = resource_uri;
    var extra_buttons = Y.Node.create('<div class="extra-form-buttons"/>');
    var remove_button, assign_me_button;
    if (show_remove_button) {
        remove_button = Y.Node.create(
            '<a class="yui-picker-remove-button bg-image" ' +
            'href="javascript:void(0)" ' +
            'style="background-image: url(/@@/remove); padding-right: 1em">' +
            remove_button_text + '</a>');
        remove_button.on('click', remove);
        extra_buttons.appendChild(remove_button);
    }
    if (show_assign_me_button) {
        assign_me_button = Y.Node.create(
            '<a class="yui-picker-assign-me-button bg-image" ' +
            'href="javascript:void(0)" ' +
            'style="background-image: url(/@@/person)">' +
            'Assign Me</a>');
        assign_me_button.on('click', assign_me);
        extra_buttons.appendChild(assign_me_button);
    }
    picker.set('footer_slot', extra_buttons);

    // If we are to pre-load the vocab, we need a spinner.
    // We set it up here because we only want to do it once and the
    // activator.subscribe callback below is called each time the picker
    // is activated.
    if( !show_search_box ) {
        // The spinner displays a "Loading..." message while vocab loads.
        config.temp_spinner = create_temporary_spinner(picker);
    }

    activator.subscribe('act', function (e) {
        if (!show_search_box) {
          config.temp_spinner.removeClass('unseen');
          picker.set('min_search_chars', 0);
          picker.fire('search', '');
          picker.get('contentBox').one('.yui3-picker-search-box').addClass('unseen');
        }
        picker.show();
    });
    activator.render();

    show_hide_buttons();

    return picker;
};

/*
 * Show the Loading.... spinner (used when we preload the entire vocab).
 */
function create_temporary_spinner(picker) {
    var node = picker.get('contentBox').one('.yui3-picker-batches');
    var temp_spinner = Y.Node.create([
    '<div class="unseen" align="center">',
    '<img src="/@@/spinner"/>Loading...',
    '</div>'].join(''));
    node.insert(temp_spinner, node);
    return temp_spinner;
}

/*
 * Remove the Loading.... spinner (if it exists).
 */
function hide_temporary_spinner(temp_spinner) {
    if( temp_spinner != null ) {
        temp_spinner.addClass('unseen');
    }
}

/*
 * After the user selects an item using the picker, this function can be used
 * to present the user with a yes/no prompt to ensure they really want to use
 * the selection. If they answer yes, the selection is processed as normal. If
 * they answer no, they can make another selection.
 *
 * @param {Picker} picker The picker displaying the yes/no content.
 * @param {String} content The html content to display.
 * @param {String} yes_label The label for the "yes" button.
 * @param {String} no_label The label for the "no" button.
 * @param {Object} yes_fn The function to call if the user answers yes.
 * @param {Object} no_fn The function to call if the user answers no.
 */
namespace.yesno_save_confirmation = function(
        picker, content, yes_label, no_label, yes_fn, no_fn) {

    var node = Y.Node.create(
        ['<div class="validation-node">',
          '<div class="step-on" style="width: 100%;"></div>',
          '<div class="transparent important-notice-popup">',
            '<div class="validation-content-placeholder"></div>',
            '<div class="extra-form-buttons">',
              '<button class="yes_button" type="button"/>',
              '<button class="no_button" type="button"/>',
            '</div>',
          '</div>',
        '</div>'].join(''));

    var button_callback = function(e, callback_fn) {
        e.halt();
        if (Y.Lang.isFunction(callback_fn) ) {
            callback_fn();
        }
        reset_form(picker);
    };
    node.one(".yes_button")
        .set('text', yes_label)
        .on('click', function(e) { button_callback(e, yes_fn); });

    node.one(".no_button")
        .set('text', no_label)
        .on('click', function(e) { button_callback(e, no_fn); });

    node.one(".validation-content-placeholder").replace(content);
    picker.get('contentBox').one('.yui3-widget-bd').insert(node, 'before');
    animate_validation_content(picker, node.one(".important-notice-popup"));
};

/*
 * Insert the validation content into the form and animate its appearance.
 */
function animate_validation_content(picker, validation_content) {
    picker.get('contentBox').one('.yui3-widget-bd').hide();
    picker.get('contentBox').all('.steps').hide();
    var validation_fade_in = new Y.Anim({
        node: validation_content,
        to: {opacity: 1},
        duration: 0.9
    });
    validation_fade_in.run();
}

/*
 * Restore a picker to its functional state after a validation operation.
 */
function reset_form(picker) {
    picker.get('contentBox').all('.steps').show();
    var validation_node = picker.get('contentBox').one('.validation-node');
    var content_node = picker.get('contentBox').one('.yui3-widget-bd');
    if (validation_node != null) {
        validation_node.get('parentNode').removeChild(validation_node);
        content_node.addClass('transparent');
        content_node.setStyle('opacity', 0);
        content_node.show();
        var content_fade_in = new Y.Anim({
            node: content_node,
            to: {opacity: 1},
            duration: 0.6
        });
        content_fade_in.run();
    } else {
        content_node.removeClass('transparent');
        content_node.setStyle('opacity', 1);
        content_node.show();
    }
}

/**
  * Creates a picker widget that has already been rendered and hidden.
  *
  * @requires dom, dump, lazr.overlay, lazr.picker
  * @method create
  * @param {String} vocabulary Name of the vocabulary to query.
  * @param {Object} config Optional Object literal of config name/value pairs.
  *                        config.header is a line of text at the top of
  *                        the widget.
  *                        config.step_title overrides the subtitle.
  *                        config.save is a Function (optional) which takes
  *                        a single string argument.
  */
namespace.create = function (vocabulary, config, activator) {
    if (Y.UA.ie) {
        return;
    }

    var header = 'Choose an item.';
    var step_title = "Enter search terms";
    if (config !== undefined) {
        if (config.header !== undefined) {
            header = config.header;
        }

        if (config.step_title !== undefined) {
            step_title = config.step_title;
        }
    }

    if (typeof vocabulary != 'string' && typeof vocabulary != 'object') {
        throw new TypeError(
            "vocabulary argument for Y.lp.picker.create() must be a " +
            "string or associative array: " + vocabulary);
    }

    var new_config = Y.merge(config, {
        align: {
            points: [Y.WidgetPositionAlign.CC,
                     Y.WidgetPositionAlign.CC]
        },
        progressbar: true,
        progress: 100,
        headerContent: "<h2>" + header + "</h2>",
        steptitle: step_title,
        zIndex: 1000,
        visible: false
        });
    var picker = new Y.lazr.Picker(new_config);

    picker.subscribe('save', function (e) {
        Y.log('Got save event.');
        e.preventDefault();
        var picker_result = e.details[Y.lazr.Picker.SAVE_RESULT];
        var do_save = function() {
            if (Y.Lang.isFunction(config.save)) {
                config.save(picker_result);
            }
            picker._defaultSave(e);
        };
        var validate_callback = config.validate_callback;
        if (Y.Lang.isFunction(validate_callback)) {
            validate_callback(
                    picker, picker_result, do_save, undefined);
        } else {
            do_save();
        }
    });

    picker.subscribe('cancel', function (e) {
        Y.log('Got cancel event.');
        reset_form(picker);
    });

    // Search for results, create batches and update the display.
    // in the widget.
    var search_handler = function (e) {
        Y.log('Got search event:' + Y.dump(e.details));
        var search_text = e.details[0];
        var selected_batch = e.details[1] || 0;
        var start = BATCH_SIZE * selected_batch;
        var display_vocabulary = function(results, total_size, start) {
            if (total_size > (MAX_BATCHES * BATCH_SIZE))  {
                picker.set('error',
                    'Too many matches. Please try to narrow your search.');
                // Display a single empty result item so that the picker
                // doesn't say that no items matched, which is contradictory.
                picker.set('results', [{}]);
                picker.set('batches', []);
            } else {
                picker.set('results', results);

                // Update the batches only if it's a new search.
                if (e.details[1] === undefined) {
                    var batches = [];
                    var stop = Math.ceil(total_size / BATCH_SIZE);
                    if (stop > 1) {
                        for (var i=0; i<stop; i++) {
                            batches.push({
                                    name: i+1,
                                    value: i
                                });
                        }
                    }
                    picker.set('batches', batches);
                }
            }
        };

<<<<<<< HEAD
        // We can pass in a vocabulary name
        if (typeof vocabulary == 'string') {
            var success_handler = function (ignore, response, args) {
                var entry = Y.JSON.parse(response.responseText);
                var total_size = entry.total_size;
                var start = entry.start;
                var results = entry.entries;
                hide_temporary_spinner(config.temp_spinner);
                display_vocabulary(results, total_size, start);
            };

            var qs = '';
            qs = Y.lp.client.append_qs(qs, 'name', vocabulary);
            qs = Y.lp.client.append_qs(qs, 'search_text', search_text);
            qs = Y.lp.client.append_qs(qs, 'batch', BATCH_SIZE);
            qs = Y.lp.client.append_qs(qs, 'start', start);

            // The uri needs to be relative, so that the vocabulary
            // has the same context as the form. Some vocabularies
            // use the context to limit the results to the same project.
            var uri = '@@+huge-vocabulary?' + qs;

            Y.io(uri, {
                headers: {'Accept': 'application/json'},
                timeout: 20000,
                on: {
                    success: success_handler,
                    failure: function (arg) {
                        hide_temporary_spinner(config.temp_spinner);
                        picker.set('error', 'Loading results failed.');
                        picker.set('search_mode', false);
                        Y.log("Loading " + uri + " failed.");
                    }
=======
        var qs = '';
        qs = Y.lp.client.append_qs(qs, 'name', vocabulary);
        qs = Y.lp.client.append_qs(qs, 'search_text', search_text);
        qs = Y.lp.client.append_qs(qs, 'batch', BATCH_SIZE);
        qs = Y.lp.client.append_qs(qs, 'start', start);

        // The uri needs to be relative, so that the vocabulary
        // has the same context as the form. Some vocabularies
        // use the context to limit the results to the same project.

        var uri = '';
        if (Y.Lang.isValue(config['context'])){
            uri += Y.lp.get_url_path(config['context'].get('web_link')) + '/';
        }
        uri += '@@+huge-vocabulary?' + qs;

        Y.io(uri, {
            headers: {'Accept': 'application/json'},
            timeout: 20000,
            on: {
                success: success_handler,
                failure: function (arg) {
                    hide_temporary_spinner(config.temp_spinner);
                    picker.set('error', 'Loading results failed.');
                    picker.set('search_mode', false);
                    Y.log("Loading " + uri + " failed.");
>>>>>>> f65a5452
                }
            });
        // Or we can pass in a vocabulary directly.
        } else {
            display_vocabulary(vocabulary, Y.Object.size(vocabulary), 1);
        }
    };

    picker.after('search', search_handler);

    picker.render();
    picker.hide();
    return picker;
};

}, "0.1", {"requires": [
    "io", "dom", "dump", "lazr.picker", "lazr.activator", "json-parse",
    "lp.client"
    ]});<|MERGE_RESOLUTION|>--- conflicted
+++ resolved
@@ -417,7 +417,6 @@
             }
         };
 
-<<<<<<< HEAD
         // We can pass in a vocabulary name
         if (typeof vocabulary == 'string') {
             var success_handler = function (ignore, response, args) {
@@ -438,7 +437,12 @@
             // The uri needs to be relative, so that the vocabulary
             // has the same context as the form. Some vocabularies
             // use the context to limit the results to the same project.
-            var uri = '@@+huge-vocabulary?' + qs;
+
+            var uri = '';
+            if (Y.Lang.isValue(config['context'])){
+                uri += Y.lp.get_url_path(config['context'].get('web_link')) + '/';
+            }            
+            uri += '@@+huge-vocabulary?' + qs;
 
             Y.io(uri, {
                 headers: {'Accept': 'application/json'},
@@ -451,34 +455,6 @@
                         picker.set('search_mode', false);
                         Y.log("Loading " + uri + " failed.");
                     }
-=======
-        var qs = '';
-        qs = Y.lp.client.append_qs(qs, 'name', vocabulary);
-        qs = Y.lp.client.append_qs(qs, 'search_text', search_text);
-        qs = Y.lp.client.append_qs(qs, 'batch', BATCH_SIZE);
-        qs = Y.lp.client.append_qs(qs, 'start', start);
-
-        // The uri needs to be relative, so that the vocabulary
-        // has the same context as the form. Some vocabularies
-        // use the context to limit the results to the same project.
-
-        var uri = '';
-        if (Y.Lang.isValue(config['context'])){
-            uri += Y.lp.get_url_path(config['context'].get('web_link')) + '/';
-        }
-        uri += '@@+huge-vocabulary?' + qs;
-
-        Y.io(uri, {
-            headers: {'Accept': 'application/json'},
-            timeout: 20000,
-            on: {
-                success: success_handler,
-                failure: function (arg) {
-                    hide_temporary_spinner(config.temp_spinner);
-                    picker.set('error', 'Loading results failed.');
-                    picker.set('search_mode', false);
-                    Y.log("Loading " + uri + " failed.");
->>>>>>> f65a5452
                 }
             });
         // Or we can pass in a vocabulary directly.
