/* Copyright (c) 2011, Canonical Ltd. All rights reserved. */

YUI({
    base: '../../../../canonical/launchpad/icing/yui/',
    filter: 'raw',
    combine: false,
    fetchCSS: false
    }).use('test', 'console', 'node', 'lp', 'lp.client', 'escape', 'event',
        'event-focus', 'event-simulate', 'lazr.picker', 'lazr.person-picker',
        'lp.app.picker', 'node-event-simulate',
        function(Y) {

var Assert = Y.Assert;

/*
 * A wrapper for the Y.Event.simulate() function.  The wrapper accepts
 * CSS selectors and Node instances instead of raw nodes.
 */
function simulate(widget, selector, evtype, options) {
    var rawnode = Y.Node.getDOMNode(widget.one(selector));
    Y.Event.simulate(rawnode, evtype, options);
}

/* Helper function to clean up a dynamically added widget instance. */
function cleanup_widget(widget) {
    // Nuke the boundingBox, but only if we've touched the DOM.
    if (widget.get('rendered')) {
        var bb = widget.get('boundingBox');
        bb.get('parentNode').removeChild(bb);
    }
    // Kill the widget itself.
    widget.destroy();
    var data_box = Y.one('#picker_id .yui3-activator-data-box');
    var link = data_box.one('a');
    if (link) {
        link.get('parentNode').removeChild(link);
    }
}

var suite = new Y.Test.Suite("Launchpad Picker Tests");

/*
* Test cases for a picker with a yesno validation callback.
*/
suite.add(new Y.Test.Case({

    name: 'picker_yesyno_validation',

    setUp: function() {
        this.vocabulary = [
            {"value": "fred", "title": "Fred", "css": "sprite-person",
                "description": "fred@example.com", "api_uri": "~/fred"},
            {"value": "frieda", "title": "Frieda", "css": "sprite-person",
                "description": "frieda@example.com", "api_uri": "~/frieda"}
        ];
        this.picker = null;
        this.text_input = null;
        this.select_menu = null;
    },

    tearDown: function() {
        if (this.select_menu !== null) {
            Y.one('body').removeChild(this.select_menu);
            }
        if (this.text_input !== null) {
            Y.one('body').removeChild(this.text_input);
            }
        if (this.picker !== null) {
            cleanup_widget(this.picker);
            }
    },

    create_picker: function(validate_callback) {
        this.picker = Y.lp.app.picker.addPickerPatcher(
            this.vocabulary,
            "foo/bar",
            "test_link",
            "picker_id",
            {
                "step_title": "Choose someone",
                "header": "Pick Someone",
                "remove_button_text": "Remove someone",
                "null_display_value": "Noone",
                "validate_callback": validate_callback
            });
    },

    test_picker_can_be_instantiated: function() {
        // The picker can be instantiated.
        this.create_picker();
        Assert.isInstanceOf(
            Y.lazr.picker.Picker, this.picker,
            "Picker failed to be instantiated");
    },

    // Called when the picker saves it's data. Sets a flag for checking.
    picker_save_callback: function(save_flag) {
        return function(e) {
            save_flag.event_has_fired = true;
        };
    },

    // A validation callback stub. Instead of going to the server to see if
    // a picker value requires confirmation, we compare it to a known value.
    yesno_validate_callback: function(save_flag, expected_value) {
        var save_fn = this.picker_save_callback(save_flag);
        return function(picker, value, ignore, cancel_fn) {
            Assert.areEqual(
                    expected_value, value.api_uri, "unexpected picker value");
            if (value === null) {
                return true;
            }
            var requires_confirmation = value.api_uri !== "~/fred";
            if (requires_confirmation) {
                var yesno_content = "<p>Confirm selection</p>";
                Y.lp.app.picker.yesno_save_confirmation(
                        picker, yesno_content, "Yes", "No",
                        save_fn, cancel_fn);
            } else {
                save_fn();
            }
        };
    },

    test_no_confirmation_required: function() {
        // The picker saves the selected value if no confirmation
        // is required.
        var save_flag = {};
        this.create_picker(this.yesno_validate_callback(save_flag, "~/fred"));
        this.picker.set('results', this.vocabulary);
        this.picker.render();

        simulate(
            this.picker.get('boundingBox').one('.yui3-picker-results'),
                'li:nth-child(1)', 'click');
        Assert.isTrue(save_flag.event_has_fired, "save event wasn't fired.");
    },

    test_TextFieldPickerPlugin_selected_item_is_saved: function () {
        // The picker saves the selected value to its associated
        // textfield if one is defined.
        this.text_input = Y.Node.create(
                '<input id="field.testfield" value="foo" />');
        node = Y.one(document.body).appendChild(this.text_input);
        this.create_picker();
        this.picker.plug(Y.lazr.picker.TextFieldPickerPlugin,
                         {input_element: '[id="field.testfield"]'});
        this.picker.set('results', this.vocabulary);
        this.picker.render();
        var got_focus = false;
        this.text_input.on('focus', function(e) {
            got_focus = true;
        });
        simulate(
            this.picker.get('boundingBox').one('.yui3-picker-results'),
                'li:nth-child(1)', 'click');
        Assert.areEqual(
            'fred', Y.one('[id="field.testfield"]').get("value"));
        Assert.isTrue(got_focus, "focus didn't go to the search input.");
    },

    test_navigation_renders_after_results: function () {
        // We modify the base picker to show the batch navigation below the
        // picker results.
        this.create_picker();
        this.picker.set('results', this.vocabulary);
        var results_box = this.picker._results_box;
        var batch_box = this.picker._batches_box;
        Assert.areEqual(results_box.next(), batch_box);
    },

    test_confirmation_yes: function() {
        // The picker saves the selected value if the user answers
        // "Yes" to a confirmation request.
        var save_flag = {};
        this.create_picker(
                this.yesno_validate_callback(save_flag, "~/frieda"));
        this.picker.set('results', this.vocabulary);
        this.picker.render();

        simulate(
            this.picker.get('boundingBox').one('.yui3-picker-results'),
                'li:nth-child(2)', 'click');
        var yesno = this.picker.get('contentBox').one('.extra-form-buttons');

        simulate(
                yesno, 'button:nth-child(1)', 'click');
        Assert.isTrue(
                save_flag.event_has_fired, "save event wasn't fired.");
    },

    test_confirmation_no: function() {
        // The picker doesn't save the selected value if the answers
        // "No" to a confirmation request.
        var save_flag = {};
        this.create_picker(
                this.yesno_validate_callback(save_flag, "~/frieda"));
        this.picker.set('results', this.vocabulary);
        this.picker.render();

        simulate(
            this.picker.get('boundingBox').one('.yui3-picker-results'),
                'li:nth-child(2)', 'click');
        var yesno = this.picker.get('contentBox').one('.extra-form-buttons');
        simulate(
                yesno, 'button:nth-child(2)', 'click');
        Assert.areEqual(
                undefined, save_flag.event_has_fired,
                "save event wasn't fired.");
    },

    test_connect_select_menu: function() {
        // connect_select_menu() connects the select menu's onchange event to
        // copy the selected value to the text input field.
        this.text_input = Y.Node.create(
                '<input id="field.testfield" value="foo" />');
        var node = Y.one(document.body).appendChild(this.text_input);
        this.select_menu = Y.Node.create(
            '<select id="field.testfield-suggestions"> ' +
            '    <option value="">Did you mean...</option>' +
            '    <option value="fnord">Fnord Snarf (fnord)</option>' +
            '</select>');
        Y.one('body').appendChild(this.select_menu);
        var select_menu = Y.DOM.byId('field.testfield-suggestions');
        var text_input = Y.DOM.byId('field.testfield');
        Y.lp.app.picker.connect_select_menu(select_menu, text_input);
        select_menu.selectedIndex = 1;
        Y.Event.simulate(select_menu, 'change');
        Assert.areEqual(
            'fnord', text_input.value,
            "Select menu's onchange handler failed.");
    }
}));

/*
<<<<<<< HEAD
=======
 * Test cases for assign and remove buttons.
 */
suite.add(new Y.Test.Case({

    name: 'picker_assign_remove_button',

    setUp: function() {
        var i;
        this.vocabulary = new Array(121);
        for (i = 0; i <5; i++) {
            this.vocabulary[i] = {
                "value": "value-" + i,
                "title": "title-" + i,
                "css": "sprite-person",
                "description": "description-" + i,
                "api_uri": "~/fred-" + i};
        }
        this.ME = '/~me';
        window.LP = {
            links: {
                me: this.ME
            },
            cache: {}
        };

        // We patch Launchpad client to return some fake data for the patch
        // operation.
        Y.lp.client.Launchpad = function() {};
        Y.lp.client.Launchpad.prototype.patch =
            function(uri, representation, config, headers) {
                // our setup assumes success, so we just do the success
                // callback.
                var entry_repr = {
                  'lp_html': {'test_link': '<a href="/~me">Content</a>'}
                };
                var result = new Y.lp.client.Entry(
                    null, entry_repr, "a_self_link");
                config.on.success(result);
            };

    },

    tearDown: function() {
        cleanup_widget(this.picker);
        delete window.LP;
    },

    create_picker: function(show_assign_me, show_remove, field_value) {
        if (field_value !== undefined) {
            var data_box = Y.one('#picker_id .yui3-activator-data-box');
            data_box.appendChild(Y.Node.create('<a>Content</a>'));
            data_box.one('a').set('href', field_value);
        }

        var config = {
            "step_title": "Choose someone",
            "header": "Pick Someone",
            "validate_callback": null,
            "show_search_box": true,
            "show_assign_me_button": show_assign_me,
            "show_remove_button": show_remove
            };
        this.picker = Y.lp.app.picker.addPickerPatcher(
                this.vocabulary,
                "foo/bar",
                "test_link",
                "picker_id",
                config);
    },

    _check_button_state: function(btn_class, is_visible) {
        var assign_me_button = Y.one(btn_class);
        Assert.isNotNull(assign_me_button);
        if (is_visible) {
            Assert.isFalse(
                assign_me_button.hasClass('yui3-picker-hidden'),
                btn_class + " should be visible but is hidden");
        } else {
            Assert.isTrue(
                assign_me_button.hasClass('yui3-picker-hidden'),
                btn_class + " should be hidden but is visible");
        }
    },

    _check_assign_me_button_state: function(is_visible) {
        this._check_button_state('.yui-picker-assign-me-button', is_visible);
    },

    _check_remove_button_state: function(is_visible) {
        this._check_button_state('.yui-picker-remove-button', is_visible);
    },

    test_picker_has_assign_me_button: function() {
        // The assign me button is shown.
        this.create_picker(true, true);
        this.picker.render();
        this._check_assign_me_button_state(true);
    },

    test_picker_no_assign_me_button_unless_configured: function() {
        // The assign me button is only rendered if show_assign_me_button
        // config setting is true.
        this.create_picker(false, true);
        this.picker.render();
        Assert.isNull(Y.one('.yui-picker-assign-me-button'));
    },

    test_picker_no_assign_me_button_if_value_is_me: function() {
        // The assign me button is not shown if the picker is created for a
        // field where the value is "me".
        this.create_picker(true, true, this.ME);
        this.picker.render();
        this._check_assign_me_button_state(false);
    },

    test_picker_assign_me_button_hide_on_save: function() {
        // The assign me button is shown initially but hidden if the picker
        // saves a value equal to 'me'.
        this.create_picker(true, true);
        this._check_assign_me_button_state(true);
        this.picker.set('results', this.vocabulary);
        this.picker.render();
        simulate(
            this.picker.get('boundingBox').one('.yui3-picker-results'),
                'li:nth-child(1)', 'click');
        this._check_assign_me_button_state(false);
    },

    test_picker_no_remove_button_if_null_value: function() {
        // The remove button is not shown if the picker is created for a field
        // which has a null value.
        this.create_picker(true, true);
        this.picker.render();
        this._check_remove_button_state(false);
    },

    test_picker_has_remove_button_if_value: function() {
        // The remove button is shown if the picker is created for a field
        // which has a value.
        this.create_picker(true, true, this.ME);
        this.picker.render();
        this._check_remove_button_state(true);
    },

    test_picker_no_remove_button_unless_configured: function() {
        // The remove button is only rendered if show_remove_button setting is
        // true.
        this.create_picker(true, false, this.ME);
        this.picker.render();
        Assert.isNull(Y.one('.yui-picker-remove-button'));
    },

    test_picker_remove_button_clicked: function() {
        // The remove button is hidden once a picker value has been removed.
        // And the assign me button is shown.
        this.create_picker(true, true, this.ME);
        this.picker.render();
        var remove = Y.one('.yui-picker-remove-button');
        remove.simulate('click');
        this._check_remove_button_state(false);
        this._check_assign_me_button_state(true);
    },

    test_picker_assign_me_button_clicked: function() {
        // The assign me button is hidden once it is clicked.
        // And the remove button is shown.
        this.create_picker(true, true);
        this.picker.render();
        var remove = Y.one('.yui-picker-assign-me-button');
        remove.simulate('click');
        this._check_remove_button_state(true);
        this._check_assign_me_button_state(false);
    }
}));

/*
>>>>>>> 4c9587b7
 * Test cases for a picker with a large vocabulary.
 */
suite.add(new Y.Test.Case({

    name: 'picker_large_vocabulary',

    setUp: function() {
        var i;
        this.vocabulary = new Array(121);
        for (i = 0; i < 121; i++) {
            this.vocabulary[i] = {
                "value": "value-" + i,
                "title": "title-" + i,
                "css": "sprite-person",
                "description": "description-" + i,
                "api_uri": "~/fred-" + i};
        }
    },

    tearDown: function() {
        cleanup_widget(this.picker);
    },

    create_picker: function(show_search_box) {
        var config = {
            "step_title": "Choose someone",
            "header": "Pick Someone",
            "validate_callback": null
            };
        if (show_search_box !== undefined) {
            config.show_search_box = show_search_box;
        }
        this.picker = Y.lp.app.picker.addPickerPatcher(
                this.vocabulary,
                "foo/bar",
                "test_link",
                "picker_id",
                config);
    },

    test_picker_displays_empty_list: function() {
        // With too many results, the results will be empty.
        this.create_picker(true);
        this.picker.render();
        this.picker.set('min_search_chars', 0);
        this.picker.fire('search', '');
        var result_text = this.picker.get('contentBox')
            .one('.yui3-picker-results').get('text');
        Assert.areEqual('', result_text);
    },

    test_picker_displays_warning: function() {
        // With a search box the picker will refuse to display more than
        // 120 values.
        this.create_picker(true);
        this.picker.set('min_search_chars', 0);
        this.picker.fire('search', '');
        Assert.areEqual(
            'Too many matches. Please try to narrow your search.',
            this.picker.get('error'));
    },

    test_picker_displays_warning_by_default: function() {
        // If show_search_box is not supplied in config, it defaults to true.
        // Thus the picker will refuse to display more than 120 values.
        this.create_picker();
        this.picker.set('min_search_chars', 0);
        this.picker.fire('search', '');
        Assert.areEqual(
            'Too many matches. Please try to narrow your search.',
            this.picker.get('error'));
    },

    test_picker_no_warning: function() {
        // Without a search box the picker will also display more than
        // 120 values.
        this.create_picker(false);
        this.picker.set('min_search_chars', 0);
        this.picker.fire('search', '');
        Assert.areEqual(null, this.picker.get('error'));
    }

}));


// Lock, stock, and two smoking barrels.
var handle_complete = function(data) {
    window.status = '::::' + JSON.stringify(data);
    };
Y.Test.Runner.on('complete', handle_complete);
Y.Test.Runner.add(suite);

var yui_console = new Y.Console({
    newestOnTop: false
});
yui_console.render('#log');

Y.on('domready', function() {
    Y.Test.Runner.run();
});

});<|MERGE_RESOLUTION|>--- conflicted
+++ resolved
@@ -233,8 +233,6 @@
 }));
 
 /*
-<<<<<<< HEAD
-=======
  * Test cases for assign and remove buttons.
  */
 suite.add(new Y.Test.Case({
@@ -411,7 +409,6 @@
 }));
 
 /*
->>>>>>> 4c9587b7
  * Test cases for a picker with a large vocabulary.
  */
 suite.add(new Y.Test.Case({
