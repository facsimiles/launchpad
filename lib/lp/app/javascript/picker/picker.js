--- conflicted
+++ resolved
@@ -380,8 +380,6 @@
             data.title, data.title_link, data.link_css);
         li_title.appendChild(title);
         if (data.alt_title) {
-<<<<<<< HEAD
-=======
             if (!data.details) {
                 // XXX sinzui 2011-08-04: Remove this block when expanders
                 // are released.
@@ -399,21 +397,17 @@
                 }
             }
 
->>>>>>> ec8a51f0
             li_title.appendChild('&nbsp;(');
             var alt_title_node = Y.Node.create('<span></span>')
                 .set('text', data.alt_title);
             li_title.appendChild(alt_title_node);
             li_title.appendChild(')');
-<<<<<<< HEAD
-=======
             if (alt_link !== null) {
                 // XXX sinzui 2011-08-04: Remove this block when expanders
                 // are released.
                 li_title.appendChild(Y.Node.create('&nbsp;&nbsp;'));
                 li_title.appendChild(alt_link);
             }
->>>>>>> ec8a51f0
         }
         return li_title;
     },
@@ -462,11 +456,7 @@
      * @param data a json data object with the details to render
      */
     _renderDetailsUI: function(data) {
-<<<<<<< HEAD
-        if (!data.details && !data.alt_title_link) {
-=======
         if (!data.details) {
->>>>>>> ec8a51f0
             return null;
         }
         var details_node = Y.Node.create('<div></div>')
@@ -483,13 +473,8 @@
         }
         var links = [];
         links.push(Y.Node.create(
-<<<<<<< HEAD
-            '<a class="sprite yes save" href="#">Select ' +
-                data.title + '</a>'));
-=======
             '<a class="sprite yes save" href="#"></a>')
                 .set('text', 'Select ' + data.title));
->>>>>>> ec8a51f0
         links[0].on('click', function (e, value) {
             this.fire(SAVE, value);
             }, this, data);
@@ -550,11 +535,7 @@
                 // Use explicit save link.
                 li.appendChild(li_details);
                 li.expander = new Y.lp.app.widgets.expander.Expander(
-<<<<<<< HEAD
                     summary_node, li_details, {group_id: expander_id});
-=======
-                    summary_node, li_details);
->>>>>>> ec8a51f0
                 li.expander.setUp();
             } else {
                 // Attach implicit save handler.
@@ -657,17 +638,17 @@
         search_box.insertBefore(this._search_button, this._search_input);
         search_box.addClass(C_SEARCH_BOX);
 
-        this._search_slot_box = Y.Node.create('<div></div');
+        this._search_slot_box = Y.Node.create('<div></div>');
         this._search_slot_box.addClass(C_SEARCH_SLOT);
         search_box.appendChild(this._search_slot_box);
 
         this._results_box = Y.Node.create('<ul></ul>');
         this._results_box.addClass(C_RESULTS);
 
-        this._batches_box = Y.Node.create('<div></div');
+        this._batches_box = Y.Node.create('<div></div>');
         this._batches_box.addClass(C_BATCHES);
 
-        this._footer_slot_box = Y.Node.create('<div></div');
+        this._footer_slot_box = Y.Node.create('<div></div>');
         this._footer_slot_box.addClass(C_FOOTER_SLOT);
 
         var body = Y.Node.create('<div></div>');
