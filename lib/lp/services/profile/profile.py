--- conflicted
+++ resolved
@@ -241,20 +241,15 @@
             filename = '%s-%s-%s-%s' % (
                 timestamp, pageid, oopsid,
                 threading.currentThread().getName())
-<<<<<<< HEAD
             if 'stdlib' in actions:
                 filename += '.prof'
             else:
                 # The Bzr stats class looks at the filename to know to use
                 # callgrind syntax.
                 filename = 'callgrind.out.' + filename
-            dump_path = os.path.join(config.profiling.profile_dir, filename)
+            dump_path = os.path.join(dump_path, filename)
             prof_stats.save(dump_path)
             template_context['dump_path'] = os.path.abspath(dump_path)
-=======
-            dump_path = os.path.join(dump_path, filename)
-            prof_stats.save(dump_path, format="callgrind")
->>>>>>> 9d47582f
         if is_html and 'show' in actions:
             # Generate raw OOPS results.
             f = StringIO.StringIO()
@@ -266,12 +261,9 @@
                 f = StringIO.StringIO()
                 prof_stats.pprint(file=f)
                 template_context[name] = f.getvalue()
-<<<<<<< HEAD
         # Try to free some more memory.
         del prof_stats
-=======
     template_context['dump_path'] = os.path.abspath(dump_path)
->>>>>>> 9d47582f
     if actions and is_html:
         # Hack the new HTML in at the end of the page.
         encoding = content_type_params.get('charset', 'utf-8')
