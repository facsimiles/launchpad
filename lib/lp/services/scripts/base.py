# Copyright 2009-2011 Canonical Ltd.  This software is licensed under the
# GNU Affero General Public License version 3 (see the file LICENSE).

__metaclass__ = type
__all__ = [
    'LaunchpadCronScript',
    'LaunchpadScript',
    'LaunchpadScriptFailure',
    'SilentLaunchpadScriptFailure',
    ]

from ConfigParser import SafeConfigParser
from cProfile import Profile
import datetime
import logging
from optparse import OptionParser
import os.path
import sys
from urllib2 import (
    HTTPError,
    URLError,
    urlopen,
    )

from contrib.glock import (
    GlobalLock,
    LockAlreadyAcquired,
    )
import pytz
from zope.component import getUtility

from canonical.config import config
from canonical.database.sqlbase import ISOLATION_LEVEL_DEFAULT
from canonical.launchpad import scripts
from canonical.launchpad.scripts.logger import OopsHandler
from canonical.launchpad.webapp.errorlog import globalErrorUtility
from canonical.launchpad.webapp.interaction import (
    ANONYMOUS,
    setupInteractionByEmail,
    )
from canonical.lp import initZopeless
from lp.services.features import (
<<<<<<< HEAD
    getFeatureFlag,
=======
>>>>>>> c0f56b95
    get_relevant_feature_controller,
    install_feature_controller,
    make_script_feature_controller,
    )
from lp.services.scripts.interfaces.scriptactivity import IScriptActivitySet


LOCK_PATH = "/var/lock/"
UTC = pytz.UTC


class LaunchpadScriptFailure(Exception):
    """Something bad happened and the script is going away.

    When you raise LaunchpadScriptFailure inside your main() method, we
    do two things:

        - log an error with the stringified exception
        - sys.exit(1)

    Releasing the lock happens as a side-effect of the exit.

    Note that the sys.exit return value of 1 is defined as
    LaunchpadScriptFailure.exit_status. If you want a different value
    subclass LaunchpadScriptFailure and redefine it.
    """
    exit_status = 1


class SilentLaunchpadScriptFailure(Exception):
    """A LaunchpadScriptFailure that doesn't log an error."""

    def __init__(self, exit_status=1):
        Exception.__init__(self, exit_status)
        self.exit_status = exit_status
    exit_status = 1


def log_unhandled_exception_and_exit(func):
    """Decorator that logs unhandled exceptions via the logging module.

    Exceptions are reraised except at the top level. ie. exceptions are
    only propagated to the outermost decorated method. At the top level,
    an exception causes the script to terminate.

    Only for methods of `LaunchpadScript` and subclasses. Not thread safe,
    which is fine as the decorated LaunchpadScript methods are only
    invoked from the main thread.
    """

    def log_unhandled_exceptions_func(self, *args, **kw):
        try:
            self._log_unhandled_exceptions_level += 1
            return func(self, *args, **kw)
        except Exception:
            if self._log_unhandled_exceptions_level == 1:
                # self.logger is setup in LaunchpadScript.__init__() so
                # we can use it.
                self.logger.exception("Unhandled exception")
                sys.exit(1)
            else:
                raise
        finally:
            self._log_unhandled_exceptions_level -= 1
    return log_unhandled_exceptions_func


class LaunchpadScript:
    """A base class for runnable scripts and cronscripts.

    Inherit from this base class to simplify the setup work that your
    script needs to do.

    What you define:
        - main()
        - add_my_options(), if you have any
        - usage and description, if you want output for --help

    What you call:
        - lock_and_run()

    If you are picky:
        - lock_or_die()
        - run()
        - unlock()
        - build_options()

    What you get:
        - self.logger
        - self.txn
        - self.parser (the OptionParser)
        - self.options (the parsed options)

    "Give me convenience or give me death."
    """
    lock = None
    txn = None
    usage = None
    description = None
    lockfilepath = None
    loglevel = logging.INFO

    # State for the log_unhandled_exceptions decorator.
    _log_unhandled_exceptions_level = 0

    def __init__(self, name=None, dbuser=None, test_args=None):
        """Construct new LaunchpadScript.

        Name is a short name for this script; it will be used to
        assemble a lock filename and to identify the logger object.

        Use dbuser to specify the user to connect to the database; if
        not supplied a default will be used.

        Specify test_args when you want to override sys.argv.  This is
        useful in test scripts.
        """
        if name is None:
            self._name = self.__class__.__name__.lower()
        else:
            self._name = name

        self._dbuser = dbuser

        # The construction of the option parser is a bit roundabout, but
        # at least it's isolated here. First we build the parser, then
        # we add options that our logger object uses, then call our
        # option-parsing hook, and finally pull out and store the
        # supplied options and args.
        if self.description is None:
            description = self.__doc__
        else:
            description = self.description
        self.parser = OptionParser(usage=self.usage,
                                   description=description)
        scripts.logger_options(self.parser, default=self.loglevel)
        self.parser.add_option(
            '--profile', dest='profile', metavar='FILE', help=(
                    "Run the script under the profiler and save the "
                    "profiling stats in FILE."))
        self.add_my_options()
        self.options, self.args = self.parser.parse_args(args=test_args)

        # Enable subclasses to easily override these __init__()
        # arguments using command-line arguments.
        self.handle_options()

    def handle_options(self):
        self.logger = scripts.logger(self.options, self.name)

    @property
    def name(self):
        """Enable subclasses to override with command-line arguments."""
        return self._name

    @property
    def dbuser(self):
        """Enable subclasses to override with command-line arguments."""
        return self._dbuser

    #
    # Hooks that we expect users to redefine.
    #
    def main(self):
        """Define the meat of your script here. Must be defined.

        Raise LaunchpadScriptFailure if you encounter an error condition
        that makes it impossible for you to proceed; sys.exit(1) will be
        invoked in that situation.
        """
        raise NotImplementedError

    def add_my_options(self):
        """Optionally customize this hook to define your own options.

        This method should contain only a set of lines that follow the
        template:

            self.parser.add_option("-f", "--foo", dest="foo",
                default="foobar-makes-the-world-go-round",
                help="You are joking, right?")
        """

    #
    # Convenience or death
    #
    @log_unhandled_exception_and_exit
    def login(self, user):
        """Super-convenience method that avoids the import."""
        setupInteractionByEmail(user)

    #
    # Locking and running methods. Users only call these explicitly if
    # they really want to control the run-and-locking semantics of the
    # script carefully.
    #
    @property
    def lockfilename(self):
        """Return lockfilename.

        May be overridden in targeted scripts in order to have more specific
        lockfilename.
        """
        return "launchpad-%s.lock" % self.name

    @property
    def lockfilepath(self):
        return os.path.join(LOCK_PATH, self.lockfilename)

    def setup_lock(self):
        """Create lockfile.

        Note that this will create a lockfile even if you don't actually
        use it. GlobalLock.__del__ is meant to clean it up though.
        """
        self.lock = GlobalLock(self.lockfilepath, logger=self.logger)

    @log_unhandled_exception_and_exit
    def lock_or_die(self, blocking=False):
        """Attempt to lock, and sys.exit(1) if the lock's already taken.

        Say blocking=True if you want to block on the lock being
        available.
        """
        self.setup_lock()
        try:
            self.lock.acquire(blocking=blocking)
        except LockAlreadyAcquired:
            self.logger.debug('Lockfile %s in use' % self.lockfilepath)
            sys.exit(1)

    @log_unhandled_exception_and_exit
    def lock_or_quit(self, blocking=False):
        """Attempt to lock, and sys.exit(0) if the lock's already taken.

        For certain scripts the fact that a lock may already be acquired
        is a normal condition that does not warrant an error log or a
        non-zero exit code. Use this method if this is your case.
        """
        self.setup_lock()
        try:
            self.lock.acquire(blocking=blocking)
        except LockAlreadyAcquired:
            self.logger.info('Lockfile %s in use' % self.lockfilepath)
            sys.exit(0)

    @log_unhandled_exception_and_exit
    def unlock(self, skip_delete=False):
        """Release the lock. Do this before going home.

        If you skip_delete, we won't try to delete the lock when it's
        freed. This is useful if you have moved the directory in which
        the lockfile resides.
        """
        self.lock.release(skip_delete=skip_delete)

    @log_unhandled_exception_and_exit
    def run(self, use_web_security=False, isolation=None):
        """Actually run the script, executing zcml and initZopeless."""

        if isolation is None:
            isolation = ISOLATION_LEVEL_DEFAULT
        self._init_zca(use_web_security=use_web_security)
        self._init_db(isolation=isolation)

        date_started = datetime.datetime.now(UTC)
        profiler = None
        if self.options.profile:
            profiler = Profile()

        original_feature_controller = get_relevant_feature_controller()
        install_feature_controller(make_script_feature_controller(self.name))
        try:
            if profiler:
                profiler.runcall(self.main)
            else:
                self.main()
        except LaunchpadScriptFailure, e:
            self.logger.error(str(e))
            sys.exit(e.exit_status)
        except SilentLaunchpadScriptFailure, e:
            sys.exit(e.exit_status)
        else:
            date_completed = datetime.datetime.now(UTC)
            self.record_activity(date_started, date_completed)
        finally:
            install_feature_controller(original_feature_controller)
        if profiler:
            profiler.dump_stats(self.options.profile)

    def _init_zca(self, use_web_security):
        """Initialize the ZCA, this can be overriden for testing purpose."""
        scripts.execute_zcml_for_scripts(use_web_security=use_web_security)

    def _init_db(self, isolation):
        """Initialize the database transaction.

        Can be overriden for testing purpose.
        """
        self.txn = initZopeless(dbuser=self.dbuser, isolation=isolation)

    def record_activity(self, date_started, date_completed):
        """Hook to record script activity."""

    #
    # Make things happen
    #
    @log_unhandled_exception_and_exit
    def lock_and_run(self, blocking=False, skip_delete=False,
                     use_web_security=False,
                     isolation=ISOLATION_LEVEL_DEFAULT):
        """Call lock_or_die(), and then run() the script.

        Will die with sys.exit(1) if the locking call fails.
        """
        self.lock_or_die(blocking=blocking)
        try:
            self.run(
                use_web_security=use_web_security, isolation=isolation)
        finally:
            self.unlock(skip_delete=skip_delete)


class LaunchpadCronScript(LaunchpadScript):
    """Logs successful script runs in the database."""

    def __init__(self, name=None, dbuser=None, test_args=None):
        super(LaunchpadCronScript, self).__init__(name, dbuser, test_args)

        # self.name is used instead of the name argument, since it may have
        # have been overridden by command-line parameters or by
        # overriding the name property.
        enabled = cronscript_enabled(
            config.canonical.cron_control_url, self.name, self.logger)
        if not enabled:
            sys.exit(0)

        # Configure the IErrorReportingUtility we use with defaults.
        # Scripts can override this if they want.
        globalErrorUtility.configure()

        # Scripts do not have a zlog.
        globalErrorUtility.copy_to_zlog = False

        # WARN and higher log messages should generate OOPS reports.
        # self.name is used instead of the name argument, since it may have
        # have been overridden by command-line parameters or by
        # overriding the name property.
        logging.getLogger().addHandler(OopsHandler(self.name))

    @log_unhandled_exception_and_exit
    def record_activity(self, date_started, date_completed):
        """Record the successful completion of the script."""
        self.txn.begin()
        self.login(ANONYMOUS)
        getUtility(IScriptActivitySet).recordSuccess(
            name=self.name,
            date_started=date_started,
            date_completed=date_completed)
        self.txn.commit()


def cronscript_enabled(control_url, name, log):
    """Return True if the cronscript is enabled."""
    try:
        # Timeout of 5 seconds should be fine on the LAN. We don't want
        # the default as it is too long for scripts being run every 60
        # seconds.
        control_fp = urlopen(control_url, timeout=5)
    # Yuck. API makes it hard to catch 'does not exist'.
    except HTTPError, error:
        if error.code == 404:
            log.debug("Cronscript control file not found at %s", control_url)
            return True
        log.exception("Error loading %s" % control_url)
        return True
    except URLError, error:
        if getattr(error.reason, 'errno', None) == 2:
            log.debug("Cronscript control file not found at %s", control_url)
            return True
        log.exception("Error loading %s" % control_url)
        return True
    except Exception:
        log.exception("Error loading %s" % control_url)
        return True

    cron_config = SafeConfigParser({'enabled': str(True)})

    # Try reading the config file. If it fails, we log the
    # traceback and continue on using the defaults.
    try:
        cron_config.readfp(control_fp)
    except:
        log.exception("Error parsing %s", control_url)

    if cron_config.has_option(name, 'enabled'):
        section = name
    else:
        section = 'DEFAULT'

    try:
        enabled = cron_config.getboolean(section, 'enabled')
    except:
        log.exception(
            "Failed to load value from %s section of %s",
            section, control_url)
        enabled = True

    if enabled:
        log.debug("Enabled by %s section", section)
    else:
        log.info("Disabled by %s section", section)

    return enabled<|MERGE_RESOLUTION|>--- conflicted
+++ resolved
@@ -40,10 +40,6 @@
     )
 from canonical.lp import initZopeless
 from lp.services.features import (
-<<<<<<< HEAD
-    getFeatureFlag,
-=======
->>>>>>> c0f56b95
     get_relevant_feature_controller,
     install_feature_controller,
     make_script_feature_controller,
