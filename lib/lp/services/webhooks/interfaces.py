--- conflicted
+++ resolved
@@ -12,10 +12,7 @@
     'IWebhookDeliveryJobSource',
     'IWebhookJob',
     'IWebhookSource',
-<<<<<<< HEAD
     'IWebhookTarget',
-=======
->>>>>>> bfa28b25
     ]
 
 from lazr.lifecycle.snapshot import doNotSnapshot
@@ -127,9 +124,10 @@
         readonly=True)))
 
     @call_with(registrant=REQUEST_USER)
-    @export_factory_operation(IWebhook, ['delivery_url', 'active'])
+    @export_factory_operation(
+        IWebhook, ['delivery_url', 'active', 'event_types'])
     @operation_for_version("devel")
-    def newWebhook(registrant, delivery_url, active=True):
+    def newWebhook(registrant, delivery_url, event_types, active=True):
         """Create a new webhook."""
 
 
@@ -150,11 +148,8 @@
 class IWebhookDeliveryJob(IRunnableJob):
     """A Job that delivers an event to a webhook consumer."""
 
-<<<<<<< HEAD
     export_as_webservice_entry('webhook_delivery', as_of='beta')
 
-=======
->>>>>>> bfa28b25
     webhook = exported(Reference(
         title=_("Webhook"),
         description=_("The webhook that this delivery is for."),
