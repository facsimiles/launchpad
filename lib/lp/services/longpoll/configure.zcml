--- conflicted
+++ resolved
@@ -7,9 +7,6 @@
     xmlns:i18n="http://namespaces.zope.org/i18n"
     i18n_domain="launchpad">
     <adapter factory=".adapters.subscriber.LongPollSubscriber" />
-<<<<<<< HEAD
     <adapter factory=".adapters.job.JobLongPollEvent" />
-=======
     <subscriber handler=".adapters.event.object_event" />
->>>>>>> 4fd4fa7b
 </configure>