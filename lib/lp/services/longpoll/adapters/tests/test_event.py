--- conflicted
+++ resolved
@@ -48,23 +48,12 @@
         # LongPollEvent.emit() sends the given data to `event_key`.
         event = FakeEvent("source")
         event_data = {"hello": 1234}
-<<<<<<< HEAD
-        event.emit(**event_data)
-        expected_message = dict(event_data, event_key=event.event_key)
-        pending_messages = [
-            message for (call, message) in
-            RabbitMessageBase.class_locals.messages]
-        self.assertThat(pending_messages, Contains(expected_message))
-=======
         with capture_longpoll_emissions() as log:
-            event.emit(event_data)
+            event.emit(**event_data)
         expected_message = LongPollEventRecord(
-            event_key=event.event_key, data={
-                "event_key": event.event_key,
-                "event_data": event_data,
-                })
+            event_key=event.event_key,
+            data=dict(event_data, event_key=event.event_key))
         self.assertThat(log, Contains(expected_message))
->>>>>>> 173f7282
 
 
 class TestFunctions(TestCase):
