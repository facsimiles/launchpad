# Copyright 2010-2011 Canonical Ltd.  This software is licensed under the
# GNU Affero General Public License version 3 (see the file LICENSE).

__all__ = [
    'FeatureController',
    'flag_info',
    'NullFeatureController',
    'undocumented_flags',
    'value_domain_info',
    ]


import logging

from lp.services.features.rulesource import (
    NullFeatureRuleSource,
    StormFeatureRuleSource,
    )


__metaclass__ = type


logger = logging.getLogger('lp.services.features')

value_domain_info = sorted([
    ('boolean',
     'Any non-empty value is true; an empty value is false.'),
    ('float',
     'The flag value is set to the given floating point number.'),
    ('int',
     "An integer."),
    ('space delimited',
     'Space-delimited strings.')
    ])

# Data for generating web-visible feature flag documentation.
#
# Entries for each flag are:
# 1. flag name
# 2. value domain
# 3. prose documentation
# 4. default behaviour
# 5. title
# 6. URL to a page with more information about the feature.
#
# Value domain as in value_domain_info above.
#
# NOTE: "default behaviour" does not specify a default value.  It
# merely documents the code's behaviour if no value is specified.
flag_info = sorted([
    ('baselayout.careers_link.disabled',
     'boolean',
     'Hide the link to the Canonical Careers site.',
     '',
     '',
     ''),
    ('bugs.affected_count_includes_dupes.disabled',
     'boolean',
     ("Disable adding up affected users across all duplicate bugs."),
     '',
     '',
     'https://bugs.launchpad.net/launchpad/+bug/678090'),
    ('bugs.bugtracker_components.enabled',
     'boolean',
     ('Enables the display of bugtracker components.'),
     '',
     '',
     ''),
    ('bugs.dynamic_bug_listings.enabled',
     'boolean',
     ('Enables the dynamic configuration of bug listings.'),
     '',
     'Dynamic bug listings',
     'http://blog.launchpad.net/?p=3005'),
    ('bugs.dynamic_bug_listings.pre_fetch',
     'boolean',
     ('Enables pre-fetching bug listing results.'),
     '',
     'Listing pre-fetching',
     'https://bugs.launchpad.net/launchpad/+bug/888756'),
    ('code.ajax_revision_diffs.enabled',
     'boolean',
     ("Offer expandable inline diffs for branch revisions."),
     '',
     '',
     ''),
    ('code.branchmergequeue',
     'boolean',
     'Enables merge queue pages and lists them on branch pages.',
     '',
     '',
     ''),
    ('code.incremental_diffs.enabled',
     'boolean',
     'Shows incremental diffs on merge proposals.',
     '',
     '',
     ''),
    ('code.simplified_branches_menu.enabled',
     'boolean',
     ('Display a simplified version of the branch menu (omit the counts).'),
     '',
     '',
     ''),
    ('hard_timeout',
     'float',
     'Sets the hard request timeout in milliseconds.',
     '',
     '',
     ''),
    ('js.combo_loader.enabled',
     'boolean',
     'Determines if we use a js combo loader or not.',
     '',
     '',
     ''),
<<<<<<< HEAD
=======
    ('js.yui-version',
     'space delimited',
     'Allows us to change the YUI version we run against, e.g. yui-3.4.',
     'As speficied in versions.cfg',
     '',
     ''),
>>>>>>> 25e1eede
    ('mail.dkim_authentication.disabled',
     'boolean',
     'Disable DKIM authentication checks on incoming mail.',
     '',
     '',
     ''),
    ('malone.disable_targetnamesearch',
     'boolean',
     'If true, disables consultation of target names during bug text search.',
     '',
     '',
     ''),
    ('markdown.enabled',
     'boolean',
     'Interpret selected user content as Markdown.',
     'disabled',
     'Markdown',
     'https://launchpad.net/bugs/391780'),
    ('memcache',
     'boolean',
     'Enables use of memcached where it is supported.',
     'enabled',
     '',
     ''),
    ('profiling.enabled',
     'boolean',
     'Overrides config.profiling.profiling_allowed to permit profiling.',
     '',
     '',
     ''),
    ('soyuz.derived_series.max_synchronous_syncs',
     'int',
     "How many package syncs may be done directly in a web request.",
     '100',
     '',
     ''),
    ('soyuz.derived_series_ui.enabled',
     'boolean',
     'Enables derivative distributions pages.',
     '',
     '',
     ''),
    ('soyuz.derived_series_sync.enabled',
     'boolean',
     'Enables syncing of packages on derivative distributions pages.',
     '',
     '',
     ''),
    ('soyuz.derived_series_upgrade.enabled',
     'boolean',
     'Enables mass-upgrade of packages on derivative distributions pages.',
     '',
     '',
     ''),
    ('soyuz.derived_series_jobs.enabled',
     'boolean',
     "Compute package differences for derived distributions.",
     '',
     '',
     ''),
    ('translations.sharing_information.enabled',
     'boolean',
     'Enables display of sharing information on translation pages.',
     '',
     '',
     ''),
    ('visible_render_time',
     'boolean',
     'Shows the server-side page render time in the login widget.',
     '',
     '',
     ''),
    ('disclosure.dsp_picker.enabled',
     'boolean',
     'Enables the use of the new DistributionSourcePackage vocabulary for '
     'the source and binary package name pickers.',
     '',
     '',
     ''),
    ('disclosure.private_bug_visibility_rules.enabled',
     'boolean',
     ('Enables the application of additional privacy filter terms in bug '
      'queries to allow defined project roles to see private bugs.'),
     '',
     '',
     ''),
    ('disclosure.enhanced_private_bug_subscriptions.enabled',
     'boolean',
     ('Enables the auto subscribing and unsubscribing of users as a bug '
      'transitions between public, private and security related states.'),
     '',
     '',
     ''),
    ('disclosure.allow_multipillar_private_bugs.enabled',
     'boolean',
     'Allows private bugs to have more than one bug task.',
     '',
     '',
     ''),
    ('disclosure.users_hide_own_bug_comments.enabled',
     'boolean',
     'Allows users in project roles and comment owners to hide bug comments.',
     '',
     '',
     ''),
    ('disclosure.extra_private_team_LimitedView_security.enabled',
     'boolean',
     ('Enables additional checks to be done to determine whether a user has '
      'launchpad.LimitedView permission on a private team.'),
     '',
     '',
     ''),
    ('bugs.autoconfirm.enabled_distribution_names',
     'space delimited',
     ('Enables auto-confirming bugtasks for distributions (and their '
      'series and packages).  Use the default domain.  Specify a single '
      'asterisk ("*") to enable for all distributions.'),
     'None are enabled',
     '',
     ''),
    ('bugs.autoconfirm.enabled_product_names',
     'space delimited',
     ('Enables auto-confirming bugtasks for products (and their '
      'series).  Use the default domain.  Specify a single '
      'asterisk ("*") to enable for all products.'),
     'None are enabled',
     '',
     ''),
    ('longpoll.merge_proposals.enabled',
     'boolean',
     ('Enables the longpoll mechanism for merge proposals so that diffs, '
      'for example, are updated in-page when they are ready.'),
     '',
     '',
     ''),
    ('ajax.batch_navigator.enabled',
     'boolean',
     ('If true, batch navigators which have been wired to do so use ajax '
     'calls to load the next batch of data.'),
     '',
     '',
     ''),
    ('disclosure.log_private_team_leaks.enabled',
     'boolean',
     ('Enables soft OOPSes for code that is mixing visibility rules, such '
      'as disclosing private teams, so the data can be analyzed.'),
     '',
     '',
     ''),
    ])

# The set of all flag names that are documented.
documented_flags = set(info[0] for info in flag_info)
# The set of all the flags names that have been used during the process
# lifetime, but were not documented in flag_info.
undocumented_flags = set()


class Memoize():

    def __init__(self, calc):
        self._known = {}
        self._calc = calc

    def lookup(self, key):
        if key in self._known:
            return self._known[key]
        v = self._calc(key)
        self._known[key] = v
        return v


class ScopeDict():
    """Allow scopes to be looked up by getitem"""

    def __init__(self, features):
        self.features = features

    def __getitem__(self, scope_name):
        return self.features.isInScope(scope_name)


class FeatureController():
    """A FeatureController tells application code what features are active.

    It does this by meshing together two sources of data:

      - feature flags, typically set by an administrator into the database

      - feature scopes, which would typically be looked up based on attributes
      of the current web request, or the user for whom a job is being run, or
      something similar.

    FeatureController presents a high level interface for application code to
    query flag values, without it needing to know that they are stored in the
    database.

    At this level flag names and scope names are presented as strings for
    easier use in Python code, though the values remain unicode.  They
    should always be ascii like Python identifiers.

    One instance of FeatureController should be constructed for the lifetime
    of code that has consistent configuration values.  For instance there will
    be one per web app request.

    Intended performance: when this object is first asked about a flag, it
    will read the whole feature flag table from the database.  It is expected
    to be reasonably small.  The scopes may be expensive to compute (eg
    checking team membership) so they are checked at most once when
    they are first needed.

    The controller is then supposed to be held in a thread-local and reused
    for the duration of the request.

    @see: U{https://dev.launchpad.net/LEP/FeatureFlags}
    """

    def __init__(self, scope_check_callback, rule_source=None):
        """Construct a new view of the features for a set of scopes.

        :param scope_check_callback: Given a scope name, says whether
            it's active or not.

        :param rule_source: Instance of StormFeatureRuleSource or similar.
        """
        self._known_scopes = Memoize(scope_check_callback)
        self._known_flags = Memoize(self._checkFlag)
        # rules are read from the database the first time they're needed
        self._rules = None
        self.scopes = ScopeDict(self)
        if rule_source is None:
            rule_source = StormFeatureRuleSource()
        self.rule_source = rule_source
        self._current_scopes = Memoize(self._findCurrentScope)

    def getFlag(self, flag):
        """Get the value of a specific flag.

        :param flag: A name to lookup. e.g. 'recipes.enabled'

        :return: The value of the flag determined by the highest priority rule
        that matched.
        """
        # If this is an undocumented flag, record it.
        if flag not in documented_flags:
            undocumented_flags.add(flag)
        return self._known_flags.lookup(flag)

    def _checkFlag(self, flag):
        return self._currentValueAndScope(flag)[0]

    def _currentValueAndScope(self, flag):
        self._needRules()
        if flag in self._rules:
            for scope, priority, value in self._rules[flag]:
                if self._known_scopes.lookup(scope):
                    self._debugMessage(
                        'feature match flag=%r value=%r scope=%r' %
                        (flag, value, scope))
                    return (value, scope)
            else:
                self._debugMessage('no rules matched for %r' % flag)
        else:
            self._debugMessage('no rules relevant to %r' % flag)
        return (None, None)

    def _debugMessage(self, message):
        logger.debug(message)
        # The OOPS machinery can also grab it out of the request if needed.

    def currentScope(self, flag):
        """The name of the scope of the matching rule with the highest
        priority.
        """
        return self._current_scopes.lookup(flag)

    def _findCurrentScope(self, flag):
        """Lookup method for self._current_scopes. See also `currentScope()`.
        """
        return self._currentValueAndScope(flag)[1]

    def isInScope(self, scope):
        return self._known_scopes.lookup(scope)

    def __getitem__(self, flag_name):
        """FeatureController can be indexed.

        This is to support easy zope traversal through eg
        "request/features/a.b.c".  We don't support other collection
        protocols.

        Note that calling this the first time for any key may cause
        arbitrarily large amounts of work to be done to determine if the
        controller is in any scopes relevant to this flag.
        """
        return self.getFlag(flag_name)

    def getAllFlags(self):
        """Return a dict of all active flags.

        This may be expensive because of evaluating many scopes, so it
        shouldn't normally be used by code that only wants to know about one
        or a few flags.
        """
        self._needRules()
        return dict((f, self.getFlag(f)) for f in self._rules)

    def _needRules(self):
        if self._rules is None:
            self._rules = self.rule_source.getAllRulesAsDict()

    def usedFlags(self):
        """Return dict of flags used in this controller so far."""
        return dict(self._known_flags._known)

    def usedScopes(self):
        """Return {scope: active} for scopes that have been used so far."""
        return dict(self._known_scopes._known)

    def defaultFlagValue(self, flag):
        """Return the flag's value in the default scope."""
        self._needRules()
        if flag in self._rules:
            for scope, priority, value in self._rules[flag]:
                if scope == 'default':
                    return value
        return None


class NullFeatureController(FeatureController):
    """For use in testing: everything is turned off"""

    def __init__(self):
        FeatureController.__init__(self, lambda scope: None,
            NullFeatureRuleSource())<|MERGE_RESOLUTION|>--- conflicted
+++ resolved
@@ -115,15 +115,12 @@
      '',
      '',
      ''),
-<<<<<<< HEAD
-=======
     ('js.yui-version',
      'space delimited',
      'Allows us to change the YUI version we run against, e.g. yui-3.4.',
      'As speficied in versions.cfg',
      '',
      ''),
->>>>>>> 25e1eede
     ('mail.dkim_authentication.disabled',
      'boolean',
      'Disable DKIM authentication checks on incoming mail.',
