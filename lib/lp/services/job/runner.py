--- conflicted
+++ resolved
@@ -134,20 +134,21 @@
 
     def runJobHandleError(self, job):
         job = IRunnableJob(job)
-        try:
-            self.runJob(job)
-        except LeaseHeld:
-            self.incomplete_jobs.append(job)
-        except job.user_error_types, e:
-            job.notifyUserError(e)
-        except Exception:
-            info = sys.exc_info()
-            request = errorlog.ScriptRequest(job.getOopsVars())
-            errorlog.globalErrorUtility.raising(info, request)
-            oops = errorlog.globalErrorUtility.getLastOopsReport()
-            job.notifyOops(oops)
-            if self.logger is not None:
-                self.logger.info('Job resulted in OOPS: %s' % oops.id)
+        with errorlog.globalErrorUtility.oopsMessage(
+            dict(job.getOopsVars())):
+            try:
+                self.runJob(job)
+            except LeaseHeld:
+                self.incomplete_jobs.append(job)
+            except job.user_error_types, e:
+                job.notifyUserError(e)
+            except Exception:
+                info = sys.exc_info()
+                errorlog.globalErrorUtility.raising(info)
+                oops = errorlog.globalErrorUtility.getLastOopsReport()
+                job.notifyOops(oops)
+                if self.logger is not None:
+                    self.logger.info('Job resulted in OOPS: %s' % oops.id)
 
 
 class JobRunner(BaseJobRunner):
@@ -171,7 +172,6 @@
     def runAll(self):
         """Run all the Jobs for this JobRunner."""
         for job in self.jobs:
-<<<<<<< HEAD
             self.runJobHandleError(job)
 
 
@@ -209,24 +209,6 @@
         reactor.callWhenRunning(runner.runAll)
         reactor.run()
         return runner
-=======
-            job = IRunnableJob(job)
-            with errorlog.globalErrorUtility.oopsMessage(
-                dict(job.getOopsVars())):
-                try:
-                    self.runJob(job)
-                except LeaseHeld:
-                    self.incomplete_jobs.append(job)
-                except job.user_error_types, e:
-                    job.notifyUserError(e)
-                except Exception:
-                    info = sys.exc_info()
-                    errorlog.globalErrorUtility.raising(info)
-                    oops = errorlog.globalErrorUtility.getLastOopsReport()
-                    job.notifyOops(oops)
-                    if self.logger is not None:
-                        self.logger.info('Job resulted in OOPS: %s' % oops.id)
->>>>>>> ca102dae
 
 
 class JobCronScript(LaunchpadCronScript):
