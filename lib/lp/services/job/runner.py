# Copyright 2009 Canonical Ltd.  This software is licensed under the
# GNU Affero General Public License version 3 (see the file LICENSE).

"""Facilities for running Jobs."""


from __future__ import with_statement
__metaclass__ = type


__all__ = [
    'BaseRunnableJob',
    'JobCronScript',
    'JobRunner',
    'JobRunnerProcess',
    'TwistedJobRunner',
    ]


from calendar import timegm
from collections import defaultdict
import contextlib
import logging
import os
from signal import getsignal, SIGCHLD, SIGHUP, signal
import sys

from ampoule import child, pool, main
import transaction
from twisted.internet import defer, reactor
from twisted.protocols import amp
from zope.component import getUtility
from zope.security.proxy import removeSecurityProxy
from lazr.delegates import delegates

from canonical.config import config
from canonical.lp import initZopeless
from canonical.launchpad import scripts
from canonical.launchpad.webapp import errorlog
from lp.services.job.interfaces.job import LeaseHeld, IRunnableJob, IJob
from lp.services.mail.sendmail import MailController
from lp.services.scripts.base import LaunchpadCronScript
from lp.services.twistedsupport.task import (
    ParallelLimitedTaskConsumer, PollingTaskSource)


class BaseRunnableJob:
    """Base class for jobs to be run via JobRunner.

    Derived classes should implement IRunnableJob, which requires implementing
    IRunnableJob.run.  They should have a `job` member which implements IJob.

    Subclasses may provide getOopsRecipients, to send mail about oopses.
    If so, they should also provide getOperationDescription.
    """
    delegates(IJob, 'job')

    user_error_types = ()

    # We redefine __eq__ and __ne__ here to prevent the security proxy
    # from mucking up our comparisons in tests and elsewhere.

    def __eq__(self, job):
        return (
            self.__class__ is removeSecurityProxy(job.__class__)
            and self.job == job.job)

    def __ne__(self, job):
        return not (self == job)

    def getOopsRecipients(self):
        """Return a list of email-ids to notify about oopses."""
        return self.getErrorRecipients()

    def getErrorRecipients(self):
        """Return a list of email-ids to notify about user errors."""
        return []

    def getOopsMailController(self, oops_id):
        """Return a MailController for notifying people about oopses.

        Return None if there is no-one to notify.
        """
        recipients = self.getOopsRecipients()
        if len(recipients) == 0:
            return None
        subject = 'Launchpad internal error'
        body = (
            'Launchpad encountered an internal error during the following'
            ' operation: %s.  It was logged with id %s.  Sorry for the'
            ' inconvenience.' % (self.getOperationDescription(), oops_id))
        from_addr = config.canonical.noreply_from_address
        return MailController(from_addr, recipients, subject, body)

    def getUserErrorMailController(self, e):
        """Return a MailController for notifying about user errors.

        Return None if there is no-one to notify.
        """
        recipients = self.getErrorRecipients()
        if len(recipients) == 0:
            return None
        subject = 'Launchpad error while %s' % self.getOperationDescription()
        body = (
            'Launchpad encountered an error during the following'
            ' operation: %s.  %s' % (self.getOperationDescription(), str(e)))
        from_addr = config.canonical.noreply_from_address
        return MailController(from_addr, recipients, subject, body)

    def notifyOops(self, oops):
        """Report this oops."""
        ctrl = self.getOopsMailController(oops.id)
        if ctrl is None:
            return
        ctrl.send()

    def getOopsVars(self):
        """See `IRunnableJob`."""
        return [('job_id', self.job.id)]

    def notifyUserError(self, e):
        """See `IRunnableJob`."""
        ctrl = self.getUserErrorMailController(e)
        if ctrl is None:
            return
        ctrl.send()

    @staticmethod
    @contextlib.contextmanager
    def contextManager():
        yield


class BaseJobRunner(object):
    """Runner of Jobs."""

    def __init__(self, logger=None, error_utility=None):
        self.completed_jobs = []
        self.incomplete_jobs = []
        if logger is None:
            logger = logging.getLogger()
        self.logger = logger
        self.error_utility = error_utility
        if self.error_utility is None:
            self.error_utility = errorlog.globalErrorUtility

    def runJob(self, job):
        """Attempt to run a job, updating its status as appropriate."""
        job = IRunnableJob(job)

        self.logger.debug(
            'Running job in status %s' % (job.status.title,))
        job.start()
        transaction.commit()

        try:
            job.run()
        except Exception, e:
            self.logger.error(e)
            transaction.abort()
            job.fail()
            # Record the failure.
            transaction.commit()
            self.incomplete_jobs.append(job)
            raise
        else:
            # Commit transaction to update the DB time.
            transaction.commit()
            job.complete()
            self.completed_jobs.append(job)
        # Commit transaction to update job status.
        transaction.commit()

    def runJobHandleError(self, job):
        """Run the specified job, handling errors.

        Most errors will be logged as Oopses.  Jobs in user_error_types won't.
        The list of complete or incomplete jobs will be updated.
        """
        job = IRunnableJob(job)
        with self.error_utility.oopsMessage(
            dict(job.getOopsVars())):
            try:
<<<<<<< HEAD
                # self.logger.debug('Running %r', job)
=======
                self.logger.debug('Running %r', job)
>>>>>>> f66e7e85
                self.runJob(job)
            except job.user_error_types, e:
                job.notifyUserError(e)
            except Exception:
                info = sys.exc_info()
                return self._doOops(job, info)

    def _doOops(self, job, info):
        """Report an OOPS for the provided job and info.

        :param job: The IRunnableJob whose run failed.
        :param info: The standard sys.exc_info() value.
        :return: the Oops that was reported.
        """
        self.error_utility.raising(info)
        oops = self.error_utility.getLastOopsReport()
        job.notifyOops(oops)
        return oops

    def _logOopsId(self, oops_id):
        """Report oopses by id to the log."""
        if self.logger is not None:
            self.logger.info('Job resulted in OOPS: %s' % oops_id)


class JobRunner(BaseJobRunner):

    def __init__(self, jobs, logger=None):
        BaseJobRunner.__init__(self, logger=logger)
        self.jobs = jobs

    @classmethod
    def fromReady(cls, job_class, logger=None):
        """Return a job runner for all ready jobs of a given class."""
        return cls(job_class.iterReady(), logger)

    @classmethod
    def runFromSource(cls, job_source, dbuser, logger):
        """Run all ready jobs provided by the specified source.

        The dbuser parameter is ignored.
        """
        with removeSecurityProxy(job_source.contextManager()):
            logger.info("Running synchronously.")
            runner = cls.fromReady(job_source, logger)
            runner.runAll()
        return runner

    def runAll(self):
        """Run all the Jobs for this JobRunner."""
        for job in self.jobs:
            job = IRunnableJob(job)
            self.logger.debug(
                'Trying to acquire lease for job in state %s' % (
                    job.status.title,))
            try:
                job.acquireLease()
            except LeaseHeld:
                self.logger.debug('Could not acquire lease for job')
                self.incomplete_jobs.append(job)
                continue
            # Commit transaction to clear the row lock.
            transaction.commit()
            oops = self.runJobHandleError(job)
            if oops is not None:
                self._logOopsId(oops.id)


class RunJobCommand(amp.Command):

    arguments = [('job_id', amp.Integer())]
    response = [('success', amp.Integer()), ('oops_id', amp.String())]


class JobRunnerProcess(child.AMPChild):
    """Base class for processes that run jobs."""

    def __init__(self, job_source_name, dbuser):
        child.AMPChild.__init__(self)
        module, name = job_source_name.rsplit('.', 1)
        source_module = __import__(module, fromlist=[name])
        self.job_source = getattr(source_module, name)
        self.context_manager = self.job_source.contextManager()
        # icky, but it's really a global value anyhow.
        self.__class__.dbuser = dbuser

    @classmethod
    def __enter__(cls):
        def handler(signum, frame):
            raise TimeoutError
        scripts.execute_zcml_for_scripts(use_web_security=False)
        signal(SIGHUP, handler)
        initZopeless(dbuser=cls.dbuser)

    @staticmethod
    def __exit__(exc_type, exc_val, exc_tb):
        pass

    def makeConnection(self, transport):
        """The Job context is entered on connect."""
        child.AMPChild.makeConnection(self, transport)
        self.context_manager.__enter__()

    def connectionLost(self, reason):
        """The Job context is left on disconnect."""
        self.context_manager.__exit__(None, None, None)
        child.AMPChild.connectionLost(self, reason)

    @RunJobCommand.responder
    def runJobCommand(self, job_id):
        """Run a job from this job_source according to its job id."""
        runner = BaseJobRunner()
        job = self.job_source.get(job_id)
        oops = runner.runJobHandleError(job)
        if oops is None:
            oops_id = ''
        else:
            oops_id = oops.id
        return {'success': len(runner.completed_jobs), 'oops_id': oops_id}


class TwistedJobRunner(BaseJobRunner):
    """Run Jobs via twisted."""

    def __init__(self, job_source, dbuser, logger=None, error_utility=None):
        env = {'PYTHONPATH': os.environ['PYTHONPATH'],
               'PATH': os.environ['PATH']}
        lp_config = os.environ.get('LPCONFIG')
        if lp_config is not None:
            env['LPCONFIG'] = lp_config
        starter = main.ProcessStarter(
            packages=('twisted', 'ampoule'), env=env)
        super(TwistedJobRunner, self).__init__(logger, error_utility)
        self.job_source = job_source
        import_name = '%s.%s' % (
            removeSecurityProxy(job_source).__module__, job_source.__name__)
        self.pool = pool.ProcessPool(
            JobRunnerProcess, ampChildArgs=[import_name, str(dbuser)],
            starter=starter, min=0, timeout_signal=SIGHUP)

    def runJobInSubprocess(self, job):
        """Run the job_class with the specified id in the process pool.

        :return: a Deferred that fires when the job has completed.
        """
        job = IRunnableJob(job)
        try:
            job.acquireLease()
        except LeaseHeld:
            self.incomplete_jobs.append(job)
            return
        # Commit transaction to clear the row lock.
        transaction.commit()
        job_id = job.id
        deadline = timegm(job.lease_expires.timetuple())
        self.logger.debug('Running %r, lease expires %s', job, job.lease_expires)
        deferred = self.pool.doWork(
            RunJobCommand, job_id = job_id, _deadline=deadline)
        def update(response):
            if response['success']:
                self.completed_jobs.append(job)
                self.logger.debug('Finished %r', job)
            else:
                self.incomplete_jobs.append(job)
                self.logger.debug('Incomplete %r', job)
            if response['oops_id'] != '':
                self._logOopsId(response['oops_id'])
        def job_raised(failure):
            self.incomplete_jobs.append(job)
            info = (failure.type, failure.value, failure.tb)
            oops = self._doOops(job, info)
            self._logOopsId(oops.id)
        deferred.addCallbacks(update, job_raised)
        return deferred

    def getTaskSource(self):
        """Return a task source for all jobs in job_source."""
        def producer():
            while True:
                jobs = list(self.job_source.iterReady())
                if len(jobs) == 0:
                    yield None
                for job in jobs:
                    yield lambda: self.runJobInSubprocess(job)
        return PollingTaskSource(5, producer().next)

    def doConsumer(self):
        """Create a ParallelLimitedTaskConsumer for this job type."""
        logger = logging.getLogger('gloop')
        logger.addHandler(logging.StreamHandler(sys.stdout))
        logger.setLevel(logging.DEBUG)
        consumer = ParallelLimitedTaskConsumer(1, logger=None)
        return consumer.consume(self.getTaskSource())

    def runAll(self):
        """Run all ready jobs, and any that become ready while running."""
        self.pool.start()
        d = defer.maybeDeferred(self.doConsumer)
        d.addCallbacks(self.terminated, self.failed)

    def terminated(self, ignored=None):
        """Callback to stop the processpool and reactor."""
        deferred = self.pool.stop()
        deferred.addBoth(lambda ignored: reactor.stop())

    def failed(self, failure):
        """Callback for when the job fails."""
        failure.printTraceback()
        self.terminated()

    @classmethod
    def runFromSource(cls, job_source, dbuser, logger):
        """Run all ready jobs provided by the specified source.

        The dbuser parameter is not ignored.
        """
        logger.info("Running through Twisted.")
        runner = cls(job_source, dbuser, logger)
        reactor.callWhenRunning(runner.runAll)
        handler = getsignal(SIGCHLD)
        try:
            reactor.run()
        finally:
            signal(SIGCHLD, handler)
        return runner


class JobCronScript(LaunchpadCronScript):
    """Base class for scripts that run jobs."""

    def __init__(self, runner_class=JobRunner, test_args=None,
                 script_name=None):
        self.dbuser = getattr(config, self.config_name).dbuser
        if script_name is None:
            script_name = self.config_name
        super(JobCronScript, self).__init__(
            script_name, self.dbuser, test_args)
        self.runner_class = runner_class

    def job_counts(self, jobs):
        """Return a list of tuples containing the job name and counts."""
        counts = defaultdict(lambda: 0)
        for job in jobs:
            counts[job.__class__.__name__] += 1
        return sorted(counts.items())

    def main(self):
        errorlog.globalErrorUtility.configure(self.config_name)
        job_source = getUtility(self.source_interface)
        runner = self.runner_class.runFromSource(
            job_source, self.dbuser, self.logger)
        for name, count in self.job_counts(runner.completed_jobs):
            self.logger.info('Ran %d %s jobs.', count, name)
        for name, count in self.job_counts(runner.incomplete_jobs):
            self.logger.info('%d %s jobs did not complete.', count, name)


class TimeoutError(Exception):

    def __init__(self):
        Exception.__init__(self, "Job ran too long.")<|MERGE_RESOLUTION|>--- conflicted
+++ resolved
@@ -181,11 +181,7 @@
         with self.error_utility.oopsMessage(
             dict(job.getOopsVars())):
             try:
-<<<<<<< HEAD
-                # self.logger.debug('Running %r', job)
-=======
                 self.logger.debug('Running %r', job)
->>>>>>> f66e7e85
                 self.runJob(job)
             except job.user_error_types, e:
                 job.notifyUserError(e)
