--- conflicted
+++ resolved
@@ -15,11 +15,8 @@
     'compress_hash',
     'decorate_with',
     'docstring_dedent',
-<<<<<<< HEAD
     'file_exists',
-=======
     'iter_list_chunks',
->>>>>>> 8daafb3b
     'iter_split',
     'run_capturing_output',
     'synchronize',
