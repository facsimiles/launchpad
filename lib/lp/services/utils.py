# Copyright 2009-2011 Canonical Ltd.  This software is licensed under the
# GNU Affero General Public License version 3 (see the file LICENSE).

"""Generic Python utilities.

Functions, lists and so forth. Nothing here that does system calls or network
stuff.
"""

__metaclass__ = type
__all__ = [
    'AutoDecorate',
    'base',
    'CachingIterator',
    'compress_hash',
    'decorate_with',
    'docstring_dedent',
    'file_exists',
    'iter_list_chunks',
    'iter_split',
<<<<<<< HEAD
    'RegisteredSubclass',
    're_email_address',
    'obfuscate_email',
=======
>>>>>>> 26b52fa3
    'run_capturing_output',
    'synchronize',
    'text_delta',
    'traceback_info',
    'value_string',
    ]

from itertools import tee
import os
import re
from StringIO import StringIO
import string
import sys
from textwrap import dedent
from types import FunctionType

from fixtures import (
    Fixture,
    MonkeyPatch,
    )
from lazr.enum import BaseItem
from twisted.python.util import mergeFunctionMetadata
from zope.security.proxy import isinstance as zope_isinstance


def AutoDecorate(*decorators):
    """Factory to generate metaclasses that automatically apply decorators.

    AutoDecorate is a metaclass factory that can be used to make a class
    implicitly wrap all of its methods with one or more decorators.
    """

    class AutoDecorateMetaClass(type):

        def __new__(cls, class_name, bases, class_dict):
            new_class_dict = {}
            for name, value in class_dict.items():
                if type(value) == FunctionType:
                    for decorator in decorators:
                        value = decorator(value)
                        assert callable(value), (
                            "Decorator %s didn't return a callable."
                            % repr(decorator))
                new_class_dict[name] = value
            return type.__new__(cls, class_name, bases, new_class_dict)

    return AutoDecorateMetaClass


def base(number, radix):
    """Convert 'number' to an arbitrary base numbering scheme, 'radix'.

    This function is based on work from the Python Cookbook and is under the
    Python license.

    Inverse function to int(str, radix) and long(str, radix)
    """
    if not 2 <= radix <= 62:
        raise ValueError("radix must be between 2 and 62: %s" % (radix,))

    if number < 0:
        raise ValueError("number must be non-negative: %s" % (number,))

    result = []
    addon = result.append
    if number == 0:
        addon('0')

    ABC = string.digits + string.ascii_letters
    while number:
        number, rdigit = divmod(number, radix)
        addon(ABC[rdigit])

    result.reverse()
    return ''.join(result)


def compress_hash(hash_obj):
    """Compress a hash_obj using `base`.

    Given an ``md5`` or ``sha1`` hash object, compress it down to either 22 or
    27 characters in a way that's safe to be used in URLs. Takes the hex of
    the hash and converts it to base 62.
    """
    return base(int(hash_obj.hexdigest(), 16), 62)


def iter_split(string, splitter):
    """Iterate over ways to split 'string' in two with 'splitter'.

    If 'string' is empty, then yield nothing. Otherwise, yield tuples like
    ('a/b/c', ''), ('a/b', 'c'), ('a', 'b/c') for a string 'a/b/c' and a
    splitter '/'.

    The tuples are yielded such that the first tuple has everything in the
    first tuple. With each iteration, the first element gets smaller and the
    second gets larger. It stops iterating just before it would have to yield
    ('', 'a/b/c').
    """
    if string == '':
        return
    tokens = string.split(splitter)
    for i in reversed(range(1, len(tokens) + 1)):
        yield splitter.join(tokens[:i]), splitter.join(tokens[i:])


def iter_list_chunks(a_list, size):
    """Iterate over `a_list` in chunks of size `size`.

    I'm amazed this isn't in itertools (mwhudson).
    """
    for i in range(0, len(a_list), size):
        yield a_list[i:i+size]


def synchronize(source, target, add, remove):
    """Update 'source' to match 'target' using 'add' and 'remove'.

    Changes the container 'source' so that it equals 'target', calling 'add'
    with any object in 'target' not in 'source' and 'remove' with any object
    not in 'target' but in 'source'.
    """
    need_to_add = [obj for obj in target if obj not in source]
    need_to_remove = [obj for obj in source if obj not in target]
    for obj in need_to_add:
        add(obj)
    for obj in need_to_remove:
        remove(obj)


def value_string(item):
    """Return a unicode string representing value.

    This text is special cased for enumerated types.
    """
    if item is None:
        return '(not set)'
    elif zope_isinstance(item, BaseItem):
        return item.title
    else:
        return unicode(item)


def text_delta(instance_delta, delta_names, state_names, interface):
    """Return a textual delta for a Delta object.

    A list of strings is returned.

    Only modified members of the delta will be shown.

    :param instance_delta: The delta to generate a textual representation of.
    :param delta_names: The names of all members to show changes to.
    :param state_names: The names of all members to show only the new state
        of.
    :param interface: The Zope interface that the input delta compared.
    """
    output = []
    indent = ' ' * 4

    # Fields for which we have old and new values.
    for field_name in delta_names:
        delta = getattr(instance_delta, field_name, None)
        if delta is None:
            continue
        title = interface[field_name].title
        old_item = value_string(delta['old'])
        new_item = value_string(delta['new'])
        output.append("%s%s: %s => %s" % (indent, title, old_item, new_item))
    for field_name in state_names:
        delta = getattr(instance_delta, field_name, None)
        if delta is None:
            continue
        title = interface[field_name].title
        if output:
            output.append('')
        output.append('%s changed to:\n\n%s' % (title, delta))
    return '\n'.join(output)


class CachingIterator:
    """Remember the items extracted from the iterator for the next iteration.

    Some generators and iterators are expensive to calculate, like calculating
    the merge sorted revision graph for a bazaar branch, so you don't want to
    call them too often.  Rearranging the code so it doesn't call the
    expensive iterator can make the code awkward.  This class provides a way
    to have the iterator called once, and the results stored.  The results
    can then be iterated over again, and more values retrieved from the
    iterator if necessary.
    """

    def __init__(self, iterator):
        self.iterator = iterator

    def __iter__(self):
        # Teeing an iterator previously returned by tee won't cause heat
        # death. See tee_copy in itertoolsmodule.c in the Python source.
        self.iterator, iterator = tee(self.iterator)
        return iterator


def decorate_with(context_factory, *args, **kwargs):
    """Create a decorator that runs decorated functions with 'context'."""

    def decorator(function):

        def decorated(*a, **kw):
            with context_factory(*args, **kwargs):
                return function(*a, **kw)

        return mergeFunctionMetadata(function, decorated)

    return decorator


def docstring_dedent(s):
    """Remove leading indentation from a doc string.

    Since the first line doesn't have indentation, split it off, dedent, and
    then reassemble.
    """
    # Make sure there is at least one newline so the split works.
    first, rest = (s+'\n').split('\n', 1)
    return (first + '\n' + dedent(rest)).strip()


def file_exists(filename):
    """Does `filename` exist?"""
    return os.access(filename, os.F_OK)


class CapturedOutput(Fixture):
    """A fixture that captures output to stdout and stderr."""

    def __init__(self):
        super(CapturedOutput, self).__init__()
        self.stdout = StringIO()
        self.stderr = StringIO()

    def setUp(self):
        super(CapturedOutput, self).setUp()
        self.useFixture(MonkeyPatch('sys.stdout', self.stdout))
        self.useFixture(MonkeyPatch('sys.stderr', self.stderr))


def run_capturing_output(function, *args, **kwargs):
    """Run ``function`` capturing output to stdout and stderr.

    :param function: A function to run.
    :param args: Arguments passed to the function.
    :param kwargs: Keyword arguments passed to the function.
    :return: A tuple of ``(ret, stdout, stderr)``, where ``ret`` is the value
        returned by ``function``, ``stdout`` is the captured standard output
        and ``stderr`` is the captured stderr.
    """
    with CapturedOutput() as captured:
        ret = function(*args, **kwargs)
    return ret, captured.stdout.getvalue(), captured.stderr.getvalue()


def traceback_info(info):
    """Set `__traceback_info__` in the caller's locals.

    This is more aesthetically pleasing that assigning to __traceback_info__,
    but it more importantly avoids spurious lint warnings about unused local
    variables, and helps to avoid typos.
    """
<<<<<<< HEAD
    sys._getframe(1).f_locals["__traceback_info__"] = info


class RegisteredSubclass(type):
    """Metaclass for when subclasses should be registered."""

    def __init__(cls, name, bases, dict_):
        # _register_subclass must be a static method to permit upcalls.
        #
        # We cannot use super(Class, cls) to do the upcalls, because Class
        # isn't fully defined yet.  (Remember, we're calling this from a
        # metaclass.)
        #
        # Without using super, a classmethod that overrides another
        # classmethod has no reasonable way to call the overridden version AND
        # provide its class as first parameter (i.e. "cls").  Therefore, we
        # must use a static method.
        cls._register_subclass(cls)


# This is a regular expression that matches email address embedded in
# text. It is not RFC 2821 compliant, nor does it need to be. This
# expression strives to identify probable email addresses so that they
# can be obfuscated when viewed by unauthenticated users. See
# http://www.email-unlimited.com/stuff/email_address_validator.htm

# localnames do not have [&?%!@<>,;:`|{}()#*^~ ] in practice
# (regardless of RFC 2821) because they conflict with other systems.
# See https://lists.ubuntu.com
#     /mailman/private/launchpad-reviews/2007-June/006081.html

# This verson of the re is more than 5x faster that the orginal
# version used in ftest/test_tales.testObfuscateEmail.
re_email_address = re.compile(r"""
    \b[a-zA-Z0-9._/="'+-]{1,64}@  # The localname.
    [a-zA-Z][a-zA-Z0-9-]{1,63}    # The hostname.
    \.[a-zA-Z0-9.-]{1,251}\b      # Dot starts one or more domains.
    """, re.VERBOSE)              # ' <- font-lock turd


def obfuscate_email(text_to_obfuscate):
    """Obfuscate an email address.

    The email address is obfuscated as <email address hidden>.

    The pattern used to identify an email address is not 2822. It strives
    to match any possible email address embedded in the text. For example,
    mailto:person@domain.dom and http://person:password@domain.dom both
    match, though the http match is in fact not an email address.
    """
    text = re_email_address.sub(
        r'<email address hidden>', text_to_obfuscate)
    text = text.replace(
        "<<email address hidden>>", "<email address hidden>")
    return text
=======
    sys._getframe(1).f_locals["__traceback_info__"] = info
>>>>>>> 26b52fa3
<|MERGE_RESOLUTION|>--- conflicted
+++ resolved
@@ -18,12 +18,8 @@
     'file_exists',
     'iter_list_chunks',
     'iter_split',
-<<<<<<< HEAD
-    'RegisteredSubclass',
     're_email_address',
     'obfuscate_email',
-=======
->>>>>>> 26b52fa3
     'run_capturing_output',
     'synchronize',
     'text_delta',
@@ -291,7 +287,6 @@
     but it more importantly avoids spurious lint warnings about unused local
     variables, and helps to avoid typos.
     """
-<<<<<<< HEAD
     sys._getframe(1).f_locals["__traceback_info__"] = info
 
 
@@ -346,7 +341,4 @@
         r'<email address hidden>', text_to_obfuscate)
     text = text.replace(
         "<<email address hidden>>", "<email address hidden>")
-    return text
-=======
-    sys._getframe(1).f_locals["__traceback_info__"] = info
->>>>>>> 26b52fa3
+    return text