--- conflicted
+++ resolved
@@ -30,15 +30,8 @@
 from canonical.config import config
 from canonical.launchpad.webapp import urlappend
 from canonical.librarian.db import write_transaction
-<<<<<<< HEAD
-from lp.buildmaster.model.buildqueue import BuildQueue
 from lp.buildmaster.interfaces.buildbase import (
     BuildStatus, BUILDD_MANAGER_LOG_NAME)
-from lp.services.job.model.job import Job
-from lp.services.job.interfaces.job import JobStatus
-=======
-from lp.buildmaster.interfaces.buildbase import BUILDD_MANAGER_LOG_NAME
->>>>>>> 0a3a3458
 from lp.services.twistedsupport.processmonitor import ProcessWithTimeout
 
 
@@ -508,14 +501,9 @@
             self.logger.warn(
                 '%s communication failed (%s)' %
                 (slave, response.getErrorMessage()))
-<<<<<<< HEAD
-            self.waitOnDeferredList()
+            self.slaveConversationEnded()
             self._incrementFailureCounts(slave)
             return self.fail_result(slave)
-=======
-            self.slaveConversationEnded()
-            return self.reset_result(slave)
->>>>>>> 0a3a3458
 
         if isinstance(response, list) and len(response) == 2:
             if method in buildd_success_result_map:
@@ -532,12 +520,8 @@
         self.logger.error(
             '%s failed to dispatch (%s)' % (slave, info))
 
-<<<<<<< HEAD
-        self.waitOnDeferredList()
+        self.slaveConversationEnded()
         self._incrementFailureCounts(slave)
-=======
-        self.slaveConversationEnded()
->>>>>>> 0a3a3458
         return self.fail_result(slave, info)
 
 
