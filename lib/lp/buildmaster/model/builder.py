--- conflicted
+++ resolved
@@ -12,11 +12,6 @@
     'updateBuilderStatus',
     ]
 
-<<<<<<< HEAD
-import errno
-import httplib
-=======
->>>>>>> babe4117
 import gzip
 import httplib
 import logging
@@ -230,8 +225,6 @@
                 (builder.name, slave_build_id, reason))
 
 
-<<<<<<< HEAD
-=======
 def _update_builder_status(builder, logger=None):
     """Really update the builder status."""
     try:
@@ -251,46 +244,12 @@
                 builder.name, builder.url, builder.failnotes, exc_info=True)
 
 
->>>>>>> babe4117
 def updateBuilderStatus(builder, logger=None):
     """See `IBuilder`."""
     if logger:
         logger.debug('Checking %s' % builder.name)
 
     MAX_EINTR_RETRIES = 42 # pulling a number out of my a$$ here
-<<<<<<< HEAD
-    eintr_retry_count = 0
-
-    while True:
-        try:
-            builder.checkSlaveAlive()
-            builder.rescueIfLost(logger)
-        # Catch only known exceptions.
-        # XXX cprov 2007-06-15 bug=120571: ValueError & TypeError catching is
-        # disturbing in this context. We should spend sometime sanitizing the
-        # exceptions raised in the Builder API since we already started the
-        # main refactoring of this area.
-        except (ValueError, TypeError, xmlrpclib.Fault,
-                BuildDaemonError), reason:
-            builder.failBuilder(str(reason))
-            if logger:
-                logger.warn(
-                    "%s (%s) marked as failed due to: %s",
-                    builder.name, builder.url, builder.failnotes, exc_info=True)
-        except socket.error, reason:
-            # In Python 2.6 we can use IOError instead.  It also has
-            # reason.errno but we might be using 2.5 here so use the
-            # index hack.
-            if reason[0] == errno.EINTR:
-                eintr_retry_count += 1
-                if eintr_retry_count != MAX_EINTR_RETRIES:
-                    continue
-            error_message = str(reason)
-            builder.handleTimeout(logger, error_message)
-            return
-        else:
-            return
-=======
     try:
         return until_no_eintr(
             MAX_EINTR_RETRIES, _update_builder_status, builder, logger=logger)
@@ -300,7 +259,6 @@
         # index hack.
         error_message = str(reason)
         builder.handleTimeout(logger, error_message)
->>>>>>> babe4117
 
 
 class Builder(SQLBase):
