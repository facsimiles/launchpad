# Copyright 2009 Canonical Ltd.  This software is licensed under the
# GNU Affero General Public License version 3 (see the file LICENSE).

# pylint: disable-msg=E0611,W0212

__metaclass__ = type

__all__ = [
    'Builder',
    'BuilderSet',
    'rescueBuilderIfLost',
    'updateBuilderStatus',
    ]

import httplib
import gzip
import logging
import os
import socket
import subprocess
import tempfile
import urllib2
import xmlrpclib

from sqlobject import (
    BoolCol, ForeignKey, IntCol, SQLObjectNotFound, StringCol)
from storm.store import Store
from zope.component import getUtility
from zope.interface import implements

from canonical.cachedproperty import cachedproperty
from canonical.config import config
from canonical.buildd.slave import BuilderStatus
from canonical.launchpad.helpers import filenameToContentType
from canonical.launchpad.interfaces.librarian import ILibraryFileAliasSet
from canonical.launchpad.webapp import urlappend
from canonical.launchpad.webapp.interfaces import NotFoundError
from canonical.launchpad.webapp.interfaces import (
    IStoreSelector, MAIN_STORE, DEFAULT_FLAVOR)
from canonical.lazr.utils import safe_hasattr
from canonical.librarian.utils import copy_and_close
from lp.buildmaster.interfaces.buildbase import BuildStatus
from lp.buildmaster.interfaces.builder import (
    BuildDaemonError, BuildSlaveFailure, CannotBuild, CannotFetchFile,
    CannotResumeHost, CorruptBuildID, IBuilder, IBuilderSet,
    ProtocolVersionMismatch)
from lp.buildmaster.interfaces.buildfarmjobbehavior import (
    BuildBehaviorMismatch)
from lp.buildmaster.interfaces.buildqueue import IBuildQueueSet
from lp.buildmaster.model.buildfarmjobbehavior import IdleBuildBehavior
from lp.buildmaster.model.buildqueue import BuildQueue, specific_job_classes
from canonical.database.sqlbase import SQLBase, sqlvalues
from lp.registry.interfaces.person import validate_public_person
from lp.services.job.interfaces.job import JobStatus
# XXX Michael Nelson 2010-01-13 bug=491330
# These dependencies on soyuz will be removed when getBuildRecords()
# is moved.
from lp.soyuz.interfaces.build import IBuildSet
from lp.soyuz.interfaces.buildrecords import IHasBuildRecords
from lp.soyuz.model.buildpackagejob import BuildPackageJob


class TimeoutHTTPConnection(httplib.HTTPConnection):

    def connect(self):
        """Override the standard connect() methods to set a timeout"""
        ret = httplib.HTTPConnection.connect(self)
        self.sock.settimeout(config.builddmaster.socket_timeout)
        return ret


class TimeoutHTTP(httplib.HTTP):
    _connection_class = TimeoutHTTPConnection


class TimeoutTransport(xmlrpclib.Transport):
    """XMLRPC Transport to setup a socket with defined timeout"""

    def make_connection(self, host):
        host, extra_headers, x509 = self.get_host_info(host)
        return TimeoutHTTP(host)


class BuilderSlave(xmlrpclib.ServerProxy):
    """Add in a few useful methods for the XMLRPC slave."""

    def __init__(self, urlbase, vm_host):
        """Initialise a Server with specific parameter to our buildfarm."""
        self.vm_host = vm_host
        self.urlbase = urlbase
        rpc_url = urlappend(urlbase, "rpc")
        xmlrpclib.Server.__init__(self, rpc_url,
                                  transport=TimeoutTransport(),
                                  allow_none=True)

    def getFile(self, sha_sum):
        """Construct a file-like object to return the named file."""
        filelocation = "filecache/%s" % sha_sum
        fileurl = urlappend(self.urlbase, filelocation)
        return urllib2.urlopen(fileurl)

    def resume(self):
        """Resume a virtual builder.

        It uses the configuration command-line (replacing 'vm_host') and
        return its output.

        :return: a (stdout, stderr, subprocess exitcode) triple
        """
        resume_command = config.builddmaster.vm_resume_command % {
            'vm_host': self.vm_host}
        resume_argv = resume_command.split()
        resume_process = subprocess.Popen(
            resume_argv, stdout=subprocess.PIPE, stderr=subprocess.PIPE)
        stdout, stderr = resume_process.communicate()

        return (stdout, stderr, resume_process.returncode)

    def cacheFile(self, logger, libraryfilealias):
        """Make sure that the file at 'libraryfilealias' is on the slave.

        :param logger: A python `Logger` object.
        :param libraryfilealias: An `ILibraryFileAlias`.
        """
        url = libraryfilealias.http_url
        logger.debug("Asking builder on %s to ensure it has file %s "
                     "(%s, %s)" % (self.urlbase, libraryfilealias.filename,
                                   url, libraryfilealias.content.sha1))
        self.sendFileToSlave(libraryfilealias.content.sha1, url)

    def sendFileToSlave(self, sha1, url, username="", password=""):
        """Helper to send the file at 'url' with 'sha1' to this builder."""
        present, info = self.ensurepresent(sha1, url, username, password)
        if not present:
            raise CannotFetchFile(url, info)

    def build(self, buildid, builder_type, chroot_sha1, filemap, args):
        """Build a thing on this build slave.

        :param buildid: A string identifying this build.
        :param builder_type: The type of builder needed.
        :param chroot_sha1: XXX
        :param filemap: A dictionary mapping from paths to SHA-1 hashes of
            the file contents.
        :param args: A dictionary of extra arguments. The contents depend on
            the build job type.
        """
        # Can't upcall to xmlrpclib.ServerProxy, since it doesn't actually
        # have a 'build' method.
        build_method = xmlrpclib.ServerProxy.__getattr__(self, 'build')
        try:
            return build_method(
                self, buildid, builder_type, chroot_sha1, filemap, args)
        except xmlrpclib.Fault, info:
            raise BuildSlaveFailure(info)


# This is a separate function since MockBuilder needs to use it too.
# Do not use it -- (Mock)Builder.rescueIfLost should be used instead.
def rescueBuilderIfLost(builder, logger=None):
    """See `IBuilder`."""
    status_sentence = builder.slaveStatusSentence()

    # 'ident_position' dict relates the position of the job identifier
    # token in the sentence received from status(), according the
    # two status we care about. See see lib/canonical/buildd/slave.py
    # for further information about sentence format.
    ident_position = {
        'BuilderStatus.BUILDING': 1,
        'BuilderStatus.WAITING': 2
        }

    # Isolate the BuilderStatus string, always the first token in
    # see lib/canonical/buildd/slave.py and
    # IBuilder.slaveStatusSentence().
    status = status_sentence[0]

    # If slave is not building nor waiting, it's not in need of rescuing.
    if status not in ident_position.keys():
        return

    slave_build_id = status_sentence[ident_position[status]]

    try:
        builder.verifySlaveBuildID(slave_build_id)
    except CorruptBuildID, reason:
        if status == 'BuilderStatus.WAITING':
            builder.cleanSlave()
        else:
            builder.requestAbort()
        if logger:
            logger.warn(
                "Builder '%s' rescued from '%s': '%s'" %
                (builder.name, slave_build_id, reason))


def updateBuilderStatus(builder, logger=None):
    """See `IBuilder`."""
    if logger:
        logger.debug('Checking %s' % builder.name)

    try:
        builder.checkSlaveAlive()
        builder.checkSlaveArchitecture()
        builder.rescueIfLost(logger)
    # Catch only known exceptions.
    # XXX cprov 2007-06-15 bug=120571: ValueError & TypeError catching is
    # disturbing in this context. We should spend sometime sanitizing the
    # exceptions raised in the Builder API since we already started the
    # main refactoring of this area.
    except (ValueError, TypeError, xmlrpclib.Fault,
            BuildDaemonError), reason:
        builder.failBuilder(str(reason))
        if logger:
            logger.warn(
                "%s (%s) marked as failed due to: %s",
                builder.name, builder.url, builder.failnotes, exc_info=True)
    except socket.error, reason:
        error_message = str(reason)
        builder.handleTimeout(logger, error_message)


class Builder(SQLBase):

    implements(IBuilder, IHasBuildRecords)
    _table = 'Builder'

    _defaultOrder = ['id']

    processor = ForeignKey(dbName='processor', foreignKey='Processor',
                           notNull=True)
    url = StringCol(dbName='url', notNull=True)
    name = StringCol(dbName='name', notNull=True)
    title = StringCol(dbName='title', notNull=True)
    description = StringCol(dbName='description', notNull=True)
    owner = ForeignKey(
        dbName='owner', foreignKey='Person',
        storm_validator=validate_public_person, notNull=True)
    builderok = BoolCol(dbName='builderok', notNull=True)
    failnotes = StringCol(dbName='failnotes')
    virtualized = BoolCol(dbName='virtualized', default=True, notNull=True)
    speedindex = IntCol(dbName='speedindex')
    manual = BoolCol(dbName='manual', default=False)
    vm_host = StringCol(dbName='vm_host')
    active = BoolCol(dbName='active', notNull=True, default=True)

    def _getCurrentBuildBehavior(self):
        """Return the current build behavior."""
        if not safe_hasattr(self, '_current_build_behavior'):
            self._current_build_behavior = None

        if (self._current_build_behavior is None or
            isinstance(self._current_build_behavior, IdleBuildBehavior)):
            # If we don't currently have a current build behavior set,
            # or we are currently idle, then...
            currentjob = self.currentjob
            if currentjob is not None:
                # ...we'll set it based on our current job.
                self._current_build_behavior = (
                    currentjob.required_build_behavior)
                self._current_build_behavior.setBuilder(self)
                return self._current_build_behavior
            elif self._current_build_behavior is None:
                # If we don't have a current job or an idle behavior
                # already set, then we just set the idle behavior
                # before returning.
                self._current_build_behavior = IdleBuildBehavior()
            return self._current_build_behavior

        else:
            # We did have a current non-idle build behavior set, so
            # we just return it.
            return self._current_build_behavior

    def _setCurrentBuildBehavior(self, new_behavior):
        """Set the current build behavior."""
        self._current_build_behavior = new_behavior
        if self._current_build_behavior is not None:
            self._current_build_behavior.setBuilder(self)

    current_build_behavior = property(
        _getCurrentBuildBehavior, _setCurrentBuildBehavior)

    def checkSlaveArchitecture(self):
        """See `IBuilder`."""
        # XXX cprov 2007-06-15 bug=545839:
        # This function currently depends on the operating system specific
        # details of the build slave to return a processor-family-name (the
        # architecturetag) which matches the distro_arch_series. In reality,
        # we should be checking the processor itself (e.g. amd64) as that is
        # what the distro policy is set from, the architecture tag is both
        # distro specific and potentially different for radically different
        # distributions - its not the right thing to be comparing.

        from lp.soyuz.model.distroarchseries import DistroArchSeries

        # query the slave for its active details.
        # XXX cprov 2007-06-15: Why is 'mechanisms' ignored?
        builder_vers, builder_arch, mechanisms = self.slave.info()
        # we can only understand one version of slave today:
        if builder_vers != '1.0':
            raise ProtocolVersionMismatch("Protocol version mismatch")

        # Find a distroarchseries with the returned arch tag.
        # This is ugly, sick and wrong, but so is the whole concept. See the
        # XXX above and its bug for details.
        das = Store.of(self).find(
            DistroArchSeries, architecturetag=builder_arch,
            processorfamily=self.processor.family).any()

        if das is None:
            raise BuildDaemonError(
                "Bad slave architecture tag: %s (registered family: %s)" %
                    (builder_arch, self.processor.family.name))

    def checkSlaveAlive(self):
        """See IBuilder."""
        if self.slave.echo("Test")[0] != "Test":
            raise BuildDaemonError("Failed to echo OK")

    def rescueIfLost(self, logger=None):
        """See `IBuilder`."""
        rescueBuilderIfLost(self, logger)

    def updateStatus(self, logger=None):
<<<<<<< HEAD
        """See `IBuilder`."""
=======
>>>>>>> 3a65527f
        updateBuilderStatus(self, logger)

    def cleanSlave(self):
        """See IBuilder."""
        return self.slave.clean()

    @property
    def currentjob(self):
        """See IBuilder"""
        return getUtility(IBuildQueueSet).getByBuilder(self)

    def requestAbort(self):
        """See IBuilder."""
        return self.slave.abort()

    def resumeSlaveHost(self):
        """See IBuilder."""
        if not self.virtualized:
            raise CannotResumeHost('Builder is not virtualized.')

        if not self.vm_host:
            raise CannotResumeHost('Undefined vm_host.')

        logger = self._getSlaveScannerLogger()
        logger.debug("Resuming %s (%s)" % (self.name, self.url))

        stdout, stderr, returncode = self.slave.resume()
        if returncode != 0:
            raise CannotResumeHost(
                "Resuming failed:\nOUT:\n%s\nERR:\n%s\n" % (stdout, stderr))

        return stdout, stderr

    @cachedproperty
    def slave(self):
        """See IBuilder."""
        # A cached attribute is used to allow tests to replace
        # the slave object, which is usually an XMLRPC client, with a
        # stub object that removes the need to actually create a buildd
        # slave in various states - which can be hard to create.
        return BuilderSlave(self.url, self.vm_host)

    def setSlaveForTesting(self, proxy):
        """See IBuilder."""
        self.slave = proxy

    def startBuild(self, build_queue_item, logger):
        """See IBuilder."""
        self.current_build_behavior = build_queue_item.required_build_behavior
        self.current_build_behavior.logStartBuild(logger)

        # Make sure the request is valid; an exception is raised if it's not.
        self.current_build_behavior.verifyBuildRequest(logger)

        # Set the build behavior depending on the provided build queue item.
        if not self.builderok:
            raise BuildDaemonError(
                "Attempted to start a build on a known-bad builder.")

        # If we are building a virtual build, resume the virtual machine.
        if self.virtualized:
            self.resumeSlaveHost()

        # Do it.
        build_queue_item.markAsBuilding(self)
        try:
            self.current_build_behavior.dispatchBuildToSlave(
                build_queue_item.id, logger)
        except BuildSlaveFailure, e:
            logger.debug("Disabling builder: %s" % self.url, exc_info=1)
            self.failBuilder(
                "Exception (%s) when setting up to new job" % (e,))
        except CannotFetchFile, e:
            message = """Slave '%s' (%s) was unable to fetch file.
            ****** URL ********
            %s
            ****** INFO *******
            %s
            *******************
            """ % (self.name, self.url, e.file_url, e.error_information)
            raise BuildDaemonError(message)
        except socket.error, e:
            error_message = "Exception (%s) when setting up new job" % (e,)
            self.handleTimeout(logger, error_message)
            raise BuildSlaveFailure

    def failBuilder(self, reason):
        """See IBuilder"""
        # XXX cprov 2007-04-17: ideally we should be able to notify the
        # the buildd-admins about FAILED builders. One alternative is to
        # make the buildd_cronscript (slave-scanner, in this case) to exit
        # with error, for those cases buildd-sequencer automatically sends
        # an email to admins with the script output.
        self.builderok = False
        self.failnotes = reason

    # XXX Michael Nelson 20091202 bug=491330. The current UI assumes
    # that the builder history will display binary build records, as
    # returned by getBuildRecords() below. See the bug for a discussion
    # of the options.

    def getBuildRecords(self, build_state=None, name=None, arch_tag=None,
                        user=None):
        """See IHasBuildRecords."""
        return getUtility(IBuildSet).getBuildsForBuilder(
            self.id, build_state, name, arch_tag, user)

    def slaveStatus(self):
        """See IBuilder."""
        builder_version, builder_arch, mechanisms = self.slave.info()
        status_sentence = self.slave.status()

        status = {'builder_status': status_sentence[0]}

        # Extract detailed status, ID and log information if present.
        if status['builder_status'] == 'BuilderStatus.WAITING':
            status['build_status'] = status_sentence[1]
            status['build_id'] = status_sentence[2]
        else:
            status['build_id'] = status_sentence[1]
            if status['builder_status'] == 'BuilderStatus.BUILDING':
                status['logtail'] = status_sentence[2]

        self.current_build_behavior.updateSlaveStatus(status_sentence, status)
        return status

    def slaveStatusSentence(self):
        """See IBuilder."""
        return self.slave.status()

    def verifySlaveBuildID(self, slave_build_id):
        """See `IBuilder`."""
        return self.current_build_behavior.verifySlaveBuildID(slave_build_id)

    def updateBuild(self, queueItem):
        """See `IBuilder`."""
        self.current_build_behavior.updateBuild(queueItem)

    def transferSlaveFileToLibrarian(self, file_sha1, filename, private):
        """See IBuilder."""
        out_file_fd, out_file_name = tempfile.mkstemp(suffix=".buildlog")
        out_file = os.fdopen(out_file_fd, "r+")
        try:
            slave_file = self.slave.getFile(file_sha1)
            copy_and_close(slave_file, out_file)
            # If the requested file is the 'buildlog' compress it using gzip
            # before storing in Librarian.
            if file_sha1 == 'buildlog':
                out_file = open(out_file_name)
                filename += '.gz'
                out_file_name += '.gz'
                gz_file = gzip.GzipFile(out_file_name, mode='wb')
                copy_and_close(out_file, gz_file)
                os.remove(out_file_name.replace('.gz', ''))

            # Reopen the file, seek to its end position, count and seek
            # to beginning, ready for adding to the Librarian.
            out_file = open(out_file_name)
            out_file.seek(0, 2)
            bytes_written = out_file.tell()
            out_file.seek(0)

            library_file = getUtility(ILibraryFileAliasSet).create(
                filename, bytes_written, out_file,
                contentType=filenameToContentType(filename),
                restricted=private)
        finally:
            # Finally, remove the temporary file
            out_file.close()
            os.remove(out_file_name)

        return library_file.id

    @property
    def is_available(self):
        """See `IBuilder`."""
        if not self.builderok:
            return False
        try:
            slavestatus = self.slaveStatusSentence()
        except (xmlrpclib.Fault, socket.error):
            return False
        if slavestatus[0] != BuilderStatus.IDLE:
            return False
        return True

    def _getSlaveScannerLogger(self):
        """Return the logger instance from buildd-slave-scanner.py."""
        # XXX cprov 20071120: Ideally the Launchpad logging system
        # should be able to configure the root-logger instead of creating
        # a new object, then the logger lookups won't require the specific
        # name argument anymore. See bug 164203.
        logger = logging.getLogger('slave-scanner')
        return logger

    def _findBuildCandidate(self):
        """Find a candidate job for dispatch to an idle buildd slave.

        The pending BuildQueue item with the highest score for this builder
        or None if no candidate is available.

        :return: A candidate job.
        """
        def qualify_subquery(job_type, sub_query):
            """Put the sub-query into a job type context."""
            qualified_query = """
                ((BuildQueue.job_type != %s) OR EXISTS(%%s))
            """ % sqlvalues(job_type)
            qualified_query %= sub_query
            return qualified_query

        logger = self._getSlaveScannerLogger()
        candidate = None

        general_query = """
            SELECT buildqueue.id FROM buildqueue, job
            WHERE
                buildqueue.job = job.id
                AND job.status = %s
                AND (
                    -- The processor values either match or the candidate
                    -- job is processor-independent.
                    buildqueue.processor = %s OR
                    buildqueue.processor IS NULL)
                AND (
                    -- The virtualized values either match or the candidate
                    -- job does not care about virtualization and the idle
                    -- builder *is* virtualized (the latter is a security
                    -- precaution preventing the execution of untrusted code
                    -- on native builders).
                    buildqueue.virtualized = %s OR
                    (buildqueue.virtualized IS NULL AND %s = TRUE))
                AND buildqueue.builder IS NULL
        """ % sqlvalues(
            JobStatus.WAITING, self.processor, self.virtualized,
            self.virtualized)
        order_clause = " ORDER BY buildqueue.lastscore DESC, buildqueue.id"

        extra_queries = []
        job_classes = specific_job_classes()
        for job_type, job_class in job_classes.iteritems():
            query = job_class.addCandidateSelectionCriteria(
                self.processor, self.virtualized)
            if query == '':
                # This job class does not need to refine candidate jobs
                # further.
                continue

            # The sub-query should only apply to jobs of the right type.
            extra_queries.append(qualify_subquery(job_type, query))
        query = ' AND '.join([general_query] + extra_queries) + order_clause

        store = getUtility(IStoreSelector).get(MAIN_STORE, DEFAULT_FLAVOR)
        candidate_jobs = store.execute(query).get_all()

        for (candidate_id,) in candidate_jobs:
            candidate = getUtility(IBuildQueueSet).get(candidate_id)
            job_class = job_classes[candidate.job_type]
            candidate_approved = job_class.postprocessCandidate(
                candidate, logger)
            if candidate_approved:
                return candidate

        return None

    def _dispatchBuildCandidate(self, candidate):
        """Dispatch the pending job to the associated buildd slave.

        This method can only be executed in the builddmaster machine, since
        it will actually issues the XMLRPC call to the buildd-slave.

        :param candidate: The job to dispatch.
        """
        logger = self._getSlaveScannerLogger()
        try:
            self.startBuild(candidate, logger)
        except (BuildSlaveFailure, CannotBuild, BuildBehaviorMismatch), err:
            logger.warn('Could not build: %s' % err)

    def handleTimeout(self, logger, error_message):
        """See IBuilder."""
        builder_should_be_failed = True

        if self.virtualized:
            # Virtualized/PPA builder: attempt a reset.
            logger.warn(
                "Resetting builder: %s -- %s" % (self.url, error_message),
                exc_info=True)
            try:
                self.resumeSlaveHost()
            except CannotResumeHost, err:
                # Failed to reset builder.
                logger.warn(
                    "Failed to reset builder: %s -- %s" %
                    (self.url, str(err)), exc_info=True)
            else:
                # Builder was reset, do *not* mark it as failed.
                builder_should_be_failed = False

        if builder_should_be_failed:
            # Mark builder as 'failed'.
            logger.warn(
                "Disabling builder: %s -- %s" % (self.url, error_message),
                exc_info=True)
            self.failBuilder(error_message)

    def findAndStartJob(self, buildd_slave=None):
        """See IBuilder."""
        logger = self._getSlaveScannerLogger()
        candidate = self._findBuildCandidate()

        if candidate is None:
            logger.debug("No build candidates available for builder.")
            return None

        if buildd_slave is not None:
            self.setSlaveForTesting(buildd_slave)

        self._dispatchBuildCandidate(candidate)
        return candidate


class BuilderSet(object):
    """See IBuilderSet"""
    implements(IBuilderSet)

    def __init__(self):
        self.title = "The Launchpad build farm"

    def __iter__(self):
        return iter(Builder.select())

    def __getitem__(self, name):
        try:
            return Builder.selectOneBy(name=name)
        except SQLObjectNotFound:
            raise NotFoundError(name)

    def new(self, processor, url, name, title, description, owner,
            active=True, virtualized=False, vm_host=None):
        """See IBuilderSet."""
        return Builder(processor=processor, url=url, name=name, title=title,
                       description=description, owner=owner, active=active,
                       virtualized=virtualized, vm_host=vm_host,
                       builderok=True, manual=True)

    def get(self, builder_id):
        """See IBuilderSet."""
        return Builder.get(builder_id)

    def count(self):
        """See IBuilderSet."""
        return Builder.select().count()

    def getBuilders(self):
        """See IBuilderSet."""
        return Builder.selectBy(
            active=True, orderBy=['virtualized', 'processor', 'name'])

    def getBuildersByArch(self, arch):
        """See IBuilderSet."""
        return Builder.select('builder.processor = processor.id '
                              'AND processor.family = %d'
                              % arch.processorfamily.id,
                              clauseTables=("Processor",))

    def getBuildQueueSizeForProcessor(self, processor, virtualized=False):
        """See `IBuilderSet`."""
        # Avoiding circular imports.
        from lp.soyuz.model.archive import Archive
        from lp.soyuz.model.build import Build
        from lp.soyuz.model.distroarchseries import (
            DistroArchSeries)
        from lp.soyuz.model.processor import Processor

        store = Store.of(processor)
        origin = (
            Archive,
            Build,
            BuildPackageJob,
            BuildQueue,
            DistroArchSeries,
            Processor,
            )
        queue = store.using(*origin).find(
            BuildQueue,
            BuildPackageJob.job == BuildQueue.jobID,
            BuildPackageJob.build == Build.id,
            Build.distroarchseries == DistroArchSeries.id,
            Build.archive == Archive.id,
            DistroArchSeries.processorfamilyID == Processor.familyID,
            Build.buildstate == BuildStatus.NEEDSBUILD,
            Archive._enabled == True,
            Processor.id == processor.id,
            Archive.require_virtualized == virtualized,
            )

        return (queue.count(), queue.sum(BuildQueue.estimated_duration))

    def pollBuilders(self, logger, txn):
        """See IBuilderSet."""
        logger.debug("Slave Scan Process Initiated.")

        logger.debug("Setting Builders.")
        self.checkBuilders(logger, txn)

        logger.debug("Scanning Builders.")
        # Scan all the pending builds, update logtails and retrieve
        # builds where they are completed
        self.scanActiveBuilders(logger, txn)

    def checkBuilders(self, logger, txn):
        """See `IBuilderSet`."""
        for builder in self:
            # XXX Robert Collins 2007-05-23 bug=31546: builders that are not
            # 'ok' are not worth rechecking here for some currently
            # undocumented reason. This also relates to bug #30633.
            if builder.builderok:
                builder.updateStatus(logger)

        txn.commit()

    def scanActiveBuilders(self, logger, txn):
        """See `IBuilderSet`."""

        queueItems = getUtility(IBuildQueueSet).getActiveBuildJobs()

        logger.debug(
            "scanActiveBuilders() found %d active build(s) to check"
            % queueItems.count())

        for job in queueItems:
            job.builder.updateBuild(job)
            txn.commit()

    def getBuildersForQueue(self, processor, virtualized):
        """See `IBuilderSet`."""
        return Builder.selectBy(builderok=True, processor=processor,
                                virtualized=virtualized)<|MERGE_RESOLUTION|>--- conflicted
+++ resolved
@@ -323,10 +323,7 @@
         rescueBuilderIfLost(self, logger)
 
     def updateStatus(self, logger=None):
-<<<<<<< HEAD
         """See `IBuilder`."""
-=======
->>>>>>> 3a65527f
         updateBuilderStatus(self, logger)
 
     def cleanSlave(self):
