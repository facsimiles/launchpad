--- conflicted
+++ resolved
@@ -114,10 +114,6 @@
 
 
 class BuilderSlave(object):
-<<<<<<< HEAD
-    """Add in a few useful methods for the XMLRPC slave."""
-
-=======
     """Add in a few useful methods for the XMLRPC slave.
 
     :ivar url: The URL of the actual builder. The XML-RPC resource and
@@ -129,7 +125,6 @@
     # many false positives in your test run and will most likely break
     # production.
 
->>>>>>> 7ccc3aa5
     # XXX: This (BuilderSlave) should use composition, rather than
     # inheritance.
 
@@ -147,34 +142,6 @@
     # should make a test double that doesn't do any XML-RPC and can be used to
     # make testing easier & tests faster.
 
-<<<<<<< HEAD
-    def __init__(self, urlbase, vm_host):
-        """Initialise a Server with specific parameter to our buildfarm."""
-        self.vm_host = vm_host
-        self.urlbase = urlbase
-        rpc_url = urlappend(urlbase, "rpc")
-        self._server = xmlrpclib.Server(
-            rpc_url, transport=TimeoutTransport(), allow_none=True)
-
-    def abort(self):
-        return self._server.abort()
-
-    def echo(self, *args):
-        """Echo the arguments back."""
-        return self._server.echo(*args)
-
-    def info(self):
-        """Return the protocol version and the builder methods supported."""
-        return self._server.info()
-
-    def status(self):
-        """Return the status of the build daemon."""
-        return self._server.status()
-
-    def ensurepresent(self, sha1sum, url, username, password):
-        """Attempt to ensure the given file is present."""
-        return self._server.ensurepresent(sha1sum, url, username, password)
-=======
     def __init__(self, proxy, builder_url, vm_host):
         """Initialize a BuilderSlave.
 
@@ -219,7 +186,6 @@
         """Attempt to ensure the given file is present."""
         return self._server.callRemote(
             'ensurepresent', sha1sum, url, username, password)
->>>>>>> 7ccc3aa5
 
     def getFile(self, sha_sum):
         """Construct a file-like object to return the named file."""
@@ -278,13 +244,8 @@
             the build job type.
         """
         try:
-<<<<<<< HEAD
-            return self._server.build(
-                buildid, builder_type, chroot_sha1, filemap, args)
-=======
             return self._server.callRemote(
                 'build', buildid, builder_type, chroot_sha1, filemap, args)
->>>>>>> 7ccc3aa5
         except xmlrpclib.Fault, info:
             raise BuildSlaveFailure(info)
 
