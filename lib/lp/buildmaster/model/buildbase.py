# Copyright 2009 Canonical Ltd.  This software is licensed under the
# GNU Affero General Public License version 3 (see the file LICENSE).

# pylint: disable-msg=E0211,E0213

from __future__ import with_statement

"""Common build base classes."""

__metaclass__ = type

__all__ = ['BuildBase']

import datetime
import logging
import os
import pytz
import subprocess
from cStringIO import StringIO

from storm.store import Store
from zope.component import getUtility
from zope.security.proxy import removeSecurityProxy

from canonical.config import config
from canonical.database.constants import UTC_NOW
from canonical.database.sqlbase import (
    clear_current_connection_cache, cursor, flush_database_updates)
from canonical.launchpad.helpers import filenameToContentType
from canonical.launchpad.interfaces.librarian import ILibraryFileAliasSet
from canonical.librarian.utils import copy_and_close
from lp.buildmaster.interfaces.buildbase import BuildStatus
from lp.buildmaster.model.buildqueue import BuildQueue
from lp.buildmaster.interfaces.buildbase import BUILDD_MANAGER_LOG_NAME
from lp.registry.interfaces.pocket import pocketsuffix


UPLOAD_LOG_FILENAME = 'uploader.log'


class BuildBase:
    """A mixin class providing functionality for farm jobs that build a
    package.

    Note: this class does not implement IBuildBase as we currently duplicate
    the properties defined on IBuildBase on the inheriting class tables.
    BuildBase cannot therefore implement IBuildBase itself, as storm requires
    that the corresponding __storm_table__ be defined for the class. Instead,
    the classes using the BuildBase mixin must ensure that they implement IBuildBase.
    """
    policy_name = 'buildd'

    @staticmethod
    def getUploadDirLeaf(build_cookie, now=None):
        """See `IPackageBuild`."""
        # UPLOAD_LEAF: <TIMESTAMP>-<BUILD-COOKIE>
        if now is None:
            now = datetime.datetime.now()
        return '%s-%s' % (now.strftime("%Y%m%d-%H%M%S"), build_cookie)

    @staticmethod
    def getUploadDir(upload_leaf):
        """Return the directory that things will be stored in."""
        return os.path.join(config.builddmaster.root, 'incoming', upload_leaf)

    @staticmethod
    def getUploaderCommand(package_build, distroseries, upload_leaf,
                           uploader_logfilename):
        """See `IBuildBase`."""
        root = os.path.abspath(config.builddmaster.root)
        uploader_command = list(config.builddmaster.uploader.split())

        # add extra arguments for processing a binary upload
        extra_args = [
            "--log-file", "%s" % uploader_logfilename,
            "-d", "%s" % distroseries.distribution.name,
            "-s", "%s" % (distroseries.name +
                          pocketsuffix[package_build.pocket]),
            "-b", "%s" % package_build.id,
            "-J", "%s" % upload_leaf,
            '--context=%s' % package_build.policy_name,
            "%s" % root,
            ]

        uploader_command.extend(extra_args)
        return uploader_command

    def _getProxiedFileURL(self, library_file):
        """Return the 'http_url' of a `ProxiedLibraryFileAlias`."""
        # Avoiding circular imports.
        from canonical.launchpad.browser.librarian import (
            ProxiedLibraryFileAlias)

        proxied_file = ProxiedLibraryFileAlias(library_file, self)
        return proxied_file.http_url

    @property
    def build_log_url(self):
        """See `IBuildBase`."""
        if self.buildlog is None:
            return None
        return self._getProxiedFileURL(self.buildlog)

    @staticmethod
    def getUploadLogContent(root, leaf):
        """Retrieve the upload log contents.

        :param root: Root directory for the uploads
        :param leaf: Leaf for this particular upload
        :return: Contents of log file or message saying no log file was found.
        """
        # Retrieve log file content.
        possible_locations = (
            'failed', 'failed-to-move', 'rejected', 'accepted')
        for location_dir in possible_locations:
            log_filepath = os.path.join(root, location_dir, leaf,
                UPLOAD_LOG_FILENAME)
            if os.path.exists(log_filepath):
                with open(log_filepath, 'r') as uploader_log_file:
                    return uploader_log_file.read()
        else:
            return 'Could not find upload log file'

    @property
    def upload_log_url(self):
        """See `IBuildBase`."""
        if self.upload_log is None:
            return None
        return self._getProxiedFileURL(self.upload_log)

    @staticmethod
    def handleStatus(build, status, librarian, slave_status):
        """See `IBuildBase`."""
        logger = logging.getLogger(BUILDD_MANAGER_LOG_NAME)

        method = getattr(build, '_handleStatus_' + status, None)

        if method is None:
            logger.critical("Unknown BuildStatus '%s' for builder '%s'"
                            % (status, build.buildqueue_record.builder.url))
            return

        method(build, librarian, slave_status, logger)

    @staticmethod
    def _handleStatus_OK(build, librarian, slave_status, logger):
        """Handle a package that built successfully.

        Once built successfully, we pull the files, store them in a
        directory, store build information and push them through the
        uploader.
        """
        filemap = slave_status['filemap']

        logger.info("Processing successful build %s from builder %s" % (
            build.buildqueue_record.specific_job.build.title,
            build.buildqueue_record.builder.name))
        # Explode before collect a binary that is denied in this
        # distroseries/pocket
        if not build.archive.allowUpdatesToReleasePocket():
            assert build.distroseries.canUploadToPocket(build.pocket), (
                "%s (%s) can not be built for pocket %s: illegal status"
                % (build.title, build.id, build.pocket.name))

        # ensure we have the correct build root as:
        # <BUILDMASTER_ROOT>/incoming/<UPLOAD_LEAF>/<TARGET_PATH>/[FILES]
        root = os.path.abspath(config.builddmaster.root)

        # create a single directory to store build result files
<<<<<<< HEAD
        upload_leaf = build.getUploadLeaf(
            '%s-%s' % (build.id, build.buildqueue_record.id))
        upload_dir = build.getUploadDir(upload_leaf)
=======
        upload_leaf = self.getUploadDirLeaf(
            '%s-%s' % (self.id, self.buildqueue_record.id))
        upload_dir = self.getUploadDir(upload_leaf)
>>>>>>> 53b7aec8
        logger.debug("Storing build result at '%s'" % upload_dir)

        # Build the right UPLOAD_PATH so the distribution and archive
        # can be correctly found during the upload:
        #       <archive_id>/distribution_name
        # for all destination archive types.
        archive = build.archive
        distribution_name = build.distribution.name
        target_path = '%s/%s' % (archive.id, distribution_name)
        upload_path = os.path.join(upload_dir, target_path)
        os.makedirs(upload_path)

        slave = removeSecurityProxy(build.buildqueue_record.builder.slave)
        successful_copy_from_slave = True
        for filename in filemap:
            logger.info("Grabbing file: %s" % filename)
            out_file_name = os.path.join(upload_path, filename)
            # If the evaluated output file name is not within our
            # upload path, then we don't try to copy this or any
            # subsequent files.
            if not os.path.realpath(out_file_name).startswith(upload_path):
                successful_copy_from_slave = False
                logger.warning(
                    "A slave tried to upload the file '%s' "
                    "for the build %d." % (filename, build.id))
                break
            out_file = open(out_file_name, "wb")
            slave_file = slave.getFile(filemap[filename])
            copy_and_close(slave_file, out_file)

        # We only attempt the upload if we successfully copied all the
        # files from the slave.
        if successful_copy_from_slave:
            uploader_logfilename = os.path.join(
                upload_dir, UPLOAD_LOG_FILENAME)
            uploader_command = build.getUploaderCommand(
                build, build.distroseries, upload_leaf, uploader_logfilename)
            logger.debug("Saving uploader log at '%s'" % uploader_logfilename)

            logger.info("Invoking uploader on %s" % root)
            logger.info("%s" % uploader_command)

            uploader_process = subprocess.Popen(
                uploader_command, stdout=subprocess.PIPE,
                stderr=subprocess.PIPE)

            # Nothing should be written to the stdout/stderr.
            upload_stdout, upload_stderr = uploader_process.communicate()

            # XXX cprov 2007-04-17: we do not check uploader_result_code
            # anywhere. We need to find out what will be best strategy
            # when it failed HARD (there is a huge effort in process-upload
            # to not return error, it only happen when the code is broken).
            uploader_result_code = uploader_process.returncode
            logger.info("Uploader returned %d" % uploader_result_code)

        # Quick and dirty hack to carry on on process-upload failures
        if os.path.exists(upload_dir):
            logger.warning("The upload directory did not get moved.")
            failed_dir = os.path.join(root, "failed-to-move")
            if not os.path.exists(failed_dir):
                os.mkdir(failed_dir)
            os.rename(upload_dir, os.path.join(failed_dir, upload_leaf))

        # The famous 'flush_updates + clear_cache' will make visible
        # the DB changes done in process-upload, considering that the
        # transaction was set with ISOLATION_LEVEL_READ_COMMITED
        # isolation level.
        cur = cursor()
        cur.execute('SHOW transaction_isolation')
        isolation_str = cur.fetchone()[0]
        assert isolation_str == 'read committed', (
            'BuildMaster/BuilderGroup transaction isolation should be '
            'ISOLATION_LEVEL_READ_COMMITTED (not "%s")' % isolation_str)

        original_slave = build.buildqueue_record.builder.slave

        # XXX Robert Collins, Celso Providelo 2007-05-26 bug=506256:
        # 'Refreshing' objects  procedure  is forced on us by using a
        # different process to do the upload, but as that process runs
        # in the same unix account, it is simply double handling and we
        # would be better off to do it within this process.
        flush_database_updates()
        clear_current_connection_cache()

        # XXX cprov 2007-06-15: Re-issuing removeSecurityProxy is forced on
        # us by sqlobject refreshing the builder object during the
        # transaction cache clearing. Once we sort the previous problem
        # this step should probably not be required anymore.
        build.buildqueue_record.builder.setSlaveForTesting(
            removeSecurityProxy(original_slave))

        # Store build information, build record was already updated during
        # the binary upload.
        build.storeBuildInfo(build, librarian, slave_status)

        # Retrive the up-to-date build record and perform consistency
        # checks. The build record should be updated during the binary
        # upload processing, if it wasn't something is broken and needs
        # admins attention. Even when we have a FULLYBUILT build record,
        # if it is not related with at least one binary, there is also
        # a problem.
        # For both situations we will mark the builder as FAILEDTOUPLOAD
        # and the and update the build details (datebuilt, duration,
        # buildlog, builder) in LP. A build-failure-notification will be
        # sent to the lp-build-admin celebrity and to the sourcepackagerelease
        # uploader about this occurrence. The failure notification will
        # also contain the information required to manually reprocess the
        # binary upload when it was the case.
        if (build.buildstate != BuildStatus.FULLYBUILT or
            not successful_copy_from_slave or
            not build.verifySuccessfulUpload()):
            logger.warning("Build %s upload failed." % build.id)
            build.buildstate = BuildStatus.FAILEDTOUPLOAD
            uploader_log_content = build.getUploadLogContent(root,
                upload_leaf)
            # Store the upload_log_contents in librarian so it can be
            # accessed by anyone with permission to see the build.
            build.storeUploadLog(uploader_log_content)
            # Notify the build failure.
            build.notify(extra_info=uploader_log_content)
        else:
            logger.info(
                "Gathered %s %d completely" % (
                build.__class__.__name__, build.id))

        # Release the builder for another job.
        build.buildqueue_record.builder.cleanSlave()
        # Remove BuildQueue record.
        build.buildqueue_record.destroySelf()

    @staticmethod
    def _handleStatus_PACKAGEFAIL(build, librarian, slave_status, logger):
        """Handle a package that had failed to build.

        Build has failed when trying the work with the target package,
        set the job status as FAILEDTOBUILD, store available info and
        remove Buildqueue entry.
        """
        build.buildstate = BuildStatus.FAILEDTOBUILD
        build.storeBuildInfo(build, librarian, slave_status)
        build.buildqueue_record.builder.cleanSlave()
        build.notify()
        build.buildqueue_record.destroySelf()

    @staticmethod
    def _handleStatus_DEPFAIL(build, librarian, slave_status, logger):
        """Handle a package that had missing dependencies.

        Build has failed by missing dependencies, set the job status as
        MANUALDEPWAIT, store available information, remove BuildQueue
        entry and release builder slave for another job.
        """
        build.buildstate = BuildStatus.MANUALDEPWAIT
        build.storeBuildInfo(build, librarian, slave_status)
        logger.critical("***** %s is MANUALDEPWAIT *****"
                        % build.buildqueue_record.builder.name)
        build.buildqueue_record.builder.cleanSlave()
        build.buildqueue_record.destroySelf()

    @staticmethod
    def _handleStatus_CHROOTFAIL(build, librarian, slave_status,
                                 logger):
        """Handle a package that had failed when unpacking the CHROOT.

        Build has failed when installing the current CHROOT, mark the
        job as CHROOTFAIL, store available information, remove BuildQueue
        and release the builder.
        """
        build.buildstate = BuildStatus.CHROOTWAIT
        build.storeBuildInfo(build, librarian, slave_status)
        logger.critical("***** %s is CHROOTWAIT *****" %
                        build.buildqueue_record.builder.name)
        build.buildqueue_record.builder.cleanSlave()
        build.notify()
        build.buildqueue_record.destroySelf()

    @staticmethod
    def _handleStatus_BUILDERFAIL(build, librarian, slave_status, logger):
        """Handle builder failures.

        Build has been failed when trying to build the target package,
        The environment is working well, so mark the job as NEEDSBUILD again
        and 'clean' the builder to do another jobs.
        """
        logger.warning("***** %s has failed *****"
                       % build.buildqueue_record.builder.name)
        build.buildqueue_record.builder.failBuilder(
            "Builder returned BUILDERFAIL when asked for its status")
        # simply reset job
        build.storeBuildInfo(build, librarian, slave_status)
        build.buildqueue_record.reset()

    @staticmethod
    def _handleStatus_GIVENBACK(build, librarian, slave_status, logger):
        """Handle automatic retry requested by builder.

        GIVENBACK pseudo-state represents a request for automatic retry
        later, the build records is delayed by reducing the lastscore to
        ZERO.
        """
        logger.warning("***** %s is GIVENBACK by %s *****"
                       % (build.buildqueue_record.specific_job.build.title,
                          build.buildqueue_record.builder.name))
        build.storeBuildInfo(build, librarian, slave_status)
        # XXX cprov 2006-05-30: Currently this information is not
        # properly presented in the Web UI. We will discuss it in
        # the next Paris Summit, infinity has some ideas about how
        # to use this content. For now we just ensure it's stored.
        build.buildqueue_record.builder.cleanSlave()
        build.buildqueue_record.reset()

    @staticmethod
    def getLogFromSlave(build):
        """See `IBuildBase`."""
        return build.buildqueue_record.builder.transferSlaveFileToLibrarian(
            'buildlog', build.buildqueue_record.getLogFileName(),
            build.is_private)

    @staticmethod
    def storeBuildInfo(build, librarian, slave_status):
        """See `IBuildBase`."""
        build.buildlog = build.getLogFromSlave(build)
        build.builder = build.buildqueue_record.builder
        # XXX cprov 20060615 bug=120584: Currently buildduration includes
        # the scanner latency, it should really be asking the slave for
        # the duration spent building locally.
        build.datebuilt = UTC_NOW
        # We need dynamic datetime.now() instance to be able to perform
        # the time operations for duration.
        RIGHT_NOW = datetime.datetime.now(pytz.timezone('UTC'))
        build.buildduration = RIGHT_NOW - build.buildqueue_record.date_started
        if slave_status.get('dependencies') is not None:
            build.dependencies = unicode(slave_status.get('dependencies'))
        else:
            build.dependencies = None

    @staticmethod
    def createUploadLog(build, content, filename=None):
        """Creates a file on the librarian for the upload log.

        :return: ILibraryFileAlias for the upload log file.
        """
        # The given content is stored in the librarian, restricted as
        # necessary according to the targeted archive's privacy.  The content
        # object's 'upload_log' attribute will point to the
        # `LibrarianFileAlias`.

        assert build.upload_log is None, (
            "Upload log information already exists and cannot be overridden.")

        if filename is None:
            filename = 'upload_%s_log.txt' % build.id
        contentType = filenameToContentType(filename)
        file_size = len(content)
        file_content = StringIO(content)
        restricted = build.is_private

        return getUtility(ILibraryFileAliasSet).create(
            filename, file_size, file_content, contentType=contentType,
            restricted=restricted)

    def storeUploadLog(self, content):
        """See `IBuildBase`."""
        library_file = self.createUploadLog(self, content)
        self.upload_log = library_file

    def queueBuild(self, suspended=False):
        """See `IBuildBase`"""
        specific_job = self.makeJob()

        # This build queue job is to be created in a suspended state.
        if suspended:
            specific_job.job.suspend()

        duration_estimate = self.estimateDuration()
        queue_entry = BuildQueue(
            estimated_duration=duration_estimate,
            job_type=self.build_farm_job_type,
            job=specific_job.job, processor=specific_job.processor,
            virtualized=specific_job.virtualized)
        Store.of(self).add(queue_entry)
        return queue_entry
<|MERGE_RESOLUTION|>--- conflicted
+++ resolved
@@ -167,15 +167,9 @@
         root = os.path.abspath(config.builddmaster.root)
 
         # create a single directory to store build result files
-<<<<<<< HEAD
-        upload_leaf = build.getUploadLeaf(
+        upload_leaf = build.getUploadDirLeaf(
             '%s-%s' % (build.id, build.buildqueue_record.id))
         upload_dir = build.getUploadDir(upload_leaf)
-=======
-        upload_leaf = self.getUploadDirLeaf(
-            '%s-%s' % (self.id, self.buildqueue_record.id))
-        upload_dir = self.getUploadDir(upload_leaf)
->>>>>>> 53b7aec8
         logger.debug("Storing build result at '%s'" % upload_dir)
 
         # Build the right UPLOAD_PATH so the distribution and archive
