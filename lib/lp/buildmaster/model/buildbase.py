# Copyright 2009 Canonical Ltd.  This software is licensed under the
# GNU Affero General Public License version 3 (see the file LICENSE).

# pylint: disable-msg=E0211,E0213

"""Common build base classes."""

__metaclass__ = type

__all__ = ['BuildBase']

import datetime
import logging
import os
import pytz
import subprocess
import time

from storm.store import Store
from zope.security.proxy import removeSecurityProxy

from canonical.config import config
from canonical.database.constants import UTC_NOW
from canonical.database.sqlbase import (
    clear_current_connection_cache, cursor, flush_database_updates)
from canonical.librarian.utils import copy_and_close
from lp.registry.interfaces.pocket import pocketsuffix
from lp.soyuz.interfaces.build import BuildStatus
from lp.soyuz.model.buildqueue import BuildQueue


class BuildBase:
    def handleStatus(self, status, librarian, slave_status):
        """See `IBuildBase`."""
        logger = logging.getLogger()

        method = getattr(self, '_handleStatus_' + status, None)

        if method is None:
            logger.critical("Unknown BuildStatus '%s' for builder '%s'"
                            % (status, self.buildqueue_record.builder.url))
            return

        method(librarian, slave_status, logger)

    def _handleStatus_OK(self, librarian, slave_status, logger):
        """Handle a package that built successfully.

        Once built successfully, we pull the files, store them in a
        directory, store build information and push them through the
        uploader.
        """
        # XXX cprov 2007-07-11 bug=129487: untested code path.
        buildid = slave_status['build_id']
        filemap = slave_status['filemap']

        logger.debug("Processing successful build %s" % buildid)
        # Explode before collect a binary that is denied in this
        # distroseries/pocket
        if not self.archive.allowUpdatesToReleasePocket():
            assert self.distroseries.canUploadToPocket(self.pocket), (
                "%s (%s) can not be built for pocket %s: illegal status"
                % (self.title, self.id, self.pocket.name))

        # ensure we have the correct build root as:
        # <BUILDMASTER_ROOT>/incoming/<UPLOAD_LEAF>/<TARGET_PATH>/[FILES]
        root = os.path.abspath(config.builddmaster.root)
        incoming = os.path.join(root, 'incoming')

        # create a single directory to store build result files
        # UPLOAD_LEAF: <TIMESTAMP>-<BUILD_ID>-<BUILDQUEUE_ID>
        upload_leaf = "%s-%s" % (time.strftime("%Y%m%d-%H%M%S"), buildid)
        upload_dir = os.path.join(incoming, upload_leaf)
        logger.debug("Storing build result at '%s'" % upload_dir)

        # Build the right UPLOAD_PATH so the distribution and archive
        # can be correctly found during the upload:
        #       <archive_id>/distribution_name
        # for all destination archive types.
        archive = self.archive
        distribution_name = self.distribution.name
        target_path = '%s/%s' % (archive.id, distribution_name)
        upload_path = os.path.join(upload_dir, target_path)
        os.makedirs(upload_path)

        slave = removeSecurityProxy(self.buildqueue_record.builder.slave)
        for filename in filemap:
            slave_file = slave.getFile(filemap[filename])
            out_file_name = os.path.join(upload_path, filename)
            out_file = open(out_file_name, "wb")
            copy_and_close(slave_file, out_file)

        uploader_argv = list(config.builddmaster.uploader.split())
        uploader_logfilename = os.path.join(upload_dir, 'uploader.log')
        logger.debug("Saving uploader log at '%s'"
                     % uploader_logfilename)

        # add extra arguments for processing a binary upload
        extra_args = [
            "--log-file", "%s" %  uploader_logfilename,
            "-d", "%s" % self.distribution.name,
            "-s", "%s" % (self.distroseries.name +
                          pocketsuffix[self.pocket]),
            "-b", "%s" % self.id,
            "-J", "%s" % upload_leaf,
            "%s" % root,
            ]

        uploader_argv.extend(extra_args)

        logger.debug("Invoking uploader on %s" % root)
        logger.debug("%s" % uploader_argv)

        uploader_process = subprocess.Popen(
            uploader_argv, stdout=subprocess.PIPE, stderr=subprocess.PIPE)

        # Nothing should be written to the stdout/stderr.
        upload_stdout, upload_stderr = uploader_process.communicate()

        # XXX cprov 2007-04-17: we do not check uploader_result_code
        # anywhere. We need to find out what will be best strategy
        # when it failed HARD (there is a huge effort in process-upload
        # to not return error, it only happen when the code is broken).
        uploader_result_code = uploader_process.returncode
        logger.debug("Uploader returned %d" % uploader_result_code)

        # Quick and dirty hack to carry on on process-upload failures
        if os.path.exists(upload_dir):
            logger.debug("The upload directory did not get moved.")
            failed_dir = os.path.join(root, "failed-to-move")
            if not os.path.exists(failed_dir):
                os.mkdir(failed_dir)
            os.rename(upload_dir, os.path.join(failed_dir, upload_leaf))

        # The famous 'flush_updates + clear_cache' will make visible
        # the DB changes done in process-upload, considering that the
        # transaction was set with ISOLATION_LEVEL_READ_COMMITED
        # isolation level.
        cur = cursor()
        cur.execute('SHOW transaction_isolation')
        isolation_str = cur.fetchone()[0]
        assert isolation_str == 'read committed', (
            'BuildMaster/BuilderGroup transaction isolation should be '
            'ISOLATION_LEVEL_READ_COMMITTED (not "%s")' % isolation_str)

        original_slave = self.buildqueue_record.builder.slave

        # XXX Robert Collins, Celso Providelo 2007-05-26 bug=506256:
        # 'Refreshing' objects  procedure  is forced on us by using a
        # different process to do the upload, but as that process runs
        # in the same unix account, it is simply double handling and we
        # would be better off to do it within this process.
        flush_database_updates()
        clear_current_connection_cache()

        # XXX cprov 2007-06-15: Re-issuing removeSecurityProxy is forced on
        # us by sqlobject refreshing the builder object during the
        # transaction cache clearing. Once we sort the previous problem
        # this step should probably not be required anymore.
        self.buildqueue_record.builder.setSlaveForTesting(
            removeSecurityProxy(original_slave))

        # Store build information, build record was already updated during
        # the binary upload.
        self.storeBuildInfo(librarian, slave_status)

        # Retrive the up-to-date build record and perform consistency
        # checks. The build record should be updated during the binary
        # upload processing, if it wasn't something is broken and needs
        # admins attention. Even when we have a FULLYBUILT build record,
        # if it is not related with at least one binary, there is also
        # a problem.
        # For both situations we will mark the builder as FAILEDTOUPLOAD
        # and the and update the build details (datebuilt, duration,
        # buildlog, builder) in LP. A build-failure-notification will be
        # sent to the lp-build-admin celebrity and to the sourcepackagerelease
        # uploader about this occurrence. The failure notification will
        # also contain the information required to manually reprocess the
        # binary upload when it was the case.
        if (self.buildstate != BuildStatus.FULLYBUILT or
            self.binarypackages.count() == 0):
            logger.debug("Build %s upload failed." % self.id)
            self.buildstate = BuildStatus.FAILEDTOUPLOAD
            # Retrieve log file content.
            possible_locations = (
                'failed', 'failed-to-move', 'rejected', 'accepted')
            for location_dir in possible_locations:
                upload_final_location = os.path.join(
                    root, location_dir, upload_leaf)
                if os.path.exists(upload_final_location):
                    log_filepath = os.path.join(
                        upload_final_location, 'uploader.log')
                    uploader_log_file = open(log_filepath)
                    try:
                        uploader_log_content = uploader_log_file.read()
                    finally:
                        uploader_log_file.close()
                    break
            else:
                uploader_log_content = 'Could not find upload log file'
            # Store the upload_log_contents in librarian so it can be
            # accessed by anyone with permission to see the build.
            self.storeUploadLog(uploader_log_content)
            # Notify the build failure.
            self.notify(extra_info=uploader_log_content)
        else:
            logger.debug(
                "Gathered build %s completely" %
                self.sourcepackagerelease.name)

        # Release the builder for another job.
        self.buildqueue_record.builder.cleanSlave()
        # Remove BuildQueue record.
        self.buildqueue_record.destroySelf()

    def _handleStatus_PACKAGEFAIL(self, librarian, slave_status, logger):
        """Handle a package that had failed to build.

        Build has failed when trying the work with the target package,
        set the job status as FAILEDTOBUILD, store available info and
        remove Buildqueue entry.
        """
        self.buildstate = BuildStatus.FAILEDTOBUILD
        self.storeBuildInfo(librarian, slave_status)
        self.buildqueue_record.builder.cleanSlave()
        self.notify()
        self.buildqueue_record.destroySelf()

    def _handleStatus_DEPFAIL(self, librarian, slave_status, logger):
        """Handle a package that had missing dependencies.

        Build has failed by missing dependencies, set the job status as
        MANUALDEPWAIT, store available information, remove BuildQueue
        entry and release builder slave for another job.
        """
        self.buildstate = BuildStatus.MANUALDEPWAIT
        self.storeBuildInfo(librarian, slave_status)
        logger.critical("***** %s is MANUALDEPWAIT *****"
                        % self.buildqueue_record.builder.name)
        self.buildqueue_record.builder.cleanSlave()
        self.buildqueue_record.destroySelf()

    def _handleStatus_CHROOTFAIL(self, librarian, slave_status,
                                 logger):
        """Handle a package that had failed when unpacking the CHROOT.

        Build has failed when installing the current CHROOT, mark the
        job as CHROOTFAIL, store available information, remove BuildQueue
        and release the builder.
        """
        self.buildstate = BuildStatus.CHROOTWAIT
        self.storeBuildInfo(librarian, slave_status)
        logger.critical("***** %s is CHROOTWAIT *****" %
                        self.buildqueue_record.builder.name)
        self.buildqueue_record.builder.cleanSlave()
        self.notify()
        self.buildqueue_record.destroySelf()

    def _handleStatus_BUILDERFAIL(self, librarian, slave_status, logger):
        """Handle builder failures.

        Build has been failed when trying to build the target package,
        The environment is working well, so mark the job as NEEDSBUILD again
        and 'clean' the builder to do another jobs.
        """
        logger.warning("***** %s has failed *****"
                       % self.buildqueue_record.builder.name)
        self.buildqueue_record.builder.failBuilder(
            "Builder returned BUILDERFAIL when asked for its status")
        # simply reset job
        self.storeBuildInfo(librarian, slave_status)
        self.buildqueue_record.reset()

    def _handleStatus_GIVENBACK(self, librarian, slave_status, logger):
        """Handle automatic retry requested by builder.

        GIVENBACK pseudo-state represents a request for automatic retry
        later, the build records is delayed by reducing the lastscore to
        ZERO.
        """
        logger.warning("***** %s is GIVENBACK by %s *****"
                       % (slave_status['build_id'],
                          self.buildqueue_record.builder.name))
        self.storeBuildInfo(librarian, slave_status)
        # XXX cprov 2006-05-30: Currently this information is not
        # properly presented in the Web UI. We will discuss it in
        # the next Paris Summit, infinity has some ideas about how
        # to use this content. For now we just ensure it's stored.
        self.buildqueue_record.builder.cleanSlave()
        self.buildqueue_record.reset()

    def getLogFromSlave(self):
        """See `IBuildBase`."""
        return self.buildqueue_record.builder.transferSlaveFileToLibrarian(
            'buildlog', self.buildqueue_record.getLogFileName(),
            self.is_private)

    def storeBuildInfo(self, librarian, slave_status):
        """See `IBuildBase`."""
        self.buildlog = self.getLogFromSlave()
        self.builder = self.buildqueue_record.builder
        # XXX cprov 20060615 bug=120584: Currently buildduration includes
        # the scanner latency, it should really be asking the slave for
        # the duration spent building locally.
        self.datebuilt = UTC_NOW
        # We need dynamic datetime.now() instance to be able to perform
        # the time operations for duration.
        RIGHT_NOW = datetime.datetime.now(pytz.timezone('UTC'))
        self.buildduration = RIGHT_NOW - self.buildqueue_record.date_started
<<<<<<< HEAD

    def createBuildQueueEntry(self):
        """See `IBuildBase`"""
        specific_job = self.makeJob()
        duration_estimate = self.estimateDuration()
        queue_entry = BuildQueue(
            estimated_duration=duration_estimate,
            job_type=self.build_farm_job_type,
            job=specific_job.job, processor=specific_job.processor,
            virtualized=specific_job.virtualized)
        Store.of(self).add(queue_entry)
        return queue_entry
=======
        self.dependencies = slave_status.get('dependencies')
>>>>>>> c21e13da
<|MERGE_RESOLUTION|>--- conflicted
+++ resolved
@@ -307,7 +307,7 @@
         # the time operations for duration.
         RIGHT_NOW = datetime.datetime.now(pytz.timezone('UTC'))
         self.buildduration = RIGHT_NOW - self.buildqueue_record.date_started
-<<<<<<< HEAD
+        self.dependencies = slave_status.get('dependencies')
 
     def createBuildQueueEntry(self):
         """See `IBuildBase`"""
@@ -320,6 +320,3 @@
             virtualized=specific_job.virtualized)
         Store.of(self).add(queue_entry)
         return queue_entry
-=======
-        self.dependencies = slave_status.get('dependencies')
->>>>>>> c21e13da
