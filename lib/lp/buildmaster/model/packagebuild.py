--- conflicted
+++ resolved
@@ -9,7 +9,6 @@
     ]
 
 
-<<<<<<< HEAD
 import datetime
 import logging
 import os.path
@@ -19,17 +18,10 @@
 from lazr.delegates import delegates
 import pytz
 from storm.expr import Desc
-from storm.locals import Int, Reference, Storm, Unicode
-from storm.store import Store
-from zope.component import getUtility
-from zope.interface import classProvides, implements
-from zope.security.proxy import removeSecurityProxy
-=======
-from lazr.delegates import delegates
-from storm.expr import Desc
 from storm.locals import (
     Int,
     Reference,
+    Store,
     Storm,
     Unicode,
     )
@@ -38,57 +30,39 @@
     classProvides,
     implements,
     )
->>>>>>> 808a8ba3
+from zope.security.proxy import removeSecurityProxy
 
 from canonical.config import config
 from canonical.database.enumcol import DBEnum
-<<<<<<< HEAD
 from canonical.database.sqlbase import (
     clear_current_connection_cache, cursor, flush_database_updates)
-from canonical.launchpad.browser.librarian import (
-    ProxiedLibraryFileAlias)
+from canonical.launchpad.browser.librarian import ProxiedLibraryFileAlias
 from canonical.launchpad.helpers import filenameToContentType
 from canonical.launchpad.interfaces.librarian import ILibraryFileAliasSet
-from canonical.launchpad.interfaces.lpstorm import IMasterStore
-from canonical.launchpad.webapp.interfaces import (
-        IStoreSelector, MAIN_STORE, DEFAULT_FLAVOR)
-from canonical.librarian.utils import copy_and_close
-
-from lp.buildmaster.interfaces.buildbase import (BUILDD_MANAGER_LOG_NAME,
-    BuildStatus)
-from lp.buildmaster.interfaces.buildfarmjob import IBuildFarmJobSource
-from lp.buildmaster.interfaces.packagebuild import (
-    IPackageBuild, IPackageBuildSet, IPackageBuildSource)
-from lp.buildmaster.model.buildfarmjob import (
-    BuildFarmJob, BuildFarmJobDerived)
-from lp.buildmaster.model.buildqueue import BuildQueue
-from lp.registry.interfaces.pocket import (
-    PackagePublishingPocket, pocketsuffix)
-=======
-from canonical.launchpad.browser.librarian import ProxiedLibraryFileAlias
 from canonical.launchpad.interfaces.lpstorm import IMasterStore
 from canonical.launchpad.webapp.interfaces import (
     DEFAULT_FLAVOR,
     IStoreSelector,
     MAIN_STORE,
     )
-from lp.buildmaster.interfaces.buildbase import BuildStatus
+from canonical.librarian.utils import copy_and_close
+from lp.buildmaster.interfaces.buildbase import (
+    BUILDD_MANAGER_LOG_NAME,
+    BuildStatus,
+    )
 from lp.buildmaster.interfaces.buildfarmjob import IBuildFarmJobSource
 from lp.buildmaster.interfaces.packagebuild import (
     IPackageBuild,
     IPackageBuildSet,
     IPackageBuildSource,
     )
-from lp.buildmaster.model.buildbase import (
-    BuildBase,
-    handle_status_for_build,
-    )
 from lp.buildmaster.model.buildfarmjob import (
     BuildFarmJob,
     BuildFarmJobDerived,
     )
-from lp.registry.interfaces.pocket import PackagePublishingPocket
->>>>>>> 808a8ba3
+from lp.buildmaster.model.buildqueue import BuildQueue
+from lp.registry.interfaces.pocket import (
+    PackagePublishingPocket, pocketsuffix)
 from lp.soyuz.adapters.archivedependencies import (
     default_component_dependency_name,
     )
