--- conflicted
+++ resolved
@@ -896,7 +896,6 @@
     def testBuilddManagerRuns(self):
         # The `buildd-manager.tac` starts and stops correctly.
         BuilddManagerTestSetup().setUp()
-<<<<<<< HEAD
         BuilddManagerTestSetup().tearDown()
 
     def testBuilddManagerLogging(self):
@@ -936,11 +935,4 @@
         self.assertFalse(
             os.access(rotated_logfilepath, os.F_OK),
             "Twistd's log file was rotated by twistd.")
-        test_setup.tearDown()
-
-
-def test_suite():
-    return unittest.TestLoader().loadTestsFromName(__name__)
-=======
-        BuilddManagerTestSetup().tearDown()
->>>>>>> 6c919540
+        test_setup.tearDown()