# Copyright 2009-2011 Canonical Ltd.  This software is licensed under the
# GNU Affero General Public License version 3 (see the file LICENSE).

"""Test Builder features."""

import os
import signal
import tempfile
import xmlrpclib

from lpbuildd.slave import BuilderStatus
from testtools.deferredruntest import (
    assert_fails_with,
    AsynchronousDeferredRunTest,
    AsynchronousDeferredRunTestForBrokenTwisted,
    SynchronousDeferredRunTest,
    )
<<<<<<< HEAD
import transaction
=======
>>>>>>> e46dd8ab
from twisted.internet.defer import (
    CancelledError,
    DeferredList,
    )
from twisted.internet.task import Clock
from twisted.python.failure import Failure
from twisted.web.client import getPage
from zope.component import getUtility
from zope.security.proxy import (
    isinstance as zope_isinstance,
    removeSecurityProxy,
    )

<<<<<<< HEAD
from canonical.config import config
from canonical.database.sqlbase import flush_database_updates
from canonical.launchpad.webapp.interfaces import (
    DEFAULT_FLAVOR,
    IStoreSelector,
    MAIN_STORE,
    )
from canonical.testing.layers import (
    DatabaseFunctionalLayer,
    LaunchpadZopelessLayer,
    )
=======
>>>>>>> e46dd8ab
from lp.buildmaster.enums import BuildStatus
from lp.buildmaster.interfaces.builder import (
    CannotFetchFile,
    CannotResumeHost,
    IBuilder,
    IBuilderSet,
    )
from lp.buildmaster.interfaces.buildfarmjobbehavior import (
    IBuildFarmJobBehavior,
    )
from lp.buildmaster.interfaces.buildqueue import IBuildQueueSet
from lp.buildmaster.model.builder import (
    BuilderSlave,
    ProxyWithConnectionTimeout,
    )
from lp.buildmaster.model.buildfarmjobbehavior import IdleBuildBehavior
from lp.buildmaster.model.buildqueue import BuildQueue
from lp.buildmaster.tests.mock_slaves import (
    AbortedSlave,
    AbortingSlave,
    BrokenSlave,
    BuildingSlave,
    CorruptBehavior,
    DeadProxy,
    LostBuildingBrokenSlave,
    make_publisher,
    MockBuilder,
    OkSlave,
    SlaveTestHelpers,
    TrivialBehavior,
    WaitingSlave,
    )
<<<<<<< HEAD
from lp.registry.interfaces.pocket import PackagePublishingPocket
from lp.services.database.transaction_policy import DatabaseTransactionPolicy
=======
from lp.services.config import config
from lp.services.database.sqlbase import flush_database_updates
>>>>>>> e46dd8ab
from lp.services.job.interfaces.job import JobStatus
from lp.services.log.logger import BufferLogger
from lp.services.webapp.interfaces import (
    DEFAULT_FLAVOR,
    IStoreSelector,
    MAIN_STORE,
    )
from lp.soyuz.enums import (
    ArchivePurpose,
    PackagePublishingStatus,
    )
from lp.soyuz.interfaces.binarypackagebuild import IBinaryPackageBuildSet
from lp.soyuz.model.binarypackagebuildbehavior import (
    BinaryPackageBuildBehavior,
    )
from lp.testing import (
    TestCase,
    TestCaseWithFactory,
    )
from lp.testing.fakemethod import FakeMethod
from lp.testing.layers import (
    DatabaseFunctionalLayer,
    LaunchpadZopelessLayer,
    )


class TestBuilderBasics(TestCaseWithFactory):
    """Basic unit tests for `Builder`."""

    layer = DatabaseFunctionalLayer

    def test_providesInterface(self):
        # Builder provides IBuilder
        builder = self.factory.makeBuilder()
        self.assertProvides(builder, IBuilder)

    def test_default_values(self):
        builder = self.factory.makeBuilder()
        # Make sure the Storm cache gets the values that the database
        # initializes.
        flush_database_updates()
        self.assertEqual(0, builder.failure_count)

    def test_getCurrentBuildFarmJob(self):
        bq = self.factory.makeSourcePackageRecipeBuildJob(3333)
        builder = self.factory.makeBuilder()
        bq.markAsBuilding(builder)
        self.assertEqual(
            bq, builder.getCurrentBuildFarmJob().buildqueue_record)

    def test_getBuildQueue(self):
        buildqueueset = getUtility(IBuildQueueSet)
        active_jobs = buildqueueset.getActiveBuildJobs()
        [active_job] = active_jobs
        builder = active_job.builder

        bq = builder.getBuildQueue()
        self.assertEqual(active_job, bq)

        active_job.builder = None
        bq = builder.getBuildQueue()
        self.assertIs(None, bq)

    def test_setting_builderok_resets_failure_count(self):
        builder = removeSecurityProxy(self.factory.makeBuilder())
        builder.failure_count = 1
        builder.builderok = False
        self.assertEqual(1, builder.failure_count)
        builder.builderok = True
        self.assertEqual(0, builder.failure_count)


class TestBuilder(TestCaseWithFactory):

    layer = LaunchpadZopelessLayer
    run_tests_with = AsynchronousDeferredRunTest.make_factory(timeout=10)

    def setUp(self):
        super(TestBuilder, self).setUp()
        self.slave_helper = self.useFixture(SlaveTestHelpers())

    def test_updateStatus_aborts_lost_and_broken_slave(self):
        # A slave that's 'lost' should be aborted; when the slave is
        # broken then abort() should also throw a fault.
        slave = LostBuildingBrokenSlave()
        lostbuilding_builder = MockBuilder(
            'Lost Building Broken Slave', slave, behavior=CorruptBehavior())
        d = lostbuilding_builder.updateStatus(BufferLogger())
        def check_slave_status(failure):
            self.assertIn('abort', slave.call_log)
            # 'Fault' comes from the LostBuildingBrokenSlave.  This is
            # just testing that the value is passed through.
            self.assertIsInstance(failure.value, xmlrpclib.Fault)
        return d.addBoth(check_slave_status)

    def test_resumeSlaveHost_nonvirtual(self):
        builder = self.factory.makeBuilder(virtualized=False)
        d = builder.resumeSlaveHost()
        return assert_fails_with(d, CannotResumeHost)

    def test_resumeSlaveHost_no_vmhost(self):
        builder = self.factory.makeBuilder(virtualized=True, vm_host=None)
        d = builder.resumeSlaveHost()
        return assert_fails_with(d, CannotResumeHost)

    def test_resumeSlaveHost_success(self):
        reset_config = """
            [builddmaster]
            vm_resume_command: /bin/echo -n parp"""
        config.push('reset', reset_config)
        self.addCleanup(config.pop, 'reset')

        builder = self.factory.makeBuilder(virtualized=True, vm_host="pop")
        d = builder.resumeSlaveHost()
        def got_resume(output):
            self.assertEqual(('parp', ''), output)
        return d.addCallback(got_resume)

    def test_resumeSlaveHost_command_failed(self):
        reset_fail_config = """
            [builddmaster]
            vm_resume_command: /bin/false"""
        config.push('reset fail', reset_fail_config)
        self.addCleanup(config.pop, 'reset fail')
        builder = self.factory.makeBuilder(virtualized=True, vm_host="pop")
        d = builder.resumeSlaveHost()
        return assert_fails_with(d, CannotResumeHost)

    def test_handleTimeout_resume_failure(self):
        reset_fail_config = """
            [builddmaster]
            vm_resume_command: /bin/false"""
        config.push('reset fail', reset_fail_config)
        self.addCleanup(config.pop, 'reset fail')
        builder = self.factory.makeBuilder(virtualized=True, vm_host="pop")
        builder.builderok = True
        d = builder.handleTimeout(BufferLogger(), 'blah')
        return assert_fails_with(d, CannotResumeHost)

    def _setupBuilder(self):
        processor = self.factory.makeProcessor(name="i386")
        builder = self.factory.makeBuilder(
            processor=processor, virtualized=True, vm_host="bladh")
        builder.setSlaveForTesting(OkSlave())
        distroseries = self.factory.makeDistroSeries()
        das = self.factory.makeDistroArchSeries(
            distroseries=distroseries, architecturetag="i386",
            processorfamily=processor.family)
        chroot = self.factory.makeLibraryFileAlias()
        das.addOrUpdateChroot(chroot)
        distroseries.nominatedarchindep = das
        return builder, distroseries, das

    def _setupRecipeBuildAndBuilder(self):
        # Helper function to make a builder capable of building a
        # recipe, returning both.
        builder, distroseries, distroarchseries = self._setupBuilder()
        build = self.factory.makeSourcePackageRecipeBuild(
            distroseries=distroseries)
        return builder, build

    def _setupBinaryBuildAndBuilder(self):
        # Helper function to make a builder capable of building a
        # binary package, returning both.
        builder, distroseries, distroarchseries = self._setupBuilder()
        build = self.factory.makeBinaryPackageBuild(
            distroarchseries=distroarchseries, builder=builder)
        return builder, build

    def test_findAndStartJob_returns_candidate(self):
        # findAndStartJob finds the next queued job using _findBuildCandidate.
        # We don't care about the type of build at all.
        builder, build = self._setupRecipeBuildAndBuilder()
        candidate = build.queueBuild()
        # _findBuildCandidate is tested elsewhere, we just make sure that
        # findAndStartJob delegates to it.
        removeSecurityProxy(builder)._findBuildCandidate = FakeMethod(
            result=candidate)
        d = builder.findAndStartJob()
        return d.addCallback(self.assertEqual, candidate)

    def test_findAndStartJob_starts_job(self):
        # findAndStartJob finds the next queued job using _findBuildCandidate
        # and then starts it.
        # We don't care about the type of build at all.
        builder, build = self._setupRecipeBuildAndBuilder()
        candidate = build.queueBuild()
        removeSecurityProxy(builder)._findBuildCandidate = FakeMethod(
            result=candidate)
        d = builder.findAndStartJob()
        def check_build_started(candidate):
            self.assertEqual(candidate.builder, builder)
            self.assertEqual(BuildStatus.BUILDING, build.status)
        return d.addCallback(check_build_started)

    def test_virtual_job_dispatch_pings_before_building(self):
        # We need to send a ping to the builder to work around a bug
        # where sometimes the first network packet sent is dropped.
        builder, build = self._setupBinaryBuildAndBuilder()
        candidate = build.queueBuild()
        removeSecurityProxy(builder)._findBuildCandidate = FakeMethod(
            result=candidate)
        d = builder.findAndStartJob()
        def check_build_started(candidate):
            self.assertIn(
                ('echo', 'ping'), removeSecurityProxy(builder.slave).call_log)
        return d.addCallback(check_build_started)

    def test_slave(self):
        # Builder.slave is a BuilderSlave that points at the actual Builder.
        # The Builder is only ever used in scripts that run outside of the
        # security context.
        builder = removeSecurityProxy(self.factory.makeBuilder())
        self.assertEqual(builder.url, builder.slave.url)

    def test_recovery_of_aborted_virtual_slave(self):
        # If a virtual_slave is in the ABORTED state,
        # rescueBuilderIfLost should clean it if we don't think it's
        # currently building anything.
        # See bug 463046.
        aborted_slave = AbortedSlave()
        builder = MockBuilder("mock_builder", aborted_slave)
        builder.currentjob = None
        d = builder.rescueIfLost()
        def check_slave_calls(ignored):
            self.assertIn('clean', aborted_slave.call_log)
        return d.addCallback(check_slave_calls)

    def test_recovery_of_aborted_nonvirtual_slave(self):
        # Nonvirtual slaves in the ABORTED state cannot be reliably
        # cleaned since the sbuild process doesn't properly kill the
        # build job.  We test that the builder is marked failed.
        aborted_slave = AbortedSlave()
        builder = MockBuilder("mock_builder", aborted_slave)
        builder.currentjob = None
        builder.virtualized = False
        builder.builderok = True
        d = builder.rescueIfLost()
        def check_failed(ignored):
            self.assertFalse(builder.builderok)
            self.assertNotIn('clean', aborted_slave.call_log)
        return d.addCallback(check_failed)

    def test_recover_ok_slave(self):
        # An idle slave is not rescued.
        slave = OkSlave()
        builder = MockBuilder("mock_builder", slave, TrivialBehavior())
        d = builder.rescueIfLost()
        def check_slave_calls(ignored):
            self.assertNotIn('abort', slave.call_log)
            self.assertNotIn('clean', slave.call_log)
        return d.addCallback(check_slave_calls)

    def test_recover_waiting_slave_with_good_id(self):
        # rescueIfLost does not attempt to abort or clean a builder that is
        # WAITING.
        waiting_slave = WaitingSlave()
        builder = MockBuilder("mock_builder", waiting_slave, TrivialBehavior())
        d = builder.rescueIfLost()
        def check_slave_calls(ignored):
            self.assertNotIn('abort', waiting_slave.call_log)
            self.assertNotIn('clean', waiting_slave.call_log)
        return d.addCallback(check_slave_calls)

    def test_recover_waiting_slave_with_bad_id(self):
        # If a slave is WAITING with a build for us to get, and the build
        # cookie cannot be verified, which means we don't recognize the build,
        # then rescueBuilderIfLost should attempt to abort it, so that the
        # builder is reset for a new build, and the corrupt build is
        # discarded.
        waiting_slave = WaitingSlave()
        builder = MockBuilder("mock_builder", waiting_slave, CorruptBehavior())
        d = builder.rescueIfLost()
        def check_slave_calls(ignored):
            self.assertNotIn('abort', waiting_slave.call_log)
            self.assertIn('clean', waiting_slave.call_log)
        return d.addCallback(check_slave_calls)

    def test_recover_building_slave_with_good_id(self):
        # rescueIfLost does not attempt to abort or clean a builder that is
        # BUILDING.
        building_slave = BuildingSlave()
        builder = MockBuilder("mock_builder", building_slave, TrivialBehavior())
        d = builder.rescueIfLost()
        def check_slave_calls(ignored):
            self.assertNotIn('abort', building_slave.call_log)
            self.assertNotIn('clean', building_slave.call_log)
        return d.addCallback(check_slave_calls)

    def test_recover_building_slave_with_bad_id(self):
        # If a slave is BUILDING with a build id we don't recognize, then we
        # abort the build, thus stopping it in its tracks.
        building_slave = BuildingSlave()
        builder = MockBuilder("mock_builder", building_slave, CorruptBehavior())
        d = builder.rescueIfLost()
        def check_slave_calls(ignored):
            self.assertIn('abort', building_slave.call_log)
            self.assertNotIn('clean', building_slave.call_log)
        return d.addCallback(check_slave_calls)

    def test_recover_building_slave_with_job_that_finished_elsewhere(self):
        # See bug 671242
        # When a job is destroyed, the builder's behaviour should be reset
        # too so that we don't traceback when the wrong behaviour tries
        # to access a non-existent job.
        builder, build = self._setupBinaryBuildAndBuilder()
        candidate = build.queueBuild()
        building_slave = BuildingSlave()
        builder.setSlaveForTesting(building_slave)
        candidate.markAsBuilding(builder)

        # At this point we should see a valid behaviour on the builder:
        self.assertFalse(
            zope_isinstance(
                builder.current_build_behavior, IdleBuildBehavior))

        # Now reset the job and try to rescue the builder.
        candidate.destroySelf()
        self.layer.txn.commit()
        builder = getUtility(IBuilderSet)[builder.name]
        d = builder.rescueIfLost()
        def check_builder(ignored):
            self.assertIsInstance(
                removeSecurityProxy(builder.current_build_behavior),
                IdleBuildBehavior)
        return d.addCallback(check_builder)


class TestBuilderSlaveStatus(TestCaseWithFactory):
    # Verify what IBuilder.slaveStatus returns with slaves in different
    # states.

    layer = LaunchpadZopelessLayer
    run_tests_with = AsynchronousDeferredRunTest

    def setUp(self):
        super(TestBuilderSlaveStatus, self).setUp()
        self.slave_helper = self.useFixture(SlaveTestHelpers())

    def assertStatus(self, slave, builder_status=None,
                     build_status=None, logtail=False, filemap=None,
                     dependencies=None):
        builder = self.factory.makeBuilder()
        builder.setSlaveForTesting(slave)
        d = builder.slaveStatus()

        def got_status(status_dict):
            expected = {}
            if builder_status is not None:
                expected["builder_status"] = builder_status
            if build_status is not None:
                expected["build_status"] = build_status
            if dependencies is not None:
                expected["dependencies"] = dependencies

            # We don't care so much about the content of the logtail,
            # just that it's there.
            if logtail:
                tail = status_dict.pop("logtail")
                self.assertIsInstance(tail, xmlrpclib.Binary)

            self.assertEqual(expected, status_dict)

        return d.addCallback(got_status)

    def test_slaveStatus_idle_slave(self):
        self.assertStatus(
            OkSlave(), builder_status='BuilderStatus.IDLE')

    def test_slaveStatus_building_slave(self):
        self.assertStatus(
            BuildingSlave(), builder_status='BuilderStatus.BUILDING',
            logtail=True)

    def test_slaveStatus_waiting_slave(self):
        self.assertStatus(
            WaitingSlave(), builder_status='BuilderStatus.WAITING',
            build_status='BuildStatus.OK', filemap={})

    def test_slaveStatus_aborting_slave(self):
        self.assertStatus(
            AbortingSlave(), builder_status='BuilderStatus.ABORTING')

    def test_slaveStatus_aborted_slave(self):
        self.assertStatus(
            AbortedSlave(), builder_status='BuilderStatus.ABORTED')

    def test_isAvailable_with_not_builderok(self):
        # isAvailable() is a wrapper around slaveStatusSentence()
        builder = self.factory.makeBuilder()
        builder.builderok = False
        d = builder.isAvailable()
        return d.addCallback(self.assertFalse)

    def test_isAvailable_with_slave_fault(self):
        builder = self.factory.makeBuilder()
        builder.setSlaveForTesting(BrokenSlave())
        d = builder.isAvailable()
        return d.addCallback(self.assertFalse)

    def test_isAvailable_with_slave_idle(self):
        builder = self.factory.makeBuilder()
        builder.setSlaveForTesting(OkSlave())
        d = builder.isAvailable()
        return d.addCallback(self.assertTrue)


class TestFindBuildCandidateBase(TestCaseWithFactory):
    """Setup the test publisher and some builders."""

    layer = LaunchpadZopelessLayer

    def setUp(self):
        super(TestFindBuildCandidateBase, self).setUp()
        self.publisher = make_publisher()
        self.publisher.prepareBreezyAutotest()

        # Create some i386 builders ready to build PPA builds.  Two
        # already exist in sampledata so we'll use those first.
        self.builder1 = getUtility(IBuilderSet)['bob']
        self.frog_builder = getUtility(IBuilderSet)['frog']
        self.builder3 = self.factory.makeBuilder(name='builder3')
        self.builder4 = self.factory.makeBuilder(name='builder4')
        self.builder5 = self.factory.makeBuilder(name='builder5')
        self.builders = [
            self.builder1,
            self.frog_builder,
            self.builder3,
            self.builder4,
            self.builder5,
            ]

        # Ensure all builders are operational.
        for builder in self.builders:
            builder.builderok = True
            builder.manual = False


class TestFindBuildCandidateGeneralCases(TestFindBuildCandidateBase):
    # Test usage of findBuildCandidate not specific to any archive type.

    def test_findBuildCandidate_supersedes_builds(self):
        # IBuilder._findBuildCandidate identifies if there are builds
        # for superseded source package releases in the queue and marks
        # the corresponding build record as SUPERSEDED.
        archive = self.factory.makeArchive()
        self.publisher.getPubSource(
            sourcename="gedit", status=PackagePublishingStatus.PUBLISHED,
            archive=archive).createMissingBuilds()
        old_candidate = removeSecurityProxy(
            self.frog_builder)._findBuildCandidate()

        # The candidate starts off as NEEDSBUILD:
        build = getUtility(IBinaryPackageBuildSet).getByQueueEntry(
            old_candidate)
        self.assertEqual(BuildStatus.NEEDSBUILD, build.status)

        # Now supersede the source package:
        publication = build.current_source_publication
        publication.status = PackagePublishingStatus.SUPERSEDED

        # The candidate returned is now a different one:
        new_candidate = removeSecurityProxy(
            self.frog_builder)._findBuildCandidate()
        self.assertNotEqual(new_candidate, old_candidate)

        # And the old_candidate is superseded:
        self.assertEqual(BuildStatus.SUPERSEDED, build.status)

    def test_findBuildCandidate_postprocesses_in_read_write_policy(self):
        # _findBuildCandidate invokes BuildFarmJob.postprocessCandidate,
        # which may modify the database.  This happens in a read-write
        # transaction even if _findBuildCandidate itself runs in a
        # read-only transaction policy.

        # PackageBuildJob.postprocessCandidate will attempt to delete
        # security builds.
        pub = self.publisher.getPubSource(
            sourcename="gedit", status=PackagePublishingStatus.PUBLISHED,
            archive=self.factory.makeArchive(),
            pocket=PackagePublishingPocket.SECURITY)
        pub.createMissingBuilds()
        transaction.commit()
        with DatabaseTransactionPolicy(read_only=True):
            removeSecurityProxy(self.frog_builder)._findBuildCandidate()
            # The test is that this passes without a "transaction is
            # read-only" error.
            transaction.commit()

    def test_acquireBuildCandidate_marks_building(self):
        # acquireBuildCandidate() should call _findBuildCandidate and
        # mark the build as building.
        archive = self.factory.makeArchive()
        self.publisher.getPubSource(
            sourcename="gedit", status=PackagePublishingStatus.PUBLISHED,
            archive=archive).createMissingBuilds()
        candidate = removeSecurityProxy(
            self.frog_builder).acquireBuildCandidate()
        self.assertEqual(JobStatus.RUNNING, candidate.job.status)


class TestFindBuildCandidatePPAWithSingleBuilder(TestCaseWithFactory):

    layer = LaunchpadZopelessLayer

    def setUp(self):
        super(TestFindBuildCandidatePPAWithSingleBuilder, self).setUp()
        self.publisher = make_publisher()
        self.publisher.prepareBreezyAutotest()

        self.bob_builder = getUtility(IBuilderSet)['bob']
        self.frog_builder = getUtility(IBuilderSet)['frog']

        # Disable bob so only frog is available.
        self.bob_builder.manual = True
        self.bob_builder.builderok = True
        self.frog_builder.manual = False
        self.frog_builder.builderok = True

        # Make a new PPA and give it some builds.
        self.ppa_joe = self.factory.makeArchive(name="joesppa")
        self.publisher.getPubSource(
            sourcename="gedit", status=PackagePublishingStatus.PUBLISHED,
            archive=self.ppa_joe).createMissingBuilds()

    def test_findBuildCandidate_first_build_started(self):
        # The allocation rule for PPA dispatching doesn't apply when
        # there's only one builder available.

        # Asking frog to find a candidate should give us the joesppa build.
        next_job = removeSecurityProxy(
            self.frog_builder)._findBuildCandidate()
        build = getUtility(IBinaryPackageBuildSet).getByQueueEntry(next_job)
        self.assertEqual('joesppa', build.archive.name)

        # If bob is in a failed state the joesppa build is still
        # returned.
        self.bob_builder.builderok = False
        self.bob_builder.manual = False
        next_job = removeSecurityProxy(
            self.frog_builder)._findBuildCandidate()
        build = getUtility(IBinaryPackageBuildSet).getByQueueEntry(next_job)
        self.assertEqual('joesppa', build.archive.name)


class TestFindBuildCandidatePPABase(TestFindBuildCandidateBase):

    ppa_joe_private = False
    ppa_jim_private = False

    def _setBuildsBuildingForArch(self, builds_list, num_builds,
                                  archtag="i386"):
        """Helper function.

        Set the first `num_builds` in `builds_list` with `archtag` as
        BUILDING.
        """
        count = 0
        for build in builds_list[:num_builds]:
            if build.distro_arch_series.architecturetag == archtag:
                build.status = BuildStatus.BUILDING
                build.builder = self.builders[count]
            count += 1

    def setUp(self):
        """Publish some builds for the test archive."""
        super(TestFindBuildCandidatePPABase, self).setUp()

        # Create two PPAs and add some builds to each.
        self.ppa_joe = self.factory.makeArchive(
            name="joesppa", private=self.ppa_joe_private)
        self.ppa_jim = self.factory.makeArchive(
            name="jimsppa", private=self.ppa_jim_private)

        self.joe_builds = []
        self.joe_builds.extend(
            self.publisher.getPubSource(
                sourcename="gedit", status=PackagePublishingStatus.PUBLISHED,
                archive=self.ppa_joe).createMissingBuilds())
        self.joe_builds.extend(
            self.publisher.getPubSource(
                sourcename="firefox",
                status=PackagePublishingStatus.PUBLISHED,
                archive=self.ppa_joe).createMissingBuilds())
        self.joe_builds.extend(
            self.publisher.getPubSource(
                sourcename="cobblers",
                status=PackagePublishingStatus.PUBLISHED,
                archive=self.ppa_joe).createMissingBuilds())
        self.joe_builds.extend(
            self.publisher.getPubSource(
                sourcename="thunderpants",
                status=PackagePublishingStatus.PUBLISHED,
                archive=self.ppa_joe).createMissingBuilds())

        self.jim_builds = []
        self.jim_builds.extend(
            self.publisher.getPubSource(
                sourcename="gedit",
                status=PackagePublishingStatus.PUBLISHED,
                archive=self.ppa_jim).createMissingBuilds())
        self.jim_builds.extend(
            self.publisher.getPubSource(
                sourcename="firefox",
                status=PackagePublishingStatus.PUBLISHED,
                archive=self.ppa_jim).createMissingBuilds())

        # Set the first three builds in joe's PPA as building, which
        # leaves two builders free.
        self._setBuildsBuildingForArch(self.joe_builds, 3)
        num_active_builders = len(
            [build for build in self.joe_builds if build.builder is not None])
        num_free_builders = len(self.builders) - num_active_builders
        self.assertEqual(num_free_builders, 2)


class TestFindBuildCandidatePPA(TestFindBuildCandidatePPABase):

    def test_findBuildCandidate_first_build_started(self):
        # A PPA cannot start a build if it would use 80% or more of the
        # builders.
        next_job = removeSecurityProxy(self.builder4)._findBuildCandidate()
        build = getUtility(IBinaryPackageBuildSet).getByQueueEntry(next_job)
        self.failIfEqual('joesppa', build.archive.name)

    def test_findBuildCandidate_first_build_finished(self):
        # When joe's first ppa build finishes, his fourth i386 build
        # will be the next build candidate.
        self.joe_builds[0].status = BuildStatus.FAILEDTOBUILD
        next_job = removeSecurityProxy(self.builder4)._findBuildCandidate()
        build = getUtility(IBinaryPackageBuildSet).getByQueueEntry(next_job)
        self.failUnlessEqual('joesppa', build.archive.name)

    def test_findBuildCandidate_with_disabled_archive(self):
        # Disabled archives should not be considered for dispatching
        # builds.
        disabled_job = removeSecurityProxy(self.builder4)._findBuildCandidate()
        build = getUtility(IBinaryPackageBuildSet).getByQueueEntry(
            disabled_job)
        build.archive.disable()
        next_job = removeSecurityProxy(self.builder4)._findBuildCandidate()
        self.assertNotEqual(disabled_job, next_job)


class TestFindBuildCandidatePrivatePPA(TestFindBuildCandidatePPABase):

    ppa_joe_private = True

    def test_findBuildCandidate_for_private_ppa(self):
        # If a ppa is private it will be able to have parallel builds
        # for the one architecture.
        next_job = removeSecurityProxy(self.builder4)._findBuildCandidate()
        build = getUtility(IBinaryPackageBuildSet).getByQueueEntry(next_job)
        self.failUnlessEqual('joesppa', build.archive.name)

        # If the source for the build is still pending, it won't be
        # dispatched because the builder has to fetch the source files
        # from the (password protected) repo area, not the librarian.
        pub = build.current_source_publication
        pub.status = PackagePublishingStatus.PENDING
        candidate = removeSecurityProxy(self.builder4)._findBuildCandidate()
        self.assertNotEqual(next_job.id, candidate.id)


class TestFindBuildCandidateDistroArchive(TestFindBuildCandidateBase):

    def setUp(self):
        """Publish some builds for the test archive."""
        super(TestFindBuildCandidateDistroArchive, self).setUp()
        # Create a primary archive and publish some builds for the
        # queue.
        self.non_ppa = self.factory.makeArchive(
            name="primary", purpose=ArchivePurpose.PRIMARY)

        self.gedit_build = self.publisher.getPubSource(
            sourcename="gedit", status=PackagePublishingStatus.PUBLISHED,
            archive=self.non_ppa).createMissingBuilds()[0]
        self.firefox_build = self.publisher.getPubSource(
            sourcename="firefox", status=PackagePublishingStatus.PUBLISHED,
            archive=self.non_ppa).createMissingBuilds()[0]

    def test_findBuildCandidate_for_non_ppa(self):
        # Normal archives are not restricted to serial builds per
        # arch.

        next_job = removeSecurityProxy(
            self.frog_builder)._findBuildCandidate()
        build = getUtility(IBinaryPackageBuildSet).getByQueueEntry(next_job)
        self.failUnlessEqual('primary', build.archive.name)
        self.failUnlessEqual('gedit', build.source_package_release.name)

        # Now even if we set the build building, we'll still get the
        # second non-ppa build for the same archive as the next candidate.
        build.status = BuildStatus.BUILDING
        build.builder = self.frog_builder
        next_job = removeSecurityProxy(
            self.frog_builder)._findBuildCandidate()
        build = getUtility(IBinaryPackageBuildSet).getByQueueEntry(next_job)
        self.failUnlessEqual('primary', build.archive.name)
        self.failUnlessEqual('firefox', build.source_package_release.name)

    def test_findBuildCandidate_for_recipe_build(self):
        # Recipe builds with a higher score are selected first.
        # This test is run in a context with mixed recipe and binary builds.

        self.assertIsNot(self.frog_builder.processor, None)
        self.assertEqual(self.frog_builder.virtualized, True)

        self.assertEqual(self.gedit_build.buildqueue_record.lastscore, 2505)
        self.assertEqual(self.firefox_build.buildqueue_record.lastscore, 2505)

        recipe_build_job = self.factory.makeSourcePackageRecipeBuildJob(9999)

        self.assertEqual(recipe_build_job.lastscore, 9999)

        next_job = removeSecurityProxy(
            self.frog_builder)._findBuildCandidate()

        self.failUnlessEqual(recipe_build_job, next_job)


class TestFindRecipeBuildCandidates(TestFindBuildCandidateBase):
    # These tests operate in a "recipe builds only" setting.
    # Please see also bug #507782.

    def clearBuildQueue(self):
        """Delete all `BuildQueue`, XXXJOb and `Job` instances."""
        store = getUtility(IStoreSelector).get(MAIN_STORE, DEFAULT_FLAVOR)
        for bq in store.find(BuildQueue):
            bq.destroySelf()

    def setUp(self):
        """Publish some builds for the test archive."""
        super(TestFindRecipeBuildCandidates, self).setUp()
        # Create a primary archive and publish some builds for the
        # queue.
        self.non_ppa = self.factory.makeArchive(
            name="primary", purpose=ArchivePurpose.PRIMARY)

        self.clearBuildQueue()
        self.bq1 = self.factory.makeSourcePackageRecipeBuildJob(3333)
        self.bq2 = self.factory.makeSourcePackageRecipeBuildJob(4333)

    def test_findBuildCandidate_with_highest_score(self):
        # The recipe build with the highest score is selected first.
        # This test is run in a "recipe builds only" context.

        self.assertIsNot(self.frog_builder.processor, None)
        self.assertEqual(self.frog_builder.virtualized, True)

        next_job = removeSecurityProxy(
            self.frog_builder)._findBuildCandidate()

        self.failUnlessEqual(self.bq2, next_job)


class TestCurrentBuildBehavior(TestCaseWithFactory):
    """This test ensures the get/set behavior of IBuilder's
    current_build_behavior property.
    """

    layer = LaunchpadZopelessLayer

    def setUp(self):
        """Create a new builder ready for testing."""
        super(TestCurrentBuildBehavior, self).setUp()
        self.builder = self.factory.makeBuilder(name='builder')

        # Have a publisher and a ppa handy for some of the tests below.
        self.publisher = make_publisher()
        self.publisher.prepareBreezyAutotest()
        self.ppa_joe = self.factory.makeArchive(name="joesppa")

        self.build = self.publisher.getPubSource(
            sourcename="gedit", status=PackagePublishingStatus.PUBLISHED,
            archive=self.ppa_joe).createMissingBuilds()[0]

        self.buildfarmjob = self.build.buildqueue_record.specific_job

    def test_idle_behavior_when_no_current_build(self):
        """We return an idle behavior when there is no behavior specified
        nor a current build.
        """
        self.assertIsInstance(
            self.builder.current_build_behavior, IdleBuildBehavior)

    def test_set_behavior_sets_builder(self):
        """Setting a builder's behavior also associates the behavior with the
        builder."""
        behavior = IBuildFarmJobBehavior(self.buildfarmjob)
        self.builder.current_build_behavior = behavior

        self.assertEqual(behavior, self.builder.current_build_behavior)
        self.assertEqual(behavior._builder, self.builder)

    def test_current_job_behavior(self):
        """The current behavior is set automatically from the current job."""
        # Set the builder attribute on the buildqueue record so that our
        # builder will think it has a current build.
        self.build.buildqueue_record.builder = self.builder

        self.assertIsInstance(
            self.builder.current_build_behavior, BinaryPackageBuildBehavior)


class TestSlave(TestCase):
    """
    Integration tests for BuilderSlave that verify how it works against a
    real slave server.
    """

    run_tests_with = AsynchronousDeferredRunTest.make_factory(timeout=10)

    def setUp(self):
        super(TestSlave, self).setUp()
        self.slave_helper = self.useFixture(SlaveTestHelpers())

    # XXX 2010-10-06 Julian bug=655559
    # This is failing on buildbot but not locally; it's trying to abort
    # before the build has started.
    def disabled_test_abort(self):
        slave = self.slave_helper.getClientSlave()
        # We need to be in a BUILDING state before we can abort.
        d = self.slave_helper.triggerGoodBuild(slave)
        d.addCallback(lambda ignored: slave.abort())
        d.addCallback(self.assertEqual, BuilderStatus.ABORTING)
        return d

    def test_build(self):
        # Calling 'build' with an expected builder type, a good build id,
        # valid chroot & filemaps works and returns a BuilderStatus of
        # BUILDING.
        build_id = 'some-id'
        slave = self.slave_helper.getClientSlave()
        d = self.slave_helper.triggerGoodBuild(slave, build_id)
        return d.addCallback(
            self.assertEqual, [BuilderStatus.BUILDING, build_id])

    def test_clean(self):
        slave = self.slave_helper.getClientSlave()
        # XXX: JonathanLange 2010-09-21: Calling clean() on the slave requires
        # it to be in either the WAITING or ABORTED states, and both of these
        # states are very difficult to achieve in a test environment. For the
        # time being, we'll just assert that a clean attribute exists.
        self.assertNotEqual(getattr(slave, 'clean', None), None)

    def test_echo(self):
        # Calling 'echo' contacts the server which returns the arguments we
        # gave it.
        self.slave_helper.getServerSlave()
        slave = self.slave_helper.getClientSlave()
        d = slave.echo('foo', 'bar', 42)
        return d.addCallback(self.assertEqual, ['foo', 'bar', 42])

    def test_info(self):
        # Calling 'info' gets some information about the slave.
        self.slave_helper.getServerSlave()
        slave = self.slave_helper.getClientSlave()
        d = slave.info()
        # We're testing the hard-coded values, since the version is hard-coded
        # into the remote slave, the supported build managers are hard-coded
        # into the tac file for the remote slave and config is returned from
        # the configuration file.
        return d.addCallback(
            self.assertEqual,
            ['1.0',
             'i386',
             ['sourcepackagerecipe',
              'translation-templates', 'binarypackage', 'debian']])

    def test_initial_status(self):
        # Calling 'status' returns the current status of the slave. The
        # initial status is IDLE.
        self.slave_helper.getServerSlave()
        slave = self.slave_helper.getClientSlave()
        d = slave.status()
        return d.addCallback(self.assertEqual, [BuilderStatus.IDLE, ''])

    def test_status_after_build(self):
        # Calling 'status' returns the current status of the slave. After a
        # build has been triggered, the status is BUILDING.
        slave = self.slave_helper.getClientSlave()
        build_id = 'status-build-id'
        d = self.slave_helper.triggerGoodBuild(slave, build_id)
        d.addCallback(lambda ignored: slave.status())
        def check_status(status):
            self.assertEqual([BuilderStatus.BUILDING, build_id], status[:2])
            [log_file] = status[2:]
            self.assertIsInstance(log_file, xmlrpclib.Binary)
        return d.addCallback(check_status)

    def test_ensurepresent_not_there(self):
        # ensurepresent checks to see if a file is there.
        self.slave_helper.getServerSlave()
        slave = self.slave_helper.getClientSlave()
        d = slave.ensurepresent('blahblah', None, None, None)
        d.addCallback(self.assertEqual, [False, 'No URL'])
        return d

    def test_ensurepresent_actually_there(self):
        # ensurepresent checks to see if a file is there.
        tachandler = self.slave_helper.getServerSlave()
        slave = self.slave_helper.getClientSlave()
        self.slave_helper.makeCacheFile(tachandler, 'blahblah')
        d = slave.ensurepresent('blahblah', None, None, None)
        d.addCallback(self.assertEqual, [True, 'No URL'])
        return d

    def test_sendFileToSlave_not_there(self):
        self.slave_helper.getServerSlave()
        slave = self.slave_helper.getClientSlave()
        d = slave.sendFileToSlave('blahblah', None, None, None)
        return assert_fails_with(d, CannotFetchFile)

    def test_sendFileToSlave_actually_there(self):
        tachandler = self.slave_helper.getServerSlave()
        slave = self.slave_helper.getClientSlave()
        self.slave_helper.makeCacheFile(tachandler, 'blahblah')
        d = slave.sendFileToSlave('blahblah', None, None, None)
        def check_present(ignored):
            d = slave.ensurepresent('blahblah', None, None, None)
            return d.addCallback(self.assertEqual, [True, 'No URL'])
        d.addCallback(check_present)
        return d

    def test_resumeHost_success(self):
        # On a successful resume resume() fires the returned deferred
        # callback with 'None'.
        self.slave_helper.getServerSlave()
        slave = self.slave_helper.getClientSlave()

        # The configuration testing command-line.
        self.assertEqual(
            'echo %(vm_host)s', config.builddmaster.vm_resume_command)

        # On success the response is None.
        def check_resume_success(response):
            out, err, code = response
            self.assertEqual(os.EX_OK, code)
            # XXX: JonathanLange 2010-09-23: We should instead pass the
            # expected vm_host into the client slave. Not doing this now,
            # since the SlaveHelper is being moved around.
            self.assertEqual("%s\n" % slave._vm_host, out)
        d = slave.resume()
        d.addBoth(check_resume_success)
        return d

    def test_resumeHost_failure(self):
        # On a failed resume, 'resumeHost' fires the returned deferred
        # errorback with the `ProcessTerminated` failure.
        self.slave_helper.getServerSlave()
        slave = self.slave_helper.getClientSlave()

        # Override the configuration command-line with one that will fail.
        failed_config = """
        [builddmaster]
        vm_resume_command: test "%(vm_host)s = 'no-sir'"
        """
        config.push('failed_resume_command', failed_config)
        self.addCleanup(config.pop, 'failed_resume_command')

        # On failures, the response is a twisted `Failure` object containing
        # a tuple.
        def check_resume_failure(failure):
            out, err, code = failure.value
            # The process will exit with a return code of "1".
            self.assertEqual(code, 1)
        d = slave.resume()
        d.addBoth(check_resume_failure)
        return d

    def test_resumeHost_timeout(self):
        # On a resume timeouts, 'resumeHost' fires the returned deferred
        # errorback with the `TimeoutError` failure.
        self.slave_helper.getServerSlave()
        slave = self.slave_helper.getClientSlave()

        # Override the configuration command-line with one that will timeout.
        timeout_config = """
        [builddmaster]
        vm_resume_command: sleep 5
        socket_timeout: 1
        """
        config.push('timeout_resume_command', timeout_config)
        self.addCleanup(config.pop, 'timeout_resume_command')

        # On timeouts, the response is a twisted `Failure` object containing
        # a `TimeoutError` error.
        def check_resume_timeout(failure):
            self.assertIsInstance(failure, Failure)
            out, err, code = failure.value
            self.assertEqual(code, signal.SIGKILL)
        clock = Clock()
        d = slave.resume(clock=clock)
        # Move the clock beyond the socket_timeout but earlier than the
        # sleep 5.  This stops the test having to wait for the timeout.
        # Fast tests FTW!
        clock.advance(2)
        d.addBoth(check_resume_timeout)
        return d


class TestSlaveTimeouts(TestCase):
    # Testing that the methods that call callRemote() all time out
    # as required.

    run_tests_with = AsynchronousDeferredRunTestForBrokenTwisted

    def setUp(self):
        super(TestSlaveTimeouts, self).setUp()
        self.slave_helper = self.useFixture(SlaveTestHelpers())
        self.clock = Clock()
        self.proxy = DeadProxy("url")
        self.slave = self.slave_helper.getClientSlave(
            reactor=self.clock, proxy=self.proxy)

    def assertCancelled(self, d):
        self.clock.advance(config.builddmaster.socket_timeout + 1)
        return assert_fails_with(d, CancelledError)

    def test_timeout_abort(self):
        return self.assertCancelled(self.slave.abort())

    def test_timeout_clean(self):
        return self.assertCancelled(self.slave.clean())

    def test_timeout_echo(self):
        return self.assertCancelled(self.slave.echo())

    def test_timeout_info(self):
        return self.assertCancelled(self.slave.info())

    def test_timeout_status(self):
        return self.assertCancelled(self.slave.status())

    def test_timeout_ensurepresent(self):
        return self.assertCancelled(
            self.slave.ensurepresent(None, None, None, None))

    def test_timeout_build(self):
        return self.assertCancelled(
            self.slave.build(None, None, None, None, None))


class TestSlaveConnectionTimeouts(TestCase):
    # Testing that we can override the default 30 second connection
    # timeout.

    run_test = SynchronousDeferredRunTest

    def setUp(self):
        super(TestSlaveConnectionTimeouts, self).setUp()
        self.slave_helper = self.useFixture(SlaveTestHelpers())
        self.clock = Clock()
        self.proxy = ProxyWithConnectionTimeout("fake_url")
        self.slave = self.slave_helper.getClientSlave(
            reactor=self.clock, proxy=self.proxy)

    def test_connection_timeout(self):
        # The default timeout of 30 seconds should not cause a timeout,
        # only the config value should.
        self.pushConfig('builddmaster', socket_timeout=180)

        d = self.slave.echo()
        # Advance past the 30 second timeout.  The real reactor will
        # never call connectTCP() since we're not spinning it up.  This
        # avoids "connection refused" errors and simulates an
        # environment where the endpoint doesn't respond.
        self.clock.advance(31)
        self.assertFalse(d.called)

        self.clock.advance(config.builddmaster.socket_timeout + 1)
        self.assertTrue(d.called)
        return assert_fails_with(d, CancelledError)

    def test_BuilderSlave_uses_ProxyWithConnectionTimeout(self):
        # Make sure that BuilderSlaves use the custom proxy class.
        slave = BuilderSlave.makeBuilderSlave("url", "host")
        self.assertIsInstance(slave._server, ProxyWithConnectionTimeout)


class TestSlaveWithLibrarian(TestCaseWithFactory):
    """Tests that need more of Launchpad to run."""

    layer = LaunchpadZopelessLayer
    run_tests_with = AsynchronousDeferredRunTestForBrokenTwisted.make_factory(
        timeout=20)

    def setUp(self):
        super(TestSlaveWithLibrarian, self).setUp()
        self.slave_helper = self.useFixture(SlaveTestHelpers())

    def test_ensurepresent_librarian(self):
        # ensurepresent, when given an http URL for a file will download the
        # file from that URL and report that the file is present, and it was
        # downloaded.

        # Use the Librarian because it's a "convenient" web server.
        lf = self.factory.makeLibraryFileAlias(
            'HelloWorld.txt', content="Hello World")
        self.layer.txn.commit()
        self.slave_helper.getServerSlave()
        slave = self.slave_helper.getClientSlave()
        d = slave.ensurepresent(
            lf.content.sha1, lf.http_url, "", "")
        d.addCallback(self.assertEqual, [True, 'Download'])
        return d

    def test_retrieve_files_from_filecache(self):
        # Files that are present on the slave can be downloaded with a
        # filename made from the sha1 of the content underneath the
        # 'filecache' directory.
        content = "Hello World"
        lf = self.factory.makeLibraryFileAlias(
            'HelloWorld.txt', content=content)
        self.layer.txn.commit()
        expected_url = '%s/filecache/%s' % (
            self.slave_helper.BASE_URL, lf.content.sha1)
        self.slave_helper.getServerSlave()
        slave = self.slave_helper.getClientSlave()
        d = slave.ensurepresent(
            lf.content.sha1, lf.http_url, "", "")
        def check_file(ignored):
            d = getPage(expected_url.encode('utf8'))
            return d.addCallback(self.assertEqual, content)
        return d.addCallback(check_file)

    def test_getFiles(self):
        # Test BuilderSlave.getFiles().
        # It also implicitly tests getFile() - I don't want to test that
        # separately because it increases test run time and it's going
        # away at some point anyway, in favour of getFiles().
        contents = ["content1", "content2", "content3"]
        self.slave_helper.getServerSlave()
        slave = self.slave_helper.getClientSlave()
        filemap = {}
        content_map = {}

        def got_files(ignored):
            # Called back when getFiles finishes.  Make sure all the
            # content is as expected.
            got_contents = []
            for sha1 in filemap:
                local_file = filemap[sha1]
                file = open(local_file)
                self.assertEqual(content_map[sha1], file.read())
                file.close()

        def finished_uploading(ignored):
            d = slave.getFiles(filemap)
            return d.addCallback(got_files)

        # Set up some files on the builder and store details in
        # content_map so we can compare downloads later.
        dl = []
        for content in contents:
            filename = content + '.txt'
            lf = self.factory.makeLibraryFileAlias(filename, content=content)
            content_map[lf.content.sha1] = content
            fd, filemap[lf.content.sha1] = tempfile.mkstemp()
            self.addCleanup(os.remove, filemap[lf.content.sha1])
            self.layer.txn.commit()
            d = slave.ensurepresent(lf.content.sha1, lf.http_url, "", "")
            dl.append(d)

        return DeferredList(dl).addCallback(finished_uploading)<|MERGE_RESOLUTION|>--- conflicted
+++ resolved
@@ -15,10 +15,7 @@
     AsynchronousDeferredRunTestForBrokenTwisted,
     SynchronousDeferredRunTest,
     )
-<<<<<<< HEAD
 import transaction
-=======
->>>>>>> e46dd8ab
 from twisted.internet.defer import (
     CancelledError,
     DeferredList,
@@ -32,20 +29,6 @@
     removeSecurityProxy,
     )
 
-<<<<<<< HEAD
-from canonical.config import config
-from canonical.database.sqlbase import flush_database_updates
-from canonical.launchpad.webapp.interfaces import (
-    DEFAULT_FLAVOR,
-    IStoreSelector,
-    MAIN_STORE,
-    )
-from canonical.testing.layers import (
-    DatabaseFunctionalLayer,
-    LaunchpadZopelessLayer,
-    )
-=======
->>>>>>> e46dd8ab
 from lp.buildmaster.enums import BuildStatus
 from lp.buildmaster.interfaces.builder import (
     CannotFetchFile,
@@ -78,13 +61,10 @@
     TrivialBehavior,
     WaitingSlave,
     )
-<<<<<<< HEAD
 from lp.registry.interfaces.pocket import PackagePublishingPocket
-from lp.services.database.transaction_policy import DatabaseTransactionPolicy
-=======
 from lp.services.config import config
 from lp.services.database.sqlbase import flush_database_updates
->>>>>>> e46dd8ab
+from lp.services.database.transaction_policy import DatabaseTransactionPolicy
 from lp.services.job.interfaces.job import JobStatus
 from lp.services.log.logger import BufferLogger
 from lp.services.webapp.interfaces import (
