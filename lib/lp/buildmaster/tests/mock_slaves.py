--- conflicted
+++ resolved
@@ -128,18 +128,12 @@
         return ("", "", 0)
 
     def sendFileToSlave(self, sha1, url, username="", password=""):
-<<<<<<< HEAD
-        present, info = self.ensurepresent(sha1, url, username, password)
-        if not present:
-            raise CannotFetchFile(url, info)
-=======
         self.call_log.append('sendFileToSlave')
         d = self.ensurepresent(sha1, url, username, password)
         def check_present((present, info)):
             if not present:
                 raise CannotFetchFile(url, info)
         return d.addCallback(check_present)
->>>>>>> d1dd7a70
 
     def cacheFile(self, logger, libraryfilealias):
         return self.sendFileToSlave(
