# Copyright 2009-2013 Canonical Ltd.  This software is licensed under the
# GNU Affero General Public License version 3 (see the file LICENSE).

__metaclass__ = type

__all__ = [
    'BuilderInteractor',
    ]

import logging
import socket
from urlparse import urlparse
import xmlrpclib

import transaction
from twisted.internet import defer
from twisted.web import xmlrpc
from twisted.web.client import downloadPage
from zope.security.proxy import (
    isinstance as zope_isinstance,
    removeSecurityProxy,
    )

from lp.buildmaster.interfaces.builder import (
    BuildDaemonError,
    CannotFetchFile,
    CannotResumeHost,
    CorruptBuildCookie,
    )
from lp.buildmaster.interfaces.buildfarmjobbehavior import (
    IBuildFarmJobBehavior,
    )
from lp.services import encoding
from lp.services.config import config
from lp.services.job.interfaces.job import JobStatus
from lp.services.twistedsupport import cancel_on_timeout
from lp.services.twistedsupport.processmonitor import ProcessWithTimeout
from lp.services.webapp import urlappend


class QuietQueryFactory(xmlrpc._QueryFactory):
    """XMLRPC client factory that doesn't splatter the log with junk."""
    noisy = False


class BuilderSlave(object):
    """Add in a few useful methods for the XMLRPC slave.

    :ivar url: The URL of the actual builder. The XML-RPC resource and
        the filecache live beneath this.
    """

    # WARNING: If you change the API for this, you should also change the APIs
    # of the mocks in soyuzbuilderhelpers to match. Otherwise, you will have
    # many false positives in your test run and will most likely break
    # production.

    def __init__(self, proxy, builder_url, vm_host, timeout, reactor):
        """Initialize a BuilderSlave.

        :param proxy: An XML-RPC proxy, implementing 'callRemote'. It must
            support passing and returning None objects.
        :param builder_url: The URL of the builder.
        :param vm_host: The VM host to use when resuming.
        """
        self.url = builder_url
        self._vm_host = vm_host
        self._file_cache_url = urlappend(builder_url, 'filecache')
        self._server = proxy
        self.timeout = timeout
        self.reactor = reactor

    @classmethod
    def makeBuilderSlave(cls, builder_url, vm_host, timeout, reactor=None,
                         proxy=None):
        """Create and return a `BuilderSlave`.

        :param builder_url: The URL of the slave buildd machine,
            e.g. http://localhost:8221
        :param vm_host: If the slave is virtual, specify its host machine
            here.
        :param reactor: Used by tests to override the Twisted reactor.
        :param proxy: Used By tests to override the xmlrpc.Proxy.
        """
        rpc_url = urlappend(builder_url.encode('utf-8'), 'rpc')
        if proxy is None:
            server_proxy = xmlrpc.Proxy(
                rpc_url, allowNone=True, connectTimeout=timeout)
            server_proxy.queryFactory = QuietQueryFactory
        else:
            server_proxy = proxy
        return cls(server_proxy, builder_url, vm_host, timeout, reactor)

    def _with_timeout(self, d):
        return cancel_on_timeout(d, self.timeout, self.reactor)

    def abort(self):
        """Abort the current build."""
        return self._with_timeout(self._server.callRemote('abort'))

    def clean(self):
        """Clean up the waiting files and reset the slave's internal state."""
        return self._with_timeout(self._server.callRemote('clean'))

    def echo(self, *args):
        """Echo the arguments back."""
        return self._with_timeout(self._server.callRemote('echo', *args))

    def info(self):
        """Return the protocol version and the builder methods supported."""
        return self._with_timeout(self._server.callRemote('info'))

    def status(self):
        """Return the status of the build daemon."""
        return self._with_timeout(self._server.callRemote('status'))

    def ensurepresent(self, sha1sum, url, username, password):
        # XXX: Nothing external calls this. Make it private.
        """Attempt to ensure the given file is present."""
        return self._with_timeout(self._server.callRemote(
            'ensurepresent', sha1sum, url, username, password))

    def getFile(self, sha_sum, file_to_write):
        """Fetch a file from the builder.

        :param sha_sum: The sha of the file (which is also its name on the
            builder)
        :param file_to_write: A file name or file-like object to write
            the file to
        :return: A Deferred that calls back when the download is done, or
            errback with the error string.
        """
        file_url = urlappend(self._file_cache_url, sha_sum).encode('utf8')
        # If desired we can pass a param "timeout" here but let's leave
        # it at the default value if it becomes obvious we need to
        # change it.
        return downloadPage(file_url, file_to_write, followRedirect=0)

    def getFiles(self, filemap):
        """Fetch many files from the builder.

        :param filemap: A Dictionary containing key values of the builder
            file name to retrieve, which maps to a value containing the
            file name or file object to write the file to.

        :return: A DeferredList that calls back when the download is done.
        """
        dl = defer.gatherResults([
            self.getFile(builder_file, filemap[builder_file])
            for builder_file in filemap])
        return dl

    def resume(self, clock=None):
        """Resume the builder in an asynchronous fashion.

        We use the builddmaster configuration 'socket_timeout' as
        the process timeout.

        :param clock: An optional twisted.internet.task.Clock to override
                      the default clock.  For use in tests.

        :return: a Deferred that returns a
            (stdout, stderr, subprocess exitcode) triple
        """
        url_components = urlparse(self.url)
        buildd_name = url_components.hostname.split('.')[0]
        resume_command = config.builddmaster.vm_resume_command % {
            'vm_host': self._vm_host,
            'buildd_name': buildd_name}
        # Twisted API requires string but the configuration provides unicode.
        resume_argv = [
            term.encode('utf-8') for term in resume_command.split()]
        d = defer.Deferred()
        p = ProcessWithTimeout(d, self.timeout, clock=clock)
        p.spawnProcess(resume_argv[0], tuple(resume_argv))
        return d

    def cacheFile(self, logger, libraryfilealias):
        """Make sure that the file at 'libraryfilealias' is on the slave.

        :param logger: A python `Logger` object.
        :param libraryfilealias: An `ILibraryFileAlias`.
        """
        url = libraryfilealias.http_url
        logger.info(
            "Asking builder on %s to ensure it has file %s (%s, %s)" % (
                self._file_cache_url, libraryfilealias.filename, url,
                libraryfilealias.content.sha1))
        return self.sendFileToSlave(libraryfilealias.content.sha1, url)

    def sendFileToSlave(self, sha1, url, username="", password=""):
        """Helper to send the file at 'url' with 'sha1' to this builder."""
        d = self.ensurepresent(sha1, url, username, password)

        def check_present((present, info)):
            if not present:
                raise CannotFetchFile(url, info)
        return d.addCallback(check_present)

    def build(self, buildid, builder_type, chroot_sha1, filemap, args):
        """Build a thing on this build slave.

        :param buildid: A string identifying this build.
        :param builder_type: The type of builder needed.
        :param chroot_sha1: XXX
        :param filemap: A dictionary mapping from paths to SHA-1 hashes of
            the file contents.
        :param args: A dictionary of extra arguments. The contents depend on
            the build job type.
        """
        return self._with_timeout(self._server.callRemote(
            'build', buildid, builder_type, chroot_sha1, filemap, args))


class BuilderInteractor(object):

    _cached_build_behavior = None
    _cached_currentjob = None

    _cached_slave = None
    _cached_slave_attrs = None

    # Tests can override _current_build_behavior and slave.
    _override_behavior = None
    _override_slave = None

    def __init__(self, builder, override_slave=None, override_behavior=None):
        self.builder = builder
        self._override_slave = override_slave
        self._override_behavior = override_behavior

    @property
    def slave(self):
        """See IBuilder."""
        if self._override_slave is not None:
            return self._override_slave
        # The slave cache is invalidated when the builder's URL, VM host
        # or virtualisation change.
        new_slave_attrs = (
            self.builder.url, self.builder.vm_host, self.builder.virtualized)
        if self._cached_slave_attrs != new_slave_attrs:
            if self.builder.virtualized:
                timeout = config.builddmaster.virtualized_socket_timeout
            else:
                timeout = config.builddmaster.socket_timeout
            self._cached_slave = BuilderSlave.makeBuilderSlave(
                self.builder.url, self.builder.vm_host, timeout)
            self._cached_slave_attrs = new_slave_attrs
        return self._cached_slave

    @property
    def _current_build_behavior(self):
        """Return the current build behavior."""
        if self._override_behavior is not None:
            return self._override_behavior
        # The _current_build_behavior cache is invalidated when
        # builder.currentjob changes.
        currentjob = self.builder.currentjob
        if currentjob is None:
            self._cached_build_behavior = None
            self._cached_currentjob = None
        elif currentjob != self._cached_currentjob:
            self._cached_build_behavior = IBuildFarmJobBehavior(
                currentjob.specific_job)
            self._cached_build_behavior.setBuilderInteractor(self)
            self._cached_currentjob = currentjob
        return self._cached_build_behavior

    @defer.inlineCallbacks
    def slaveStatus(self):
        """Get the slave status for this builder.

        :return: A Deferred which fires when the slave dialog is complete.
            Its value is a dict containing at least builder_status, but
            potentially other values included by the current build
            behavior.
        """
        status_sentence = yield self.slave.status()
        status = {'builder_status': status_sentence[0]}

        # Extract detailed status and log information if present.
        # Although build_id is also easily extractable here, there is no
        # valid reason for anything to use it, so we exclude it.
        if status['builder_status'] == 'BuilderStatus.WAITING':
            status['build_status'] = status_sentence[1]
        else:
            if status['builder_status'] == 'BuilderStatus.BUILDING':
                status['logtail'] = status_sentence[2]
        defer.returnValue((status_sentence, status))

    @defer.inlineCallbacks
    def isAvailable(self):
        """Whether or not a builder is available for building new jobs.

        :return: A Deferred that fires with True or False, depending on
            whether the builder is available or not.
        """
        if not self.builder.builderok:
            defer.returnValue(False)
        try:
            status = yield self.slave.status()
        except (xmlrpclib.Fault, socket.error):
            defer.returnValue(False)
        defer.returnValue(status[0] == 'BuilderStatus.IDLE')

    def verifySlaveBuildCookie(self, slave_build_cookie):
        """See `IBuildFarmJobBehavior`."""
        if self._current_build_behavior is None:
            raise CorruptBuildCookie('No job assigned to builder')
        good_cookie = self._current_build_behavior.getBuildCookie()
        if slave_build_cookie != good_cookie:
            raise CorruptBuildCookie("Invalid slave build cookie.")

    @defer.inlineCallbacks
    def rescueIfLost(self, logger=None):
        """Reset the slave if its job information doesn't match the DB.

        This checks the build ID reported in the slave status against the
        database. If it isn't building what we think it should be, the current
        build will be aborted and the slave cleaned in preparation for a new
        task. The decision about the slave's correctness is left up to
        `IBuildFarmJobBehavior.verifySlaveBuildCookie`.

        :return: A Deferred that fires when the dialog with the slave is
            finished.  It does not have a return value.
        """
        # 'ident_position' dict relates the position of the job identifier
        # token in the sentence received from status(), according to the
        # two statuses we care about. See lp:launchpad-buildd
        # for further information about sentence format.
        ident_position = {
            'BuilderStatus.BUILDING': 1,
            'BuilderStatus.WAITING': 2
            }

<<<<<<< HEAD
        # Isolate the BuilderStatus string, always the first token in
        # BuilderSlave.status().
        status_sentence = yield self.slave.status()
        status = status_sentence[0]

        # If the cookie test below fails, it will request an abort of the
        # builder.  This will leave the builder in the aborted state and
        # with no assigned job, and we should now "clean" the slave which
        # will reset its state back to IDLE, ready to accept new builds.
        # This situation is usually caused by a temporary loss of
        # communications with the slave and the build manager had to reset
        # the job.
        if (status == 'BuilderStatus.ABORTED'
                and self.builder.currentjob is None):
            if logger is not None:
                logger.info(
                    "Builder '%s' being cleaned up from ABORTED" %
                    (self.builder.name,))
            yield self.cleanSlave()

        # If slave is not building nor waiting, it's not in need of
        # rescuing.
        status = status_sentence[0]
        if status not in ident_position.keys():
            return
        slave_build_id = status_sentence[ident_position[status]]
        try:
            self.verifySlaveBuildCookie(slave_build_id)
        except CorruptBuildCookie as reason:
            if status == 'BuilderStatus.WAITING':
                yield self.cleanSlave()
            else:
                yield self.requestAbort()
            if logger:
                logger.info(
                    "Builder '%s' rescued from '%s': '%s'" %
                    (self.builder.name, slave_build_id, reason))
=======
        d = self.slave.status()

        def rescue_slave(status_sentence):
            # If slave is not building nor waiting, it's not in need of
            # rescuing.
            status = status_sentence[0]
            if status not in ident_position.keys():
                return
            slave_build_id = status_sentence[ident_position[status]]
            try:
                self.verifySlaveBuildCookie(slave_build_id)
            except CorruptBuildCookie as reason:
                if status == 'BuilderStatus.WAITING':
                    d = self.cleanSlave()
                else:
                    d = self.requestAbort()

                def log_rescue(ignored):
                    if logger:
                        logger.info(
                            "Builder '%s' rescued from '%s': '%s'" %
                            (self.builder.name, slave_build_id, reason))
                return d.addCallback(log_rescue)

        d.addCallback(rescue_slave)
        return d
>>>>>>> de10f52d

    def updateStatus(self, logger=None):
        """Update the builder's status by probing it.

        :return: A Deferred that fires when the dialog with the slave is
            finished.  It does not have a return value.
        """
        if logger:
            logger.debug('Checking %s' % self.builder.name)

        return self.rescueIfLost(logger)

    def cleanSlave(self):
        """Clean any temporary files from the slave.

        :return: A Deferred that fires when the dialog with the slave is
            finished.  It does not have a return value.
        """
        return self.slave.clean()

    def requestAbort(self):
        """Ask that a build be aborted.

        This takes place asynchronously: Actually killing everything running
        can take some time so the slave status should be queried again to
        detect when the abort has taken effect. (Look for status ABORTED).

        :return: A Deferred that fires when the dialog with the slave is
            finished.  It does not have a return value.
        """
        return self.slave.abort()

    def resumeSlaveHost(self):
        """Resume the slave host to a known good condition.

        Issues 'builddmaster.vm_resume_command' specified in the configuration
        to resume the slave.

        :raises: CannotResumeHost: if builder is not virtual or if the
            configuration command has failed.

        :return: A Deferred that fires when the resume operation finishes,
            whose value is a (stdout, stderr) tuple for success, or a Failure
            whose value is a CannotResumeHost exception.
        """
        if not self.builder.virtualized:
            return defer.fail(CannotResumeHost('Builder is not virtualized.'))

        if not self.builder.vm_host:
            return defer.fail(CannotResumeHost('Undefined vm_host.'))

        logger = self._getSlaveScannerLogger()
        logger.info("Resuming %s (%s)" % (self.builder.name, self.builder.url))

        d = self.slave.resume()

        def got_resume_ok((stdout, stderr, returncode)):
            return stdout, stderr

        def got_resume_bad(failure):
            stdout, stderr, code = failure.value
            raise CannotResumeHost(
                "Resuming failed:\nOUT:\n%s\nERR:\n%s\n" % (stdout, stderr))

        return d.addCallback(got_resume_ok).addErrback(got_resume_bad)

    @defer.inlineCallbacks
    def _startBuild(self, build_queue_item, logger):
        """Start a build on this builder.

        :param build_queue_item: A BuildQueueItem to build.
        :param logger: A logger to be used to log diagnostic information.

        :return: A Deferred that fires after the dispatch has completed whose
            value is None, or a Failure that contains an exception
            explaining what went wrong.
        """
        needed_bfjb = type(removeSecurityProxy(
            IBuildFarmJobBehavior(build_queue_item.specific_job)))
        if not zope_isinstance(self._current_build_behavior, needed_bfjb):
            raise AssertionError(
                "Inappropriate IBuildFarmJobBehavior: %r is not a %r" %
                (self._current_build_behavior, needed_bfjb))
        self._current_build_behavior.logStartBuild(logger)
        self._current_build_behavior.verifyBuildRequest(logger)

        # Set the build behavior depending on the provided build queue item.
        if not self.builder.builderok:
            raise BuildDaemonError(
                "Attempted to start a build on a known-bad builder.")

        # If we are building a virtual build, resume the virtual
        # machine.  Before we try and contact the resumed slave, we're
        # going to send it a message.  This is to ensure it's accepting
        # packets from the outside world, because testing has shown that
        # the first packet will randomly fail for no apparent reason.
        # This could be a quirk of the Xen guest, we're not sure.  We
        # also don't care about the result from this message, just that
        # it's sent, hence the "addBoth".  See bug 586359.
        if self.builder.virtualized:
            yield self.resumeSlaveHost()
            yield self.slave.echo("ping")

        yield self._current_build_behavior.dispatchBuildToSlave(
            build_queue_item.id, logger)

    def resetOrFail(self, logger, exception):
        """Handle "confirmed" build slave failures.

        Call this when there have been multiple failures that are not just
        the fault of failing jobs, or when the builder has entered an
        ABORTED state without having been asked to do so.

        In case of a virtualized/PPA buildd slave an attempt will be made
        to reset it (using `resumeSlaveHost`).

        Conversely, a non-virtualized buildd slave will be (marked as)
        failed straightaway (using `failBuilder`).

        :param logger: The logger object to be used for logging.
        :param exception: An exception to be used for logging.
        :return: A Deferred that fires after the virtual slave was resumed
            or immediately if it's a non-virtual slave.
        """
        error_message = str(exception)
        if self.builder.virtualized:
            # Virtualized/PPA builder: attempt a reset, unless the failure
            # was itself a failure to reset.  (In that case, the slave
            # scanner will try again until we reach the failure threshold.)
            if not isinstance(exception, CannotResumeHost):
                logger.warn(
                    "Resetting builder: %s -- %s" % (
                        self.builder.url, error_message),
                    exc_info=True)
                return self.resumeSlaveHost()
        else:
            # XXX: This should really let the failure bubble up to the
            # scan() method that does the failure counting.
            # Mark builder as 'failed'.
            logger.warn(
                "Disabling builder: %s -- %s" % (
                    self.builder.url, error_message))
            self.builder.failBuilder(error_message)
            transaction.commit()
        return defer.succeed(None)

    @defer.inlineCallbacks
    def findAndStartJob(self):
        """Find a job to run and send it to the buildd slave.

        :return: A Deferred whose value is the `IBuildQueue` instance
            found or None if no job was found.
        """
        logger = self._getSlaveScannerLogger()
        # XXX This method should be removed in favour of two separately
        # called methods that find and dispatch the job.  It will
        # require a lot of test fixing.
        candidate = self.builder.acquireBuildCandidate()
        if candidate is None:
            logger.debug("No build candidates available for builder.")
            defer.returnValue(None)

        yield self._startBuild(candidate, logger)
        defer.returnValue(candidate)

    @defer.inlineCallbacks
    def updateBuild(self, queueItem):
        """Verify the current build job status.

        Perform the required actions for each state.

        :return: A Deferred that fires when the slave dialog is finished.
        """
        builder_status_handlers = {
            'BuilderStatus.IDLE': self.updateBuild_IDLE,
            'BuilderStatus.BUILDING': self.updateBuild_BUILDING,
            'BuilderStatus.ABORTING': self.updateBuild_ABORTING,
            'BuilderStatus.ABORTED': self.updateBuild_ABORTED,
            'BuilderStatus.WAITING': self.updateBuild_WAITING,
            }
        statuses = yield self.slaveStatus()
        logger = logging.getLogger('slave-scanner')
<<<<<<< HEAD
        status_sentence, status_dict = statuses
        builder_status = status_dict['builder_status']
        if builder_status not in builder_status_handlers:
            raise AssertionError("Unknown status %s" % builder_status)
        method = builder_status_handlers[builder_status]
        yield method(queueItem, status_sentence, status_dict, logger)
=======

        d = self.slaveStatus()

        def got_failure(failure):
            failure.trap(xmlrpclib.Fault, socket.error)
            info = failure.value
            info = ("Could not contact the builder %s, caught a (%s)"
                    % (queueItem.builder.url, info))
            raise BuildSlaveFailure(info)

        def got_status(statuses):
            builder_status_handlers = {
                'BuilderStatus.IDLE': self.updateBuild_IDLE,
                'BuilderStatus.BUILDING': self.updateBuild_BUILDING,
                'BuilderStatus.ABORTING': self.updateBuild_ABORTING,
                'BuilderStatus.WAITING': self.updateBuild_WAITING,
                }
            status_sentence, status_dict = statuses
            builder_status = status_dict['builder_status']
            if builder_status not in builder_status_handlers:
                raise AssertionError("Unknown status %s" % builder_status)
            method = builder_status_handlers[builder_status]
            return defer.maybeDeferred(
                method, queueItem, status_sentence, status_dict, logger)

        d.addErrback(got_failure)
        d.addCallback(got_status)
        return d
>>>>>>> de10f52d

    def updateBuild_IDLE(self, queueItem, status_sentence, status_dict,
                         logger):
        """Somehow the builder forgot about the build job.

        Log this and reset the record.
        """
        logger.warn(
            "Builder %s forgot about buildqueue %d -- resetting buildqueue "
            "record" % (queueItem.builder.url, queueItem.id))
        queueItem.reset()
        transaction.commit()

    def updateBuild_BUILDING(self, queueItem, status_sentence, status_dict,
                             logger):
        """Build still building, collect the logtail"""
        if queueItem.job.status != JobStatus.RUNNING:
            queueItem.job.start()
        queueItem.logtail = encoding.guess(str(status_dict.get('logtail')))
        transaction.commit()

    def updateBuild_ABORTING(self, queueItem, status_sentence, status_dict,
                             logger):
        """Build was ABORTED.

        Master-side should wait until the slave finish the process correctly.
        """
        queueItem.logtail = "Waiting for slave process to be terminated"
        transaction.commit()

    def extractBuildStatus(self, status_dict):
        """Read build status name.

        :param status_dict: build status dict as passed to the
            updateBuild_* methods.
        :return: the unqualified status name, e.g. "OK".
        """
        status_string = status_dict['build_status']
        lead_string = 'BuildStatus.'
        assert status_string.startswith(lead_string), (
            "Malformed status string: '%s'" % status_string)

        return status_string[len(lead_string):]

    def updateBuild_WAITING(self, queueItem, status_sentence, status_dict,
                            logger):
        """Perform the actions needed for a slave in a WAITING state

        Buildslave can be WAITING in five situations:

        * Build has failed, no filemap is received (PACKAGEFAIL, DEPFAIL,
                                                    CHROOTFAIL, BUILDERFAIL,
                                                    ABORTED)

        * Build has been built successfully (BuildStatus.OK), in this case
          we have a 'filemap', so we can retrieve those files and store in
          Librarian with getFileFromSlave() and then pass the binaries to
          the uploader for processing.
        """
        self._current_build_behavior.updateSlaveStatus(
            status_sentence, status_dict)
        d = self._current_build_behavior.handleStatus(
            queueItem, self.extractBuildStatus(status_dict), status_dict)
        return d

    def _getSlaveScannerLogger(self):
        """Return the logger instance from buildd-slave-scanner.py."""
        # XXX cprov 20071120: Ideally the Launchpad logging system
        # should be able to configure the root-logger instead of creating
        # a new object, then the logger lookups won't require the specific
        # name argument anymore. See bug 164203.
        logger = logging.getLogger('slave-scanner')
        return logger<|MERGE_RESOLUTION|>--- conflicted
+++ resolved
@@ -333,29 +333,9 @@
             'BuilderStatus.WAITING': 2
             }
 
-<<<<<<< HEAD
-        # Isolate the BuilderStatus string, always the first token in
-        # BuilderSlave.status().
-        status_sentence = yield self.slave.status()
-        status = status_sentence[0]
-
-        # If the cookie test below fails, it will request an abort of the
-        # builder.  This will leave the builder in the aborted state and
-        # with no assigned job, and we should now "clean" the slave which
-        # will reset its state back to IDLE, ready to accept new builds.
-        # This situation is usually caused by a temporary loss of
-        # communications with the slave and the build manager had to reset
-        # the job.
-        if (status == 'BuilderStatus.ABORTED'
-                and self.builder.currentjob is None):
-            if logger is not None:
-                logger.info(
-                    "Builder '%s' being cleaned up from ABORTED" %
-                    (self.builder.name,))
-            yield self.cleanSlave()
-
         # If slave is not building nor waiting, it's not in need of
         # rescuing.
+        status_sentence = yield self.slave.status()
         status = status_sentence[0]
         if status not in ident_position.keys():
             return
@@ -371,34 +351,6 @@
                 logger.info(
                     "Builder '%s' rescued from '%s': '%s'" %
                     (self.builder.name, slave_build_id, reason))
-=======
-        d = self.slave.status()
-
-        def rescue_slave(status_sentence):
-            # If slave is not building nor waiting, it's not in need of
-            # rescuing.
-            status = status_sentence[0]
-            if status not in ident_position.keys():
-                return
-            slave_build_id = status_sentence[ident_position[status]]
-            try:
-                self.verifySlaveBuildCookie(slave_build_id)
-            except CorruptBuildCookie as reason:
-                if status == 'BuilderStatus.WAITING':
-                    d = self.cleanSlave()
-                else:
-                    d = self.requestAbort()
-
-                def log_rescue(ignored):
-                    if logger:
-                        logger.info(
-                            "Builder '%s' rescued from '%s': '%s'" %
-                            (self.builder.name, slave_build_id, reason))
-                return d.addCallback(log_rescue)
-
-        d.addCallback(rescue_slave)
-        return d
->>>>>>> de10f52d
 
     def updateStatus(self, logger=None):
         """Update the builder's status by probing it.
@@ -576,48 +528,16 @@
             'BuilderStatus.IDLE': self.updateBuild_IDLE,
             'BuilderStatus.BUILDING': self.updateBuild_BUILDING,
             'BuilderStatus.ABORTING': self.updateBuild_ABORTING,
-            'BuilderStatus.ABORTED': self.updateBuild_ABORTED,
             'BuilderStatus.WAITING': self.updateBuild_WAITING,
             }
         statuses = yield self.slaveStatus()
         logger = logging.getLogger('slave-scanner')
-<<<<<<< HEAD
         status_sentence, status_dict = statuses
         builder_status = status_dict['builder_status']
         if builder_status not in builder_status_handlers:
             raise AssertionError("Unknown status %s" % builder_status)
         method = builder_status_handlers[builder_status]
         yield method(queueItem, status_sentence, status_dict, logger)
-=======
-
-        d = self.slaveStatus()
-
-        def got_failure(failure):
-            failure.trap(xmlrpclib.Fault, socket.error)
-            info = failure.value
-            info = ("Could not contact the builder %s, caught a (%s)"
-                    % (queueItem.builder.url, info))
-            raise BuildSlaveFailure(info)
-
-        def got_status(statuses):
-            builder_status_handlers = {
-                'BuilderStatus.IDLE': self.updateBuild_IDLE,
-                'BuilderStatus.BUILDING': self.updateBuild_BUILDING,
-                'BuilderStatus.ABORTING': self.updateBuild_ABORTING,
-                'BuilderStatus.WAITING': self.updateBuild_WAITING,
-                }
-            status_sentence, status_dict = statuses
-            builder_status = status_dict['builder_status']
-            if builder_status not in builder_status_handlers:
-                raise AssertionError("Unknown status %s" % builder_status)
-            method = builder_status_handlers[builder_status]
-            return defer.maybeDeferred(
-                method, queueItem, status_sentence, status_dict, logger)
-
-        d.addErrback(got_failure)
-        d.addCallback(got_status)
-        return d
->>>>>>> de10f52d
 
     def updateBuild_IDLE(self, queueItem, status_sentence, status_dict,
                          logger):
