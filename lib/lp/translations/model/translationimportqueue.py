--- conflicted
+++ resolved
@@ -946,9 +946,6 @@
 
         return entry
 
-<<<<<<< HEAD
-    def addOrUpdateEntriesFromTarball(self, content, from_upstream, importer,
-=======
     def _iterTarballFiles(self, tarball):
         """Iterate through all non-emtpy files in the tarball."""
         for tarinfo in tarball:
@@ -981,8 +978,7 @@
 
         return True
 
-    def addOrUpdateEntriesFromTarball(self, content, is_published, importer,
->>>>>>> a7023316
+    def addOrUpdateEntriesFromTarball(self, content, from_upstream, importer,
         sourcepackagename=None, distroseries=None, productseries=None,
         potemplate=None, filename_filter=None, approver_factory=None):
         """See ITranslationImportQueue."""
@@ -1021,18 +1017,9 @@
                 continue
             file_content = tarball.extractfile(tarinfo).read()
 
-<<<<<<< HEAD
-            if len(file_content) == 0:
-                # Empty.  Ignore.
-                continue
-
-            entry = self.addOrUpdateEntry(
-                filename, file_content, from_upstream, importer,
-=======
             path = upload_files[tarinfo.name]
             entry = approver.approve(self.addOrUpdateEntry(
                 path, file_content, is_published, importer,
->>>>>>> a7023316
                 sourcepackagename=sourcepackagename,
                 distroseries=distroseries, productseries=productseries,
                 potemplate=potemplate))
