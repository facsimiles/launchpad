--- conflicted
+++ resolved
@@ -574,38 +574,10 @@
             ]
         clause_tables = ['TranslationTemplateItem']
         if sharing_templates:
-<<<<<<< HEAD
             clauses.append(
                 'TranslationTemplateItem.potemplate in %s' % sqlvalues(
                     self._sharing_ids)
                 )
-=======
-            clauses.extend([
-                'TranslationTemplateItem.potemplate = POTemplate.id',
-                'TranslationTemplateItem.potmsgset = POTMsgSet.id',
-                'POTemplate.name = %s' % sqlvalues(self.name),
-                ])
-            product = None
-            distribution = None
-            clause_tables.append('POTemplate')
-            if self.productseries is not None:
-                product = self.productseries.product
-                clauses.extend([
-                    'POTemplate.productseries=ProductSeries.id',
-                    'ProductSeries.product %s' % self._null_quote(product),
-                    ])
-                clause_tables.append('ProductSeries')
-            elif self.distroseries is not None:
-                distribution = self.distroseries.distribution
-                clauses.extend([
-                    'POTemplate.distroseries=DistroSeries.id',
-                    'DistroSeries.distribution %s' % (
-                        self._null_quote(distribution)),
-                    'POTemplate.sourcepackagename %s' % self._null_quote(
-                        self.sourcepackagename),
-                    ])
-                clause_tables.append('DistroSeries')
->>>>>>> 1b5fe8b3
         else:
             clauses.append(
                 'TranslationTemplateItem.potemplate = %s' % sqlvalues(self))
