# Copyright 2009-2010 Canonical Ltd.  This software is licensed under the
# GNU Affero General Public License version 3 (see the file LICENSE).

# pylint: disable-msg=E0611,W0212

"""`SQLObject` implementation of `IPOTemplate` interface."""

__metaclass__ = type
__all__ = [
    'get_pofiles_for',
    'HasTranslationTemplatesMixin',
    'POTemplate',
    'POTemplateSet',
    'POTemplateSubset',
    'POTemplateToTranslationFileDataAdapter',
    'TranslationTemplatesCollection',
    ]

import datetime
import logging
import os
import re

from psycopg2.extensions import TransactionRollbackError
from sqlobject import (
    BoolCol, ForeignKey, IntCol, SQLMultipleJoin, SQLObjectNotFound,
    StringCol)
from storm.expr import And, Count, Desc, In, Join, LeftJoin, Or
from storm.info import ClassAlias
from storm.store import Store
from zope.component import getAdapter, getUtility
from zope.interface import implements
from zope.security.proxy import removeSecurityProxy

from canonical.cachedproperty import cachedproperty
from canonical.database.constants import DEFAULT
from canonical.database.datetimecol import UtcDateTimeCol
from canonical.database.enumcol import EnumCol
from canonical.database.sqlbase import (
    SQLBase, quote, quote_like, flush_database_updates, sqlvalues)
from canonical.launchpad import helpers
from canonical.launchpad.interfaces.lpstorm import IStore
from lp.translations.utilities.rosettastats import RosettaStats
from lp.services.database.prejoin import prejoin
from lp.services.database.collection import Collection
from lp.services.worlddata.model.language import Language
from lp.registry.interfaces.person import validate_public_person
from lp.registry.model.sourcepackagename import SourcePackageName
from lp.translations.model.pofile import POFile, DummyPOFile
from lp.translations.model.pomsgid import POMsgID
from lp.translations.model.potmsgset import POTMsgSet
from lp.translations.model.translationimportqueue import (
    collect_import_info)
from lp.translations.model.translationtemplateitem import (
    TranslationTemplateItem)
from lp.translations.model.vpotexport import VPOTExport
from canonical.launchpad.interfaces.launchpad import ILaunchpadCelebrities
from canonical.launchpad.webapp.interfaces import NotFoundError
from lp.translations.interfaces.pofile import IPOFileSet
from lp.translations.interfaces.potemplate import (
    IHasTranslationTemplates,
    IPOTemplate,
    IPOTemplateSet,
    IPOTemplateSharingSubset,
    IPOTemplateSubset,
    LanguageNotFound)
from lp.translations.interfaces.translationcommonformat import (
    ITranslationFileData)
from lp.translations.interfaces.translationexporter import (
    ITranslationExporter)
from lp.translations.interfaces.translationfileformat import (
    TranslationFileFormat)
from lp.translations.interfaces.translationimporter import (
    ITranslationImporter,
    TranslationFormatInvalidInputError,
    TranslationFormatSyntaxError)
from lp.translations.interfaces.translationimportqueue import (
    RosettaImportStatus)
from lp.translations.interfaces.potmsgset import BrokenTextError
from lp.translations.utilities.translation_common_format import (
    TranslationMessageData)


log = logging.getLogger(__name__)


standardPOFileTopComment = ''' %(languagename)s translation for %(origin)s
 Copyright %(copyright)s %(year)s
 This file is distributed under the same license as the %(origin)s package.
 FIRST AUTHOR <EMAIL@ADDRESS>, %(year)s.

'''

standardTemplateHeader = (
    "Project-Id-Version: %(origin)s\n"
    "Report-Msgid-Bugs-To: FULL NAME <EMAIL@ADDRESS>\n"
    "POT-Creation-Date: %(templatedate)s\n"
    "PO-Revision-Date: YEAR-MO-DA HO:MI+ZONE\n"
    "Last-Translator: FULL NAME <EMAIL@ADDRESS>\n"
    "Language-Team: %(languagename)s <%(languagecode)s@li.org>\n"
    "MIME-Version: 1.0\n"
    "Content-Type: text/plain; charset=UTF-8\n"
    "Content-Transfer-Encoding: 8bit\n")


standardPOFileHeader = (standardTemplateHeader +
    "Plural-Forms: nplurals=%(nplurals)d; plural=%(pluralexpr)s\n")


def get_pofiles_for(potemplates, language, variant=None):
    """Return list of `IPOFile`s for given templates in given language.

    :param potemplates: a list or sequence of `POTemplate`s.
    :param language: the language that the `IPOFile`s should be for.
    :return: a list of exactly one `IPOFile` for each `POTemplate`
        in `potemplates`.  They will be `POFile`s where available,
        and `DummyPOFile`s where not.
    """
    potemplates = list(potemplates)
    if len(potemplates) == 0:
        return []

    template_ids = [template.id for template in potemplates]

    pofiles = Store.of(potemplates[0]).find(POFile, And(
        POFile.potemplateID.is_in(template_ids),
        POFile.language == language,
        POFile.variant == variant))

    mapping = dict((pofile.potemplate.id, pofile) for pofile in pofiles)
    result = [mapping.get(id) for id in template_ids]
    for entry, pofile in enumerate(result):
        assert pofile == result[entry], "This enumerate confuses me."
        if pofile is None:
            result[entry] = DummyPOFile(potemplates[entry], language, variant)

    return result


class POTemplate(SQLBase, RosettaStats):
    implements(IPOTemplate)

    _table = 'POTemplate'

    productseries = ForeignKey(foreignKey='ProductSeries',
        dbName='productseries', notNull=False, default=None)
    priority = IntCol(dbName='priority', notNull=True, default=DEFAULT)
    name = StringCol(dbName='name', notNull=True)
    translation_domain = StringCol(dbName='translation_domain', notNull=True)
    description = StringCol(dbName='description', notNull=False, default=None)
    copyright = StringCol(dbName='copyright', notNull=False, default=None)
    datecreated = UtcDateTimeCol(dbName='datecreated', default=DEFAULT)
    path = StringCol(dbName='path', notNull=False, default=None)
    source_file = ForeignKey(foreignKey='LibraryFileAlias',
        dbName='source_file', notNull=False, default=None)
    source_file_format = EnumCol(dbName='source_file_format',
        schema=TranslationFileFormat, default=TranslationFileFormat.PO,
        notNull=True)
    iscurrent = BoolCol(dbName='iscurrent', notNull=True, default=True)
    messagecount = IntCol(dbName='messagecount', notNull=True, default=0)
    owner = ForeignKey(
        dbName='owner', foreignKey='Person',
        storm_validator=validate_public_person, notNull=True)
    sourcepackagename = ForeignKey(foreignKey='SourcePackageName',
        dbName='sourcepackagename', notNull=False, default=None)
    from_sourcepackagename = ForeignKey(foreignKey='SourcePackageName',
        dbName='from_sourcepackagename', notNull=False, default=None)
    sourcepackageversion = StringCol(dbName='sourcepackageversion',
        notNull=False, default=None)
    distroseries = ForeignKey(foreignKey='DistroSeries',
        dbName='distroseries', notNull=False, default=None)
    header = StringCol(dbName='header', notNull=True)
    binarypackagename = ForeignKey(foreignKey='BinaryPackageName',
        dbName='binarypackagename', notNull=False, default=None)
    languagepack = BoolCol(dbName='languagepack', notNull=True, default=False)
    date_last_updated = UtcDateTimeCol(dbName='date_last_updated',
        default=DEFAULT)

    # joins
    pofiles = SQLMultipleJoin('POFile', joinColumn='potemplate')

    # In-memory cache: maps (language code, variant) to list of POFiles
    # translating this template to that language (variant).
    _cached_pofiles_by_language = None

    _uses_english_msgids = None

    def __storm_invalidated__(self):
        self.clearPOFileCache()
        self._uses_english_msgids = None

    def clearPOFileCache(self):
        """See `IPOTemplate`."""
        self._cached_pofiles_by_language = None

    @property
    def uses_english_msgids(self):
        """See `IPOTemplate`."""
        if self._uses_english_msgids is not None:
            return self._uses_english_msgids

        translation_importer = getUtility(ITranslationImporter)
        format = translation_importer.getTranslationFormatImporter(
            self.source_file_format)
        self._uses_english_msgids = not format.uses_source_string_msgids
        return self._uses_english_msgids

    def __iter__(self):
        """See `IPOTemplate`."""
        for potmsgset in self.getPOTMsgSets():
            yield potmsgset

    def __getitem__(self, key):
        """See `IPOTemplate`."""
        potmsgset = self.getPOTMsgSetByMsgIDText(key, only_current=True)
        if potmsgset is None:
            raise NotFoundError(key)
        else:
            return potmsgset

    @property
    def displayname(self):
        """See `IPOTemplate`."""
        if self.productseries:
            dn = '%s in %s %s' % (
                self.name,
                self.productseries.product.displayname,
                self.productseries.displayname)
        if self.distroseries:
            dn = '%s in %s %s package "%s"' % (
                self.name,
                self.distroseries.distribution.displayname,
                self.distroseries.displayname,
                self.sourcepackagename.name)
        return dn

    @property
    def title(self):
        """See `IPOTemplate`."""
        if self.productseries:
            title = 'Template "%s" in %s %s' % (
                self.name,
                self.productseries.product.displayname,
                self.productseries.displayname)
        if self.distroseries:
            title = 'Template "%s" in %s %s package "%s"' % (
                self.name,
                self.distroseries.distribution.displayname,
                self.distroseries.displayname,
                self.sourcepackagename.name)
        return title

    @property
    def distribution(self):
        """See `IPOTemplate`."""
        if self.distroseries is not None:
            return self.distroseries.distribution
        else:
            return None

    @property
    def product(self):
        """See `IPOTemplate`."""
        if self.productseries is not None:
            return self.productseries.product
        else:
            return None

    @property
    def translationgroups(self):
        """See `IPOTemplate`."""
        ret = []
        if self.distroseries:
            tg = self.distroseries.distribution.translationgroup
            if tg is not None:
                ret.append(tg)
        elif self.productseries:
            product_tg = self.productseries.product.translationgroup
            if product_tg is not None:
                ret.append(product_tg)
            project = self.productseries.product.project
            if project is not None:
                if project.translationgroup is not None:
                    ret.append(project.translationgroup)
        else:
            raise NotImplementedError('Cannot find translation groups.')
        return ret

    @property
    def translationpermission(self):
        """See `IPOTemplate`."""
        if self.distroseries:
            # in the case of a distro template, use the distro translation
            # permission settings
            return self.distroseries.distribution.translationpermission
        elif self.productseries:
            # for products, use the "most restrictive permission" between
            # project and product.
            return self.productseries.product.aggregatetranslationpermission

    @property
    def relatives_by_name(self):
        """See `IPOTemplate`."""
        return POTemplate.select(
            'id <> %s AND name = %s AND iscurrent' % sqlvalues(
                self, self.name), orderBy=['datecreated'])

    @property
    def relatives_by_source(self):
        """See `IPOTemplate`."""
        if self.productseries is not None:
            return POTemplate.select(
                'id <> %s AND productseries = %s AND iscurrent' % sqlvalues(
                    self, self.productseries), orderBy=['name'])
        elif (self.distroseries is not None and
              self.sourcepackagename is not None):
            return POTemplate.select('''
                id <> %s AND
                distroseries = %s AND
                sourcepackagename = %s AND
                iscurrent
                ''' % sqlvalues(
                    self, self.distroseries, self.sourcepackagename),
                orderBy=['name'])
        else:
            raise AssertionError('Unknown POTemplate source.')

    @property
    def language_count(self):
        return Language.select('''
            POFile.language = Language.id AND
            POFile.currentcount + POFile.rosettacount > 0 AND
            POFile.potemplate = %s
            ''' % sqlvalues(self.id),
            clauseTables=['POFile'],
            distinct=True).count()

    @property
    def translationtarget(self):
        if self.productseries is not None:
            return self.productseries
        elif self.distroseries is not None:
            from lp.registry.model.sourcepackage import \
                SourcePackage
            return SourcePackage(distroseries=self.distroseries,
                sourcepackagename=self.sourcepackagename)
        raise AssertionError('Unknown POTemplate translation target')

    def getHeader(self):
        """See `IPOTemplate`."""
        translation_importer = getUtility(ITranslationImporter)
        format_importer = translation_importer.getTranslationFormatImporter(
            self.source_file_format)
        header = format_importer.getHeaderFromString(self.header)
        header.has_plural_forms = self.hasPluralMessage()
        return header

    def _getPOTMsgSetSelectionClauses(self):
        """Return SQL clauses for finding POTMsgSets which belong
        to this POTemplate."""
        clauses = [
            'TranslationTemplateItem.potemplate = %s' % sqlvalues(self),
            'TranslationTemplateItem.potmsgset = POTMsgSet.id',
            ]
        return clauses

    def getPOTMsgSetByMsgIDText(self, singular_text, plural_text=None,
                                only_current=False, context=None):
        """See `IPOTemplate`."""
        clauses = self._getPOTMsgSetSelectionClauses()
        if only_current:
            clauses.append('TranslationTemplateItem.sequence > 0')
        if context is not None:
            clauses.append('context = %s' % sqlvalues(context))
        else:
            clauses.append('context IS NULL')

        # Find a message ID with the given text.
        try:
            singular_msgid = POMsgID.byMsgid(singular_text)
        except SQLObjectNotFound:
            return None
        clauses.append('msgid_singular = %s' % sqlvalues(singular_msgid))

        # Find a message ID for the plural string.
        if plural_text is not None:
            try:
                plural_msgid = POMsgID.byMsgid(plural_text)
                clauses.append('msgid_plural = %s' % sqlvalues(plural_msgid))
            except SQLObjectNotFound:
                return None
        else:
            # You have to be explicit now.
            clauses.append('msgid_plural IS NULL')

        # Find a message set with the given message ID.
        return POTMsgSet.selectOne(' AND '.join(clauses),
                                   clauseTables=['TranslationTemplateItem'])

    def getPOTMsgSetBySequence(self, sequence):
        """See `IPOTemplate`."""
        assert sequence > 0, ('%r is out of range')

        clauses = self._getPOTMsgSetSelectionClauses()
        clauses.append(
            'TranslationTemplateItem.sequence = %s' % sqlvalues(sequence))

        return POTMsgSet.selectOne(' AND '.join(clauses),
                                   clauseTables=['TranslationTemplateItem'])

    def getPOTMsgSets(self, current=True, prefetch=True):
        """See `IPOTemplate`."""
        clauses = self._getPOTMsgSetSelectionClauses()

        if current:
            # Only count the number of POTMsgSet that are current.
            clauses.append('TranslationTemplateItem.sequence > 0')

        query = POTMsgSet.select(" AND ".join(clauses),
                                 clauseTables=['TranslationTemplateItem'],
                                 orderBy=['TranslationTemplateItem.sequence'])
        if prefetch:
            query = query.prejoin(['msgid_singular', 'msgid_plural'])

        return query

    def getTranslationCredits(self):
        """See `IPOTemplate`."""
        # Find potential credits messages by the message ids.
        store = IStore(POTemplate)
        origin1 = Join(TranslationTemplateItem,
                       TranslationTemplateItem.potmsgset == POTMsgSet.id)
        origin2 = Join(POMsgID, POTMsgSet.msgid_singular == POMsgID.id)
        result = store.using(POTMsgSet, origin1, origin2).find(
            POTMsgSet,
            TranslationTemplateItem.potemplate == self,
            In(POMsgID.msgid, POTMsgSet.credits_message_ids))
        # Filter these candidates because is_translation_credit checks for
        # more conditions than the special msgids.
        for potmsgset in result:
            if potmsgset.is_translation_credit:
                yield potmsgset

    def getPOTMsgSetsCount(self, current=True):
        """See `IPOTemplate`."""
        results = self.getPOTMsgSets(current, prefetch=False)
        return results.count()

    def getPOTMsgSetByID(self, id):
        """See `IPOTemplate`."""
        clauses = self._getPOTMsgSetSelectionClauses()
        clauses.append('POTMsgSet.id = %s' % sqlvalues(id))

        return POTMsgSet.selectOne(' AND '.join(clauses),
                                   clauseTables=['TranslationTemplateItem'])

    def languages(self):
        """See `IPOTemplate`."""
        return Language.select("POFile.language = Language.id AND "
                               "Language.code <> 'en' AND "
                               "POFile.potemplate = %d AND "
                               "POFile.variant IS NULL" % self.id,
                               clauseTables=['POFile', 'Language'],
<<<<<<< HEAD
                               distinct=True,
                               )
=======
                               distinct=True)
>>>>>>> d60df037

    def getPOFileByPath(self, path):
        """See `IPOTemplate`."""
        return POFile.selectOneBy(potemplate=self, path=path)

    def getPOFileByLang(self, language_code, variant=None):
        """See `IPOTemplate`."""
        # Consult cache first.
        language_spec = (language_code, variant)
        if self._cached_pofiles_by_language is None:
            self._cached_pofiles_by_language = {}
        elif language_spec in self._cached_pofiles_by_language:
            # Cache contains a remembered POFile for this language.  Don't do
            # the usual get() followed by "is None"; the dict may contain None
            # values to indicate we looked for a POFile and found none.
            return self._cached_pofiles_by_language[language_spec]

        if variant is None:
            variantspec = 'IS NULL'
        elif isinstance(variant, unicode):
            variantspec = (u'= %s' % quote(variant))
        else:
            raise TypeError('Variant must be None or unicode.')

        self._cached_pofiles_by_language[language_spec] = POFile.selectOne("""
            POFile.potemplate = %d AND
            POFile.language = Language.id AND
            POFile.variant %s AND
            Language.code = %s
            """ % (self.id,
                   variantspec,
                   quote(language_code)),
            clauseTables=['Language'])

        return self._cached_pofiles_by_language[language_spec]

    def messageCount(self):
        """See `IRosettaStats`."""
        return self.messagecount

    def currentCount(self, language=None):
        """See `IRosettaStats`."""
        if language is None:
            return 0
        pofile = self.getPOFileByLang(language)
        if pofile is None:
            return 0
        else:
            return pofile.currentCount()

    def updatesCount(self, language=None):
        """See `IRosettaStats`."""
        if language is None:
            return 0
        pofile = self.getPOFileByLang(language)
        if pofile is None:
            return 0
        else:
            pofile.updatesCount()

    def rosettaCount(self, language=None):
        """See `IRosettaStats`."""
        if language is None:
            return 0
        pofile = self.getPOFileByLang(language)
        if pofile is None:
            return 0
        else:
            pofile.rosettaCount()

    def unreviewedCount(self, language=None):
        """See `IRosettaStats`."""
        if language is None:
            return 0
        pofile = self.getPOFileByLang(language)
        if pofile is None:
            return 0
        else:
            pofile.unreviewedCount()

    def _null_quote(self, value):
        if value is None:
            return " IS NULL "
        else:
            return " = %s" % sqlvalues(value)

    def _getPOTMsgSetBy(self, msgid_singular, msgid_plural=None, context=None,
                        sharing_templates=False):
        """Look for a POTMsgSet by msgid_singular, msgid_plural, context.

        If `sharing_templates` is True, and the current template has no such
        POTMsgSet, look through sharing templates as well.
        """
        clauses = [
            'TranslationTemplateItem.potmsgset = POTMsgSet.id',
            ]
        clause_tables = ['TranslationTemplateItem']
        if sharing_templates:
            clauses.extend([
                'TranslationTemplateItem.potemplate = POTemplate.id',
                'TranslationTemplateItem.potmsgset = POTMsgSet.id',
                'POTemplate.name = %s' % sqlvalues(self.name),
                ])
            product = None
            distribution = None
            clause_tables.append('POTemplate')
            if self.productseries is not None:
                product = self.productseries.product
                clauses.extend([
                    'POTemplate.productseries=ProductSeries.id',
                    'ProductSeries.product %s' % self._null_quote(product),
                    ])
                clause_tables.append('ProductSeries')
            elif self.distroseries is not None:
                distribution = self.distroseries.distribution
                clauses.extend([
                    'POTemplate.distroseries=DistroSeries.id',
                    'DistroSeries.distribution %s' % (
                        self._null_quote(distribution)),
                    'POTemplate.sourcepackagename %s' % self._null_quote(
                        self.sourcepackagename),
                    ])
                clause_tables.append('DistroSeries')
        else:
            clauses.append(
                'TranslationTemplateItem.potemplate = %s' % sqlvalues(self))

        clauses.append(
            'POTMsgSet.msgid_singular %s' % self._null_quote(msgid_singular))
        clauses.append(
            'POTMsgSet.msgid_plural %s' % self._null_quote(msgid_plural))
        clauses.append(
            'POTMsgSet.context %s' % self._null_quote(context))

        result = POTMsgSet.select(
            ' AND '.join(clauses),
            clauseTables=clause_tables,
            # If there are multiple messages, make the one from the
            # current POTemplate be returned first.
            orderBy=['(TranslationTemplateItem.POTemplate<>%s)' % (
                sqlvalues(self))])[:2]
        if result.count() > 0:
            return result[0]
        else:
            return None

    def hasMessageID(self, msgid_singular, msgid_plural, context=None):
        """See `IPOTemplate`."""
        return bool(
            self._getPOTMsgSetBy(msgid_singular, msgid_plural, context))

    def hasPluralMessage(self):
        """See `IPOTemplate`."""
        clauses = self._getPOTMsgSetSelectionClauses()
        clauses.append(
            'POTMsgSet.msgid_plural IS NOT NULL')
        return bool(POTMsgSet.select(
                ' AND '.join(clauses),
                clauseTables=['TranslationTemplateItem']))

    def export(self):
        """See `IPOTemplate`."""
        translation_exporter = getUtility(ITranslationExporter)
        translation_format_exporter = (
            translation_exporter.getExporterProducingTargetFileFormat(
                self.source_file_format))

        template_file = getAdapter(
            self, ITranslationFileData, 'all_messages')
        exported_file = translation_format_exporter.exportTranslationFiles(
            [template_file])

        try:
            file_content = exported_file.read()
        finally:
            exported_file.close()

        return file_content

    def _generateTranslationFileDatas(self):
        """Yield `ITranslationFileData` objects for translations and self.

        This lets us construct the in-memory representations of the template
        and its translations one by one before exporting them, rather than
        building them all beforehand and keeping them in memory at the same
        time.
        """
        for pofile in self.pofiles:
            yield getAdapter(pofile, ITranslationFileData, 'all_messages')

        yield getAdapter(self, ITranslationFileData, 'all_messages')

    def exportWithTranslations(self):
        """See `IPOTemplate`."""
        translation_exporter = getUtility(ITranslationExporter)
        translation_format_exporter = (
            translation_exporter.getExporterProducingTargetFileFormat(
                self.source_file_format))

        return translation_format_exporter.exportTranslationFiles(
            self._generateTranslationFileDatas())

    def expireAllMessages(self):
        """See `IPOTemplate`."""
        for potmsgset in self.getPOTMsgSets(prefetch=False):
            potmsgset.setSequence(self, 0)

    def _lookupLanguage(self, language_code):
        """Look up named `Language` object, or raise `LanguageNotFound`."""
        try:
            return Language.byCode(language_code)
        except SQLObjectNotFound:
            raise LanguageNotFound(language_code)

    def isPOFilePathAvailable(self, path):
        """Can we assign given path to a new `POFile` without clashes?

        Tests for uniqueness within the context of all templates for either
        self's product release series, or the combination of self's distro
        release series and source package (whichever applies).
        """
        pofileset = getUtility(IPOFileSet)
        existing_pofiles = pofileset.getPOFilesByPathAndOrigin(
            path, self.productseries, self.distroseries,
            self.sourcepackagename)
        return existing_pofiles.is_empty()

    def _composePOFilePath(self, language, variant=None):
        """Make up a good name for a new `POFile` for given language.

        The name should be unique in this `ProductSeries` or this combination
        of `DistroSeries` and source package.  It is not guaranteed that the
        returned name will be unique, however, to avoid hiding obvious
        naming mistakes.
        """
        potemplate_dir = os.path.dirname(self.path)
        path = '%s-%s.po' % (
            self.translation_domain, language.getFullCode(variant))

        return os.path.join(potemplate_dir, path)

    def _createPOFilesInSharingPOTemplates(self, pofile):
        """Create copies of the given pofile in all sharing potemplates."""
        subset = getUtility(IPOTemplateSet).getSharingSubset(
            distribution=self.distribution,
            sourcepackagename=self.sourcepackagename,
            product=self.product)
        for template in subset.getSharingPOTemplates(self.name):
            template = removeSecurityProxy(template)
            if template is self:
                continue
            language_code = pofile.language.code
            variant = pofile.variant
            existingpo = template.getPOFileByLang(language_code, variant)
            if existingpo is not None:
                continue
            newpopath = template._composePOFilePath(pofile.language, variant)
            pofile = POFile(
                potemplate=template,
                language=pofile.language,
                topcomment=pofile.topcomment,
                header=pofile.header,
                fuzzyheader=pofile.fuzzyheader,
                owner=pofile.owner,
                variant=pofile.variant,
                path=newpopath)

            # Update cache to reflect the change.
            template._cached_pofiles_by_language[language_code,
                                                 variant] = pofile

    def newPOFile(self, language_code, variant=None, create_sharing=True):
        """See `IPOTemplate`."""
        # Make sure we don't already have a PO file for this language.
        existingpo = self.getPOFileByLang(language_code, variant)
        assert existingpo is None, (
            'There is already a valid IPOFile (%s)' % existingpo.title)

        # Since we have no PO file for this language yet, create one.
        language = self._lookupLanguage(language_code)

        now = datetime.datetime.now()
        data = {
            'year': now.year,
            'languagename': language.englishname,
            'languagecode': language_code,
            'date': now.isoformat(' '),
            'templatedate': self.datecreated,
            'copyright': '(c) %d Rosetta Contributors and Canonical Ltd'
                         % now.year,
            'nplurals': language.pluralforms or 1,
            'pluralexpr': language.pluralexpression or '0',
            }

        if self.productseries is not None:
            data['origin'] = self.productseries.product.name
        else:
            data['origin'] = self.sourcepackagename.name

        # The default POFile owner is the Rosetta Experts team.
        owner = getUtility(ILaunchpadCelebrities).rosetta_experts

        path = self._composePOFilePath(language, variant)

        pofile = POFile(
            potemplate=self,
            language=language,
            topcomment=standardPOFileTopComment % data,
            header=standardPOFileHeader % data,
            fuzzyheader=True,
            owner=owner,
            variant=variant,
            path=path)

        # Update cache to reflect the change.
        self._cached_pofiles_by_language[language_code, variant] = pofile

        # Set dummy translations for translation credits in this POFile.
        for credits in self.getTranslationCredits():
            credits.setTranslationCreditsToTranslated(pofile)

        if create_sharing:
            self._createPOFilesInSharingPOTemplates(pofile)

        pofile.updateStatistics()

        # Store the changes.
        flush_database_updates()

        return pofile

    def getDummyPOFile(self, language_code, variant=None, requester=None):
        """See `IPOTemplate`."""
        # see if a valid one exists.
        existingpo = self.getPOFileByLang(language_code, variant)
        assert existingpo is None, (
            'There is already a valid IPOFile (%s)' % existingpo.title)

        language = self._lookupLanguage(language_code)
        return DummyPOFile(self, language, variant=variant, owner=requester)

    def createPOTMsgSetFromMsgIDs(self, msgid_singular, msgid_plural=None,
                                  context=None, sequence=0):
        """See `IPOTemplate`."""
        potmsgset = POTMsgSet(
            context=context,
            msgid_singular=msgid_singular,
            msgid_plural=msgid_plural,
            sequence=0,
            potemplate=None,
            commenttext=None,
            filereferences=None,
            sourcecomment=None,
            flagscomment=None)

        potmsgset.setSequence(self, sequence)
        if potmsgset.is_translation_credit:
            for language in self.languages():
                pofile = self.getPOFileByLang(language.code)
                if pofile is not None:
                    potmsgset.setTranslationCreditsToTranslated(pofile)

        return potmsgset

    def getOrCreatePOMsgID(self, text):
        """Creates or returns existing POMsgID for given `text`."""
        try:
            msgid = POMsgID.byMsgid(text)
        except SQLObjectNotFound:
            # If there are no existing message ids, create a new one.
            # We do not need to check whether there is already a message set
            # with the given text in this template.
            msgid = POMsgID(msgid=text)
        return msgid

    def createMessageSetFromText(self, singular_text, plural_text,
                                 context=None, sequence=0):
        """See `IPOTemplate`."""

        msgid_singular = self.getOrCreatePOMsgID(singular_text)
        if plural_text is None:
            msgid_plural = None
        else:
            msgid_plural = self.getOrCreatePOMsgID(plural_text)
        assert not self.hasMessageID(msgid_singular, msgid_plural, context), (
            "There is already a message set for this template, file and"
            " primary msgid and context '%r'" % context)

        return self.createPOTMsgSetFromMsgIDs(msgid_singular, msgid_plural,
                                              context, sequence)

    def getOrCreateSharedPOTMsgSet(self, singular_text, plural_text,
                                   context=None):
        """See `IPOTemplate`."""
        msgid_singular = self.getOrCreatePOMsgID(singular_text)
        if plural_text is None:
            msgid_plural = None
        else:
            msgid_plural = self.getOrCreatePOMsgID(plural_text)
        potmsgset = self._getPOTMsgSetBy(msgid_singular, msgid_plural,
                                         context, sharing_templates=True)
        if potmsgset is None:
            potmsgset = self.createMessageSetFromText(
                singular_text, plural_text, context, sequence=0)
        return potmsgset

    def importFromQueue(self, entry_to_import, logger=None, txn=None):
        """See `IPOTemplate`."""
        assert entry_to_import is not None, "Attempt to import None entry."
        assert entry_to_import.import_into.id == self.id, (
            "Attempt to import entry to POTemplate it doesn't belong to.")
        assert entry_to_import.status == RosettaImportStatus.APPROVED, (
            "Attempt to import non-approved entry.")

        # XXX: JeroenVermeulen 2007-11-29: This method is called from the
        # import script, which can provide the right object but can only
        # obtain it in security-proxied form.  We need full, unguarded access
        # to complete the import.
        entry_to_import = removeSecurityProxy(entry_to_import)

        translation_importer = getUtility(ITranslationImporter)

        rosetta_experts = getUtility(ILaunchpadCelebrities).rosetta_experts
        subject = 'Translation template import - %s' % self.displayname
        template_mail = 'poimport-template-confirmation.txt'
        errors, warnings = None, None
        try:
            errors, warnings = translation_importer.importFile(
                entry_to_import, logger)
        except (BrokenTextError, TranslationFormatSyntaxError,
                TranslationFormatInvalidInputError, UnicodeDecodeError), (
                exception):
            if logger:
                logger.info(
                    'We got an error importing %s', self.title, exc_info=1)
            subject = 'Import problem - %s' % self.displayname
            if isinstance(exception, UnicodeDecodeError):
                template_mail = 'poimport-bad-encoding.txt'
            else:
                template_mail = 'poimport-syntax-error.txt'
            entry_to_import.setStatus(RosettaImportStatus.FAILED,
                                      rosetta_experts)
            error_text = str(exception)
            entry_to_import.setErrorOutput(error_text)
        else:
            error_text = None
            entry_to_import.setErrorOutput(None)

        replacements = collect_import_info(entry_to_import, self, warnings)
        replacements.update({
            'import_title': 'translation templates for %s' % self.displayname,
            })

        if error_text is not None:
            replacements['error'] = error_text

        entry_to_import.addWarningOutput(replacements['warnings'])

        if entry_to_import.status != RosettaImportStatus.FAILED:
            entry_to_import.setStatus(RosettaImportStatus.IMPORTED,
                                      rosetta_experts)

            # Assign karma to the importer if this is not an automatic import
            # (all automatic imports come from the rosetta expert team).
            celebs = getUtility(ILaunchpadCelebrities)
            rosetta_experts = celebs.rosetta_experts
            if entry_to_import.importer.id != rosetta_experts.id:
                entry_to_import.importer.assignKarma(
                    'translationtemplateimport',
                    product=self.product,
                    distribution=self.distribution,
                    sourcepackagename=self.sourcepackagename)

            # Synchronize changes to database so we can calculate fresh
            # statistics on the server side.
            flush_database_updates()

            # Update cached number of msgsets.
            self.messagecount = self.getPOTMsgSetsCount()

            # The upload affects the statistics for all translations of this
            # template.  Recalculate those as well.  This takes time and
            # covers a lot of data, so if appropriate, break this up
            # into smaller transactions.
            if txn is not None:
                txn.commit()
                txn.begin()

            for pofile in self.pofiles:
                try:
                    pofile.updateStatistics()
                    if txn is not None:
                        txn.commit()
                        txn.begin()
                except TransactionRollbackError, error:
                    if txn is not None:
                        txn.abort()
                        txn.begin()
                    if logger:
                        logger.warn(
                            "Statistics update failed: %s" % unicode(error))

        template = helpers.get_email_template(template_mail, 'translations')
        message = template % replacements
        return (subject, message)

    def getTranslationRows(self):
        """See `IPOTemplate`."""
        Singular = ClassAlias(POMsgID)
        Plural = ClassAlias(POMsgID)

        SingularJoin = LeftJoin(
            Singular, Singular.id == POTMsgSet.msgid_singularID)
        PluralJoin = LeftJoin(Plural, Plural.id == POTMsgSet.msgid_pluralID)

        source = Store.of(self).using(
            TranslationTemplateItem, POTMsgSet, SingularJoin, PluralJoin)

        rows = source.find(
            (TranslationTemplateItem, POTMsgSet, Singular, Plural),
            TranslationTemplateItem.potemplate == self,
            POTMsgSet.id == TranslationTemplateItem.potmsgsetID)

        rows = rows.order_by(TranslationTemplateItem.sequence)

        for row in rows:
            yield VPOTExport(self, *row)


class POTemplateSubset:
    implements(IPOTemplateSubset)

    def __init__(self, sourcepackagename=None, from_sourcepackagename=None,
                 distroseries=None, productseries=None, iscurrent=None,
                 ordered_by_names=False):
        """Create a new `POTemplateSubset` object.

        The set of POTemplate depends on the arguments you pass to this
        constructor. The sourcepackagename, from_sourcepackagename,
        distroseries and productseries are just filters for that set.
        In addition, iscurrent sets the filter for the iscurrent flag.
        """
        self.sourcepackagename = sourcepackagename
        self.distroseries = distroseries
        self.productseries = productseries
        self.iscurrent = iscurrent
        self.orderby = [POTemplate.id]
        self.clauses = []

        assert productseries is None or distroseries is None, (
            'A product series must not be used with a distro series.')

        assert productseries is not None or distroseries is not None, (
            'Either productseries or distroseries must be not None.')

        # Construct the base clauses.
        if productseries is not None:
            self.clauses.append(
                POTemplate.productseriesID == productseries.id)
            if ordered_by_names:
                self.orderby = [POTemplate.name]
        else:
            self.clauses.append(
                POTemplate.distroseriesID == distroseries.id)
            if ordered_by_names:
                self.orderby = [SourcePackageName.name, POTemplate.name]
            if from_sourcepackagename is not None:
                self.clauses.append(
                    POTemplate.from_sourcepackagenameID ==
                        from_sourcepackagename.id)
                self.sourcepackagename = from_sourcepackagename
            elif sourcepackagename is not None:
                self.clauses.append(
                    POTemplate.sourcepackagename == sourcepackagename.id)
            else:
                # Select all POTemplates in a Distroseries.
                pass
        # Add the filter for the iscurrent flag if requested.
        if iscurrent is not None:
            self.clauses.append(
                POTemplate.iscurrent == iscurrent)

    def _build_query(self, additional_clause=None,
                     ordered=True, do_prejoin=True):
        """Construct the storm query."""
        if additional_clause is None:
            condition = And(self.clauses)
        else:
            condition = And(self.clauses + [additional_clause])

        if self.productseries is not None:
            store = Store.of(self.productseries)
            query = store.find(POTemplate, condition)
        else:
            store = Store.of(self.distroseries)
            if do_prejoin:
                query = prejoin(store.find(
                    (POTemplate, SourcePackageName),
                    (POTemplate.sourcepackagenameID ==
                     SourcePackageName.id), condition))
            else:
                query = store.find(POTemplate, condition)

        if ordered:
            return query.order_by(self.orderby)
        return query

    def __iter__(self):
        """See `IPOTemplateSubset`."""
        for potemplate in self._build_query():
            yield potemplate

    def __len__(self):
        """See `IPOTemplateSubset`."""
        result = self._build_query(do_prejoin=False, ordered=False)
        return result.count()

    def __getitem__(self, name):
        """See `IPOTemplateSubset`."""
        potemplate = self.getPOTemplateByName(name)
        if potemplate is None:
            raise NotFoundError(name)
        else:
            return potemplate

    @property
    def title(self):
        """See `IPOTemplateSubset`."""
        titlestr = ''
        if self.distroseries:
            titlestr += ' ' + self.distroseries.displayname
        if self.sourcepackagename:
            titlestr += ' ' + self.sourcepackagename.name
        if self.productseries:
            titlestr += ' '
            titlestr += self.productseries.displayname
        return titlestr

    def _copyPOFilesFromSharingTemplates(self, template):
        subset = getUtility(IPOTemplateSet).getSharingSubset(
            distribution=template.distribution,
            sourcepackagename=template.sourcepackagename,
            product=template.product)
        for shared_template in subset.getSharingPOTemplates(template.name):
            shared_template = removeSecurityProxy(shared_template)
            if shared_template is template:
                continue
            for pofile in shared_template.pofiles:
                template.newPOFile(
                    pofile.language.code, pofile.variant, False)
            # Do not continue, else it would trigger an existingpo assertion.
            return

    def new(self, name, translation_domain, path, owner):
        """See `IPOTemplateSubset`."""
        header_params = {
            'origin': 'PACKAGE VERSION',
            'templatedate': datetime.datetime.now(),
            'languagename': 'LANGUAGE',
            'languagecode': 'LL',
            }
        template = POTemplate(name=name,
                          translation_domain=translation_domain,
                          sourcepackagename=self.sourcepackagename,
                          distroseries=self.distroseries,
                          productseries=self.productseries,
                          path=path,
                          owner=owner,
                          header=standardTemplateHeader % header_params)
        self._copyPOFilesFromSharingTemplates(template)
        return template

    def getPOTemplateByName(self, name):
        """See `IPOTemplateSubset`."""
        result = self._build_query(POTemplate.name == name, ordered=False)
        return result.one()

    def getPOTemplateByTranslationDomain(self, translation_domain):
        """See `IPOTemplateSubset`."""
        query_result = self._build_query(
            POTemplate.translation_domain == translation_domain)

        # Fetch up to 2 templates, to check for duplicates.
        matches = query_result.config(limit=2)

        result = [match for match in matches]
        if len(result) == 0:
            return None
        elif len(result) == 1:
            return result[0]
        else:
            templates = ['"%s"' % template.displayname for template in result]
            templates.sort()
            log.warn(
                "Found %d competing templates with translation domain '%s': "
                "%s."
                % (len(templates), translation_domain, '; '.join(templates)))
            return None

    def getPOTemplateByPath(self, path):
        """See `IPOTemplateSubset`."""
        result = self._build_query(
            POTemplate.path == path, ordered=False)
        return result.one()

    def getAllOrderByDateLastUpdated(self):
        """See `IPOTemplateSet`."""
        result = self._build_query(ordered=False)
        return result.order_by(Desc(POTemplate.date_last_updated))

    def getClosestPOTemplate(self, path):
        """See `IPOTemplateSubset`."""
        if path is None:
            return None

        closest_template = None
        closest_template_path_length = 0
        repeated = False
        for template in self:
            template_path_length = len(
                os.path.commonprefix([template.path, path]))
            if template_path_length > closest_template_path_length:
                # This template is more near than the one we got previously
                closest_template = template
                closest_template_path_length = template_path_length
                repeated = False
            elif template_path_length == closest_template_path_length:
                # We found two templates with the same length, we note that
                # fact, if we don't get a better template, we ignore them and
                # leave it to the admins.
                repeated = True
        if repeated:
            return None
        else:
            return closest_template

    def findUniquePathlessMatch(self, filename):
        """See `IPOTemplateSubset`."""
        result = self._build_query(
            ("(POTemplate.path = %s OR POTemplate.path LIKE '%%%%/' || %s)"
                % (quote(filename), quote_like(filename))),
                ordered=False)
        candidates = list(result.config(limit=2))

        if len(candidates) == 1:
            # Found exactly one match.
            return candidates[0]
        else:
            return None


class POTemplateSet:
    implements(IPOTemplateSet)

    def __iter__(self):
        """See `IPOTemplateSet`."""
        res = POTemplate.select()
        for potemplate in res:
            yield potemplate

    def getByIDs(self, ids):
        """See `IPOTemplateSet`."""
        values = ",".join(sqlvalues(*ids))
        return POTemplate.select("POTemplate.id in (%s)" % values,
            prejoins=["productseries", "distroseries", "sourcepackagename"],
            orderBy=["POTemplate.id"])

    def getAllByName(self, name):
        """See `IPOTemplateSet`."""
        return POTemplate.selectBy(name=name, orderBy=['name', 'id'])

    def getAllOrderByDateLastUpdated(self):
        """See `IPOTemplateSet`."""
        return POTemplate.select(orderBy=['-date_last_updated'])

    def getSubset(self, distroseries=None, sourcepackagename=None,
                  productseries=None, iscurrent=None,
                  ordered_by_names=False):
        """See `IPOTemplateSet`."""
        return POTemplateSubset(
            distroseries=distroseries,
            sourcepackagename=sourcepackagename,
            productseries=productseries,
            iscurrent=iscurrent,
            ordered_by_names=ordered_by_names)

    def getSubsetFromImporterSourcePackageName(self, distroseries,
        sourcepackagename, iscurrent=None):
        """See `IPOTemplateSet`."""
        if distroseries is None or sourcepackagename is None:
            raise AssertionError(
                'distroseries and sourcepackage must be not None.')

        return POTemplateSubset(
            distroseries=distroseries,
            sourcepackagename=sourcepackagename,
            iscurrent=iscurrent)

    def getSharingSubset(self, distribution=None, sourcepackagename=None,
                         product=None):
        """See `IPOTemplateSet`."""
        return POTemplateSharingSubset(self, distribution=distribution,
                                       sourcepackagename=sourcepackagename,
                                       product=product)

    def getPOTemplateByPathAndOrigin(self, path, productseries=None,
        distroseries=None, sourcepackagename=None):
        """See `IPOTemplateSet`."""
        assert (productseries is None) != (sourcepackagename is None), (
            "Must specify either productseries or sourcepackagename.")

        conditions = And(
            POTemplate.iscurrent == True,
            POTemplate.path == path,
            POTemplate.productseries == productseries,
            Or(
                POTemplate.from_sourcepackagename == sourcepackagename,
                POTemplate.sourcepackagename == sourcepackagename))

        if distroseries:
            conditions = And(
                conditions, POTemplate.distroseries == distroseries)

        store = IStore(POTemplate)
        matches = helpers.shortlist(store.find(POTemplate, conditions))

        if len(matches) == 0:
            # Nope.  Sorry.
            return None
        elif len(matches) == 1:
            # Yup.  Great.
            return matches[0]
        elif sourcepackagename is None:
            # Multiple matches, and for a product not a package.
            logging.warn(
                "Found %d templates with path '%s' for productseries %s",
                len(matches), path, productseries.title)
            return None
        else:
            # Multiple matches, for a distribution package.  Prefer a
            # match on from_sourcepackagename: the file may have been
            # uploaded for another package than the one it is meant to
            # be imported into.
            preferred_matches = [
                match
                for match in matches
                if match.from_sourcepackagename == sourcepackagename
            ]

            if len(preferred_matches) == 1:
                return preferred_matches[0]
            else:
                logging.warn(
                    "Found %d templates with path '%s' for package %s "
                    "(%d matched on from_sourcepackagename).",
                    len(matches), path, sourcepackagename.name,
                    len(preferred_matches))
                return None

    @staticmethod
    def compareSharingPrecedence(left, right):
        """See IPOTemplateSet."""
        if left == right:
            return 0

        # Current templates always have precedence over non-current ones.
        if left.iscurrent != right.iscurrent:
            if left.iscurrent:
                return -1
            else:
                return 1

        if left.productseries:
            left_series = left.productseries
            right_series = right.productseries
            assert left_series.product == right_series.product
            focus = left_series.product.primary_translatable
        else:
            left_series = left.distroseries
            right_series = right.distroseries
            assert left_series.distribution == right_series.distribution
            focus = left_series.distribution.translation_focus

        # Translation focus has precedence.  In case of a tie, newest
        # template wins.
        if left_series == focus:
            return -1
        elif right_series == focus:
            return 1
        elif left.id > right.id:
            return -1
        else:
            assert left.id < right.id, "Got unordered ids."
            return 1


class POTemplateSharingSubset(object):
    implements(IPOTemplateSharingSubset)

    distribution = None
    sourcepackagename = None
    product = None

    def __init__(self, potemplateset,
                 distribution=None, sourcepackagename=None,
                 product=None):
        assert product or distribution, "Pick a product or distribution!"
        assert not (product and distribution), (
            "Pick a product or distribution, not both!")
        assert distribution or not sourcepackagename, (
            "Picking a source package only makes sense with a distribution.")
        self.potemplateset = potemplateset
        self.distribution = distribution
        self.sourcepackagename = sourcepackagename
        self.product = product

    def _get_potemplate_equivalence_class(self, template):
        """Return whatever we group `POTemplate`s by for sharing purposes."""
        if template.sourcepackagename is None:
            package = None
        else:
            package = template.sourcepackagename.name
        return (template.name, package)

    def _iterate_potemplates(self, name_pattern=None):
        """Yield all templates matching the provided argument.

        This is much like a `IPOTemplateSubset`, except it operates on
        `Product`s and `Distribution`s rather than `ProductSeries` and
        `DistroSeries`.
        """
        if self.product:
            subsets = [
                self.potemplateset.getSubset(productseries=series)
                for series in self.product.series
                ]
        else:
            subsets = [
                self.potemplateset.getSubset(
                    distroseries=series,
                    sourcepackagename=self.sourcepackagename)
                for series in self.distribution.series
                ]
        for subset in subsets:
            for template in subset:
                if name_pattern is None or re.match(name_pattern,
                                                    template.name):
                    yield template

    def getSharingPOTemplates(self, potemplate_name):
        """See IPOTemplateSharingSubset."""
        if self.distribution is not None:
            assert self.sourcepackagename is not None, (
                   "Need sourcepackagename to select from distribution.")

        escaped_potemplate_name = re.escape(potemplate_name)
        return self._iterate_potemplates("^%s$" % escaped_potemplate_name)

    def groupEquivalentPOTemplates(self, name_pattern=None):
        """See IPOTemplateSharingSubset."""
        equivalents = {}

        for template in self._iterate_potemplates(name_pattern):
            key = self._get_potemplate_equivalence_class(template)
            if key not in equivalents:
                equivalents[key] = []
            equivalents[key].append(template)

        for equivalence_list in equivalents.itervalues():
            # Sort potemplates from "most representative" to "least
            # representative."
            equivalence_list.sort(cmp=POTemplateSet.compareSharingPrecedence)

        return equivalents


class POTemplateToTranslationFileDataAdapter:
    """Adapter from `IPOTemplate` to `ITranslationFileData`."""
    implements(ITranslationFileData)

    def __init__(self, potemplate):
        self._potemplate = potemplate
        self.messages = self._getMessages()

    @cachedproperty
    def path(self):
        """See `ITranslationFileData`."""
        return self._potemplate.path

    @cachedproperty
    def translation_domain(self):
        """See `ITranslationFileData`."""
        return self._potemplate.translation_domain

    @property
    def is_template(self):
        """See `ITranslationFileData`."""
        return True

    @property
    def language_code(self):
        """See `ITraslationFile`."""
        return None

    @cachedproperty
    def header(self):
        """See `ITranslationFileData`."""
        return self._potemplate.getHeader()

    def _getMessages(self):
        """Return a list of `ITranslationMessageData`."""
        potemplate = self._potemplate
        # Get all rows related to this file. We do this to speed the export
        # process so we have a single DB query to fetch all needed
        # information.
        rows = potemplate.getTranslationRows()

        messages = []

        for row in rows:
            assert row.potemplate.id == potemplate.id, (
                'Got a row for a different IPOTemplate.')

            # Skip messages which aren't anymore in the PO template.
            if row.sequence == 0:
                continue

            # Create new message set
            msgset = TranslationMessageData()
            msgset.sequence = row.sequence
            msgset.obsolete = False
            msgset.msgid_singular = row.msgid_singular
            msgset.singular_text = row.potmsgset.singular_text
            msgset.msgid_plural = row.msgid_plural
            msgset.plural_text = row.potmsgset.plural_text
            msgset.context = row.context
            msgset.comment = row.comment
            msgset.source_comment = row.source_comment
            msgset.file_references = row.file_references

            if row.flags_comment:
                msgset.flags = set([
                    flag.strip()
                    for flag in row.flags_comment.split(',')
                    if flag
                    ])

            # Store the message.
            messages.append(msgset)

        return messages


class HasTranslationTemplatesMixin:
    """Helper class for implementing `IHasTranslationTemplates`."""
    implements(IHasTranslationTemplates)

    def getTemplatesCollection(self):
        """See `IHasTranslationTemplates`.

        To be provided by derived classes.
        """
        raise NotImplementedError(
            "Child class must provide getTemplatesCollection.")

    def _orderTemplates(self, result):
        """Apply the conventional ordering to a result set of templates."""
        return result.order_by(Desc(POTemplate.priority), POTemplate.name)

    def getCurrentTemplatesCollection(self, current_value=True):
        """See `IHasTranslationTemplates`."""
        collection = self.getTemplatesCollection()

        # XXX JeroenVermeulen 2010-07-15 bug=605924: Move the
        # official_rosetta distinction into browser code.
        if collection.target_pillar.official_rosetta:
            return collection.restrictCurrent(current_value)
        else:
            # Product/Distribution does not have translation enabled.
            # Treat all templates as obsolete.
            return collection.refine(not current_value)

    def getCurrentTranslationTemplates(self,
                                       just_ids=False,
                                       current_value=True):
        """See `IHasTranslationTemplates`."""
        if just_ids:
            selection = POTemplate.id
        else:
            selection = POTemplate

        collection = self.getCurrentTemplatesCollection(current_value)
        return self._orderTemplates(collection.select(selection))

    @property
    def has_translation_templates(self):
        """See `IHasTranslationTemplates`."""
        return bool(self.getTranslationTemplates().any())

    @property
    def has_current_translation_templates(self):
        """See `IHasTranslationTemplates`."""
        return bool(self.getCurrentTranslationTemplates(just_ids=True).any())

    def getCurrentTranslationFiles(self, just_ids=False):
        """See `IHasTranslationTemplates`."""
        if just_ids:
            selection = POFile.id
        else:
            selection = POFile

        collection = self.getCurrentTemplatesCollection()
        return collection.joinPOFile().select(selection)

    def getObsoleteTranslationTemplates(self):
        """See `IHasTranslationTemplates`."""
        # XXX JeroenVermeulen 2010-07-15 bug=605924: This returns a list
        # whereas the analogous method for current template returns a
        # result set.  Clean up this mess.
        return list(self.getCurrentTranslationTemplates(current_value=False))

    def getTranslationTemplates(self):
        """See `IHasTranslationTemplates`."""
        return self._orderTemplates(self.getTemplatesCollection().select())

    def getTranslationTemplateFormats(self):
        """See `IHasTranslationTemplates`."""
        formats_query = self.getCurrentTranslationTemplates().order_by(
            'source_file_format').config(distinct=True)
        return helpers.shortlist(
            formats_query.values(POTemplate.source_file_format), 10)

    def getTemplatesAndLanguageCounts(self):
        """See `IHasTranslationTemplates`."""
        join = self.getTemplatesCollection().joinOuterPOFile()
        result = join.select(POTemplate, Count(POFile.id))
        return result.group_by(POTemplate)


class TranslationTemplatesCollection(Collection):
    """A `Collection` of `POTemplate`."""
    starting_table = POTemplate

    # The Product or Distribution that this collection is restricted to.
    target_pillar = None

    def __init__(self, *args, **kwargs):
        super(TranslationTemplatesCollection, self).__init__(*args, **kwargs)
        if self.base is not None:
            self.target_pillar = self.base.target_pillar

    def restrictProductSeries(self, productseries):
        product = productseries.product
        new_collection = self.refine(
            POTemplate.productseriesID == productseries.id)
        new_collection._setTargetPillar(product)
        return new_collection

    def restrictDistroSeries(self, distroseries):
        distribution = distroseries.distribution
        new_collection = self.refine(
            POTemplate.distroseriesID == distroseries.id)
        new_collection._setTargetPillar(distribution)
        return new_collection

    def restrictSourcePackageName(self, sourcepackagename):
        return self.refine(
            POTemplate.sourcepackagenameID == sourcepackagename.id)

    def _setTargetPillar(self, target_pillar):
        assert (
            self.target_pillar is None or
            self.target_pillar == target_pillar), (
                "Collection restricted to both %s and %s." % (
                    self.target_pillar, target_pillar))
        self.target_pillar = target_pillar

    def restrictCurrent(self, current_value=True):
        """Select based on `POTemplate.iscurrent`.

        :param current_value: The value for `iscurrent` that you are
            looking for.  Defaults to True, meaning this will restrict
            to current templates.  If False, will select obsolete
            templates instead.
        :return: A `TranslationTemplatesCollection` based on this one,
            but restricted to ones with the desired `iscurrent` value.
        """
        return self.refine(POTemplate.iscurrent == current_value)

    def joinPOFile(self):
        """Join `POFile` into the collection.

        :return: A `TranslationTemplatesCollection` with an added inner
            join to `POFile`.
        """
        return self.joinInner(POFile, POTemplate.id == POFile.potemplateID)

    def joinOuterPOFile(self):
        """Outer-join `POFile` into the collection.

        :return: A `TranslationTemplatesCollection` with an added outer
            join to `POFile`.
        """
        return self.joinOuter(POFile, POTemplate.id == POFile.potemplateID)<|MERGE_RESOLUTION|>--- conflicted
+++ resolved
@@ -461,12 +461,7 @@
                                "POFile.potemplate = %d AND "
                                "POFile.variant IS NULL" % self.id,
                                clauseTables=['POFile', 'Language'],
-<<<<<<< HEAD
-                               distinct=True,
-                               )
-=======
                                distinct=True)
->>>>>>> d60df037
 
     def getPOFileByPath(self, path):
         """See `IPOTemplate`."""
