# Copyright 2009-2010 Canonical Ltd.  This software is licensed under the
# GNU Affero General Public License version 3 (see the file LICENSE).

__metaclass__ = type
__all__ = [
    'DummyTranslationMessage',
    'make_plurals_sql_fragment',
    'make_plurals_fragment',
    'TranslationMessage',
    'TranslationMessageSet'
    ]

from datetime import datetime
import pytz

from sqlobject import BoolCol, ForeignKey, SQLObjectNotFound, StringCol
from storm.expr import And
from storm.locals import SQL
from storm.store import Store
from zope.interface import implements

from canonical.cachedproperty import cachedproperty
from canonical.database.constants import DEFAULT, UTC_NOW
from canonical.database.datetimecol import UtcDateTimeCol
from canonical.database.enumcol import EnumCol
from canonical.database.sqlbase import quote, SQLBase, sqlvalues
from lp.translations.interfaces.translationmessage import (
    ITranslationMessage, ITranslationMessageSet, RosettaTranslationOrigin,
    TranslationValidationStatus)
from lp.translations.interfaces.translations import TranslationConstants
from lp.registry.interfaces.person import validate_public_person


def make_plurals_fragment(fragment, separator):
    """Repeat text fragment for each plural form, separated by separator.

    Inside fragment, use "%(form)d" to represent the applicable plural
    form number.
    """
    return separator.join([
        fragment % {'form': form}
        for form in xrange(TranslationConstants.MAX_PLURAL_FORMS)])


def make_plurals_sql_fragment(fragment, separator="AND"):
    """Compose SQL fragment consisting of clauses for each plural form.

    Creates fragments like "msgstr0 IS NOT NULL AND msgstr1 IS NOT NULL" etc.

    :param fragment: a piece of SQL text to repeat for each msgstr*, using
        "%(form)d" to represent the number of each form: "msgstr%(form)d IS
        NOT NULL".  Parentheses are added.
    :param separator: string to insert between the repeated clauses, e.g.
        "AND" (default) or "OR".  Spaces are added.
    """
    return make_plurals_fragment("(%s)" % fragment, " %s " % separator)


class TranslationMessageMixIn:
    """This class is not designed to be used directly.

    You should inherit from it and implement the full `ITranslationMessage`
    interface to use the methods and properties defined here.
    """

    @cachedproperty
    def plural_forms(self):
        """See `ITranslationMessage`."""
        if self.potmsgset.msgid_plural is None:
            # This message is a singular message.
            return 1
        else:
            if self.language.pluralforms is not None:
                forms = self.language.pluralforms
            else:
                # Don't know anything about plural forms for this
                # language, fallback to the most common case, 2.
                forms = 2
            return forms

    def makeHTMLID(self, suffix=None):
        """See `ITranslationMessage`."""
        elements = [self.language.code]
        if suffix is not None:
            elements.append(suffix)
        return self.potmsgset.makeHTMLID('_'.join(elements))

    def setPOFile(self, pofile):
        """See `ITranslationMessage`."""
        self.browser_pofile = pofile


class DummyTranslationMessage(TranslationMessageMixIn):
    """Represents an `ITranslationMessage` where we don't yet HAVE it.

    We do not put TranslationMessages in the database when we only have
    default information. We can represent them from the existing data and
    logic.
    """
    implements(ITranslationMessage)

    def __init__(self, pofile, potmsgset):
        # Check whether we already have a suitable TranslationMessage, in
        # which case, the dummy one must not be used.
        assert potmsgset.getCurrentTranslationMessage(
            pofile.potemplate,
            pofile.language) is None, (
                'This translation message already exists in the database.')

        self.id = None
        self.pofile = pofile
        self.browser_pofile = pofile
        self.potemplate = pofile.potemplate
        self.language = pofile.language
        self.variant = pofile.variant
        self.potmsgset = potmsgset
        UTC = pytz.timezone('UTC')
        self.date_created = datetime.now(UTC)
        self.submitter = None
        self.date_reviewed = None
        self.reviewer = None

        for form in xrange(TranslationConstants.MAX_PLURAL_FORMS):
            setattr(self, 'msgstr%d' % form, None)

        self.comment = None
        self.origin = RosettaTranslationOrigin.ROSETTAWEB
        self.validation_status = TranslationValidationStatus.UNKNOWN
        self.is_current_ubuntu = True
        self.is_complete = False
        self.is_current_upstream = False
        self.is_empty = True
        self.was_obsolete_in_last_import = False
        self.was_complete_in_last_import = False
        if self.potmsgset.msgid_plural is None:
            self.translations = [None]
        else:
            self.translations = [None] * self.plural_forms

    def isHidden(self, pofile):
        """See `ITranslationMessage`."""
        return True

    def getOnePOFile(self):
        """See `ITranslationMessage`."""
        return None

    @property
    def all_msgstrs(self):
        """See `ITranslationMessage`."""
        return [None] * TranslationConstants.MAX_PLURAL_FORMS

    def destroySelf(self):
        """See `ITranslationMessage`."""
        # This object is already non persistent, so nothing needs to be done.
        return

    def makeCurrentUbuntu(self, new_value=True):
        self.is_current_ubuntu = new_value

<<<<<<< HEAD
=======
    def makeCurrentUpstream(self, new_value=True):
        self.is_current_upstream = new_value


>>>>>>> 85a95cca
class TranslationMessage(SQLBase, TranslationMessageMixIn):
    implements(ITranslationMessage)

    _table = 'TranslationMessage'

    pofile = ForeignKey(foreignKey='POFile', dbName='pofile', notNull=False)
    browser_pofile = None
    potemplate = ForeignKey(
        foreignKey='POTemplate', dbName='potemplate', notNull=False,
        default=None)
    language = ForeignKey(
        foreignKey='Language', dbName='language', notNull=False, default=None)
    variant = StringCol(dbName='variant', notNull=False, default=None)
    potmsgset = ForeignKey(
        foreignKey='POTMsgSet', dbName='potmsgset', notNull=True)
    date_created = UtcDateTimeCol(
        dbName='date_created', notNull=True, default=UTC_NOW)
    submitter = ForeignKey(
        foreignKey='Person', storm_validator=validate_public_person,
        dbName='submitter',notNull=True)
    date_reviewed = UtcDateTimeCol(
        dbName='date_reviewed', notNull=False, default=None)
    reviewer = ForeignKey(
        dbName='reviewer', foreignKey='Person',
        storm_validator=validate_public_person, notNull=False, default=None)

    assert TranslationConstants.MAX_PLURAL_FORMS == 6, (
        "Change this code to support %d plural forms."
        % TranslationConstants.MAX_PLURAL_FORMS)
    msgstr0 = ForeignKey(foreignKey='POTranslation', dbName='msgstr0',
                         notNull=False, default=DEFAULT)
    msgstr1 = ForeignKey(foreignKey='POTranslation', dbName='msgstr1',
                         notNull=False, default=DEFAULT)
    msgstr2 = ForeignKey(foreignKey='POTranslation', dbName='msgstr2',
                         notNull=False, default=DEFAULT)
    msgstr3 = ForeignKey(foreignKey='POTranslation', dbName='msgstr3',
                         notNull=False, default=DEFAULT)
    msgstr4 = ForeignKey(foreignKey='POTranslation', dbName='msgstr4',
                         notNull=False, default=DEFAULT)
    msgstr5 = ForeignKey(foreignKey='POTranslation', dbName='msgstr5',
                         notNull=False, default=DEFAULT)

    comment = StringCol(
        dbName='comment', notNull=False, default=None)
    origin = EnumCol(
        dbName='origin', notNull=True, schema=RosettaTranslationOrigin)
    validation_status = EnumCol(
        dbName='validation_status', notNull=True,
        schema=TranslationValidationStatus)
    is_current_ubuntu = BoolCol(
        dbName='is_current_ubuntu', notNull=True, default=False)
    is_current_upstream = BoolCol(
        dbName='is_current_upstream', notNull=True, default=False)
    was_obsolete_in_last_import = BoolCol(
        dbName='was_obsolete_in_last_import', notNull=True, default=False)

    # XXX jamesh 2008-05-02:
    # This method is not being called anymore.  The Storm
    # validator code doesn't handle getters.
    def _get_was_obsolete_in_last_import(self):
        """Override getter for was_obsolete_in_last_import.

        When the message is not upstream makes no sense to use this flag.
        """
        assert self.is_current_upstream, (
            'The message is not current upstream.')

        return self._SO_get_was_obsolete_in_last_import()

    @cachedproperty
    def all_msgstrs(self):
        """See `ITranslationMessage`."""
        return [
            getattr(self, 'msgstr%d' % form)
            for form in xrange(TranslationConstants.MAX_PLURAL_FORMS)]

    @cachedproperty
    def translations(self):
        """See `ITranslationMessage`."""
        msgstrs = self.all_msgstrs
        translations = []
        # Return translations for no more plural forms than the POFile knows.
        for msgstr in msgstrs[:self.plural_forms]:
            if msgstr is None:
                translations.append(None)
            else:
                translations.append(msgstr.translation)
        return translations

    @cachedproperty
    def is_complete(self):
        """See `ITranslationMessage`."""
        if self.msgstr0 is None:
            # No translation for default form (plural form zero).  Incomplete.
            return False
        if self.potmsgset.msgid_plural is None:
            # No plural form needed.  Form zero is enough.
            return True
        return None not in self.translations

    @property
    def is_empty(self):
        """See `ITranslationMessage`."""
        for translation in self.translations:
            if translation is not None:
                # There is at least one translation.
                return False
        # We found no translations in this translation_message
        return True

    def isHidden(self, pofile):
        """See `ITranslationMessage`."""
        # If this message is currently used, it's not hidden.
        if self.is_current_ubuntu or self.is_current_upstream:
            return False

        # Otherwise, if this suggestions has been reviewed and
        # rejected (i.e. current translation's date_reviewed is
        # more recent than the date of suggestion's date_created),
        # it is hidden.
        # If it has not been reviewed yet, it's not hidden.
        current = self.potmsgset.getCurrentTranslationMessage(
            pofile.potemplate, self.language, self.variant)
        # If there is no current translation, none of the
        # suggestions have been reviewed, so they are all shown.
        if current is None:
            return False
        date_reviewed = current.date_reviewed
        # For an upstream current translation, no date_reviewed is set.
        if date_reviewed is None:
            date_reviewed = current.date_created
        return date_reviewed > self.date_created

    def getOnePOFile(self):
        """See `ITranslationMessage`."""
        from lp.translations.model.pofile import POFile
        clauses = [
            "POFile.potemplate = TranslationTemplateItem.potemplate",
            "TranslationTemplateItem.potmsgset = %s" % (
                sqlvalues(self.potmsgset)),
            "POFile.language = %s" % sqlvalues(self.language),
            ]
        if self.variant is None:
            clauses.append("POFile.variant IS NULL")
        else:
            clauses.append("POFile.variant = %s" % sqlvalues(self.variant))

        pofiles = POFile.select(' AND '.join(clauses),
                                clauseTables=['TranslationTemplateItem'])
        pofile = list(pofiles[:1])
        if len(pofile) > 0:
            return pofile[0]
        else:
            return None

    def _getSharedEquivalent(self):
        """Get shared message that otherwise exactly matches this one.
        """
        clauses = [
            'potemplate IS NULL',
            'potmsgset = %s' % sqlvalues(self.potmsgset),
            'language = %s' % sqlvalues(self.language),
            ]

        if self.variant:
            variant_clause = 'variant = %s' % sqlvalues(self.variant)
        else:
            variant_clause = 'variant IS NULL'
        clauses.append(variant_clause)

        for form in range(TranslationConstants.MAX_PLURAL_FORMS):
            msgstr_name = 'msgstr%d' % form
            msgstr = getattr(self, 'msgstr%dID' % form)
            if msgstr is None:
                form_clause = "%s IS NULL" % msgstr_name
            else:
                form_clause = "%s = %s" % (msgstr_name, quote(msgstr))
            clauses.append(form_clause)

        where_clause = SQL(' AND '.join(clauses))
        return Store.of(self).find(TranslationMessage, where_clause).one()

    def shareIfPossible(self):
        """Make this message shared, if possible.

        If there is already a similar message that is shared, this
        message's information is merged into that of the existing one,
        and self is deleted.
        """
        if self.potemplate is None:
            # Already converged.
            return

        # Existing shared direct equivalent to this message, if any.
        shared = self._getSharedEquivalent()

        # Existing shared current translation for this POTMsgSet, if
        # any.
        current = self.potmsgset.getCurrentTranslationMessage(
            potemplate=None, language=self.language, variant=self.variant)

        # Existing shared upstream translation for this POTMsgSet, if
        # any.
        upstream = self.potmsgset.getImportedTranslationMessage(
            potemplate=None, language=self.language, variant=self.variant)

        if shared is None:
            clash_with_shared_current = (
                current is not None and self.is_current_ubuntu)
            clash_with_shared_upstream = (
                upstream is not None and self.is_current_upstream)
            if clash_with_shared_current or clash_with_shared_upstream:
                # Keep this message diverged, so it won't usurp the
                # ubuntu or upstream message that the templates share.
                pass
            else:
                # No clashes; simply mark this message as shared.
                self.potemplate = None
        elif self.is_current_ubuntu or self.is_current_upstream:
            # Bequeathe ubuntu/upstream flags to shared equivalent.
            if self.is_current_ubuntu and current is None:
                shared.is_current_ubuntu = True
            if self.is_current_upstream and upstream is None:
                shared.is_current_upstream = True

            current_diverged = (
                self.is_current_ubuntu and not shared.is_current_ubuntu)
            upstream_diverged = (
                self.is_current_upstream and not shared.is_current_upstream)
            if not (current_diverged or upstream_diverged):
                # This message is now totally redundant.
                self.destroySelf()
        else:
            # This is a suggestion duplicating an existing shared
            # message.  This should not occur after migration, since
            # suggestions will always be shared.
            self.destroySelf()

    def findIdenticalMessage(self, target_potmsgset, target_potemplate):
        """See `ITranslationMessage`."""
        store = Store.of(self)

        forms_match = (TranslationMessage.msgstr0ID == self.msgstr0ID)
        for form in xrange(1, TranslationConstants.MAX_PLURAL_FORMS):
            form_name = 'msgstr%d' % form
            form_value = getattr(self, 'msgstr%dID' % form)
            forms_match = And(
                forms_match,
                getattr(TranslationMessage, form_name) == form_value)

        twins = store.find(TranslationMessage, And(
            TranslationMessage.potmsgset == target_potmsgset,
            TranslationMessage.potemplate == target_potemplate,
            TranslationMessage.language == self.language,
            TranslationMessage.variant == self.variant,
            TranslationMessage.id != self.id,
            forms_match))

        return twins.order_by(TranslationMessage.id).first()

    def makeCurrentUbuntu(self, new_value=True):
        """See `ITranslationMessage`."""
        if new_value and not self.is_current_ubuntu:
            incumbent = self.potmsgset.getCurrentTranslationMessage(
                self.potemplate, self.language, self.variant)
            if incumbent == self:
                return
            if (incumbent is not None and
                incumbent.potemplate == self.potemplate):
                # The incumbent is in the way.  Clear its flag.
                incumbent.is_current_ubuntu = False
                Store.of(self).add_flush_order(incumbent, self)

        self.is_current_ubuntu = new_value

    def makeCurrentUpstream(self, new_value=True):
        """See `ITranslationMessage`."""
        if new_value and not self.is_current_upstream:
            incumbent = self.potmsgset.getImportedTranslationMessage(
                self.potemplate, self.language, self.variant)
            if incumbent == self:
                return
            if (incumbent is not None and
                incumbent.potemplate == self.potemplate):
                # The incumbent is in the way.  Clear its flag.
                incumbent.is_current_upstream = False
                Store.of(self).add_flush_order(incumbent, self)

        self.is_current_upstream = new_value



class TranslationMessageSet:
    """See `ITranslationMessageSet`."""
    implements(ITranslationMessageSet)

    def getByID(self, ID):
        """See `ITranslationMessageSet`."""
        try:
            return TranslationMessage.get(ID)
        except SQLObjectNotFound:
            return None

    def selectDirect(self, where=None, order_by=None):
        """See `ITranslationMessageSet`."""
        return TranslationMessage.select(where, orderBy=order_by)<|MERGE_RESOLUTION|>--- conflicted
+++ resolved
@@ -158,13 +158,10 @@
     def makeCurrentUbuntu(self, new_value=True):
         self.is_current_ubuntu = new_value
 
-<<<<<<< HEAD
-=======
     def makeCurrentUpstream(self, new_value=True):
         self.is_current_upstream = new_value
 
 
->>>>>>> 85a95cca
 class TranslationMessage(SQLBase, TranslationMessageMixIn):
     implements(ITranslationMessage)
 
