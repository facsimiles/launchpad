--- conflicted
+++ resolved
@@ -1056,17 +1056,10 @@
         if self.is_translation_credit:
             translation = self.getSharedTranslationMessage(pofile.language)
             if translation is None:
-<<<<<<< HEAD
                 message = self.updateTranslation(
                     pofile, pofile.owner, [credits_message_str],
                     is_imported=False, allow_credits=True, force_shared=True,
                     lock_timestamp=datetime.datetime.now(pytz.UTC))
-=======
-                message = self.updateTranslation(pofile, pofile.owner,
-                    [credits_message_str], False,
-                    datetime.datetime.now(pytz.UTC),
-                    allow_credits=True)
->>>>>>> 1cd700ff
 
     def setSequence(self, potemplate, sequence):
         """See `IPOTMsgSet`."""
