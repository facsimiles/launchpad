# Copyright 2010 Canonical Ltd.  This software is licensed under the
# GNU Affero General Public License version 3 (see the file LICENSE).

"""An `IBuildFarmJobBehavior` for `TranslationTemplatesBuildJob`.

Dispatches translation template build jobs to build-farm slaves.
"""

__metaclass__ = type
__all__ = [
    'TranslationTemplatesBuildBehavior',
    ]

from zope.component import getUtility
from zope.interface import implements

from canonical.launchpad.interfaces import ILaunchpadCelebrities

from lp.buildmaster.interfaces.buildfarmjobbehavior import (
    IBuildFarmJobBehavior)
from lp.buildmaster.model.buildfarmjobbehavior import (
    BuildFarmJobBehaviorBase)


class TranslationTemplatesBuildBehavior(BuildFarmJobBehaviorBase):
    """Dispatches `TranslationTemplateBuildJob`s to slaves."""
    implements(IBuildFarmJobBehavior)

    # Identify the type of job to the slave.
    build_type = 'translation-templates'

    def dispatchBuildToSlave(self, build_queue_item, logger):
        """See `IBuildFarmJobBehavior`."""
        chroot = self._getChroot()
        chroot_sha1 = chroot.content.sha1
        self._builder.slave.cacheFile(logger, chroot)
        buildid = self.buildfarmjob.getName()

        args = { 'branch_url': self.buildfarmjob.branch.url }
        filemap = {}

<<<<<<< HEAD
        try:
            status, info = self._builder.slave.build(
                buildid, self.build_type, chroot_sha1, filemap, args)
        except xmlrpclib.Fault, info:
            # Mark builder as 'failed'.
            logger.debug(
                "Disabling builder: %s" % self._builder.url, exc_info=1)
            self._builder.failBuilder(
                "Exception (%s) when setting up to new job" % info)
            raise BuildSlaveFailure
        except socket.error, info:
            error_message = "Exception (%s) when setting up new job" % info
            self._builder.handleTimeout(logger, error_message)
            raise BuildSlaveFailure
=======
        status, info = self._builder.slave.build(
            buildid, self.build_type, chroot_sha1, filemap, args)
>>>>>>> a0f325ae

    def _getChroot(self):
        ubuntu = getUtility(ILaunchpadCelebrities).ubuntu
        return ubuntu.currentseries.nominatedarchindep.getChroot()

    def logStartBuild(self, logger):
        """See `IBuildFarmJobBehavior`."""
        logger.info("Starting templates build.")<|MERGE_RESOLUTION|>--- conflicted
+++ resolved
@@ -39,25 +39,8 @@
         args = { 'branch_url': self.buildfarmjob.branch.url }
         filemap = {}
 
-<<<<<<< HEAD
-        try:
-            status, info = self._builder.slave.build(
-                buildid, self.build_type, chroot_sha1, filemap, args)
-        except xmlrpclib.Fault, info:
-            # Mark builder as 'failed'.
-            logger.debug(
-                "Disabling builder: %s" % self._builder.url, exc_info=1)
-            self._builder.failBuilder(
-                "Exception (%s) when setting up to new job" % info)
-            raise BuildSlaveFailure
-        except socket.error, info:
-            error_message = "Exception (%s) when setting up new job" % info
-            self._builder.handleTimeout(logger, error_message)
-            raise BuildSlaveFailure
-=======
         status, info = self._builder.slave.build(
             buildid, self.build_type, chroot_sha1, filemap, args)
->>>>>>> a0f325ae
 
     def _getChroot(self):
         ubuntu = getUtility(ILaunchpadCelebrities).ubuntu
