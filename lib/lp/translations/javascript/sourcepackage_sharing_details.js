/* Copyright 2011 Canonical Ltd.  This software is licensed under the
 * GNU Affero General Public License version 3 (see the file LICENSE).
 */

YUI.add('lp.translations.sourcepackage_sharing_details', function(Y) {
var namespace = Y.namespace('lp.translations.sourcepackage_sharing_details');

/**
 * This class represents the state of a checklist item.
 */
function CheckItem(config){
    CheckItem.superclass.constructor.apply(this, arguments);
}
CheckItem.ATTRS = {
    complete: {value: false},
    // Optional reference to an item that must be completed before setting
    // this.
    dependency: {value: null},
    // True if this item is enabled.
    enabled: {
        getter: function(){
            if (Y.Lang.isNull(this.get('dependency'))){
                return true;
            }
            return this.get('dependency').get('complete');
        }
    },
    // The HTML identifier of the item.
    identifier: null
}
Y.extend(CheckItem, Y.Base, {
})

namespace.CheckItem = CheckItem;

/**
 * This class reflects the state of a Checklist item that holds a link.
 */
function LinkCheckItem(){
    LinkCheckItem.superclass.constructor.apply(this, arguments)
}
LinkCheckItem.ATTRS = {
    // This item is complete if _text is set.
    complete: {getter:
        function() {
            return !Y.Lang.isNull(this.get('_text'))
        }
    },
    // _text is unset by default.
    _text: {value: null},
    // text is read-only.
    text: {getter:
        function(){
            return this.get('_text');
        }
    },
    // _url is unset by default.
    _url: {value: null},
    // text is read-only.
    url: { getter:
        function(){
            return this.get('_url');
        }
    },
}
Y.extend(LinkCheckItem, CheckItem, {
    /**
     * Set the text and URL of the link for this LinkCheckItem.
     */
    set_link: function(text, url){
        this.set('_text', text);
        this.set('_url', url);
    },
    clear_link: function(){
        this.set('_text', null);
        this.set('_url', null);
    }
});

namespace.LinkCheckItem = LinkCheckItem;
namespace.convert_cache = function(lp_client, cache){
    var new_cache = {}
    names = []
    for (var x in cache){
        names.push(x);
    }
    for (var key in cache){
        var value = cache[key];
        if (value !== null)
            value = lp_client.wrap_resource(value.self_link, value);
        new_cache[key] = value;
    }
    return new_cache;
}

namespace.autoimport_modes = {
    no_import: 'None',
    import_templates: 'Import template files',
    import_translations: 'Import template and translation files'
}
namespace.usage = {
    unknown: 'Unknown',
    launchpad: 'Launchpad',
    external: 'External',
    no_applicable: 'Not Applicable'
}

/**
 * This class represents the state of the translation sharing config
 * checklist.
 */
function TranslationSharingConfig (config){
    TranslationSharingConfig.superclass.constructor.apply(this, arguments)
}
Y.extend(TranslationSharingConfig, Y.Base, {
    initializer: function(){
        var product_series = new LinkCheckItem(
            {identifier: 'packaging'});
        this.set('product_series', product_series);
        var usage = new CheckItem(
            {identifier: 'translation', dependency: product_series});
        this.set('translations_usage', usage);
        var branch = new LinkCheckItem(
            {identifier: 'branch', dependency: this.get('product_series')});
        this.set('branch', branch);
        var autoimport = new CheckItem(
            {identifier: 'upstream-sync', dependency: branch});
        this.set('autoimport', autoimport);
        var configuration = new CheckItem(
            {identifier: 'configuration'});
        this.set('configuration', configuration);
        this.set(
            'all_items', [product_series, usage, branch, autoimport]);
    },
});
namespace.TranslationSharingConfig = TranslationSharingConfig;


<<<<<<< HEAD
function form_url(entry, view_name){
    entry_url = Y.lp.get_url_path(entry.get('web_link'));
    return entry_url + '/' + view_name + '/++form++';
}


function update_form(overlay, entry, view_name){
    var url = form_url(entry, view_name);
    overlay.loadFormContentAndRender(url);
    overlay.render();
}


function submit_form(config, form_data, entry, view_name, action){
    var form_data_entries = []
    for (key in form_data){
        if (key == '_return_url')
            continue;
        encoded_key = encodeURIComponent(key);
        values = form_data[key];
        for (i=0; i < values.length; i++){
            form_entry = encoded_key + '=' + encodeURIComponent(values[i]);
            form_data_entries.push(form_entry);
        }
    }
    form_data_entries.push('field.actions.' + action + '=ignored')
    var data = form_data_entries.join('&');
    var url = form_url(entry, view_name);
    config['method'] = 'POST'
    config['data'] = data
    Y.io(url, config);
}


function add_activator(picker, selector){
    var element = Y.one(selector);
    element.on('click', function(e) {
        e.halt();
        this.show();
    }, picker);
    element.addClass(picker.get('picker_activator_css_class'));
}


function enum_title(form_data, name, map){
    var key = form_data[name][0];
    Y.log(key);
    var title = map[key.toLowerCase()];
    Y.log(title);
    return title;
}


function IOHandler(flash_target, error_handler){
=======
function IOHandler(flash_target){
    that = this;
>>>>>>> 48e6ad89
    this.flash_target = flash_target;
    if (!Y.Lang.isValue(error_handler)){
        this.error_handler = new Y.lp.client.ErrorHandler();
    }
    else {
        this.error_handler = error_handler;
    }
    this.error_handler.showError = function(error_msg) {
        Y.lp.app.errors.display_error(Y.one(that.flash_target), error_msg);
    }
}


/**
 * Return an LP client config using error_handler.
 *
 * @param next {Object} A callback to call on success.
 */
IOHandler.prototype.get_config = function(next){
    var config = {
        on:{
            success: next,
            failure: this.error_handler.getFailureHandler()
        }
    };
    return config;
}


/**
 * Return an LP client config that will call the specified callbacks
 * in sequence, using error_handler.
 *
 * @param next {Object} A callback to call on success.
 */
IOHandler.prototype.chain_config = function(){
    var last_config;
    // Each callback is bound to the next, so we use reverse order.
    for(var i = arguments.length-1; i >= 0; i--){
        if (i == arguments.length - 1)
            callback = arguments[i];
        else
            callback = Y.bind(arguments[i], this, last_config);
        last_config = this.get_config(callback);
    }
    return last_config;
}


/**
 * This class is the controller for updating the TranslationSharingConfig.
 * It handles updating the HTML and the DB model.
 */
function TranslationSharingController (config){
    TranslationSharingController.superclass.constructor.apply(
        this, arguments);
}
Y.extend(TranslationSharingController, Y.Base, {
    initializer: function(source_package){
        this.set('tsconfig', new TranslationSharingConfig());
        this.set('productseries', null);
        this.set('product', null);
        this.set('branch', null);
        this.set('source_package', null);
        this.set('branch_picker_config', null);
    },
    /*
     * Select the specified branch as the translation branch.
     *
     * @param branch_summary {Object} An object containing api_url, css,
     * description, value, title
     */
    configure: function(config, branch_picker_config, import_overlay,
                        usage_overlay){
        this.set('branch_picker_config', branch_picker_config);
        this.set('source_package', config['context'])
        this.set('import_overlay', import_overlay)
        this.set('usage_overlay', usage_overlay)
        this.replace_productseries(config['productseries']);
        this.replace_product(config['product']);
        this.set_branch(config['upstream_branch']);
    },
    set_productseries: function(productseries) {
        if (Y.Lang.isValue(productseries)){
            this.set('productseries', productseries)
            this.get('tsconfig').get('product_series').set_link(
                productseries.get('title'), productseries.get('web_link'))
        }
    },
    replace_productseries: function(productseries) {
        this.set_productseries(productseries);
        if (Y.Lang.isNull(productseries)){
            var autoimport_mode = namespace.autoimport_modes.no_import;
        }
        else{
            var autoimport_mode = productseries.get(
                'translations_autoimport_mode');
            var import_overlay = this.get('import_overlay');
            update_form(
                import_overlay, productseries, '+translations-settings')
        }
        this.set_autoimport_mode(autoimport_mode);
    },
    set_product: function(product){
        this.set('product', product);
        this.get('branch_picker_config')['context'] = product;
    },
    replace_product: function(product){
        this.set_product(product);
        if (Y.Lang.isNull(product)){
            var translations_usage = namespace.usage.unknown;
        }
        else {
            var translations_usage = product.get('translations_usage');
            var usage_overlay = this.get('usage_overlay');
            update_form(
                usage_overlay, product, '+configure-translations');
        }
        this.set_translations_usage(translations_usage)
    },
    set_branch: function(branch){
        this.set('branch', branch);
        var check = this.get('tsconfig').get('branch');
        if (Y.Lang.isValue(branch)){
            check.set_link(
                branch.get('unique_name'), branch.get('web_link'));
        }
        else {
            check.clear_link();
        }
    },
    set_autoimport_mode: function(mode){
        var complete = (
            mode === namespace.autoimport_modes.import_translations);
        this.get('tsconfig').get('autoimport').set('complete', complete)
    },
    set_translations_usage: function(usage){
        complete = (
            usage === namespace.usage.launchpad ||
            usage == namespace.usage.external);
        this.get('tsconfig').get('translations_usage').set('complete', complete)
    },
    select_productseries: function(productseries_summary){
        var that = this;
        var productseries_check = that.get('tsconfig').get('product_series');
        var lp_client = new Y.lp.client.Launchpad();
        function save_productseries(config){
            var source_package = that.get('source_package')
            config.parameters = {
                productseries: productseries_summary['api_uri']}
            source_package.named_post('setPackaging', config)
        }
        function get_productseries(config){
            lp_client.get(productseries_summary['api_uri'], config);
        }
        function cache_productseries(config, productseries){
            that.replace_productseries(productseries);
            var branch_link = productseries.get('branch_link');
            if (branch_link === null){
                config.on.success(null);
            }
            else {
                lp_client.get(branch_link, config);
            }
        }
        function cache_branch(config, branch){
            that.set_branch(branch);
            project_link = that.get('productseries').get('project_link')
            lp_client.get(project_link, config);
        }
        function set_usage(product){
            that.replace_product(product);
            that.update();
            that.flash_check_green(productseries_check);
        }
        var css_selector = this.visible_check_selector(productseries_check);
        var io_handler = new IOHandler(css_selector);
        save_productseries(io_handler.chain_config(
            get_productseries, cache_productseries, cache_branch, set_usage));
    },
    select_branch: function(branch_summary){
        var that = this;
        var lp_client = new Y.lp.client.Launchpad();
        var branch_check = that.get('tsconfig').get('branch');

        /* Here begin a series of methods which each represent a step in
         * setting the branch.  They each take a config to use in an lp_client
         * call, except the last one.  This allows them to be chained
         * together.
         *
         * They take full advantage of their access to variables in the
         * closure, such as "that" and "branch_summary".
         */
        function save_branch(config){
            var productseries = that.get('productseries')
            productseries.set('branch_link', branch_summary['api_uri']);
            productseries.lp_save(config);
        }
        function get_branch(config){
            lp_client.get(branch_summary['api_uri'], config);
        }
        function set_link(branch){
            that.set_branch(branch);
            that.update();
            that.flash_check_green(branch_check);
        }
        css_selector = that.visible_check_selector(branch_check);
        var io_handler = new IOHandler(css_selector);
        save_branch(io_handler.chain_config(get_branch, set_link));
    },
    /**
     * Update the display of all checklist items.
     */
    update: function(){
        var all_items = this.get('tsconfig').get('all_items');
        var overall = this.get('tsconfig').get('configuration');
        overall.set('complete', true);
        for (var i = 0; i < all_items.length; i++){
            this.update_check(all_items[i]);
            if (!all_items[i].get('complete')){
                overall.set('complete', false);
            }
        }
        this.update_check(overall);
    },
    check_identifier: function(check, complete){
        var completion = complete ? '-complete' : '-incomplete';
        return '#' + check.get('identifier') + completion
    },
    visible_check_selector: function(check){
        return this.check_identifier(check, check.get('complete'));
    },
    picker_selector: function(check, complete){
        return this.check_identifier(check, complete) + '-picker a';
    },
    set_check_picker: function(check, picker){
        add_activator(picker, this.picker_selector(check, true));
        add_activator(picker, this.picker_selector(check, false));
    },
    /**
     * Update the display of a single checklist item.
     */
    update_check: function(check){
        var complete = Y.one(this.check_identifier(check, true));
        var link = complete.one('.link a');
        if (link !== null){
            link.set('href', check.get('url'));
            link.set('text', check.get('text'));
        }
        complete.toggleClass('unseen', !check.get('complete'));
        complete.toggleClass('lowlight', !check.get('enabled'));
        var complete_picker = Y.one(this.picker_selector(check, true));
        if (complete_picker !== null) {
            complete_picker.toggleClass('unseen', !check.get('enabled'));
        }
        var incomplete = Y.one(this.check_identifier(check, false));
        incomplete.toggleClass('unseen', check.get('complete'));
        incomplete.toggleClass('lowlight', !check.get('enabled'))
        var incomplete_picker = Y.one(this.picker_selector(check, false));
        if (incomplete_picker !== null) {
            incomplete_picker.toggleClass('unseen', !check.get('enabled'));
        }
    },
    flash_check_green: function(check){
        var element = Y.one(this.visible_check_selector(check));
        var anim = Y.lazr.anim.green_flash({node: element});
        anim.run();
    }
});
namespace.TranslationSharingController = TranslationSharingController;


/**
 * Method to prepare the AJAX translation sharing config functionality.
 */
namespace.prepare = function(cache){
    var sharing_controller = new namespace.TranslationSharingController();
    var lp_client = new Y.lp.client.Launchpad();
    cache = namespace.convert_cache(lp_client, cache);
    var branch_picker_config = {
        picker_activator: '#branch-incomplete-picker a',
        header : 'Select translation branch',
        step_title: 'Search',
        save: Y.bind('select_branch', sharing_controller),
        context: cache['product']
    };
    var picker = Y.lp.app.picker.create(
        'BranchRestrictedOnProduct', branch_picker_config);
    /* Picker can't normally be activated by two different elements. */
    add_activator(picker, '#branch-complete-picker a');
    var productseries_picker_config = {
        picker_activator: '#packaging-complete-picker a',
        header : 'Select productseries',
        step_title: 'Search',
        save: Y.bind('select_productseries', sharing_controller),
        context: cache['product']
    };
    var productseries_picker = Y.lp.app.picker.create(
        'ProductSeries', productseries_picker_config);
    /* Picker can't normally be activated by two different elements. */
    add_activator(productseries_picker, '#packaging-incomplete-picker a');
    var import_overlay = new Y.lazr.FormOverlay({
        headerContent: '<h2>Import settings<h2>',
        centered: true,
        visible: false
    });
    import_overlay.set('form_submit_callback', function(form_data){
        Y.log(form_data['field.translations_autoimport_mode']);
        mode = enum_title(
            form_data, 'field.translations_autoimport_mode',
            namespace.autoimport_modes)
        import_overlay.hide();
        var product_series = sharing_controller.get('productseries');
        product_series.set('translations_autoimport_mode', mode);
        var autoimport_check = sharing_controller.get(
            'tsconfig').get('autoimport');
        var css_selector = sharing_controller.visible_check_selector(
            autoimport_check);
        handler = new IOHandler(css_selector);
        function update_controller(){
            sharing_controller.set_autoimport_mode(mode);
            sharing_controller.update();
            sharing_controller.flash_check_green(autoimport_check);
        }
        /* XXX: AaronBentley 2011-04-04 bug=369293: Avoid 412 on repeated
         * changes.  This does not increase the risk of changing from a
         * stale value, because the staleness check is not reasonable.
         * The user is changing from the default shown in the form, not
         * the value stored in productseries.
         */
        product_series.removeAttr('http_etag')
        product_series.lp_save(handler.chain_config(update_controller));
    });
    var autoimport = sharing_controller.get('tsconfig').get('autoimport');
    sharing_controller.set_check_picker(autoimport, import_overlay);
    var usage_overlay = new Y.lazr.FormOverlay({
        headerContent: '<h2>Usage settings<h2>',
        centered: true,
        visible: false
    });
    usage_overlay.set('form_submit_callback', function(form_data){
        usage_overlay.hide();
        var product = sharing_controller.get('product');
        function get_product(config){
            lp_client.get(product.get('self_link'), config);
        }
        function replace_product(new_product){
            sharing_controller.replace_product(new_product);
            sharing_controller.update();
        }
        var io_handler = new IOHandler(
            '#product', new Y.lp.client.FormErrorHandler());
        var config = io_handler.chain_config(get_product, replace_product)
        submit_form(
            config, form_data, product, '+configure-translations', 'change');
    });
    var usage = sharing_controller.get('tsconfig').get('translations_usage');
    sharing_controller.set_check_picker(usage, usage_overlay);
    sharing_controller.configure(
        cache, branch_picker_config, import_overlay, usage_overlay);
    sharing_controller.update();
};
}, "0.1", {"requires": ['lp', 'lp.app.errors', 'lp.app.picker', 'oop', 'lp.client']})<|MERGE_RESOLUTION|>--- conflicted
+++ resolved
@@ -136,7 +136,6 @@
 namespace.TranslationSharingConfig = TranslationSharingConfig;
 
 
-<<<<<<< HEAD
 function form_url(entry, view_name){
     entry_url = Y.lp.get_url_path(entry.get('web_link'));
     return entry_url + '/' + view_name + '/++form++';
@@ -191,10 +190,7 @@
 
 
 function IOHandler(flash_target, error_handler){
-=======
-function IOHandler(flash_target){
     that = this;
->>>>>>> 48e6ad89
     this.flash_target = flash_target;
     if (!Y.Lang.isValue(error_handler)){
         this.error_handler = new Y.lp.client.ErrorHandler();
