# Copyright 2009-2011 Canonical Ltd.  This software is licensed under the
# GNU Affero General Public License version 3 (see the file LICENSE).

__metaclass__ = type

from operator import attrgetter
import os.path

import transaction
from zope.component import getUtility
from zope.security.proxy import removeSecurityProxy

<<<<<<< HEAD
from lp.services.database.interfaces import ISlaveStore
=======
from canonical.launchpad.interfaces.lpstorm import (
    ISlaveStore,
    IStore,
    )
from canonical.librarian.testing.fake import FakeLibrarian
>>>>>>> ad543c87
from canonical.testing.layers import (
    LaunchpadFunctionalLayer,
    LaunchpadZopelessLayer,
    ZopelessDatabaseLayer,
    )
from lp.app.interfaces.launchpad import ILaunchpadCelebrities
from lp.services.tarfile_helpers import LaunchpadWriteTarFile
from lp.services.worlddata.interfaces.language import ILanguageSet
from lp.testing import (
    person_logged_in,
    TestCaseWithFactory,
    )
from lp.testing.factory import LaunchpadObjectFactory
from lp.testing.fakemethod import FakeMethod
from lp.translations.enums import RosettaImportStatus
from lp.translations.interfaces.translationimportqueue import (
    ITranslationImportQueue,
    )
from lp.translations.model.translationimportqueue import (
    compose_approval_conflict_notice,
    list_distroseries_request_targets,
    list_product_request_targets,
    TranslationImportQueueEntry,
    )


class TestCanSetStatusBase:
    """Base for tests that check that canSetStatus works ."""

    layer = LaunchpadZopelessLayer
    dbuser = None
    entry = None

    def setUp(self):
        """Set up context to test in."""
        super(TestCanSetStatusBase, self).setUp()

        self.queue = getUtility(ITranslationImportQueue)
        self.rosetta_experts = (
            getUtility(ILaunchpadCelebrities).rosetta_experts)
        self.productseries = self.factory.makeProductSeries()
        self.productseries.driver = self.factory.makePerson()
        self.productseries.product.driver = self.factory.makePerson()
        self.uploaderperson = self.factory.makePerson()

    def _switch_dbuser(self):
        if self.dbuser != None:
            transaction.commit()
            self.layer.switchDbUser(self.dbuser)

    def _assertCanSetStatus(self, user, entry, expected_list):
        # Helper to check for all statuses.
        # Could iterate RosettaImportStatus.items but listing them here
        # explicitly is better to read. They are sorted alphabetically.
        possible_statuses = [
            RosettaImportStatus.APPROVED,
            RosettaImportStatus.BLOCKED,
            RosettaImportStatus.DELETED,
            RosettaImportStatus.FAILED,
            RosettaImportStatus.IMPORTED,
            RosettaImportStatus.NEEDS_INFORMATION,
            RosettaImportStatus.NEEDS_REVIEW,
        ]
        self._switch_dbuser()
        # Do *not* use assertContentEqual here, as the order matters.
        self.assertEqual(expected_list,
            [entry.canSetStatus(status, user)
                 for status in possible_statuses])

    def test_canSetStatus_non_admin(self):
        # A non-privileged users cannot set any status.
        some_user = self.factory.makePerson()
        self._assertCanSetStatus(some_user, self.entry,
            #  A      B      D      F      I     NI     NR
            [False, False, False, False, False, False, False])

    def test_canSetStatus_rosetta_expert(self):
        # Rosetta experts are all-powerful, didn't you know that?
        self._assertCanSetStatus(self.rosetta_experts, self.entry,
            #  A     B     D     F     I    NI    NR
            [True, True, True, True, True, True, True])

    def test_canSetStatus_rosetta_expert_no_target(self):
        # If the entry has no import target set, even Rosetta experts
        # cannot set it to approved or imported.
        self.entry.potemplate = None
        self.entry.pofile = None
        self._assertCanSetStatus(self.rosetta_experts, self.entry,
            #  A      B     D     F     I    NI     NR
            [False, True, True, True, False, True, True])

    def test_canSetStatus_uploader(self):
        # The uploader can set some statuses.
        self._assertCanSetStatus(self.uploaderperson, self.entry,
            #  A      B     D     F      I     NI     NR
            [False, False, True, False, False, False, True])

    def test_canSetStatus_product_owner(self):
        # The owner (maintainer) of the product gets to set Blocked as well.
        owner = self.productseries.product.owner
        self._assertCanSetStatus(owner, self.entry,
            #  A     B     D     F      I     NI    NR
            [True, True, True, False, False, True, True])

    def test_canSetStatus_owner_and_uploader(self):
        # Corner case: Nothing changes if the maintainer is also the uploader.
        self.productseries.product.owner = self.uploaderperson
        self._assertCanSetStatus(self.uploaderperson, self.entry,
            #  A     B     D     F      I     NI    NR
            [True, True, True, False, False, True, True])

    def test_canSetStatus_driver(self):
        # The driver gets the same permissions as the maintainer.
        driver = self.productseries.driver
        self._assertCanSetStatus(driver, self.entry,
            #  A     B     D     F      I     NI    NR
            [True, True, True, False, False, True, True])

    def test_canSetStatus_driver_and_uploader(self):
        # Corner case: Nothing changes if the driver is also the uploader.
        self.productseries.driver = self.uploaderperson
        self._assertCanSetStatus(self.uploaderperson, self.entry,
            #  A     B     D     F      I     NI    NR
            [True, True, True, False, False, True, True])

    def test_canSetStatus_product_driver(self):
        # The driver of the product, too.
        driver = self.productseries.product.driver
        self._assertCanSetStatus(driver, self.entry,
            #  A      B     D     F     I     NI    NR
            [True, True, True, False, False, True, True])

    def test_canSetStatus_product_driver_and_uploader(self):
        # Corner case: Nothing changes if the driver is also the uploader.
        self.productseries.product.driver = self.uploaderperson
        self._assertCanSetStatus(self.uploaderperson, self.entry,
            #  A      B     D     F     I     NI    NR
            [True, True, True, False, False, True, True])

    def _setUpUbuntu(self):
        self.ubuntu = getUtility(ILaunchpadCelebrities).ubuntu
        self.ubuntu_group_owner = self.factory.makePerson()
        self.ubuntu.translationgroup = (
            self.factory.makeTranslationGroup(self.ubuntu_group_owner))

    def test_canSetStatus_ubuntu_translation_group(self):
        # Owners of the Ubuntu translation Groups can set entries to approved
        # that are targeted to Ubuntu.
        self._setUpUbuntu()
        ubuntu_entry = self.queue.addOrUpdateEntry(
            'demo.pot', '#demo', False, self.uploaderperson,
            distroseries=self.factory.makeDistroSeries(self.ubuntu),
            sourcepackagename=self.factory.makeSourcePackageName(),
            potemplate=self.potemplate)
        self._assertCanSetStatus(self.ubuntu_group_owner, ubuntu_entry,
            #  A     B     D     F      I     NI    NR
            [True, True, True, False, False, True, True])

    def test_canSetStatus_ubuntu_translation_group_not_ubuntu(self):
        # Outside of Ubuntu, owners of the Ubuntu translation Groups have no
        # powers.
        self._setUpUbuntu()
        self._assertCanSetStatus(self.ubuntu_group_owner, self.entry,
            #  A      B      D      F      I     NI     NR
            [False, False, False, False, False, False, False])


class TestCanSetStatusPOTemplate(TestCanSetStatusBase, TestCaseWithFactory):
    """Test canStatus applied to an entry with a POTemplate."""

    def setUp(self):
        """Create the entry to test on."""
        super(TestCanSetStatusPOTemplate, self).setUp()

        self.potemplate = self.factory.makePOTemplate(
            productseries=self.productseries)
        self.entry = self.queue.addOrUpdateEntry(
            'demo.pot', '#demo', False, self.uploaderperson,
            productseries=self.productseries, potemplate=self.potemplate)


class TestCanSetStatusPOFile(TestCanSetStatusBase, TestCaseWithFactory):
    """Test canStatus applied to an entry with a POFile."""

    def setUp(self):
        """Create the entry to test on."""
        super(TestCanSetStatusPOFile, self).setUp()

        self.potemplate = self.factory.makePOTemplate(
            productseries=self.productseries)
        self.pofile = self.factory.makePOFile(
            'eo', potemplate=self.potemplate)
        self.entry = self.queue.addOrUpdateEntry(
            'demo.po', '#demo', False, self.uploaderperson,
            productseries=self.productseries, pofile=self.pofile)


class TestCanSetStatusPOTemplateWithQueuedUser(TestCanSetStatusPOTemplate):
    """Test handling of the status of a queue entry with 'queued' db user.

    The archive uploader needs to set (and therefore check) the status of a
    queue entry. It connects as a different database user and therefore we
    need to make sure that setStatus stays within this user's permissions.
    This is the version for POTemplate entries.
    """

    dbuser = 'queued'


class TestCanSetStatusPOFileWithQueuedUser(TestCanSetStatusPOFile):
    """Test handling of the status of a queue entry with 'queued' db user.

    The archive uploader needs to set (and therefore check) the status of a
    queue entry. It connects as a different database user and therefore we
    need to make sure that setStatus stays within this user's permissions.
    This is the version for POFile entries.
    """

    dbuser = 'queued'


class TestGetGuessedPOFile(TestCaseWithFactory):
    """Test matching of PO files with respective templates and languages."""

    layer = LaunchpadZopelessLayer

    def setUp(self):
        """Set up context to test in."""
        super(TestGetGuessedPOFile, self).setUp()
        self.queue = getUtility(ITranslationImportQueue)
        self.factory = LaunchpadObjectFactory()
        self.distribution = self.factory.makeDistribution('boohoo')
        self.distroseries = self.factory.makeDistroSeries(self.distribution)
        self.uploaderperson = self.factory.makePerson()

    def createSourcePackageAndPOTemplate(self, sourcepackagename, template):
        """Create and return a source package and a POTemplate.

        Creates a source package in the self.distroseries with the passed-in
        sourcepackagename, and a template in that sourcepackage named
        template with the identical translation domain.
        """
        target_sourcepackage = self.factory.makeSourcePackage(
            distroseries=self.distroseries)
        pot = self.factory.makePOTemplate(
            sourcepackagename=target_sourcepackage.sourcepackagename,
            distroseries=target_sourcepackage.distroseries,
            name=template, translation_domain=template)
        spn = self.factory.makeSourcePackageName(sourcepackagename)
        l10n_sourcepackage = self.factory.makeSourcePackage(
            sourcepackagename=spn,
            distroseries=self.distroseries)
        return (l10n_sourcepackage, pot)

    def _getGuessedPOFile(self, source_name, template_path):
        """Return new POTemplate and matched POFile for package and template.
        """
        template_name = os.path.basename(template_path)
        package, pot = self.createSourcePackageAndPOTemplate(
            source_name, template_name)
        queue_entry = self.queue.addOrUpdateEntry(
            '%s.po' % template_path, template_name, True, self.uploaderperson,
            distroseries=package.distroseries,
            sourcepackagename=package.sourcepackagename)
        pofile = queue_entry.getGuessedPOFile()
        return (pot, pofile)

    def test_KDE4_language(self):
        # PO files 'something.po' in a package named like 'kde-l10n-sr'
        # belong in the 'something' translation domain as Serbian (sr)
        # translations.
        potemplate, pofile = self._getGuessedPOFile(
            'kde-l10n-sr', 'template')
        serbian = getUtility(ILanguageSet).getLanguageByCode('sr')
        self.assertEquals(potemplate, pofile.potemplate)
        self.assertEquals(serbian, pofile.language)

    def test_KDE4_language_country(self):
        # If package name is kde-l10n-engb, it needs to be mapped
        # to British English (en_GB).
        potemplate, pofile = self._getGuessedPOFile(
            'kde-l10n-engb', 'template')
        real_english = getUtility(ILanguageSet).getLanguageByCode('en_GB')
        self.assertEquals(potemplate, pofile.potemplate)
        self.assertEquals(real_english, pofile.language)

    def test_KDE4_language_variant(self):
        # If package name is kde-l10n-ca-valencia, it needs to be mapped
        # to Valencian variant of Catalan (ca@valencia).
        catalan_valencia = self.factory.makeLanguage(
            'ca@valencia', 'Catalan Valencia')
        potemplate, pofile = self._getGuessedPOFile(
            'kde-l10n-ca-valencia', 'template')
        self.assertEquals(potemplate, pofile.potemplate)
        self.assertEquals(catalan_valencia, pofile.language)

    def test_KDE4_language_subvariant(self):
        # PO file 'sr@test/something.po' in a package named like
        # 'kde-l10n-sr' belong in the 'something' translation domain
        # for "sr@test" language translations.
        serbian_test = self.factory.makeLanguage('sr@test')
        potemplate, pofile = self._getGuessedPOFile(
            'kde-l10n-sr', 'sr@test/template')
        self.assertEquals(potemplate, pofile.potemplate)
        self.assertEquals(serbian_test, pofile.language)

    def test_KDE4_language_at_sign(self):
        # PO file 'blah@test/something.po' in a package named like
        # 'kde-l10n-sr' belong in the 'something' translation domain
        # for "sr" language translations.
        serbian = getUtility(ILanguageSet).getLanguageByCode('sr')
        potemplate, pofile = self._getGuessedPOFile(
            'kde-l10n-sr', 'source/blah@test/template')
        self.assertEquals(potemplate, pofile.potemplate)
        self.assertEquals(serbian, pofile.language)


class TestProductOwnerEntryImporter(TestCaseWithFactory):
    """Test entries update when owners change."""

    layer = LaunchpadFunctionalLayer

    def setUp(self):
        super(TestProductOwnerEntryImporter, self).setUp()
        self.product = self.factory.makeProduct()
        self.old_owner = self.product.owner
        self.new_owner = self.factory.makePerson()
        with person_logged_in(self.old_owner):
            self.product.driver = self.new_owner
        self.import_queue = getUtility(ITranslationImportQueue)

    def test_product_change_owner_changes_entry_importer(self):
        # Changing the Product owner also updates the importer of the entry.
        with person_logged_in(self.old_owner):
            entry = self.import_queue.addOrUpdateEntry(
                u'po/sr.po', 'foo', True, self.old_owner,
                productseries=self.product.series[0])
            self.product.owner = self.new_owner
        self.assertEqual(self.new_owner, entry.importer)

    def test_product_change_owner_preserves_entry_importer(self):
        # When the new owner already has an entry in the product's import
        # queue, the entry importer is not updated because that would
        # cause an non-unique key for the entry.
        with person_logged_in(self.new_owner):
            self.import_queue.addOrUpdateEntry(
                u'po/sr.po', 'foo', True, self.new_owner,
                productseries=self.product.series[0])
        with person_logged_in(self.old_owner):
            old_entry = self.import_queue.addOrUpdateEntry(
                u'po/sr.po', 'foo', True, self.old_owner,
                productseries=self.product.series[0])
            self.product.owner = self.new_owner
        self.assertEqual(self.old_owner, old_entry.importer)


class TestTranslationImportQueue(TestCaseWithFactory):
    """Tests for `TranslationImportQueue`."""

    layer = LaunchpadZopelessLayer

    def setUp(self):
        super(TestTranslationImportQueue, self).setUp()
        self.productseries = self.factory.makeProductSeries()
        self.importer = self.factory.makePerson()
        self.import_queue = getUtility(ITranslationImportQueue)

    def _makeFile(self, extension=None, directory=None):
        """Create a file with arbitrary name and content.

        Returns a tuple (name, content).
        """
        filename = self.factory.getUniqueString()
        if extension is not None:
            filename = "%s.%s" % (filename, extension)
        if directory is not None:
            filename = os.path.join(directory, filename)
        content = self.factory.getUniqueString()
        return (filename, content)

    def _getQueuePaths(self):
        entries = self.import_queue.getAllEntries(target=self.productseries)
        return [entry.path for entry in entries]

    def test_addOrUpdateEntriesFromTarball_baseline(self):
        # Files from a tarball are placed in the queue.
        files = dict((
            self._makeFile('pot'),
            self._makeFile('po'),
            self._makeFile('xpi'),
            ))
        tarfile_content = LaunchpadWriteTarFile.files_to_string(files)
        self.import_queue.addOrUpdateEntriesFromTarball(
            tarfile_content, True, self.importer,
            productseries=self.productseries)
        self.assertContentEqual(files.keys(), self._getQueuePaths())

    def test_addOrUpdateEntriesFromTarball_only_translation_files(self):
        # Only files with the right extensions are added.
        files = dict((
            self._makeFile(),
            ))
        tarfile_content = LaunchpadWriteTarFile.files_to_string(files)
        self.import_queue.addOrUpdateEntriesFromTarball(
            tarfile_content, True, self.importer,
            productseries=self.productseries)
        self.assertEqual([], self._getQueuePaths())

    def test_addOrUpdateEntriesFromTarball_path(self):
        # File names are store with full path.
        files = dict((
            self._makeFile('pot', 'directory'),
            ))
        tarfile_content = LaunchpadWriteTarFile.files_to_string(files)
        self.import_queue.addOrUpdateEntriesFromTarball(
            tarfile_content, True, self.importer,
            productseries=self.productseries)
        self.assertEqual(files.keys(), self._getQueuePaths())

    def test_addOrUpdateEntriesFromTarball_path_leading_slash(self):
        # Leading slashes are stripped from path names.
        path, content = self._makeFile('pot', '/directory')
        files = dict(((path, content),))
        tarfile_content = LaunchpadWriteTarFile.files_to_string(files)
        self.import_queue.addOrUpdateEntriesFromTarball(
            tarfile_content, True, self.importer,
            productseries=self.productseries)
        stripped_path = path.lstrip('/')
        self.assertEqual([stripped_path], self._getQueuePaths())

    def test_addOrUpdateEntry_detects_conflicts(self):
        pot = self.factory.makePOTemplate(translation_domain='domain')
        uploader = self.factory.makePerson()
        pofile = self.factory.makePOFile(potemplate=pot, language_code='fr')

        # Add an import queue entry with a single pofile for a template.
        tiqe1 = self.factory.makeTranslationImportQueueEntry(
            path=pofile.path, productseries=pot.productseries,
            potemplate=pot, uploader=uploader)

        # Add an import queue entry for a the same pofile, but done
        # directly on the pofile object (i.e. more specific).
        tiqe2 = self.factory.makeTranslationImportQueueEntry(
            path=pofile.path, productseries=pot.productseries,
            potemplate=pot, pofile=pofile, uploader=uploader)

        self.assertEquals(tiqe1, tiqe2)

    def test_reportApprovalConflict_sets_error_output_just_once(self):
        # Repeated occurrence of the same approval conflict will not
        # result in repeated setting of error_output.
        series = self.factory.makeProductSeries()
        domain = self.factory.getUniqueString()
        templates = [
            self.factory.makePOTemplate(
                productseries=series, translation_domain=domain)
            for counter in xrange(3)]
        entry = removeSecurityProxy(
            self.factory.makeTranslationImportQueueEntry())

        entry.reportApprovalConflict(domain, len(templates), templates)
        original_error = entry.error_output
        transaction.commit()

        # Try reporting the conflict again, with the templates
        # reshuffled to see if reportApprovalConflict can be fooled into
        # thinking it's a different error.  Make as sure as we can that
        # entry.error_output is not modified.
        slave_entry = ISlaveStore(entry).get(
            TranslationImportQueueEntry, entry.id)
        slave_entry.setErrorOutput = FakeMethod()
        slave_entry.reportApprovalConflict(
            domain, len(templates), reversed(templates))
        self.assertEqual(original_error, slave_entry.error_output)
        self.assertIn(domain, original_error)
        self.assertEqual(0, slave_entry.setErrorOutput.call_count)


class TestHelpers(TestCaseWithFactory):
    """Tests for stand-alone helper functions in the module."""

    layer = ZopelessDatabaseLayer

    def clearQueue(self):
        """Clear the translations import queue."""
        store = IStore(TranslationImportQueueEntry)
        store.find(TranslationImportQueueEntry).remove()

    def test_compose_approval_conflict_notice_summarizes_conflict(self):
        # The output from compose_approval_conflict_notice summarizes
        # the conflict: what translation domain is affected and how many
        # clashing templates are there?
        domain = self.factory.getUniqueString()
        num_templates = self.factory.getUniqueInteger()

        notice = compose_approval_conflict_notice(domain, num_templates, [])

        self.assertIn("translation domain '%s'" % domain, notice)
        self.assertIn(
            "There are %d competing templates" % num_templates, notice)

    def test_compose_approval_conflict_notice_shows_sample(self):
        # The notice includes the list of sample templates' display
        # names, one per line, separated by semicolons but terminated
        # with a full stop.
        class FakePOTemplate:
            def __init__(self, displayname):
                self.displayname = displayname

        domain = self.factory.getUniqueString()
        samples = [
            FakePOTemplate(self.factory.getUniqueString())
            for counter in range(3)]
        sorted_samples = sorted(samples, key=attrgetter('displayname'))

        notice = compose_approval_conflict_notice(domain, 3, samples)

        self.assertIn(
            ';\n'.join([
                '"%s"' % sample.displayname for sample in sorted_samples]),
            notice)
        self.assertIn('"%s".\n' % sorted_samples[-1].displayname, notice)

    def test_compose_approval_conflict_notice_says_when_there_is_more(self):
        # If there are more clashing templates than the sample lists,
        # the list of names ends with a note to that effect.
        class FakePOTemplate:
            def __init__(self, displayname):
                self.displayname = displayname

        domain = self.factory.getUniqueString()
        samples = [
            FakePOTemplate(self.factory.getUniqueString())
            for counter in range(3)]
        samples.sort(key=attrgetter('displayname'))

        notice = compose_approval_conflict_notice(domain, 4, samples)

        self.assertIn(
            '"%s";\nand more (not shown here).\n' % samples[-1].displayname,
            notice)

    def test_list_product_request_targets_orders_by_product_name(self):
        self.clearQueue()
        self.useFixture(FakeLibrarian())
        names = ['c', 'a', 'b']
        products = [self.factory.makeProduct(name=name) for name in names]
        productseries = [
            self.factory.makeProductSeries(product=product)
            for product in products]
        for series in productseries:
            self.factory.makeTranslationImportQueueEntry(productseries=series)
        self.assertEqual(
            sorted(names),
            [
                product.name
                for product in list_product_request_targets(True)])

    def test_list_product_request_targets_ignores_distro_uploads(self):
        self.clearQueue()
        self.useFixture(FakeLibrarian())
        self.factory.makeTranslationImportQueueEntry(
            distroseries=self.factory.makeDistroSeries())
        self.assertEqual([], list_product_request_targets(True))

    def test_list_product_request_targets_ignores_inactive_products(self):
        self.clearQueue()
        self.useFixture(FakeLibrarian())
        product = self.factory.makeProduct()
        product.active = False
        self.factory.makeTranslationImportQueueEntry(
            productseries=self.factory.makeProductSeries(product=product))
        self.assertEqual([], list_product_request_targets(False))

    def test_list_product_request_targets_does_not_duplicate(self):
        # list_product_request_targets will list a product only once.
        self.clearQueue()
        self.useFixture(FakeLibrarian())
        product = self.factory.makeProduct()
        productseries = [
            self.factory.makeProductSeries(product=product)
            for counter in range(2)]
        for series in productseries:
            for counter in range(2):
                self.factory.makeTranslationImportQueueEntry(
                    productseries=series)
        self.assertEqual([product], list_product_request_targets(True))

    def test_list_product_request_targets_filters_status(self):
        self.clearQueue()
        self.useFixture(FakeLibrarian())
        entry_status = RosettaImportStatus.APPROVED
        other_status = RosettaImportStatus.NEEDS_REVIEW
        entry = self.factory.makeTranslationImportQueueEntry(
            productseries=self.factory.makeProductSeries())
        removeSecurityProxy(entry).status = entry_status
        self.assertEqual(
            [],
            list_product_request_targets(
                TranslationImportQueueEntry.status == other_status))
        self.assertEqual(
            [entry.productseries.product],
            list_product_request_targets(
                TranslationImportQueueEntry.status == entry_status))

    def test_list_distroseries_request_targets_orders_by_names(self):
        # list_distroseries_request_targets returns distroseries sorted
        # primarily by Distribution.name, and secondarily by
        # DistroSeries.name.
        self.clearQueue()
        self.useFixture(FakeLibrarian())
        names = ['c', 'a', 'b']
        distros = [
            self.factory.makeDistribution(name=distro_name)
            for distro_name in names]
        for distro in distros:
            for series_name in names:
                series = self.factory.makeDistroSeries(
                    distribution=distro, name=series_name)
                series.defer_translation_imports = False
                self.factory.makeTranslationImportQueueEntry(
                    distroseries=series)
        self.assertEqual(
            [
                ('a', 'a'), ('a', 'b'), ('a', 'c'),
                ('b', 'a'), ('b', 'b'), ('b', 'c'),
                ('c', 'a'), ('c', 'b'), ('c', 'c'),
            ],
            [
                (series.distribution.name, series.name)
                for series in list_distroseries_request_targets(True)])

    def test_list_distroseries_request_targets_ignores_product_uploads(self):
        self.clearQueue()
        self.useFixture(FakeLibrarian())
        self.factory.makeTranslationImportQueueEntry(
            productseries=self.factory.makeProductSeries())
        self.assertEqual([], list_distroseries_request_targets(True))

    def test_list_distroseries_request_targets_ignores_inactive_series(self):
        # Distroseries whose imports have been suspended are not
        # included in list_distroseries_request_targets.
        self.clearQueue()
        self.useFixture(FakeLibrarian())
        series = self.factory.makeDistroSeries()
        series.defer_translation_imports = True
        self.factory.makeTranslationImportQueueEntry(distroseries=series)
        self.assertEqual([], list_distroseries_request_targets(True))

    def test_list_distroseries_request_targets_does_not_duplicate(self):
        # list_distroseries_request_targets will list a distroseries
        # only once.
        self.clearQueue()
        self.useFixture(FakeLibrarian())
        series = self.factory.makeDistroSeries()
        series.defer_translation_imports = False
        for counter in range(2):
            self.factory.makeTranslationImportQueueEntry(distroseries=series)
        self.assertEqual([series], list_distroseries_request_targets(True))

    def test_list_distroseries_request_targets_filters_status(self):
        self.clearQueue()
        self.useFixture(FakeLibrarian())
        entry_status = RosettaImportStatus.APPROVED
        other_status = RosettaImportStatus.NEEDS_REVIEW
        series = self.factory.makeDistroSeries()
        series.defer_translation_imports = False
        entry = self.factory.makeTranslationImportQueueEntry(
            distroseries=series)
        removeSecurityProxy(entry).status = entry_status
        self.assertEqual(
            [],
            list_distroseries_request_targets(
                TranslationImportQueueEntry.status == other_status))
        self.assertEqual(
            [entry.distroseries],
            list_distroseries_request_targets(
                TranslationImportQueueEntry.status == entry_status))<|MERGE_RESOLUTION|>--- conflicted
+++ resolved
@@ -10,15 +10,11 @@
 from zope.component import getUtility
 from zope.security.proxy import removeSecurityProxy
 
-<<<<<<< HEAD
-from lp.services.database.interfaces import ISlaveStore
-=======
-from canonical.launchpad.interfaces.lpstorm import (
+from lp.services.database.interfaces import (
     ISlaveStore,
     IStore,
     )
 from canonical.librarian.testing.fake import FakeLibrarian
->>>>>>> ad543c87
 from canonical.testing.layers import (
     LaunchpadFunctionalLayer,
     LaunchpadZopelessLayer,
