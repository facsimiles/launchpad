# Copyright 2010-2013 Canonical Ltd.  This software is licensed under the
# GNU Affero General Public License version 3 (see the file LICENSE).

"""Unit tests for TranslationTemplatesBuildBehavior."""

import datetime
import logging
import os

import pytz
from testtools.deferredruntest import AsynchronousDeferredRunTest
from twisted.internet import defer
from zope.component import getUtility

from lp.app.interfaces.launchpad import ILaunchpadCelebrities
from lp.buildmaster.enums import BuildStatus
from lp.buildmaster.interactor import BuilderInteractor
from lp.buildmaster.interfaces.builder import CannotBuild
from lp.buildmaster.interfaces.buildfarmjobbehavior import (
    IBuildFarmJobBehavior,
    )
from lp.buildmaster.tests.mock_slaves import (
    SlaveTestHelpers,
    WaitingSlave,
    )
from lp.services.config import config
from lp.services.librarian.interfaces import ILibraryFileAliasSet
from lp.services.librarian.utils import copy_and_close
from lp.testing import TestCaseWithFactory
from lp.testing.dbuser import switch_dbuser
from lp.testing.fakemethod import FakeMethod
from lp.testing.layers import LaunchpadZopelessLayer
from lp.translations.enums import RosettaImportStatus
from lp.translations.interfaces.translationimportqueue import (
    ITranslationImportQueue,
    )
from lp.translations.interfaces.translations import (
    TranslationsBranchImportMode,
    )


class FakeBuildQueue:
    """Pretend `BuildQueue`."""

    def __init__(self, behavior):
        """Pretend to be a BuildQueue item for the given build behavior.

        Copies its builder from the behavior object.
        """
        self.builder = behavior._builder
        self.specific_build = behavior.build
        self.date_started = datetime.datetime.now(pytz.UTC)
        self.destroySelf = FakeMethod()


class MakeBehaviorMixin(object):
    """Provide common test methods."""

    def makeBehavior(self, branch=None, use_fake_chroot=True, **kwargs):
        """Create a TranslationTemplatesBuildBehavior.

        Anything that might communicate with build slaves and such
        (which we can't really do here) is mocked up.
        """
        build = self.factory.makeTranslationTemplatesBuild(branch=branch)
        behavior = IBuildFarmJobBehavior(build)
        slave = WaitingSlave(**kwargs)
        behavior.setBuilder(self.factory.makeBuilder(), slave)
        if use_fake_chroot:
            lf = self.factory.makeLibraryFileAlias()
            self.layer.txn.commit()
            behavior._getChroot = lambda: lf
<<<<<<< HEAD
        return behavior
=======
        if want_bfjo:
            bq = build.queueBuild()
            return behavior, bq.specific_job
        else:
            return behavior
>>>>>>> 9cd4bee6

    def makeProductSeriesWithBranchForTranslation(self):
        productseries = self.factory.makeProductSeries()
        branch = self.factory.makeProductBranch(
            productseries.product)
        productseries.branch = branch
        productseries.translations_autoimport_mode = (
            TranslationsBranchImportMode.IMPORT_TEMPLATES)
        return productseries


class TestTranslationTemplatesBuildBehavior(
    TestCaseWithFactory, MakeBehaviorMixin):
    """Test `TranslationTemplatesBuildBehavior`."""

    layer = LaunchpadZopelessLayer
    run_tests_with = AsynchronousDeferredRunTest

    def setUp(self):
        super(TestTranslationTemplatesBuildBehavior, self).setUp()
        self.slave_helper = self.useFixture(SlaveTestHelpers())

    def test_getLogFileName(self):
        # Each job has a unique log file name.
        b1 = self.makeBehavior()
        b2 = self.makeBehavior()
        self.assertNotEqual(b1.getLogFileName(), b2.getLogFileName())

    def test_dispatchBuildToSlave_no_chroot_fails(self):
        # dispatchBuildToSlave will fail if the chroot does not exist.
        behavior = self.makeBehavior(use_fake_chroot=False)
        switch_dbuser(config.builddmaster.dbuser)
        self.assertRaises(
            CannotBuild, behavior.dispatchBuildToSlave, None,
            logging)

    def test_dispatchBuildToSlave(self):
        # dispatchBuildToSlave ultimately causes the slave's build
        # method to be invoked.  The slave receives the URL of the
        # branch it should build from.
        behavior = self.makeBehavior()
        switch_dbuser(config.builddmaster.dbuser)
        d = behavior.dispatchBuildToSlave(FakeBuildQueue(behavior), logging)

        def got_dispatch((status, info)):
            # call_log lives on the mock WaitingSlave and tells us what
            # calls to the slave that the behaviour class made.
            call_log = behavior._slave.call_log
            build_params = call_log[-1]
            self.assertEqual('build', build_params[0])
            build_type = build_params[2]
            self.assertEqual('translation-templates', build_type)
            branch_url = build_params[-1]['branch_url']
            # The slave receives the public http URL for the branch.
            self.assertEqual(
                branch_url,
                behavior.build.branch.composePublicURL())
        return d.addCallback(got_dispatch)

    def test_getChroot(self):
        # _getChroot produces the current chroot for the current Ubuntu
        # release, on the nominated architecture for
        # architecture-independent builds.
        ubuntu = getUtility(ILaunchpadCelebrities).ubuntu
        current_ubuntu = ubuntu.currentseries
        distroarchseries = current_ubuntu.nominatedarchindep

        # Set an arbitrary chroot file.
        fake_chroot_file = getUtility(ILibraryFileAliasSet)[1]
        distroarchseries.addOrUpdateChroot(fake_chroot_file)

        behavior = self.makeBehavior(use_fake_chroot=False)
        chroot = behavior._getChroot()

        self.assertNotEqual(None, chroot)
        self.assertEqual(fake_chroot_file, chroot)

    def test_readTarball(self):
        behavior = self.makeBehavior()
        buildqueue = FakeBuildQueue(behavior)
        path = behavior.templates_tarball_path
        # Poke the file we're expecting into the mock slave.
        behavior._slave.valid_file_hashes.append(path)

        def got_tarball(filename):
            tarball = open(filename, 'r')
            try:
                self.assertEqual(
                    "This is a %s" % path, tarball.read())
            finally:
                tarball.close()
                os.remove(filename)

        d = behavior._readTarball(buildqueue, {path: path}, logging)
        return d.addCallback(got_tarball)

    def test_handleStatus_OK(self):
        # Hopefully, a build will succeed and produce a tarball.
        behavior = self.makeBehavior(
            filemap={'translation-templates.tar.gz': 'foo'})
        behavior._uploadTarball = FakeMethod()
        queue_item = FakeBuildQueue(behavior)
        slave = behavior._slave

        d = behavior.dispatchBuildToSlave(queue_item, logging)

        def got_dispatch((status, info)):
            self.assertEqual(0, queue_item.destroySelf.call_count)
            slave_call_log = slave.call_log
            self.assertNotIn('clean', slave_call_log)
            self.assertEqual(0, behavior._uploadTarball.call_count)

            return slave.status_dict()

        def got_status(status):
            return (
                behavior.handleStatus(
                    queue_item, BuilderInteractor.extractBuildStatus(status),
                    status),
                slave.call_log)

        def build_updated(ignored):
            self.assertEqual(BuildStatus.FULLYBUILT, behavior.build.status)
            # Log file is stored.
            self.assertIsNotNone(behavior.build.log)
            slave_call_log = slave.call_log
            self.assertEqual(1, queue_item.destroySelf.call_count)
            self.assertIn('clean', slave_call_log)
            self.assertEqual(1, behavior._uploadTarball.call_count)

        d.addCallback(got_dispatch)
        d.addCallback(got_status)
        d.addCallback(build_updated)
        return d

    def test_handleStatus_failed(self):
        # Builds may also fail (and produce no tarball).
        behavior = self.makeBehavior(state='BuildStatus.FAILEDTOBUILD')
        behavior._uploadTarball = FakeMethod()
        queue_item = FakeBuildQueue(behavior)
        slave = behavior._slave
        d = behavior.dispatchBuildToSlave(queue_item, logging)

        def got_dispatch((status, info)):
            # Now that we've dispatched, get the status.
            return slave.status_dict()

        def got_status(status):
            del status['filemap']
            return behavior.handleStatus(
                queue_item,
                BuilderInteractor.extractBuildStatus(status),
                status),

        def build_updated(ignored):
            self.assertEqual(BuildStatus.FAILEDTOBUILD, behavior.build.status)
            # Log file is stored.
            self.assertIsNotNone(behavior.build.log)
            self.assertEqual(1, queue_item.destroySelf.call_count)
            self.assertIn('clean', slave.call_log)
            self.assertEqual(0, behavior._uploadTarball.call_count)

        d.addCallback(got_dispatch)
        d.addCallback(got_status)
        d.addCallback(build_updated)
        return d

    def test_handleStatus_notarball(self):
        # Even if the build status is "OK," absence of a tarball will
        # not faze the Behavior class.
        behavior = self.makeBehavior()
        behavior._uploadTarball = FakeMethod()
        queue_item = FakeBuildQueue(behavior)
        slave = behavior._slave
        d = behavior.dispatchBuildToSlave(queue_item, logging)

        def got_dispatch((status, info)):
            return slave.status_dict()

        def got_status(status):
            del status['filemap']
            return behavior.handleStatus(
                queue_item,
                BuilderInteractor.extractBuildStatus(status),
                status),

        def build_updated(ignored):
            self.assertEqual(BuildStatus.FULLYBUILT, behavior.build.status)
            self.assertEqual(1, queue_item.destroySelf.call_count)
            self.assertIn('clean', slave.call_log)
            self.assertEqual(0, behavior._uploadTarball.call_count)

        d.addCallback(got_dispatch)
        d.addCallback(got_status)
        d.addCallback(build_updated)
        return d

    def test_handleStatus_uploads(self):
        productseries = self.makeProductSeriesWithBranchForTranslation()
        branch = productseries.branch
        behavior = self.makeBehavior(
            branch=branch, filemap={'translation-templates.tar.gz': 'foo'})
        queue_item = FakeBuildQueue(behavior)
        slave = behavior._slave

        d = behavior.dispatchBuildToSlave(queue_item, logging)

        def fake_getFile(sum, file):
            dummy_tar = os.path.join(
                os.path.dirname(__file__), 'dummy_templates.tar.gz')
            tar_file = open(dummy_tar)
            copy_and_close(tar_file, file)
            return defer.succeed(None)

        def got_dispatch((status, info)):
            slave.getFile = fake_getFile
            return slave.status_dict()

        def got_status(status):
            return behavior.handleStatus(
                queue_item,
                BuilderInteractor.extractBuildStatus(status),
                status),

        def build_updated(ignored):
            self.assertEqual(BuildStatus.FULLYBUILT, behavior.build.status)
            entries = getUtility(
                ITranslationImportQueue).getAllEntries(target=productseries)
            expected_templates = [
                'po/domain.pot',
                'po-other/other.pot',
                'po-thethird/templ3.pot',
                ]
            list1 = sorted(expected_templates)
            list2 = sorted([entry.path for entry in entries])
            self.assertEqual(list1, list2)

        d.addCallback(got_dispatch)
        d.addCallback(got_status)
        d.addCallback(build_updated)
        return d


class TestTTBuildBehaviorTranslationsQueue(
        TestCaseWithFactory, MakeBehaviorMixin):
    """Test uploads to the import queue."""

    layer = LaunchpadZopelessLayer

    def setUp(self):
        super(TestTTBuildBehaviorTranslationsQueue, self).setUp()

        self.queue = getUtility(ITranslationImportQueue)
        self.dummy_tar = os.path.join(
            os.path.dirname(__file__), 'dummy_templates.tar.gz')
        self.productseries = self.makeProductSeriesWithBranchForTranslation()
        self.branch = self.productseries.branch

    def test_uploadTarball(self):
        # Files from the tarball end up in the import queue.
        behavior = self.makeBehavior()
        behavior._uploadTarball(
            self.branch, file(self.dummy_tar).read(), None)

        entries = self.queue.getAllEntries(target=self.productseries)
        expected_templates = [
            'po/domain.pot',
            'po-other/other.pot',
            'po-thethird/templ3.pot',
            ]

        paths = [entry.path for entry in entries]
        self.assertContentEqual(expected_templates, paths)

    def test_uploadTarball_approved(self):
        # Uploaded template files are automatically approved.
        behavior = self.makeBehavior()
        behavior._uploadTarball(
            self.branch, file(self.dummy_tar).read(), None)

        entries = self.queue.getAllEntries(target=self.productseries)
        statuses = [entry.status for entry in entries]
        self.assertEqual(
            [RosettaImportStatus.APPROVED] * 3, statuses)

    def test_uploadTarball_importer(self):
        # Files from the tarball are owned by the branch owner.
        behavior = self.makeBehavior()
        behavior._uploadTarball(
            self.branch, file(self.dummy_tar).read(), None)

        entries = self.queue.getAllEntries(target=self.productseries)
        self.assertEqual(self.branch.owner, entries[0].importer)<|MERGE_RESOLUTION|>--- conflicted
+++ resolved
@@ -70,15 +70,7 @@
             lf = self.factory.makeLibraryFileAlias()
             self.layer.txn.commit()
             behavior._getChroot = lambda: lf
-<<<<<<< HEAD
         return behavior
-=======
-        if want_bfjo:
-            bq = build.queueBuild()
-            return behavior, bq.specific_job
-        else:
-            return behavior
->>>>>>> 9cd4bee6
 
     def makeProductSeriesWithBranchForTranslation(self):
         productseries = self.factory.makeProductSeries()
