# Copyright 2009-2010 Canonical Ltd.  This software is licensed under the
# GNU Affero General Public License version 3 (see the file LICENSE).

# pylint: disable-msg=C0102

__metaclass__ = type

from datetime import (
    datetime,
    timedelta,
    )

import pytz
import transaction
from zope.component import getUtility
from zope.security.proxy import (
    isinstance as zope_isinstance,
    removeSecurityProxy,
    )

from storm.locals import Store

from canonical.launchpad.interfaces.launchpad import ILaunchpadCelebrities
from canonical.testing import (
    DatabaseFunctionalLayer,
    ZopelessDatabaseLayer,
    )
from lp.registry.interfaces.person import IPersonSet
from lp.registry.interfaces.product import IProductSet
from lp.services.worlddata.interfaces.language import ILanguageSet
from lp.testing import TestCaseWithFactory
from lp.translations.interfaces.potmsgset import (
    POTMsgSetInIncompatibleTemplatesError,
    TranslationCreditsType,
    )
from lp.translations.interfaces.translationfileformat import (
    TranslationFileFormat,
    )
from lp.translations.interfaces.translationmessage import (
<<<<<<< HEAD
    RosettaTranslationOrigin,
    TranslationConflict,
    )
from lp.translations.model.translationmessage import DummyTranslationMessage
=======
    RosettaTranslationOrigin, TranslationConflict)
from lp.translations.model.translationmessage import (
    DummyTranslationMessage)

from lp.testing import TestCaseWithFactory
from canonical.testing import DatabaseFunctionalLayer, ZopelessDatabaseLayer
>>>>>>> 8ad94509


class TestTranslationSharedPOTMsgSets(TestCaseWithFactory):
    """Test discovery of translation suggestions."""

    layer = DatabaseFunctionalLayer

    def setUp(self):
        """Set up context to test in."""
        # Create a product with two series and a shared POTemplate
        # in different series ('devel' and 'stable').
        super(TestTranslationSharedPOTMsgSets, self).setUp(
            'carlos@canonical.com')
        self.foo = self.factory.makeProduct()
        self.foo_devel = self.factory.makeProductSeries(
            name='devel', product=self.foo)
        self.foo_stable = self.factory.makeProductSeries(
            name='stable', product=self.foo)
        removeSecurityProxy(self.foo).official_rosetta = True

        # POTemplate is 'shared' if it has the same name ('messages').
        self.devel_potemplate = self.factory.makePOTemplate(
            productseries=self.foo_devel, name="messages")
        self.stable_potemplate = self.factory.makePOTemplate(
            productseries=self.foo_stable, name="messages")

        # Create a single POTMsgSet that is used across all tests,
        # and add it to only one of the POTemplates.
        self.potmsgset = self.factory.makePOTMsgSet(self.devel_potemplate)
        self.potmsgset.setSequence(self.devel_potemplate, 1)

    def test_TranslationTemplateItem(self):
        self.potmsgset.setSequence(self.stable_potemplate, 1)

        devel_potmsgsets = list(self.devel_potemplate.getPOTMsgSets())
        stable_potmsgsets = list(self.stable_potemplate.getPOTMsgSets())

        self.assertEquals(devel_potmsgsets, [self.potmsgset])
        self.assertEquals(devel_potmsgsets, stable_potmsgsets)

    def test_POTMsgSetInIncompatiblePOTemplates(self):
        # Make sure a POTMsgSet cannot be used in two POTemplates with
        # different incompatible source_file_format (like XPI and PO).
        self.devel_potemplate.source_file_format = TranslationFileFormat.PO
        self.stable_potemplate.source_file_format = TranslationFileFormat.XPI

        potmsgset = self.potmsgset

        self.assertRaises(POTMsgSetInIncompatibleTemplatesError,
                          potmsgset.setSequence, self.stable_potemplate, 1)

        # If the two file formats are compatible, it works.
        self.stable_potemplate.source_file_format = (
            TranslationFileFormat.KDEPO)
        potmsgset.setSequence(self.stable_potemplate, 1)

        devel_potmsgsets = list(self.devel_potemplate.getPOTMsgSets())
        stable_potmsgsets = list(self.stable_potemplate.getPOTMsgSets())
        self.assertEquals(devel_potmsgsets, stable_potmsgsets)

        # We hack the POTemplate manually to make data inconsistent
        # in database.
        self.stable_potemplate.source_file_format = TranslationFileFormat.XPI
        transaction.commit()

        # We remove the security proxy to be able to get a callable for
        # properties like `uses_english_msgids` and `singular_text`.
        naked_potmsgset = removeSecurityProxy(potmsgset)

        self.assertRaises(POTMsgSetInIncompatibleTemplatesError,
                          naked_potmsgset.__getattribute__,
                          "uses_english_msgids")

        self.assertRaises(POTMsgSetInIncompatibleTemplatesError,
                          naked_potmsgset.__getattribute__, "singular_text")

    def test_POTMsgSetUsesEnglishMsgids(self):
        """Test that `uses_english_msgids` property works correctly."""

        # Gettext PO format uses English strings as msgids.
        self.devel_potemplate.source_file_format = TranslationFileFormat.PO
        transaction.commit()
        self.assertTrue(self.potmsgset.uses_english_msgids)

        # Mozilla XPI format doesn't use English strings as msgids.
        self.devel_potemplate.source_file_format = TranslationFileFormat.XPI
        transaction.commit()
        self.assertFalse(self.potmsgset.uses_english_msgids)

    def test_POTMsgSet_singular_text(self):
        """Test that `singular_text` property works correctly."""

        BASE_STRING = u"Base string"
        ENGLISH_STRING = u"English string"
        DIVERGED_ENGLISH_STRING = u"Diverged English string"

        # We create a POTMsgSet with a base English string.
        potmsgset = self.factory.makePOTMsgSet(self.devel_potemplate,
                                               BASE_STRING)
        potmsgset.setSequence(self.devel_potemplate, 2)

        # Gettext PO format uses English strings as msgids.
        self.devel_potemplate.source_file_format = TranslationFileFormat.PO
        transaction.commit()
        self.assertEquals(potmsgset.singular_text, BASE_STRING)

        # Mozilla XPI format doesn't use English strings as msgids,
        # unless there is no English POFile object.
        self.devel_potemplate.source_file_format = TranslationFileFormat.XPI
        transaction.commit()
        self.assertEquals(potmsgset.singular_text, BASE_STRING)

        # POTMsgSet singular_text is read from a shared English translation.
        en_pofile = self.factory.makePOFile('en', self.devel_potemplate)
        translation = self.factory.makeSharedTranslationMessage(
            pofile=en_pofile, potmsgset=potmsgset,
            translations=[ENGLISH_STRING])
        self.assertEquals(potmsgset.singular_text, ENGLISH_STRING)

        # A diverged (translation.potemplate != None) English translation
        # is not used as a singular_text.
        translation = self.factory.makeTranslationMessage(
            pofile=en_pofile, potmsgset=potmsgset,
            translations=[DIVERGED_ENGLISH_STRING], force_diverged=True)
        self.assertEquals(potmsgset.singular_text, ENGLISH_STRING)

    def test_getCurrentDummyTranslationMessage(self):
        """Test that a DummyTranslationMessage is correctly returned."""

        # When there is no POFile, we get a DummyTranslationMessage inside
        # a DummyPOFile.
        serbian = getUtility(ILanguageSet).getLanguageByCode('sr')
        dummy = self.potmsgset.getCurrentDummyTranslationMessage(
            self.devel_potemplate, serbian)
        self.assertTrue(zope_isinstance(dummy, DummyTranslationMessage))

        # If a POFile exists, but there is no current translation message,
        # a dummy translation message is returned.
        sr_pofile = self.factory.makePOFile('sr', self.devel_potemplate)
        dummy = self.potmsgset.getCurrentDummyTranslationMessage(
            self.devel_potemplate, serbian)
        self.assertTrue(zope_isinstance(dummy, DummyTranslationMessage))

        # When there is a current translation message, an exception
        # is raised.
        translation = self.factory.makeTranslationMessage(
            pofile=sr_pofile, potmsgset=self.potmsgset)
        self.assertTrue(translation.is_current_ubuntu)
        self.assertRaises(AssertionError,
                          self.potmsgset.getCurrentDummyTranslationMessage,
                          self.devel_potemplate, serbian)

    def test_getCurrentDummyTranslationMessage_is_current(self):
        # getCurrentDummyTranslationMessage returns a current message.
        frysian = getUtility(ILanguageSet).getLanguageByCode('fy')
        dummy = self.potmsgset.getCurrentDummyTranslationMessage(
            self.devel_potemplate, frysian)
        self.assertTrue(dummy.is_current_upstream)

    def test_getCurrentTranslationMessage(self):
        """Test how shared and diverged current translation messages
        interact."""
        # Share a POTMsgSet in two templates, and get a Serbian POFile.
        self.potmsgset.setSequence(self.stable_potemplate, 1)
        sr_pofile = self.factory.makePOFile('sr', self.devel_potemplate)
        serbian = sr_pofile.language

        # A shared translation is current in both templates.
        shared_translation = self.factory.makeSharedTranslationMessage(
            pofile=sr_pofile, potmsgset=self.potmsgset)
        self.assertEquals(self.potmsgset.getCurrentTranslationMessage(
            self.devel_potemplate, serbian), shared_translation)
        self.assertEquals(self.potmsgset.getCurrentTranslationMessage(
            self.stable_potemplate, serbian), shared_translation)

        # Adding a diverged translation in one template makes that one
        # current in it.
        diverged_translation = self.factory.makeTranslationMessage(
            pofile=sr_pofile, potmsgset=self.potmsgset, force_diverged=True)
        self.assertEquals(self.potmsgset.getCurrentTranslationMessage(
            self.devel_potemplate, serbian), diverged_translation)
        self.assertEquals(self.potmsgset.getCurrentTranslationMessage(
            self.stable_potemplate, serbian), shared_translation)

    def test_getImportedTranslationMessage(self):
        """Test how shared and diverged current translation messages
        interact."""
        # Share a POTMsgSet in two templates, and get a Serbian POFile.
        self.potmsgset.setSequence(self.stable_potemplate, 1)
        sr_pofile = self.factory.makePOFile('sr', self.devel_potemplate)
        serbian = sr_pofile.language

        # A shared translation is imported in both templates.
        shared_translation = self.factory.makeSharedTranslationMessage(
            pofile=sr_pofile, potmsgset=self.potmsgset,
            is_current_upstream=True)
        self.assertEquals(self.potmsgset.getImportedTranslationMessage(
            self.devel_potemplate, serbian), shared_translation)
        self.assertEquals(self.potmsgset.getImportedTranslationMessage(
            self.stable_potemplate, serbian), shared_translation)

        # Adding a diverged translation in one template makes that one
        # an imported translation there.
        diverged_translation = self.factory.makeTranslationMessage(
            pofile=sr_pofile, potmsgset=self.potmsgset,
            is_current_upstream=True, force_diverged=True)
        self.assertEquals(self.potmsgset.getImportedTranslationMessage(
            self.devel_potemplate, serbian), diverged_translation)
        self.assertEquals(self.potmsgset.getImportedTranslationMessage(
            self.stable_potemplate, serbian), shared_translation)

    def test_getSharedTranslationMessage(self):
        """Test how shared and diverged current translation messages
        interact."""
        # Share a POTMsgSet in two templates, and get a Serbian POFile.
        sr_pofile = self.factory.makePOFile('sr', self.devel_potemplate)
        serbian = sr_pofile.language

        # A shared translation matches the current one.
        shared_translation = self.factory.makeSharedTranslationMessage(
            pofile=sr_pofile, potmsgset=self.potmsgset)
        self.assertEquals(
            self.potmsgset.getSharedTranslationMessage(serbian),
            shared_translation)

        # Adding a diverged translation doesn't break getSharedTM.
        diverged_translation = self.factory.makeTranslationMessage(
            pofile=sr_pofile, potmsgset=self.potmsgset, force_diverged=True)
        self.assertEquals(
            self.potmsgset.getSharedTranslationMessage(serbian),
            shared_translation)

    def test_getLocalTranslationMessages(self):
        """Test retrieval of local suggestions."""
        # Share a POTMsgSet in two templates, and get a Serbian POFile.
        self.potmsgset.setSequence(self.stable_potemplate, 1)
        sr_pofile = self.factory.makePOFile('sr', self.devel_potemplate)
        sr_stable_pofile = self.factory.makePOFile(
            'sr', self.stable_potemplate)
        serbian = sr_pofile.language

        # When there are no suggestions, empty list is returned.
        self.assertContentEqual(
            [],
            self.potmsgset.getLocalTranslationMessages(
                self.devel_potemplate, serbian))

        # A shared suggestion is shown in both templates.
        shared_suggestion = self.factory.makeSuggestion(
            pofile=sr_pofile, potmsgset=self.potmsgset)
        self.assertContentEqual(
            [shared_suggestion],
            self.potmsgset.getLocalTranslationMessages(
                self.devel_potemplate, serbian))
        self.assertContentEqual(
            [shared_suggestion],
            self.potmsgset.getLocalTranslationMessages(
                self.stable_potemplate, serbian))

        # A suggestion on another PO file is still shown in both templates.
        another_suggestion = self.factory.makeSuggestion(
            pofile=sr_stable_pofile, potmsgset=self.potmsgset)
        self.assertContentEqual(
            [shared_suggestion, another_suggestion],
            self.potmsgset.getLocalTranslationMessages(
                self.devel_potemplate, serbian))
        self.assertContentEqual(
            [shared_suggestion, another_suggestion],
            self.potmsgset.getLocalTranslationMessages(
                self.stable_potemplate, serbian))

        # Setting one of the suggestions as current will leave
        # them both 'reviewed' and thus hidden.
        current_translation = self.factory.makeSharedTranslationMessage(
            pofile=sr_pofile, potmsgset=self.potmsgset)
        self.assertContentEqual(
            [],
            self.potmsgset.getLocalTranslationMessages(
                self.devel_potemplate, serbian))

    def test_getLocalTranslationMessages_empty_message(self):
        # An empty suggestion is never returned.
        self.potmsgset.setSequence(self.stable_potemplate, 1)
        pofile = self.factory.makePOFile('sr', self.stable_potemplate)
        empty_suggestion = self.factory.makeSuggestion(
            pofile=pofile, potmsgset=self.potmsgset, translations=[None])
        self.assertContentEqual(
            [],
            self.potmsgset.getLocalTranslationMessages(
                self.stable_potemplate, pofile.language))

    def test_getExternallyUsedTranslationMessages(self):
        """Test retrieval of externally used translations."""

        # Create an external POTemplate with a POTMsgSet using
        # the same English string as the one in self.potmsgset.
        external_template = self.factory.makePOTemplate()
        product = external_template.productseries.product
        removeSecurityProxy(product).official_rosetta = True
        external_potmsgset = self.factory.makePOTMsgSet(
            external_template,
            singular=self.potmsgset.singular_text)
        external_potmsgset.setSequence(external_template, 1)
        external_pofile = self.factory.makePOFile('sr', external_template)
        serbian = external_pofile.language

        transaction.commit()

        # When there is no translation for the external POTMsgSet,
        # no externally used suggestions are returned.
        self.assertEquals(
            self.potmsgset.getExternallyUsedTranslationMessages(serbian),
            [])

        # If there are only suggestions on the external POTMsgSet,
        # no externally used suggestions are returned.
        external_suggestion = self.factory.makeSuggestion(
            pofile=external_pofile, potmsgset=external_potmsgset)

        transaction.commit()

        self.assertEquals(
            self.potmsgset.getExternallyUsedTranslationMessages(serbian),
            [])

        # If there is an imported translation on the external POTMsgSet,
        # it is returned as the externally used suggestion.
        imported_translation = self.factory.makeSharedTranslationMessage(
            pofile=external_pofile, potmsgset=external_potmsgset,
            is_current_upstream=True)
        imported_translation.makeCurrentUbuntu(False)

        transaction.commit()

        self.assertEquals(
            self.potmsgset.getExternallyUsedTranslationMessages(serbian),
            [imported_translation])

        # If there is a current translation on the external POTMsgSet,
        # it is returned as the externally used suggestion as well.
        current_translation = self.factory.makeSharedTranslationMessage(
            pofile=external_pofile, potmsgset=external_potmsgset,
            is_current_upstream=False)

        transaction.commit()

        self.assertEquals(
            self.potmsgset.getExternallyUsedTranslationMessages(serbian),
            [imported_translation, current_translation])

    def test_getExternallySuggestedTranslationMessages(self):
        """Test retrieval of externally suggested translations."""

        # Create an external POTemplate with a POTMsgSet using
        # the same English string as the one in self.potmsgset.
        external_template = self.factory.makePOTemplate()
        product = external_template.productseries.product
        removeSecurityProxy(product).official_rosetta = True
        external_potmsgset = self.factory.makePOTMsgSet(
            external_template,
            singular=self.potmsgset.singular_text)
        external_potmsgset.setSequence(external_template, 1)
        external_pofile = self.factory.makePOFile('sr', external_template)
        serbian = external_pofile.language

        transaction.commit()

        # When there is no translation for the external POTMsgSet,
        # no externally used suggestions are returned.
        self.assertEquals(
            self.potmsgset.getExternallySuggestedTranslationMessages(serbian),
            [])

        # If there is a suggestion on the external POTMsgSet,
        # it is returned.
        external_suggestion = self.factory.makeSuggestion(
            pofile=external_pofile, potmsgset=external_potmsgset)

        transaction.commit()

        self.assertEquals(
            self.potmsgset.getExternallySuggestedTranslationMessages(serbian),
            [external_suggestion])

        # If there is an imported, non-current translation on the external
        # POTMsgSet, it is not returned as the external suggestion.
        imported_translation = self.factory.makeSharedTranslationMessage(
            pofile=external_pofile, potmsgset=external_potmsgset,
            is_current_upstream=True)
        imported_translation.makeCurrentUbuntu(False)

        transaction.commit()

        self.assertEquals(
            self.potmsgset.getExternallySuggestedTranslationMessages(serbian),
            [external_suggestion])

        # A current translation on the external POTMsgSet is not
        # considered an external suggestion.
        current_translation = self.factory.makeSharedTranslationMessage(
            pofile=external_pofile, potmsgset=external_potmsgset,
            is_current_upstream=False)

        transaction.commit()

        self.assertEquals(
            self.potmsgset.getExternallySuggestedTranslationMessages(serbian),
            [external_suggestion])

    def test_hasTranslationChangedInLaunchpad(self):
        """Check whether a translation is changed in Ubuntu works."""

        sr_pofile = self.factory.makePOFile('sr', self.devel_potemplate)
        serbian = sr_pofile.language

        # When there is no translation, it's not considered changed.
        self.assertEquals(
            self.potmsgset.hasTranslationChangedInLaunchpad(
                self.devel_potemplate, serbian),
            False)

        # If only a current, non-imported translation exists, it's not
        # changed in Ubuntu.
        current_shared = self.factory.makeSharedTranslationMessage(
            pofile=sr_pofile, potmsgset=self.potmsgset,
            is_current_upstream=False)
        self.assertEquals(
            self.potmsgset.hasTranslationChangedInLaunchpad(
                self.devel_potemplate, serbian),
            False)

        # If the current upstream translation is also current in Ubuntu,
        # it's not changed in Ubuntu.
        current_shared.makeCurrentUbuntu(False)
        imported_shared = self.factory.makeSharedTranslationMessage(
            pofile=sr_pofile, potmsgset=self.potmsgset,
            is_current_upstream=True)
        self.assertEquals(
            self.potmsgset.hasTranslationChangedInLaunchpad(
                self.devel_potemplate, serbian),
            False)

        # If there's a current, diverged translation, and an imported
        # non-current one, it's changed in Ubuntu.
        imported_shared.makeCurrentUbuntu(False)
        current_diverged = self.factory.makeTranslationMessage(
            pofile=sr_pofile, potmsgset=self.potmsgset,
            is_current_upstream=False)
        self.assertEquals(
            self.potmsgset.hasTranslationChangedInLaunchpad(
                self.devel_potemplate, serbian),
            True)

        # If the upstream one is shared and used in Ubuntu, yet there is
        # a diverged Ubuntu translation as well, it is changed in Ubuntu.
        imported_shared.makeCurrentUbuntu(False)
        self.assertEquals(
            self.potmsgset.hasTranslationChangedInLaunchpad(
                self.devel_potemplate, serbian),
            True)

    def test_updateTranslation_divergence(self):
        """Test that diverging translations works as expected."""
        sr_pofile = self.factory.makePOFile('sr', self.devel_potemplate)
        serbian = sr_pofile.language

        # We can't use factory methods here because they depend on
        # updateTranslation itself.  So, a bit more boiler-plate than
        # usual.

        # Let's create a shared, current translation.
        shared_translation = self.potmsgset.updateTranslation(
            pofile=sr_pofile, submitter=sr_pofile.owner,
            new_translations=[u'Shared'], is_current_upstream=False,
            lock_timestamp=datetime.now(pytz.UTC))
        self.assertEquals(shared_translation.potemplate, None)
        self.assertTrue(shared_translation.is_current_ubuntu)

        # And let's create a diverged translation by passing `force_diverged`
        # parameter to updateTranslation call.
        diverged_translation = self.potmsgset.updateTranslation(
            pofile=sr_pofile, submitter=sr_pofile.owner,
            new_translations=[u'Diverged'], is_current_upstream=False,
            lock_timestamp=datetime.now(pytz.UTC), force_diverged=True)
        self.assertEquals(diverged_translation.potemplate,
                          self.devel_potemplate)
        # Both shared and diverged translations are marked as current,
        # since shared might be used in other templates which have no
        # divergences.
        self.assertTrue(shared_translation.is_current_ubuntu)
        self.assertTrue(diverged_translation.is_current_ubuntu)

        # But only diverged one is returned as current.
        current_translation = self.potmsgset.getCurrentTranslationMessage(
            self.devel_potemplate, serbian)
        self.assertEquals(current_translation, diverged_translation)

        # Trying to set a new, completely different translation when
        # there is a diverged translation keeps the divergence.
        new_translation = self.potmsgset.updateTranslation(
            pofile=sr_pofile, submitter=sr_pofile.owner,
            new_translations=[u'New diverged'], is_current_upstream=False,
            lock_timestamp=datetime.now(pytz.UTC))
        self.assertEquals(new_translation.potemplate,
                          self.devel_potemplate)
        self.assertTrue(shared_translation.is_current_ubuntu)
        self.assertTrue(new_translation.is_current_ubuntu)

    def test_updateTranslation_divergence_identical_translation(self):
        """Test that identical diverging translations works as expected."""
        # Create the POFile in *all* sharing potemplates.
        sr_pofile_devel = self.factory.makePOFile('sr',
                                                  self.devel_potemplate,
                                                  create_sharing=True)
        serbian = sr_pofile_devel.language
        sr_pofile_stable = (
            self.stable_potemplate.getPOFileByLang(serbian.code))

        # We can't use factory methods here because they depend on
        # updateTranslation itself.  So, a bit more boiler-plate than
        # usual.

        # Let's create a shared, current translation.
        shared_translation = self.potmsgset.updateTranslation(
            pofile=sr_pofile_devel, submitter=sr_pofile_devel.owner,
            new_translations=[u'Shared'], is_current_upstream=False,
            lock_timestamp=datetime.now(pytz.UTC))

        # And let's create a diverged translation on the devel series by
        # passing `force_diverged` parameter to updateTranslation call.
        diverged_translation_devel = self.potmsgset.updateTranslation(
            pofile=sr_pofile_devel, submitter=sr_pofile_devel.owner,
            new_translations=[u'Diverged'], is_current_upstream=False,
            lock_timestamp=datetime.now(pytz.UTC), force_diverged=True)

        # Now we create a diverged translation in the stable series that
        # is identical to the diverged message in the devel series.
        diverged_translation_stable = self.potmsgset.updateTranslation(
            pofile=sr_pofile_stable, submitter=sr_pofile_stable.owner,
            new_translations=[u'Diverged'], is_current_upstream=False,
            lock_timestamp=datetime.now(pytz.UTC), force_diverged=True)

        # This will create a new, diverged message with the same translation
        # but linked to the other potemplate.
        devel_translation = self.potmsgset.getCurrentTranslationMessage(
            self.devel_potemplate, serbian)
        self.assertEquals(diverged_translation_devel, devel_translation)
        self.assertEquals(self.devel_potemplate,
                          devel_translation.potemplate)

        stable_translation = self.potmsgset.getCurrentTranslationMessage(
            self.stable_potemplate, serbian)
        self.assertEquals(diverged_translation_stable, stable_translation)
        self.assertEquals(self.stable_potemplate,
                          stable_translation.potemplate)

    def test_updateTranslation_divergence_shared_identical_translation(self):
        """Test that identical diverging translations works as expected."""
        # Create the POFile in *all* sharing potemplates.
        sr_pofile_devel = self.factory.makePOFile('sr',
                                                  self.devel_potemplate,
                                                  create_sharing=True)
        serbian = sr_pofile_devel.language
        sr_pofile_stable = (
            self.stable_potemplate.getPOFileByLang(serbian.code))

        # We can't use factory methods here because they depend on
        # updateTranslation itself.  So, a bit more boiler-plate than
        # usual.

        # Let's create a shared, current translation.
        shared_translation = self.potmsgset.updateTranslation(
            pofile=sr_pofile_devel, submitter=sr_pofile_devel.owner,
            new_translations=[u'Shared'], is_current_upstream=False,
            lock_timestamp=datetime.now(pytz.UTC))

        # And let's create a diverged translation on the devel series by
        # passing `force_diverged` parameter to updateTranslation call.
        diverged_translation_devel = self.potmsgset.updateTranslation(
            pofile=sr_pofile_devel, submitter=sr_pofile_devel.owner,
            new_translations=[u'Diverged'], is_current_upstream=False,
            lock_timestamp=datetime.now(pytz.UTC), force_diverged=True)

        # Now we create a new shared translation in the stable series that
        # is identical to the diverged message in the devel series.
        new_translation_stable = self.potmsgset.updateTranslation(
            pofile=sr_pofile_stable, submitter=sr_pofile_stable.owner,
            new_translations=[u'Diverged'], is_current_upstream=False,
            lock_timestamp=datetime.now(pytz.UTC))

        # This will create a new shared message with the same translation as
        # the diverged one.
        devel_translation = self.potmsgset.getCurrentTranslationMessage(
            self.devel_potemplate, serbian)
        self.assertEquals(diverged_translation_devel, devel_translation)
        self.assertEquals(self.devel_potemplate,
                          devel_translation.potemplate)

        stable_translation = self.potmsgset.getCurrentTranslationMessage(
            self.stable_potemplate, serbian)
        self.assertEquals(new_translation_stable, stable_translation)
        self.assertEquals(None, stable_translation.potemplate)

        # The old shared translation is not current anymore.
        self.assertFalse(shared_translation.is_current_ubuntu)

    def test_updateTranslation_convergence(self):
        """Test that converging translations works as expected."""
        sr_pofile = self.factory.makePOFile('sr', self.devel_potemplate)
        serbian = sr_pofile.language

        # Let's create a shared, current translation, and diverge from it
        # in this POTemplate.
        shared_translation = self.potmsgset.updateTranslation(
            pofile=sr_pofile, submitter=sr_pofile.owner,
            new_translations=[u'Shared'], is_current_upstream=False,
            lock_timestamp=datetime.now(pytz.UTC))
        diverged_translation = self.potmsgset.updateTranslation(
            pofile=sr_pofile, submitter=sr_pofile.owner,
            new_translations=[u'Diverged'], is_current_upstream=False,
            lock_timestamp=datetime.now(pytz.UTC), force_diverged=True)

        # Setting a diverged translation to exactly match shared one
        # will "converge" it back to the shared one.
        new_translation = self.potmsgset.updateTranslation(
            pofile=sr_pofile, submitter=sr_pofile.owner,
            new_translations=[u'Shared'], is_current_upstream=False,
            lock_timestamp=datetime.now(pytz.UTC))
        self.assertEquals(new_translation, shared_translation)
        self.assertFalse(diverged_translation.is_current_ubuntu)
        self.assertTrue(new_translation.is_current_ubuntu)

        # Current translation is the shared one.
        current_translation = self.potmsgset.getCurrentTranslationMessage(
            self.devel_potemplate, serbian)
        self.assertEquals(current_translation, shared_translation)

    def test_setTranslationCreditsToTranslated(self):
        """Test that translation credits are correctly set as translated."""
        sr_pofile = self.factory.makePOFile('sr', self.devel_potemplate)
        credits_potmsgset = self.factory.makePOTMsgSet(
            self.devel_potemplate, singular=u'translator-credits')
        credits_potmsgset.setTranslationCreditsToTranslated(sr_pofile)
        current = credits_potmsgset.getCurrentTranslationMessage(
            self.devel_potemplate, sr_pofile.language)
        self.assertNotEqual(None, current)

    def test_setTranslationCreditsToTranslated_diverged(self):
        # Even if there's a diverged translation credits translation,
        # we should provide an automatic shared translation instead.
        alsa_utils = getUtility(IProductSet).getByName('alsa-utils')
        trunk = alsa_utils.getSeries('trunk')
        potemplate = trunk.getPOTemplate('alsa-utils')
        es_pofile = potemplate.getPOFileByLang('es')
        credits_potmsgset = potemplate.getPOTMsgSetByMsgIDText(
            u'_: EMAIL OF TRANSLATORS\nYour emails')

        es_current = credits_potmsgset.getCurrentTranslationMessage(
            potemplate, es_pofile.language)
        # Let's make sure this message is also marked as imported
        # and diverged.
        es_current.makeCurrentUpstream(True)
        removeSecurityProxy(es_current).potemplate = potemplate

        self.assertTrue(es_current.is_current_ubuntu)
        self.assertNotEqual(None, es_current.potemplate)

        # Setting credits as translated will give us a shared translation.
        credits_potmsgset.setTranslationCreditsToTranslated(es_pofile)
        current_shared = credits_potmsgset.getSharedTranslationMessage(
            es_pofile.language)
        self.assertNotEqual(None, current_shared)
        self.assertEqual(None, current_shared.potemplate)

    def test_setTranslationCreditsToTranslated_submitter(self):
        # Submitter on the automated translation message is always
        # the rosetta_experts team.
        sr_pofile = self.factory.makePOFile('sr', self.devel_potemplate)
        translator = self.factory.makePerson()
        sr_pofile.lasttranslator = translator
        sr_pofile.owner = translator
        credits_potmsgset = self.factory.makePOTMsgSet(
            self.devel_potemplate, singular=u'translator-credits')
        current = credits_potmsgset.getCurrentTranslationMessage(
            self.devel_potemplate, sr_pofile.language)

        rosetta_experts = getUtility(ILaunchpadCelebrities).rosetta_experts
        self.assertEqual(rosetta_experts, current.submitter)


class TestPOTMsgSetSuggestions(TestCaseWithFactory):
    """Test retrieval and dismissal of translation suggestions."""

    layer = DatabaseFunctionalLayer

    def _setDateCreated(self, tm):
        removeSecurityProxy(tm).date_created = self.now()

    def _setDateReviewed(self, tm):
        naked_tm = removeSecurityProxy(tm)
        if naked_tm.reviewer is None:
            naked_tm.reviewer = self.factory.makePerson()
        naked_tm.date_reviewed = self.now()

    def _setDateUpdated(self, tm):
        removeSecurityProxy(tm).date_updated = self.now()

    def gen_now(self):
        now = datetime.now(pytz.UTC)
        while True:
            yield now
            now += timedelta(milliseconds=1)

    def setUp(self):
        # Create a product with all the boilerplate objects to be able to
        # create TranslationMessage objects.
        super(TestPOTMsgSetSuggestions, self).setUp('carlos@canonical.com')
        self.now = self.gen_now().next
        self.foo = self.factory.makeProduct()
        self.foo_main = self.factory.makeProductSeries(
            name='main', product=self.foo)
        removeSecurityProxy(self.foo).official_rosetta = True

        self.potemplate = self.factory.makePOTemplate(
            productseries=self.foo_main, name="messages")
        self.potmsgset = self.factory.makePOTMsgSet(self.potemplate,
                                                    sequence=1)
        self.pofile = self.factory.makePOFile('eo', self.potemplate)
        # Set up some translation messages with dummy timestamps that will be
        # changed in the tests.
        self.translation = self.factory.makeTranslationMessage(
            removeSecurityProxy(self.pofile), self.potmsgset,
            translations=[u'trans1'], reviewer=self.factory.makePerson(),
            is_current_upstream=True, date_updated=self.now())
        self.suggestion1 = self.factory.makeSuggestion(
            self.pofile, self.potmsgset, translations=[u'sugg1'],
            date_created=self.now())
        self.suggestion2 = self.factory.makeSuggestion(
            self.pofile, self.potmsgset, translations=[u'sugg2'],
            date_created=self.now())
        self._setDateCreated(self.suggestion2)

    def test_dismiss_all(self):
        # Set order of creation and review.
        self._setDateReviewed(self.translation)
        self._setDateCreated(self.suggestion1)
        self._setDateCreated(self.suggestion2)
        # There are two local suggestions now.
        self.assertContentEqual([self.suggestion1, self.suggestion2],
            self.potmsgset.getLocalTranslationMessages(
                self.potemplate, self.pofile.language))
        # Dismiss suggestions.
        self.potmsgset.dismissAllSuggestions(
            self.pofile, self.factory.makePerson(), self.now())
        # There is no local suggestion now.
        self.assertContentEqual([],
            self.potmsgset.getLocalTranslationMessages(
                self.potemplate, self.pofile.language))

    def test_dismiss_nochange(self):
        # Set order of creation and review.
        self._setDateCreated(self.suggestion1)
        self._setDateCreated(self.suggestion2)
        self._setDateReviewed(self.translation)
        # There is no local suggestion.
        self.assertContentEqual([],
            self.potmsgset.getLocalTranslationMessages(
                self.potemplate, self.pofile.language))
        # Dismiss suggestions.
        self.potmsgset.dismissAllSuggestions(
            self.pofile, self.factory.makePerson(), self.now())
        # There is still no local suggestion.
        self.assertContentEqual([],
            self.potmsgset.getLocalTranslationMessages(
                self.potemplate, self.pofile.language))

    def test_dismiss_conflicting_suggestion(self):
        # Set order of creation and review.
        self._setDateReviewed(self.translation)
        self._setDateCreated(self.suggestion1)
        old_now = self.now()
        self._setDateCreated(self.suggestion2)
        # There are two local suggestions now.
        self.assertContentEqual([self.suggestion1, self.suggestion2],
            self.potmsgset.getLocalTranslationMessages(
                self.potemplate, self.pofile.language))
        # Dismiss suggestions using an older timestamp only dismisses those
        # that were filed before that timestamp.
        self.potmsgset.dismissAllSuggestions(
            self.pofile, self.factory.makePerson(), old_now)
        self.assertContentEqual([self.suggestion2],
            self.potmsgset.getLocalTranslationMessages(
                self.potemplate, self.pofile.language))

    def test_dismiss_conflicting_translation(self):
        # Set order of creation and review.
        self._setDateCreated(self.suggestion1)
        old_now = self.now()
        self._setDateReviewed(self.translation)
        self._setDateCreated(self.suggestion2)
        # Only the 2nd suggestion is visible.
        self.assertContentEqual([self.suggestion2],
            self.potmsgset.getLocalTranslationMessages(
                self.potemplate, self.pofile.language))
        # Dismiss suggestions using an older timestamp fails if there is
        # a newer curent translation.
        self.assertRaises(TranslationConflict,
            self.potmsgset.dismissAllSuggestions,
            self.pofile, self.factory.makePerson(), old_now)
        # Still only the 2nd suggestion is visible.
        self.assertContentEqual([self.suggestion2],
            self.potmsgset.getLocalTranslationMessages(
                self.potemplate, self.pofile.language))

    def test_dismiss_empty_translation(self):
        # Set order of creation and review.
        self._setDateCreated(self.suggestion1)
        transaction.commit()
        self._setDateCreated(self.suggestion2)
        transaction.commit()
        # Make the translation a suggestion, too.
        suggestion3 = self.translation
        suggestion3.makeCurrentUbuntu(False)
        suggestion3.makeCurrentUpstream(False)
        self._setDateCreated(suggestion3)
        transaction.commit()
        # All suggestions are visible.
        self.assertContentEqual(
            [self.suggestion1, self.suggestion2, suggestion3],
            self.potmsgset.getLocalTranslationMessages(
                self.potemplate, self.pofile.language))
        transaction.commit()
        # Dismiss suggestions, leaving the translation empty.
        self.potmsgset.dismissAllSuggestions(
            self.pofile, self.factory.makePerson(), self.now())
        transaction.commit()
        current = self.potmsgset.getCurrentTranslationMessage(
            self.potemplate, self.pofile.language)
        self.assertNotEqual(None, current)
        self.assertEqual([None], current.translations)
        # All suggestions are gone.
        self.assertContentEqual([],
            self.potmsgset.getLocalTranslationMessages(
                self.potemplate, self.pofile.language))

    def _setUp_for_getLocalTranslationMessages(self):
        # Suggestions are retrieved using getLocalTranslationMessages.
        # For these tests we need one suggestion that is dismissed (older)
        # and one that is unreviewed (newer).
        self._setDateCreated(self.suggestion1)
        self._setDateReviewed(self.translation)
        self._setDateCreated(self.suggestion2)

    def test_getLocalTranslationMessages_include_unreviewed(self):
        # Setting include_unreviewed to True and include_dismissed to False
        # will only return those that have not been dismissed. This is
        # the default behavior but is made explicit here.
        self._setUp_for_getLocalTranslationMessages()
        self.assertContentEqual(
            [self.suggestion2],
            self.potmsgset.getLocalTranslationMessages(
                self.potemplate, self.pofile.language,
                include_dismissed=False, include_unreviewed=True))

    def test_getLocalTranslationMessages_include_dismissed(self):
        # Setting include_unreviewed to False and include_dismissed to True
        # will only return those that have been dismissed.
        self._setUp_for_getLocalTranslationMessages()
        self.assertContentEqual(
            [self.suggestion1],
            self.potmsgset.getLocalTranslationMessages(
                self.potemplate, self.pofile.language,
                include_dismissed=True, include_unreviewed=False))

    def test_getLocalTranslationMessages_include_all(self):
        # Setting both parameters to True retrieves all suggestions.
        self._setUp_for_getLocalTranslationMessages()
        self.assertContentEqual(
            [self.suggestion1, self.suggestion2],
            self.potmsgset.getLocalTranslationMessages(
                self.potemplate, self.pofile.language,
                include_dismissed=True, include_unreviewed=True))

    def test_getLocalTranslationMessages_include_none(self):
        # Setting both parameters to False retrieves nothing.
        self._setUp_for_getLocalTranslationMessages()
        self.assertContentEqual(
            [],
            self.potmsgset.getLocalTranslationMessages(
                self.potemplate, self.pofile.language,
                include_dismissed=False, include_unreviewed=False))


class TestPOTMsgSetResetTranslation(TestCaseWithFactory):
    """Test resetting the current translation."""

    layer = DatabaseFunctionalLayer

    def gen_now(self):
        now = datetime.now(pytz.UTC)
        while True:
            yield now
            now += timedelta(milliseconds=1)

    def setUp(self):
        # Create a product with all the boilerplate objects to be able to
        # create TranslationMessage objects.
        super(TestPOTMsgSetResetTranslation, self).setUp(
            'carlos@canonical.com')
        self.now = self.gen_now().next
        self.foo = self.factory.makeProduct()
        self.foo_main = self.factory.makeProductSeries(
            name='main', product=self.foo)
        removeSecurityProxy(self.foo).official_rosetta = True

        template = self.potemplate = self.factory.makePOTemplate(
            productseries=self.foo_main, name="messages")
        self.potmsgset = self.factory.makePOTMsgSet(template, sequence=1)
        self.pofile = self.factory.makePOFile('eo', template)

    def test_resetCurrentTranslation_shared(self):
        # Resetting a shared current translation will change iscurrent=False
        # and there will be no other current translations for this POTMsgSet.

        translation = self.factory.makeTranslationMessage(
            self.pofile, self.potmsgset, translations=[u'Shared translation'],
            reviewer=self.factory.makePerson(),
            is_current_upstream=False, force_diverged=False,
            date_updated=self.now())

        self.potmsgset.resetCurrentTranslation(self.pofile, self.now())
        current = self.potmsgset.getCurrentTranslationMessage(
            self.potemplate, self.pofile.language)
        self.assertTrue(current is None)
        self.assertFalse(translation.is_current_ubuntu)
        self.assertFalse(translation.is_current_upstream)
        self.assertTrue(translation.potemplate is None)

    def test_resetCurrentTranslation_diverged_not_imported(self):
        # Resetting a diverged current translation that was not
        # imported, will change is_current_ubuntu to False and will make
        # it shared.
        translation = self.factory.makeTranslationMessage(
            self.pofile, self.potmsgset, translations=[u'Diverged text'],
            reviewer=self.factory.makePerson(),
            is_current_upstream=False, force_diverged=True,
            date_updated=self.now())

        self.potmsgset.resetCurrentTranslation(self.pofile, self.now())
        current = self.potmsgset.getCurrentTranslationMessage(
            self.potemplate, self.pofile.language)
        self.assertTrue(current is None)
        self.assertFalse(translation.is_current_ubuntu)
        self.assertFalse(translation.is_current_upstream)
        self.assertTrue(translation.potemplate is None)

    def test_resetCurrentTranslation_diverged_imported(self):
        # Resetting a diverged current translation that was imported in
        # Launchpad will change iscurrent to False but the translation
        # message will be still diverged.

        translation = self.factory.makeTranslationMessage(
            self.pofile, self.potmsgset, translations=[u'Imported diverged'],
            reviewer=self.factory.makePerson(),
            is_current_upstream=True, force_diverged=True,
            date_updated=self.now())

        self.potmsgset.resetCurrentTranslation(self.pofile, self.now())
        current = self.potmsgset.getCurrentTranslationMessage(
            self.potemplate, self.pofile.language)
        self.assertTrue(current is None)
        self.assertFalse(translation.is_current_ubuntu)
        self.assertTrue(translation.is_current_upstream)
        self.assertFalse(translation.potemplate is None)


class TestPOTMsgSetCornerCases(TestCaseWithFactory):
    """Test corner cases and constraints."""

    layer = DatabaseFunctionalLayer

    def gen_now(self):
        now = datetime.now(pytz.UTC)
        while True:
            yield now
            now += timedelta(milliseconds=1)

    def setUp(self):
        """Set up context to test in."""
        # Create a product with two series and a shared POTemplate
        # in different series ('devel' and 'stable').
        super(TestPOTMsgSetCornerCases, self).setUp('carlos@canonical.com')

        self.pofile = self.factory.makePOFile('sr')
        self.potemplate = self.pofile.potemplate
        self.uploader = getUtility(IPersonSet).getByName('carlos')
        self.now = self.gen_now().next

        # Create a single POTMsgSet that is used across all tests,
        # and add it to only one of the POTemplates.
        self.potmsgset = self.factory.makePOTMsgSet(self.potemplate,
                                                    sequence=1)

    def test_updateTranslation_SharedCurrentConstraint(self):
        # Corner case for bug #373139:
        # Adding a diverged, non-imported translation "tm1",
        # then a shared imported translation "tm2",
        # and finally, a shared imported translation "tm1" (matching original
        # diverged, non-imported translation) marks "tm2" as not current,
        # and makes "tm1" shared.
        tm1 = self.potmsgset.updateTranslation(
            self.pofile, self.uploader, [u"tm1"], lock_timestamp=self.now(),
            is_current_upstream=False, force_diverged=True)
        tm2 = self.potmsgset.updateTranslation(
            self.pofile, self.uploader, [u"tm2"], lock_timestamp=self.now(),
            is_current_upstream=True, force_shared=True)
        self.potmsgset.updateTranslation(
            self.pofile, self.uploader, [u"tm1"], lock_timestamp=self.now(),
            is_current_upstream=True)

        self.assertTrue(tm1.is_current_ubuntu)
        self.assertFalse(tm2.is_current_ubuntu)
        self.assertTrue(tm1.potemplate is None)
        self.assertTrue(tm2.potemplate is None)

    def test_updateTranslation_SharedImportedConstraint(self):
        # Corner case for bug #373139:
        # Adding a diverged imported translation "tm1",
        # then a shared imported translation "tm2",
        # and re-uploading "tm1" as just imported
        # makes "tm2" not is_current_upstream, and both are shared.
        tm1 = self.potmsgset.updateTranslation(
            self.pofile, self.uploader, [u"tm1"], lock_timestamp=self.now(),
            is_current_upstream=True, force_diverged=True)
        tm2 = self.potmsgset.updateTranslation(
            self.pofile, self.uploader, [u"tm2"], lock_timestamp=self.now(),
            is_current_upstream=True, force_shared=True)
        self.potmsgset.updateTranslation(
            self.pofile, self.uploader, [u"tm1"], lock_timestamp=self.now(),
            is_current_upstream=True)

        self.assertTrue(tm1.is_current_upstream)
        self.assertFalse(tm2.is_current_upstream)
        self.assertTrue(tm1.potemplate is None)
        self.assertTrue(tm2.potemplate is None)

    def test_updateTranslation_DivergedImportedConstraint(self):
        # Corner case for bug #373139:
        # Adding a shared imported translation "tm1",
        # then a diverged imported translation "tm2",
        # and re-uploading "tm1" as imported translation
        # makes "tm2" not is_current_upstream, and both are shared.
        tm1 = self.potmsgset.updateTranslation(
            self.pofile, self.uploader, [u"tm1"], lock_timestamp=self.now(),
            is_current_upstream=True, force_shared=True)
        tm2 = self.potmsgset.updateTranslation(
            self.pofile, self.uploader, [u"tm2"], lock_timestamp=self.now(),
            is_current_upstream=True, force_diverged=True)
        self.potmsgset.updateTranslation(
            self.pofile, self.uploader, [u"tm1"], lock_timestamp=self.now(),
            is_current_upstream=True)

        self.assertTrue(tm1.is_current_upstream)
        self.assertFalse(tm2.is_current_upstream)
        self.assertTrue(tm1.potemplate is None)
        self.assertTrue(tm2.potemplate is None)

    def test_updateTranslation_DivergedCurrentConstraint(self):
        # Corner case for bug #373139:
        # Adding a shared non-imported translation "tm0",
        # then a diverged non-imported translation "tm1"
        # (both are still current), then a diverged imported
        # translation (common pre-message-sharing-migration),
        # and we try to activate "tm0" as a forced diverged translation.
        # This makes "tm0" current and diverged, "tm1" non-current
        # and shared (basically, just a regular suggestion), and
        # "tm2" a diverged, non-current but imported translation.
        tm0 = self.potmsgset.updateTranslation(
            self.pofile, self.uploader, [u"tm0"], lock_timestamp=self.now(),
            is_current_upstream=False, force_shared=True)
        tm1 = self.potmsgset.updateTranslation(
            self.pofile, self.uploader, [u"tm1"], lock_timestamp=self.now(),
            is_current_upstream=False, force_diverged=True)
        tm2 = self.potmsgset.updateTranslation(
            self.pofile, self.uploader, [u"tm2"], lock_timestamp=self.now(),
            is_current_upstream=True, force_diverged=True)
        self.potmsgset.updateTranslation(
            self.pofile, self.uploader, [u"tm0"], lock_timestamp=self.now(),
            is_current_upstream=False, force_diverged=True)

        self.assertTrue(tm0.is_current_ubuntu)
        self.assertFalse(tm1.is_current_ubuntu)
        self.assertFalse(tm2.is_current_ubuntu)
        self.assertTrue(tm2.is_current_upstream)
        self.assertEquals(tm0.potemplate, self.potemplate)
        self.assertTrue(tm1.potemplate is None)
        self.assertEquals(tm2.potemplate, self.potemplate)

    def test_updateTranslation_DivergedImportedToSharedImported(self):
        # Corner case for bug #381645:
        # Adding a shared imported translation "tm1",
        # then a diverged imported translation "tm2",
        # making a shared one current.
        # On importing "tm1" again, we need to remove
        # is_current_upstream flag from diverged message.
        tm1 = self.potmsgset.updateTranslation(
            self.pofile, self.uploader, [u"tm1"], lock_timestamp=self.now(),
            is_current_upstream=True, force_shared=True)
        self.assertTrue(tm1.is_current_ubuntu)
        tm2 = self.potmsgset.updateTranslation(
            self.pofile, self.uploader, [u"tm2"], lock_timestamp=self.now(),
            is_current_upstream=True, force_diverged=True)
        tm2.makeCurrentUbuntu(False)

        self.potmsgset.updateTranslation(
            self.pofile, self.uploader, [u"tm1"], lock_timestamp=self.now(),
            is_current_upstream=True)

        self.assertTrue(tm1.is_current_ubuntu)
        self.assertTrue(tm1.is_current_upstream)
        self.assertFalse(tm2.is_current_ubuntu)
        self.assertFalse(tm2.is_current_upstream)
        self.assertTrue(tm1.potemplate is None)

    def test_updateTranslation_DivergedCurrentToSharedImported(self):
        # Corner case for bug #381645:
        # Adding a shared imported translation "tm1",
        # then a diverged, non-imported current translation "tm2".
        # On importing "tm2" again, we need to make it
        # shared, and unmark existing imported message as
        # being current.
        tm1 = self.potmsgset.updateTranslation(
            self.pofile, self.uploader, [u"tm1"], lock_timestamp=self.now(),
            is_current_upstream=True, force_shared=True)
        tm2 = self.potmsgset.updateTranslation(
            self.pofile, self.uploader, [u"tm2"], lock_timestamp=self.now(),
            is_current_upstream=False, force_diverged=True)
        self.assertTrue(tm1.is_current_ubuntu)
        self.assertTrue(tm2.is_current_ubuntu)
        self.assertTrue(tm1.is_current_upstream)
        self.assertFalse(tm2.is_current_upstream)

        self.potmsgset.updateTranslation(
            self.pofile, self.uploader, [u"tm2"], lock_timestamp=self.now(),
            is_current_upstream=True)

        self.assertTrue(tm2.is_current_ubuntu)
        self.assertTrue(tm2.is_current_upstream)
        self.assertTrue(tm2.potemplate is None)
        self.assertFalse(tm1.is_current_ubuntu)
        self.assertFalse(tm1.is_current_upstream)

    def test_updateTranslation_SharedImportedToSharedImported(self):
        # Corner case for bug #394224:
        # Adding two imported messages, a shared "tm1" and a diverged "tm2".
        # "tm1" is the current message.
        # On importing "tm2" again, we need to make it shared while marking
        # "tm1" to be not imported because two imported shared translations
        # at the same time would trigger a database constraint.
        tm1 = self.potmsgset.updateTranslation(
            self.pofile, self.uploader, [u"tm1"], lock_timestamp=self.now(),
            is_current_upstream=True, force_shared=True)
        tm2 = self.potmsgset.updateTranslation(
            self.pofile, self.uploader, [u"tm2"], lock_timestamp=self.now(),
            is_current_upstream=True, force_diverged=True)
        tm2.makeCurrentUbuntu(False)

        self.assertEquals(None, tm1.potemplate)
        self.assertEquals(self.pofile.potemplate, tm2.potemplate)

        self.assertTrue(tm1.is_current_ubuntu)
        self.assertFalse(tm2.is_current_ubuntu)

        self.assertTrue(tm1.is_current_upstream)
        self.assertTrue(tm2.is_current_upstream)

        self.potmsgset.updateTranslation(
            self.pofile, self.uploader, [u"tm2"], lock_timestamp=self.now(),
            is_current_upstream=False)

        self.assertEquals(None, tm1.potemplate)
        self.assertEquals(None, tm2.potemplate)

        self.assertFalse(tm1.is_current_ubuntu)
        self.assertTrue(tm2.is_current_ubuntu)

        self.assertFalse(tm1.is_current_upstream)
        self.assertTrue(tm2.is_current_upstream)

    def test_updateTranslation_DivergedCurrentToDivergedImported(self):
        # Corner case that came up when fixing bug #394224:
        # Two diverged messages, one current-upstream "tm1", the other "tm2"
        # (current-Ubuntu) is not.
        # Updating the first one through the web ui
        # (is_current_upstream=False) allows the current-upstream one to
        # replace the one that's not current-upstream. The former diverged
        # ubuntu message is converged.
        tm1 = self.potmsgset.updateTranslation(
            self.pofile, self.uploader, [u"tm1"], lock_timestamp=self.now(),
            is_current_upstream=True, force_diverged=True)
        tm2 = self.potmsgset.updateTranslation(
            self.pofile, self.uploader, [u"tm2"], lock_timestamp=self.now(),
            is_current_upstream=False, force_diverged=True)

        self.assertEquals(self.pofile.potemplate, tm1.potemplate)
        self.assertEquals(self.pofile.potemplate, tm2.potemplate)

        self.assertFalse(tm1.is_current_ubuntu)
        self.assertTrue(tm2.is_current_ubuntu)

        self.assertTrue(tm1.is_current_upstream)
        self.assertFalse(tm2.is_current_upstream)

        self.potmsgset.updateTranslation(
            self.pofile, self.uploader, [u"tm1"], lock_timestamp=self.now(),
            is_current_upstream=False)

        self.assertEquals(self.pofile.potemplate, tm1.potemplate)
        self.assertEquals(None, tm2.potemplate)

        self.assertTrue(tm1.is_current_ubuntu)
        self.assertFalse(tm2.is_current_ubuntu)

        self.assertTrue(tm1.is_current_upstream)
        self.assertFalse(tm2.is_current_upstream)


class TestPOTMsgSetTranslationCredits(TestCaseWithFactory):
    """Test methods related to TranslationCredits."""

    layer = DatabaseFunctionalLayer

    def setUp(self):
        super(TestPOTMsgSetTranslationCredits, self).setUp(
            'carlos@canonical.com')
        self.potemplate = self.factory.makePOTemplate()

    def test_creation_credits(self):
        # Upon creation of a translation credits message,
        # dummy translations are inserted for each POFile.
        eo_pofile = self.factory.makePOFile('eo', potemplate=self.potemplate)
        sr_pofile = self.factory.makePOFile('sr', potemplate=self.potemplate)

        credits = self.factory.makePOTMsgSet(
            self.potemplate, u'translator-credits', sequence=1)

        eo_translation = credits.getCurrentTranslationMessage(
            self.potemplate, eo_pofile.language)
        self.assertIsNot(None, eo_translation,
            "Translation credits are not translated upon creation.")

        sr_translation = credits.getCurrentTranslationMessage(
            self.potemplate, sr_pofile.language)
        self.assertIsNot(None, sr_translation,
            "Translation credits are not translated upon "
            "creation in 2nd POFile.")

    def test_creation_not_translated(self):
        # Normal messages do not receive a dummy translation.
        eo_pofile = self.factory.makePOFile('eo', potemplate=self.potemplate)

        potmsgset = self.factory.makePOTMsgSet(self.potemplate, sequence=1)
        eo_translation = potmsgset.getCurrentTranslationMessage(
            self.potemplate, eo_pofile.language)
        self.assertIs(None, eo_translation)

    def test_creation_not_imported(self):
        # Dummy translation for translation credits are not created as
        # imported and can therefore be overwritten by later imports.
        eo_pofile = self.factory.makePOFile('eo', potemplate=self.potemplate)
        imported_credits = u'Imported credits.'

        credits = self.factory.makePOTMsgSet(
            self.potemplate, u'translator-credits', sequence=1)
        translation = self.factory.makeTranslationMessage(eo_pofile, credits,
             translations=[imported_credits], is_current_upstream=True)

        eo_translation = credits.getCurrentTranslationMessage(
            self.potemplate, eo_pofile.language)
        self.assertEqual(imported_credits, eo_translation.msgstr0.translation,
            "Imported translation credits do not replace dummy credits.")

    def test_creation_pofile(self):
        # When a new pofile is created, dummy translations are created for
        # all translation credits messages.

        credits = self.factory.makePOTMsgSet(
            self.potemplate, u'translator-credits', sequence=1)
        eo_pofile = self.factory.makePOFile('eo', potemplate=self.potemplate)

        eo_translation = credits.getCurrentTranslationMessage(
            self.potemplate, eo_pofile.language)
        self.assertIsNot(None, eo_translation,
            "Translation credits receive no dummy translation upon "
            "POFile creation.")

    def test_translation_credits_gnome(self):
        # Detect all known variations of Gnome translator credits.
        gnome_credits = [
            u'translator-credits',
            u'translator_credits',
            u'translation-credits',
        ]
        for sequence, credits_string in enumerate(gnome_credits):
            credits = self.factory.makePOTMsgSet(
                self.potemplate, credits_string, sequence=sequence+1)
            self.assertTrue(credits.is_translation_credit)
            self.assertEqual(TranslationCreditsType.GNOME,
                             credits.translation_credits_type)

    def test_translation_credits_kde(self):
        # Detect all known variations of KDE translator credits.
        kde_credits = [
            (u'Your emails', u'EMAIL OF TRANSLATORS',
             TranslationCreditsType.KDE_EMAILS),
            (u'Your names', u'NAME OF TRANSLATORS',
             TranslationCreditsType.KDE_NAMES),
        ]
        sequence = 0
        for credits_string, context, credits_type in kde_credits:
            sequence += 1
            credits = self.factory.makePOTMsgSet(
                self.potemplate, credits_string,
                context=context, sequence=sequence)
            self.assertTrue(credits.is_translation_credit)
            self.assertEqual(credits_type, credits.translation_credits_type)

            # Old KDE style.
            sequence += 1
            credits = self.factory.makePOTMsgSet(
                self.potemplate, u'_: %s\n%s' % (context, credits_string),
                sequence=sequence)
            self.assertTrue(credits.is_translation_credit)
            self.assertEqual(credits_type, credits.translation_credits_type)


class TestPOTMsgSet_submitSuggestion(TestCaseWithFactory):
    """Test `POTMsgSet.submitSuggestion`."""

    layer = ZopelessDatabaseLayer

    def _makePOFileAndPOTMsgSet(self, msgid=None, with_plural=False):
        """Set up a `POFile` with `POTMsgSet`."""
        return self.factory.makePOFileAndPOTMsgSet(
            'nl', msgid=msgid, with_plural=with_plural)

    def _listenForKarma(self, pofile):
        """Set up `KarmaRecorder` on `pofile`."""
        template = pofile.potemplate
        return self.installKarmaRecorder(
            person=template.owner, action_name='translationsuggestionadded',
            product=template.product, distribution=template.distribution,
            sourcepackagename=template.sourcepackagename)

    def test_new_suggestion(self):
        pofile, potmsgset = self._makePOFileAndPOTMsgSet()
        owner = pofile.potemplate.owner
        translation = {0: self.factory.getUniqueString()}

        suggestion = potmsgset.submitSuggestion(pofile, owner, translation)

        self.assertEqual(translation[0], suggestion.msgstr0.translation)
        self.assertEqual(None, suggestion.msgstr1)
        self.assertEqual(pofile.language, suggestion.language)
        self.assertEqual(None, suggestion.potemplate)
        self.assertEqual(pofile.potemplate.owner, suggestion.submitter)
        self.assertEqual(potmsgset, suggestion.potmsgset)
        self.assertIs(None, suggestion.date_reviewed)
        self.assertIs(None, suggestion.reviewer)
        self.assertFalse(suggestion.is_current_ubuntu)
        self.assertFalse(suggestion.is_current_upstream)
        self.assertEqual(
            RosettaTranslationOrigin.ROSETTAWEB, suggestion.origin)
        self.assertTrue(suggestion.is_complete)

    def test_new_suggestion_karma(self):
        # Karma is assigned for a new suggestion.
        pofile, potmsgset = self._makePOFileAndPOTMsgSet()
        owner = pofile.potemplate.owner
        translation = {0: self.factory.getUniqueString()}
        karma_listener = self._listenForKarma(pofile)

        potmsgset.submitSuggestion(pofile, owner, translation)

        self.assertNotEqual(0, len(karma_listener.karma_events))

    def test_repeated_suggestion_karma(self):
        # No karma is assigned for repeating an existing suggestion.
        pofile, potmsgset = self._makePOFileAndPOTMsgSet()
        owner = pofile.potemplate.owner
        translation = {0: self.factory.getUniqueString()}
        potmsgset.submitSuggestion(pofile, owner, translation)
        karma_listener = self._listenForKarma(pofile)

        potmsgset.submitSuggestion(pofile, owner, translation)

        self.assertEqual([], karma_listener.karma_events)

    def test_plural_forms(self):
        pofile, potmsgset = self._makePOFileAndPOTMsgSet(with_plural=True)
        owner = pofile.potemplate.owner
        translations = {
            0: self.factory.getUniqueString(),
            1: self.factory.getUniqueString(),
            }

        suggestion = potmsgset.submitSuggestion(pofile, owner, translations)
        self.assertEqual(translations[0], suggestion.msgstr0.translation)
        self.assertEqual(translations[1], suggestion.msgstr1.translation)

        # The remaining forms are untranslated.
        self.assertIs(None, suggestion.msgstr2)

    def test_repeated_suggestion(self):
        pofile, potmsgset = self._makePOFileAndPOTMsgSet()
        owner = pofile.potemplate.owner
        translation = {0: self.factory.getUniqueString()}
        suggestion = potmsgset.submitSuggestion(pofile, owner, translation)

        repeat = potmsgset.submitSuggestion(pofile, owner, translation)

        self.assertEqual(suggestion, repeat)

    def test_same_as_shared(self):
        # A suggestion identical to a shared current translation is a
        # repeated suggestion.
        pofile, potmsgset = self._makePOFileAndPOTMsgSet()
        owner = pofile.potemplate.owner
        translation = {0: self.factory.getUniqueString()}
        shared_message = self.factory.makeSharedTranslationMessage(
            pofile=pofile, potmsgset=potmsgset, translator=owner,
            translations=translation)
        self.assertTrue(shared_message.is_current_ubuntu)

        suggestion = potmsgset.submitSuggestion(pofile, owner, translation)

        self.assertEqual(shared_message, suggestion)

    def test_same_as_diverged(self):
        # A suggestion identical to a diverged current translation for
        # the same template is a repeated suggestion.
        pofile, potmsgset = self._makePOFileAndPOTMsgSet()
        owner = pofile.potemplate.owner
        translation = {0: self.factory.getUniqueString()}
        diverged_message = self.factory.makeTranslationMessage(
            pofile=pofile, potmsgset=potmsgset, translator=owner,
            translations=translation, force_diverged=True)

        suggestion = potmsgset.submitSuggestion(pofile, owner, translation)

        self.assertEqual(diverged_message, suggestion)

    def test_same_as_diverged_elsewhere(self):
        # If a suggestion is identical to a diverged current translation
        # in another, sharing template, that doesn't make the suggestion
        # a repeated suggestion.
        pofile, potmsgset = self._makePOFileAndPOTMsgSet()
        owner = pofile.potemplate.owner
        series2 = self.factory.makeProductSeries(
            product=pofile.potemplate.product)
        template2 = self.factory.makePOTemplate(
            productseries=series2, name=pofile.potemplate.name)
        pofile2 = template2.getPOFileByLang(pofile.language.code)
        translation = {0: self.factory.getUniqueString()}
        diverged_message = self.factory.makeTranslationMessage(
            pofile=pofile2, potmsgset=potmsgset, translator=owner,
            translations=translation, force_diverged=True)

        suggestion = potmsgset.submitSuggestion(pofile, owner, translation)

        self.assertNotEqual(diverged_message, suggestion)

    def test_same_as_hidden_shared(self):
        # A suggestion identical to a shared message is a repeated
        # suggestion even if the shared message is "hidden" by a
        # diverged message.
        pofile, potmsgset = self._makePOFileAndPOTMsgSet()
        owner = pofile.potemplate.owner
        translation = {0: self.factory.getUniqueString()}
        translation2 = {0: self.factory.getUniqueString()}
        shared_message = self.factory.makeSharedTranslationMessage(
            pofile=pofile, potmsgset=potmsgset, translator=owner,
            translations=translation)
        diverged_message = self.factory.makeTranslationMessage(
            pofile=pofile, potmsgset=potmsgset, translator=owner,
            translations=translation2, force_diverged=True)

        suggestion = potmsgset.submitSuggestion(pofile, owner, translation)

        self.assertEqual(shared_message, suggestion)

    def test_suggestions_on_sharing_templates(self):
        # A suggestion identical to another one on a template that
        # shares with its own is a repeated suggestion.
        pofile, potmsgset = self._makePOFileAndPOTMsgSet()
        owner = pofile.potemplate.owner
        series2 = self.factory.makeProductSeries(
            product=pofile.potemplate.product)
        template2 = self.factory.makePOTemplate(
            productseries=series2, name=pofile.potemplate.name)
        pofile2 = template2.getPOFileByLang(pofile.language.code)
        translation = {0: self.factory.getUniqueString()}

        suggestion = potmsgset.submitSuggestion(pofile, owner, translation)
        suggestion2 = potmsgset.submitSuggestion(pofile2, owner, translation)

        self.assertEqual(suggestion, suggestion2)

    def test_credits_message(self):
        # Suggestions for translation-credits messages are ignored.
        pofile, potmsgset = self._makePOFileAndPOTMsgSet(
            msgid='translator-credits')
        self.assertTrue(potmsgset.is_translation_credit)
        owner = pofile.potemplate.owner
        translation = {0: self.factory.getUniqueString()}

        suggestion = potmsgset.submitSuggestion(pofile, owner, translation)

        self.assertIs(None, suggestion)

    def test_credits_karma(self):
        # No karma is assigned for suggestions on translation credits.
        pofile, potmsgset = self._makePOFileAndPOTMsgSet(
            msgid='translator-credits')
        self.assertTrue(potmsgset.is_translation_credit)
        owner = pofile.potemplate.owner
        translation = {0: self.factory.getUniqueString()}
        karma_listener = self._listenForKarma(pofile)

        suggestion = potmsgset.submitSuggestion(pofile, owner, translation)

        self.assertEqual([], karma_listener.karma_events)


class TestSetCurrentTranslation(TestCaseWithFactory):
    layer = DatabaseFunctionalLayer

    def setUp(self):
        super(TestSetCurrentTranslation, self).setUp('carlos@canonical.com')

    def _makePOFileAndPOTMsgSet(self):
        pofile = self.factory.makePOFile('nl')
        potmsgset = self.factory.makePOTMsgSet(pofile.potemplate)
        return pofile, potmsgset

    def _makeTranslations(self, potmsgset, forms=1):
        return removeSecurityProxy(potmsgset)._findPOTranslations([
            self.factory.getUniqueString()
            for counter in xrange(forms)
            ])

    def test_baseline(self):
        # setCurrentTranslation sets the current upstream translation
        # for a message.
        pofile, potmsgset = self._makePOFileAndPOTMsgSet()
        translations = self._makeTranslations(potmsgset)
        origin = RosettaTranslationOrigin.SCM

        message = potmsgset.setCurrentTranslation(
            pofile, pofile.potemplate.owner, translations, origin)

        self.assertEqual(message, potmsgset.getImportedTranslationMessage(
            pofile.potemplate, pofile.language))
        self.assertEqual(origin, message.origin)

    def test_identical(self):
        # Setting the same message twice leaves the original as-is.
        pofile, potmsgset = self._makePOFileAndPOTMsgSet()
        translations = self._makeTranslations(potmsgset)

        first_message = potmsgset.setCurrentTranslation(
            pofile, pofile.potemplate.owner, translations,
            RosettaTranslationOrigin.ROSETTAWEB)
        second_message = potmsgset.setCurrentTranslation(
            pofile, self.factory.makePerson(), translations,
            RosettaTranslationOrigin.SCM)

        self.assertEqual(first_message, second_message)
        message = first_message
        self.assertEqual(pofile.potemplate.owner, message.submitter)
        self.assertEqual(RosettaTranslationOrigin.ROSETTAWEB, message.origin)

    def test_upstream_also_sets_initial_ubuntu(self):
        # Setting an upstream translation also initializes the Ubuntu
        # translation.
        pofile, potmsgset = self._makePOFileAndPOTMsgSet()
        translations = self._makeTranslations(potmsgset)
        origin = RosettaTranslationOrigin.ROSETTAWEB

        message = potmsgset.setCurrentTranslation(
            pofile, pofile.potemplate.owner, translations, origin)

        self.assertEqual(message, potmsgset.getImportedTranslationMessage(
            pofile.potemplate, pofile.language))

    def test_detects_conflict(self):
        pofile, potmsgset = self._makePOFileAndPOTMsgSet()
        translations = self._makeTranslations(potmsgset)
        origin = RosettaTranslationOrigin.ROSETTAWEB

        # A translator bases a change on a page view from 5 minutes ago.
        lock_timestamp = datetime.now(pytz.UTC) - timedelta(minutes=5)

        # Meanwhile someone else changes the same message's translation.
        newer_translation = self.factory.makeCurrentTranslationMessage(
            pofile=pofile, potmsgset=potmsgset)

        # This raises a translation conflict.
        self.assertRaises(
            TranslationConflict,
            potmsgset.setCurrentTranslation,
            pofile, pofile.potemplate.owner, translations, origin,
            lock_timestamp=lock_timestamp)


class TestCheckForConflict(TestCaseWithFactory):
    """Test POTMsgSet._checkForConflict."""

    layer = ZopelessDatabaseLayer

    def test_passes_nonconflict(self):
        # If there is no conflict, _checkForConflict completes normally.
        current_tm = self.factory.makeCurrentTranslationMessage()
        potmsgset = removeSecurityProxy(current_tm.potmsgset)
        newer = current_tm.date_reviewed + timedelta(days=1)

        potmsgset._checkForConflict(current_tm, newer)

    def test_detects_conflict(self):
        # If there's been another translation since lock_timestamp,
        # _checkForConflict raises TranslationConflict.
        current_tm = self.factory.makeCurrentTranslationMessage()
        potmsgset = removeSecurityProxy(current_tm.potmsgset)
        older = current_tm.date_reviewed - timedelta(days=1)

        self.assertRaises(
            TranslationConflict,
            potmsgset._checkForConflict,
            current_tm, older)

    def test_passes_identical_change(self):
        # When concurrent translations are identical, there is no
        # conflict.
        current_tm = self.factory.makeCurrentTranslationMessage()
        potmsgset = removeSecurityProxy(current_tm.potmsgset)
        older = current_tm.date_reviewed - timedelta(days=1)

        potmsgset._checkForConflict(
            current_tm, older, potranslations=current_tm.all_msgstrs)

    def test_quiet_if_no_current_message(self):
        # If there is no current translation, _checkForConflict accepts
        # that as conflict-free.
        potemplate = self.factory.makePOTemplate()
        potmsgset = self.factory.makePOTMsgSet(potemplate, sequence=1)
        old = datetime.now(pytz.UTC) - timedelta(days=366)

        removeSecurityProxy(potmsgset)._checkForConflict(None, old)

    def test_quiet_if_no_timestamp(self):
        # If there is no lock_timestamp, _checkForConflict does not
        # check for conflicts.
        current_tm = self.factory.makeCurrentTranslationMessage()
        potmsgset = removeSecurityProxy(current_tm.potmsgset)

        removeSecurityProxy(potmsgset)._checkForConflict(current_tm, None)<|MERGE_RESOLUTION|>--- conflicted
+++ resolved
@@ -17,8 +17,6 @@
     isinstance as zope_isinstance,
     removeSecurityProxy,
     )
-
-from storm.locals import Store
 
 from canonical.launchpad.interfaces.launchpad import ILaunchpadCelebrities
 from canonical.testing import (
@@ -37,19 +35,10 @@
     TranslationFileFormat,
     )
 from lp.translations.interfaces.translationmessage import (
-<<<<<<< HEAD
     RosettaTranslationOrigin,
     TranslationConflict,
     )
 from lp.translations.model.translationmessage import DummyTranslationMessage
-=======
-    RosettaTranslationOrigin, TranslationConflict)
-from lp.translations.model.translationmessage import (
-    DummyTranslationMessage)
-
-from lp.testing import TestCaseWithFactory
-from canonical.testing import DatabaseFunctionalLayer, ZopelessDatabaseLayer
->>>>>>> 8ad94509
 
 
 class TestTranslationSharedPOTMsgSets(TestCaseWithFactory):
