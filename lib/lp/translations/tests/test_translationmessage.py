--- conflicted
+++ resolved
@@ -5,16 +5,12 @@
 
 __metaclass__ = type
 
-<<<<<<< HEAD
 from datetime import (
     datetime,
     timedelta,
     )
 
 from pytz import UTC
-=======
-
->>>>>>> 38b49003
 from zope.component import getUtility
 from zope.security.proxy import removeSecurityProxy
 
