--- conflicted
+++ resolved
@@ -14,23 +14,6 @@
 from lp.testing import TestCaseWithFactory
 from lp.translations.interfaces.translations import TranslationConstants
 from lp.translations.model.potranslation import POTranslation
-
-
-<<<<<<< HEAD
-class TestPOFileStillInitialized(TestCaseWithFactory):
-    """Until the 10.09 rollout, TranslationMessage.pofile is still needed.
-
-    This is a fix for just a few days.  We still need to initialize this
-    on edge while production still relies on it.
-
-    Remove this test, as well as the initialization of pofile in
-    POTMsgSet.updateTranslation, after 10.09 rollout.
-    """
-    layer = ZopelessDatabaseLayer
-
-    def test_pofile_still_initialized(self):
-        pofile = self.factory.makePOFile('sux')
-        tm = self.factory.makeTranslationMessage(pofile=pofile)
 
 
 class TestTranslationMessage(TestCaseWithFactory):
@@ -63,8 +46,6 @@
         self.assertEquals(None, tm.getOnePOFile())
 
 
-=======
->>>>>>> 6b55afbb
 class TestTranslationMessageFindIdenticalMessage(TestCaseWithFactory):
     """Tests for `TranslationMessage.findIdenticalMessage`."""
 
