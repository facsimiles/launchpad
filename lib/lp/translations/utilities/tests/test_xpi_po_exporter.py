# Copyright 2009-2010 Canonical Ltd.  This software is licensed under the
# GNU Affero General Public License version 3 (see the file LICENSE).

__metaclass__ = type

import unittest
from textwrap import dedent
from zope.component import getAdapter, getUtility
from zope.interface.verify import verifyObject

from canonical.database.sqlbase import commit
from canonical.launchpad.ftests import sync
from canonical.launchpad.interfaces.launchpad import ILaunchpadCelebrities
from lp.registry.interfaces.person import IPersonSet
from lp.registry.interfaces.product import IProductSet
from lp.translations.interfaces.potemplate import IPOTemplateSet
from lp.translations.interfaces.translationcommonformat import (
    ITranslationFileData)
from lp.translations.interfaces.translationexporter import (
    ITranslationFormatExporter)
from lp.translations.interfaces.translationimportqueue import (
    ITranslationImportQueue, RosettaImportStatus)
from lp.translations.utilities.xpi_po_exporter import (
    XPIPOExporter)
from canonical.testing import LaunchpadZopelessLayer
from lp.translations.utilities.tests.test_xpi_import import (
    get_en_US_xpi_file_to_import)
from lp.translations.utilities.translation_export import ExportFileStorage


class XPIPOExporterTestCase(unittest.TestCase):
    """Class test for gettext's .po file exports"""
    layer = LaunchpadZopelessLayer

    def setUp(self):
        self.translation_exporter = XPIPOExporter()

        # Get the importer.
        self.importer = getUtility(IPersonSet).getByName('mark')

        # Get the Firefox template.
        firefox_product = getUtility(IProductSet).getByName('firefox')
        firefox_productseries = firefox_product.getSeries('trunk')
        firefox_potemplate_subset = getUtility(IPOTemplateSet).getSubset(
            productseries=firefox_productseries)
        self.firefox_template = firefox_potemplate_subset.new(
            name='firefox',
            translation_domain='firefox',
            path='en-US.xpi',
            owner=self.importer)

    def _compareExpectedAndExported(self, expected_file, exported_file):
        """Compare an export with a previous export that is correct.

        :param expected_file: buffer with the expected file content.
        :param export_file: buffer with the output file content.
        """
        expected_lines = [line.strip() for line in expected_file.split('\n')]
        # Remove time bombs in tests.
        exported_lines = [
            line.strip() for line in exported_file.split('\n')
            if (not line.startswith('"X-Launchpad-Export-Date:') and
                not line.startswith('"POT-Creation-Date:') and
                not line.startswith('"X-Generator: Launchpad'))]

        for number, expected_line in enumerate(expected_lines):
            self.assertEqual(expected_line, exported_lines[number])

    def setUpTranslationImportQueueForTemplate(self):
        """Return an ITranslationImportQueueEntry for testing purposes."""
        # Get the file to import.
        en_US_xpi = get_en_US_xpi_file_to_import('en-US')

        # Attach it to the import queue.
        translation_import_queue = getUtility(ITranslationImportQueue)
        published = True
        entry = translation_import_queue.addOrUpdateEntry(
            self.firefox_template.path, en_US_xpi.read(), published,
            self.importer, productseries=self.firefox_template.productseries,
            potemplate=self.firefox_template)

        # We must approve the entry to be able to import it.
        entry.setStatus(RosettaImportStatus.APPROVED,
                        getUtility(ILaunchpadCelebrities).rosetta_experts)
        # The file data is stored in the Librarian, so we have to commit the
        # transaction to make sure it's stored properly.
        commit()

        # Prepare the import queue to handle a new .xpi import.
        (subject, body) = self.firefox_template.importFromQueue(entry)

        # The status is now IMPORTED:
        sync(entry)
        self.assertEquals(entry.status, RosettaImportStatus.IMPORTED)

    def test_Interface(self):
        """Check whether the object follows the interface."""
        self.failUnless(
            verifyObject(
                ITranslationFormatExporter, self.translation_exporter),
            "XPIPOExporter doesn't follow the interface")

    def test_XPITemplateExport(self):
        """Check a standard export from an XPI file."""
        # Prepare the import queue to handle a new .xpi import.
        self.setUpTranslationImportQueueForTemplate()

        translation_file_data = getAdapter(
            self.firefox_template, ITranslationFileData, 'all_messages')
        storage = ExportFileStorage()
        self.translation_exporter.exportTranslationFile(
            translation_file_data, storage)

        expected_template = dedent(ur'''
            #, fuzzy
            msgid ""
            msgstr ""
            "<?xml version=\"1.0\"?>\n"
            "<RDF xmlns=\"http://www.w3.org/1999/02/22-rdf-syntax-ns#\"\n"
            "     xmlns:em=\"http://www.mozilla.org/2004/em-rdf#\">\n"
            "  <Description about=\"urn:mozilla:install-manifest\"\n"
            "               em:id=\"langpack-en-US@firefox.mozilla.org\"\n"
            "               em:name=\"English U.S. (en-US) Language Pack\"\n"
            "               em:version=\"2.0\"\n"
            "               em:type=\"8\"\n"
            "               em:creator=\"Danilo \u0160egan\">\n"
            "    <em:contributor>\u0414\u0430\u043d\u0438\u043b\u043e \u0428\u0435\u0433\u0430\u043d</em:contributor>\n"
            "    <em:contributor>Carlos Perell\u00f3 Mar\u00edn "
            "&lt;carlos@canonical.com&gt;</em:contributor>\n"
            "\n"
            "    <em:targetApplication>\n"
            "      <Description>\n"
            "        <em:id>{ec8030f7-c20a-464f-9b0e-13a3a9e97384}</em:id><!-- firefox --"
            ">\n"
            "        <em:minVersion>2.0</em:minVersion>\n"
            "        <em:maxVersion>2.0.0.*</em:maxVersion>\n"
            "      </Description>\n"
            "    </em:targetApplication>\n"
            "  </Description>\n"
            "</RDF>\n"

            #.  This is a DTD file inside a subdirectory
            #: jar:chrome/en-US.jar!/subdir/test2.dtd(foozilla.menu.title)
            msgctxt "main/subdir/test2.dtd"
            msgid "MENU"
            msgstr ""

            #. Select the access key that you want to use. These have
            #. to be translated in a way that the selected character is
            #. present in the translated string of the label being
            #. referred to, for example 'i' in 'Edit' menu item in
            #. English. If a translation already exists, please don't
            #. change it if you are not sure about it. Please find the
            #. context of the key from the end of the 'Located in' text
            #. below.
            #: jar:chrome/en-US.jar!/subdir/test2.dtd(foozilla.menu.accesskey)
            msgctxt "main/subdir/test2.dtd"
            msgid "M"
            msgstr ""

            #. Select the shortcut key that you want to use. It
            #. should be translated, but often shortcut keys (for
            #. example Ctrl + KEY) are not changed from the original. If
            #. a translation already exists, please don't change it if
            #. you are not sure about it. Please find the context of
            #. the key from the end of the 'Located in' text below.
            #: jar:chrome/en-US.jar!/subdir/test2.dtd(foozilla.menu.commandkey)
            msgctxt "main/subdir/test2.dtd"
            msgid "m"
            msgstr ""

            #. Translators, what you are seeing now is a lovely,
            #. awesome, multiline comment aimed at you directly
            #. from the streets of a .properties file
            #: jar:chrome/en-US.jar!/subdir/test2.properties:6(foozilla_something)
            msgctxt "main/subdir/test2.properties"
            msgid "SomeZilla"
            msgstr ""

            #: jar:chrome/en-US.jar!/test1.dtd(foozilla.name)
            msgctxt "main/test1.dtd"
            msgid "FooZilla!"
            msgstr ""

            #.  Translators, don't play with fire!
            #: jar:chrome/en-US.jar!/test1.dtd(foozilla.play.fire)
            msgctxt "main/test1.dtd"
            msgid "Do you want to play with fire?"
            msgstr ""

            #.  This is just a comment, not a comment for translators
            #: jar:chrome/en-US.jar!/test1.dtd(foozilla.play.ice)
            msgctxt "main/test1.dtd"
            msgid "Play with ice?"
            msgstr ""

            #: jar:chrome/en-US.jar!/test1.properties:1(foozilla.title)
            msgctxt "main/test1.properties"
            msgid "FooZilla Zilla Thingy"
            msgstr ""

            #. Translators, if you're older than six, don't translate this
            #: jar:chrome/en-US.jar!/test1.properties:3(foozilla.happytitle)
            msgctxt "main/test1.properties"
            msgid "http://foozillingy.happy.net/"
            msgstr ""

            #. (Except this one)
            #: jar:chrome/en-US.jar!/test1.properties:4(foozilla.nocomment)
            msgctxt "main/test1.properties"
            msgid "No Comment"
            msgstr ""

            #: jar:chrome/en-US.jar!/test1.properties:5(foozilla.utf8)
            msgctxt "main/test1.properties"
            msgid "\u0414\u0430\u043d=Day"
            msgstr ""
            ''').strip()

<<<<<<< HEAD
        output = exported_template.read().decode("utf-8")
=======
        output = storage.export().read().decode("utf-8")
>>>>>>> c7a1b445
        self._compareExpectedAndExported(expected_template, output)<|MERGE_RESOLUTION|>--- conflicted
+++ resolved
@@ -217,9 +217,5 @@
             msgstr ""
             ''').strip()
 
-<<<<<<< HEAD
-        output = exported_template.read().decode("utf-8")
-=======
         output = storage.export().read().decode("utf-8")
->>>>>>> c7a1b445
         self._compareExpectedAndExported(expected_template, output)