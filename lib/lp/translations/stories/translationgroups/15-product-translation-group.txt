We should also be able to set a translation group and translation
permissions on a product. We'll use the Netapplet product for this test.
<<<<<<< HEAD

First make sure it uses Launchpad for translations.

    >>> netapplet_owner_browser = setupBrowser(
    ...     auth='Basic test@canonical.com:test')
    >>> netapplet_owner_browser.open('http://launchpad.dev/netapplet')
    >>> netapplet_owner_browser.getLink(
    ...   'Configure translations').click()
    >>> print netapplet_owner_browser.title
    Configure Translations : NetApplet

    >>> netapplet_owner_browser.getControl('Launchpad').click()
    >>> netapplet_owner_browser.getControl('Change').click()
    >>> print netapplet_owner_browser.title
    Network Applet in Launchpad

=======
First make sure it uses Launchpad for translations.
  
     >>> netapplet_owner_browser = setupBrowser(
     ...     auth='Basic test@canonical.com:test')
     >>> netapplet_owner_browser.open('http://launchpad.dev/netapplet')
     >>> netapplet_owner_browser.getLink(
     ...   'Configure translations').click()
     >>> print netapplet_owner_browser.title
     Configure Translations : NetApplet
  
     >>> netapplet_owner_browser.getControl('Launchpad').click()
     >>> netapplet_owner_browser.getControl('Change').click()
     >>> print netapplet_owner_browser.title
     Network Applet in Launchpad
  
>>>>>>> 605ecbce
Netapplet doesn't have TranslationGroup and uses open permissions. We
can see that from the translations page.

    >>> netapplet_owner_browser.open('http://launchpad.dev/netapplet')
    >>> netapplet_owner_browser.getLink('Translations').click()
    >>> print netapplet_owner_browser.title
    Translations : NetApplet

    >>> print extract_text(
    ...     find_tag_by_id(netapplet_owner_browser.contents,
    ...                    'translation-permissions'))
    NetApplet is translated with Open permissions.

Now let's make sure we can see the page to let us change translation
group and permissions.

    >>> translations_page_url = netapplet_owner_browser.url
    >>> netapplet_owner_browser.getLink('Change permissions').click()
    >>> change_translators_url = netapplet_owner_browser.url

    >>> print netapplet_owner_browser.title
    Permissions and policies...

    >>> print netapplet_owner_browser.getControl(
    ...     'Translation group').displayOptions
    ['(no value)', 'Single-language Translators',
     'The PolyGlot Translation Group', 'Just a testing team']

    >>> print netapplet_owner_browser.getControl(
    ...     'Translation group').displayValue
    ['(no value)']

Ordinary users cannot see the "Change permissions" link or the page it
leads to.

    >>> user_browser.open(translations_page_url)
    >>> user_browser.getLink('Change permissions').click()
    Traceback (most recent call last):
    ...
    LinkNotFoundError

    >>> user_browser.open(change_translators_url)
    Traceback (most recent call last):
    ...
    Unauthorized...

Now let's post to the form. We should be redirected to the product page.

    >>> netapplet_owner_browser.getControl(
    ...     'Translation group').displayValue = [
    ...         'The PolyGlot Translation Group']
    >>> netapplet_owner_browser.getControl('Change').click()
    >>> print netapplet_owner_browser.title
    Translations : NetApplet

Now these changes show up in the product page. (XXX mpt 20070126:
Launchpad should be fixed so that you can't set translation
group/permissions without using Translations.)<|MERGE_RESOLUTION|>--- conflicted
+++ resolved
@@ -1,7 +1,5 @@
 We should also be able to set a translation group and translation
 permissions on a product. We'll use the Netapplet product for this test.
-<<<<<<< HEAD
-
 First make sure it uses Launchpad for translations.
 
     >>> netapplet_owner_browser = setupBrowser(
@@ -17,23 +15,6 @@
     >>> print netapplet_owner_browser.title
     Network Applet in Launchpad
 
-=======
-First make sure it uses Launchpad for translations.
-  
-     >>> netapplet_owner_browser = setupBrowser(
-     ...     auth='Basic test@canonical.com:test')
-     >>> netapplet_owner_browser.open('http://launchpad.dev/netapplet')
-     >>> netapplet_owner_browser.getLink(
-     ...   'Configure translations').click()
-     >>> print netapplet_owner_browser.title
-     Configure Translations : NetApplet
-  
-     >>> netapplet_owner_browser.getControl('Launchpad').click()
-     >>> netapplet_owner_browser.getControl('Change').click()
-     >>> print netapplet_owner_browser.title
-     Network Applet in Launchpad
-  
->>>>>>> 605ecbce
 Netapplet doesn't have TranslationGroup and uses open permissions. We
 can see that from the translations page.
 
