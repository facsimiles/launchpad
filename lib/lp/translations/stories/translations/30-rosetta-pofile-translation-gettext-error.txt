--- conflicted
+++ resolved
@@ -51,7 +51,6 @@
 And we can see the error.
 
   >>> for tag in find_tags_by_class(user_browser.contents, 'error'):
-<<<<<<< HEAD
   ...     print extract_text(tag)
   There is an error in a translation you provided.
   Please correct it before continuing.
@@ -59,24 +58,6 @@
   format specifications in 'msgid...' and 'msgstr[0]' for argument 1 are
   not the sameformat specifications in 'msgid...' and 'msgstr[1]' for
   argument 1 are not the same
-=======
-  ...     print tag
-  <div class="error message">There is an error in a translation you provided.
-    Please correct it before continuing.</div>
-  <tr class="error translation">
-    <th colspan="3">
-      <strong>Error in Translation:</strong>
-    </th>
-    <td>
-    </td><td>
-      <div>
-        format specifications in ... and 'msgstr[0]' for argument 1 are
-        not the sameformat specifications in ... and 'msgstr[1]' for
-        argument 1 are not the same
-      </div>
-    </td>
-  </tr>
->>>>>>> bf110959
 
 The translation form got an error with the translations we wanted to store,
 and thus we still have that text as part of translations input, otherwise,
