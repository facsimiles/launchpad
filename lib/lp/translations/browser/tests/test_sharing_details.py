--- conflicted
+++ resolved
@@ -4,7 +4,6 @@
 __metaclass__ = type
 
 
-from lazr.restful.interfaces import IJSONRequestCache
 import re
 
 from lazr.restful.interfaces import IJSONRequestCache
@@ -350,8 +349,6 @@
         self.assertEqual(
             self.productseries.branch, objects['upstream_branch'])
 
-<<<<<<< HEAD
-=======
     def _getExpectedTranslationSettingsLink(self, id, series, visible):
         if series is None:
             url = '#'
@@ -532,7 +529,6 @@
                 expected,
                 view.translation_sync_link_configured.escapedtext)
 
->>>>>>> 85ccbc8a
 
 class TestSourcePackageSharingDetailsPage(BrowserTestCase,
                                           ConfigureScenarioMixin):
