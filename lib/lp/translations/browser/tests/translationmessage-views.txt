= TranslationMessage View =

On this section, we are going to test the view class for an
ITranslationMessage object.

    >>> from canonical.database.sqlbase import flush_database_updates
    >>> from lp.translations.model.pofile import POFile
    >>> from lp.translations.model.translationmessage import (
    ...     TranslationMessage)
<<<<<<< HEAD
    >>> from lp.services.worlddata.interfaces.language import ILanguageSet
    >>> from canonical.launchpad.layers import TranslationsLayer
=======
    >>> from lp.translations.publisher import TranslationsLayer
>>>>>>> 43cabfe8
    >>> from canonical.launchpad.webapp import canonical_url

All the tests will be submitted as comming from Kurem, an editor for the POFile
that we are going to edit.

    >>> login('kurem@debian.cz')


== No plural forms ==

We are going to see what happens if we get an entry for a language
without the plural form information.

    >>> translationmessage = TranslationMessage.get(1)
    >>> pofile = POFile.get(1)
    >>> language_tlh = getUtility(ILanguageSet).getLanguageByCode('tlh')
    >>> pofile_tlh = pofile.potemplate.getDummyPOFile(language_tlh)
    >>> potmsgset = pofile_tlh.potemplate.getPOTMsgSetByMsgIDText(
    ...     u'evolution addressbook')
    >>> current_translationmessage = (
    ...     potmsgset.getCurrentDummyTranslationMessage(
    ...         pofile_tlh.potemplate, pofile_tlh.language))
    >>> translationmessage_page_view = create_view(
    ...     current_translationmessage, "+translate", layer=TranslationsLayer)
    >>> translationmessage_page_view.initialize()

Here we can see that it's lacking that information.

    >>> print translationmessage_page_view.context.pofile.language.pluralforms
    None

And the view class detects it correctly.

    >>> translationmessage_page_view.has_plural_form_information
    False


== Basic checks ==

Now, we will use objects that we have in our database, instead of
dummy ones.

    >>> server_url = '/'.join(
    ...     [canonical_url(current_translationmessage), '+translate'])
    >>> translationmessage.setPOFile(pofile)
    >>> translationmessage_page_view = create_view(
    ...     translationmessage, "+translate", layer=TranslationsLayer,
    ...     server_url=server_url)
    >>> translationmessage_page_view.initialize()

We have the plural form information for this language.

    >>> print translationmessage_page_view.context.pofile.language.pluralforms
    2

And thus, the view class should know that it doesn't lacks the plural forms
information.

    >>> translationmessage_page_view.has_plural_form_information
    True

Also, we should get the timestamp when we started so we can detect changes
done when we started this request. We cannot check for its concrete value
or we could introduce a time bomb in the system so we check that it's not
None.

    >>> translationmessage_page_view.lock_timestamp is None
    False


== The subview: TranslationMessageView ==

For the next tests, we grab the subview which is what holds information
that pertains to the POMsgSet rendering itself:

    >>> subview = translationmessage_page_view.translationmessage_view
    >>> subview.initialize()

The request didn't get any argument, and because that, we should get the
default values for the alternative language.

    >>> subview.sec_lang is None
    True

We are at the beginning because this subview is being used for the first
item.

    >>> subview.context.potmsgset.sequence == 1
    True

It does not have a plural message

    >>> subview.plural_text is None
    True

And thus, it only has one translation.

    >>> subview.pluralform_indices
    [0]

Which is the one we wanted.

    >>> subview.getCurrentTranslation(0)
    u'libreta de direcciones de Evolution'

As we didn't submit the form, the getSubmittedTranslation method will
return None.

    >>> print subview.getSubmittedTranslation(0)
    None

If we request a plural form that is not valid, we get an AssertionError.

    >>> subview.getCurrentTranslation(1)
    Traceback (most recent call last):
    ...
    AssertionError: There is no plural form #1 for Spanish (es) language

    >>> subview.getSubmittedTranslation(1)
    Traceback (most recent call last):
    ...
    AssertionError: There is no plural form #1 for Spanish (es) language

Published translation is defined and same as the active one.

    >>> subview.getImportedTranslation(0)
    u'libreta de direcciones de Evolution'

However, if we ask for incorrect plural form, we get an AssertionError.

    >>> subview.getImportedTranslation(1)
    Traceback (most recent call last):
    ...
    AssertionError: There is no plural form #1 for Spanish (es) language


== Web presentation ==

Some characters are presented specially in the Web interface, and there are
functions to determine whether to advise translators about their presence.

We will use this helper function to simplify the test:

    # This is just an easy way to get different messages for all
    # available options to test.
    >>> from sqlobject import SQLObjectNotFound
    >>> from zope.security.proxy import removeSecurityProxy
    >>> from lp.translations.model.pomsgid import POMsgID
    >>> def changeMsgID(new_msgid):
    ...     potmsgset = removeSecurityProxy(subview.context.potmsgset)
    ...     try:
    ...         msgid = POMsgID.byMsgid(new_msgid)
    ...     except SQLObjectNotFound:
    ...         msgid = POMsgID(msgid=new_msgid)
    ...     potmsgset.msgid_singular = msgid
    ...     potmsgset._cached_singular_text = None
    ...     flush_database_updates()

First, text_has_tab() determines whether a message set contains any tabs.

    >>> subview.text_has_tab
    False

When we change the set to include a tab character, the function detects it.

    >>> changeMsgID(u'Foo\tBar')
    >>> subview.text_has_tab
    True

Similarly, text_has_newline() determines whether a message contains newlines.

    >>> changeMsgID(u'Foo Bar')
    >>> subview.text_has_newline
    False

    >>> changeMsgID(u'Foo\nBar')
    >>> subview.text_has_newline
    True

And text_has_leading_or_trailing_space() determines ... well, you can guess.

    >>> changeMsgID(u'Foo Bar')
    >>> subview.text_has_leading_or_trailing_space
    False

    >>> changeMsgID(u' Leading space')
    >>> subview.text_has_leading_or_trailing_space
    True

    >>> changeMsgID(u'  Leading space')
    >>> subview.text_has_leading_or_trailing_space
    True

    >>> changeMsgID(u'Trailing space ')
    >>> subview.text_has_leading_or_trailing_space
    True

    >>> changeMsgID(u'Trailing space  ')
    >>> subview.text_has_leading_or_trailing_space
    True

    >>> changeMsgID(u'Leading\n Space  ')
    >>> subview.text_has_leading_or_trailing_space
    True

    >>> changeMsgID(u'Trailing \nSpace  ')
    >>> subview.text_has_leading_or_trailing_space
    True

    >>> changeMsgID(u'Trailing \r\nspace')
    >>> subview.text_has_leading_or_trailing_space
    True

    >>> import transaction
    >>> transaction.commit()


== Submitting translations ==

It's time to check the submission of translations and the IPOFile statistics
update.

But first, let's see current values.

    >>> translationmessage = TranslationMessage.get(1)
    >>> pofile = translationmessage.pofile
    >>> pofile.updateStatistics()
    (7, 0, 1, 2)
    >>> pofile.currentCount()
    7
    >>> pofile.updatesCount()
    0
    >>> pofile.rosettaCount()
    1
    >>> pofile.unreviewedCount()
    2

Now we do the submit.

    >>> server_url = '/'.join(
    ...     [canonical_url(translationmessage), '+translate'])
    >>> form = {
    ...     'alt': None,
    ...     'msgset_1': None,
    ...     'msgset_1_es_translation_0_new_checkbox': True,
    ...     'msgset_1_es_translation_0_new': 'Foo',
    ...     'submit_translations': 'Save &amp; Continue'}
    >>> translationmessage_page_view = create_view(
    ...     translationmessage, "+translate", form=form,
    ...     layer=TranslationsLayer, server_url=server_url)
    >>> translationmessage_page_view.request.method = 'POST'

And when we initialise the view class, we detect that we missed the timestamp
that allow us to know whether we are working with latest submitted value or
someone updated the database while we were working on those translations.

    >>> translationmessage_page_view.initialize()
    Traceback (most recent call last):
    ...
    UnexpectedFormData: We didn't find the timestamp...

We do a new submit, but this time including a lock_timestamp field.

    >>> form = {
    ...     'lock_timestamp': '2006-11-28T13:00:00+00:00',
    ...     'alt': None,
    ...     'msgset_1': None,
    ...     'msgset_1_es_translation_0_radiobutton':
    ...         'msgset_1_es_translation_0_new',
    ...     'msgset_1_es_translation_0_new': 'Foo',
    ...     'submit_translations': 'Save &amp; Continue'}
    >>> translationmessage_page_view = create_view(
    ...     translationmessage, "+translate", form=form,
    ...     layer=TranslationsLayer, server_url=server_url)
    >>> translationmessage_page_view.request.method = 'POST'
    >>> translationmessage_page_view.initialize()
    >>> transaction.commit()

This time we didn't get any problem with the submission, and we can see that
statistics were updated accordingly.

    >>> pofile.currentCount()
    6
    >>> pofile.updatesCount()
    1
    >>> pofile.rosettaCount()
    2
    >>> pofile.unreviewedCount()
    2

Now, let's see how the system prevents a submission that has a timestamp older
than when last current translation was submitted.

    >>> from zope import datetime as zope_datetime
    >>> old_timestamp_text = '2006-11-28T12:30:00+00:00'
    >>> old_timestamp = zope_datetime.parseDatetimetz(old_timestamp_text)

We can see here that translation in pomsgset is newer than old_timestamp.

    >>> potmsgset.isTranslationNewerThan(pofile, old_timestamp)
    True

And current value

    >>> potmsgset.getCurrentTranslationMessage(
    ...     pofile.potemplate, pofile.language).translations
    [u'Foo']

We do the submission with that lock_timestamp.

    >>> server_url = '/'.join(
    ...     [canonical_url(translationmessage), '+translate'])
    >>> form = {
    ...     'lock_timestamp': old_timestamp_text,
    ...     'alt': None,
    ...     'msgset_1': None,
    ...     'msgset_1_es_translation_0_radiobutton':
    ...         'msgset_1_es_translation_0_new',
    ...     'msgset_1_es_translation_0_new': 'Foos',
    ...     'submit_translations': 'Save &amp; Continue'}
    >>> translationmessage_page_view = create_view(
    ...     translationmessage, "+translate", form=form,
    ...     layer=TranslationsLayer, server_url=server_url)
    >>> translationmessage_page_view.request.method = 'POST'
    >>> translationmessage_page_view.initialize()
    >>> for notification in (
    ...     translationmessage_page_view.request.notifications):
    ...     print notification.message
    There is an error in the translation you provided. Please correct it
    before continuing.
    >>> print translationmessage_page_view.error
    Somebody else changed this translation since you started. To avoid
    accidentally reverting work done by others, we added your translations
    as suggestions, so please review current values.
    >>> transaction.commit()

This submission is not saved because there is another modification, this
means that timestamps remain unchanged.

    >>> potmsgset.isTranslationNewerThan(pofile, old_timestamp)
    True

And active text too

    >>> potmsgset.getCurrentTranslationMessage(
    ...     pofile.potemplate, pofile.language).translations
    [u'Foo']


== Bogus translation submission ==

What would happen if we get a submit for another msgset that isn't being
considered?

    >>> server_url = '/'.join(
    ...     [canonical_url(translationmessage), '+translate'])
    >>> form = {
    ...     'lock_timestamp': '2006-11-28 13:00:00 UTC',
    ...     'alt': None,
    ...     'msgset_2': None,
    ...     'msgset_2_es_translation_0_new': 'Foo',
    ...     'msgset_2_es_translation_0_new_checkbox': True,
    ...     'submit_translations': 'Save &amp; Continue'}
    >>> translationmessage_page_view = create_view(
    ...     translationmessage, "+translate", form=form,
    ...     layer=TranslationsLayer, server_url=server_url)
    >>> translationmessage_page_view.request.method = 'POST'
    >>> translationmessage_page_view.initialize()

The list of translations parsed will be empty because the submission is
ignored:

    >>> translationmessage_page_view.form_posted_translations
    {}

And since this was a POST, we don't even build the subview:

    >>> translationmessage_page_view.translationmessage_view is None
    True


== TranslationMessageSuggestions ==

This class keeps all suggestions available for a concrete
ITranslationMessage.

    >>> from datetime import datetime
    >>> import pytz
    >>> from zope.component import getUtility
    >>> from lp.translations.browser.translationmessage import (
    ...     TranslationMessageSuggestions)
    >>> from lp.registry.interfaces.person import IPersonSet
    >>> from lp.translations.interfaces.potemplate import IPOTemplateSet

We are going to work with Evolution's evolution-2.2 template.

    >>> potemplate_set = getUtility(IPOTemplateSet)
    >>> potemplates = potemplate_set.getAllByName('evolution-2.2')
    >>> potemplate_trunk = potemplates[0]
    >>> potemplate_hoary = potemplates[1]
    >>> potemplate_trunk.title
    u'Template "evolution-2.2" in Evolution trunk'
    >>> potemplate_hoary.title
    u'Template "evolution-2.2" in Ubuntu Hoary package "evolution"'

For alternative suggestions we need two languages, the one being
translated and other one providing suggestions. We will use Japanese
as the language to get suggestions for because it has less plural forms
than the other choosen language, Spanish.

    # Japanese translation for this template doesn't exist yet in our
    # database, we need to create it first.
    >>> pofile_ja = potemplate_trunk.newPOFile('ja')
    >>> pofile_ja.language.pluralforms
    1
    >>> pofile_es = potemplate_trunk.getPOFileByLang('es')
    >>> pofile_es.language.pluralforms
    2

We are going to work with a plural form message.

    >>> potmsgset = potemplate_trunk.getPOTMsgSetByMsgIDText(
    ...     u'%d contact', u'%d contacts')
    >>> potmsgset.msgid_plural is None
    False

Also, we are going to create a new translation for the Japanese
language that will be used as the suggestion.

    >>> UTC = pytz.timezone('UTC')
    >>> carlos = getUtility(IPersonSet).getByName('carlos')
    >>> login('carlos@canonical.com')
    >>> translation_message_ja = potmsgset.updateTranslation(
    ...     pofile_ja, carlos, { 0: u'Foo %d' },
    ...     is_imported=False, lock_timestamp=datetime.now(UTC))
    >>> translation_message_ja.translations
    [u'Foo %d']

Let's get current message in Spanish.

    >>> translation_message_es = potmsgset.getCurrentTranslationMessage(
    ...     pofile_es.potemplate, pofile_es.language)

And we prepare the ITranslationMessageSuggestions object for the higher
Spanish plural form.

    >>> suggestions = TranslationMessageSuggestions(
    ...     title=u'Testing', translation=translation_message_es,
    ...     submissions=[translation_message_ja],
    ...     user_is_official_translator=True,
    ...     form_is_writeable=True,
    ...     plural_form=(pofile_es.language.pluralforms - 1))

Which produces no suggestions, because Japanese only has one form but
Spanish has two.

    >>> print suggestions.submissions
    []

However, when we use the first plural form, which exists in both
languages...

    >>> suggestions = TranslationMessageSuggestions(
    ...     title=u'Testing', translation=translation_message_es,
    ...     submissions=[translation_message_ja],
    ...     user_is_official_translator=True,
    ...     form_is_writeable=True,
    ...     plural_form=0)

... we get suggestions.

    >>> len(suggestions.submissions)
    1
    >>> submission = suggestions.submissions[0]
    >>> for attr in sorted(dir(submission)):
    ...     if not attr.startswith('_'):
    ...         print "%s: %s" % (attr, getattr(submission, attr))
    date_created: ...
    id: 703
    is_empty: False
    is_local_to_pofile: False
    language: ...
    legal_warning: False
    origin_html_id: msgset_15_ja_suggestion_703_0_origin
    person: ...
    plural_index: 0
    pofile: ...
    potmsgset: ...
    row_html_id:
    suggestion_dismissable_class: msgset_15_dismissable_button
    suggestion_html_id: msgset_15_ja_suggestion_703_0
    suggestion_text: Foo <code>%d</code>
    translation_html_id: msgset_15_es_translation_0
    translationmessage: ...

Another reason why a suggestion might not have translations for all
plural forms is that it was submitted as a translation for an English
message that didn't have a plural.

Here, an identical message is added to the two Evolution templates: the
"trunk" one and the one in Ubuntu Hoary.  But one of the English strings
is in a single form only, whereas the other has a singular and a plural.

    >>> singular_id = 'This message has %d form.'
    >>> plural_id = 'This message has %d forms.'
    >>> pofile_simple = potemplate_trunk.getPOFileByLang('es')
    >>> pofile_plural = potemplate_hoary.getPOFileByLang('es')
    >>> potmsgset_simple = potemplate_trunk.createMessageSetFromText(
    ...     singular_id, None)
    >>> potmsgset_plural = potemplate_hoary.createMessageSetFromText(
    ...     singular_id, plural_id)

Carlos translates both.  The single-form one is simple; for the other he
provides a complete translation including both the singular and the
plural form.

    >>> translation_message_simple = potmsgset_simple.updateTranslation(
    ...     pofile_simple, carlos, { 0: u'%d forma' },
    ...     is_imported=False, lock_timestamp=datetime.now(UTC))
    >>> translation_message_plural = potmsgset_plural.updateTranslation(
    ...     pofile_plural, carlos, { 0: u'%d forma', 1: u'%d formas' },
    ...     is_imported=False, lock_timestamp=datetime.now(UTC))

The single-form translation shows up as a suggestion for the singular
translation of the two-form message.

    >>> suggestions = TranslationMessageSuggestions(
    ...     title=u'Testing', translation=translation_message_plural,
    ...     submissions=[translation_message_simple],
    ...     user_is_official_translator=True,
    ...     form_is_writeable=True,
    ...     plural_form=0)
    >>> len(suggestions.submissions)
    1

For the plural translation of the same message, however, that
translation provides no text and so is ignored.

    >>> suggestions = TranslationMessageSuggestions(
    ...     title=u'Testing', translation=translation_message_plural,
    ...     submissions=[translation_message_simple],
    ...     user_is_official_translator=True,
    ...     form_is_writeable=True,
    ...     plural_form=1)
    >>> len(suggestions.submissions)
    0


== Sequence number of new shared POTMsgSets ==

Newly added shared POTMsgSets don't have their sequence field set, but
they do have sequence number when being displayed with translation
message.

    >>> pofile = factory.makePOFile('sr')
    >>> potemplate = pofile.potemplate
    >>> potmsgset = factory.makePOTMsgSet(potemplate, sequence=1)
    >>> potmsgset.sequence
    1
    >>> potmsgset.getSequence(potemplate)
    1
    >>> translationmessage = factory.makeTranslationMessage(
    ...     potmsgset=potmsgset, translations = [u"some translation"])
    >>> translationmessage.setPOFile(pofile)
    >>> server_url = '/'.join(
    ...     [canonical_url(translationmessage), '+translate'])
    >>> translationmessage_page_view = create_view(
    ...     translationmessage, "+translate", layer=TranslationsLayer,
    ...     server_url=server_url)
    >>> translationmessage_page_view.initialize()
    >>> subview = translationmessage_page_view.translationmessage_view
    >>> subview.initialize()
    >>> subview.sequence
    1

== Ordering with unset potemplate values ==

Fix for bug #371560: can be removed after message sharing cleanup is done.
Code still uses potmsgset.potemplate when getting a sequence number, and
in special case where one POTMsgSet has potemplate set (i.e. it has been
there before message sharing work landed) and has a lower sequence number,
and another where potemplate is not set and with a larger sequence number,
where these appear on the same page we hit an assertion about bad sequence
number ordering.

    >>> pofile = factory.makePOFile('sr')
    >>> potemplate = pofile.potemplate

    >>> potmsgset_with_potemplate = (
    ...     factory.makePOTMsgSet(potemplate, sequence=1))
    >>> removeSecurityProxy(potmsgset_with_potemplate).potemplate = potemplate
    >>> potmsgset_with_potemplate.getSequence(potemplate)
    1

    >>> potmsgset_with_no_potemplate = (
    ...     factory.makePOTMsgSet(potemplate, sequence=2))
    >>> print potmsgset_with_no_potemplate.potemplate
    None
    >>> potmsgset_with_no_potemplate.getSequence(potemplate)
    2

    # If the view internally gets a sequence using potmsgset.potemplate,
    # which is None, we'll get a sequence of zero, which should come before
    # sequence of 1 for the previous POTMsgSet.
    >>> potmsgset_with_no_potemplate.getSequence(
    ...     potmsgset_with_no_potemplate.potemplate)
    0

    >>> server_url = '/'.join(
    ...     [canonical_url(pofile), '+translate'])
    >>> pofile_view = create_view(
    ...     pofile, "+translate", layer=TranslationsLayer,
    ...     server_url=server_url)
    >>> pofile_view.initialize()

== Sharing and diverging messages ==

When there is an existing shared translation, one gets an option
to diverge it when on a zoomed-in view (when looking that particular
message).

    >>> pofile = factory.makePOFile('sr')
    >>> potemplate = pofile.potemplate
    >>> potmsgset = factory.makePOTMsgSet(potemplate, sequence=1)
    >>> translationmessage = factory.makeTranslationMessage(
    ...     potmsgset=potmsgset, translations = [u"shared translation"])
    >>> translationmessage.setPOFile(pofile)
    >>> server_url = '/'.join(
    ...     [canonical_url(translationmessage), '+translate'])
    >>> translationmessage_page_view = create_view(
    ...     translationmessage, "+translate", layer=TranslationsLayer,
    ...     server_url=server_url)
    >>> translationmessage_page_view.initialize()
    >>> subview = translationmessage_page_view.translationmessage_view
    >>> subview.initialize()
    >>> subview.zoomed_in_view
    True
    >>> subview.allow_diverging
    True

A shared translation is not explicitely shown, since the current one is
the shared translation.

    >>> print subview.shared_translationmessage
    None

When looking at the entire POFile, diverging is not allowed.

    >>> server_url = '/'.join(
    ...     [canonical_url(pofile), '+translate'])
    >>> pofile_view = create_view(
    ...     pofile, "+translate", layer=TranslationsLayer,
    ...     server_url=server_url)
    >>> pofile_view.initialize()
    >>> subview = pofile_view.translationmessage_views[0]
    >>> subview.initialize()
    >>> subview.zoomed_in_view
    False
    >>> subview.allow_diverging
    False

With a diverged translation, the shared translation is explicitely offered
among one of the suggestions, and we are not offered to diverge the
translation further, since it's already diverged.

    >>> diverged_message = factory.makeTranslationMessage(
    ...     potmsgset=potmsgset, translations = [u"diverged translation"],
    ...     force_diverged=True)
    >>> diverged_message.setPOFile(pofile)
    >>> translationmessage_page_view = create_view(
    ...     diverged_message, "+translate", layer=TranslationsLayer,
    ...     server_url=server_url)
    >>> translationmessage_page_view.initialize()
    >>> subview = translationmessage_page_view.translationmessage_view
    >>> subview.initialize()
    >>> subview.zoomed_in_view
    True
    >>> subview.allow_diverging
    False
    >>> subview.shared_translationmessage == translationmessage
    True


Resetting current translation
-----------------------------

The current translation can be reset by submitting an empty translation
or a translation similar to the current one while forcing suggestions.

We need to force timestamp update, since suggestions are submitted too fast.

    >>> from lp.translations.interfaces.translationgroup import (
    ...     TranslationPermission)
    >>> pofile = factory.makePOFile('es')
    >>> potemplate = pofile.potemplate
    >>> potmsgset = factory.makePOTMsgSet(potemplate, sequence=1)
    >>> translationmessage = factory.makeTranslationMessage(
    ...     potmsgset=potmsgset, pofile=pofile,
    ...     translations = [u"A shared translation"])
    >>> translationmessage.setPOFile(pofile)
    >>> product = potemplate.productseries.product
    >>> product.translationpermission = TranslationPermission.CLOSED
    >>> year_tick = 2100
    >>> def submit_translation(
    ...     translationmessage, translation, force_suggestion=False):
    ...     global year_tick
    ...     pofile = translationmessage.pofile
    ...     potmsgset = translationmessage.potmsgset
    ...     server_url = '/'.join(
    ...         [canonical_url(translationmessage), '+translate'])
    ...     now = (str(year_tick) +
    ...             datetime.now(UTC).strftime('-%m-%dT%H:%M:%S+00:00'))
    ...     year_tick += 1
    ...     msgset_id = 'msgset_' + str(potmsgset.id)
    ...     msgset_id_lang = msgset_id + '_' + pofile.language.code
    ...     form = {
    ...         'lock_timestamp': now,
    ...         'alt': None,
    ...         msgset_id : None,
    ...         msgset_id_lang + '_translation_0_radiobutton':
    ...         msgset_id_lang + '_translation_0_new',
    ...         msgset_id_lang + '_translation_0_new': translation,
    ...         'submit_translations': 'Save &amp; Continue'}
    ...     if force_suggestion:
    ...         form[msgset_id_lang + '_needsreview'] = 'force_suggestion'
    ...     tm_view = create_view(
    ...         translationmessage, "+translate", form=form,
    ...         layer=TranslationsLayer, server_url=server_url)
    ...     tm_view.request.method = 'POST'
    ...     tm_view.initialize()

    >>> def print_current_translation(potmsgset, pofile):
    ...     current_translation = potmsgset.getCurrentTranslationMessage(
    ...         pofile.potemplate, pofile.language)
    ...     if current_translation is not None:
    ...         print current_translation.translations

    >>> def print_local_suggestions(potmsgset, pofile):
    ...     import operator
    ...     local = sorted(
    ...         potmsgset.getLocalTranslationMessages(
    ...             pofile.potemplate, pofile.language),
    ...         key=operator.attrgetter("date_created"),
    ...         reverse=True)
    ...     for suggestion in local:
    ...         print suggestion.translations

We will make an initial translation.

    >>> submit_translation(
    ...     translationmessage, u'Foo')
    >>> print_local_suggestions(potmsgset, pofile)
    >>> print_current_translation(potmsgset, pofile)
    [u'Foo']

Forcing suggestions while submitting an empty translation will reset the
translation for this message and all previously entered translations will be
listed as suggestions.

    >>> submit_translation(translationmessage, u'', force_suggestion=True)
    >>> print_local_suggestions(potmsgset, pofile)
    [u'Foo']
    [u'A shared translation']
    >>> print_current_translation(potmsgset, pofile)

Only users with edit rights are allowed to reset a translation.

    >>> submit_translation(translationmessage, u'New current translation')
    >>> print_current_translation(potmsgset, pofile)
    [u'New current translation']
    >>> print_local_suggestions(potmsgset, pofile)
    >>> login('no-priv@canonical.com')
    >>> submit_translation(
    ...     translationmessage, u'New current translation',
    ...     force_suggestion=True)
    >>> login('carlos@canonical.com')
    >>> print_local_suggestions(potmsgset, pofile)
    >>> print_current_translation(potmsgset, pofile)
    [u'New current translation']<|MERGE_RESOLUTION|>--- conflicted
+++ resolved
@@ -7,12 +7,8 @@
     >>> from lp.translations.model.pofile import POFile
     >>> from lp.translations.model.translationmessage import (
     ...     TranslationMessage)
-<<<<<<< HEAD
+    >>> from lp.translations.publisher import TranslationsLayer
     >>> from lp.services.worlddata.interfaces.language import ILanguageSet
-    >>> from canonical.launchpad.layers import TranslationsLayer
-=======
-    >>> from lp.translations.publisher import TranslationsLayer
->>>>>>> 43cabfe8
     >>> from canonical.launchpad.webapp import canonical_url
 
 All the tests will be submitted as comming from Kurem, an editor for the POFile
