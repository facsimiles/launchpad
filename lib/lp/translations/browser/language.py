# Copyright 2009 Canonical Ltd.  This software is licensed under the
# GNU Affero General Public License version 3 (see the file LICENSE).

"""Browser code for Language table."""

__metaclass__ = type
__all__ = [
    'LanguageAddView',
    'LanguageAdminView',
    'LanguageSetBreadcrumb',
    'LanguageSetContextMenu',
    'LanguageSetNavigation',
    'LanguageSetView',
    'LanguageView',
    ]

from zope.lifecycleevent import ObjectCreatedEvent
from zope.component import getUtility
from zope.event import notify
from zope.app.form.browser import TextWidget
from zope.interface import Interface
from zope.schema import TextLine

from canonical.cachedproperty import cachedproperty
from canonical.launchpad.interfaces.launchpad import ILaunchpadCelebrities
from canonical.launchpad.webapp import (
    action, canonical_url, ContextMenu, custom_widget,
    enabled_with_permission, GetitemNavigation, LaunchpadEditFormView,
    LaunchpadFormView, LaunchpadView, Link, NavigationMenu)
from canonical.launchpad.webapp.breadcrumb import Breadcrumb
from canonical.launchpad.webapp.tales import LanguageFormatterAPI
from lp.services.worlddata.interfaces.language import ILanguage, ILanguageSet
from lp.translations.interfaces.translationsperson import (
    ITranslationsPerson)
from lp.translations.browser.translations import TranslationsMixin
from lp.translations.utilities.pluralforms import make_friendly_plural_forms
from canonical.launchpad.interfaces.launchpad import ILaunchpadCelebrities

from canonical.widgets import LabeledMultiCheckBoxWidget


def describe_language(language):
    """Return full name for `language`."""
    englishname = language.englishname
    if language.nativename:
        return "%s (%s)" % (englishname, language.nativename)
    else:
        return englishname


class LanguageBreadcrumb(Breadcrumb):
    """`Breadcrumb` for `ILanguage`."""
    @property
    def text(self):
        return self.context.englishname


class LanguageSetNavigation(GetitemNavigation):
    usedfor = ILanguageSet


class LanguageSetBreadcrumb(Breadcrumb):
    """`Breadcrumb` for `ILanguageSet`."""
    text = u"Languages"


class LanguageSetContextMenu(ContextMenu):
    usedfor = ILanguageSet
    links = ['add']

    @enabled_with_permission('launchpad.Admin')
    def add(self):
        text = 'Add Language'
        return Link('+add', text, icon='add')


class LanguageNavigationMenu(NavigationMenu):
    usedfor = ILanguage
    facet = 'translations'
    links = ['administer']

    @enabled_with_permission('launchpad.Admin')
    def administer(self):
        text = 'Administer'
        return Link('+admin', text, icon='edit')


<<<<<<< HEAD
def _format_language(language):
    """Format a language as a link."""
    return LanguageFormatterAPI(language).link(None)


class LanguageSetView(LaunchpadView):
=======
class ILanguageSetSearch(Interface):
    """The collection of languages."""

    search_lang = TextLine(
        title=u'Name of the language to search for.',
        required=True)

class LanguageSetView(LaunchpadFormView):
>>>>>>> 3bb44fc2
    """View class to render main ILanguageSet page."""
    label = "Languages in Launchpad"
    page_title = "Languages"

    schema = ILanguageSetSearch

    custom_widget('search_lang', TextWidget, displayWidth=30)

    def initialize(self):
        """See `LaunchpadFormView`."""
        LaunchpadFormView.initialize(self)

        self.language_search = None

        search_lang_widget = self.widgets.get('search_lang')
        if (search_lang_widget is not None and
            search_lang_widget.hasValidInput()):
            self.language_search = search_lang_widget.getInputValue()
        self.search_requested = self.language_search is not None

    @cachedproperty
    def search_results(self):
        return self.context.search(text=self.language_search)

    @cachedproperty
    def search_matches(self):
        if self.search_results is not None:
            return self.search_results.count()
        else:
            return 0

    @cachedproperty
    def user_languages(self):
        """The user's preferred languages, or English if none are set."""
        languages = list(self.user.languages)
        if len(languages) == 0:
            languages = [getUtility(ILaunchpadCelebrities).english]
        return ", ".join(map(_format_language, languages))


# There is no easy way to remove an ILanguage from the database due all the
# dependencies that ILanguage would have. That's the reason why we don't have
# such functionality here.
class LanguageAddView(LaunchpadFormView):
    """View to handle ILanguage creation form."""

    rootsite = 'translations'

    schema = ILanguage
    field_names = ['code', 'englishname', 'nativename', 'pluralforms',
                   'pluralexpression', 'visible', 'direction']
    language = None

    page_title = "Register a language"
    label = "Register a language in Launchpad"

    @action('Add', name='add')
    def add_action(self, action, data):
        """Create the new Language from the form details."""
        self.language = getUtility(ILanguageSet).createLanguage(
            code=data['code'],
            englishname=data['englishname'],
            nativename=data['nativename'],
            pluralforms=data['pluralforms'],
            pluralexpression=data['pluralexpression'],
            visible=data['visible'],
            direction=data['direction'])
        notify(ObjectCreatedEvent(self.language))

    @property
    def cancel_url(self):
        """See LaunchpadFormView."""
        return canonical_url(self.context, rootsite=self.rootsite)

    @property
    def next_url(self):
        assert self.language is not None, 'No language has been created'
        return canonical_url(self.language, rootsite=self.rootsite)

    def validate(self, data):
        # XXX CarlosPerelloMarin 2007-04-04 bug=102898:
        # Pluralform expression should be validated.
        new_code = data.get('code')
        language_set = getUtility(ILanguageSet)
        if language_set.getLanguageByCode(new_code) is not None:
            self.setFieldError(
                'code', 'There is already a language with that code.')


class LanguageView(TranslationsMixin, LaunchpadView):
    """View class to render main ILanguage page."""

    @property
    def page_title(self):
        return self.context.englishname

    @property
    def label(self):
        return "%s in Launchpad" % self.language_name

    @cachedproperty
    def language_name(self):
        return describe_language(self.context)

    @cachedproperty
    def translation_teams(self):
        translation_teams = []
        for translation_team in self.context.translation_teams:
            # translation_team would be either a person or a team.
            translation_teams.append({
                'expert': translation_team,
                'groups': ITranslationsPerson(
                    translation_team).translation_groups,
                })
        return translation_teams

    def getTopContributors(self):
        return self.context.translators[:20]

    @property
    def friendly_plural_forms(self):
        """Formats the plural forms' example list.

        It takes the list of examples for each plural form and transforms in a
        comma separated list to be displayed.
        """
        pluralforms_list = make_friendly_plural_forms(
                self.context.pluralexpression, self.context.pluralforms)

        for item in pluralforms_list:
            examples = ", ".join(map(str, item['examples']))
            if len(item['examples']) != 1:
                examples += "..."
            else:
                examples += "."
            item['examples'] = examples

        return pluralforms_list

    @property
    def add_question_url(self):
        rosetta = getUtility(ILaunchpadCelebrities).lp_translations
        return canonical_url(
            rosetta,
            view_name='+addquestion',
            rootsite='answers')

class LanguageAdminView(LaunchpadEditFormView):
    """Handle an admin form submission."""

    rootsite = 'translations'

    schema = ILanguage

    custom_widget('countries', LabeledMultiCheckBoxWidget,
                  orientation='vertical')

    field_names = ['code', 'englishname', 'nativename', 'pluralforms',
                   'pluralexpression', 'visible', 'direction', 'countries']

    page_title = "Change details"

    @property
    def label(self):
        """The form label"""
        return "Edit %s in Launchpad" % describe_language(self.context)

    @property
    def cancel_url(self):
        """See LaunchpadFormView."""
        return canonical_url(self.context, rootsite=self.rootsite)

    @property
    def next_url(self):
        return canonical_url(self.context, rootsite=self.rootsite)

    @action("Admin Language", name="admin")
    def admin_action(self, action, data):
        self.updateContextFromData(data)

    def validate(self, data):
        new_code = data.get('code')
        if new_code == self.context.code:
            # The code didn't change.
            return

        language_set = getUtility(ILanguageSet)
        if language_set.getLanguageByCode(new_code) is not None:
            self.setFieldError(
                'code', 'There is already a language with that code.')
<|MERGE_RESOLUTION|>--- conflicted
+++ resolved
@@ -85,14 +85,11 @@
         return Link('+admin', text, icon='edit')
 
 
-<<<<<<< HEAD
 def _format_language(language):
     """Format a language as a link."""
     return LanguageFormatterAPI(language).link(None)
 
 
-class LanguageSetView(LaunchpadView):
-=======
 class ILanguageSetSearch(Interface):
     """The collection of languages."""
 
@@ -101,7 +98,6 @@
         required=True)
 
 class LanguageSetView(LaunchpadFormView):
->>>>>>> 3bb44fc2
     """View class to render main ILanguageSet page."""
     label = "Languages in Launchpad"
     page_title = "Languages"
