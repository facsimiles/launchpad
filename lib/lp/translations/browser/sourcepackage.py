--- conflicted
+++ resolved
@@ -116,27 +116,18 @@
 
     @property
     def has_upstream_branch(self):
-<<<<<<< HEAD
         """Does the upstream series have a source code branch?"""
         if not self.packaging_configured:
             return False
         return self.context.direct_packaging.productseries.branch is not None
-=======
-        """Does the upstream series have at least one source code branch?"""
->>>>>>> 3c9db2b0
 
     @property
     def is_upstream_translations_enabled(self):
         """Are Launchpad translations enabled for the upstream series?"""
 
     @property
-<<<<<<< HEAD
-    def upstream_synchronizes_translations(self):
-        """Is automatic synchronization of upstream translation enabled?"""
-=======
     def is_upstream_synchronization_enabled(self):
         """Is antuomatic synchronization of upstream translation enabled?"""
->>>>>>> 3c9db2b0
 
     @property
     def is_configuration_complete(self):
