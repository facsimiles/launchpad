--- conflicted
+++ resolved
@@ -824,31 +824,12 @@
 
     def _buildTranslationMessageViews(self, for_potmsgsets):
         """Build translation message views for all potmsgsets given."""
-        last = None
         for potmsgset in for_potmsgsets:
-            assert (last is None or
-                    potmsgset.getSequence(
-                        self.context.potemplate) >= last.getSequence(
-                            self.context.potemplate)), (
-                "POTMsgSets on page not in ascending sequence order")
-            last = potmsgset
-
-<<<<<<< HEAD
-            translationmessage = potmsgset.getCurrentTranslationMessage(
-                self.context.potemplate, self.context.language)
-            if translationmessage is None:
-                translationmessage = (
-                    potmsgset.getCurrentDummyTranslationMessage(
-                        self.context.potemplate, self.context.language))
-            else:
-                translationmessage.setPOFile(self.context)
-
+            translationmessage = (
+                potmsgset.getCurrentTranslationMessageOrDummy(self.context))
             error = self.errors.get(potmsgset)
             can_edit = self.context.canEditTranslations(self.user)
-=======
-            translationmessage = (
-                potmsgset.getCurrentTranslationMessageOrDummy(self.context))
->>>>>>> 1b213b5b
+
             view = self._prepareView(
                 CurrentTranslationMessageView, translationmessage,
                 pofile=self.context, can_edit=can_edit, error=error)
