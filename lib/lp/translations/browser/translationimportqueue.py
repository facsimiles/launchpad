--- conflicted
+++ resolved
@@ -245,12 +245,8 @@
         """Remove some fields based on the entry handled."""
         self.field_names = ['file_type', 'path', 'sourcepackagename',
                             'potemplate', 'potemplate_name',
-<<<<<<< HEAD
+                            'name', 'translation_domain', 'languagepack',
                             'language']
-=======
-                            'name', 'translation_domain', 'languagepack',
-                            'language', 'variant']
->>>>>>> 54aefd6b
 
         if self.context.productseries is not None:
             # We are handling an entry for a productseries, this field is not
