# Copyright 2009-2011 Canonical Ltd.  This software is licensed under the
# GNU Affero General Public License version 3 (see the file LICENSE).

"""View classes related to `IDistroSeries`."""

__metaclass__ = type

__all__ = [
    'DistroSeriesAddView',
    'DistroSeriesAdminView',
    'DistroSeriesBreadcrumb',
    'DistroSeriesEditView',
    'DistroSeriesFacets',
    'DistroSeriesInitializeView',
    'DistroSeriesLocalDifferencesView',
    'DistroSeriesMissingPackagesView',
    'DistroSeriesNavigation',
    'DistroSeriesPackageSearchView',
    'DistroSeriesPackagesView',
    'DistroSeriesUniquePackagesView',
    'DistroSeriesView',
    ]

from lazr.restful.interface import copy_field
from zope.component import getUtility
from zope.event import notify
from zope.formlib import form
from zope.interface import Interface
from zope.lifecycleevent import ObjectCreatedEvent
from zope.schema import (
    Choice,
    List,
    TextLine,
    )
from zope.schema.vocabulary import (
    SimpleTerm,
    SimpleVocabulary,
    )

from canonical.database.constants import UTC_NOW
from canonical.launchpad import (
    _,
    helpers,
    )
from canonical.launchpad.webapp import (
    action,
    custom_widget,
    GetitemNavigation,
    StandardLaunchpadFacets,
    )
from canonical.launchpad.webapp.authorization import check_permission
from canonical.launchpad.webapp.batching import BatchNavigator
from canonical.launchpad.webapp.breadcrumb import Breadcrumb
from canonical.launchpad.webapp.menu import (
    ApplicationMenu,
    enabled_with_permission,
    Link,
    NavigationMenu,
    structured,
    )
from canonical.launchpad.webapp.publisher import (
    canonical_url,
    LaunchpadView,
    stepthrough,
    stepto,
    )
from lp.app.browser.launchpadform import (
    LaunchpadEditFormView,
    LaunchpadFormView,
    )
from lp.app.errors import NotFoundError
from lp.app.widgets.itemswidgets import (
    LabeledMultiCheckBoxWidget,
    LaunchpadDropdownWidget,
    LaunchpadRadioWidget,
    )
from lp.blueprints.browser.specificationtarget import (
    HasSpecificationsMenuMixin,
    )
from lp.bugs.browser.bugtask import BugTargetTraversalMixin
from lp.bugs.browser.structuralsubscription import (
    expose_structural_subscription_data_to_js,
    StructuralSubscriptionMenuMixin,
    StructuralSubscriptionTargetTraversalMixin,
    )
from lp.registry.browser import (
    add_subscribe_link,
    MilestoneOverlayMixin,
    )
from lp.registry.enum import (
    DistroSeriesDifferenceStatus,
    DistroSeriesDifferenceType,
    )
from lp.registry.interfaces.distroseries import IDistroSeries
from lp.registry.interfaces.distroseriesdifference import (
    IDistroSeriesDifferenceSource,
    )
from lp.registry.interfaces.pocket import PackagePublishingPocket
from lp.registry.interfaces.series import SeriesStatus
from lp.services.features import getFeatureFlag
from lp.services.propertycache import cachedproperty
from lp.services.worlddata.interfaces.country import ICountry
from lp.services.worlddata.interfaces.language import ILanguageSet
from lp.soyuz.browser.archive import PackageCopyingMixin
from lp.soyuz.browser.packagesearch import PackageSearchViewBase
from lp.soyuz.interfaces.packagecopyjob import IPlainPackageCopyJobSource
from lp.soyuz.interfaces.queue import IPackageUploadSet
from lp.soyuz.model.packagecopyjob import specify_dsd_package
from lp.soyuz.model.queue import PackageUploadQueue
from lp.translations.browser.distroseries import (
    check_distroseries_translations_viewable,
    )

# DistroSeries statuses that benefit from mass package upgrade support.
UPGRADABLE_SERIES_STATUSES = [
    SeriesStatus.FUTURE,
    SeriesStatus.EXPERIMENTAL,
    SeriesStatus.DEVELOPMENT,
    ]


class DistroSeriesNavigation(GetitemNavigation, BugTargetTraversalMixin,
    StructuralSubscriptionTargetTraversalMixin):

    usedfor = IDistroSeries

    @stepthrough('+lang')
    def traverse_lang(self, langcode):
        """Retrieve the DistroSeriesLanguage or a dummy if one it is None."""
        # We do not want users to see the 'en' pofile because
        # we store the messages we want to translate as English.
        if langcode == 'en':
            raise NotFoundError(langcode)

        langset = getUtility(ILanguageSet)
        try:
            lang = langset[langcode]
        except IndexError:
            # Unknown language code.
            raise NotFoundError

        distroserieslang = self.context.getDistroSeriesLanguageOrDummy(lang)

        # Check if user is able to view the translations for
        # this distribution series language.
        # If not, raise TranslationUnavailable.
        check_distroseries_translations_viewable(self.context)

        return distroserieslang

    @stepthrough('+source')
    def source(self, name):
        return self.context.getSourcePackage(name)

    # sabdfl 17/10/05 please keep this old location here for
    # LaunchpadIntegration on Breezy, unless you can figure out how to
    # redirect to the newer +source, defined above
    @stepthrough('+sources')
    def sources(self, name):
        return self.context.getSourcePackage(name)

    @stepthrough('+package')
    def package(self, name):
        return self.context.getBinaryPackage(name)

    @stepto('+latest-full-language-pack')
    def latest_full_language_pack(self):
        if self.context.last_full_language_pack_exported is None:
            return None
        else:
            return self.context.last_full_language_pack_exported.file

    @stepto('+latest-delta-language-pack')
    def redirect_latest_delta_language_pack(self):
        if self.context.last_delta_language_pack_exported is None:
            return None
        else:
            return self.context.last_delta_language_pack_exported.file

    @stepthrough('+upload')
    def traverse_queue(self, id):
        return getUtility(IPackageUploadSet).get(id)


class DistroSeriesBreadcrumb(Breadcrumb):
    """Builds a breadcrumb for an `IDistroSeries`."""

    @property
    def text(self):
        return self.context.named_version


class DistroSeriesFacets(StandardLaunchpadFacets):

    usedfor = IDistroSeries
    enable_only = ['overview', 'branches', 'bugs', 'specifications',
                   'translations']


class DistroSeriesOverviewMenu(
    ApplicationMenu, StructuralSubscriptionMenuMixin):

    usedfor = IDistroSeries
    facet = 'overview'

    @property
    def links(self):
        links = ['edit',
                 'driver',
                 'answers',
                 'packaging',
                 'needs_packaging',
                 'builds',
                 'queue',
                 'add_port',
                 'create_milestone',
                 ]
        add_subscribe_link(links)
        links.append('admin')
        return links

    @enabled_with_permission('launchpad.Admin')
    def edit(self):
        text = 'Change details'
        return Link('+edit', text, icon='edit')

    @enabled_with_permission('launchpad.Edit')
    def driver(self):
        text = 'Appoint driver'
        summary = 'Someone with permission to set goals for this series'
        return Link('+driver', text, summary, icon='edit')

    @enabled_with_permission('launchpad.Edit')
    def create_milestone(self):
        text = 'Create milestone'
        summary = 'Register a new milestone for this series'
        return Link('+addmilestone', text, summary, icon='add')

    def packaging(self):
        text = 'All upstream links'
        summary = 'A listing of source packages and their upstream projects'
        return Link('+packaging', text, summary=summary, icon='info')

    def needs_packaging(self):
        text = 'Needs upstream links'
        summary = 'A listing of source packages without upstream projects'
        return Link('+needs-packaging', text, summary=summary, icon='info')

    # A search link isn't needed because the distro series overview
    # has a search form.
    def answers(self):
        text = 'Ask a question'
        url = canonical_url(self.context.distribution) + '/+addquestion'
        return Link(url, text, icon='add')

    @enabled_with_permission('launchpad.Admin')
    def add_port(self):
        text = 'Add architecture'
        return Link('+addport', text, icon='add')

    @enabled_with_permission('launchpad.Moderate')
    def admin(self):
        text = 'Administer'
        return Link('+admin', text, icon='edit')

    def builds(self):
        text = 'Show builds'
        return Link('+builds', text, icon='info')

    def queue(self):
        text = 'Show uploads'
        return Link('+queue', text, icon='info')


class DistroSeriesBugsMenu(ApplicationMenu, StructuralSubscriptionMenuMixin):

    usedfor = IDistroSeries
    facet = 'bugs'

    @property
    def links(self):
        links = ['cve',
                 'nominations',
                 ]
        add_subscribe_link(links)
        return links

    def cve(self):
        return Link('+cve', 'CVE reports', icon='cve')

    def nominations(self):
        return Link('+nominations', 'Review nominations', icon='bug')


class DistroSeriesSpecificationsMenu(NavigationMenu,
                                     HasSpecificationsMenuMixin):

    usedfor = IDistroSeries
    facet = 'specifications'
    links = [
        'listall', 'listdeclined', 'assignments', 'setgoals',
        'new', 'register_sprint']


class DistroSeriesPackageSearchView(PackageSearchViewBase):
    """Customised PackageSearchView for DistroSeries"""

    def contextSpecificSearch(self):
        """See `AbstractPackageSearchView`."""
        return self.context.searchPackages(self.text)

    label = 'Search packages'


class SeriesStatusMixin:
    """A mixin that provides status field support."""

    def createStatusField(self):
        """Create the 'status' field.

        Create the status vocabulary according the current distroseries
        status:
         * stable   -> CURRENT, SUPPORTED, OBSOLETE
         * unstable -> EXPERIMENTAL, DEVELOPMENT, FROZEN, FUTURE, CURRENT
        """
        stable_status = (
            SeriesStatus.CURRENT,
            SeriesStatus.SUPPORTED,
            SeriesStatus.OBSOLETE,
            )

        if self.context.status not in stable_status:
            terms = [status for status in SeriesStatus.items
                     if status not in stable_status]
            terms.append(SeriesStatus.CURRENT)
        else:
            terms = stable_status

        status_vocabulary = SimpleVocabulary(
            [SimpleTerm(item, item.name, item.title) for item in terms])

        return form.Fields(
            Choice(__name__='status',
                   title=_('Status'),
                   default=self.context.status,
                   vocabulary=status_vocabulary,
                   description=_("Select the distroseries status."),
                   required=True))

    def updateDateReleased(self, status):
        """Update the datereleased field if the status is set to CURRENT."""
        if (self.context.datereleased is None and
            status == SeriesStatus.CURRENT):
            self.context.datereleased = UTC_NOW


class DerivedDistroSeriesMixin:

    @cachedproperty
    def has_unique_parent(self):
        return len(self.context.getParentSeries()) == 1

    @cachedproperty
    def unique_parent(self):
        if self.has_unique_parent:
            return self.context.getParentSeries()[0]
        else:
            None

    @cachedproperty
    def number_of_parents(self):
        return len(self.context.getParentSeries())

    def getParentName(self, multiple_parent_default=None):
        if self.has_unique_parent:
            return ("parent series '%s'" %
                self.unique_parent.displayname)
        else:
            if multiple_parent_default is not None:
                return multiple_parent_default
            else:
                return 'a parent series'


class DistroSeriesView(LaunchpadView, MilestoneOverlayMixin,
                       DerivedDistroSeriesMixin):

    def initialize(self):
        super(DistroSeriesView, self).initialize()
        self.displayname = '%s %s' % (
            self.context.distribution.displayname,
            self.context.version)
        expose_structural_subscription_data_to_js(
            self.context, self.request, self.user)

    @property
    def page_title(self):
        """Return the HTML page title."""
        return '%s %s in Launchpad' % (
        self.context.distribution.title, self.context.version)

    def requestCountry(self):
        return ICountry(self.request, None)

    def browserLanguages(self):
        return helpers.browserLanguages(self.request)

    def redirectToDistroFileBug(self):
        """Redirect to the distribution's filebug page.

        Filing a bug on a distribution series is not directly
        permitted; we redirect to the distribution's file
        """
        distro_url = canonical_url(
            self.context.distribution, view_name='+filebug')
        if self.request.form.get('no-redirect') is not None:
            distro_url += '?no-redirect'
        return self.request.response.redirect(distro_url)

    @cachedproperty
    def num_linked_packages(self):
        """The number of linked packagings for this distroseries."""
        return self.context.packagings.count()

    @property
    def num_unlinked_packages(self):
        """The number of unlinked packagings for this distroseries."""
        return self.context.sourcecount - self.num_linked_packages

    @cachedproperty
    def recently_linked(self):
        """Return the packages that were most recently linked upstream."""
        return self.context.getMostRecentlyLinkedPackagings()

    @cachedproperty
    def needs_linking(self):
        """Return a list of 10 packages most in need of upstream linking."""
        # XXX sinzui 2010-02-26 bug=528648: This method causes a timeout.
        # return self.context.getPrioritizedUnlinkedSourcePackages()[:10]
        return None

    milestone_can_release = False

    @cachedproperty
    def milestone_batch_navigator(self):
        return BatchNavigator(self.context.all_milestones, self.request)

    def _num_differences(self, difference_type):
        differences = getUtility(
            IDistroSeriesDifferenceSource).getForDistroSeries(
                self.context,
                difference_type=difference_type,
                status=(DistroSeriesDifferenceStatus.NEEDS_ATTENTION,))
        return differences.count()

    @cachedproperty
    def num_differences(self):
        return self._num_differences(
            DistroSeriesDifferenceType.DIFFERENT_VERSIONS)

    @cachedproperty
    def num_differences_in_parent(self):
        return self._num_differences(
            DistroSeriesDifferenceType.MISSING_FROM_DERIVED_SERIES)

    @cachedproperty
    def num_differences_in_child(self):
        return self._num_differences(
            DistroSeriesDifferenceType.UNIQUE_TO_DERIVED_SERIES)


class DistroSeriesEditView(LaunchpadEditFormView, SeriesStatusMixin):
    """View class that lets you edit a DistroSeries object.

    It redirects to the main distroseries page after a successful edit.
    """
    schema = IDistroSeries
    field_names = ['displayname', 'title', 'summary', 'description']
    custom_widget('status', LaunchpadDropdownWidget)

    @property
    def label(self):
        """See `LaunchpadFormView`."""
        return 'Edit %s details' % self.context.title

    @property
    def page_title(self):
        """The page title."""
        return self.label

    @property
    def cancel_url(self):
        """See `LaunchpadFormView`."""
        return canonical_url(self.context)

    def setUpFields(self):
        """See `LaunchpadFormView`.

        In addition to setting schema fields, also initialize the
        'status' field. See `createStatusField` method.
        """
        LaunchpadEditFormView.setUpFields(self)
        is_derivitive = not self.context.distribution.full_functionality
        has_admin = check_permission('launchpad.Admin', self.context)
        if has_admin or is_derivitive:
            # The user is an admin or this is an IDerivativeDistribution.
            self.form_fields = (
                self.form_fields + self.createStatusField())

    @action("Change")
    def change_action(self, action, data):
        """Update the context and redirects to its overviw page."""
        if not self.context.distribution.full_functionality:
            self.updateDateReleased(data.get('status'))
        self.updateContextFromData(data)
        self.request.response.addInfoNotification(
            'Your changes have been applied.')
        self.next_url = canonical_url(self.context)


class DistroSeriesAdminView(LaunchpadEditFormView, SeriesStatusMixin):
    """View class for administering a DistroSeries object.

    It redirects to the main distroseries page after a successful edit.
    """
    schema = IDistroSeries
    field_names = ['name', 'version', 'changeslist']
    custom_widget('status', LaunchpadDropdownWidget)

    @property
    def label(self):
        """See `LaunchpadFormView`."""
        return 'Administer %s' % self.context.title

    @property
    def page_title(self):
        """The page title."""
        return self.label

    @property
    def cancel_url(self):
        """See `LaunchpadFormView`."""
        return canonical_url(self.context)

    def setUpFields(self):
        """Override `LaunchpadFormView`.

        In addition to setting schema fields, also initialize the
        'status' field. See `createStatusField` method.
        """
        LaunchpadEditFormView.setUpFields(self)
        self.form_fields = (
            self.form_fields + self.createStatusField())

    @action("Change")
    def change_action(self, action, data):
        """Update the context and redirects to its overviw page.

        Also, set 'datereleased' when a unstable distroseries is made
        CURRENT.
        """
        self.updateDateReleased(data.get('status'))
        self.updateContextFromData(data)

        self.request.response.addInfoNotification(
            'Your changes have been applied.')
        self.next_url = canonical_url(self.context)


class IDistroSeriesAddForm(Interface):

    name = copy_field(
        IDistroSeries["name"], description=_(
            "The name of this series as used for URLs."))

    version = copy_field(
        IDistroSeries["version"], description=_(
            "The version of the new series."))

    displayname = copy_field(
        IDistroSeries["displayname"], description=_(
            "The name of the new series as it would "
            "appear in a paragraph."))

    summary = copy_field(IDistroSeries["summary"])


class DistroSeriesAddView(LaunchpadFormView):
    """A view to create an `IDistroSeries`."""
    schema = IDistroSeriesAddForm
    field_names = [
        'name',
        'version',
        'displayname',
        'summary',
        ]

    help_links = {
        "name": u"/+help/distribution-add-series.html#codename",
        }

    label = 'Add a series'
    page_title = label

    @action(_('Add Series'), name='create')
    def createAndAdd(self, action, data):
        """Create and add a new Distribution Series"""
        distroseries = self.context.newSeries(
            name=data['name'],
            displayname=data['displayname'],
            title=data['displayname'],
            summary=data['summary'],
            description=u"",
            version=data['version'],
            previous_series=None,
            registrant=self.user)
        notify(ObjectCreatedEvent(distroseries))
        self.next_url = canonical_url(distroseries)
        return distroseries

    @property
    def cancel_url(self):
        return canonical_url(self.context)


class IDistroSeriesInitializeForm(Interface):

    derived_from_series = Choice(
        title=_('Derived from distribution series'),
        default=None,
        vocabulary="DistroSeriesDerivation",
        description=_(
            "Select the distribution series you "
            "want to derive from."),
        required=True)


class DistroSeriesInitializeView(LaunchpadFormView):
    """A view to initialize an `IDistroSeries`."""

    schema = IDistroSeriesInitializeForm
    field_names = [
        "derived_from_series",
        ]

    custom_widget('derived_from_series', LaunchpadDropdownWidget)

    label = 'Initialize series'
    page_title = label

    @action(u"Initialize Series", name='initialize')
    def submit(self, action, data):
        """Stub for the Javascript in the page to use."""

    @property
    def is_derived_series_feature_enabled(self):
        return getFeatureFlag("soyuz.derived-series-ui.enabled") is not None

    @property
    def next_url(self):
        return canonical_url(self.context)

    cancel_url = next_url


class DistroSeriesPackagesView(LaunchpadView):
    """A View to show series package to upstream package relationships."""

    label = 'All series packages linked to upstream project series'
    page_title = 'All upstream links'

    @cachedproperty
    def cached_packagings(self):
        """The batched upstream packaging links."""
        packagings = self.context.getPrioritizedPackagings()
        navigator = BatchNavigator(packagings, self.request, size=20)
        navigator.setHeadings('packaging', 'packagings')
        return navigator


# A helper to create package filtering radio button vocabulary.
NON_IGNORED = 'non-ignored'
IGNORED = 'ignored'
HIGHER_VERSION_THAN_PARENT = 'higher-than-parent'
RESOLVED = 'resolved'

DEFAULT_PACKAGE_TYPE = NON_IGNORED


def make_package_type_vocabulary(parent_name, higher_version_option=False):
    voc = [
        SimpleTerm(
            NON_IGNORED, NON_IGNORED, 'Non ignored packages'),
        SimpleTerm(IGNORED, IGNORED, 'Ignored packages'),
        SimpleTerm(RESOLVED, RESOLVED, "Resolved package differences")]
    if higher_version_option:
        higher_term = SimpleTerm(
            HIGHER_VERSION_THAN_PARENT,
            HIGHER_VERSION_THAN_PARENT,
            "Ignored packages with a higher version than in %s"
                % parent_name)
        voc.insert(2, higher_term)
    return SimpleVocabulary(tuple(voc))


class DistroSeriesNeedsPackagesView(LaunchpadView):
    """A View to show series package to upstream package relationships."""

    label = 'Packages that need upstream packaging links'
    page_title = 'Needs upstream links'

    @cachedproperty
    def cached_unlinked_packages(self):
        """The batched `ISourcePackage`s that needs packaging links."""
        packages = self.context.getPrioritizedUnlinkedSourcePackages()
        navigator = BatchNavigator(packages, self.request, size=20)
        navigator.setHeadings('package', 'packages')
        return navigator


class IDifferencesFormSchema(Interface):
    name_filter = TextLine(
        title=_("Package name contains"), required=False)

    selected_differences = List(
        title=_('Selected differences'),
        value_type=Choice(vocabulary=SimpleVocabulary([])),
        description=_("Select the differences for syncing."),
        required=True)


class DistroSeriesDifferenceBaseView(LaunchpadFormView,
                                     PackageCopyingMixin,
                                     DerivedDistroSeriesMixin):
    """Base class for all pages presenting differences between
    a derived series and its parent."""
    schema = IDifferencesFormSchema
    field_names = ['selected_differences']
    custom_widget('selected_differences', LabeledMultiCheckBoxWidget)
    custom_widget('package_type', LaunchpadRadioWidget)

    # Differences type to display. Can be overrided by sublasses.
    differences_type = DistroSeriesDifferenceType.DIFFERENT_VERSIONS
    show_parent_version = True
    show_derived_version = True
    show_package_diffs = True
    # Packagesets display.
    show_parent_packagesets = False
    show_packagesets = False
    # Search vocabulary.
    search_higher_parent_option = False

    def initialize(self):
        """Redirect to the derived series if the feature is not enabled."""
        if not getFeatureFlag('soyuz.derived-series-ui.enabled'):
            self.request.response.redirect(canonical_url(self.context))
            return

        super(DistroSeriesDifferenceBaseView, self).initialize()

    def initialize_sync_label(self, label):
        self.__class__.actions.byname['actions.sync'].label = label

    @property
    def label(self):
        return NotImplementedError()

    def setupPackageFilterRadio(self):
        if self.has_unique_parent:
            parent_name = "'%s'" % self.unique_parent.displayname
        else:
            parent_name = 'parent'
        return form.Fields(Choice(
            __name__='package_type',
            vocabulary=make_package_type_vocabulary(
<<<<<<< HEAD
                parent_name,
=======
                self.context.previous_series.displayname,
>>>>>>> 4cb4ad8c
                self.search_higher_parent_option),
            default=DEFAULT_PACKAGE_TYPE,
            required=True))

    def setUpFields(self):
        """Add the selected differences field.

        As this field depends on other search/filtering field values
        for its own vocabulary, we set it up after all the others.
        """
        super(DistroSeriesDifferenceBaseView, self).setUpFields()
        self.form_fields = (
            self.setupPackageFilterRadio() +
            self.form_fields)
        check_permission('launchpad.Edit', self.context)
        terms = [
            SimpleTerm(diff, diff.id)
                    for diff in self.cached_differences.batch]
        diffs_vocabulary = SimpleVocabulary(terms)
        choice = self.form_fields['selected_differences'].field.value_type
        choice.vocabulary = diffs_vocabulary

    def _sync_sources(self, action, data):
        """Synchronise packages from the parent series to this one."""
        # We're doing a direct copy sync here as an interim measure
        # until we work out if it's fast enough to work reliably.  If it
        # isn't, we need to implement a way of flagging sources 'to be
        # synced' and write a job runner to do it in the background.

        selected_differences = data['selected_differences']
        sources = [
            diff.parent_source_pub
            for diff in selected_differences]

        # PackageCopyingMixin.do_copy() does the work of copying and
        # setting up on-page notifications.
        series_url = canonical_url(self.context)
        series_title = self.context.displayname

        # If the series is released, sync packages in the "updates" pocket.
        if self.context.supported:
            destination_pocket = PackagePublishingPocket.UPDATES
        else:
            destination_pocket = PackagePublishingPocket.RELEASE

        if self.do_copy(
            'selected_differences', sources, self.context.main_archive,
            self.context, destination_pocket, include_binaries=False,
            dest_url=series_url, dest_display_name=series_title,
            person=self.user):
            # The copy worked so we can redirect back to the page to
            # show the results.
            self.next_url = self.request.URL

    def validate_sync(self, action, data):
        """Validate selected differences."""
        form.getWidgetsData(self.widgets, self.prefix, data)

        if len(data.get('selected_differences', [])) == 0:
            self.setFieldError(
                'selected_differences', 'No differences selected.')

    def canPerformSync(self, *args):
        """Return whether a sync can be performed.

        This method is used as a condition for the above sync action, as
        well as directly in the template.
        """
        if not getFeatureFlag('soyuz.derived_series_sync.enabled'):
            return False

        archive = self.context.main_archive
        has_perm = (self.user is not None and (
                        archive.hasAnyPermission(self.user) or
                        check_permission('launchpad.Append', archive)))
        return (has_perm and
                self.cached_differences.batch.total() > 0)

    @cachedproperty
    def pending_syncs(self):
        """Pending synchronization jobs for this distroseries.

        :return: A dict mapping (name, version) package specifications to
            pending sync jobs.
        """
        job_source = getUtility(IPlainPackageCopyJobSource)
        return job_source.getPendingJobsPerPackage(self.context)

    def hasPendingSync(self, dsd):
        """Is there a package-copying job pending to resolve `dsd`?"""
        return self.pending_syncs.get(specify_dsd_package(dsd)) is not None

    def canRequestSync(self, dsd):
        """Does it make sense to request a sync for this difference?"""
        # XXX JeroenVermeulen bug=783435: Also compare versions.
        return not self.hasPendingSync(dsd)

    @property
    def specified_name_filter(self):
        """If specified, return the name filter from the GET form data."""
        requested_name_filter = self.request.query_string_params.get(
            'field.name_filter')

        if requested_name_filter and requested_name_filter[0]:
            return requested_name_filter[0]
        else:
            return None

    @property
    def specified_package_type(self):
        """If specified, return the package type filter from the GET form
        data.
        """
        package_type = self.request.query_string_params.get(
            'field.package_type')
        if package_type and package_type[0]:
            return package_type[0]
        else:
            return DEFAULT_PACKAGE_TYPE

    @cachedproperty
    def cached_differences(self):
        """Return a batch navigator of filtered results."""
        if self.specified_package_type == NON_IGNORED:
            status = (
                DistroSeriesDifferenceStatus.NEEDS_ATTENTION,)
            child_version_higher = False
        elif self.specified_package_type == IGNORED:
            status = (
                DistroSeriesDifferenceStatus.BLACKLISTED_CURRENT)
            child_version_higher = False
        elif self.specified_package_type == HIGHER_VERSION_THAN_PARENT:
            status = (
                DistroSeriesDifferenceStatus.BLACKLISTED_CURRENT)
            child_version_higher = True
        elif self.specified_package_type == RESOLVED:
            status = DistroSeriesDifferenceStatus.RESOLVED
            child_version_higher = False
        else:
            raise AssertionError('specified_package_type unknown')

        differences = getUtility(
            IDistroSeriesDifferenceSource).getForDistroSeries(
                self.context, difference_type=self.differences_type,
                source_package_name_filter=self.specified_name_filter,
                status=status, child_version_higher=child_version_higher)
        return BatchNavigator(differences, self.request)

    @cachedproperty
    def has_differences(self):
        """Whether or not differences between this derived series and
        its parent exist.
        """
        # Performance optimisation: save a query if we have differences
        # to show in the batch.
        if self.cached_differences.batch.total() > 0:
            return True
        else:
            # Here we check the whole dataset since the empty batch
            # might be filtered.
            differences = getUtility(
                IDistroSeriesDifferenceSource).getForDistroSeries(
                    self.context,
                    difference_type=self.differences_type,
                    status=(
                        DistroSeriesDifferenceStatus.NEEDS_ATTENTION,
                        DistroSeriesDifferenceStatus.BLACKLISTED_CURRENT))
            return not differences.is_empty()


class DistroSeriesLocalDifferencesView(DistroSeriesDifferenceBaseView,
                                       LaunchpadFormView):
    """Present differences of type DIFFERENT_VERSIONS between
    a derived series and its parent.
    """
    page_title = 'Local package differences'
    differences_type = DistroSeriesDifferenceType.DIFFERENT_VERSIONS
    show_parent_packagesets = True
    search_higher_parent_option = True

    def initialize(self):
        # Update the label for sync action.
        if self.has_unique_parent:
            parent_name = "'%s'" % self.unique_parent.displayname
        else:
            parent_name = 'Parent'
        self.initialize_sync_label(
            "Sync Selected %s Versions into %s" % (
<<<<<<< HEAD
                parent_name,
=======
                self.context.previous_series.displayname,
>>>>>>> 4cb4ad8c
                self.context.displayname,
                ))
        super(DistroSeriesLocalDifferencesView, self).initialize()

    @property
    def explanation(self):
        return structured(
            "Source packages shown here are present in both %s "
            "and %s, but are different somehow. "
            "Changes could be in either or both series so check the "
            "versions (and the diff if necessary) before syncing the parent "
            'version (<a href="/+help/soyuz/derived-series-syncing.html" '
            'target="help">Read more about syncing from a parent series'
            '</a>).',
            self.context.displayname,
<<<<<<< HEAD
            self.getParentName())
=======
            self.context.previous_series.fullseriesname,
            self.context.previous_series.displayname)
>>>>>>> 4cb4ad8c

    @property
    def label(self):
        return (
            "Source package differences between '%s' and"
            " %s" % (
                self.context.displayname,
<<<<<<< HEAD
                self.getParentName(multiple_parent_default='parent series'),
=======
                self.context.previous_series.displayname,
>>>>>>> 4cb4ad8c
                ))

    @action(_("Update"), name="update")
    def update_action(self, action, data):
        """Simply re-issue the form with the new values."""
        pass

    @action(_("Sync Sources"), name="sync", validator='validate_sync',
            condition='canPerformSync')
    def sync_sources(self, action, data):
        self._sync_sources(action, data)

    def getUpgrades(self):
        """Find straightforward package upgrades.

        These are updates for packages that this distroseries shares
        with a parent series, for which there have been updates in the
        parent, and which do not have any changes in this series that
        might complicate a sync.

        :return: A result set of `DistroSeriesDifference`s.
        """
        return getUtility(IDistroSeriesDifferenceSource).getSimpleUpgrades(
            self.context)

    @action(_("Upgrade Packages"), name="upgrade", condition='canUpgrade')
    def upgrade(self, action, data):
        """Request synchronization of straightforward package upgrades."""
        self.requestUpgrades()

    def requestUpgrades(self):
        """Request sync of packages that can be easily upgraded."""
        target_distroseries = self.context
        target_archive = target_distroseries.main_archive
        differences_by_archive = (
            getUtility(IDistroSeriesDifferenceSource)
                .collateDifferencesByParentArchive(self.getUpgrades()))
        for source_archive, differences in differences_by_archive.iteritems():
            source_package_info = [
                (difference.source_package_name.name,
                 difference.parent_source_version)
                for difference in differences]
            getUtility(IPlainPackageCopyJobSource).create(
                source_package_info, source_archive, target_archive,
                target_distroseries, PackagePublishingPocket.UPDATES)
        self.request.response.addInfoNotification(
            (u"Upgrades of {context.displayname} packages have been "
             u"requested. Please give Launchpad some time to complete "
             u"these.").format(context=self.context))

    def canUpgrade(self, action=None):
        """Should the form offer a packages upgrade?"""
        if getFeatureFlag("soyuz.derived-series-sync.enabled") is None:
            return False
        elif self.context.status not in UPGRADABLE_SERIES_STATUSES:
            # A feature freeze precludes blanket updates.
            return False
        elif self.getUpgrades().is_empty():
            # There are no simple updates to perform.
            return False
        else:
            queue = PackageUploadQueue(self.context, None)
            return check_permission("launchpad.Edit", queue)


class DistroSeriesMissingPackagesView(DistroSeriesDifferenceBaseView,
                                      LaunchpadFormView):
    """Present differences of type MISSING_FROM_DERIVED_SERIES between
    a derived series and its parent.
    """
    page_title = 'Missing packages'
    differences_type = DistroSeriesDifferenceType.MISSING_FROM_DERIVED_SERIES
    show_derived_version = False
    show_package_diffs = False
    show_parent_packagesets = True

    def initialize(self):
        # Update the label for sync action.
        self.initialize_sync_label(
            "Include Selected packages into %s" % (
                self.context.displayname,
                ))
        super(DistroSeriesMissingPackagesView, self).initialize()

    @property
    def explanation(self):
        return structured(
            "Packages that are listed here are those that have been added to "
<<<<<<< HEAD
            "the specific packages in %s that were used to create %s. "
            "They are listed here so you can consider including them in %s.",
            self.getParentName(),
=======
            "the specific packages %s that were used to create %s. They are "
            "listed here so you can consider including them in %s.",
            self.context.previous_series.displayname,
>>>>>>> 4cb4ad8c
            self.context.displayname,
            self.context.displayname)

    @property
    def label(self):
        return (
<<<<<<< HEAD
            "Packages in %s but not in '%s'" % (
                self.getParentName(),
=======
            "Packages in parent series '%s' but not in '%s'" % (
                self.context.previous_series.displayname,
>>>>>>> 4cb4ad8c
                self.context.displayname,
                ))

    @action(_("Update"), name="update")
    def update_action(self, action, data):
        """Simply re-issue the form with the new values."""
        pass

    @action(_("Sync Sources"), name="sync", validator='validate_sync',
            condition='canPerformSync')
    def sync_sources(self, action, data):
        self._sync_sources(action, data)


class DistroSeriesUniquePackagesView(DistroSeriesDifferenceBaseView,
                                     LaunchpadFormView):
    """Present differences of type UNIQUE_TO_DERIVED_SERIES between
    a derived series and its parent.
    """
    page_title = 'Unique packages'
    differences_type = DistroSeriesDifferenceType.UNIQUE_TO_DERIVED_SERIES
    show_parent_version = False
    show_package_diffs = False
    show_packagesets = True

    def initialize(self):
        super(DistroSeriesUniquePackagesView, self).initialize()

    @property
    def explanation(self):
        return structured(
            "Packages that are listed here are those that have been added to "
            "%s but are not yet part of %s.",
            self.context.displayname,
<<<<<<< HEAD
            self.getParentName())
=======
            self.context.previous_series.displayname)
>>>>>>> 4cb4ad8c

    @property
    def label(self):
        return (
            "Packages in '%s' but not in %s" % (
                self.context.displayname,
<<<<<<< HEAD
                self.getParentName(),
=======
                self.context.previous_series.displayname,
>>>>>>> 4cb4ad8c
                ))

    @action(_("Update"), name="update")
    def update_action(self, action, data):
        """Simply re-issue the form with the new values."""
        pass

    def canPerformSync(self, *args):
        return False<|MERGE_RESOLUTION|>--- conflicted
+++ resolved
@@ -773,11 +773,7 @@
         return form.Fields(Choice(
             __name__='package_type',
             vocabulary=make_package_type_vocabulary(
-<<<<<<< HEAD
                 parent_name,
-=======
-                self.context.previous_series.displayname,
->>>>>>> 4cb4ad8c
                 self.search_higher_parent_option),
             default=DEFAULT_PACKAGE_TYPE,
             required=True))
@@ -966,11 +962,7 @@
             parent_name = 'Parent'
         self.initialize_sync_label(
             "Sync Selected %s Versions into %s" % (
-<<<<<<< HEAD
                 parent_name,
-=======
-                self.context.previous_series.displayname,
->>>>>>> 4cb4ad8c
                 self.context.displayname,
                 ))
         super(DistroSeriesLocalDifferencesView, self).initialize()
@@ -986,12 +978,7 @@
             'target="help">Read more about syncing from a parent series'
             '</a>).',
             self.context.displayname,
-<<<<<<< HEAD
             self.getParentName())
-=======
-            self.context.previous_series.fullseriesname,
-            self.context.previous_series.displayname)
->>>>>>> 4cb4ad8c
 
     @property
     def label(self):
@@ -999,11 +986,7 @@
             "Source package differences between '%s' and"
             " %s" % (
                 self.context.displayname,
-<<<<<<< HEAD
                 self.getParentName(multiple_parent_default='parent series'),
-=======
-                self.context.previous_series.displayname,
->>>>>>> 4cb4ad8c
                 ))
 
     @action(_("Update"), name="update")
@@ -1092,28 +1075,17 @@
     def explanation(self):
         return structured(
             "Packages that are listed here are those that have been added to "
-<<<<<<< HEAD
             "the specific packages in %s that were used to create %s. "
             "They are listed here so you can consider including them in %s.",
             self.getParentName(),
-=======
-            "the specific packages %s that were used to create %s. They are "
-            "listed here so you can consider including them in %s.",
-            self.context.previous_series.displayname,
->>>>>>> 4cb4ad8c
             self.context.displayname,
             self.context.displayname)
 
     @property
     def label(self):
         return (
-<<<<<<< HEAD
             "Packages in %s but not in '%s'" % (
                 self.getParentName(),
-=======
-            "Packages in parent series '%s' but not in '%s'" % (
-                self.context.previous_series.displayname,
->>>>>>> 4cb4ad8c
                 self.context.displayname,
                 ))
 
@@ -1148,22 +1120,14 @@
             "Packages that are listed here are those that have been added to "
             "%s but are not yet part of %s.",
             self.context.displayname,
-<<<<<<< HEAD
             self.getParentName())
-=======
-            self.context.previous_series.displayname)
->>>>>>> 4cb4ad8c
 
     @property
     def label(self):
         return (
             "Packages in '%s' but not in %s" % (
                 self.context.displayname,
-<<<<<<< HEAD
                 self.getParentName(),
-=======
-                self.context.previous_series.displayname,
->>>>>>> 4cb4ad8c
                 ))
 
     @action(_("Update"), name="update")
