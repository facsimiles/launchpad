# Copyright 2009-2016 Canonical Ltd.  This software is licensed under the
# GNU Affero General Public License version 3 (see the file LICENSE).

"""Person-related view classes."""

__metaclass__ = type
__all__ = [
    'BeginTeamClaimView',
    'CommonMenuLinks',
    'EmailToPersonView',
    'PeopleSearchView',
    'PersonAccountAdministerView',
    'PersonAdministerView',
    'PersonAnswerContactForView',
    'PersonAnswersMenu',
    'PersonBrandingView',
    'PersonBreadcrumb',
    'PersonCodeOfConductEditView',
    'PersonDeactivateAccountView',
    'PersonEditEmailsView',
    'PersonEditIRCNicknamesView',
    'PersonEditJabberIDsView',
    'PersonEditTimeZoneView',
    'PersonEditSSHKeysView',
    'PersonEditView',
    'PersonFacets',
    'PersonGPGView',
    'PersonIndexMenu',
    'PersonIndexView',
    'PersonKarmaView',
    'PersonLanguagesView',
    'PersonLatestQuestionsView',
    'PersonNavigation',
    'PersonOAuthTokensView',
    'PersonOverviewMenu',
    'PersonOwnedTeamsView',
    'PersonRdfContentsView',
    'PersonRdfView',
    'PersonRelatedSoftwareView',
    'PersonRenameFormMixin',
    'PersonSearchQuestionsView',
    'PersonSetActionNavigationMenu',
    'PersonSetContextMenu',
    'PersonSetNavigation',
    'PersonView',
    'PersonVouchersView',
    'PPANavigationMenuMixIn',
    'RedirectToEditLanguagesView',
    'RestrictedMembershipsPersonView',
    'SearchAnsweredQuestionsView',
    'SearchAssignedQuestionsView',
    'SearchCommentedQuestionsView',
    'SearchCreatedQuestionsView',
    'SearchNeedAttentionQuestionsView',
    'SearchSubscribedQuestionsView',
    'archive_to_person',
    ]


from datetime import datetime
import itertools
from itertools import chain
from operator import (
    attrgetter,
    itemgetter,
    )
from textwrap import dedent
import urllib

from lazr.config import as_timedelta
from lazr.delegates import delegate_to
from lazr.restful.interface import copy_field
from lazr.restful.interfaces import IWebServiceClientRequest
from lazr.restful.utils import smartquote
from lazr.uri import URI
import pytz
from storm.zope.interfaces import IResultSet
from z3c.ptcompat import ViewPageTemplateFile
from zope.component import (
    adapter,
    getUtility,
    queryMultiAdapter,
    )
from zope.error.interfaces import IErrorReportingUtility
from zope.formlib import form
from zope.formlib.form import FormFields
from zope.formlib.widgets import (
    TextAreaWidget,
    TextWidget,
    )
from zope.interface import (
    classImplements,
    implementer,
    Interface,
    )
from zope.interface.exceptions import Invalid
from zope.interface.interface import invariant
from zope.publisher.interfaces import NotFound
from zope.schema import (
    Choice,
    Text,
    TextLine,
    )
from zope.schema.vocabulary import (
    SimpleTerm,
    SimpleVocabulary,
    )
from zope.security.interfaces import Unauthorized
from zope.security.proxy import removeSecurityProxy

from lp import _
from lp.answers.browser.questiontarget import SearchQuestionsView
from lp.answers.enums import QuestionParticipation
from lp.answers.interfaces.questionsperson import IQuestionsPerson
from lp.app.browser.launchpadform import (
    action,
    custom_widget,
    LaunchpadEditFormView,
    LaunchpadFormView,
    )
from lp.app.browser.lazrjs import TextAreaEditorWidget
from lp.app.browser.tales import (
    DateTimeFormatterAPI,
    PersonFormatterAPI,
    )
from lp.app.errors import (
    NotFoundError,
    UnexpectedFormData,
    )
from lp.app.interfaces.headings import IHeadingBreadcrumb
from lp.app.interfaces.launchpad import ILaunchpadCelebrities
from lp.app.validators.email import valid_email
from lp.app.widgets.image import ImageChangeWidget
from lp.app.widgets.itemswidgets import (
    LaunchpadDropdownWidget,
    LaunchpadRadioWidget,
    LaunchpadRadioWidgetWithDescription,
    )
from lp.bugs.interfaces.bugsupervisor import IHasBugSupervisor
from lp.bugs.interfaces.bugtask import BugTaskStatus
from lp.bugs.interfaces.bugtasksearch import BugTaskSearchParams
from lp.buildmaster.enums import BuildStatus
from lp.code.browser.sourcepackagerecipelisting import HasRecipesMenuMixin
from lp.code.errors import InvalidNamespace
from lp.code.interfaces.branchnamespace import IBranchNamespaceSet
from lp.code.interfaces.gitlookup import IGitTraverser
from lp.registry.browser import BaseRdfView
from lp.registry.browser.branding import BrandingChangeView
from lp.registry.browser.menu import (
    IRegistryCollectionNavigationMenu,
    RegistryCollectionActionMenuBase,
    TopLevelMenuMixin,
    )
from lp.registry.browser.teamjoin import TeamJoinMixin
from lp.registry.enums import PersonVisibility
from lp.registry.errors import VoucherAlreadyRedeemed
from lp.registry.interfaces.codeofconduct import ISignedCodeOfConductSet
from lp.registry.interfaces.distribution import IDistribution
from lp.registry.interfaces.distributionsourcepackage import (
    IDistributionSourcePackage,
    )
from lp.registry.interfaces.gpg import IGPGKeySet
from lp.registry.interfaces.irc import IIrcIDSet
from lp.registry.interfaces.jabber import (
    IJabberID,
    IJabberIDSet,
    )
from lp.registry.interfaces.mailinglist import (
    CannotUnsubscribe,
    IMailingListSet,
    )
from lp.registry.interfaces.mailinglistsubscription import (
    MailingListAutoSubscribePolicy,
    )
from lp.registry.interfaces.person import (
    IPerson,
    IPersonClaim,
    IPersonSet,
    )
from lp.registry.interfaces.persondistributionsourcepackage import (
    IPersonDistributionSourcePackageFactory,
    )
from lp.registry.interfaces.personproduct import IPersonProductFactory
from lp.registry.interfaces.persontransferjob import (
    IPersonDeactivateJobSource,
    )
from lp.registry.interfaces.pillar import IPillarNameSet
from lp.registry.interfaces.poll import IPollSubset
from lp.registry.interfaces.product import (
    InvalidProductName,
    IProduct,
    )
from lp.registry.interfaces.ssh import (
    ISSHKeySet,
    SSHKeyAdditionError,
    SSHKeyCompromisedError,
    )
from lp.registry.interfaces.teammembership import (
    ITeamMembershipSet,
    TeamMembershipStatus,
    )
from lp.registry.interfaces.wikiname import IWikiNameSet
from lp.registry.mail.notification import send_direct_contact_email
from lp.registry.model.person import get_recipients
from lp.services.config import config
from lp.services.database.sqlbase import flush_database_updates
from lp.services.features import getFeatureFlag
from lp.services.feeds.browser import FeedsMixin
from lp.services.geoip.interfaces import IRequestPreferredLanguages
from lp.services.gpg.interfaces import (
    GPG_DATABASE_READONLY_FEATURE_FLAG,
<<<<<<< HEAD
=======
    GPG_HIDE_PERSON_KEY_LISTING,
    GPG_WRITE_TO_GPGSERVICE_FEATURE_FLAG,
>>>>>>> 3d172238
    GPGKeyNotFoundError,
    GPGReadOnly,
    IGPGHandler,
    )
from lp.services.identity.interfaces.account import (
    AccountStatus,
    IAccount,
    )
from lp.services.identity.interfaces.emailaddress import (
    EmailAddressStatus,
    IEmailAddress,
    IEmailAddressSet,
    )
from lp.services.mail.interfaces import (
    INotificationRecipientSet,
    UnknownRecipientError,
    )
from lp.services.messages.interfaces.message import (
    IDirectEmailAuthorization,
    QuotaReachedError,
    )
from lp.services.oauth.interfaces import IOAuthConsumerSet
from lp.services.openid.adapters.openid import CurrentOpenIDEndPoint
from lp.services.openid.browser.openiddiscovery import (
    XRDSContentNegotiationMixin,
    )
from lp.services.openid.interfaces.openid import IOpenIDPersistentIdentity
from lp.services.propertycache import (
    cachedproperty,
    get_property_cache,
    )
from lp.services.salesforce.interfaces import (
    ISalesforceVoucherProxy,
    REDEEMABLE_VOUCHER_STATUSES,
    SalesforceVoucherProxyException,
    )
from lp.services.verification.interfaces.authtoken import LoginTokenType
from lp.services.verification.interfaces.logintoken import ILoginTokenSet
from lp.services.webapp import (
    ApplicationMenu,
    canonical_url,
    ContextMenu,
    enabled_with_permission,
    Link,
    Navigation,
    NavigationMenu,
    StandardLaunchpadFacets,
    stepthrough,
    stepto,
    structured,
    )
from lp.services.webapp.authorization import check_permission
from lp.services.webapp.batching import BatchNavigator
from lp.services.webapp.breadcrumb import DisplaynameBreadcrumb
from lp.services.webapp.interfaces import (
    ILaunchBag,
    IMultiFacetedBreadcrumb,
    IOpenLaunchBag,
    )
from lp.services.webapp.login import (
    logoutPerson,
    require_fresh_login,
    )
from lp.services.webapp.menu import get_current_view
from lp.services.webapp.publisher import LaunchpadView
from lp.services.worlddata.interfaces.country import ICountry
from lp.services.worlddata.interfaces.language import ILanguageSet
from lp.snappy.browser.hassnaps import HasSnapsMenuMixin
from lp.snappy.interfaces.snap import ISnapSet
from lp.soyuz.browser.archivesubscription import (
    traverse_archive_subscription_for_subscriber,
    )
from lp.soyuz.interfaces.archivesubscriber import IArchiveSubscriberSet
from lp.soyuz.interfaces.binarypackagebuild import IBinaryPackageBuildSet
from lp.soyuz.interfaces.livefs import ILiveFSSet
from lp.soyuz.interfaces.publishing import ISourcePackagePublishingHistory
from lp.soyuz.interfaces.sourcepackagerelease import ISourcePackageRelease


@implementer(IHeadingBreadcrumb, IMultiFacetedBreadcrumb)
class PersonBreadcrumb(DisplaynameBreadcrumb):
    pass


class RestrictedMembershipsPersonView(LaunchpadView):
    """Secure access to team membership information for a person.

    This class checks that the logged-in user has access to view
    all the teams that these attributes and functions return.
    """

    def getLatestApprovedMembershipsForPerson(self):
        """Returns a list of teams the person has recently joined.

        Private teams are filtered out if the user is not a member of them.
        """
        # This method returns a list as opposed to the database object's
        # getLatestApprovedMembershipsForPerson which returns a sqlobject
        # result set.
        membership_list = self.context.getLatestApprovedMembershipsForPerson()
        return [membership for membership in membership_list
                if check_permission('launchpad.View', membership.team)]

    @property
    def teams_with_icons(self):
        """Returns list of teams with custom icons.

        These are teams that the person is an active member of.
        Private teams are filtered out if the user is not a member of them.
        """
        # This method returns a list as opposed to the database object's
        # teams_with_icons which returns a sqlobject
        # result set.
        return [team for team in self.context.teams_with_icons
                if check_permission('launchpad.View', team)]

    @property
    def administrated_teams(self):
        """Return the list of teams administrated by the person.

        The user must be an administrator of the team, and the team must
        be public.
        """
        return [team for team in self.context.getAdministratedTeams()
                if team.visibility == PersonVisibility.PUBLIC]

    def userCanViewMembership(self):
        """Return true if the user can view a team's membership.

        Only launchpad admins and team members can view the private
        membership. Anyone can view a public team's membership.
        """
        return check_permission('launchpad.View', self.context)


class BranchTraversalMixin:
    """Logic for traversing to branches from `IPerson`s.

    Branches can be reached from
    code.launchpad.net/~person/+branch/other/path/info or from
    code.launchpad.net/~person/other/path/info.

    Most of the knowledge of how branch paths work is stored in
    `IBranchNamespaceSet`. This class simply delegates to that.
    """

    def _getSegments(self, pillar_name=None):
        base = [self.context.name]
        if pillar_name is not None:
            base.append(pillar_name)
        return itertools.chain(iter(base), iter(self.request.stepstogo))

    @stepto('+branch')
    def redirect_branch(self):
        """Redirect to canonical_url."""
        branch = getUtility(IBranchNamespaceSet).traverse(self._getSegments())
        if branch:
            return self.redirectSubTree(canonical_url(branch))
        raise NotFoundError

    @stepthrough('+git')
    def traverse_personal_gitrepo(self, name):
        # XXX wgrant 2015-06-12: traverse() handles traversal for
        # non-personal repos, and works for personal repos except that
        # the +git view is matched first. A stepto would clobber the
        # view, but stepthroughs match before views and only for
        # multi-segment paths, so this is a workable hack.
        _, _, repository, _ = getUtility(IGitTraverser).traverse(
            iter(['+git', name]), owner=self.context)
        return repository

    def traverse(self, pillar_name):
        try:
            # Look for a Git repository.  We must be careful not to consume
            # the traversal stack immediately, as if we fail to find a Git
            # repository we will need to look for a Bazaar branch instead.
            segments = (
                [pillar_name] +
                list(reversed(self.request.getTraversalStack())))
            num_segments = len(segments)
            iter_segments = iter(segments)
            traverser = getUtility(IGitTraverser)
            _, target, repository, trailing = traverser.traverse(
                iter_segments, owner=self.context)
            if repository is None:
                raise NotFoundError
            # Subtract one because the pillar has already been traversed.
            num_traversed = num_segments - len(list(iter_segments)) - 1
            if trailing:
                num_traversed -= 1
            for _ in range(num_traversed):
                self.request.stepstogo.consume()

            if IProduct.providedBy(target):
                if target.name != pillar_name:
                    # This repository was accessed through one of its
                    # project's aliases, so we must redirect to its
                    # canonical URL.
                    return self.redirectSubTree(canonical_url(repository))

            if IDistributionSourcePackage.providedBy(target):
                if target.distribution.name != pillar_name:
                    # This branch or repository was accessed through one of its
                    # distribution's aliases, so we must redirect to its
                    # canonical URL.
                    return self.redirectSubTree(canonical_url(repository))

            return repository
        except (NotFoundError, InvalidNamespace, InvalidProductName):
            pass

        # If the pillar is a product, then return the PersonProduct; if it
        # is a distribution and further segments provide a source package,
        # then return the PersonDistributionSourcePackage.
        pillar = getUtility(IPillarNameSet).getByName(pillar_name)
        if IProduct.providedBy(pillar):
            person_product = getUtility(IPersonProductFactory).create(
                self.context, pillar)
            # If accessed through an alias, redirect to the proper name.
            if pillar.name != pillar_name:
                return self.redirectSubTree(
                    canonical_url(person_product, request=self.request),
                    status=301)
            getUtility(IOpenLaunchBag).add(pillar)
            return person_product
        elif IDistribution.providedBy(pillar):
            if (len(self.request.stepstogo) >= 2 and
                self.request.stepstogo.peek() == "+source"):
                self.request.stepstogo.consume()
                spn_name = self.request.stepstogo.consume()
                dsp = IDistribution(pillar).getSourcePackage(spn_name)
                if dsp is not None:
                    factory = getUtility(
                        IPersonDistributionSourcePackageFactory)
                    person_dsp = factory.create(self.context, dsp)
                    # If accessed through an alias, redirect to the proper
                    # name.
                    if pillar.name != pillar_name:
                        return self.redirectSubTree(
                            canonical_url(person_dsp, request=self.request),
                            status=301)
                    getUtility(IOpenLaunchBag).add(pillar)
                    return person_dsp

        # Otherwise look for a branch.
        try:
            branch = getUtility(IBranchNamespaceSet).traverse(
                self._getSegments(pillar_name))
        except (NotFoundError, InvalidNamespace):
            return super(BranchTraversalMixin, self).traverse(pillar_name)

        # Normally, populating the launch bag is done by the traversal
        # mechanism. However, here we short-circuit that mechanism by
        # processing multiple segments at once. Thus, we populate the launch
        # bag with information about the containers of a branch.
        branch.addToLaunchBag(getUtility(IOpenLaunchBag))

        if branch.product is not None:
            if branch.product.name != pillar_name:
                # This branch was accessed through one of its project's
                # aliases, so we must redirect to its canonical URL.
                return self.redirectSubTree(canonical_url(branch))

        if branch.distribution is not None:
            if branch.distribution.name != pillar_name:
                # This branch was accessed through one of its distribution's
                # aliases, so we must redirect to its canonical URL.
                return self.redirectSubTree(canonical_url(branch))

        return branch


class PersonNavigation(BranchTraversalMixin, Navigation):

    usedfor = IPerson

    @stepthrough('+expiringmembership')
    def traverse_expiring_membership(self, name):
        # Return the found membership regardless of its status as we know
        # TeamMembershipSelfRenewalView will tell users why the memembership
        # can't be renewed when necessary.
        # Circular imports
        from lp.registry.browser.team import TeamMembershipSelfRenewalView
        membership = getUtility(ITeamMembershipSet).getByPersonAndTeam(
            self.context, getUtility(IPersonSet).getByName(name))
        if membership is None:
            return None
        return TeamMembershipSelfRenewalView(membership, self.request)

    @stepto('+archive')
    def traverse_archive(self):
        from lp.soyuz.browser.archive import traverse_named_ppa

        # 1.0 API requests are exempt from non-canonical redirects,
        # since some manually construct URLs and don't cope with
        # redirects (most notably the Python 2 implementation of
        # apt-add-repository).
        redirect_allowed = not (
            IWebServiceClientRequest.providedBy(self.request)
            and self.request.annotations.get(
                self.request.VERSION_ANNOTATION) == '1.0')

        # There are three cases, in order of preference:
        #  - 2014 onwards: /~wgrant/+archive/ubuntu/ppa:
        #    The next two URL segments are names of a distribution and a PPA.
        #
        #  - 2009-2014: /~wgrant/+archive/ppa:
        #    The distribution is assumed to be "ubuntu".
        #
        #  - 2007-2009: /~wgrant/+archive:
        #    The distribution is assumed to be "ubuntu" and the PPA "ppa".
        #
        # Only the first is canonical, with the others redirecting to it.
        bits = list(reversed(self.request.getTraversalStack()[-2:]))
        attempts = []
        if len(bits) == 2:
            attempts.append((bits[0], bits[1], 2, False))
        if len(bits) >= 1:
            attempts.append(("ubuntu", bits[0], 1, redirect_allowed))
        attempts.append(("ubuntu", "ppa", 0, True))

        # Go through the attempts in order.
        for distro, ppa, segments, redirect in attempts:
            ppa = traverse_named_ppa(self.context, distro, ppa)
            if ppa is not None:
                for i in range(segments):
                    self.request.stepstogo.consume()
                if redirect:
                    return self.redirectSubTree(
                        canonical_url(ppa, request=self.request))
                else:
                    return ppa
        return None

    @stepthrough('+email')
    def traverse_email(self, email):
        """Traverse to this person's emails on the webservice layer."""
        email = getUtility(IEmailAddressSet).getByEmail(email)
        if email is None or email.personID != self.context.id:
            return None
        return email

    @stepthrough('+wikiname')
    def traverse_wikiname(self, id):
        """Traverse to this person's WikiNames on the webservice layer."""
        wiki = getUtility(IWikiNameSet).get(id)
        if wiki is None or wiki.person != self.context:
            return None
        return wiki

    @stepthrough('+jabberid')
    def traverse_jabberid(self, jabber_id):
        """Traverse to this person's JabberIDs on the webservice layer."""
        jabber = getUtility(IJabberIDSet).getByJabberID(jabber_id)
        if jabber is None or jabber.person != self.context:
            return None
        return jabber

    @stepthrough('+ircnick')
    def traverse_ircnick(self, id):
        """Traverse to this person's IrcIDs on the webservice layer."""
        irc_nick = getUtility(IIrcIDSet).get(id)
        if irc_nick is None or irc_nick.person != self.context:
            return None
        return irc_nick

    @stepto('+archivesubscriptions')
    def traverse_archive_subscription(self):
        """Traverse to the archive subscription for this person."""
        if self.context.is_team:
            raise NotFoundError

        if self.request.stepstogo:
            # In which case we assume it is the archive_id (for the
            # moment, archive name will be an option soon).
            archive_id = self.request.stepstogo.consume()
            if not archive_id.isdigit():
                return None
            return traverse_archive_subscription_for_subscriber(
                self.context, archive_id)
        else:
            # Otherwise we return the normal view for a person's
            # archive subscriptions.
            return queryMultiAdapter(
                (self.context, self.request), name="+archivesubscriptions")

    @stepthrough('+recipe')
    def traverse_recipe(self, name):
        """Traverse to this person's recipes."""
        return self.context.getRecipe(name)

    @stepthrough('+livefs')
    def traverse_livefs(self, distribution_name):
        """Traverse to this person's live filesystem images."""
        if len(self.request.stepstogo) < 2:
            return None

        distroseries_name = self.request.stepstogo.consume()
        livefs_name = self.request.stepstogo.consume()
        livefs = getUtility(ILiveFSSet).interpret(
            self.context.name, distribution_name, distroseries_name,
            livefs_name)

        if livefs is None:
            raise NotFoundError

        if livefs.distro_series.distribution.name != distribution_name:
            # This live filesystem was accessed through one of its
            # distribution's aliases, so we must redirect to its canonical
            # URL.
            return self.redirectSubTree(canonical_url(livefs))

        return livefs

    @stepthrough('+snap')
    def traverse_snap(self, name):
        """Traverse to this person's snap packages."""
        return getUtility(ISnapSet).getByName(self.context, name)


class PersonSetNavigation(Navigation):

    usedfor = IPersonSet

    def traverse(self, name):
        # Raise a 404 on an invalid Person name
        person = self.context.getByName(name)
        if person is None:
            raise NotFoundError(name)
        # Redirect to /~name
        return self.redirectSubTree(
            canonical_url(person, request=self.request))

    @stepto('+me')
    def me(self):
        me = getUtility(ILaunchBag).user
        if me is None:
            raise Unauthorized("You need to be logged in to view this URL.")
        return self.redirectSubTree(
            canonical_url(me, request=self.request), status=303)


class PersonSetContextMenu(ContextMenu, TopLevelMenuMixin):

    usedfor = IPersonSet

    links = ['projects', 'distributions', 'people', 'meetings',
             'register_team',
             'adminpeoplemerge', 'adminteammerge', 'mergeaccounts']

    def mergeaccounts(self):
        text = 'Merge accounts'
        return Link('+requestmerge', text, icon='edit')

    @enabled_with_permission('launchpad.Admin')
    def adminpeoplemerge(self):
        text = 'Admin merge people'
        return Link('+adminpeoplemerge', text, icon='edit')

    @enabled_with_permission('launchpad.Admin')
    def adminteammerge(self):
        text = 'Admin merge teams'
        return Link('+adminteammerge', text, icon='edit')


class PersonFacets(StandardLaunchpadFacets):
    """The links that will appear in the facet menu for an IPerson."""

    usedfor = IPerson


class CommonMenuLinks:

    @property
    def person(self):
        """Allow subclasses that use the view as the context."""
        return self.context

    @enabled_with_permission('launchpad.Edit')
    def activate_ppa(self):
        target = "+activate-ppa"
        text = 'Create a new PPA'
        return Link(target, text, icon='add')

    def related_software_summary(self):
        target = '+related-packages'
        text = 'Related packages'
        return Link(target, text, icon='info')

    def maintained(self):
        target = '+maintained-packages'
        text = 'Maintained packages'
        enabled = self.person.hasMaintainedPackages()
        return Link(target, text, enabled=enabled, icon='info')

    def uploaded(self):
        target = '+uploaded-packages'
        text = 'Uploaded packages'
        enabled = self.person.hasUploadedButNotMaintainedPackages()
        return Link(target, text, enabled=enabled, icon='info')

    def ppa(self):
        target = '+ppa-packages'
        text = 'Related PPA packages'
        enabled = self.person.hasUploadedPPAPackages()
        return Link(target, text, enabled=enabled, icon='info')

    def synchronised(self):
        target = '+synchronised-packages'
        text = 'Synchronised packages'
        enabled = self.person.hasSynchronisedPublishings()
        return Link(target, text, enabled=enabled, icon='info')

    def projects(self):
        target = '+related-projects'
        text = 'Related projects'
        user = getUtility(ILaunchBag).user
        enabled = bool(self.person.getAffiliatedPillars(user))
        return Link(target, text, enabled=enabled, icon='info')

    def owned_teams(self):
        target = '+owned-teams'
        text = 'Owned teams'
        return Link(target, text, icon='info')

    def subscriptions(self):
        target = '+subscriptions'
        text = 'Direct subscriptions'
        return Link(target, text, icon='info')

    def structural_subscriptions(self):
        target = '+structural-subscriptions'
        text = 'Structural subscriptions'
        return Link(target, text, icon='info')


class PersonMenuMixin(CommonMenuLinks):

    @enabled_with_permission('launchpad.Edit')
    def branding(self):
        target = '+branding'
        text = 'Change branding'
        return Link(target, text, icon='edit')

    @enabled_with_permission('launchpad.Edit')
    def edit(self):
        target = '+edit'
        text = 'Change details'
        return Link(target, text, icon='edit')

    @enabled_with_permission('launchpad.Edit')
    def password(self):
        target = config.launchpad.openid_provider_root
        text = 'Change password'
        return Link(target, text, icon='edit')

    @enabled_with_permission('launchpad.Moderate')
    def administer(self):
        target = '+review'
        text = 'Administer'
        return Link(target, text, icon='edit')

    @enabled_with_permission('launchpad.Moderate')
    def administer_account(self):
        target = '+reviewaccount'
        text = 'Administer Account'
        return Link(target, text, icon='edit')


class PersonOverviewMenu(ApplicationMenu, PersonMenuMixin,
                         HasRecipesMenuMixin, HasSnapsMenuMixin):

    usedfor = IPerson
    facet = 'overview'
    links = [
        'edit',
        'branding',
        'editemailaddresses',
        'editlanguages',
        'editmailinglists',
        'editircnicknames',
        'editjabberids',
        'editsshkeys',
        'editpgpkeys',
        'editlocation',
        'memberships',
        'codesofconduct',
        'karma',
        'administer',
        'administer_account',
        'projects',
        'activate_ppa',
        'maintained',
        'manage_vouchers',
        'owned_teams',
        'synchronised',
        'view_ppa_subscriptions',
        'ppa',
        'oauth_tokens',
        'related_software_summary',
        'view_recipes',
        'view_snaps',
        'subscriptions',
        'structural_subscriptions',
        ]

    def related_software_summary(self):
        target = '+related-packages'
        text = 'Related packages'
        return Link(target, text, icon='info')

    @enabled_with_permission('launchpad.Edit')
    def oauth_tokens(self):
        target = '+oauth-tokens'
        text = 'Authorized applications'
        access_tokens = self.context.oauth_access_tokens
        request_tokens = self.context.oauth_request_tokens
        enabled = bool(access_tokens or request_tokens)
        return Link(target, text, enabled=enabled, icon='info')

    @enabled_with_permission('launchpad.Edit')
    def manage_vouchers(self):
        target = '+vouchers'
        text = 'Manage commercial subscriptions'
        summary = 'Purchase and redeem commercial subscription vouchers'
        return Link(target, text, summary, icon='info')

    @enabled_with_permission('launchpad.Edit')
    def editlanguages(self):
        target = '+editlanguages'
        text = 'Set preferred languages'
        return Link(target, text, icon='edit')

    @enabled_with_permission('launchpad.Edit')
    def editemailaddresses(self):
        target = '+editemails'
        text = 'Change email settings'
        return Link(target, text, icon='edit')

    @enabled_with_permission('launchpad.Edit')
    def editmailinglists(self):
        target = '+editmailinglists'
        text = 'Manage mailing list subscriptions'
        return Link(target, text, icon='edit')

    @enabled_with_permission('launchpad.Edit')
    def editircnicknames(self):
        target = '+editircnicknames'
        text = 'Update IRC nicknames'
        return Link(target, text, icon='edit')

    @enabled_with_permission('launchpad.Edit')
    def editjabberids(self):
        target = '+editjabberids'
        text = 'Update Jabber IDs'
        return Link(target, text, icon='edit')

    @enabled_with_permission('launchpad.Edit')
    def editlocation(self):
        target = '+editlocation'
        text = 'Set location and time zone'
        return Link(target, text, icon='edit')

    def karma(self):
        target = '+karma'
        text = 'Show karma summary'
        summary = (
            u'%s\N{right single quotation mark}s activities '
            u'in Launchpad' % self.context.displayname)
        return Link(target, text, summary, icon='info')

    def memberships(self):
        target = '+participation'
        text = 'Show team participation'
        return Link(target, text, icon='info')

    @enabled_with_permission('launchpad.Special')
    def editsshkeys(self):
        target = '+editsshkeys'
        if self.context.sshkeys.is_empty():
            text = 'Add an SSH key'
            icon = 'add'
        else:
            text = 'Update SSH keys'
            icon = 'edit'
        summary = 'Used when storing code on Launchpad'
        return Link(target, text, summary, icon=icon)

    @enabled_with_permission('launchpad.Edit')
    def editpgpkeys(self):
        target = '+editpgpkeys'
        text = 'Update OpenPGP keys'
        summary = 'Used when maintaining packages'
        return Link(target, text, summary, icon='edit')

    @enabled_with_permission('launchpad.Edit')
    def codesofconduct(self):
        target = '+codesofconduct'
        text = 'Codes of Conduct'
        summary = (
            'Agreements to abide by the rules of a distribution or project')
        return Link(target, text, summary, icon='edit')

    @enabled_with_permission('launchpad.Edit')
    def view_ppa_subscriptions(self):
        target = "+archivesubscriptions"
        text = "View your private PPA subscriptions"
        summary = ('View your personal PPA subscriptions and set yourself '
                   'up to download your software')

        # Only enable the link if the person has some subscriptions.
        subscriptions = getUtility(IArchiveSubscriberSet).getBySubscriber(
            self.context)
        enabled = not subscriptions.is_empty()

        return Link(target, text, summary, enabled=enabled, icon='info')


class IPersonEditMenu(Interface):
    """A marker interface for the 'Edit Profile' navigation menu."""


class IPersonRelatedSoftwareMenu(Interface):
    """A marker interface for the 'Related software' navigation menu."""


class PPANavigationMenuMixIn:
    """PPA-related navigation menu links for Person and Team pages."""

    def ppas(self):
        target = '#ppas'
        text = 'Personal Package Archives'
        view = get_current_view()
        if isinstance(view, PersonView):
            enabled = view.should_show_ppa_section
        else:
            enabled = True
        return Link(target, text, enabled=enabled)


class PersonRelatedSoftwareNavigationMenu(NavigationMenu, CommonMenuLinks):

    usedfor = IPersonRelatedSoftwareMenu
    facet = 'overview'
    links = ('related_software_summary', 'maintained', 'uploaded', 'ppa',
             'synchronised', 'projects', 'owned_teams')

    @property
    def person(self):
        """Override CommonMenuLinks since the view is the context."""
        return self.context.context


class PersonEditNavigationMenu(NavigationMenu):
    """A sub-menu for different aspects of editing a Person's profile."""

    usedfor = IPersonEditMenu
    facet = 'overview'
    links = ('personal', 'email_settings', 'sshkeys', 'gpgkeys')

    def personal(self):
        target = '+edit'
        text = 'Personal'
        return Link(target, text)

    def email_settings(self):
        target = '+editemails'
        text = 'Email Settings'
        return Link(target, text)

    @enabled_with_permission('launchpad.Special')
    def sshkeys(self):
        target = '+editsshkeys'
        text = 'SSH keys'
        return Link(target, text)

    def gpgkeys(self):
        target = '+editpgpkeys'
        text = 'OpenPGP Keys'
        return Link(target, text)


class PersonSetActionNavigationMenu(RegistryCollectionActionMenuBase):
    """Action menu for `PeopleSearchView`."""
    usedfor = IPersonSet
    links = ['register_team', 'register_project', 'create_account',
             'request_merge', 'admin_merge_people', 'admin_merge_teams']


@implementer(IRegistryCollectionNavigationMenu)
class PeopleSearchView(LaunchpadView):
    """Search for people and teams on the /people page."""

    page_title = 'People and teams in Launchpad'

    def __init__(self, context, request):
        super(PeopleSearchView, self).__init__(context, request)
        self.results = []

    @property
    def number_of_people(self):
        return self.context.peopleCount()

    @property
    def number_of_teams(self):
        return self.context.teamsCount()

    @property
    def is_teams_only(self):
        """Is the search restricted to teams."""
        searchfor = self.request.get("searchfor", None)
        return searchfor == 'teamsonly'

    @property
    def is_people_only(self):
        """Is the search restricted to people."""
        searchfor = self.request.get("searchfor", None)
        return searchfor == 'peopleonly'

    def searchPeopleBatchNavigator(self):
        name = self.request.get("name")
        if not name:
            return None
        if self.is_people_only:
            results = self.context.findPerson(name)
        elif self.is_teams_only:
            results = self.context.findTeam(name)
        else:
            results = self.context.find(name)
        return BatchNavigator(results, self.request)


class DeactivateAccountSchema(Interface):
    comment = Text(
        title=_("Why are you deactivating your account?"), required=False)


class PersonDeactivateAccountView(LaunchpadFormView):

    schema = DeactivateAccountSchema
    label = "Deactivate your Launchpad account"
    custom_widget('comment', TextAreaWidget, height=5, width=60)

    def validate(self, data):
        """See `LaunchpadFormView`."""
        [self.addError(message) for message in self.context.canDeactivate()]

    @action(_("Deactivate My Account"), name="deactivate")
    def deactivate_action(self, action, data):
        self.context.preDeactivate(data['comment'])
        getUtility(IPersonDeactivateJobSource).create(self.context)
        logoutPerson(self.request)
        self.request.response.addInfoNotification(
            _(u'Your account has been deactivated.'))
        self.next_url = self.request.getApplicationURL()


class BeginTeamClaimView(LaunchpadFormView):
    """Where you can claim an unvalidated profile turning it into a team.

    This is actually just the first step, where you enter the email address
    of the team and we email further instructions to that address.
    """
    label = 'Claim team'
    schema = IPersonClaim

    def initialize(self):
        if self.context.is_valid_person_or_team:
            # Valid teams and people aren't claimable. We pull the path
            # out of PATH_INFO to make sure that the exception looks
            # good for subclasses. We're that picky!
            name = self.request['PATH_INFO'].split("/")[-1]
            raise NotFound(self, name, request=self.request)
        LaunchpadFormView.initialize(self)

    def validate(self, data):
        emailaddress = data.get('emailaddress')
        if emailaddress is None:
            self.setFieldError(
                'emailaddress', 'Please enter the email address')
            return

        email = getUtility(IEmailAddressSet).getByEmail(emailaddress)
        error = ""
        if email is None:
            # Email not registered in launchpad, ask the user to try another
            # one.
            error = ("We couldn't find this email address. Please try "
                     "another one that could possibly be associated with "
                     "this profile. Note that this profile's name (%s) was "
                     "generated based on the email address it's "
                     "associated with."
                     % self.context.name)
        elif email.personID != self.context.id:
            error = structured(
                        "This email address is associated with yet another "
                        "Launchpad profile, which you seem to have used at "
                        "some point. If that's the case, you can "
                        '<a href="/people/+requestmerge'
                        '?field.dupe_person=%s">combine '
                        "this profile with the other one</a> (you'll "
                        "have to log in with the other profile first, "
                        "though). If that's not the case, please try with a "
                        "different email address.",
                        self.context.name)
        else:
            # Yay! You got the right email this time.
            pass
        if error:
            self.setFieldError('emailaddress', error)

    @property
    def next_url(self):
        return canonical_url(self.context)

    @action(_("Continue"), name="confirm")
    def confirm_action(self, action, data):
        email = data['emailaddress']
        token = getUtility(ILoginTokenSet).new(
            requester=self.user, requesteremail=None, email=email,
            tokentype=LoginTokenType.TEAMCLAIM)
        token.sendClaimTeamEmail()
        self.request.response.addInfoNotification(_(
            "A confirmation message has been sent to '${email}'. "
            "Follow the instructions in that message to finish claiming this "
            "team. "
            "(If the above address is from a mailing list, it may be "
            "necessary to talk with one of its admins to accept the message "
            "from Launchpad so that you can finish the process.)",
            mapping=dict(email=email)))


class RedirectToEditLanguagesView(LaunchpadView):
    """Redirect the logged in user to their +editlanguages page.

    This view should always be registered with a launchpad.AnyPerson
    permission, to make sure the user is logged in. It exists so that
    we provide a link for non logged in users that will require them to login
    and them send them straight to the page they want to go.
    """

    def initialize(self):
        self.request.response.redirect(
            '%s/+editlanguages' % canonical_url(self.user))


@delegate_to(IPerson, context='person')
class PersonWithKeysAndPreferredEmail:
    """A decorated person that includes GPG keys and preferred emails."""

    # These need to be predeclared to avoid delegates taking them over.
    # Would be nice if there was a way of allowing writes to just work
    # (i.e. no proxying of __set__).
    gpgkeys = None
    sshkeys = None
    preferredemail = None

    def __init__(self, person):
        self.person = person
        self.gpgkeys = []
        self.sshkeys = []

    def addGPGKey(self, key):
        self.gpgkeys.append(key)

    def addSSHKey(self, key):
        self.sshkeys.append(key)

    def setPreferredEmail(self, email):
        self.preferredemail = email


class PersonRdfView(BaseRdfView):
    """A view that embeds PersonRdfContentsView in a standalone page."""

    template = ViewPageTemplateFile(
        '../templates/person-rdf.pt')

    @property
    def filename(self):
        return '%s.rdf' % self.context.name


class PersonRdfContentsView:
    """A view for the contents of Person FOAF RDF."""

    # We need to set the content_type here explicitly in order to
    # preserve the case of the elements (which is not preserved in the
    # parsing of the default text/html content-type.)
    template = ViewPageTemplateFile(
        '../templates/person-rdf-contents.pt',
        content_type="application/rdf+xml")

    def __init__(self, context, request):
        self.context = context
        self.request = request

    def __call__(self):
        """Render RDF output.

        This is only used when rendering this to the end-user, and is
        only here to avoid us OOPSing if people access +raw-contents via
        the web. All templates should reuse this view by invoking
        +rdf-contents/template.
        """
        unicodedata = self.template()
        encodeddata = unicodedata.encode('utf-8')
        return encodeddata


class PersonRenameFormMixin(LaunchpadEditFormView):

    def setUpWidgets(self):
        """See `LaunchpadViewForm`.

        Renames are prohibited if a person/team has an active PPA or an
        active mailing list.
        """
        reason = self.context.checkRename()
        # Reason is a message about why a rename cannot happen.
        # No message means renames are permitted.
        if reason:
            # This makes the field's widget display (i.e. read) only.
            self.form_fields['name'].for_display = True
        super(PersonRenameFormMixin, self).setUpWidgets()
        if reason:
            self.widgets['name'].hint = reason


class PersonAdministerView(PersonRenameFormMixin):
    """Administer an `IPerson`."""
    schema = IPerson
    label = "Review person"
    field_names = [
        'name', 'display_name',
        'personal_standing', 'personal_standing_reason']
    custom_widget(
        'personal_standing_reason', TextAreaWidget, height=5, width=60)

    @property
    def is_viewing_person(self):
        """Is the view showing an `IPerson`?

        `PersonAdministerView` and `PersonAccountAdministerView` share a
        template. It needs to know what the context is.
        """
        return True

    @property
    def next_url(self):
        """See `LaunchpadEditFormView`."""
        return canonical_url(self.context)

    @property
    def cancel_url(self):
        """See `LaunchpadEditFormView`."""
        return canonical_url(self.context)

    @action('Change', name='change')
    def change_action(self, action, data):
        """Update the IPerson."""
        self.updateContextFromData(data)


class IAccountAdministerSchema(Interface):

    status = copy_field(IAccount['status'], required=True, readonly=False)
    comment = Text(
        title=_('Status change comment'), required=True, readonly=False)


class PersonAccountAdministerView(LaunchpadFormView):
    """Administer an `IAccount` belonging to an `IPerson`."""
    schema = IAccountAdministerSchema
    label = "Review person's account"
    field_names = ['status', 'comment']
    custom_widget('comment', TextAreaWidget, height=5, width=60)

    def __init__(self, context, request):
        """See `LaunchpadEditFormView`."""
        super(PersonAccountAdministerView, self).__init__(context, request)
        # Only the IPerson can be traversed to, so it provides the IAccount.
        # It also means that permissions are checked on IAccount, not IPerson.
        self.person = self.context
        self.context = self.person.account

    @property
    def initial_values(self):
        return {'status': self.context.status}

    @property
    def is_viewing_person(self):
        """Is the view showing an `IPerson`?

        `PersonAdministerView` and `PersonAccountAdministerView` share a
        template. It needs to know what the context is.
        """
        return False

    @property
    def email_addresses(self):
        """A list of the user's preferred and validated email addresses."""
        emails = sorted(
            email.email for email in self.person.validatedemails)
        if self.person.preferredemail is not None:
            emails.insert(0, self.person.preferredemail.email)
        return emails

    @property
    def guessed_email_addresses(self):
        """A list of the user's new email addresses.

        This is just EmailAddressStatus.NEW addresses, not unvalidated ones
        created through the web UI. They only have LoginTokens.
        """
        return sorted(email.email for email in self.person.guessedemails)

    @property
    def next_url(self):
        """See `LaunchpadEditFormView`."""
        return canonical_url(self.person)

    @property
    def cancel_url(self):
        """See `LaunchpadEditFormView`."""
        return canonical_url(self.person)

    @action('Change', name='change')
    def change_action(self, action, data):
        """Update the IAccount."""
        if data['status'] == self.context.status:
            return
        if data['status'] == AccountStatus.SUSPENDED:
            # The preferred email address is removed to ensure no email
            # is sent to the user.
            self.person.setPreferredEmail(None)
            self.request.response.addInfoNotification(
                u'The account "%s" has been suspended.'
                % self.context.displayname)
        elif data['status'] == AccountStatus.DEACTIVATED:
            self.request.response.addInfoNotification(
                u'The account "%s" is now deactivated. The user can log in '
                u'to reactivate it.' % self.context.displayname)
        self.context.setStatus(data['status'], self.user, data['comment'])


class PersonVouchersView(LaunchpadFormView):
    """Form for displaying and redeeming commercial subscription vouchers."""

    custom_widget('voucher', LaunchpadDropdownWidget)

    @property
    def page_title(self):
        return 'Commercial subscription vouchers'

    @property
    def cancel_url(self):
        """See `LaunchpadFormView`."""
        return canonical_url(self.context)

    def setUpFields(self):
        """Set up the fields for this view."""

        self.form_fields = []
        self.form_fields = (self.createProjectField() +
                            self.createVoucherField())

    def createProjectField(self):
        """Create the project field for selection commercial projects.

        The vocabulary shows commercial projects owned by the current user.
        """
        field = FormFields(
            Choice(__name__='project',
                   title=_('Select the project you wish to subscribe'),
                   description=_('Commercial projects you administer'),
                   vocabulary="CommercialProjects",
                   required=True),
            render_context=self.render_context)
        return field

    def createVoucherField(self):
        """Create voucher field.

        Only redeemable vouchers owned by the user are shown.
        """
        terms = []
        for voucher in self.redeemable_vouchers:
            text = "%s (%d months)" % (
                voucher.voucher_id, voucher.term_months)
            terms.append(SimpleTerm(voucher, voucher.voucher_id, text))
        voucher_vocabulary = SimpleVocabulary(terms)
        field = FormFields(
            Choice(__name__='voucher',
                   title=_('Select a voucher'),
                   description=_('Choose one of these redeemable vouchers'),
                   vocabulary=voucher_vocabulary,
                   required=True),
            render_context=self.render_context)
        return field

    @cachedproperty
    def show_voucher_selection(self):
        return self.redeemable_vouchers or self.errors

    @cachedproperty
    def redeemable_vouchers(self):
        """Get the list redeemable vouchers owned by the user."""
        vouchers = [
            voucher for voucher in
            self.context.getRedeemableCommercialSubscriptionVouchers()]
        return vouchers

    def removeRedeemableVoucher(self, voucher):
        """Remove the voucher from the cached list of redeemable vouchers.

        Updated the voucher field and widget so that the form can be reused.
        """
        vouchers = get_property_cache(self).redeemable_vouchers
        vouchers.remove(voucher)
        # Setup the fields and widgets again, but withut the submitted data.
        self.form_fields = (
            self.createProjectField() + self.createVoucherField())
        self.widgets = form.setUpWidgets(
            self.form_fields.select('project', 'voucher'),
            self.prefix, self.context, self.request,
            data=self.initial_values, ignore_request=True)

    @action(_("Redeem"), name="redeem")
    def redeem_action(self, action, data):
        salesforce_proxy = getUtility(ISalesforceVoucherProxy)
        project = data['project']
        voucher = data['voucher']

        try:
            # Perform a check that the submitted voucher id is valid.
            check_voucher = salesforce_proxy.getVoucher(voucher.voucher_id)
            if not check_voucher.status in REDEEMABLE_VOUCHER_STATUSES:
                self.addError(
                    _("Voucher %s has invalid status %s"
                      % (check_voucher.voucher_id, check_voucher.status)))
                return
            # Redeem the voucher in Launchpad, marking the subscription as
            # pending. Launchpad will honour the subscription but a job will
            # still need to be run to notify Salesforce.
            try:
                project.redeemSubscriptionVoucher(
                    voucher='pending-' + voucher.voucher_id,
                    registrant=self.context,
                    purchaser=self.context,
                    subscription_months=voucher.term_months)
            except VoucherAlreadyRedeemed as error:
                self.setFieldError('voucher', _(error.message))
                return
            self.request.response.addInfoNotification(
                _("Voucher redeemed successfully"))
            self.removeRedeemableVoucher(voucher)
        except SalesforceVoucherProxyException as error:
            self.addError(
                _("The voucher could not be redeemed at this time."))
            # Log an OOPS report without raising an error.
            info = (error.__class__, error, None)
            globalErrorUtility = getUtility(IErrorReportingUtility)
            globalErrorUtility.raising(info, self.request)


class PersonLanguagesView(LaunchpadFormView):
    """Edit preferred languages for a person or team."""
    schema = Interface

    @property
    def label(self):
        """The form label."""
        if self.is_current_user:
            return "Your language preferences"
        else:
            return "%s's language preferences" % self.context.displayname

    page_title = "Language preferences"

    def requestCountry(self):
        return ICountry(self.request, None)

    def browserLanguages(self):
        return (
            IRequestPreferredLanguages(self.request).getPreferredLanguages())

    def visible_checked_languages(self):
        return self.context.languages

    def visible_unchecked_languages(self):
        common_languages = getUtility(ILanguageSet).common_languages
        person_languages = self.context.languages
        return sorted(set(common_languages) - set(person_languages),
                      key=attrgetter('englishname'))

    def getRedirectionURL(self):
        request = self.request
        referrer = request.getHeader('referer')
        if referrer and (referrer.startswith(request.getApplicationURL()) or
                         referrer.find('+languages') != -1):
            return referrer
        else:
            return ''

    @property
    def is_current_user(self):
        """Return True when the Context is also the User."""
        return self.user == self.context

    @property
    def next_url(self):
        """Redirect to the +languages page if request originated there."""
        redirection_url = self.request.get('redirection_url')
        if redirection_url:
            return redirection_url
        return canonical_url(self.context)

    @property
    def cancel_url(self):
        """Redirect to the +languages page if request originated there."""
        redirection_url = self.getRedirectionURL()
        if redirection_url:
            return redirection_url
        return canonical_url(self.context)

    @action(_("Save"), name="save")
    def submitLanguages(self, action, data):
        '''Process a POST request to the language preference form.

        This list of languages submitted is compared to the list of
        languages the user has, and the latter is matched to the former.
        '''

        all_languages = getUtility(ILanguageSet)
        old_languages = self.context.languages
        new_languages = []

        for key in all_languages.keys():
            if self.request.get(key, None) == u'on':
                new_languages.append(all_languages[key])

        if self.is_current_user:
            subject = "your"
        else:
            subject = "%s's" % self.context.displayname

        # Add languages to the user's preferences.
        messages = []
        for language in set(new_languages) - set(old_languages):
            self.context.addLanguage(language)
            messages.append(
                "Added %(language)s to %(subject)s preferred languages." %
                {'language': language.englishname, 'subject': subject})

        # Remove languages from the user's preferences.
        for language in set(old_languages) - set(new_languages):
            self.context.removeLanguage(language)
            messages.append(
                "Removed %(language)s from %(subject)s preferred languages." %
                {'language': language.englishname, 'subject': subject})
        if len(messages) > 0:
            message = structured(
                '<br />'.join(['%s'] * len(messages)), *messages)
            self.request.response.addInfoNotification(message)

    @property
    def answers_url(self):
        return canonical_url(
            getUtility(ILaunchpadCelebrities).launchpad,
            rootsite='answers')


class PersonKarmaView(LaunchpadView):
    """A view class used for ~person/+karma."""

    page_title = 'Karma'

    @property
    def label(self):
        if self.user == self.context:
            return 'Your Launchpad Karma'
        else:
            return 'Launchpad Karma'

    @cachedproperty
    def has_karma(self):
        """Does the person have karma?"""
        return bool(self.context.karma_category_caches)

    @cachedproperty
    def has_expired_karma(self):
        """Did the person have karma?"""
        return not self.context.latestKarma().is_empty()


class ContactViaWebLinksMixin:

    @cachedproperty
    def group_to_contact(self):
        """Contacting a team may contact different email addresses.

        :return: the recipients of the message.
        :rtype: `ContactViaWebNotificationRecipientSet` constant:
                TO_USER
                TO_ADMINS
                TO_MEMBERS
        """
        return ContactViaWebNotificationRecipientSet(
            self.user, self.context).primary_reason

    @property
    def contact_link_title(self):
        """Return the appropriate +contactuser link title for the tooltip."""
        ContactViaWeb = ContactViaWebNotificationRecipientSet
        if self.group_to_contact == ContactViaWeb.TO_USER:
            if self.viewing_own_page:
                return 'Send an email to yourself through Launchpad'
            else:
                return 'Send an email to this user through Launchpad'
        elif self.group_to_contact == ContactViaWeb.TO_MEMBERS:
            return "Send an email to your team's members through Launchpad"
        elif self.group_to_contact == ContactViaWeb.TO_ADMINS:
            return "Send an email to this team's admins through Launchpad"
        else:
            raise AssertionError('Unknown group to contact.')

    @property
    def specific_contact_text(self):
        """Return the appropriate link text."""
        ContactViaWeb = ContactViaWebNotificationRecipientSet
        if self.group_to_contact == ContactViaWeb.TO_USER:
            # Note that we explicitly do not change the text to "Contact
            # yourself" when viewing your own page.
            return 'Contact this user'
        elif self.group_to_contact == ContactViaWeb.TO_MEMBERS:
            return "Contact this team's members"
        elif self.group_to_contact == ContactViaWeb.TO_ADMINS:
            return "Contact this team's admins"
        else:
            raise AssertionError('Unknown group to contact.')


class PersonView(LaunchpadView, FeedsMixin, ContactViaWebLinksMixin):
    """A View class used in almost all Person's pages."""

    @property
    def should_show_ubuntu_coc_section(self):
        """Should the 'Code of Conduct' section be shown?

        It's shown when the person has signed the code of conduct or has
        rights to sign it.
        """
        return self.context.is_ubuntu_coc_signer or (
            check_permission('launchpad.Edit', self.context))

    @property
    def should_show_ircnicknames_section(self):
        """Should the 'IRC nicknames' section be shown?

        It's shown when the person has IRC nicknames registered or has rights
        to register new ones.
        """
        return bool(self.context.ircnicknames) or (
            check_permission('launchpad.Edit', self.context))

    @property
    def should_show_jabberids_section(self):
        """Should the 'Jabber IDs' section be shown?

        It's shown when the person has Jabber IDs registered or has rights
        to register new ones.
        """
        return bool(self.context.jabberids) or (
            check_permission('launchpad.Edit', self.context))

    @property
    def should_show_sshkeys_section(self):
        """Should the 'SSH keys' section be shown?

        It's shown when the person has SSH keys registered or has rights
        to register new ones.
        """
        return bool(self.context.sshkeys) or (
            check_permission('launchpad.Edit', self.context))

    @property
    def should_show_gpgkeys_section(self):
        """Should the 'OpenPGP keys' section be shown?

        It's shown when the person has OpenPGP keys registered or has rights
        to register new ones.
        """
        if getFeatureFlag(GPG_HIDE_PERSON_KEY_LISTING):
            return False
        return bool(self.context.gpg_keys) or (
            check_permission('launchpad.Edit', self.context))

    @cachedproperty
    def is_probationary_or_invalid_user(self):
        """True when the user is not active or does not have karma.

        Some content should not be rendered when the context is not a an
        established user. For example, probationary and invalid user pages
        must not be indexed by search engines and their narrative linkified.
        """
        user = self.context
        return user.is_probationary or not user.is_valid_person_or_team

    @cachedproperty
    def recently_approved_members(self):
        members = self.context.getMembersByStatus(
            TeamMembershipStatus.APPROVED,
            orderBy='-TeamMembership.date_joined')
        return members[:5]

    @cachedproperty
    def recently_proposed_members(self):
        members = self.context.getMembersByStatus(
            TeamMembershipStatus.PROPOSED,
            orderBy='-TeamMembership.date_proposed')
        return members[:5]

    @cachedproperty
    def recently_invited_members(self):
        members = self.context.getMembersByStatus(
            TeamMembershipStatus.INVITED,
            orderBy='-TeamMembership.date_proposed')
        return members[:5]

    @property
    def recently_approved_hidden(self):
        """Optionally hide the div.

        The AJAX on the page needs the elements to be present
        but hidden in case it adds a member to the list.
        """
        if IResultSet(self.recently_approved_members).is_empty():
            return 'hidden'
        else:
            return ''

    @property
    def recently_proposed_hidden(self):
        """Optionally hide the div.

        The AJAX on the page needs the elements to be present
        but hidden in case it adds a member to the list.
        """
        if IResultSet(self.recently_proposed_members).is_empty():
            return 'hidden'
        else:
            return ''

    @property
    def recently_invited_hidden(self):
        """Optionally hide the div.

        The AJAX on the page needs the elements to be present
        but hidden in case it adds a member to the list.
        """
        if IResultSet(self.recently_invited_members).is_empty():
            return 'hidden'
        else:
            return ''

    @cachedproperty
    def openpolls(self):
        assert self.context.is_team
        return IPollSubset(self.context).getOpenPolls()

    @cachedproperty
    def closedpolls(self):
        assert self.context.is_team
        return IPollSubset(self.context).getClosedPolls()

    @cachedproperty
    def notyetopenedpolls(self):
        assert self.context.is_team
        return IPollSubset(self.context).getNotYetOpenedPolls()

    @cachedproperty
    def contributions(self):
        """Cache the results of getProjectsAndCategoriesContributedTo()."""
        return self.context.getProjectsAndCategoriesContributedTo(
            self.user, limit=5)

    @cachedproperty
    def contributed_categories(self):
        """Return all karma categories in which this person has some karma."""
        categories = set()
        for contrib in self.contributions:
            categories.update(category for category in contrib['categories'])
        sort = {'code': 0, 'bugs': 1, 'blueprints': 2, 'translations': 3,
                'answers': 4, 'specs': 5, 'soyuz': 6}
        return sorted(categories, key=lambda category: sort[category.name])

    @cachedproperty
    def context_is_probably_a_team(self):
        """Return True if we have any indication that context is a team.

        For now, all we do is check whether or not any email associated with
        our context contains the '@lists.' string as that's a very good
        indication this is a team which was automatically created.

        This can only be used when the context is an automatically created
        profile (account_status == NOACCOUNT).
        """
        assert self.context.account_status == AccountStatus.NOACCOUNT, (
            "This can only be used when the context has no account.")
        emails = getUtility(IEmailAddressSet).getByPerson(self.context)
        for email in emails:
            if '@lists.' in removeSecurityProxy(email).email:
                return True
        return False

    @cachedproperty
    def is_delegated_identity(self):
        """Should the page delegate identity to the OpenId identitier.

        We only do this if it's enabled for the vhost.
        """
        return (self.context.is_valid_person
                and config.vhost.mainsite.openid_delegate_profile)

    @cachedproperty
    def openid_identity_url(self):
        """The public OpenID identity URL. That's the profile page."""
        profile_url = URI(canonical_url(self.context))
        if not config.vhost.mainsite.openid_delegate_profile:
            # Change the host to point to the production site.
            profile_url.host = config.launchpad.non_restricted_hostname
        return str(profile_url)

    def getURLToAssignedBugsInProgress(self):
        """Return an URL to a page which lists all bugs assigned to this
        person that are In Progress.
        """
        query_string = urllib.urlencode(
            [('field.status', BugTaskStatus.INPROGRESS.title)])
        url = "%s/+assignedbugs" % canonical_url(self.context)
        return ("%(url)s?search=Search&%(query_string)s"
                % {'url': url, 'query_string': query_string})

    @cachedproperty
    def assigned_bugs_in_progress(self):
        """Return up to 5 assigned bugs that are In Progress."""
        params = BugTaskSearchParams(
            user=self.user, assignee=self.context, omit_dupes=True,
            status=BugTaskStatus.INPROGRESS, orderby='-date_last_updated')
        return list(self.context.searchTasks(params)[:5])

    @cachedproperty
    def assigned_specs_in_progress(self):
        """Return up to 5 assigned specs that are being worked on."""
        specs = self.context.findVisibleAssignedInProgressSpecs(self.user)
        return list(specs)

    @property
    def has_assigned_bugs_or_specs_in_progress(self):
        """Does the user have any bugs or specs that are being worked on?"""
        bugtasks = self.assigned_bugs_in_progress
        specs = self.assigned_specs_in_progress
        return len(bugtasks) > 0 or len(specs) > 0

    @property
    def viewing_own_page(self):
        return self.user == self.context

    @property
    def can_contact(self):
        """Can the user contact this context (this person or team)?

        Users can contact other valid users and teams. Anonymous users
        cannot contact persons or teams, and no one can contact an invalid
        person (inactive or without a preferred email address).
        """
        return (
            self.user is not None and self.context.is_valid_person_or_team)

    @property
    def should_show_polls_portlet(self):
        # Circular imports.
        from lp.registry.browser.team import TeamOverviewMenu
        menu = TeamOverviewMenu(self.context)
        return (
            self.has_current_polls or self.closedpolls
            or menu.add_poll().enabled)

    @property
    def has_current_polls(self):
        """Return True if this team has any non-closed polls."""
        assert self.context.is_team
        return bool(self.openpolls) or bool(self.notyetopenedpolls)

    def userIsOwner(self):
        """Return True if the user is the owner of this Team."""
        if self.user is None:
            return False

        return self.user.inTeam(self.context.teamowner)

    def findUserPathToTeam(self):
        assert self.user is not None
        return self.user.findPathToTeam(self.context)

    def userIsParticipant(self):
        """Return true if the user is a participant of this team.

        A person is said to be a team participant when they're a member
        of that team, either directly or indirectly via another team
        membership.
        """
        if self.user is None:
            return False
        return self.user.inTeam(self.context)

    @cachedproperty
    def email_address_visibility(self):
        """The EmailAddressVisibleState of this person or team.

        :return: The state of what a logged in user may know of a
            person or team's email addresses.
        :rtype: `EmailAddressVisibleState`
        """
        return EmailAddressVisibleState(self)

    @property
    def visible_email_addresses(self):
        """The list of email address that can be shown.

        The list contains email addresses when the EmailAddressVisibleState's
        PUBLIC or ALLOWED attributes are True. The preferred email
        address is the first in the list, the other validated email addresses
        are not ordered. When the team is the context, only the preferred
        email address is in the list.

        :return: A list of email address strings that can be seen.
        """
        visible_states = (
            EmailAddressVisibleState.PUBLIC, EmailAddressVisibleState.ALLOWED)
        if self.email_address_visibility.state in visible_states:
            emails = [self.context.preferredemail.email]
            if not self.context.is_team:
                emails.extend(sorted(
                    email.email for email in self.context.validatedemails))
            return emails
        else:
            return []

    @property
    def visible_email_address_description(self):
        """A description of who can see a user's email addresses.

        :return: A string, or None if the email addresses cannot be viewed
            by any user.
        """
        state = self.email_address_visibility.state
        if state is EmailAddressVisibleState.PUBLIC:
            return 'This email address is only visible to Launchpad users.'
        elif state is EmailAddressVisibleState.ALLOWED:
            return 'This email address is not disclosed to others.'
        else:
            return None

    def showSSHKeys(self):
        """Return a data structure used for display of raw SSH keys"""
        self.request.response.setHeader('Content-Type', 'text/plain')
        keys = [key.getFullKeyText() for key in self.context.sshkeys]
        return "\n".join(keys)

    @cachedproperty
    def archive_url(self):
        """Return a url to a mailing list archive for the team's list.

        If the person is not a team, does not have a mailing list, that
        mailing list has never been activated, or the team is private and the
        logged in user is not a team member, return None instead.  The url is
        also returned if the user is a Launchpad admin.
        """
        celebrities = getUtility(ILaunchpadCelebrities)
        mailing_list = self.context.mailing_list
        if mailing_list is None:
            return None
        elif mailing_list.is_public:
            return mailing_list.archive_url
        elif self.user is None:
            return None
        elif (self.user.inTeam(self.context) or
              self.user.inTeam(celebrities.admin)):
            return mailing_list.archive_url
        else:
            return None

    @cachedproperty
    def languages(self):
        """The user's preferred languages, or English if none are set."""
        languages = list(self.context.languages)
        if len(languages) > 0:
            englishnames = [language.englishname for language in languages]
            return ', '.join(sorted(englishnames))
        else:
            return getUtility(ILaunchpadCelebrities).english.englishname

    @cachedproperty
    def should_show_ppa_section(self):
        """Return True if "Personal package archives" is to be shown.

        We display it if:
        current_user may view at least one PPA or current_user has lp.edit
        """
        # If the current user has edit permission, show the section.
        if check_permission('launchpad.Edit', self.context):
            return True

        # If the current user can view any PPA, show the section.
        return not self.visible_ppas.is_empty()

    @cachedproperty
    def visible_ppas(self):
        return self.context.getVisiblePPAs(self.user)

    @property
    def time_zone_offset(self):
        """Return a string with offset from UTC"""
        return datetime.now(
            pytz.timezone(self.context.time_zone)).strftime("%z")


class PersonParticipationView(LaunchpadView):
    """View for the ~person/+participation page."""

    @property
    def label(self):
        return 'Team participation for ' + self.context.displayname

    def _asParticipation(self, team=None, membership=None, via=None,
                         mailing_list=None, subscription=None):
        """Return a dict of participation information for the membership.

        Method requires membership or via, not both.
        :param via: The team through which the membership in the indirect
        team is established.
        """
        if ((membership is None and via is None) or
            (membership is not None and via is not None)):
            raise AssertionError(
                "The membership or via argument must be provided, not both.")

        if via is not None:
            # When showing the path, it's unnecessary to show the team in
            # question at the beginning of the path, or the user at the
            # end of the path.
            via_names = []
            for via_team in via[1:-1]:
                if check_permission('launchpad.LimitedView', via_team):
                    via_names.append(via_team.displayname)
                else:
                    via_names.append('[private team]')
            via = ", ".join(via_names)

        if membership is None:
            # Membership is via an indirect team so sane defaults exist.
            # An indirect member cannot be an Owner or Admin of a team.
            role = 'Member'
            # The Person never joined, and can't have a join date.
            datejoined = None
        else:
            # The member is a direct member; use the membership data.
            datejoined = membership.datejoined
            if membership.personID == team.teamownerID:
                role = 'Owner'
            elif membership.status == TeamMembershipStatus.ADMIN:
                role = 'Admin'
            else:
                role = 'Member'

        if mailing_list is not None:
            if subscription is None:
                subscribed = 'Not subscribed'
            else:
                subscribed = 'Subscribed'
        else:
            subscribed = '&mdash;'

        return dict(
            displayname=team.displayname, team=team, datejoined=datejoined,
            role=role, via=via, subscribed=subscribed)

    @cachedproperty
    def active_participations(self):
        """Return the participation information for active memberships."""
        paths, memberships = self.context.getPathsToTeams()
        direct_teams = [membership.team for membership in memberships]
        items = []
        for membership in memberships:
            items.append(dict(team=membership.team, membership=membership))
        for team, via in paths.items():
            if team not in direct_teams:
                items.append(dict(team=team, via=via))
        items = [
            item for item in items
            if check_permission('launchpad.View', item["team"])]
        participations = []

        # Bulk-load mailing list subscriptions.
        subscriptions = getUtility(IMailingListSet).getSubscriptionsForTeams(
            self.context, [item["team"] for item in items])

        # Create all the participations.
        for item in items:
            item["mailing_list"], item["subscription"] = subscriptions.get(
                item["team"].id, (None, None))
            participations.append(self._asParticipation(**item))
        return sorted(participations, key=itemgetter('displayname'))

    @cachedproperty
    def has_participations(self):
        return len(self.active_participations) > 0


class EmailAddressVisibleState:
    """The state of a person's email addresses w.r.t. the logged in user.

    There are five states that describe the visibility of a person or
    team's addresses to a logged in user, only one will be True:

    * LOGIN_REQUIRED: The user is anonymous; email addresses are never
      visible to anonymous users.
    * NONE_AVAILABLE: The person has no validated email addresses or the
      team has no contact address registered, so there is nothing to show.
    * PUBLIC: The person is not hiding their email addresses, or the team
      has a contact address, so any logged in user may view them.
    * HIDDEN: The person is hiding their email address, so even logged in
      users cannot view them.  Teams cannot hide their contact address.
    * ALLOWED: The person is hiding their email address, but the logged in
      user has permission to see them.  This is either because the user is
      viewing their own page or because the user is a privileged
      administrator.
    """
    LOGIN_REQUIRED = object()
    NONE_AVAILABLE = object()
    PUBLIC = object()
    HIDDEN = object()
    ALLOWED = object()

    def __init__(self, view):
        """Set the state.

        :param view: The view that provides the current user and the
            context (person or team).
        :type view: `LaunchpadView`
        """
        if view.user is None:
            self.state = EmailAddressVisibleState.LOGIN_REQUIRED
        elif view.context.preferredemail is None:
            self.state = EmailAddressVisibleState.NONE_AVAILABLE
        elif not view.context.hide_email_addresses:
            self.state = EmailAddressVisibleState.PUBLIC
        elif check_permission('launchpad.View', view.context.preferredemail):
            self.state = EmailAddressVisibleState.ALLOWED
        else:
            self.state = EmailAddressVisibleState.HIDDEN

    @property
    def is_login_required(self):
        """Is login required to see the person or team's addresses?"""
        return self.state is EmailAddressVisibleState.LOGIN_REQUIRED

    @property
    def are_none_available(self):
        """Does the person or team not have any email addresses?"""
        return self.state is EmailAddressVisibleState.NONE_AVAILABLE

    @property
    def are_public(self):
        """Are the person's or team's email addresses public to users?"""
        return self.state is EmailAddressVisibleState.PUBLIC

    @property
    def are_hidden(self):
        """Are the person's or team's email addresses hidden from the user?"""
        return self.state is EmailAddressVisibleState.HIDDEN

    @property
    def are_allowed(self):
        """Is the user allowed to see the person's or team's addresses?"""
        return self.state is EmailAddressVisibleState.ALLOWED


class PersonIndexView(XRDSContentNegotiationMixin, PersonView,
                      TeamJoinMixin):
    """View class for person +index and +xrds pages."""

    xrds_template = ViewPageTemplateFile(
        "../../services/openid/templates/person-xrds.pt")

    def initialize(self):
        super(PersonIndexView, self).initialize()
        if self.context.isMergePending():
            if self.context.is_team:
                merge_action = 'merged or deleted'
            else:
                merge_action = 'merged'
            self.request.response.addInfoNotification(
                "%s is queued to be %s in a few minutes." % (
                self.context.displayname, merge_action))
        if self.request.method == "POST":
            self.processForm()

    @property
    def page_title(self):
        context = self.context
        if context.is_valid_person_or_team:
            return '%s in Launchpad' % context.displayname
        else:
            return "%s does not use Launchpad" % context.displayname

    @property
    def description_widget(self):
        """The description as a widget."""
        non_probationary = not self.context.is_probationary
        return TextAreaEditorWidget(
            self.context, IPerson['description'], title="",
            edit_title='Edit description', hide_empty=False,
            linkify_text=non_probationary)

    @cachedproperty
    def page_description(self):
        if self.context.is_valid_person_or_team:
            return self.context.description
        else:
            return None

    @cachedproperty
    def enable_xrds_discovery(self):
        """Only enable discovery if person is OpenID enabled."""
        return self.is_delegated_identity

    @cachedproperty
    def openid_server_url(self):
        """The OpenID Server endpoint URL for Launchpad."""
        return CurrentOpenIDEndPoint.getServiceURL()

    @cachedproperty
    def openid_identity_url(self):
        return IOpenIDPersistentIdentity(self.context).openid_identity_url

    def processForm(self):
        if not self.request.form.get('unsubscribe'):
            raise UnexpectedFormData(
                "The mailing list form did not receive the expected form "
                "fields.")

        mailing_list = self.context.mailing_list
        if mailing_list is None:
            raise UnexpectedFormData(
                _("This team does not use Launchpad to host a mailing list."))
        if not self.user:
            raise Unauthorized(
                _("You must be logged in to unsubscribe."))
        try:
            mailing_list.unsubscribe(self.user)
        except CannotUnsubscribe:
            self.request.response.addErrorNotification(
                _("You could not be unsubscribed from the team mailing "
                  "list."))
        else:
            self.request.response.addInfoNotification(
                _("You have been unsubscribed from the team "
                  "mailing list."))
        self.request.response.redirect(canonical_url(self.context))


class PersonCodeOfConductEditView(LaunchpadView):
    """View for the ~person/+codesofconduct pages."""

    @property
    def label(self):
        """See `LaunchpadView`."""
        return 'Codes of Conduct for ' + self.context.displayname

    def initialize(self):
        """See `LaunchpadView`."""
        # Make changes to code-of-conduct signature records for this person.
        sig_ids = self.request.form.get("DEACTIVATE_SIGNATURE")

        if sig_ids is not None:
            sCoC_util = getUtility(ISignedCodeOfConductSet)
            # Verify that we have multiple entries to deactive.
            if not isinstance(sig_ids, list):
                sig_ids = [sig_ids]
            for sig_id in sig_ids:
                sig_id = int(sig_id)
                # Deactivating signature.
                comment = 'Deactivated by Owner'
                sCoC_util.modifySignature(sig_id, self.user, comment, False)


class PersonEditIRCNicknamesView(LaunchpadFormView):

    schema = Interface

    @property
    def page_title(self):
        return smartquote("%s's IRC nicknames" % self.context.displayname)

    label = page_title

    @property
    def cancel_url(self):
        return canonical_url(self.context)

    @action(_("Save Changes"), name="save")
    def save(self, action, data):
        """Process the IRC nicknames form."""
        # XXX: EdwinGrubbs 2009-09-01 bug=422784
        # This view should use schema and form validation.
        form = self.request.form
        for ircnick in self.context.ircnicknames:
            # XXX: GuilhermeSalgado 2005-08-25:
            # We're exposing IrcID IDs here because that's the only
            # unique column we have, so we don't have anything else that we
            # can use to make field names that allow us to uniquely identify
            # them.
            if form.get('remove_%d' % ircnick.id):
                ircnick.destroySelf()
            else:
                nick = form.get('nick_%d' % ircnick.id)
                network = form.get('network_%d' % ircnick.id)
                if not (nick and network):
                    self.request.response.addErrorNotification(
                        "Neither Nickname nor Network can be empty.")
                    return
                ircnick.nickname = nick
                ircnick.network = network

        nick = form.get('newnick')
        network = form.get('newnetwork')
        if nick or network:
            if nick and network:
                getUtility(IIrcIDSet).new(self.context, network, nick)
            else:
                self.newnick = nick
                self.newnetwork = network
                self.request.response.addErrorNotification(
                    "Neither Nickname nor Network can be empty.")


class PersonEditJabberIDsView(LaunchpadFormView):

    schema = IJabberID
    field_names = ['jabberid']

    def setUpFields(self):
        super(PersonEditJabberIDsView, self).setUpFields()
        if not self.context.jabberids.is_empty():
            # Make the jabberid entry optional on the edit page if one or more
            # ids already exist, which allows the removal of ids without
            # filling out the new jabberid field.
            jabber_field = self.form_fields['jabberid']
            # Copy the field so as not to modify the interface.
            jabber_field.field = copy_field(jabber_field.field)
            jabber_field.field.required = False

    @property
    def page_title(self):
        return smartquote("%s's Jabber IDs" % self.context.displayname)

    label = page_title

    @property
    def next_url(self):
        return canonical_url(self.context)

    cancel_url = next_url

    def validate(self, data):
        """Ensure the edited data does not already exist."""
        jabberid = data.get('jabberid')
        if jabberid is not None:
            jabberset = getUtility(IJabberIDSet)
            existingjabber = jabberset.getByJabberID(jabberid)
            if existingjabber is not None:
                if existingjabber.person != self.context:
                    self.setFieldError(
                        'jabberid',
                        structured(
                            'The Jabber ID %s is already registered by '
                            '<a href="%s">%s</a>.',
                            jabberid, canonical_url(existingjabber.person),
                            existingjabber.person.displayname))
                else:
                    self.setFieldError(
                        'jabberid',
                        'The Jabber ID %s already belongs to you.' % jabberid)

    @action(_("Save Changes"), name="save")
    def save(self, action, data):
        """Process the Jabber ID form."""
        form = self.request.form
        for jabber in self.context.jabberids:
            if form.get('remove_%s' % jabber.jabberid):
                jabber.destroySelf()
        jabberid = data.get('jabberid')
        if jabberid is not None:
            jabberset = getUtility(IJabberIDSet)
            jabberset.new(self.context, jabberid)


@implementer(IPersonEditMenu)
class PersonEditSSHKeysView(LaunchpadView):

    info_message = None
    error_message = None

    def initialize(self):
        require_fresh_login(self.request, self.context, '+editsshkeys')

        if self.request.method != "POST":
            # Nothing to do
            return

        action = self.request.form.get('action')

        if action == 'add_ssh':
            self.add_ssh()
        elif action == 'remove_ssh':
            self.remove_ssh()
        else:
            raise UnexpectedFormData("Unexpected action: %s" % action)

    @property
    def label(self):
        return "Change your SSH keys"

    page_title = label

    @property
    def cancel_url(self):
        return canonical_url(self.context, view_name="+edit")

    def add_ssh(self):
        sshkey = self.request.form.get('sshkey')
        try:
            getUtility(ISSHKeySet).new(self.user, sshkey)
        except SSHKeyAdditionError:
            self.error_message = structured('Invalid public key')
        except SSHKeyCompromisedError:
            self.error_message = structured(
                'This key is known to be compromised due to a security flaw '
                'in the software used to generate it, so it will not be '
                'accepted by Launchpad. See the full '
                '<a href="http://www.ubuntu.com/usn/usn-612-2">Security '
                'Notice</a> for further information and instructions on how '
                'to generate another key.')
        else:
            self.info_message = structured('SSH public key added.')

    def remove_ssh(self):
        key_id = self.request.form.get('key')
        if not key_id:
            raise UnexpectedFormData('SSH Key was not defined')

        sshkey = getUtility(ISSHKeySet).getByID(key_id)
        if sshkey is None:
            self.error_message = structured(
                "Cannot remove a key that doesn't exist")
            return

        if sshkey.person != self.user:
            raise UnexpectedFormData("Cannot remove someone else's key")

        comment = sshkey.comment
        sshkey.destroySelf()
        self.info_message = structured('Key "%s" removed', comment)


@implementer(IPersonEditMenu)
class PersonGPGView(LaunchpadView):
    """View for the GPG-related actions for a Person

    Supports claiming (importing) a key, validating it and deactivating
    it. Also supports removing the token generated for validation (in
    the case you want to give up on importing the key).
    """

    key = None
    fingerprint = None

    key_ok = False
    invalid_fingerprint = False
    key_retrieval_failed = False
    key_already_imported = False

    error_message = None
    info_message = None

    def initialize(self):
        require_fresh_login(self.request, self.context, '+editpgpkeys')
        super(PersonGPGView, self).initialize()

    @property
    def cancel_url(self):
        return canonical_url(self.context, view_name="+edit")

    @property
    def label(self):
        return "Change your OpenPGP keys"

    page_title = label

    def keyserver_url(self):
        assert self.fingerprint
        return getUtility(
            IGPGHandler).getURLForKeyInServer(self.fingerprint, public=True)

    def form_action(self):
        if self.request.method != "POST":
            return ''
        if getFeatureFlag(GPG_DATABASE_READONLY_FEATURE_FLAG):
            raise GPGReadOnly()
        permitted_actions = [
            'claim_gpg',
            'deactivate_gpg',
            'remove_gpgtoken',
            'reactivate_gpg',
            ]
        action = self.request.form.get('action')
        if action not in permitted_actions:
            raise UnexpectedFormData("Action not permitted: %s" % action)
        getattr(self, action)()

    def claim_gpg(self):
        # XXX cprov 2005-04-01: As "Claim GPG key" takes a lot of time, we
        # should process it throught the NotificationEngine.
        gpghandler = getUtility(IGPGHandler)
        fingerprint = self.request.form.get('fingerprint')
        self.fingerprint = gpghandler.sanitizeFingerprint(fingerprint)

        if not self.fingerprint:
            self.invalid_fingerprint = True
            return

        gpgkeyset = getUtility(IGPGKeySet)
        if gpgkeyset.getByFingerprint(self.fingerprint):
            self.key_already_imported = True
            return

        # Launchpad talks to the keyserver directly to check if the key has
        # been uploaded to the key server.
        try:
            key = gpghandler.retrieveKey(self.fingerprint)
        except GPGKeyNotFoundError:
            self.key_retrieval_failed = True
            return

        self.key = key
        if not key.expired and not key.revoked:
            self._validateGPG(key)
            self.key_ok = True

    def deactivate_gpg(self):
        key_fingerprints = self.request.form.get('DEACTIVATE_GPGKEY')

        if key_fingerprints is None:
            self.error_message = structured(
                'No key(s) selected for deactivation.')
            return

        # verify if we have multiple entries to deactive
        if not isinstance(key_fingerprints, list):
            key_fingerprints = [key_fingerprints]

        gpgkeyset = getUtility(IGPGKeySet)
        deactivated_keys = []
        for key_fingerprint in key_fingerprints:
            gpgkey = gpgkeyset.getByFingerprint(key_fingerprint)
            if gpgkey is None:
                continue
            if gpgkey.owner != self.user:
                self.error_message = structured(
                    "Cannot deactivate someone else's key")
                return
            gpgkeyset.deactivate(gpgkey)
            deactivated_keys.append(gpgkey.displayname)

        flush_database_updates()
        self.info_message = structured(
           'Deactivated key(s): %s', ", ".join(deactivated_keys))

    def remove_gpgtoken(self):
        token_fingerprints = self.request.form.get('REMOVE_GPGTOKEN')

        if token_fingerprints is None:
            self.error_message = structured(
                'No key(s) pending validation selected.')
            return

        logintokenset = getUtility(ILoginTokenSet)
        if not isinstance(token_fingerprints, list):
            token_fingerprints = [token_fingerprints]

        cancelled_fingerprints = []
        for fingerprint in token_fingerprints:
            logintokenset.deleteByFingerprintRequesterAndType(
                fingerprint, self.user, LoginTokenType.VALIDATEGPG)
            logintokenset.deleteByFingerprintRequesterAndType(
                fingerprint, self.user, LoginTokenType.VALIDATESIGNONLYGPG)
            cancelled_fingerprints.append(fingerprint)

        self.info_message = structured(
            'Cancelled validation of key(s): %s',
            ", ".join(cancelled_fingerprints))

    def reactivate_gpg(self):
        key_fingerprints = self.request.form.get('REACTIVATE_GPGKEY')

        if key_fingerprints is None:
            self.error_message = structured(
                'No key(s) selected for reactivation.')
            return

        found = []
        notfound = []
        # Verify if we have multiple entries to activate.
        if not isinstance(key_fingerprints, list):
            key_fingerprints = [key_fingerprints]

        gpghandler = getUtility(IGPGHandler)
        keyset = getUtility(IGPGKeySet)

        for key_fingerprint in key_fingerprints:
            gpgkey = keyset.getByFingerprint(key_fingerprint)
            try:
                key = gpghandler.retrieveKey(gpgkey.fingerprint)
            except GPGKeyNotFoundError:
                notfound.append(gpgkey.fingerprint)
            else:
                found.append(key.displayname)
                self._validateGPG(key)

        comments = []
        if len(found) > 0:
            comments.append(
                'A message has been sent to %s with instructions to '
                'reactivate these key(s): %s'
                % (self.context.preferredemail.email, ', '.join(found)))
        if len(notfound) > 0:
            if len(notfound) == 1:
                comments.append(
                    'Launchpad failed to retrieve this key from '
                    'the keyserver: %s. Please make sure the key is '
                    'published in a keyserver (such as '
                    '<a href="http://pgp.mit.edu">pgp.mit.edu</a>) before '
                    'trying to reactivate it again.' % (', '.join(notfound)))
            else:
                comments.append(
                    'Launchpad failed to retrieve these keys from '
                    'the keyserver: %s. Please make sure the keys '
                    'are published in a keyserver (such as '
                    '<a href="http://pgp.mit.edu">pgp.mit.edu</a>) '
                    'before trying to reactivate them '
                    'again.' % (', '.join(notfound)))

        self.info_message = structured('\n<br />\n'.join(comments))

    def _validateGPG(self, key):
        bag = getUtility(ILaunchBag)
        preferredemail = bag.user.preferredemail.email
        login = bag.login

        if key.can_encrypt:
            tokentype = LoginTokenType.VALIDATEGPG
        else:
            tokentype = LoginTokenType.VALIDATESIGNONLYGPG

        token = getUtility(ILoginTokenSet).new(
            self.context, login, preferredemail, tokentype,
            fingerprint=key.fingerprint)

        token.sendGPGValidationRequest(key)


class BasePersonEditView(LaunchpadEditFormView):

    schema = IPerson
    field_names = []

    @action(_("Save"), name="save")
    def action_save(self, action, data):
        self.updateContextFromData(data)

    @property
    def next_url(self):
        return canonical_url(self.context)

    cancel_url = next_url


@implementer(IPersonEditMenu)
class PersonEditView(PersonRenameFormMixin, BasePersonEditView):
    """The Person 'Edit' page."""

    field_names = ['display_name', 'name', 'mugshot', 'description',
                   'hide_email_addresses', 'verbose_bugnotifications',
                   'selfgenerated_bugnotifications',
                   'expanded_notification_footers']
    custom_widget('mugshot', ImageChangeWidget, ImageChangeWidget.EDIT_STYLE)

    label = 'Change your personal details'
    page_title = label

    # Will contain an hidden input when the user is renaming their
    # account with full knowledge of the consequences.
    i_know_this_is_an_openid_security_issue_input = None

    def validate(self, data):
        """If the name changed, warn the user about the implications."""
        new_name = data.get('name')
        bypass_check = self.request.form_ng.getOne(
            'i_know_this_is_an_openid_security_issue', 0)
        if (new_name and new_name != self.context.name and not bypass_check):
            # Warn the user that they might shoot themselves in the foot.
            self.setFieldError('name', structured(dedent('''
            <div class="inline-warning">
              <p>Changing your name will change your
                  public OpenID identifier. This means that you might be
                  locked out of certain sites where you used it, or that
                  somebody could create a new profile with the same name and
                  log in as you on these third-party sites. See
                  <a href="https://help.launchpad.net/OpenID#rename-account"
                    >https://help.launchpad.net/OpenID#rename-account</a>
                  for more information.
              </p>
              <p>If you click 'Save' again, we will rename your account
                 anyway.
              </p>
            </div>'''),))
            self.i_know_this_is_an_openid_security_issue_input = dedent("""\
                <input type="hidden"
                       id="i_know_this_is_an_openid_security_issue"
                       name="i_know_this_is_an_openid_security_issue"
                       value="1">""")

    @action(_("Save Changes"), name="save")
    def action_save(self, action, data):
        # XXX: BradCrittenden 2010-09-10 bug=634878: Find a cleaner solution
        # to the permissions problem for 'name'.  Users should be able to
        # change their name, but the permission setting for the attribute is
        # launchpad.Moderate, which only allows admins and registry.  A user
        # must have launchpad.Edit to access this page.
        if 'name' in data:
            new_name = data['name']
            removeSecurityProxy(self.context).name = new_name
            del data['name']
        self.updateContextFromData(data)
        self.request.response.addInfoNotification(
            'The changes to your personal details have been saved.')


class PersonBrandingView(BrandingChangeView):

    field_names = ['logo', 'mugshot']
    schema = IPerson


@implementer(IPersonEditMenu)
class PersonEditEmailsView(LaunchpadFormView):
    """A view for editing a person's email settings.

    The user can associate emails with their account, verify emails
    the system associated with their account, and remove associated
    emails.
    """

    schema = IEmailAddress

    custom_widget('VALIDATED_SELECTED', LaunchpadRadioWidget,
                  orientation='vertical')
    custom_widget('UNVALIDATED_SELECTED', LaunchpadRadioWidget,
                  orientation='vertical')

    label = 'Change your email settings'

    def initialize(self):
        require_fresh_login(self.request, self.context, '+editemails')
        if self.context.is_team:
            # +editemails is not available on teams.
            name = self.request['PATH_INFO'].split('/')[-1]
            raise NotFound(self, name, request=self.request)
        super(PersonEditEmailsView, self).initialize()

    def setUpFields(self):
        """Set up fields for this view.

        The main fields of interest are the selection fields with custom
        vocabularies for the lists of validated and unvalidated email
        addresses.
        """
        super(PersonEditEmailsView, self).setUpFields()
        self.form_fields = (self._validated_emails_field() +
                            self._unvalidated_emails_field() +
                            FormFields(TextLine(__name__='newemail',
                                                title=u'Add a new address')))

    @property
    def initial_values(self):
        """Set up default values for the radio widgets.

        A radio widget must have a selected value, so we select the
        first unvalidated and validated email addresses in the lists
        to be the default for the corresponding widgets.

        The only exception is if the user has a preferred email
        address: then, that address is used as the default validated
        email address.
        """
        # Defaults for the user's email addresses.
        validated = self.context.preferredemail
        if validated is None and not self.context.validatedemails.is_empty():
            validated = self.context.validatedemails[0]
        unvalidated = self.unvalidated_addresses
        if len(unvalidated) > 0:
            unvalidated = unvalidated.pop()
        return dict(VALIDATED_SELECTED=validated,
                    UNVALIDATED_SELECTED=unvalidated)

    def _validated_emails_field(self):
        """Create a field with a vocabulary of validated emails.

        :return: A Choice field containing the list of validated emails
        """
        terms = [SimpleTerm(term, term.email)
                 for term in self.context.validatedemails]
        preferred = self.context.preferredemail
        if preferred:
            terms.insert(0, SimpleTerm(preferred, preferred.email))

        return FormFields(
            Choice(__name__='VALIDATED_SELECTED',
                   title=_('These addresses are confirmed as being yours'),
                   source=SimpleVocabulary(terms),
                   ),
            custom_widget=self.custom_widgets['VALIDATED_SELECTED'])

    def _unvalidated_emails_field(self):
        """Create a field with a vocabulary of unvalidated and guessed emails.

        :return: A Choice field containing the list of emails
        """
        terms = []
        for term in self.unvalidated_addresses:
            if isinstance(term, unicode):
                term = SimpleTerm(term)
            else:
                term = SimpleTerm(term, term.email)
            terms.append(term)
        if self.validated_addresses:
            title = _('These addresses may also be yours')
        else:
            title = _('These addresses may be yours')

        return FormFields(
            Choice(__name__='UNVALIDATED_SELECTED', title=title,
                   source=SimpleVocabulary(terms)),
            custom_widget=self.custom_widgets['UNVALIDATED_SELECTED'])

    def _validate_selected_address(self, data, field='VALIDATED_SELECTED'):
        """A generic validator for this view's actions.

        Makes sure one (and only one) email address is selected and that
        the selected address belongs to the context person. The address may
        be represented by an EmailAddress object or (for unvalidated
        addresses) a LoginToken object.
        """
        self.validate_widgets(data, [field])

        email = data.get(field)
        if email is None:
            return None
        elif isinstance(data[field], list):
            self.addError("You must not select more than one address.")
            return None

        # Make sure the selected address or login token actually
        # belongs to this person.
        if IEmailAddress.providedBy(email):
            person = email.person

            assert person == self.context, (
                "differing ids in emailaddress.person.id(%s,%d) == "
                "self.context.id(%s,%d) (%s)"
                % (person.name, person.id, self.context.name, self.context.id,
                   email.email))
        elif isinstance(email, unicode):
            tokenset = getUtility(ILoginTokenSet)
            email = tokenset.searchByEmailRequesterAndType(
                email, self.context, LoginTokenType.VALIDATEEMAIL)
            assert email is not None, "Couldn't find login token!"
        else:
            raise AssertionError("Selected address was not EmailAddress "
                                 "or unicode string!")

        # Return the EmailAddress/LoginToken object for use in any
        # further validation.
        return email

    @property
    def validated_addresses(self):
        """All of this person's validated email addresses, including
        their preferred address (if any).
        """
        addresses = []
        if self.context.preferredemail:
            addresses.append(self.context.preferredemail)
        addresses += [email for email in self.context.validatedemails]
        return addresses

    @property
    def unvalidated_addresses(self):
        """All of this person's unvalidated and guessed emails.

        The guessed emails will be EmailAddress objects, and the
        unvalidated emails will be unicode strings.
        """
        emailset = set(self.context.unvalidatedemails)
        emailset = emailset.union(
            [guessed for guessed in self.context.guessedemails
             if not guessed.email in emailset])
        return emailset

    def validate_action_remove_validated(self, action, data):
        """Make sure the user selected an email address to remove."""
        emailaddress = self._validate_selected_address(data,
                                                       'VALIDATED_SELECTED')
        if emailaddress is None:
            return self.errors

        if self.context.preferredemail == emailaddress:
            self.addError(
                "You can't remove %s because it's your contact email "
                "address." % self.context.preferredemail.email)
            return self.errors
        return self.errors

    @action(_("Remove"), name="remove_validated",
            validator=validate_action_remove_validated)
    def action_remove_validated(self, action, data):
        """Delete the selected (validated) email address."""
        emailaddress = data['VALIDATED_SELECTED']
        emailaddress.destroySelf()
        self.request.response.addInfoNotification(
            "The email address '%s' has been removed." % emailaddress.email)
        self.next_url = self.action_url

    def validate_action_set_preferred(self, action, data):
        """Make sure the user selected an address."""
        emailaddress = self._validate_selected_address(data,
                                                       'VALIDATED_SELECTED')
        if emailaddress is None:
            return self.errors

        if emailaddress.status == EmailAddressStatus.PREFERRED:
            self.request.response.addInfoNotification(
                "%s is already set as your contact address." % (
                    emailaddress.email))
        return self.errors

    @action(_("Set as Contact Address"), name="set_preferred",
            validator=validate_action_set_preferred)
    def action_set_preferred(self, action, data):
        """Set the selected email as preferred for the person in context."""
        emailaddress = data['VALIDATED_SELECTED']
        if emailaddress.status != EmailAddressStatus.PREFERRED:
            self.context.setPreferredEmail(emailaddress)
            self.request.response.addInfoNotification(
                "Your contact address has been changed to: %s" % (
                    emailaddress.email))
        self.next_url = self.action_url

    def validate_action_confirm(self, action, data):
        """Make sure the user selected an email address to confirm."""
        self._validate_selected_address(data, 'UNVALIDATED_SELECTED')
        return self.errors

    @action(_('Confirm'), name='validate', validator=validate_action_confirm)
    def action_confirm(self, action, data):
        """Mail a validation URL to the selected email address."""
        email = data['UNVALIDATED_SELECTED']
        if IEmailAddress.providedBy(email):
            email = email.email
        token = getUtility(ILoginTokenSet).new(
            self.context, getUtility(ILaunchBag).login, email,
            LoginTokenType.VALIDATEEMAIL)
        token.sendEmailValidationRequest()
        self.request.response.addInfoNotification(
            "An email message was sent to '%s' with "
            "instructions on how to confirm that "
            "it belongs to you." % email)
        self.next_url = self.action_url

    def validate_action_remove_unvalidated(self, action, data):
        """Make sure the user selected an email address to remove."""
        email = self._validate_selected_address(data, 'UNVALIDATED_SELECTED')
        if email is not None and IEmailAddress.providedBy(email):
            assert self.context.preferredemail.id != email.id
        return self.errors

    @action(_("Remove"), name="remove_unvalidated",
            validator=validate_action_remove_unvalidated)
    def action_remove_unvalidated(self, action, data):
        """Delete the selected (un-validated) email address.

        This selected address can be either on the EmailAddress table
        marked with status NEW, or in the LoginToken table.
        """
        emailaddress = data['UNVALIDATED_SELECTED']
        if IEmailAddress.providedBy(emailaddress):
            emailaddress.destroySelf()
            email = emailaddress.email
        elif isinstance(emailaddress, unicode):
            logintokenset = getUtility(ILoginTokenSet)
            logintokenset.deleteByEmailRequesterAndType(
                emailaddress, self.context, LoginTokenType.VALIDATEEMAIL)
            email = emailaddress
        else:
            raise AssertionError("Selected address was not EmailAddress "
                                 "or Unicode string!")

        self.request.response.addInfoNotification(
            "The email address '%s' has been removed." % email)
        self.next_url = self.action_url

    def validate_action_add_email(self, action, data):
        """Make sure the user entered a valid email address.

        The email address must be syntactically valid and must not already
        be in use.
        """
        has_errors = bool(self.validate_widgets(data, ['newemail']))
        if has_errors:
            # We know that 'newemail' is empty.
            return self.errors

        newemail = data['newemail']
        if not valid_email(newemail):
            self.addError(
                "'%s' doesn't seem to be a valid email address." % newemail)
            return self.errors

        # XXX j.c.sackett 2010-09-15 bug=628247, 576757 There is a validation
        # system set up for this that is almost identical in
        # lp.app.validators.validation, called
        # _check_email_available or similar. It would be really nice if we
        # could merge that code somehow with this.
        email = getUtility(IEmailAddressSet).getByEmail(newemail)
        person = self.context
        if email is not None:
            if email.person == person:
                self.addError(
                    "The email address '%s' is already registered as your "
                    "email address. This can be either because you already "
                    "added this email address before or because our system "
                    "detected it as being yours. If it was detected by our "
                    "system, it's probably shown on this page and is waiting "
                    "to be confirmed as yours." % newemail)
            else:
                owner = email.person
                owner_name = urllib.quote(owner.name)
                merge_url = (
                    '%s/+requestmerge?field.dupe_person=%s'
                    % (canonical_url(getUtility(IPersonSet)), owner_name))
                self.addError(structured(
                    "The email address '%s' is already registered to "
                    '<a href="%s">%s</a>. If you think that is a '
                    'duplicated account, you can <a href="%s">merge it'
                    "</a> into your account.",
                    newemail, canonical_url(owner), owner.displayname,
                    merge_url))
        return self.errors

    @action(_("Add"), name="add_email", validator=validate_action_add_email)
    def action_add_email(self, action, data):
        """Register a new email for the person in context."""
        newemail = data['newemail']
        token = getUtility(ILoginTokenSet).new(
            self.context, getUtility(ILaunchBag).login, newemail,
            LoginTokenType.VALIDATEEMAIL)
        token.sendEmailValidationRequest()

        self.request.response.addInfoNotification(
                "A confirmation message has been sent to '%s'. "
                "Follow the instructions in that message to confirm that the "
                "address is yours. "
                "(If the message doesn't arrive in a few minutes, your mail "
                "provider might use 'greylisting', which could delay the "
                "message for up to an hour or two.)" % newemail)
        self.next_url = self.action_url


@implementer(IPersonEditMenu)
class PersonEditMailingListsView(LaunchpadFormView):
    """A view for editing a person's mailing list subscriptions."""

    schema = IEmailAddress

    custom_widget('mailing_list_auto_subscribe_policy',
                  LaunchpadRadioWidgetWithDescription)

    label = 'Change your mailing list subscriptions'

    def initialize(self):
        if self.context.is_team:
            # +editmailinglists is not available on teams.
            name = self.request['PATH_INFO'].split('/')[-1]
            raise NotFound(self, name, request=self.request)
        super(PersonEditMailingListsView, self).initialize()

    def setUpFields(self):
        """Set up fields for this view.

        The main fields of interest are the selection fields with custom
        vocabularies for the lists of validated and unvalidated email
        addresses.
        """
        super(PersonEditMailingListsView, self).setUpFields()
        self.form_fields = (self._mailing_list_fields()
                            + self._autosubscribe_policy_fields())

    @property
    def initial_values(self):
        """Set up default values for the radio widgets.

        A radio widget must have a selected value, so we select the
        first unvalidated and validated email addresses in the lists
        to be the default for the corresponding widgets.

        The only exception is if the user has a preferred email
        address: then, that address is used as the default validated
        email address.
        """
        # Defaults for the mailing list autosubscribe buttons.
        return dict(
            mailing_list_auto_subscribe_policy=
                self.context.mailing_list_auto_subscribe_policy)

    def setUpWidgets(self, context=None):
        """See `LaunchpadFormView`."""
        super(PersonEditMailingListsView, self).setUpWidgets(context)
        widget = self.widgets['mailing_list_auto_subscribe_policy']
        widget.display_label = False

    def _mailing_list_subscription_type(self, mailing_list):
        """Return the context user's subscription type for the given list.

        This is 'Preferred address' if the user is subscribed using their
        preferred address and 'Don't subscribe' if the user is not
        subscribed at all. Otherwise it's the EmailAddress under
        which the user is subscribed to this mailing list.
        """
        subscription = mailing_list.getSubscription(self.context)
        if subscription is None:
            return "Don't subscribe"
        elif subscription.email_address is None:
            return 'Preferred address'
        else:
            return subscription.email_address

    def _mailing_list_fields(self):
        """Creates a field for each mailing list the user can subscribe to.

        If a team doesn't have a mailing list, or the mailing list
        isn't usable, it's not included.
        """
        mailing_list_set = getUtility(IMailingListSet)
        fields = []
        terms = [
            SimpleTerm("Preferred address"),
            SimpleTerm("Don't subscribe"),
            ]
        for email in self.validated_addresses:
            terms.append(SimpleTerm(email, email.email))
        for team in self.context.teams_participated_in:
            mailing_list = mailing_list_set.get(team.name)
            if mailing_list is not None and mailing_list.is_usable:
                name = 'subscription.%s' % team.name
                value = self._mailing_list_subscription_type(mailing_list)
                field = Choice(__name__=name,
                               title=team.name,
                               source=SimpleVocabulary(terms), default=value)
                fields.append(field)
        return FormFields(*fields)

    def _autosubscribe_policy_fields(self):
        """Create a field for each mailing list auto-subscription option."""
        return FormFields(
            Choice(__name__='mailing_list_auto_subscribe_policy',
                   title=_('When should Launchpad automatically subscribe '
                           'you to a team&#x2019;s mailing list?'),
                   source=MailingListAutoSubscribePolicy))

    @property
    def mailing_list_widgets(self):
        """Return all the mailing list subscription widgets."""
        mailing_list_set = getUtility(IMailingListSet)
        widgets = []
        for widget in self.widgets:
            if widget.name.startswith('field.subscription.'):
                team_name = widget.label
                mailing_list = mailing_list_set.get(team_name)
                assert mailing_list is not None, 'Missing mailing list'
                widget_dict = dict(
                    team=mailing_list.team,
                    widget=widget,
                    )
                widgets.append(widget_dict)
                # We'll put the label in the first column, so don't include it
                # in the second column.
                widget.display_label = False
        return widgets

    @property
    def validated_addresses(self):
        """All of this person's validated email addresses, including
        their preferred address (if any).
        """
        addresses = []
        if self.context.preferredemail:
            addresses.append(self.context.preferredemail)
        addresses += list(self.context.validatedemails)
        return addresses

    def validate_action_update_subscriptions(self, action, data):
        """Make sure the user is subscribing using a valid address.

        Valid addresses are the ones presented as options for the mailing
        list widgets.
        """
        names = [widget_dict['widget'].context.getName()
                 for widget_dict in self.mailing_list_widgets]
        self.validate_widgets(data, names)
        return self.errors

    @action(_("Update Subscriptions"), name="update_subscriptions",
            validator=validate_action_update_subscriptions)
    def action_update_subscriptions(self, action, data):
        """Change the user's mailing list subscriptions."""
        mailing_list_set = getUtility(IMailingListSet)
        dirty = False
        prefix_length = len('subscription.')
        for widget_dict in self.mailing_list_widgets:
            widget = widget_dict['widget']
            mailing_list_name = widget.context.getName()[prefix_length:]
            mailing_list = mailing_list_set.get(mailing_list_name)
            new_value = data[widget.context.getName()]
            old_value = self._mailing_list_subscription_type(mailing_list)
            if IEmailAddress.providedBy(new_value):
                new_value_string = new_value.email
            else:
                new_value_string = new_value
            if new_value_string != old_value:
                dirty = True
                if new_value == "Don't subscribe":
                    # Delete the subscription.
                    mailing_list.unsubscribe(self.context)
                else:
                    if new_value == "Preferred address":
                        # If the user is subscribed but not under any
                        # particular address, their current preferred
                        # address will always be used.
                        new_value = None
                    subscription = mailing_list.getSubscription(self.context)
                    if subscription is None:
                        mailing_list.subscribe(self.context, new_value)
                    else:
                        mailing_list.changeAddress(self.context, new_value)
        if dirty:
            self.request.response.addInfoNotification(
                "Subscriptions updated.")
        self.next_url = self.action_url

    def validate_action_update_autosubscribe_policy(self, action, data):
        """Ensure that the requested auto-subscribe setting is valid."""
        # XXX mars 2008-04-27 bug=223303:
        # This validator appears pointless and untestable, but it is
        # required for LaunchpadFormView to tell apart the three <form>
        # elements on the page.

        widget = self.widgets['mailing_list_auto_subscribe_policy']
        self.validate_widgets(data, widget.name)
        return self.errors

    @action(
        _('Update Policy'),
        name="update_autosubscribe_policy",
        validator=validate_action_update_autosubscribe_policy)
    def action_update_autosubscribe_policy(self, action, data):
        newpolicy = data['mailing_list_auto_subscribe_policy']
        self.context.mailing_list_auto_subscribe_policy = newpolicy
        self.request.response.addInfoNotification(
            'Your auto-subscribe policy has been updated.')
        self.next_url = self.action_url


class PersonLatestQuestionsView(LaunchpadFormView):
    """View used by the porlet displaying the latest questions made by
    a person.
    """

    @cachedproperty
    def getLatestQuestions(self, quantity=5):
        """Return <quantity> latest questions created for this target. """
        return IQuestionsPerson(self.context).searchQuestions(
            participation=QuestionParticipation.OWNER)[:quantity]


class PersonSearchQuestionsView(SearchQuestionsView):
    """View to search and display questions that involve an `IPerson`."""

    display_target_column = True

    @property
    def template(self):
        # Persons always show the default template.
        return self.default_template

    @property
    def pageheading(self):
        """See `SearchQuestionsView`."""
        return _('Questions involving $name',
                 mapping=dict(name=self.context.displayname))

    @property
    def empty_listing_message(self):
        """See `SearchQuestionsView`."""
        return _('No questions  involving $name found with the '
                 'requested statuses.',
                 mapping=dict(name=self.context.displayname))


class SearchAnsweredQuestionsView(PersonSearchQuestionsView):
    """View used to search and display questions answered by an IPerson."""

    def getDefaultFilter(self):
        """See `SearchQuestionsView`."""
        return dict(participation=QuestionParticipation.ANSWERER)

    @property
    def pageheading(self):
        """See `SearchQuestionsView`."""
        return _('Questions answered by $name',
                 mapping=dict(name=self.context.displayname))

    @property
    def empty_listing_message(self):
        """See `SearchQuestionsView`."""
        return _('No questions answered by $name found with the '
                 'requested statuses.',
                 mapping=dict(name=self.context.displayname))


class SearchAssignedQuestionsView(PersonSearchQuestionsView):
    """View used to search and display questions assigned to an IPerson."""

    def getDefaultFilter(self):
        """See `SearchQuestionsView`."""
        return dict(participation=QuestionParticipation.ASSIGNEE)

    @property
    def pageheading(self):
        """See `SearchQuestionsView`."""
        return _('Questions assigned to $name',
                 mapping=dict(name=self.context.displayname))

    @property
    def empty_listing_message(self):
        """See `SearchQuestionsView`."""
        return _('No questions assigned to $name found with the '
                 'requested statuses.',
                 mapping=dict(name=self.context.displayname))


class SearchCommentedQuestionsView(PersonSearchQuestionsView):
    """View used to search and show questions commented on by an IPerson."""

    def getDefaultFilter(self):
        """See `SearchQuestionsView`."""
        return dict(participation=QuestionParticipation.COMMENTER)

    @property
    def pageheading(self):
        """See `SearchQuestionsView`."""
        return _('Questions commented on by $name ',
                 mapping=dict(name=self.context.displayname))

    @property
    def empty_listing_message(self):
        """See `SearchQuestionsView`."""
        return _('No questions commented on by $name found with the '
                 'requested statuses.',
                 mapping=dict(name=self.context.displayname))


class SearchCreatedQuestionsView(PersonSearchQuestionsView):
    """View used to search and display questions created by an IPerson."""

    def getDefaultFilter(self):
        """See `SearchQuestionsView`."""
        return dict(participation=QuestionParticipation.OWNER)

    @property
    def pageheading(self):
        """See `SearchQuestionsView`."""
        return _('Questions asked by $name',
                 mapping=dict(name=self.context.displayname))

    @property
    def empty_listing_message(self):
        """See `SearchQuestionsView`."""
        return _('No questions asked by $name found with the '
                 'requested statuses.',
                 mapping=dict(name=self.context.displayname))


class SearchNeedAttentionQuestionsView(PersonSearchQuestionsView):
    """View used to search and show questions needing an IPerson attention."""

    def getDefaultFilter(self):
        """See `SearchQuestionsView`."""
        return dict(needs_attention=True)

    @property
    def pageheading(self):
        """See `SearchQuestionsView`."""
        return _("Questions needing $name's attention",
                 mapping=dict(name=self.context.displayname))

    @property
    def empty_listing_message(self):
        """See `SearchQuestionsView`."""
        return _("No questions need $name's attention.",
                 mapping=dict(name=self.context.displayname))


class SearchSubscribedQuestionsView(PersonSearchQuestionsView):
    """View used to search and show questions subscribed to by an IPerson."""

    def getDefaultFilter(self):
        """See `SearchQuestionsView`."""
        return dict(participation=QuestionParticipation.SUBSCRIBER)

    @property
    def pageheading(self):
        """See `SearchQuestionsView`."""
        return _('Questions $name is subscribed to',
                 mapping=dict(name=self.context.displayname))

    @property
    def empty_listing_message(self):
        """See `SearchQuestionsView`."""
        return _('No questions subscribed to by $name found with the '
                 'requested statuses.',
                 mapping=dict(name=self.context.displayname))


class PersonAnswerContactForView(LaunchpadView):
    """View used to show all the IQuestionTargets that an IPerson is an answer
    contact for.
    """

    @property
    def label(self):
        return 'Projects for which %s is an answer contact' % (
            self.context.displayname)

    page_title = label

    @cachedproperty
    def direct_question_targets(self):
        """List of targets that the IPerson is a direct answer contact.

        Return a list of IQuestionTargets sorted alphabetically by title.
        """
        return sorted(
            IQuestionsPerson(self.context).getDirectAnswerQuestionTargets(),
            key=attrgetter('title'))

    @cachedproperty
    def team_question_targets(self):
        """List of IQuestionTargets for the context's team membership.

        Sorted alphabetically by title.
        """
        return sorted(
            IQuestionsPerson(self.context).getTeamAnswerQuestionTargets(),
            key=attrgetter('title'))

    def showRemoveYourselfLink(self):
        """The link is shown when the page is in the user's own profile."""
        return self.user == self.context


class PersonAnswersMenu(NavigationMenu):

    usedfor = IPerson
    facet = 'answers'
    links = ['answered', 'assigned', 'created', 'commented', 'need_attention',
             'subscribed', 'answer_contact_for']

    def answer_contact_for(self):
        summary = "Projects for which %s is an answer contact" % (
            self.context.displayname)
        return Link(
            '+answer-contact-for', 'Answer contact for', summary, icon='edit')

    def answered(self):
        summary = 'Questions answered by %s' % self.context.displayname
        return Link(
            '+answeredquestions', 'Answered', summary, icon='question')

    def assigned(self):
        summary = 'Questions assigned to %s' % self.context.displayname
        return Link(
            '+assignedquestions', 'Assigned', summary, icon='question')

    def created(self):
        summary = 'Questions asked by %s' % self.context.displayname
        return Link('+createdquestions', 'Asked', summary, icon='question')

    def commented(self):
        summary = 'Questions commented on by %s' % (
            self.context.displayname)
        return Link(
            '+commentedquestions', 'Commented', summary, icon='question')

    def need_attention(self):
        summary = 'Questions needing %s attention' % (
            self.context.displayname)
        return Link('+needattentionquestions', 'Need attention', summary,
                    icon='question')

    def subscribed(self):
        text = 'Subscribed'
        summary = 'Questions subscribed to by %s' % (
                self.context.displayname)
        return Link('+subscribedquestions', text, summary, icon='question')


class BaseWithStats:
    """An ISourcePackageRelease or a ISourcePackagePublishingHistory,
    with extra stats added.

    """

    failed_builds = None
    needs_building = None

    def __init__(self, object, failed_builds, needs_building):
        self.context = object
        self.failed_builds = failed_builds
        self.needs_building = needs_building


@implementer(ISourcePackageRelease)
@delegate_to(ISourcePackageRelease)
class SourcePackageReleaseWithStats(BaseWithStats):
    """An ISourcePackageRelease, with extra stats added."""
    pass


@implementer(ISourcePackagePublishingHistory)
@delegate_to(ISourcePackagePublishingHistory)
class SourcePackagePublishingHistoryWithStats(BaseWithStats):
    """An ISourcePackagePublishingHistory, with extra stats added."""


@implementer(IPersonRelatedSoftwareMenu)
class PersonRelatedSoftwareView(LaunchpadView):
    """View for +related-packages."""
    _max_results_key = 'summary_list_size'

    @property
    def max_results_to_display(self):
        return config.launchpad[self._max_results_key]

    @property
    def page_title(self):
        return 'Related packages'

    @cachedproperty
    def related_projects(self):
        """Return a list of project dicts owned or driven by this person.

        The number of projects returned is limited by max_results_to_display.
        A project dict has the following keys: title, url, is_owner,
        is_driver, is_bugsupervisor.
        """
        projects = []
        max_projects = self.max_results_to_display
        pillarnames = self._related_projects[:max_projects]
        for pillarname in pillarnames:
            pillar = pillarname.pillar
            project = {}
            project['title'] = pillar.title
            project['url'] = canonical_url(pillar)
            person = self.context
            project['is_owner'] = person.inTeam(pillar.owner)
            project['is_driver'] = person.inTeam(pillar.driver)
            project['is_bug_supervisor'] = False
            if IHasBugSupervisor.providedBy(pillar):
                project['is_bug_supervisor'] = (
                    person.inTeam(pillar.bug_supervisor))
            projects.append(project)
        return projects

    @cachedproperty
    def first_five_related_projects(self):
        """Return first five projects owned or driven by this person."""
        return self._related_projects[:5]

    @cachedproperty
    def related_projects_count(self):
        """The number of project owned or driven by this person."""
        return self._related_projects.count()

    @cachedproperty
    def has_more_related_projects(self):
        """Does this person have more than five related projects?"""
        return self.related_projects_count > 5

    @cachedproperty
    def projects_header_message(self):
        return self._tableHeaderMessage(
            self.related_projects_count, label='project')

    @cachedproperty
    def _related_projects(self):
        """Return all projects owned or driven by this person."""
        user = getUtility(ILaunchBag).user
        return self.context.getAffiliatedPillars(user)

    def _tableHeaderMessage(self, count, label='package'):
        """Format a header message for the tables on the summary page."""
        if count > 1:
            label += 's'
        if count > self.max_results_to_display:
            header_message = (
                "Displaying first %d %s out of %d total" % (
                    self.max_results_to_display, label, count))
        else:
            header_message = "%d %s" % (count, label)

        return header_message

    def filterPPAPackageList(self, packages):
        """Remove packages that the user is not allowed to see.

        Given a list of PPA packages, some might be in a PPA that the
        user is not allowed to see, so they are filtered out of the list.
        """
        # For each package we find out which archives it was published in.
        # If the user has permission to see any of those archives then
        # the user is permitted to see the package.
        #
        # Ideally this check should be done in
        # IPerson.getLatestUploadedPPAPackages() but formulating the SQL
        # query is virtually impossible!
        results = []
        for package in packages:
            # Make a shallow copy to remove the Zope security.
            archives = set(package.published_archives)
            # Ensure the SPR.upload_archive is also considered.
            archives.add(package.upload_archive)
            for archive in archives:
                if check_permission('launchpad.View', archive):
                    results.append(package)
                    break

        return results

    def _getDecoratedPackagesSummary(self, packages):
        """Helper returning decorated packages for the summary page.

        :param packages: A SelectResults that contains the query
        :return: A tuple of (packages, header_message).

        The packages returned are limited to self.max_results_to_display
        and decorated with the stats required in the page template.
        The header_message is the text to be displayed at the top of the
        results table in the template.
        """
        # This code causes two SQL queries to be generated.
        results = self._addStatsToPackages(
            packages[:self.max_results_to_display])
        header_message = self._tableHeaderMessage(packages.count())
        return results, header_message

    def _getDecoratedPublishingsSummary(self, publishings):
        """Helper returning decorated publishings for the summary page.

        :param publishings: A SelectResults that contains the query
        :return: A tuple of (publishings, header_message).

        The publishings returned are limited to self.max_results_to_display
        and decorated with the stats required in the page template.
        The header_message is the text to be displayed at the top of the
        results table in the template.
        """
        # This code causes two SQL queries to be generated.
        results = self._addStatsToPublishings(
            publishings[:self.max_results_to_display])
        header_message = self._tableHeaderMessage(publishings.count())
        return results, header_message

    @property
    def latest_uploaded_ppa_packages_with_stats(self):
        """Return the sourcepackagereleases uploaded to PPAs by this person.

        Results are filtered according to the permission of the requesting
        user to see private archives.
        """
        packages = self.context.getLatestUploadedPPAPackages()
        results, header_message = self._getDecoratedPackagesSummary(packages)
        self.ppa_packages_header_message = header_message
        return self.filterPPAPackageList(results)

    @property
    def latest_maintained_packages_with_stats(self):
        """Return the latest maintained packages, including stats."""
        packages = self.context.getLatestMaintainedPackages()
        results, header_message = self._getDecoratedPackagesSummary(packages)
        self.maintained_packages_header_message = header_message
        return results

    @property
    def latest_uploaded_but_not_maintained_packages_with_stats(self):
        """Return the latest uploaded packages, including stats.

        Don't include packages that are maintained by the user.
        """
        packages = self.context.getLatestUploadedButNotMaintainedPackages()
        results, header_message = self._getDecoratedPackagesSummary(packages)
        self.uploaded_packages_header_message = header_message
        return results

    @property
    def latest_synchronised_publishings_with_stats(self):
        """Return the latest synchronised publishings, including stats.

        """
        publishings = self.context.getLatestSynchronisedPublishings()
        results, header_message = self._getDecoratedPublishingsSummary(
            publishings)
        self.synchronised_packages_header_message = header_message
        return results

    def _calculateBuildStats(self, package_releases):
        """Calculate failed builds and needs_build state.

        For each of the package_releases, calculate the failed builds
        and the needs_build state, and return a tuple of two dictionaries,
        one containing the failed builds and the other containing
        True or False according to the needs_build state, both keyed by
        the source package release.
        """
        # Calculate all the failed builds with one query.
        build_set = getUtility(IBinaryPackageBuildSet)
        package_release_ids = [
            package_release.id for package_release in package_releases]
        all_builds = build_set.getBuildsBySourcePackageRelease(
            package_release_ids)
        # Make a dictionary of lists of builds keyed by SourcePackageRelease
        # and a dictionary of "needs build" state keyed by the same.
        builds_by_package = {}
        needs_build_by_package = {}
        for package in package_releases:
            builds_by_package[package.id] = []
            needs_build_by_package[package.id] = False
        for build in all_builds:
            if build.status == BuildStatus.FAILEDTOBUILD:
                builds_by_package[
                    build.source_package_release.id].append(build)
            needs_build = build.status in [
                BuildStatus.NEEDSBUILD,
                BuildStatus.MANUALDEPWAIT,
                BuildStatus.CHROOTWAIT,
                ]
            needs_build_by_package[
                build.source_package_release.id] = needs_build

        return (builds_by_package, needs_build_by_package)

    def _addStatsToPackages(self, package_releases):
        """Add stats to the given package releases, and return them."""
        builds_by_package, needs_build_by_package = self._calculateBuildStats(
            package_releases)

        return [
            SourcePackageReleaseWithStats(
                package, builds_by_package[package.id],
                needs_build_by_package[package.id])
            for package in package_releases]

    def _addStatsToPublishings(self, publishings):
        """Add stats to the given publishings, and return them."""
        filtered_spphs = [
            spph for spph in publishings if
            check_permission('launchpad.View', spph)]
        builds_by_package, needs_build_by_package = self._calculateBuildStats(
            [spph.sourcepackagerelease for spph in filtered_spphs])

        return [
            SourcePackagePublishingHistoryWithStats(
                spph, builds_by_package[spph.sourcepackagerelease.id],
                needs_build_by_package[spph.sourcepackagerelease.id])
            for spph in filtered_spphs]

    def setUpBatch(self, packages):
        """Set up the batch navigation for the page being viewed.

        This method creates the BatchNavigator and converts its
        results batch into a list of decorated sourcepackagereleases.
        """
        self.batchnav = BatchNavigator(packages, self.request)
        packages_batch = list(self.batchnav.currentBatch())
        self.batch = self._addStatsToPackages(packages_batch)


class PersonMaintainedPackagesView(PersonRelatedSoftwareView):
    """View for +maintained-packages."""
    _max_results_key = 'default_batch_size'

    def initialize(self):
        """Set up the batch navigation."""
        packages = self.context.getLatestMaintainedPackages()
        self.setUpBatch(packages)

    @property
    def page_title(self):
        return "Maintained Packages"


class PersonUploadedPackagesView(PersonRelatedSoftwareView):
    """View for +uploaded-packages."""
    _max_results_key = 'default_batch_size'

    def initialize(self):
        """Set up the batch navigation."""
        packages = self.context.getLatestUploadedButNotMaintainedPackages()
        self.setUpBatch(packages)

    @property
    def page_title(self):
        return "Uploaded packages"


class PersonPPAPackagesView(PersonRelatedSoftwareView):
    """View for +ppa-packages."""
    _max_results_key = 'default_batch_size'

    def initialize(self):
        """Set up the batch navigation."""
        # We can't use the base class's setUpBatch() here because
        # the batch needs to be filtered.  It would be nice to not have
        # to filter like this, but as the comment in filterPPAPackage() says,
        # it's very hard to write the SQL for the original query.
        packages = self.context.getLatestUploadedPPAPackages()
        self.batchnav = BatchNavigator(packages, self.request)
        packages_batch = list(self.batchnav.currentBatch())
        packages_batch = self.filterPPAPackageList(packages_batch)
        self.batch = self._addStatsToPackages(packages_batch)

    @property
    def page_title(self):
        return "PPA packages"


class PersonSynchronisedPackagesView(PersonRelatedSoftwareView):
    """View for +synchronised-packages."""
    _max_results_key = 'default_batch_size'

    def initialize(self):
        """Set up the batch navigation."""
        publishings = self.context.getLatestSynchronisedPublishings()
        self.setUpBatch(publishings)

    def setUpBatch(self, publishings):
        """Set up the batch navigation for the page being viewed.

        This method creates the BatchNavigator and converts its
        results batch into a list of decorated sourcepackagepublishinghistory.
        """
        self.batchnav = BatchNavigator(publishings, self.request)
        publishings_batch = list(self.batchnav.currentBatch())
        self.batch = self._addStatsToPublishings(publishings_batch)

    @property
    def page_title(self):
        return "Synchronised packages"


class PersonRelatedProjectsView(PersonRelatedSoftwareView):
    """View for +related-projects."""
    _max_results_key = 'default_batch_size'

    def initialize(self):
        """Set up the batch navigation."""
        self.batchnav = BatchNavigator(
            self.related_projects, self.request)
        self.batch = list(self.batchnav.currentBatch())

    @property
    def page_title(self):
        return "Related projects"


class PersonOwnedTeamsView(PersonRelatedSoftwareView):
    """View for +owned-teams."""
    page_title = "Owned teams"

    def initialize(self):
        """Set up the batch navigation."""
        self.batchnav = BatchNavigator(
            self.context.getOwnedTeams(self.user), self.request)
        self.batchnav.setHeadings('team', 'teams')
        self.batch = list(self.batchnav.currentBatch())


class PersonOAuthTokensView(LaunchpadView):
    """Where users can see/revoke their non-expired access tokens."""

    label = 'Authorized applications'

    def initialize(self):
        if self.request.method == 'POST':
            self.expireToken()

    @property
    def access_tokens(self):
        return sorted(
            self.context.oauth_access_tokens,
            key=lambda token: token.consumer.key)

    @property
    def request_tokens(self):
        return sorted(
            self.context.oauth_request_tokens,
            key=lambda token: token.consumer.key)

    def expireToken(self):
        """Expire the token with the key contained in the request's form."""
        form = self.request.form
        consumer = getUtility(IOAuthConsumerSet).getByKey(
            form.get('consumer_key'))
        token_key = form.get('token_key')
        token_type = form.get('token_type')
        if token_type == 'access_token':
            token = consumer.getAccessToken(token_key)
        elif token_type == 'request_token':
            token = consumer.getRequestToken(token_key)
        else:
            raise UnexpectedFormData("Invalid form value for token_type: %r"
                                     % token_type)
        if token is not None:
            token.date_expires = datetime.now(pytz.timezone('UTC'))
            self.request.response.addInfoNotification(
                "Authorization revoked successfully.")
            self.request.response.redirect(canonical_url(self.user))
        else:
            self.request.response.addInfoNotification(
                "Couldn't find authorization given to %s. Maybe it has been "
                "revoked already?" % consumer.key)
        self.request.response.redirect(
            canonical_url(self.context, view_name='+oauth-tokens'))


class PersonTimeZoneForm(Interface):

    time_zone = Choice(
        vocabulary='TimezoneName', title=_('Time zone'), required=True,
        description=_(
            'Once the time zone is correctly set, events '
            'in Launchpad will be displayed in local time.'))


class PersonEditTimeZoneView(LaunchpadFormView):
    """Edit a person's time zone."""

    schema = PersonTimeZoneForm
    page_title = label = 'Set timezone'

    @property
    def initial_values(self):
        return {'time_zone': self.context.time_zone}

    @property
    def next_url(self):
        return canonical_url(self.context)

    cancel_url = next_url

    @action(_("Update"), name="update")
    def action_update(self, action, data):
        """Set the time zone for the person."""
        timezone = data.get('time_zone')
        if timezone is None:
            raise UnexpectedFormData('No location received.')
        # XXX salgado, 2012-02-16, bug=933699: Use setLocation() because it's
        # the cheaper way to set the timezone of a person. Once the bug is
        # fixed we'll be able to get rid of this hack.
        self.context.setLocation(None, None, timezone, self.user)


def archive_to_person(archive):
    """Adapts an `IArchive` to an `IPerson`."""
    return IPerson(archive.owner)


class IEmailToPerson(Interface):
    """Schema for contacting a user via email through Launchpad."""

    from_ = TextLine(
        title=_('From'), required=True, readonly=False)

    subject = TextLine(
        title=_('Subject'), required=True, readonly=False)

    message = Text(
        title=_('Message'), required=True, readonly=False)

    @invariant
    def subject_and_message_are_not_empty(data):
        """Raise an Invalid error if the message or subject is empty."""
        if '' in (data.message.strip(), data.subject.strip()):
            raise Invalid('You must provide a subject and a message.')


@implementer(INotificationRecipientSet)
class ContactViaWebNotificationRecipientSet:
    """A set of notification recipients and rationales from ContactViaWeb."""

    # Primary reason enumerations.
    TO_USER = object()
    TO_MEMBERS = object()
    TO_ADMINS = object()

    def __init__(self, user, person_or_team):
        """Initialize the state based on the context and the user.

        The recipients are determined by the relationship between the user
        and the context that they are contacting: another user, themselves,
        their team, another team.

        :param user: The person doing the contacting.
        :type user: an `IPerson`.
        :param person_or_team: The party that is the context of the email.
        :type person_or_team: `IPerson`.
        """
        self.user = user
        self.description = None
        self.primary_reason = None
        self._primary_recipient = None
        self._reason = None
        self._header = None
        self._count_recipients = None
        self.add(person_or_team, None, None)

    def _reset_state(self):
        """Reset the cache because the recipients changed."""
        self._count_recipients = None
        del get_property_cache(self)._all_recipients

    def _getPrimaryReason(self, person_or_team):
        """Return the primary reason enumeration.

        :param person_or_team: The party that is the context of the email.
        :type person_or_team: `IPerson`.
        """
        if person_or_team.is_team:
            if person_or_team in self.user.getAdministratedTeams():
                # Team admins can broadcast messages to all members.
                return self.TO_MEMBERS
            else:
                # A non-team-admins can make inquiries to the people who
                # lead the team.
                return self.TO_ADMINS
        else:
            # Send to the user
            return self.TO_USER

    def _getReasonAndHeader(self, person_or_team):
        """Return the reason and header why the email was received.

        :param person_or_team: The party that is the context of the email.
        :type person_or_team: `IPerson`.
        """
        if self.primary_reason is self.TO_USER:
            reason = (
                'using the "Contact this user" link on your profile page\n'
                '(%s)' % canonical_url(person_or_team))
            header = 'ContactViaWeb user'
        elif self.primary_reason is self.TO_ADMINS:
            reason = (
                'using the "Contact this team\'s admins" link on the '
                '%s team page\n(%s)' % (
                    person_or_team.displayname,
                    canonical_url(person_or_team)))
            header = 'ContactViaWeb owner (%s team)' % person_or_team.name
        else:
            # self.primary_reason is self.TO_MEMBERS.
            reason = (
                'to each member of the %s team using the '
                '"Contact this team" link on the %s team page\n(%s)' % (
                    person_or_team.displayname,
                    person_or_team.displayname,
                    canonical_url(person_or_team)))
            header = 'ContactViaWeb member (%s team)' % person_or_team.name
        return (reason, header)

    def _getDescription(self, person_or_team):
        """Return the description of the recipients being contacted.

        :param person_or_team: The party that is the context of the email.
        :type person_or_team: `IPerson`.
        """
        if self.primary_reason is self.TO_USER:
            return (
                'You are contacting %s (%s).' %
                (person_or_team.displayname, person_or_team.name))
        elif self.primary_reason is self.TO_ADMINS:
            return (
                'You are contacting the %s (%s) team admins.' %
                (person_or_team.displayname, person_or_team.name))
        else:
            # This is a team without a contact address (self.TO_MEMBERS).
            recipients_count = len(self)
            if recipients_count == 1:
                plural_suffix = ''
            else:
                plural_suffix = 's'
            text = '%d member%s' % (recipients_count, plural_suffix)
            return (
                'You are contacting %s of the %s (%s) team directly.'
                % (text, person_or_team.displayname, person_or_team.name))

    @cachedproperty
    def _all_recipients(self):
        """Set the cache of all recipients."""
        all_recipients = {}
        if self.primary_reason is self.TO_MEMBERS:
            team = self._primary_recipient
            for recipient in team.getMembersWithPreferredEmails():
                email = removeSecurityProxy(recipient).preferredemail.email
                all_recipients[email] = recipient
        elif self.primary_reason is self.TO_ADMINS:
            team = self._primary_recipient
            for admin in team.adminmembers:
                # This method is similar to getTeamAdminsEmailAddresses, but
                # this case needs to know the user. Since both methods
                # ultimately iterate over get_recipients, this case is not
                # in a different performance class.
                for recipient in get_recipients(admin):
                    email = removeSecurityProxy(recipient).preferredemail.email
                    all_recipients[email] = recipient
        elif self._primary_recipient.is_valid_person_or_team:
            email = removeSecurityProxy(
                self._primary_recipient).preferredemail.email
            all_recipients[email] = self._primary_recipient
        else:
            # The user or team owner is not active.
            pass
        return all_recipients

    def getEmails(self):
        """See `INotificationRecipientSet`."""
        for email in sorted(self._all_recipients.keys()):
            yield email

    def getRecipients(self):
        """See `INotificationRecipientSet`."""
        for recipient in sorted(
            self._all_recipients.values(), key=attrgetter('displayname')):
            yield recipient

    def getRecipientPersons(self):
        """See `INotificationRecipientSet`."""
        for email, person in self._all_recipients.items():
            yield (email, person)

    def __iter__(self):
        """See `INotificationRecipientSet`."""
        return iter(self.getRecipients())

    def __contains__(self, person_or_email):
        """See `INotificationRecipientSet`."""
        if IPerson.implementedBy(person_or_email):
            return person_or_email in self._all_recipients.values()
        else:
            return person_or_email in self._all_recipients.keys()

    def __len__(self):
        """The number of recipients in the set."""
        if self._count_recipients is None:
            recipient = self._primary_recipient
            if self.primary_reason is self.TO_MEMBERS:
                # Get the count without loading all the members.
                self._count_recipients = (
                    recipient.getMembersWithPreferredEmailsCount())
            elif self.primary_reason is self.TO_ADMINS:
                self._count_recipients = len(self._all_recipients)
            elif recipient.is_valid_person_or_team:
                self._count_recipients = 1
            else:
                # The user is deactivated.
                self._count_recipients = 0
        return self._count_recipients

    def __nonzero__(self):
        """See `INotificationRecipientSet`."""
        return len(self) > 0

    def getReason(self, person_or_email):
        """See `INotificationRecipientSet`."""
        if person_or_email not in self:
            raise UnknownRecipientError(
                '%s in not in the recipients' % person_or_email)
        # All users have the same reason based on the primary recipient.
        return (self._reason, self._header)

    def add(self, person, reason, header):
        """See `INotificationRecipientSet`.

        This method sets the primary recipient of the email. If the primary
        recipient is a team without a contact address, all the members will
        be recipients. Calling this method more than once resets the
        recipients.
        """
        self._reset_state()
        self.primary_reason = self._getPrimaryReason(person)
        self._primary_recipient = person
        if reason is None:
            reason, header = self._getReasonAndHeader(person)
        self._reason = reason
        self._header = header
        self.description = self._getDescription(person)

    def update(self, recipient_set):
        """See `INotificationRecipientSet`.

        This method is is not relevant to this implementation because the
        set is generated based on the primary recipient. use the add() to
        set the primary recipient.
        """
        pass


class EmailToPersonView(LaunchpadFormView):
    """The 'Contact this user' page."""

    schema = IEmailToPerson
    field_names = ['subject', 'message']
    custom_widget('subject', TextWidget, displayWidth=60)

    def initialize(self):
        """See `ILaunchpadFormView`."""
        # Send the user to the profile page if contact is not possible.
        if self.user is None or not self.context.is_valid_person_or_team:
            return self.request.response.redirect(canonical_url(self.context))
        LaunchpadFormView.initialize(self)

    def setUpFields(self):
        """Set up fields for this view.

        The field needing special set up is the 'From' fields, which contains
        a vocabulary of the user's preferred (first) and validated
        (subsequent) email addresses.
        """
        super(EmailToPersonView, self).setUpFields()
        usable_addresses = [self.user.preferredemail]
        usable_addresses.extend(self.user.validatedemails)
        terms = [SimpleTerm(email, email.email) for email in usable_addresses]
        field = Choice(__name__='field.from_',
                       title=_('From'),
                       source=SimpleVocabulary(terms),
                       default=terms[0].value)
        # Get the order right; the From field should be first, followed by the
        # Subject and then Message fields.
        self.form_fields = FormFields(*chain((field, ), self.form_fields))

    label = 'Contact user'

    @cachedproperty
    def recipients(self):
        """The recipients of the email message.

        :return: the recipients of the message.
        :rtype: `ContactViaWebNotificationRecipientSet`.
        """
        return ContactViaWebNotificationRecipientSet(self.user, self.context)

    @action(_('Send'), name='send')
    def action_send(self, action, data):
        """Send an email to the user."""
        sender_email = data['field.from_'].email
        subject = data['subject']
        message = data['message']

        if not self.recipients:
            self.request.response.addErrorNotification(
                _('Your message was not sent because the recipient '
                  'does not have a preferred email address.'))
            self.next_url = canonical_url(self.context)
            return
        try:
            send_direct_contact_email(
                sender_email, self.recipients, self.context, subject, message)
        except QuotaReachedError as error:
            fmt_date = DateTimeFormatterAPI(self.next_try)
            self.request.response.addErrorNotification(
                _('Your message was not sent because you have exceeded your '
                  'daily quota of $quota messages to contact users. '
                  'Try again $when.', mapping=dict(
                      quota=error.authorization.message_quota,
                      when=fmt_date.approximatedate(),
                      )))
        else:
            self.request.response.addInfoNotification(
                _('Message sent to $name',
                  mapping=dict(name=self.context.displayname)))
        self.next_url = canonical_url(self.context)

    @property
    def cancel_url(self):
        """The return URL."""
        return canonical_url(self.context)

    @property
    def contact_is_allowed(self):
        """Whether the sender is allowed to send this email or not."""
        return IDirectEmailAuthorization(self.user).is_allowed

    @property
    def has_valid_email_address(self):
        """Whether there is a contact address."""
        return len(self.recipients) > 0

    @property
    def contact_is_possible(self):
        """Whether there is a contact address and the user can send email."""
        return self.contact_is_allowed and self.has_valid_email_address

    @property
    def next_try(self):
        """When can the user try again?"""
        throttle_date = IDirectEmailAuthorization(self.user).throttle_date
        interval = as_timedelta(
            config.launchpad.user_to_user_throttle_interval)
        return throttle_date + interval

    @property
    def contact_not_possible_reason(self):
        """The reason the person cannot be contacted."""
        if self.has_valid_email_address:
            return None
        elif self.recipients.primary_reason is self.recipients.TO_USER:
            return "The user is not active."
        elif self.recipients.primary_reason is self.recipients.TO_ADMINS:
            return "The team has no admins. Contact the team owner instead."
        else:
            return "The team has no members."

    @property
    def page_title(self):
        """Return the appropriate pagetitle."""
        if self.context.is_team:
            if self.user.inTeam(self.context):
                return 'Contact your team'
            else:
                return 'Contact this team'
        elif self.context == self.user:
            return 'Contact yourself'
        else:
            return 'Contact this user'


class IPersonIndexMenu(Interface):
    """A marker interface for the +index navigation menu."""


class PersonIndexMenu(NavigationMenu, PersonMenuMixin):
    usedfor = IPersonIndexMenu
    facet = 'overview'
    title = 'Change person'
    links = ('edit', 'administer', 'administer_account', 'branding',
             'password')


classImplements(PersonIndexView, IPersonIndexMenu)


@adapter(IPerson, IWebServiceClientRequest)
@implementer(Interface)
class PersonXHTMLRepresentation:
    def __init__(self, person, request):
        self.person = person
        self.request = request

    def __call__(self):
        """Render `Person` as XHTML using the webservice."""
        return PersonFormatterAPI(self.person).link(None)<|MERGE_RESOLUTION|>--- conflicted
+++ resolved
@@ -209,11 +209,7 @@
 from lp.services.geoip.interfaces import IRequestPreferredLanguages
 from lp.services.gpg.interfaces import (
     GPG_DATABASE_READONLY_FEATURE_FLAG,
-<<<<<<< HEAD
-=======
     GPG_HIDE_PERSON_KEY_LISTING,
-    GPG_WRITE_TO_GPGSERVICE_FEATURE_FLAG,
->>>>>>> 3d172238
     GPGKeyNotFoundError,
     GPGReadOnly,
     IGPGHandler,
