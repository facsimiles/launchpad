--- conflicted
+++ resolved
@@ -292,14 +292,7 @@
     ITeamMembershipSet,
     TeamMembershipStatus,
     )
-<<<<<<< HEAD
-=======
-from lp.registry.interfaces.wikiname import (
-    IWikiName,
-    IWikiNameSet,
-    )
 from lp.registry.mail.notification import send_direct_contact_email
->>>>>>> 44c958a4
 from lp.registry.model.milestone import (
     Milestone,
     milestone_sort_key,
