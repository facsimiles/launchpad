# Copyright 2009-2010 Canonical Ltd.  This software is licensed under the
# GNU Affero General Public License version 3 (see the file LICENSE).

"""Common views for objects that implement `IPillar`."""

__metaclass__ = type

__all__ = [
<<<<<<< HEAD
    'InvolvedMenu',
    'PillarAuditSharingView',
    'PillarBugsMenu',
    'PillarView',
=======
    'InvolvedMenu', 'PillarBugsMenu', 'PillarView',
>>>>>>> 419c3716
    'PillarNavigationMixin',
    'PillarPersonSharingView',
    'PillarSharingInformationView',
    ]


from operator import attrgetter

from lazr.restful import ResourceJSONEncoder
from lazr.restful.interfaces import IJSONRequestCache
import simplejson
from zope.component import getUtility
from zope.interface import (
    implements,
    Interface,
    )
from zope.schema.interfaces import IVocabulary
from zope.schema.vocabulary import getVocabularyRegistry
from zope.security.interfaces import Unauthorized

from lp.app.browser.launchpad import iter_view_registrations
from lp.app.browser.tales import MenuAPI
from lp.app.browser.vocabulary import vocabulary_filters
from lp.app.enums import (
    service_uses_launchpad,
    ServiceUsage,
    )
from lp.app.interfaces.launchpad import IServiceUsage
from lp.app.interfaces.services import IService
from lp.bugs.browser.structuralsubscription import (
    StructuralSubscriptionMenuMixin,
    )
from lp.bugs.interfaces.bug import IBug
from lp.code.interfaces.branch import IBranch
from lp.registry.interfaces.accesspolicy import (
    IAccessPolicyGrantFlatSource,
    IAccessPolicySource,
    )
from lp.registry.interfaces.distributionsourcepackage import (
    IDistributionSourcePackage,
    )
from lp.registry.interfaces.distroseries import IDistroSeries
from lp.registry.interfaces.person import IPersonSet
from lp.registry.interfaces.pillar import IPillar
from lp.registry.interfaces.projectgroup import IProjectGroup
from lp.registry.model.pillar import PillarPerson
from lp.services.config import config
from lp.services.features import getFeatureFlag
from lp.services.propertycache import cachedproperty
from lp.services.webapp.authorization import check_permission
from lp.services.webapp.batching import (
    BatchNavigator,
    StormRangeFactory,
    )
from lp.services.webapp.menu import (
    ApplicationMenu,
    enabled_with_permission,
    Link,
    NavigationMenu,
    )
from lp.services.webapp.publisher import (
    canonical_url,
    LaunchpadView,
    nearest,
    stepthrough,
    )


class PillarNavigationMixin:

    @stepthrough('+sharingdetails')
    def traverse_details(self, name):
        """Traverse to the sharing details for a given person."""
        person = getUtility(IPersonSet).getByName(name)
        if person is None:
            return None
        policies = getUtility(IAccessPolicySource).findByPillar([self.context])
        source = getUtility(IAccessPolicyGrantFlatSource)
        artifacts = source.findArtifactsByGrantee(person, policies)
        if artifacts.is_empty():
            return None
        return PillarPerson.create(self.context, person)


class IInvolved(Interface):
    """A marker interface for getting involved."""


class InvolvedMenu(NavigationMenu):
    """The get involved menu."""
    usedfor = IInvolved
    links = [
        'report_bug', 'ask_question', 'help_translate', 'register_blueprint']

    @property
    def pillar(self):
        return self.context

    def report_bug(self):
        return Link(
            '+filebug', 'Report a bug', site='bugs', icon='bugs',
            enabled=self.pillar.official_malone)

    def ask_question(self):
        return Link(
            '+addquestion', 'Ask a question', site='answers', icon='answers',
            enabled=service_uses_launchpad(self.pillar.answers_usage))

    def help_translate(self):
        return Link(
            '', 'Help translate', site='translations', icon='translations',
            enabled=service_uses_launchpad(self.pillar.translations_usage))

    def register_blueprint(self):
        return Link(
            '+addspec',
            'Register a blueprint',
            site='blueprints',
            icon='blueprints',
            enabled=service_uses_launchpad(self.pillar.blueprints_usage))


class PillarView(LaunchpadView):
    """A view for any `IPillar`."""
    implements(IInvolved)

    configuration_links = []
    visible_disabled_link_names = []

    def __init__(self, context, request):
        super(PillarView, self).__init__(context, request)
        self.official_malone = False
        self.answers_usage = ServiceUsage.UNKNOWN
        self.blueprints_usage = ServiceUsage.UNKNOWN
        self.translations_usage = ServiceUsage.UNKNOWN
        self.codehosting_usage = ServiceUsage.UNKNOWN
        pillar = nearest(self.context, IPillar)

        self._set_official_launchpad(pillar)
        if IDistroSeries.providedBy(self.context):
            distribution = self.context.distribution
            self.codehosting_usage = distribution.codehosting_usage
            self.answers_usage = ServiceUsage.NOT_APPLICABLE
        elif IDistributionSourcePackage.providedBy(self.context):
            self.blueprints_usage = ServiceUsage.UNKNOWN
            self.translations_usage = ServiceUsage.UNKNOWN
        elif IProjectGroup.providedBy(pillar):
            # XXX: 2010-10-07 EdwinGrubbs bug=656292
            # Fix _set_official_launchpad().

            # Project groups do not support submit code, override the
            # default.
            self.codehosting_usage = ServiceUsage.NOT_APPLICABLE
        else:
            # The context is used by all apps.
            pass

    def _set_official_launchpad(self, pillar):
        """Does the pillar officially use launchpad."""
        # XXX: 2010-10-07 EdwinGrubbs bug=656292
        # Fix _set_official_launchpad().
        # This if structure is required because it may be called many
        # times to build the complete set of official applications.
        if service_uses_launchpad(IServiceUsage(pillar).bug_tracking_usage):
            self.official_malone = True
        if service_uses_launchpad(IServiceUsage(pillar).answers_usage):
            self.answers_usage = ServiceUsage.LAUNCHPAD
        if service_uses_launchpad(IServiceUsage(pillar).blueprints_usage):
            self.blueprints_usage = ServiceUsage.LAUNCHPAD
        if service_uses_launchpad(pillar.translations_usage):
            self.translations_usage = ServiceUsage.LAUNCHPAD
        if service_uses_launchpad(IServiceUsage(pillar).codehosting_usage):
            self.codehosting_usage = ServiceUsage.LAUNCHPAD

    @property
    def has_involvement(self):
        """This `IPillar` uses Launchpad."""
        return (self.official_malone
            or service_uses_launchpad(self.answers_usage)
            or service_uses_launchpad(self.blueprints_usage)
            or service_uses_launchpad(self.translations_usage)
            or service_uses_launchpad(self.codehosting_usage))

    @property
    def enabled_links(self):
        """The enabled involvement links."""
        menuapi = MenuAPI(self)
        return sorted([
            link for link in menuapi.navigation.values() if link.enabled],
            key=attrgetter('sort_key'))

    @cachedproperty
    def visible_disabled_links(self):
        """Important disabled links.

        These are displayed to notify the user to provide configuration
        info to enable the links.

        Override the visible_disabled_link_names attribute to change
        the results.
        """
        involved_menu = MenuAPI(self).navigation
        important_links = [
            involved_menu[name]
            for name in self.visible_disabled_link_names]
        return sorted([
            link for link in important_links if not link.enabled],
            key=attrgetter('sort_key'))

    @property
    def registration_completeness(self):
        """The percent complete for registration.

        Not used by all pillars.
        """
        return None


class PillarBugsMenu(ApplicationMenu, StructuralSubscriptionMenuMixin):
    """Base class for pillar bugs menus."""

    facet = 'bugs'
    configurable_bugtracker = False

    @enabled_with_permission('launchpad.Edit')
    def bugsupervisor(self):
        text = 'Change bug supervisor'
        return Link('+bugsupervisor', text, icon='edit')

    def cve(self):
        text = 'CVE reports'
        return Link('+cve', text, icon='cve')

    def filebug(self):
        text = 'Report a bug'
        return Link('+filebug', text, icon='bug')

    @enabled_with_permission('launchpad.Edit')
    def securitycontact(self):
        text = 'Change security contact'
        return Link('+securitycontact', text, icon='edit')


class BasePillarSharingView(LaunchpadView):

    related_features = (
        'disclosure.enhanced_sharing.enabled',
        'disclosure.enhanced_sharing.writable',
        )

    _batch_navigator = None

    @property
    def show_sharing_information_link(self):
        return False

    @property
    def show_audit_sharing_link(self):
        return False

    def _getSharingService(self):
        return getUtility(IService, 'sharing')

    @property
    def information_types(self):
        return self._getSharingService().getInformationTypes(self.context)

    @property
    def sharing_permissions(self):
        return self._getSharingService().getSharingPermissions()

    @cachedproperty
    def sharing_vocabulary(self):
        registry = getVocabularyRegistry()
        return registry.get(
            IVocabulary, 'ValidPillarOwner')

    @cachedproperty
    def sharing_vocabulary_filters(self):
        return vocabulary_filters(self.sharing_vocabulary)

    @property
    def sharing_picker_config(self):
        return dict(
            vocabulary='NewPillarSharee',
            vocabulary_filters=self.sharing_vocabulary_filters,
            header='Share with a user or team')

    @property
    def json_sharing_picker_config(self):
        return simplejson.dumps(
            self.sharing_picker_config, cls=ResourceJSONEncoder)

    def _getBatchNavigator(self, sharees):
        """Return the batch navigator to be used to batch the sharees."""
        return BatchNavigator(
            sharees, self.request,
            hide_counts=True,
            size=config.launchpad.default_batch_size,
            range_factory=StormRangeFactory(sharees))

    def sharees(self):
        """An `IBatchNavigator` for sharees."""
        if self._batch_navigator is None:
            unbatchedSharees = self.unbatched_sharees()
            self._batch_navigator = self._getBatchNavigator(unbatchedSharees)
        return self._batch_navigator

    def initialize(self):
        super(BasePillarSharingView, self).initialize()
        enabled_readonly_flag = 'disclosure.enhanced_sharing.enabled'
        enabled_writable_flag = (
            'disclosure.enhanced_sharing.writable')
        enabled = bool(getFeatureFlag(enabled_readonly_flag))
        write_flag_enabled = bool(getFeatureFlag(enabled_writable_flag))
        if not enabled and not write_flag_enabled:
            raise Unauthorized("This feature is not yet available.")
        cache = IJSONRequestCache(self.request)
        cache.objects['sharing_write_enabled'] = (write_flag_enabled
            and check_permission('launchpad.Edit', self.context))
        cache.objects['information_types'] = self.information_types
        cache.objects['sharing_permissions'] = self.sharing_permissions

        view_names = set(reg.name for reg
            in iter_view_registrations(self.__class__))
        if len(view_names) != 1:
            raise AssertionError("Ambiguous view name.")
        cache.objects['view_name'] = view_names.pop()
        batch_navigator = self.sharees()
        cache.objects['sharee_data'] = (
            self._getSharingService().jsonShareeData(batch_navigator.batch))

        def _getBatchInfo(batch):
            if batch is None:
                return None
            return {'memo': batch.range_memo,
                    'start': batch.startNumber() - 1}

        next_batch = batch_navigator.batch.nextBatch()
        cache.objects['next'] = _getBatchInfo(next_batch)
        prev_batch = batch_navigator.batch.prevBatch()
        cache.objects['prev'] = _getBatchInfo(prev_batch)
        cache.objects['total'] = batch_navigator.batch.total()
        cache.objects['forwards'] = batch_navigator.batch.range_forwards
        last_batch = batch_navigator.batch.lastBatch()
        cache.objects['last_start'] = last_batch.startNumber() - 1
        cache.objects.update(_getBatchInfo(batch_navigator.batch))


class PillarSharingInformationView(BasePillarSharingView):

    page_title = "Sharing Information"
    label = "Sharing information"

    @property
    def show_audit_sharing_link(self):
        return True

    def unbatched_sharees(self):
        """All the sharees for a pillar."""
        return self._getSharingService().getPillarSharees(self.context)


class PillarAuditSharingView(BasePillarSharingView):

    page_title = "Audit Sharing"
    label = "Audit sharing"

    @property
    def show_sharing_information_link(self):
        return True

    def unbatched_sharees(self):
        """All the indirect sharees for a pillar."""
        return self._getSharingService().getPillarSharees(
            self.context, include_indirect=True)


class PillarPersonSharingView(LaunchpadView):

    page_title = "Person or team"
    label = "Information shared with person or team"

    def initialize(self):
        enabled_flag = 'disclosure.enhanced_sharing_details.enabled'
        enabled = bool(getFeatureFlag(enabled_flag))
        if not enabled:
            raise Unauthorized("This feature is not yet available.")

        self.pillar = self.context.pillar
        self.person = self.context.person

        self.label = "Information shared with %s" % self.person.displayname
        self.page_title = "%s" % self.person.displayname
        self.sharing_service = getUtility(IService, 'sharing')

        self._loadSharedArtifacts()

        cache = IJSONRequestCache(self.request)
        branch_data = self._build_branch_template_data(self.branches)
        bug_data = self._build_bug_template_data(self.bugs)
        cache.objects['bugs'] = bug_data
        cache.objects['branches'] = branch_data

    def _loadSharedArtifacts(self):
        bugs = []
        branches = []
        for artifact in self.sharing_service.getSharedArtifacts(
                            self.pillar, self.person):
            concrete = artifact.concrete_artifact
            if IBug.providedBy(concrete):
                bugs.append(concrete)
            elif IBranch.providedBy(concrete):
                branches.append(concrete)

        self.bugs = bugs
        self.branches = branches
        self.shared_bugs_count = len(bugs)
        self.shared_branches_count = len(branches)

    def _build_branch_template_data(self, branches):
        branch_data = []
        for branch in branches:
            branch_data.append(dict(
                branch_link=canonical_url(branch),
                branch_name=branch.unique_name,
                branch_id=branch.id))
        return branch_data

    def _build_bug_template_data(self, bugs):
        bug_data = []
        for bug in bugs:
            [bugtask] = [task for task in bug.bugtasks if
                            task.target == self.pillar]
            if bugtask is not None:
                url = canonical_url(bugtask, path_only_if_possible=True)
                importance = bugtask.importance.title.lower()
            else:
                # This shouldn't ever happen, but if it does there's no reason
                # to crash.
                url = canonical_url(bug, path_only_if_possible=True)
                importance = bug.default_bugtask.importance.title.lower()

            bug_data.append(dict(
                bug_link=url,
                bug_summary=bug.title,
                bug_id=bug.id,
                bug_importance=importance))
        return bug_data<|MERGE_RESOLUTION|>--- conflicted
+++ resolved
@@ -6,14 +6,10 @@
 __metaclass__ = type
 
 __all__ = [
-<<<<<<< HEAD
     'InvolvedMenu',
     'PillarAuditSharingView',
     'PillarBugsMenu',
     'PillarView',
-=======
-    'InvolvedMenu', 'PillarBugsMenu', 'PillarView',
->>>>>>> 419c3716
     'PillarNavigationMixin',
     'PillarPersonSharingView',
     'PillarSharingInformationView',
