# Copyright 2009-2010 Canonical Ltd.  This software is licensed under the
# GNU Affero General Public License version 3 (see the file LICENSE).

"""Common views for objects that implement `IPillar`."""

__metaclass__ = type

__all__ = [
    'InvolvedMenu',
    'PillarView',
    'PillarBugsMenu',
    ]


from operator import attrgetter

from zope.interface import (
    implements,
    Interface,
    )

from canonical.launchpad.webapp.menu import (
    ApplicationMenu,
    enabled_with_permission,
    Link,
    NavigationMenu,
    )
from canonical.launchpad.webapp.publisher import (
    LaunchpadView,
    nearest,
    )
from lp.app.browser.tales import MenuAPI
from lp.app.enums import (
    service_uses_launchpad,
    ServiceUsage,
    )
from lp.app.interfaces.launchpad import IServiceUsage
from lp.registry.browser.structuralsubscription import (
    StructuralSubscriptionMenuMixin,
    )
from lp.registry.interfaces.distributionsourcepackage import (
    IDistributionSourcePackage,
    )
from lp.registry.interfaces.distroseries import IDistroSeries
from lp.registry.interfaces.pillar import IPillar
from lp.services.propertycache import cachedproperty


class IInvolved(Interface):
    """A marker interface for getting involved."""


class InvolvedMenu(NavigationMenu):
    """The get involved menu."""
    usedfor = IInvolved
    links = [
        'report_bug', 'ask_question', 'help_translate', 'submit_code',
        'register_blueprint']

    @property
    def pillar(self):
        return self.context

    def report_bug(self):
        return Link(
            '+filebug', 'Report a bug', site='bugs', icon='bugs',
            enabled=self.pillar.official_malone)

    def ask_question(self):
        return Link(
            '+addquestion', 'Ask a question', site='answers', icon='answers',
            enabled=service_uses_launchpad(self.pillar.answers_usage))

    def help_translate(self):
        return Link(
            '', 'Help translate', site='translations', icon='translations',
            enabled=service_uses_launchpad(self.pillar.translations_usage))

    def submit_code(self):
        if self.pillar.codehosting_usage in [
                ServiceUsage.LAUNCHPAD,
                ServiceUsage.EXTERNAL,
                ]:
            enabled = True
        else:
            enabled = False
        return Link(
            '+addbranch', 'Submit code', site='code', icon='code',
            enabled=enabled)

    def register_blueprint(self):
        return Link(
            '+addspec',
            'Register a blueprint',
            site='blueprints',
            icon='blueprints',
            enabled=service_uses_launchpad(self.pillar.blueprints_usage))


class PillarView(LaunchpadView):
    """A view for any `IPillar`."""
    implements(IInvolved)

    configuration_links = []
    visible_disabled_link_names = []

    def __init__(self, context, request):
        super(PillarView, self).__init__(context, request)
        self.official_malone = False
        self.answers_usage = ServiceUsage.UNKNOWN
        self.blueprints_usage = ServiceUsage.UNKNOWN
        self.translations_usage = ServiceUsage.UNKNOWN
        self.codehosting_usage = ServiceUsage.UNKNOWN
        pillar = nearest(self.context, IPillar)
<<<<<<< HEAD

        self._set_official_launchpad(pillar)
        if IDistroSeries.providedBy(self.context):
            distribution = self.context.distribution
            self.codehosting_usage = distribution.codehosting_usage
            self.answers_usage = ServiceUsage.NOT_APPLICABLE
        elif IDistributionSourcePackage.providedBy(self.context):
            self.blueprints_usage = ServiceUsage.UNKNOWN
            self.translations_usage = ServiceUsage.UNKNOWN
=======
        if IProjectGroup.providedBy(pillar):
            for product in pillar.products:
                self._set_official_launchpad(product)
            # Project groups do not support submit code, override the
            # default.
            self.codehosting_usage = ServiceUsage.NOT_APPLICABLE
            # Product groups must have translatable products for
            # translations_usage to be ServiceUsage.LAUNCHPAD
            if not pillar.has_translatable():
                self.translations_usage = ServiceUsage.UNKNOWN
>>>>>>> ca0874de
        else:
            # The context is used by all apps.
            pass

    def _set_official_launchpad(self, pillar):
        """Does the pillar officially use launchpad."""
        # This if structure is required because it may be called many
        # times to build the complete set of official applications.
        if service_uses_launchpad(IServiceUsage(pillar).bug_tracking_usage):
            self.official_malone = True
        if service_uses_launchpad(IServiceUsage(pillar).answers_usage):
            self.answers_usage = ServiceUsage.LAUNCHPAD
        if service_uses_launchpad(IServiceUsage(pillar).blueprints_usage):
            self.blueprints_usage = ServiceUsage.LAUNCHPAD
        if service_uses_launchpad(pillar.translations_usage):
            self.translations_usage = ServiceUsage.LAUNCHPAD
        if service_uses_launchpad(IServiceUsage(pillar).codehosting_usage):
            self.codehosting_usage = ServiceUsage.LAUNCHPAD

    @property
    def has_involvement(self):
        """This `IPillar` uses Launchpad."""
        return (self.official_malone
            or service_uses_launchpad(self.answers_usage)
            or service_uses_launchpad(self.blueprints_usage)
            or service_uses_launchpad(self.translations_usage)
            or service_uses_launchpad(self.codehosting_usage))

    @property
    def enabled_links(self):
        """The enabled involvement links."""
        menuapi = MenuAPI(self)
        return sorted([
            link for link in menuapi.navigation.values() if link.enabled],
            key=attrgetter('sort_key'))

    @cachedproperty
    def visible_disabled_links(self):
        """Important disabled links.

        These are displayed to notify the user to provide configuration
        info to enable the links.

        Override the visible_disabled_link_names attribute to change
        the results.
        """
        involved_menu = MenuAPI(self).navigation
        important_links = [
            involved_menu[name]
            for name in self.visible_disabled_link_names]
        return sorted([
            link for link in important_links if not link.enabled],
            key=attrgetter('sort_key'))

    @property
    def registration_completeness(self):
        """The percent complete for registration.

        Not used by all pillars.
        """
        return None


class PillarBugsMenu(ApplicationMenu, StructuralSubscriptionMenuMixin):
    """Base class for pillar bugs menus."""

    facet = 'bugs'
    configurable_bugtracker = False

    @enabled_with_permission('launchpad.Edit')
    def bugsupervisor(self):
        text = 'Change bug supervisor'
        return Link('+bugsupervisor', text, icon='edit')

    def cve(self):
        text = 'CVE reports'
        return Link('+cve', text, icon='cve')

    def filebug(self):
        text = 'Report a bug'
        return Link('+filebug', text, icon='bug')

    @enabled_with_permission('launchpad.Edit')
    def securitycontact(self):
        text = 'Change security contact'
        return Link('+securitycontact', text, icon='edit')<|MERGE_RESOLUTION|>--- conflicted
+++ resolved
@@ -43,6 +43,7 @@
     )
 from lp.registry.interfaces.distroseries import IDistroSeries
 from lp.registry.interfaces.pillar import IPillar
+from lp.registry.interfaces.projectgroup import IProjectGroup
 from lp.services.propertycache import cachedproperty
 
 
@@ -112,7 +113,6 @@
         self.translations_usage = ServiceUsage.UNKNOWN
         self.codehosting_usage = ServiceUsage.UNKNOWN
         pillar = nearest(self.context, IPillar)
-<<<<<<< HEAD
 
         self._set_official_launchpad(pillar)
         if IDistroSeries.providedBy(self.context):
@@ -122,24 +122,21 @@
         elif IDistributionSourcePackage.providedBy(self.context):
             self.blueprints_usage = ServiceUsage.UNKNOWN
             self.translations_usage = ServiceUsage.UNKNOWN
-=======
-        if IProjectGroup.providedBy(pillar):
-            for product in pillar.products:
-                self._set_official_launchpad(product)
+        elif IProjectGroup.providedBy(pillar):
+            # XXX: 2010-10-07 EdwinGrubbs bug=656292
+            # Fix _set_official_launchpad().
+
             # Project groups do not support submit code, override the
             # default.
             self.codehosting_usage = ServiceUsage.NOT_APPLICABLE
-            # Product groups must have translatable products for
-            # translations_usage to be ServiceUsage.LAUNCHPAD
-            if not pillar.has_translatable():
-                self.translations_usage = ServiceUsage.UNKNOWN
->>>>>>> ca0874de
         else:
             # The context is used by all apps.
             pass
 
     def _set_official_launchpad(self, pillar):
         """Does the pillar officially use launchpad."""
+        # XXX: 2010-10-07 EdwinGrubbs bug=656292
+        # Fix _set_official_launchpad().
         # This if structure is required because it may be called many
         # times to build the complete set of official applications.
         if service_uses_launchpad(IServiceUsage(pillar).bug_tracking_usage):
