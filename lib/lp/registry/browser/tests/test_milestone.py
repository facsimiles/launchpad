--- conflicted
+++ resolved
@@ -17,7 +17,6 @@
     ANONYMOUS,
     login,
     login_person,
-<<<<<<< HEAD
     logout,
     person_logged_in, 
     TestCaseWithFactory,
@@ -26,11 +25,6 @@
 from lp.testing.memcache import MemcacheTestCase
 from lp.testing.views import create_initialized_view
 from lp.testing._webservice import QueryCollector
-=======
-    TestCaseWithFactory,
-    )
-from lp.testing.memcache import MemcacheTestCase
-from lp.testing.views import create_initialized_view
 
 
 class TestMilestoneViews(TestCaseWithFactory):
@@ -79,7 +73,6 @@
             "Date could not be formatted. Provide a date formatted "
             "like YYYY-MM-DD format. The year must be after 1900.")
         self.assertEqual(expected_msg, error_msg)
->>>>>>> 743dcc61
 
 
 class TestMilestoneMemcache(MemcacheTestCase):
