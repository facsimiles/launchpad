= Person admin pages =

Admistrators can access a subset of any IPerson's fields from the UI.
The PersonAdministerView is registered under the +review name.

    >>> from canonical.launchpad.interfaces import IOpenLaunchBag
    >>> from canonical.launchpad.webapp.authorization import check_permission

    >>> login('foo.bar@canonical.com')
    >>> admin = getUtility(IOpenLaunchBag).user
<<<<<<< HEAD
    >>> user = factory.makePerson(name='a-user', email='user@example.com')
=======
    >>> user = factory.makePerson(
    ...     name='a-user', email="zaphod@example.place")
>>>>>>> 66e926fb
    >>> view = create_initialized_view(user, '+review')
    >>> check_permission('launchpad.Admin', view)
    True
    >>> print view.errors
    []
    >>> view.field_names
    ['name', 'displayname',
     'personal_standing', 'personal_standing_reason']
    >>> view.label
    'Review person'

The template for the view is shared with the +reviewaccount view, so
the is_viewing_person view property is provide to verify that the context
is an IPerson or IAccount.

    >>> view.is_viewing_person
    True

The PersonAdministerView allows Launchpad admins to change some
of a user's attributes.

    >>> old_password = user.password
    >>> form = {
    ...     'field.name': 'zaphod',
    ...     'field.displayname': 'Zaphod Beeblebrox',
    ...     'field.personal_standing': 'POOR',
    ...     'field.personal_standing_reason': "Zaphod's just this guy.",
    ...     'field.actions.change': 'Change',
    ...     }
    >>> view = create_initialized_view(user, '+review', form=form)
    >>> print view.errors
    []
    >>> print user.name
    zaphod
    >>> print user.displayname
    Zaphod Beeblebrox
    >>> user.personal_standing
    <DBItem PersonalStanding.POOR, ...>
    >>> print user.personal_standing_reason
    Zaphod's just this guy.

Non administrators cannot access the +review view

    >>> login_person(user)
    >>> view = create_initialized_view(user, '+review')
    >>> check_permission('launchpad.Admin', view)
    False


== Reviewing a person's account ==

The +reviewaccount allows admins to see and edit user account information.
Non-admins cannot access it.

    >>> view = create_initialized_view(user, '+reviewaccount')
    >>> check_permission('launchpad.Admin', view)
    False

An admin can see a user's account information.

    >>> login_person(admin)
    >>> view = create_initialized_view(
    ...     user, '+reviewaccount', principal=admin)
    >>> check_permission('launchpad.Admin', view)
    True
    >>> print view.errors
    []
    >>> view.field_names
    ['displayname', 'password', 'status', 'status_comment']
    >>> view.label
    "Review person's account"

The context is an IAccount, so the is_viewing_person property is False.

    >>> view.context
    <Account ...>
    >>> view.is_viewing_person
    False

The view displays non-editable user information too so that the admin does
not need to look in the db.

    >>> view.email_addresses
<<<<<<< HEAD
    [u'user@example.com']
=======
    [u'zaphod@example.place']
>>>>>>> 66e926fb

The admin can change the user's account information.

    >>> old_password = user.password
    >>> form = {
    ...     'field.displayname': 'The Zaphod Beeblebrox',
    ...     'field.password': 'secret1',
    ...     'field.password_dupe': 'secret1',
    ...     'field.status': 'ACTIVE',
    ...     'field.actions.change': 'Change',
    ...     }
    >>> view = create_initialized_view(user, '+reviewaccount', form=form)
    >>> print view.errors
    []
    >>> user.password != old_password
    True
    >>> print user.displayname
    Zaphod Beeblebrox

An admin can suspend a user's account using the +reviewaccount view. When
an account is suspended, the preferred email address is disabled and the
password is changed too.

    >>> user.account_status
    <DBItem AccountStatus.ACTIVE, ...>
    >>> print user.account_status_comment
    None

    >>> old_password = user.password
    >>> form = {
    ...     'field.displayname': 'Zaphod Beeblebrox',
    ...     'field.status': 'SUSPENDED',
    ...     'field.status_comment': "Wanted by the galactic police.",
    ...     'field.actions.change': 'Change',
    ...     }
    >>> view = create_initialized_view(user, '+reviewaccount', form=form)
    >>> print view.errors
    []
    >>> transaction.commit()
    >>> user.account_status
    <DBItem AccountStatus.SUSPENDED, ...>
    >>> print user.account_status_comment
    Wanted by the galactic police.
    >>> user.password != old_password
    True
    >>> print user.preferredemail
    None

An admin can reactive a disabled user's account too. Unlike the act of
suspension, reactivation does not change the user's password or email
addresses; the user must use the reset password feature to restore these.

    >>> old_password = user.password
    >>> form = {
    ...     'field.displayname': 'Zaphod Beeblebrox',
    ...     'field.status': 'ACTIVE',
    ...     'field.status_comment': "Zaphod's a hoopy frood.",
    ...     'field.actions.change': 'Change',
    ...     }
    >>> view = create_initialized_view(user, '+reviewaccount', form=form)
    >>> print view.errors
    []
    >>> user.account_status
    <DBItem AccountStatus.ACTIVE, ...>
    >>> print user.account_status_comment
    Zaphod's a hoopy frood.
    >>> user.password == old_password
    True
    >>> print user.preferredemail
    None<|MERGE_RESOLUTION|>--- conflicted
+++ resolved
@@ -8,12 +8,8 @@
 
     >>> login('foo.bar@canonical.com')
     >>> admin = getUtility(IOpenLaunchBag).user
-<<<<<<< HEAD
-    >>> user = factory.makePerson(name='a-user', email='user@example.com')
-=======
     >>> user = factory.makePerson(
     ...     name='a-user', email="zaphod@example.place")
->>>>>>> 66e926fb
     >>> view = create_initialized_view(user, '+review')
     >>> check_permission('launchpad.Admin', view)
     True
@@ -97,11 +93,7 @@
 not need to look in the db.
 
     >>> view.email_addresses
-<<<<<<< HEAD
-    [u'user@example.com']
-=======
     [u'zaphod@example.place']
->>>>>>> 66e926fb
 
 The admin can change the user's account information.
 
