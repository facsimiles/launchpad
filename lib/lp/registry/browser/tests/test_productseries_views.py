# Copyright 2011-2012 Canonical Ltd.  This software is licensed under the
# GNU Affero General Public License version 3 (see the file LICENSE).

"""View tests for ProductSeries pages."""

__metaclass__ = type


import soupmatchers
<<<<<<< HEAD
=======
from testtools.matchers import Not
>>>>>>> c53b7727
from zope.security.proxy import removeSecurityProxy

from lp.app.enums import InformationType
from lp.bugs.interfaces.bugtask import (
    BugTaskStatus,
    BugTaskStatusSearch,
    )
from lp.services.webapp import canonical_url
from lp.testing import (
    BrowserTestCase,
    person_logged_in,
    TestCaseWithFactory,
    )
from lp.testing.layers import DatabaseFunctionalLayer
from lp.testing.matchers import Contains
from lp.testing.views import create_initialized_view


class TestProductSeries(BrowserTestCase):

    layer = DatabaseFunctionalLayer

    def test_information_type_public(self):
        # A ProductSeries view should include its information_type,
        # which defaults to Public for new projects.
        series = self.factory.makeProductSeries()
        view = create_initialized_view(series, '+index')
        self.assertEqual('Public', view.information_type)

    def test_information_type_proprietary(self):
        # A ProductSeries view should get its information_type
        # from the related product even if the product is changed to
        # PROPRIETARY.
        product = self.factory.makeProduct()
        self.factory.makeCommercialSubscription(product)
        information_type = InformationType.PROPRIETARY
        removeSecurityProxy(product).information_type = information_type
        series = self.factory.makeProductSeries(product=product)
        view = create_initialized_view(series, '+index')
        self.assertEqual('Proprietary', view.information_type)

    def test_privacy_portlet(self):
        # A ProductSeries page should include a privacy portlet that
        # accurately describes the information_type.
        owner = self.factory.makePerson()
        product = self.factory.makeProduct(owner=owner)
        self.factory.makeCommercialSubscription(product)
        information_type = InformationType.PROPRIETARY
        removeSecurityProxy(product).information_type = information_type
        series = self.factory.makeProductSeries(product=product)
        policy = self.factory.makeAccessPolicy(pillar=product)
        grant = self.factory.makeAccessPolicyGrant(
            policy=policy, grantee=owner)
        privacy_portlet = soupmatchers.Tag(
            'info-type-portlet', 'span',
            attrs={'id': 'information-type-summary'})
        privacy_portlet_proprietary = soupmatchers.Tag(
            'info-type-text', 'strong', attrs={'id': 'information-type'},
            text='Proprietary')
        browser = self.getViewBrowser(series, '+index', user=owner)
        # First, assert that the portlet exists.
        self.assertThat(
            browser.contents, soupmatchers.HTMLContains(privacy_portlet))
        # Then, assert that the text displayed matches the information_type.
        self.assertThat(
            browser.contents, soupmatchers.HTMLContains(
            privacy_portlet_proprietary))


class TestProductSeriesHelp(TestCaseWithFactory):
    layer = DatabaseFunctionalLayer

    def test_new_series_help(self):
        # The LP branch URL displayed to the user on the +code-summary page
        # for a product series will relate to that series instead of to the
        # default series for the Product.
        product = self.factory.makeProduct()
        series = self.factory.makeProductSeries(product=product)
        person = product.owner
        branch_url = "lp:~%s/%s/%s" % (person.name, product.name, series.name)
        with person_logged_in(person):
            self.factory.makeSSHKey(person=person)
            view = create_initialized_view(series, '+code-summary')
            self.assertThat(view(), Contains(branch_url))


class TestWithBrowser(BrowserTestCase):

    layer = DatabaseFunctionalLayer

    def test_timeline_graph(self):
        """Test that rendering the graph does not raise an exception."""
        productseries = self.factory.makeProductSeries()
        self.getViewBrowser(productseries, view_name='+timeline-graph')

    def test_meaningful_branch_name(self):
        """The displayed branch name should include the unique name."""
        branch = self.factory.makeProductBranch()
        series = self.factory.makeProductSeries(branch=branch)
        tag = soupmatchers.Tag('series-branch', 'a',
                               attrs={'id': 'series-branch'},
                               text='lp://dev/' + branch.unique_name)
        browser = self.getViewBrowser(series)
        self.assertThat(browser.contents, soupmatchers.HTMLContains(tag))

    def getBrowser(self, series, view_name=None):
        series = removeSecurityProxy(series)
        url = canonical_url(series, view_name=view_name)
        return self.getUserBrowser(url, series.product.owner)

    def test_package_proprietary_error(self):
        """Packaging a proprietary product produces an error."""
        product = self.factory.makeProduct(
            information_type=InformationType.PROPRIETARY)
        productseries = self.factory.makeProductSeries(product=product)
        ubuntu_series = self.factory.makeUbuntuDistroSeries()
        sp = self.factory.makeSourcePackage(distroseries=ubuntu_series,
                                            publish=True)
        browser = self.getBrowser(productseries, '+ubuntupkg')
        browser.getControl('Source Package Name').value = (
            sp.sourcepackagename.name)
        browser.getControl(ubuntu_series.displayname).selected = True
        browser.getControl('Update').click()
        tag = soupmatchers.Tag(
            'error-div', 'div', attrs={'class': 'error message'},
             text='Only Public project series can be packaged, not'
             ' Proprietary.')
        self.assertThat(browser.contents, soupmatchers.HTMLContains(tag))

    def test_proprietary_hides_packaging(self):
        """Proprietary, Embargoed lack "Distribution packaging" sections."""
        product = self.factory.makeProduct(
            information_type=InformationType.PROPRIETARY)
        series = self.factory.makeProductSeries(product=product)
        browser = self.getBrowser(series)
        tag = soupmatchers.Tag(
            'portlet-packages', True, attrs={'id': 'portlet-packages'})
        self.assertThat(browser.contents, Not(soupmatchers.HTMLContains(tag)))


class TestProductSeriesStatus(TestCaseWithFactory):
    """Tests for ProductSeries:+status."""

    layer = DatabaseFunctionalLayer

    def test_bugtask_status_counts(self):
        """Test that `bugtask_status_counts` is sane."""
        product = self.factory.makeProduct()
        series = self.factory.makeProductSeries(product=product)
        for status in BugTaskStatusSearch.items:
            self.factory.makeBug(
                series=series, status=status,
                owner=product.owner)
        self.factory.makeBug(
            series=series, status=BugTaskStatus.UNKNOWN,
            owner=product.owner)
        expected = [
            (BugTaskStatus.NEW, 1),
            (BugTaskStatusSearch.INCOMPLETE_WITH_RESPONSE, 1),
            # 2 because INCOMPLETE is stored as INCOMPLETE_WITH_RESPONSE or
            # INCOMPLETE_WITHOUT_RESPONSE, and there was no response for the
            # bug created as INCOMPLETE.
            (BugTaskStatusSearch.INCOMPLETE_WITHOUT_RESPONSE, 2),
            (BugTaskStatus.OPINION, 1),
            (BugTaskStatus.INVALID, 1),
            (BugTaskStatus.WONTFIX, 1),
            (BugTaskStatus.EXPIRED, 1),
            (BugTaskStatus.CONFIRMED, 1),
            (BugTaskStatus.TRIAGED, 1),
            (BugTaskStatus.INPROGRESS, 1),
            (BugTaskStatus.FIXCOMMITTED, 1),
            (BugTaskStatus.FIXRELEASED, 1),
            (BugTaskStatus.UNKNOWN, 1),
            ]
        with person_logged_in(product.owner):
            view = create_initialized_view(series, '+status')
            observed = [
                (status_count.status, status_count.count)
                for status_count in view.bugtask_status_counts]
        self.assertEqual(expected, observed)<|MERGE_RESOLUTION|>--- conflicted
+++ resolved
@@ -7,10 +7,7 @@
 
 
 import soupmatchers
-<<<<<<< HEAD
-=======
 from testtools.matchers import Not
->>>>>>> c53b7727
 from zope.security.proxy import removeSecurityProxy
 
 from lp.app.enums import InformationType
