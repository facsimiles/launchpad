--- conflicted
+++ resolved
@@ -503,31 +503,26 @@
                 ds_diff.derived_series,
                 '+localpackagediffs',
                 principal=self.simple_user)
-            html = view()
+            html_content = view()
 
         packageset_text = re.compile(
             '\s*' + ', '.join(sorted(unsorted_names)))
         self._test_packagesets(
-            html, packageset_text, 'parent-packagesets', 'Parent packagesets')
+            html_content, packageset_text, 'parent-packagesets',
+            'Parent packagesets')
 
     def test_queries(self):
         # With no DistroSeriesDifferences the query count should be low and
         # fairly static. However, with some DistroSeriesDifferences the query
         # count will be higher, but it should remain the same no matter how
         # many differences there are.
-<<<<<<< HEAD
-        login_person(self.simple_user)
         dsp = self.factory.makeDistroSeriesParent()
         derived_series = dsp.derived_series
-=======
-        derived_series = self.factory.makeDistroSeries(
-            parent_series=self.factory.makeDistroSeries())
         ArchivePermission(
             archive=derived_series.main_archive, person=self.simple_user,
             component=getUtility(IComponentSet)["main"],
             permission=ArchivePermissionType.QUEUE_ADMIN)
         login_person(self.simple_user)
->>>>>>> d1c42bf7
 
         def add_differences(num):
             for index in xrange(num):
@@ -852,7 +847,6 @@
             derived_series=derived_series, parent_series=parent_series)
         return (derived_series, parent_series)
 
-
     def test_higher_radio_mentions_parent(self):
         set_derived_series_ui_feature_flag(self)
         derived_series, parent_series = self._create_child_and_parent()
@@ -1012,15 +1006,10 @@
         if distribution == None:
             distribution = self.factory.makeDistribution('deribuntu')
         derived_series = self.factory.makeDistroSeries(
-<<<<<<< HEAD
-            distribution=self.factory.makeDistribution(name='deribuntu'),
+            distribution=distribution,
             name='derilucid')
         self.factory.makeDistroSeriesParent(
             derived_series=derived_series, parent_series=parent_series)
-=======
-            distribution=distribution,
-            name='derilucid', parent_series=parent_series)
->>>>>>> d1c42bf7
         self._set_source_selection(derived_series)
         self.factory.makeDistroSeriesDifference(
             source_package_name_str=src_name,
@@ -1031,19 +1020,11 @@
         set_derived_series_ui_feature_flag(self)
         return derived_series, parent_series, sourcepackagename
 
-<<<<<<< HEAD
-    def test_canPerformSync_non_editor(self):
-        # Non-editors do not see options to sync.
-        derived_series, parent_series = self._create_child_and_parent()
-        self.factory.makeDistroSeriesDifference(
-            derived_series=derived_series)
-=======
     def test_canPerformSync_anon(self):
         # Anonymous users cannot sync packages.
         derived_series = self._setUpDSD()[0]
         view = create_initialized_view(
             derived_series, '+localpackagediffs')
->>>>>>> d1c42bf7
 
         self.assertFalse(view.canPerformSync())
 
@@ -1055,18 +1036,6 @@
             view = create_initialized_view(
                 derived_series, '+localpackagediffs')
 
-<<<<<<< HEAD
-        self.assertFalse(view.canPerformSync())
-
-    def test_canPerformSync_editor(self):
-        # Editors are presented with options to perform syncs.
-        derived_series, parent_series = self._create_child_and_parent()
-        self.factory.makeDistroSeriesDifference(
-            derived_series=derived_series)
-
-        set_derived_series_ui_feature_flag(self)
-        with person_logged_in(derived_series.owner):
-=======
             self.assertFalse(view.canPerformSync())
 
     def _setUpPersonWithPerm(self, derived_series):
@@ -1087,7 +1056,6 @@
         derived_series = self._setUpDSD()[0]
         person = self._setUpPersonWithPerm(derived_series)
         with person_logged_in(person):
->>>>>>> d1c42bf7
             view = create_initialized_view(
                 derived_series, '+localpackagediffs')
 
@@ -1105,31 +1073,11 @@
                     })
             return view
 
-<<<<<<< HEAD
-    def test_sync_notification_on_success(self):
-        # Syncing one or more diffs results in a stub notification.
-        versions = {
-            'base': '1.0',
-            'derived': '1.0derived1',
-            'parent': '1.0-1',
-        }
-        parent_series = self.factory.makeDistroSeries(name='warty')
-        derived_distro = self.factory.makeDistribution(name='deribuntu')
-        derived_series = self.factory.makeDistroSeries(
-            distribution=derived_distro, name='derilucid')
-        self.factory.makeDistroSeriesParent(
-            derived_series=derived_series, parent_series=parent_series)
-        self._set_source_selection(derived_series)
-        difference = self.factory.makeDistroSeriesDifference(
-            source_package_name_str='my-src-name',
-            derived_series=derived_series, versions=versions)
-=======
     def test_sync_error_nothing_selected(self):
         # An error is raised when a sync is requested without any selection.
         derived_series = self._setUpDSD()[0]
         person = self._setUpPersonWithPerm(derived_series)
         view = self._syncAndGetView(derived_series, person, [])
->>>>>>> d1c42bf7
 
         self.assertEqual(1, len(view.errors))
         self.assertEqual(
@@ -1221,60 +1169,11 @@
         # 302 is a redirect back to the same page.
         self.assertEqual(302, view.request.response.getStatus())
 
-<<<<<<< HEAD
-    def test_sync_error_nothing_selected(self):
-        # An error is raised when a sync is requested without any selection.
-        derived_series, parent_series = self._create_child_and_parent()
-        self.factory.makeDistroSeriesDifference(
-            source_package_name_str='my-src-name',
-            derived_series=derived_series)
-
-        set_derived_series_ui_feature_flag(self)
-        with person_logged_in(derived_series.owner):
-            view = create_initialized_view(
-                derived_series, '+localpackagediffs',
-                method='POST', form={
-                    'field.selected_differences': [],
-                    'field.actions.sync': 'Sync',
-                    })
-
-        self.assertEqual(1, len(view.errors))
-        self.assertEqual(
-            'No differences selected.', view.errors[0])
-
-    def test_sync_error_invalid_selection(self):
-        # An error is raised when an invalid difference is selected.
-        derived_series, parent_series = self._create_child_and_parent()
-        self._set_source_selection(derived_series)
-        self.factory.makeDistroSeriesDifference(
-            source_package_name_str='my-src-name',
-            derived_series=derived_series)
-
-        set_derived_series_ui_feature_flag(self)
-        with person_logged_in(derived_series.owner):
-            view = create_initialized_view(
-                derived_series, '+localpackagediffs',
-                method='POST', form={
-                    'field.selected_differences': ['some-other-name'],
-                    'field.actions.sync': 'Sync',
-                    })
-
-        self.assertEqual(2, len(view.errors))
-        self.assertEqual(
-            'No differences selected.', view.errors[0])
-        self.assertEqual(
-            'Invalid value', view.errors[1].error_name)
-
-    def test_sync_in_released_series_in_updates(self):
-        # If the destination series is released, the sync packages end
-        # up in the updates pocket.
-=======
     def test_sync_notification_on_success(self):
         # A user with upload rights on the destination archive can
         # sync packages. Notifications about the synced packages are
         # displayed and the packages are copied inside the destination
         # series.
->>>>>>> d1c42bf7
         versions = {
             'base': '1.0',
             'derived': '1.0derived1',
@@ -1443,11 +1342,12 @@
                 self.ds_diff.derived_series,
                 '+missingpackages',
                 principal=self.simple_user)
-            html = view()
+            html_content = view()
 
         packageset_text = re.compile('\s*' + ps.name)
         self._test_packagesets(
-            html, packageset_text, 'parent-packagesets', 'Parent packagesets')
+            html_content, packageset_text, 'parent-packagesets',
+            'Parent packagesets')
 
 
 class DistroSerieUniquePackageDiffsTestCase(TestCaseWithFactory):
