--- conflicted
+++ resolved
@@ -5,12 +5,10 @@
 
 __metaclass__ = type
 
-<<<<<<< HEAD
 import difflib
 from textwrap import TextWrapper
-=======
+
 import re
->>>>>>> 873926b5
 
 from BeautifulSoup import BeautifulSoup
 from lxml import html
@@ -291,7 +289,48 @@
             find_tag_by_id(view(), 'distroseries-localdiff-search-filter'),
             "Form filter should not be shown when there are no differences.")
 
-<<<<<<< HEAD
+    def test_parent_packagesets_localpackagediffs(self):
+        # +localpackagediffs displays the parent packagesets.
+        ds_diff = self.factory.makeDistroSeriesDifference()
+        with celebrity_logged_in('admin'):
+            ps = self.factory.makePackageset(
+                packages=[ds_diff.source_package_name],
+                distroseries=ds_diff.derived_series.parent_series)
+
+        with person_logged_in(self.simple_user):
+            view = create_initialized_view(
+                ds_diff.derived_series,
+                '+localpackagediffs',
+                principal=self.simple_user)
+            html = view()
+
+        packageset_text = re.compile('\s*' + ps.name)
+        self._test_packagesets(
+            html, packageset_text, 'parent-packagesets', 'Parent packagesets')
+
+    def test_parent_packagesets_localpackagediffs_sorts(self):
+        # Multiple packagesets are sorted in a comma separated list.
+        ds_diff = self.factory.makeDistroSeriesDifference()
+        unsorted_names = [u"zzz", u"aaa"]
+        with celebrity_logged_in('admin'):
+            for name in unsorted_names:
+                self.factory.makePackageset(
+                    name=name,
+                    packages=[ds_diff.source_package_name],
+                    distroseries=ds_diff.derived_series.parent_series)
+
+        with person_logged_in(self.simple_user):
+            view = create_initialized_view(
+                ds_diff.derived_series,
+                '+localpackagediffs',
+                principal=self.simple_user)
+            html = view()
+
+        packageset_text = re.compile(
+            '\s*' + ', '.join(sorted(unsorted_names)))
+        self._test_packagesets(
+            html, packageset_text, 'parent-packagesets', 'Parent packagesets')
+
     def test_queries(self):
         # With no DistroSeriesDifferences the query count should be low and
         # fairly static. However, with some DistroSeriesDifferences the query
@@ -385,49 +424,6 @@
         self.assertThat(
             recorder3, HasQueryCount(
                 LessThan(compromise_statement_count + 1)))
-=======
-    def test_parent_packagesets_localpackagediffs(self):
-        # +localpackagediffs displays the parent packagesets.
-        ds_diff = self.factory.makeDistroSeriesDifference()
-        with celebrity_logged_in('admin'):
-            ps = self.factory.makePackageset(
-                packages=[ds_diff.source_package_name],
-                distroseries=ds_diff.derived_series.parent_series)
-
-        with person_logged_in(self.simple_user):
-            view = create_initialized_view(
-                ds_diff.derived_series,
-                '+localpackagediffs',
-                principal=self.simple_user)
-            html = view()
-
-        packageset_text = re.compile('\s*' + ps.name)
-        self._test_packagesets(
-            html, packageset_text, 'parent-packagesets', 'Parent packagesets')
-
-    def test_parent_packagesets_localpackagediffs_sorts(self):
-        # Multiple packagesets are sorted in a comma separated list.
-        ds_diff = self.factory.makeDistroSeriesDifference()
-        unsorted_names = [u"zzz", u"aaa"]
-        with celebrity_logged_in('admin'):
-            for name in unsorted_names:
-                self.factory.makePackageset(
-                    name=name,
-                    packages=[ds_diff.source_package_name],
-                    distroseries=ds_diff.derived_series.parent_series)
-
-        with person_logged_in(self.simple_user):
-            view = create_initialized_view(
-                ds_diff.derived_series,
-                '+localpackagediffs',
-                principal=self.simple_user)
-            html = view()
-
-        packageset_text = re.compile(
-            '\s*' + ', '.join(sorted(unsorted_names)))
-        self._test_packagesets(
-            html, packageset_text, 'parent-packagesets', 'Parent packagesets')
->>>>>>> 873926b5
 
 
 class TestDistroSeriesLocalDifferencesZopeless(TestCaseWithFactory):
