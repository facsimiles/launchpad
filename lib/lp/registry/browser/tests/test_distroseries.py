# Copyright 2011 Canonical Ltd.  This software is licensed under the
# GNU Affero General Public License version 3 (see the file LICENSE).

"""Tests for `lp.registry.browser.distroseries`."""

__metaclass__ = type

import difflib
import re
from textwrap import TextWrapper

from BeautifulSoup import BeautifulSoup
from lxml import html
import soupmatchers
from storm.zope.interfaces import IResultSet
from testtools.content import (
    Content,
    text_content,
    )
from testtools.content_type import UTF8_TEXT
from testtools.matchers import (
    EndsWith,
    Equals,
    LessThan,
    Not,
    )
from zope.component import getUtility
from zope.security.proxy import removeSecurityProxy

from canonical.config import config
from canonical.database.constants import UTC_NOW
from canonical.database.sqlbase import flush_database_caches
from canonical.launchpad.testing.pages import find_tag_by_id
from canonical.launchpad.webapp.batching import BatchNavigator
from canonical.launchpad.webapp.interaction import get_current_principal
from canonical.launchpad.webapp.interfaces import BrowserNotificationLevel
from canonical.launchpad.webapp.publisher import canonical_url
from canonical.testing.layers import (
    DatabaseFunctionalLayer,
    LaunchpadFunctionalLayer,
    LaunchpadZopelessLayer,
    )
<<<<<<< HEAD
from lp.archivepublisher.debversion import Version
=======
from lp.app.interfaces.launchpad import ILaunchpadCelebrities
>>>>>>> 8be312c4
from lp.registry.browser.distroseries import (
    HIGHER_VERSION_THAN_PARENT,
    IGNORED,
    NON_IGNORED,
    RESOLVED,
    )
from lp.registry.enum import (
    DistroSeriesDifferenceStatus,
    DistroSeriesDifferenceType,
    )
from lp.registry.interfaces.pocket import PackagePublishingPocket
from lp.registry.interfaces.series import SeriesStatus
from lp.services.features import (
    get_relevant_feature_controller,
    getFeatureFlag,
    )
from lp.services.features.testing import FeatureFixture
from lp.soyuz.enums import (
    ArchivePermissionType,
    PackagePublishingStatus,
    SourcePackageFormat,
    )
from lp.soyuz.interfaces.component import IComponentSet
from lp.soyuz.interfaces.distributionjob import (
    IDistroSeriesDifferenceJobSource,
    IInitialiseDistroSeriesJobSource,
    )
from lp.soyuz.interfaces.packagecopyjob import IPlainPackageCopyJobSource
from lp.soyuz.interfaces.sourcepackageformat import (
    ISourcePackageFormatSelectionSet,
    )
from lp.soyuz.model.archivepermission import ArchivePermission
from lp.soyuz.model import distroseriesdifferencejob
from lp.soyuz.model.packagecopyjob import specify_dsd_package
from lp.testing import (
    anonymous_logged_in,
    celebrity_logged_in,
    feature_flags,
    login_person,
    person_logged_in,
    set_feature_flag,
    StormStatementRecorder,
    TestCaseWithFactory,
    with_celebrity_logged_in,
    )
from lp.testing.fakemethod import FakeMethod
from lp.testing.matchers import HasQueryCount
from lp.testing.views import create_initialized_view


def set_derived_series_ui_feature_flag(test_case):
    test_case.useFixture(FeatureFixture({
        u'soyuz.derived_series_ui.enabled': u'on',
        }))


def set_derived_series_sync_feature_flag(test_case):
    test_case.useFixture(FeatureFixture({
        u'soyuz.derived_series_sync.enabled': u'on',
        u'soyuz.derived_series_ui.enabled': u'on',
        }))


def set_derived_series_difference_jobs_feature_flag(test_case):
    test_case.useFixture(FeatureFixture({
        distroseriesdifferencejob.FEATURE_FLAG_ENABLE_MODULE: u'on',
        }))


class TestDistroSeriesView(TestCaseWithFactory):
    """Test the distroseries +index view."""

    layer = LaunchpadZopelessLayer

    def test_needs_linking(self):
        ubuntu = getUtility(ILaunchpadCelebrities).ubuntu
        distroseries = self.factory.makeDistroSeries(distribution=ubuntu)
        view = create_initialized_view(distroseries, '+index')
        self.assertEqual(view.needs_linking, None)

    def _createDifferenceAndGetView(self, difference_type):
        # Helper function to create a valid DSD.
        dsp = self.factory.makeDistroSeriesParent()
        self.factory.makeDistroSeriesDifference(
            derived_series=dsp.derived_series,
            difference_type=difference_type)
        return create_initialized_view(dsp.derived_series, '+index')

    def test_num_differences(self):
        diff_type = DistroSeriesDifferenceType.DIFFERENT_VERSIONS
        view = self._createDifferenceAndGetView(diff_type)
        self.assertEqual(1, view.num_differences)

    def test_num_differences_in_parent(self):
        diff_type = DistroSeriesDifferenceType.MISSING_FROM_DERIVED_SERIES
        view = self._createDifferenceAndGetView(diff_type)
        self.assertEqual(1, view.num_differences_in_parent)

    def test_num_differences_in_child(self):
        diff_type = DistroSeriesDifferenceType.UNIQUE_TO_DERIVED_SERIES
        view = self._createDifferenceAndGetView(diff_type)
        self.assertEqual(1, view.num_differences_in_child)


class DistroSeriesIndexFunctionalTestCase(TestCaseWithFactory):
    """Test the distroseries +index page."""

    layer = DatabaseFunctionalLayer

    def _setupDifferences(self, name, parent_names, nb_diff_versions,
                          nb_diff_child, nb_diff_parent):
        # Helper to create DSDs of the different types.
        derived_series = self.factory.makeDistroSeries(name=name)
        self.simple_user = self.factory.makePerson()
        # parent_names can be a list of parent names or a single name
        # for a single parent (e.g. ['parent1_name', 'parent2_name'] or
        # 'parent_name').
        # If multiple parents are created, the DSDs will be created with
        # the first one.
        if type(parent_names) == str:
            parent_names = [parent_names]
        dsps = []
        for parent_name in parent_names:
            parent_series = self.factory.makeDistroSeries(name=parent_name)
            dsps.append(self.factory.makeDistroSeriesParent(
                derived_series=derived_series, parent_series=parent_series))
        first_parent_series = dsps[0].parent_series
        for i in range(nb_diff_versions):
            diff_type = DistroSeriesDifferenceType.DIFFERENT_VERSIONS
            self.factory.makeDistroSeriesDifference(
                derived_series=derived_series,
                difference_type=diff_type,
                parent_series=first_parent_series)
        for i in range(nb_diff_child):
            diff_type = DistroSeriesDifferenceType.MISSING_FROM_DERIVED_SERIES
            self.factory.makeDistroSeriesDifference(
                derived_series=derived_series,
                difference_type=diff_type,
                parent_series=first_parent_series)
        for i in range(nb_diff_parent):
            diff_type = DistroSeriesDifferenceType.UNIQUE_TO_DERIVED_SERIES
            self.factory.makeDistroSeriesDifference(
                derived_series=derived_series,
                difference_type=diff_type,
                parent_series=first_parent_series)
        return derived_series

    def test_differences_no_flag_no_portlet(self):
        # The portlet is not displayed if the feature flag is not enabled.
        derived_series = self._setupDifferences('deri', 'sid', 1, 2, 2)
        portlet_header = soupmatchers.HTMLContains(
            soupmatchers.Tag(
                'Derivation portlet header', 'h2',
                text='Derived from Sid'),
            )

        with person_logged_in(self.simple_user):
            view = create_initialized_view(
                derived_series,
                '+index',
                principal=self.simple_user)
            html_content = view()

        self.assertEqual(
            None, getFeatureFlag('soyuz.derived_series_ui.enabled'))
        self.assertThat(html_content, Not(portlet_header))

    def test_differences_portlet_all_differences(self):
        # The difference portlet shows the differences with the parent
        # series.
        set_derived_series_ui_feature_flag(self)
        derived_series = self._setupDifferences('deri', 'sid', 1, 2, 3)
        portlet_display = soupmatchers.HTMLContains(
            soupmatchers.Tag(
                'Derivation portlet header', 'h2',
                text='Derived from Sid'),
            soupmatchers.Tag(
                'Differences link', 'a',
                text=re.compile('\s*1 package with differences\s*'),
                attrs={'href': re.compile('.*/\+localpackagediffs')}),
            soupmatchers.Tag(
                'Parent diffs link', 'a',
                text=re.compile('\s*2 packages only in Sid\s*'),
                attrs={'href': re.compile('.*/\+missingpackages')}),
            soupmatchers.Tag(
                'Child diffs link', 'a',
                text=re.compile('\s*3 packages only in Deri\s*'),
                attrs={'href': re.compile('.*/\+uniquepackages')}))

        with person_logged_in(self.simple_user):
            view = create_initialized_view(
                derived_series,
                '+index',
                principal=self.simple_user)
            # XXX rvb 2011-04-12 bug=758649: LaunchpadTestRequest overrides
            # self.features to NullFeatureController.
            view.request.features = get_relevant_feature_controller()
            html_content = view()

        self.assertThat(html_content, portlet_display)

    def test_differences_portlet_all_differences_multiple_parents(self):
        # The difference portlet shows the differences with the multiple
        # parent series.
        set_derived_series_ui_feature_flag(self)
        derived_series = self._setupDifferences(
            'deri', ['sid1', 'sid2'], 0, 1, 0)
        portlet_display = soupmatchers.HTMLContains(
            soupmatchers.Tag(
                'Derivation portlet header', 'h2',
                text='Derived from 2 parents'),
            soupmatchers.Tag(
                'Parent diffs link', 'a',
                text=re.compile('\s*1 package only in a parent series\s*'),
                attrs={'href': re.compile('.*/\+missingpackages')}))

        with person_logged_in(self.simple_user):
            view = create_initialized_view(
                derived_series,
                '+index',
                principal=self.simple_user)
            # XXX rvb 2011-04-12 bug=758649: LaunchpadTestRequest overrides
            # self.features to NullFeatureController.
            view.request.features = get_relevant_feature_controller()
            html_text = view()

        self.assertThat(html_text, portlet_display)

    def test_differences_portlet_no_differences(self):
        # The difference portlet displays 'No differences' if there is no
        # differences with the parent.
        set_derived_series_ui_feature_flag(self)
        derived_series = self._setupDifferences('deri', 'sid', 0, 0, 0)
        portlet_display = soupmatchers.HTMLContains(
            soupmatchers.Tag(
                'Derivation portlet header', 'h2',
                text='Derived from Sid'),
            soupmatchers.Tag(
                'Child diffs link', True,
                text=re.compile('\s*No differences\s*')),
              )

        with person_logged_in(self.simple_user):
            view = create_initialized_view(
                derived_series,
                '+index',
                principal=self.simple_user)
            # XXX rvb 2011-04-12 bug=758649: LaunchpadTestRequest overrides
            # self.features to NullFeatureController.
            view.request.features = get_relevant_feature_controller()
            html_content = view()

        self.assertThat(html_content, portlet_display)

    def test_differences_portlet_initialising(self):
        # The difference portlet displays 'The series is initialising.' if
        # there is an initialising job for the series.
        set_derived_series_ui_feature_flag(self)
        derived_series = self._setupDifferences('deri', 'sid', 0, 0, 0)
        job_source = getUtility(IInitialiseDistroSeriesJobSource)
        job_source.create(derived_series.parent, derived_series)
        portlet_display = soupmatchers.HTMLContains(
            soupmatchers.Tag(
                'Derived series', 'h2',
                text='Series initialisation in progress'),
            soupmatchers.Tag(
                'Init message', True,
                text=re.compile('\s*This series is initialising.\s*')),
              )

        with person_logged_in(self.simple_user):
            view = create_initialized_view(
                derived_series,
                '+index',
                principal=self.simple_user)
            # XXX rvb 2011-04-12 bug=758649: LaunchpadTestRequest overrides
            # self.features to NullFeatureController.
            view.request.features = get_relevant_feature_controller()
            html_content = view()

        self.assertTrue(derived_series.is_initialising)
        self.assertThat(html_content, portlet_display)


class TestMilestoneBatchNavigatorAttribute(TestCaseWithFactory):
    """Test the series.milestone_batch_navigator attribute."""

    layer = LaunchpadZopelessLayer

    def test_distroseries_milestone_batch_navigator(self):
        ubuntu = getUtility(ILaunchpadCelebrities).ubuntu
        distroseries = self.factory.makeDistroSeries(distribution=ubuntu)
        for name in ('a', 'b', 'c', 'd'):
            distroseries.newMilestone(name)
        view = create_initialized_view(distroseries, name='+index')
        self._check_milestone_batch_navigator(view)

    def test_productseries_milestone_batch_navigator(self):
        product = self.factory.makeProduct()
        for name in ('a', 'b', 'c', 'd'):
            product.development_focus.newMilestone(name)

        view = create_initialized_view(
            product.development_focus, name='+index')
        self._check_milestone_batch_navigator(view)

    def _check_milestone_batch_navigator(self, view):
        config.push('default-batch-size', """
        [launchpad]
        default_batch_size: 2
        """)
        self.assert_(
            isinstance(view.milestone_batch_navigator, BatchNavigator),
            'milestone_batch_navigator is not a BatchNavigator object: %r'
            % view.milestone_batch_navigator)
        self.assertEqual(4, view.milestone_batch_navigator.batch.total())
        expected = [
            'd',
            'c',
            ]
        milestone_names = [
            item.name
            for item in view.milestone_batch_navigator.currentBatch()]
        self.assertEqual(expected, milestone_names)
        config.pop('default-batch-size')


class TestDistroSeriesAddView(TestCaseWithFactory):

    layer = DatabaseFunctionalLayer

    def test_submit(self):
        # When creating a new DistroSeries via DistroSeriesAddView, the title
        # is set to the same as the displayname (title is, in any case,
        # deprecated), the description is left empty, and previous_series is
        # None (DistroSeriesInitializeView takes care of setting that).
        user = self.factory.makePerson()
        distribution = self.factory.makeDistribution(owner=user)
        form = {
            "field.name": u"polished",
            "field.version": u"12.04",
            "field.displayname": u"Polished Polecat",
            "field.summary": u"Even The Register likes it.",
            "field.actions.create": u"Add Series",
            }
        with person_logged_in(user):
            create_initialized_view(distribution, "+addseries", form=form)
        distroseries = distribution.getSeries(u"polished")
        self.assertEqual(u"polished", distroseries.name)
        self.assertEqual(u"12.04", distroseries.version)
        self.assertEqual(u"Polished Polecat", distroseries.displayname)
        self.assertEqual(u"Polished Polecat", distroseries.title)
        self.assertEqual(u"Even The Register likes it.", distroseries.summary)
        self.assertEqual(u"", distroseries.description)
        self.assertIs(None, distroseries.previous_series)
        self.assertEqual(user, distroseries.owner)


class TestDistroSeriesInitializeView(TestCaseWithFactory):

    layer = DatabaseFunctionalLayer

    def test_init(self):
        # There exists a +initseries view for distroseries.
        distroseries = self.factory.makeDistroSeries()
        view = create_initialized_view(distroseries, "+initseries")
        self.assertTrue(view)

    def test_is_derived_series_feature_enabled(self):
        # The feature is disabled by default, but can be enabled by setting
        # the soyuz.derived_series_ui.enabled flag.
        distroseries = self.factory.makeDistroSeries()
        view = create_initialized_view(distroseries, "+initseries")
        with feature_flags():
            self.assertFalse(view.is_derived_series_feature_enabled)
        with feature_flags():
            set_feature_flag(u"soyuz.derived_series_ui.enabled", u"true")
            self.assertTrue(view.is_derived_series_feature_enabled)

    def test_form_hidden_when_derived_series_feature_disabled(self):
        # The form is hidden when the feature flag is not set.
        distroseries = self.factory.makeDistroSeries()
        view = create_initialized_view(distroseries, "+initseries")
        with feature_flags():
            root = html.fromstring(view())
            self.assertEqual(
                [], root.cssselect("#initseries-form-container"))
            # Instead an explanatory message is shown.
            [message] = root.cssselect("p.error.message")
            self.assertIn(
                u"The Derivative Distributions feature is under development",
                message.text)

    def test_form_shown_when_derived_series_feature_enabled(self):
        # The form is shown when the feature flag is set.
        distroseries = self.factory.makeDistroSeries()
        view = create_initialized_view(distroseries, "+initseries")
        with feature_flags():
            set_feature_flag(u"soyuz.derived_series_ui.enabled", u"true")
            root = html.fromstring(view())
            self.assertNotEqual(
                [], root.cssselect("#initseries-form-container"))
            # A different explanatory message is shown for clients that don't
            # process Javascript.
            [message] = root.cssselect("p.error.message")
            self.assertIn(
                u"Javascript is required to use this page",
                message.text)
            self.assertIn(
                u"javascript-disabled",
                message.get("class").split())


class DistroSeriesDifferenceMixin:
    """A helper class for testing differences pages"""

    def _test_packagesets(self, html_content, packageset_text,
                          packageset_class, msg_text):
        parent_packagesets = soupmatchers.HTMLContains(
            soupmatchers.Tag(
                msg_text, 'td',
                attrs={'class': packageset_class},
                text=packageset_text))

        self.assertThat(html_content, parent_packagesets)

    def _createChildAndParent(self):
        derived_series = self.factory.makeDistroSeries(name='derilucid')
        parent_series = self.factory.makeDistroSeries(name='lucid')
        self.factory.makeDistroSeriesParent(
            derived_series=derived_series, parent_series=parent_series)
        return (derived_series, parent_series)

    def _createChildAndParents(self, other_parent_series=None):
        derived_series, parent_series = self._createChildAndParent()
        self.factory.makeDistroSeriesParent(
            derived_series=derived_series, parent_series=other_parent_series)
        return (derived_series, parent_series)


class TestDistroSeriesLocalDifferences(
    DistroSeriesDifferenceMixin, TestCaseWithFactory):
    """Test the distroseries +localpackagediffs page."""

    layer = DatabaseFunctionalLayer

    def setUp(self):
        super(TestDistroSeriesLocalDifferences,
              self).setUp('foo.bar@canonical.com')
        set_derived_series_ui_feature_flag(self)
        self.simple_user = self.factory.makePerson()

    def test_filter_form_if_differences(self):
        # Test that the page includes the filter form if differences
        # are present
        login_person(self.simple_user)
        derived_series, parent_series = self._createChildAndParent()
        self.factory.makeDistroSeriesDifference(
            derived_series=derived_series)

        view = create_initialized_view(
            derived_series, '+localpackagediffs', principal=self.simple_user)

        self.assertIsNot(
            None,
            find_tag_by_id(view(), 'distroseries-localdiff-search-filter'),
            "Form filter should be shown when there are differences.")

    def test_filter_noform_if_nodifferences(self):
        # Test that the page doesn't includes the filter form if no
        # differences are present
        login_person(self.simple_user)
        derived_series, parent_series = self._createChildAndParent()

        view = create_initialized_view(
            derived_series, '+localpackagediffs', principal=self.simple_user)

        self.assertIs(
            None,
            find_tag_by_id(view(), 'distroseries-localdiff-search-filter'),
            "Form filter should not be shown when there are no differences.")

    def test_parent_packagesets_localpackagediffs(self):
        # +localpackagediffs displays the parent packagesets.
        ds_diff = self.factory.makeDistroSeriesDifference()
        with celebrity_logged_in('admin'):
            ps = self.factory.makePackageset(
                packages=[ds_diff.source_package_name],
                distroseries=ds_diff.parent_series)

        with person_logged_in(self.simple_user):
            view = create_initialized_view(
                ds_diff.derived_series,
                '+localpackagediffs',
                principal=self.simple_user)
            html_content = view()

        packageset_text = re.compile('\s*' + ps.name)
        self._test_packagesets(
            html_content, packageset_text, 'parent-packagesets',
            'Parent packagesets')

    def test_parent_packagesets_localpackagediffs_sorts(self):
        # Multiple packagesets are sorted in a comma separated list.
        ds_diff = self.factory.makeDistroSeriesDifference()
        unsorted_names = [u"zzz", u"aaa"]
        with celebrity_logged_in('admin'):
            for name in unsorted_names:
                self.factory.makePackageset(
                    name=name,
                    packages=[ds_diff.source_package_name],
                    distroseries=ds_diff.parent_series)

        with person_logged_in(self.simple_user):
            view = create_initialized_view(
                ds_diff.derived_series,
                '+localpackagediffs',
                principal=self.simple_user)
            html_content = view()

        packageset_text = re.compile(
            '\s*' + ', '.join(sorted(unsorted_names)))
        self._test_packagesets(
            html_content, packageset_text, 'parent-packagesets',
            'Parent packagesets')


class TestDistroSeriesLocalDiffPerformance(TestCaseWithFactory,
                                           DistroSeriesDifferenceMixin):
    """Test the distroseries +localpackagediffs page's performance."""

    layer = DatabaseFunctionalLayer

    def setUp(self):
        super(TestDistroSeriesLocalDiffPerformance,
             self).setUp('foo.bar@canonical.com')
        set_derived_series_ui_feature_flag(self)
        self.simple_user = self.factory.makePerson()

    def _assertQueryCount(self, derived_series):
        # With no DistroSeriesDifferences the query count should be low and
        # fairly static. However, with some DistroSeriesDifferences the query
        # count will be higher, but it should remain the same no matter how
        # many differences there are.
        ArchivePermission(
            archive=derived_series.main_archive, person=self.simple_user,
            component=getUtility(IComponentSet)["main"],
            permission=ArchivePermissionType.QUEUE_ADMIN)
        login_person(self.simple_user)

        def add_differences(num):
            for index in xrange(num):
                version = self.factory.getUniqueInteger()
                versions = {
                    'base': u'1.%d' % version,
                    'derived': u'1.%dderived1' % version,
                    'parent': u'1.%d-1' % version,
                    }
                dsd = self.factory.makeDistroSeriesDifference(
                    derived_series=derived_series,
                    versions=versions)

                # Push a base_version in... not sure how better to do it.
                removeSecurityProxy(dsd).base_version = versions["base"]

                # Add a couple of comments.
                self.factory.makeDistroSeriesDifferenceComment(dsd)
                self.factory.makeDistroSeriesDifferenceComment(dsd)

                # Update the spr, some with recipes, some with signing keys.
                # SPR.uploader references both, and the uploader is referenced
                # in the page.
                spr = dsd.source_pub.sourcepackagerelease
                if index % 2 == 0:
                    removeSecurityProxy(spr).source_package_recipe_build = (
                        self.factory.makeSourcePackageRecipeBuild(
                            sourcename=spr.sourcepackagename.name,
                            distroseries=derived_series))
                else:
                    removeSecurityProxy(spr).dscsigningkey = (
                        self.factory.makeGPGKey(owner=spr.creator))

        def flush_and_render():
            flush_database_caches()
            # Pull in the calling user's location so that it isn't recorded in
            # the query count; it causes the total to be fragile for no
            # readily apparent reason.
            self.simple_user.location
            with StormStatementRecorder() as recorder:
                view = create_initialized_view(
                    derived_series, '+localpackagediffs',
                    principal=self.simple_user)
                view()
            return recorder, view.cached_differences.batch.trueSize

        def statement_differ(rec1, rec2):
            wrapper = TextWrapper(break_long_words=False)

            def prepare_statements(rec):
                for statement in rec.statements:
                    for line in wrapper.wrap(statement):
                        yield line
                    yield "-" * wrapper.width

            def statement_diff():
                diff = difflib.ndiff(
                    list(prepare_statements(rec1)),
                    list(prepare_statements(rec2)))
                for line in diff:
                    yield "%s\n" % line

            return statement_diff

        # Render without differences and check the query count isn't silly.
        recorder1, batch_size = flush_and_render()
        self.assertThat(recorder1, HasQueryCount(LessThan(30)))
        self.addDetail(
            "statement-count-0-differences",
            text_content(u"%d" % recorder1.count))
        # Add some differences and render.
        add_differences(2)
        recorder2, batch_size = flush_and_render()
        self.addDetail(
            "statement-count-2-differences",
            text_content(u"%d" % recorder2.count))
        # Add more differences and render again.
        add_differences(2)
        recorder3, batch_size = flush_and_render()
        self.addDetail(
            "statement-count-4-differences",
            text_content(u"%d" % recorder3.count))
        # The last render should not need more queries than the previous.
        self.addDetail(
            "statement-diff", Content(
                UTF8_TEXT, statement_differ(recorder2, recorder3)))
        # Details about the number of statements per row.
        statement_count_per_row = (
            (recorder3.count - recorder1.count) / float(batch_size))
        self.addDetail(
            "statement-count-per-row-average",
            text_content(u"%.2f" % statement_count_per_row))
        # Query count is ~O(1) (i.e. not dependent of the number of
        # differences displayed).
        self.assertThat(
            recorder3, HasQueryCount(Equals(recorder2.count)))

    def test_queries_single_parent(self):
        dsp = self.factory.makeDistroSeriesParent()
        derived_series = dsp.derived_series
        self._assertQueryCount(derived_series)

    def test_queries_multiple_parents(self):
        dsp = self.factory.makeDistroSeriesParent()
        derived_series = dsp.derived_series
        self.factory.makeDistroSeriesParent(
            derived_series=derived_series)
        self._assertQueryCount(derived_series)


class TestDistroSeriesLocalDifferencesZopeless(TestCaseWithFactory,
                                               DistroSeriesDifferenceMixin):
    """Test the distroseries +localpackagediffs view."""

    layer = LaunchpadFunctionalLayer

    def makePackageUpgrade(self, derived_series=None):
        """Create a `DistroSeriesDifference` for a package upgrade."""
        base_version = '1.%d' % self.factory.getUniqueInteger()
        versions = {
            'base': base_version,
            'parent': base_version + '-' + self.factory.getUniqueString(),
            'derived': base_version,
        }
        return self.factory.makeDistroSeriesDifference(
            derived_series=derived_series, versions=versions,
            set_base_version=True)

    def makeView(self, distroseries=None):
        """Create a +localpackagediffs view for `distroseries`."""
        if distroseries is None:
            distroseries = (
                self.factory.makeDistroSeriesParent().derived_series)
        # current_request=True causes the current interaction to end so we
        # must explicitly ask that the current principal be used for the
        # request.
        return create_initialized_view(
            distroseries, '+localpackagediffs',
            principal=get_current_principal(),
            current_request=True)

    def test_view_redirects_without_feature_flag(self):
        # If the feature flag soyuz.derived_series_ui.enabled is not set the
        # view simply redirects to the derived series.
        derived_series, parent_series = self._createChildAndParent()

        self.assertIs(
            None, getFeatureFlag('soyuz.derived_series_ui.enabled'))
        view = self.makeView(derived_series)

        response = view.request.response
        self.assertEqual(302, response.getStatus())
        self.assertEqual(
            canonical_url(derived_series), response.getHeader('location'))

    def test_label(self):
        # The view label includes the names of both series.
        derived_series, parent_series = self._createChildAndParent()

        view = self.makeView(derived_series)

        self.assertEqual(
            "Source package differences between 'Derilucid' and "
            "parent series 'Lucid'",
            view.label)

    def test_label_multiple_parents(self):
        # If the series has multiple parents, the view label mentions
        # the generic term 'parent series'.
        derived_series, parent_series = self._createChildAndParents()

        view = create_initialized_view(
            derived_series, '+localpackagediffs')

        self.assertEqual(
            "Source package differences between 'Derilucid' and "
            "parent series",
            view.label)

    def test_batch_includes_needing_attention_only(self):
        # The differences attribute includes differences needing
        # attention only.
        derived_series, parent_series = self._createChildAndParent()
        current_difference = self.factory.makeDistroSeriesDifference(
            derived_series=derived_series)
        self.factory.makeDistroSeriesDifference(
            derived_series=derived_series,
            status=DistroSeriesDifferenceStatus.RESOLVED)

        view = self.makeView(derived_series)

        self.assertContentEqual(
            [current_difference], view.cached_differences.batch)

    def test_batch_includes_different_versions_only(self):
        # The view contains differences of type DIFFERENT_VERSIONS only.
        derived_series, parent_series = self._createChildAndParent()
        different_versions_diff = self.factory.makeDistroSeriesDifference(
            derived_series=derived_series)
        self.factory.makeDistroSeriesDifference(
            derived_series=derived_series,
            difference_type=(
                DistroSeriesDifferenceType.UNIQUE_TO_DERIVED_SERIES))

        view = self.makeView(derived_series)

        self.assertContentEqual(
            [different_versions_diff], view.cached_differences.batch)

    def test_template_includes_help_link(self):
        # The help link for popup help is included.
        derived_series, parent_series = self._createChildAndParent()
        set_derived_series_ui_feature_flag(self)
        view = self.makeView(derived_series)

        soup = BeautifulSoup(view())
        help_links = soup.findAll(
            'a', href='/+help/soyuz/derived-series-syncing.html')
        self.assertEqual(1, len(help_links))

    def test_diff_row_includes_last_comment_only(self):
        # The most recent comment is rendered for each difference.
        derived_series, parent_series = self._createChildAndParent()
        difference = self.factory.makeDistroSeriesDifference(
            derived_series=derived_series)
        with person_logged_in(derived_series.owner):
            difference.addComment(difference.owner, "Earlier comment")
            difference.addComment(difference.owner, "Latest comment")

        set_derived_series_ui_feature_flag(self)
        view = self.makeView(derived_series)

        # Find all the rows within the body of the table
        # listing the differences.
        soup = BeautifulSoup(view())
        diff_table = soup.find('table', {'class': 'listing'})
        rows = diff_table.tbody.findAll('tr')

        self.assertEqual(1, len(rows))
        self.assertIn("Latest comment", unicode(rows[0]))
        self.assertNotIn("Earlier comment", unicode(rows[0]))

    def test_diff_row_links_to_extra_details(self):
        # The source package name links to the difference details.
        derived_series, parent_series = self._createChildAndParent()
        difference = self.factory.makeDistroSeriesDifference(
            derived_series=derived_series)

        set_derived_series_ui_feature_flag(self)
        view = self.makeView(derived_series)
        soup = BeautifulSoup(view())
        diff_table = soup.find('table', {'class': 'listing'})
        row = diff_table.tbody.findAll('tr')[0]

        links = row.findAll('a', href=canonical_url(difference))
        self.assertEqual(1, len(links))
        self.assertEqual(difference.source_package_name.name, links[0].string)

    def test_multiple_parents_display(self):
        package_name = 'package-1'
        other_parent_series = self.factory.makeDistroSeries(name='other')
        derived_series, parent_series = self._createChildAndParents(
            other_parent_series=other_parent_series)
        versions = {
            'base': u'1.0',
            'derived': u'1.0derived1',
            'parent': u'1.0-1',
        }

        self.factory.makeDistroSeriesDifference(
            versions=versions,
            parent_series=other_parent_series,
            source_package_name_str=package_name,
            derived_series=derived_series)
        self.factory.makeDistroSeriesDifference(
            versions=versions,
            parent_series=parent_series,
            source_package_name_str=package_name,
            derived_series=derived_series)
        set_derived_series_ui_feature_flag(self)
        view = create_initialized_view(
            derived_series, '+localpackagediffs')
        multiple_parents_matches = soupmatchers.HTMLContains(
            soupmatchers.Tag(
                "Parent table header", 'th',
                text=re.compile("\s*Parent\s")),
            soupmatchers.Tag(
                "Parent version table header", 'th',
                text=re.compile("\s*Parent version\s*")),
            soupmatchers.Tag(
                "Parent name", 'a',
                attrs={'class': 'parent-name'},
                text=re.compile("\s*Other\s*")),
             )
        self.assertThat(view.render(), multiple_parents_matches)

    def test_diff_row_shows_version_attached(self):
        # The +localpackagediffs page shows the version attached to the
        # DSD and not the last published version (bug=745776).
        package_name = 'package-1'
        derived_series, parent_series = self._createChildAndParent()
        versions = {
            'base': u'1.0',
            'derived': u'1.0derived1',
            'parent': u'1.0-1',
        }
        new_version = u'1.2'

        difference = self.factory.makeDistroSeriesDifference(
            versions=versions,
            source_package_name_str=package_name,
            derived_series=derived_series)

        # Create a more recent source package publishing history.
        sourcepackagename = self.factory.getOrMakeSourcePackageName(
            package_name)
        self.factory.makeSourcePackagePublishingHistory(
            sourcepackagename=sourcepackagename,
            distroseries=derived_series,
            version=new_version)

        set_derived_series_ui_feature_flag(self)
        view = self.makeView(derived_series)
        soup = BeautifulSoup(view())
        diff_table = soup.find('table', {'class': 'listing'})
        row = diff_table.tbody.tr
        links = row.findAll('a', {'class': 'derived-version'})

        # The version displayed is the version attached to the
        # difference.
        self.assertEqual(1, len(links))
        self.assertEqual(versions['derived'], links[0].string.strip())

        link = canonical_url(difference.source_pub.sourcepackagerelease)
        self.assertTrue(link, EndsWith(new_version))
        # The link points to the sourcepackagerelease referenced in the
        # difference.
        self.assertTrue(
            links[0].get('href'), EndsWith(difference.source_version))

    def test_diff_row_no_published_version(self):
        # The +localpackagediffs page shows only the version (no link)
        # if we fail to fetch the published version.
        package_name = 'package-1'
        derived_series, parent_series = self._createChildAndParent()
        versions = {
            'base': u'1.0',
            'derived': u'1.0derived1',
            'parent': u'1.0-1',
        }

        difference = self.factory.makeDistroSeriesDifference(
            versions=versions,
            source_package_name_str=package_name,
            derived_series=derived_series)

        # Delete the publications.
        with celebrity_logged_in("admin"):
            difference.source_pub.status = (
                PackagePublishingStatus.DELETED)
            difference.parent_source_pub.status = (
                PackagePublishingStatus.DELETED)
        # Flush out the changes and invalidate caches (esp. property caches).
        flush_database_caches()

        set_derived_series_ui_feature_flag(self)
        view = self.makeView(derived_series)
        soup = BeautifulSoup(view())
        diff_table = soup.find('table', {'class': 'listing'})
        row = diff_table.tbody.tr

        # The table feature a simple span since we were unable to fetch a
        # published sourcepackage.
        derived_span = row.findAll('span', {'class': 'derived-version'})
        parent_span = row.findAll('span', {'class': 'parent-version'})
        self.assertEqual(1, len(derived_span))
        self.assertEqual(1, len(parent_span))

        # The versions displayed are the versions attached to the
        # difference.
        self.assertEqual(versions['derived'], derived_span[0].string.strip())
        self.assertEqual(versions['parent'], parent_span[0].string.strip())

    def test_getUpgrades_shows_updates_in_parent(self):
        # The view's getUpgrades methods lists packages that can be
        # trivially upgraded: changed in the parent, not changed in the
        # derived series, but present in both.
        dsd = self.makePackageUpgrade()
        view = self.makeView(dsd.derived_series)
        self.assertContentEqual([dsd], view.getUpgrades())

    def enableDerivedSeriesSyncFeature(self):
        self.useFixture(
            FeatureFixture(
                {u'soyuz.derived_series_sync.enabled': u'on'}))

    @with_celebrity_logged_in("admin")
    def test_upgrades_offered_only_with_feature_flag(self):
        # The "Upgrade Packages" button will only be shown when a specific
        # feature flag is enabled.
        view = self.makeView()
        self.makePackageUpgrade(view.context)
        self.assertFalse(view.canUpgrade())
        self.enableDerivedSeriesSyncFeature()
        self.assertTrue(view.canUpgrade())

    def test_upgrades_are_offered_if_appropriate(self):
        # The "Upgrade Packages" button will only be shown to privileged
        # users.
        self.enableDerivedSeriesSyncFeature()
        dsd = self.makePackageUpgrade()
        view = self.makeView(dsd.derived_series)
        with celebrity_logged_in("admin"):
            self.assertTrue(view.canUpgrade())
        with person_logged_in(self.factory.makePerson()):
            self.assertFalse(view.canUpgrade())
        with anonymous_logged_in():
            self.assertFalse(view.canUpgrade())

    @with_celebrity_logged_in("admin")
    def test_upgrades_offered_only_if_available(self):
        # If there are no upgrades, the "Upgrade Packages" button won't
        # be shown.
        self.enableDerivedSeriesSyncFeature()
        view = self.makeView()
        self.assertFalse(view.canUpgrade())
        self.makePackageUpgrade(view.context)
        self.assertTrue(view.canUpgrade())

    @with_celebrity_logged_in("admin")
    def test_upgrades_not_offered_after_feature_freeze(self):
        # There won't be an "Upgrade Packages" button once feature
        # freeze has occurred.  Mass updates would not make sense after
        # that point.
        self.enableDerivedSeriesSyncFeature()
        upgradeable = {}
        for status in SeriesStatus.items:
            dsd = self.makePackageUpgrade()
            dsd.derived_series.status = status
            view = self.makeView(dsd.derived_series)
            upgradeable[status] = view.canUpgrade()
        expected = {
            SeriesStatus.FUTURE: True,
            SeriesStatus.EXPERIMENTAL: True,
            SeriesStatus.DEVELOPMENT: True,
            SeriesStatus.FROZEN: False,
            SeriesStatus.CURRENT: False,
            SeriesStatus.SUPPORTED: False,
            SeriesStatus.OBSOLETE: False,
        }
        self.assertEqual(expected, upgradeable)

    def test_upgrade_creates_sync_jobs(self):
        # requestUpgrades generates PackageCopyJobs for the upgrades
        # that need doing.
        dsd = self.makePackageUpgrade()
        series = dsd.derived_series
        view = self.makeView(series)
        view.requestUpgrades()
        job_source = getUtility(IPlainPackageCopyJobSource)
        jobs = list(
            job_source.getActiveJobs(series.distribution.main_archive))
        self.assertEquals(1, len(jobs))
        job = jobs[0]
        self.assertEquals(series, job.target_distroseries)
        source_package_info = list(job.source_packages)
        self.assertEquals(1, len(source_package_info))
        self.assertEqual(
            (dsd.source_package_name.name, dsd.parent_source_version),
            source_package_info[0][:2])

    def test_upgrade_gives_feedback(self):
        # requestUpgrades doesn't instantly perform package upgrades,
        # but it shows the user a notice that the upgrades have been
        # requested.
        dsd = self.makePackageUpgrade()
        view = self.makeView(dsd.derived_series)
        view.requestUpgrades()
        expected = {
            "level": BrowserNotificationLevel.INFO,
            "message":
                ("Upgrades of {0.displayname} packages have been "
                 "requested. Please give Launchpad some time to "
                 "complete these.").format(dsd.derived_series),
            }
        observed = map(vars, view.request.response.notifications)
        self.assertEqual([expected], observed)

    def test_requestUpgrade_is_efficient(self):
        # A single web request may need to schedule large numbers of
        # package upgrades.  It must do so without issuing large numbers
        # of database queries.
        derived_series, parent_series = self._createChildAndParent()
        # Take a baseline measure of queries.
        self.makePackageUpgrade(derived_series=derived_series)
        flush_database_caches()
        with StormStatementRecorder() as recorder1:
            self.makeView(derived_series).requestUpgrades()
        self.assertThat(recorder1, HasQueryCount(LessThan(10)))
        # Creating Jobs and DistributionJobs takes 2 extra queries per
        # requested sync.
        requested_syncs = 3
        for index in xrange(requested_syncs):
            self.makePackageUpgrade(derived_series=derived_series)
        flush_database_caches()
        with StormStatementRecorder() as recorder2:
            self.makeView(derived_series).requestUpgrades()
        self.assertThat(
            recorder2,
            HasQueryCount(Equals(recorder1.count + 2 * requested_syncs)))


class TestDistroSeriesLocalDifferencesFunctional(TestCaseWithFactory,
                                                 DistroSeriesDifferenceMixin):

    layer = LaunchpadFunctionalLayer

    def makeDSDJob(self, dsd):
        """Create a `DistroSeriesDifferenceJob` to update `dsd`."""
        job_source = getUtility(IDistroSeriesDifferenceJobSource)
        jobs = job_source.createForPackagePublication(
            dsd.derived_series, dsd.source_package_name,
            PackagePublishingPocket.RELEASE)
        return jobs[0]

    def test_higher_radio_mentions_parent(self):
        # The user is shown an option to display only the blacklisted
        # package with a higer version than in the parent.
        set_derived_series_ui_feature_flag(self)
        derived_series, parent_series = self._createChildAndParent()
        self.factory.makeDistroSeriesDifference(
            derived_series=derived_series,
            source_package_name_str="my-src-package")
        view = create_initialized_view(
            derived_series,
            '+localpackagediffs')

        radio_title = \
            "&nbsp;Ignored packages with a higher version than in 'Lucid'"
        radio_option_matches = soupmatchers.HTMLContains(
            soupmatchers.Tag(
                "radio displays parent's name", 'label',
                text=radio_title),
            )
        self.assertThat(view.render(), radio_option_matches)

    def test_higher_radio_mentions_parents(self):
        set_derived_series_ui_feature_flag(self)
        derived_series, parent_series = self._createChildAndParents()
        self.factory.makeDistroSeriesDifference(
            derived_series=derived_series,
            source_package_name_str="my-src-package")
        view = create_initialized_view(
            derived_series,
            '+localpackagediffs')

        radio_title = \
            "&nbsp;Ignored packages with a higher version than in parent"
        radio_option_matches = soupmatchers.HTMLContains(
            soupmatchers.Tag(
                "radio displays parent's name", 'label',
                text=radio_title),
            )
        self.assertThat(view.render(), radio_option_matches)

    def _set_source_selection(self, series):
        # Set up source package format selection so that copying will
        # work with the default dsc_format used in
        # makeSourcePackageRelease.
        getUtility(ISourcePackageFormatSelectionSet).add(
            series, SourcePackageFormat.FORMAT_1_0)

    def test_batch_filtered(self):
        # The name_filter parameter allows filtering of packages by name.
        set_derived_series_ui_feature_flag(self)
        derived_series, parent_series = self._createChildAndParent()
        diff1 = self.factory.makeDistroSeriesDifference(
            derived_series=derived_series,
            source_package_name_str="my-src-package")
        diff2 = self.factory.makeDistroSeriesDifference(
            derived_series=derived_series,
            source_package_name_str="my-second-src-package")

        filtered_view = create_initialized_view(
            derived_series,
            '+localpackagediffs',
            query_string='field.name_filter=my-src-package')
        unfiltered_view = create_initialized_view(
            derived_series,
            '+localpackagediffs')

        self.assertContentEqual(
            [diff1], filtered_view.cached_differences.batch)
        self.assertContentEqual(
            [diff2, diff1], unfiltered_view.cached_differences.batch)

    def test_batch_non_blacklisted(self):
        # The default filter is all non blacklisted differences.
        set_derived_series_ui_feature_flag(self)
        derived_series, parent_series = self._createChildAndParent()
        diff1 = self.factory.makeDistroSeriesDifference(
            derived_series=derived_series,
            source_package_name_str="my-src-package")
        diff2 = self.factory.makeDistroSeriesDifference(
            derived_series=derived_series,
            source_package_name_str="my-second-src-package")
        self.factory.makeDistroSeriesDifference(
            derived_series=derived_series,
            status=DistroSeriesDifferenceStatus.BLACKLISTED_CURRENT)

        filtered_view = create_initialized_view(
            derived_series,
            '+localpackagediffs',
            query_string='field.package_type=%s' % NON_IGNORED)
        filtered_view2 = create_initialized_view(
            derived_series,
            '+localpackagediffs')

        self.assertContentEqual(
            [diff2, diff1], filtered_view.cached_differences.batch)
        self.assertContentEqual(
            [diff2, diff1], filtered_view2.cached_differences.batch)

    def test_batch_differences_packages(self):
        # field.package_type parameter allows to list only
        # blacklisted differences.
        set_derived_series_ui_feature_flag(self)
        derived_series, parent_series = self._createChildAndParent()
        blacklisted_diff = self.factory.makeDistroSeriesDifference(
            derived_series=derived_series,
            status=DistroSeriesDifferenceStatus.BLACKLISTED_CURRENT)

        blacklisted_view = create_initialized_view(
            derived_series,
            '+localpackagediffs',
            query_string='field.package_type=%s' % IGNORED)
        unblacklisted_view = create_initialized_view(
            derived_series,
            '+localpackagediffs')

        self.assertContentEqual(
            [blacklisted_diff], blacklisted_view.cached_differences.batch)
        self.assertContentEqual(
            [], unblacklisted_view.cached_differences.batch)

    def test_batch_blacklisted_differences_with_higher_version(self):
        # field.package_type parameter allows to list only
        # blacklisted differences with a child's version higher than parent's.
        set_derived_series_ui_feature_flag(self)
        derived_series, parent_series = self._createChildAndParent()
        blacklisted_diff_higher = self.factory.makeDistroSeriesDifference(
            derived_series=derived_series,
            status=DistroSeriesDifferenceStatus.BLACKLISTED_CURRENT,
            versions={'base': '1.1', 'parent': '1.3', 'derived': '1.10'})
        self.factory.makeDistroSeriesDifference(
            derived_series=derived_series,
            status=DistroSeriesDifferenceStatus.BLACKLISTED_CURRENT,
            versions={'base': '1.1', 'parent': '1.12', 'derived': '1.10'})

        blacklisted_view = create_initialized_view(
            derived_series,
            '+localpackagediffs',
            query_string='field.package_type=%s' % HIGHER_VERSION_THAN_PARENT)
        unblacklisted_view = create_initialized_view(
            derived_series,
            '+localpackagediffs')

        self.assertContentEqual(
            [blacklisted_diff_higher],
            blacklisted_view.cached_differences.batch)
        self.assertContentEqual(
            [], unblacklisted_view.cached_differences.batch)

    def test_batch_resolved_differences(self):
        # Test that we can search for differences that we marked
        # resolved.
        set_derived_series_ui_feature_flag(self)
        derived_series, parent_series = self._createChildAndParent()

        self.factory.makeDistroSeriesDifference(
            derived_series=derived_series,
            source_package_name_str="my-src-package")
        self.factory.makeDistroSeriesDifference(
            derived_series=derived_series,
            source_package_name_str="my-second-src-package")
        resolved_diff = self.factory.makeDistroSeriesDifference(
            derived_series=derived_series,
            status=DistroSeriesDifferenceStatus.RESOLVED)

        filtered_view = create_initialized_view(
            derived_series,
            '+localpackagediffs',
            query_string='field.package_type=%s' % RESOLVED)

        self.assertContentEqual(
            [resolved_diff], filtered_view.cached_differences.batch)

    def _setUpDSD(self, src_name='src-name', versions=None,
                  difference_type=None, distribution=None):
        # Helper to create a derived series with fixed names and proper
        # source package format selection along with a DSD.
        parent_series = self.factory.makeDistroSeries(name='warty')
        if distribution == None:
            distribution = self.factory.makeDistribution('deribuntu')
        derived_series = self.factory.makeDistroSeries(
            distribution=distribution,
            name='derilucid')
        self.factory.makeDistroSeriesParent(
            derived_series=derived_series, parent_series=parent_series)
        self._set_source_selection(derived_series)
        diff = self.factory.makeDistroSeriesDifference(
            source_package_name_str=src_name,
            derived_series=derived_series, versions=versions,
            difference_type=difference_type)
        sourcepackagename = self.factory.getOrMakeSourcePackageName(
            src_name)
        set_derived_series_ui_feature_flag(self)
        return derived_series, parent_series, sourcepackagename, str(diff.id)

    def test_canPerformSync_anon(self):
        # Anonymous users cannot sync packages.
        derived_series = self._setUpDSD()[0]
        view = create_initialized_view(
            derived_series, '+localpackagediffs')

        self.assertFalse(view.canPerformSync())

    def test_canPerformSync_non_anon_no_perm_dest_archive(self):
        # Logged-in users with no permission on the destination archive
        # are not presented with options to perform syncs.
        derived_series = self._setUpDSD()[0]
        with person_logged_in(self.factory.makePerson()):
            view = create_initialized_view(
                derived_series, '+localpackagediffs')

            self.assertFalse(view.canPerformSync())

    def _setUpPersonWithPerm(self, derived_series):
        # Helper to create a person with an upload permission on the
        # series' archive.
        person = self.factory.makePerson()
        ArchivePermission(
            archive=derived_series.main_archive, person=person,
            component=getUtility(IComponentSet)["main"],
            permission=ArchivePermissionType.QUEUE_ADMIN)
        return person

    def test_canPerformSync_non_anon(self):
        # Logged-in users with a permission on the destination archive
        # are presented with options to perform syncs.
        # Note that a more fine-grained perm check is done on each
        # synced package.
        derived_series = self._setUpDSD()[0]
        person = self._setUpPersonWithPerm(derived_series)
        set_derived_series_sync_feature_flag(self)
        with person_logged_in(person):
            view = create_initialized_view(
                derived_series, '+localpackagediffs')

            self.assertTrue(view.canPerformSync())

    def test_canPerformSync_non_anon_feature_disabled(self):
        # Logged-in users with a permission on the destination archive
        # are not presented with options to perform syncs when the
        # feature flag is not enabled.
        self.assertIs(
            None, getFeatureFlag('soyuz.derived_series_sync.enabled'))
        derived_series = self._setUpDSD()[0]
        person = self._setUpPersonWithPerm(derived_series)
        with person_logged_in(person):
            view = create_initialized_view(
                derived_series, '+localpackagediffs')

            self.assertFalse(view.canPerformSync())

    def test_hasPendingDSDUpdate_returns_False_if_no_pending_update(self):
        dsd = self.factory.makeDistroSeriesDifference()
        view = create_initialized_view(
            dsd.derived_series, '+localpackagediffs')
        self.assertFalse(view.hasPendingDSDUpdate(dsd))

    def test_hasPendingDSDUpdate_returns_True_if_pending_update(self):
        set_derived_series_difference_jobs_feature_flag(self)
        dsd = self.factory.makeDistroSeriesDifference()
        self.makeDSDJob(dsd)
        view = create_initialized_view(
            dsd.derived_series, '+localpackagediffs')
        self.assertTrue(view.hasPendingDSDUpdate(dsd))

    def test_hasPendingSync_returns_False_if_no_pending_sync(self):
        dsd = self.factory.makeDistroSeriesDifference()
        view = create_initialized_view(
            dsd.derived_series, '+localpackagediffs')
        self.assertFalse(view.hasPendingSync(dsd))

    def test_hasPendingSync_returns_True_if_pending_sync(self):
        dsd = self.factory.makeDistroSeriesDifference()
        view = create_initialized_view(
            dsd.derived_series, '+localpackagediffs')
        view.pending_syncs = {specify_dsd_package(dsd): object()}
        self.assertTrue(view.hasPendingSync(dsd))

    def test_isNewerThanParent_compares_versions_not_strings(self):
        # isNewerThanParent compares Debian-style version numbers, not
        # raw version strings.  So it's possible for a child version to
        # be considered newer than the corresponding parent version even
        # though a string comparison goes the other way.
        versions = dict(base='1.0', parent='1.1c', derived='1.10')
        dsd = self.factory.makeDistroSeriesDifference(versions=versions)
        view = create_initialized_view(
            dsd.derived_series, '+localpackagediffs')

        # Assumption for the test: the child version is greater than the
        # parent version, but a string comparison puts them the other
        # way around.
        self.assertFalse(versions['parent'] < versions['derived'])
        self.assertTrue(
            Version(versions['parent']) < Version(versions['derived']))

        # isNewerThanParent is not fooled by the misleading string
        # comparison.
        self.assertTrue(view.isNewerThanParent(dsd))

    def test_isNewerThanParent_is_False_for_parent_update(self):
        dsd = self.factory.makeDistroSeriesDifference(
            versions=dict(base='1.0', parent='1.1', derived='1.0'))
        view = create_initialized_view(
            dsd.derived_series, '+localpackagediffs')
        self.assertFalse(view.isNewerThanParent(dsd))

    def test_isNewerThanParent_is_False_for_equivalent_updates(self):
        # Some non-identical version numbers compare as "equal."  If the
        # child and parent versions compare as equal, the child version
        # is not considered newer.
        dsd = self.factory.makeDistroSeriesDifference(
            versions=dict(base='1.0', parent='1.1', derived='1.1'))
        view = create_initialized_view(
            dsd.derived_series, '+localpackagediffs')
        self.assertFalse(view.isNewerThanParent(dsd))

    def test_isNewerThanParent_is_True_for_child_update(self):
        dsd = self.factory.makeDistroSeriesDifference(
            versions=dict(base='1.0', parent='1.0', derived='1.1'))
        view = create_initialized_view(
            dsd.derived_series, '+localpackagediffs')
        self.assertTrue(view.isNewerThanParent(dsd))

    def test_canRequestSync_returns_False_if_pending_sync(self):
        dsd = self.factory.makeDistroSeriesDifference()
        view = create_initialized_view(
            dsd.derived_series, '+localpackagediffs')
        view.pending_syncs = {specify_dsd_package(dsd): object()}
        self.assertFalse(view.canRequestSync(dsd))

    def test_canRequestSync_returns_False_if_child_is_newer(self):
        dsd = self.factory.makeDistroSeriesDifference(
            versions=dict(base='1.0', parent='1.0', derived='1.1'))
        view = create_initialized_view(
            dsd.derived_series, '+localpackagediffs')
        self.assertFalse(view.canRequestSync(dsd))

    def test_canRequestSync_returns_True_if_sync_makes_sense(self):
        dsd = self.factory.makeDistroSeriesDifference()
        view = create_initialized_view(
            dsd.derived_series, '+localpackagediffs')
        self.assertTrue(view.canRequestSync(dsd))

    def test_canRequestSync_ignores_DSDJobs(self):
        dsd = self.factory.makeDistroSeriesDifference()
        view = create_initialized_view(
            dsd.derived_series, '+localpackagediffs')
        view.hasPendingDSDUpdate = FakeMethod(result=True)
        self.assertTrue(view.canRequestSync(dsd))

    def test_describeJobs_returns_None_if_no_jobs(self):
        dsd = self.factory.makeDistroSeriesDifference()
        view = create_initialized_view(
            dsd.derived_series, '+localpackagediffs')
        self.assertIs(None, view.describeJobs(dsd))

    def test_describeJobs_reports_pending_update(self):
        dsd = self.factory.makeDistroSeriesDifference()
        view = create_initialized_view(
            dsd.derived_series, '+localpackagediffs')
        view.hasPendingDSDUpdate = FakeMethod(result=True)
        view.hasPendingSync = FakeMethod(result=False)
        self.assertEqual("updating&hellip;", view.describeJobs(dsd))

    def test_describeJobs_reports_pending_sync(self):
        dsd = self.factory.makeDistroSeriesDifference()
        view = create_initialized_view(
            dsd.derived_series, '+localpackagediffs')
        view.hasPendingDSDUpdate = FakeMethod(result=False)
        view.hasPendingSync = FakeMethod(result=True)
        self.assertEqual("synchronizing&hellip;", view.describeJobs(dsd))

    def test_describeJobs_reports_pending_sync_and_update(self):
        dsd = self.factory.makeDistroSeriesDifference()
        view = create_initialized_view(
            dsd.derived_series, '+localpackagediffs')
        view.hasPendingDSDUpdate = FakeMethod(result=True)
        view.hasPendingSync = FakeMethod(result=True)
        self.assertEqual(
            "updating and synchronizing&hellip;", view.describeJobs(dsd))

    def _syncAndGetView(self, derived_series, person, sync_differences,
                        difference_type=None, view_name='+localpackagediffs'):
        # A helper to get the POST'ed sync view.
        with person_logged_in(person):
            view = create_initialized_view(
                derived_series, view_name,
                method='POST', form={
                    'field.selected_differences': sync_differences,
                    'field.actions.sync': 'Sync',
                    })
            return view

    def test_sync_error_nothing_selected(self):
        # An error is raised when a sync is requested without any selection.
        derived_series = self._setUpDSD()[0]
        person = self._setUpPersonWithPerm(derived_series)
        set_derived_series_sync_feature_flag(self)
        view = self._syncAndGetView(derived_series, person, [])

        self.assertEqual(1, len(view.errors))
        self.assertEqual(
            'No differences selected.', view.errors[0])

    def test_sync_error_invalid_selection(self):
        # An error is raised when an invalid difference is selected.
        derived_series, unused, unused2, diff_id = self._setUpDSD(
            'my-src-name')
        person = self._setUpPersonWithPerm(derived_series)
        another_id = str(int(diff_id) + 1)
        set_derived_series_sync_feature_flag(self)
        view = self._syncAndGetView(
            derived_series, person, [another_id])

        self.assertEqual(2, len(view.errors))
        self.assertEqual(
            'No differences selected.', view.errors[0])
        self.assertEqual(
            'Invalid value', view.errors[1].error_name)

    def test_sync_error_no_perm_dest_archive(self):
        # A user without upload rights on the destination archive cannot
        # sync packages.
        derived_series, unused, unused2, diff_id = self._setUpDSD(
            'my-src-name')
        person = self._setUpPersonWithPerm(derived_series)
        set_derived_series_sync_feature_flag(self)
        view = self._syncAndGetView(
            derived_series, person, [diff_id])

        self.assertEqual(1, len(view.errors))
        self.assertTrue(
            "The signer of this package has no upload rights to this "
            "distribution's primary archive" in view.errors[0])

    def makePersonWithComponentPermission(self, archive, component=None):
        person = self.factory.makePerson()
        if component is None:
            component = self.factory.makeComponent()
        removeSecurityProxy(archive).newComponentUploader(
            person, component)
        return person, component

    def test_sync_success_perm_component(self):
        # A user with upload rights on the destination component
        # can sync packages.
        derived_series, parent_series, sp_name, diff_id = self._setUpDSD(
            'my-src-name')
        person, _ = self.makePersonWithComponentPermission(
            derived_series.main_archive,
            derived_series.getSourcePackage(
                sp_name).latest_published_component)
        view = self._syncAndGetView(
            derived_series, person, [diff_id])

        self.assertEqual(0, len(view.errors))

    def test_sync_error_no_perm_component(self):
        # A user without upload rights on the destination component
        # will get an error when he syncs packages to this component.
        derived_series, parent_series, unused, diff_id = self._setUpDSD(
            'my-src-name')
        person, another_component = self.makePersonWithComponentPermission(
            derived_series.main_archive)
        set_derived_series_sync_feature_flag(self)
        view = self._syncAndGetView(
            derived_series, person, [diff_id])

        self.assertEqual(1, len(view.errors))
        self.assertTrue(
            "Signer is not permitted to upload to the "
            "component" in view.errors[0])

    def assertPackageCopied(self, series, src_name, version, view):
        # Helper to check that a package has been copied.
        # The new version should now be in the destination series.
        pub = series.main_archive.getPublishedSources(
            name=src_name, version=version,
            distroseries=series).one()
        self.assertIsNot(None, pub)
        self.assertEqual(version, pub.sourcepackagerelease.version)

        # The view should show no errors, and the notification should
        # confirm the sync worked.
        self.assertEqual(0, len(view.errors))
        notifications = view.request.response.notifications
        self.assertEqual(1, len(notifications))
        self.assertEqual(
            '<p>Packages copied to '
            '<a href="http://launchpad.dev/%s/%s"'
            '>Derilucid</a>:</p>\n<ul>\n<li>my-src-name 1.0-1 in '
            'derilucid</li>\n</ul>' % (series.parent.name, series.name),
            notifications[0].message)
        # 302 is a redirect back to the same page.
        self.assertEqual(302, view.request.response.getStatus())

    def test_sync_notification_on_success(self):
        # A user with upload rights on the destination archive can
        # sync packages. Notifications about the synced packages are
        # displayed and the packages are copied inside the destination
        # series.
        versions = {
            'base': '1.0',
            'derived': '1.0derived1',
            'parent': '1.0-1',
        }
        derived_series, parent_series, sp_name, diff_id = self._setUpDSD(
            'my-src-name', versions=versions)

        # Setup a user with upload rights.
        person = self.factory.makePerson()
        removeSecurityProxy(derived_series.main_archive).newPackageUploader(
            person, sp_name)

        # The inital state is that 1.0-1 is not in the derived series.
        pubs = derived_series.main_archive.getPublishedSources(
            name='my-src-name', version=versions['parent'],
            distroseries=derived_series).any()
        self.assertIs(None, pubs)

        # Now, sync the source from the parent using the form.
        set_derived_series_sync_feature_flag(self)
        view = self._syncAndGetView(
            derived_series, person, [diff_id])

        # The parent's version should now be in the derived series and
        # the notifications displayed:
        self.assertPackageCopied(
            derived_series, 'my-src-name', versions['parent'], view)

    def test_sync_success_not_yet_in_derived_series(self):
        # If the package to sync does not exist yet in the derived series,
        # upload right to any component inside the destination series will be
        # enough to sync the package.
        versions = {
            'parent': '1.0-1',
        }
        missing = DistroSeriesDifferenceType.MISSING_FROM_DERIVED_SERIES
        derived_series, parent_series, unused, diff_id = self._setUpDSD(
            'my-src-name', difference_type=missing, versions=versions)
        person, another_component = self.makePersonWithComponentPermission(
            derived_series.main_archive)
        set_derived_series_sync_feature_flag(self)
        view = self._syncAndGetView(
            derived_series, person, [diff_id],
            view_name='+missingpackages')

        self.assertPackageCopied(
            derived_series, 'my-src-name', versions['parent'], view)

    def test_sync_in_released_series_in_updates(self):
        # If the destination series is released, the sync packages end
        # up in the updates pocket.
        versions = {
            'parent': '1.0-1',
            }
        derived_series, parent_series, sp_name, diff_id = self._setUpDSD(
            'my-src-name', versions=versions)
        # Update destination series status to current and update
        # daterelease.
        with celebrity_logged_in('admin'):
            derived_series.status = SeriesStatus.CURRENT
            derived_series.datereleased = UTC_NOW

        set_derived_series_sync_feature_flag(self)
        person = self.factory.makePerson()
        removeSecurityProxy(derived_series.main_archive).newPackageUploader(
            person, sp_name)
        self._syncAndGetView(
            derived_series, person, [diff_id])
        parent_pub = parent_series.main_archive.getPublishedSources(
            name='my-src-name', version=versions['parent'],
            distroseries=parent_series).one()
        pub = derived_series.main_archive.getPublishedSources(
            name='my-src-name', version=versions['parent'],
            distroseries=derived_series).one()
        self.assertEqual(self.factory.getAnyPocket(), parent_pub.pocket)
        self.assertEqual(PackagePublishingPocket.UPDATES, pub.pocket)


class TestDistroSeriesNeedsPackagesView(TestCaseWithFactory):
    """Test the distroseries +needs-packaging view."""

    layer = LaunchpadZopelessLayer

    def test_cached_unlinked_packages(self):
        ubuntu = getUtility(ILaunchpadCelebrities).ubuntu
        distroseries = self.factory.makeDistroSeries(distribution=ubuntu)
        view = create_initialized_view(distroseries, '+needs-packaging')
        self.assertTrue(
            IResultSet.providedBy(
                view.cached_unlinked_packages.currentBatch().list),
            '%s should batch IResultSet so that slicing will limit the '
            'query' % view.cached_unlinked_packages.currentBatch().list)


class DistroSeriesMissingPackageDiffsTestCase(TestCaseWithFactory):
    """Test the distroseries +missingpackages view."""

    layer = LaunchpadZopelessLayer

    def test_missingpackages_differences(self):
        # The view fetches the differences with type
        # MISSING_FROM_DERIVED_SERIES.
        dsp = self.factory.makeDistroSeriesParent()
        derived_series = dsp.derived_series

        missing_type = DistroSeriesDifferenceType.MISSING_FROM_DERIVED_SERIES
        # Missing blacklisted diff.
        self.factory.makeDistroSeriesDifference(
            difference_type=missing_type,
            derived_series=derived_series,
            status=DistroSeriesDifferenceStatus.BLACKLISTED_CURRENT)

        missing_diff = self.factory.makeDistroSeriesDifference(
            difference_type=missing_type,
            derived_series=derived_series,
            status=DistroSeriesDifferenceStatus.NEEDS_ATTENTION)

        view = create_initialized_view(
            derived_series, '+missingpackages')

        self.assertContentEqual(
            [missing_diff], view.cached_differences.batch)

    def test_missingpackages_differences_empty(self):
        # The view is empty if there is no differences with type
        # MISSING_FROM_DERIVED_SERIES.
        dsp = self.factory.makeDistroSeriesParent()
        derived_series = dsp.derived_series

        not_missing_type = DistroSeriesDifferenceType.DIFFERENT_VERSIONS

        # Missing diff.
        self.factory.makeDistroSeriesDifference(
            difference_type=not_missing_type,
            derived_series=derived_series,
            status=DistroSeriesDifferenceStatus.NEEDS_ATTENTION)

        view = create_initialized_view(
            derived_series, '+missingpackages')

        self.assertContentEqual(
            [], view.cached_differences.batch)

    def test_isNewerThanParent_is_False_if_missing_from_child(self):
        # If a package is missing from the child series,
        # isNewerThanParent returns False.
        missing_type = DistroSeriesDifferenceType.MISSING_FROM_DERIVED_SERIES
        dsd = self.factory.makeDistroSeriesDifference(
            difference_type=missing_type)
        view = create_initialized_view(dsd.derived_series, '+missingpackages')
        self.assertFalse(view.isNewerThanParent(dsd))


class DistroSeriesMissingPackagesPageTestCase(TestCaseWithFactory,
                                              DistroSeriesDifferenceMixin):
    """Test the distroseries +missingpackages page."""

    layer = DatabaseFunctionalLayer

    def setUp(self):
        super(DistroSeriesMissingPackagesPageTestCase,
              self).setUp('foo.bar@canonical.com')
        set_derived_series_ui_feature_flag(self)
        self.simple_user = self.factory.makePerson()

    def test_parent_packagesets_missingpackages(self):
        # +missingpackages displays the packagesets in the parent.
        missing_type = DistroSeriesDifferenceType.MISSING_FROM_DERIVED_SERIES
        self.ds_diff = self.factory.makeDistroSeriesDifference(
            difference_type=missing_type)

        with celebrity_logged_in('admin'):
            ps = self.factory.makePackageset(
                packages=[self.ds_diff.source_package_name],
                distroseries=self.ds_diff.parent_series)

        with person_logged_in(self.simple_user):
            view = create_initialized_view(
                self.ds_diff.derived_series,
                '+missingpackages',
                principal=self.simple_user)
            html_content = view()

        packageset_text = re.compile('\s*' + ps.name)
        self._test_packagesets(
            html_content, packageset_text, 'parent-packagesets',
            'Parent packagesets')


class DistroSerieUniquePackageDiffsTestCase(TestCaseWithFactory,
                                            DistroSeriesDifferenceMixin):
    """Test the distroseries +uniquepackages view."""

    layer = LaunchpadZopelessLayer

    def test_uniquepackages_differences(self):
        # The view fetches the differences with type
        # UNIQUE_TO_DERIVED_SERIES.
        derived_series, parent_series = self._createChildAndParent()

        missing_type = DistroSeriesDifferenceType.UNIQUE_TO_DERIVED_SERIES
        # Missing blacklisted diff.
        self.factory.makeDistroSeriesDifference(
            difference_type=missing_type,
            derived_series=derived_series,
            status=DistroSeriesDifferenceStatus.BLACKLISTED_CURRENT)

        missing_diff = self.factory.makeDistroSeriesDifference(
            difference_type=missing_type,
            derived_series=derived_series,
            status=DistroSeriesDifferenceStatus.NEEDS_ATTENTION)

        view = create_initialized_view(
            derived_series, '+uniquepackages')

        self.assertContentEqual(
            [missing_diff], view.cached_differences.batch)

    def test_uniquepackages_differences_empty(self):
        # The view is empty if there is no differences with type
        # UNIQUE_TO_DERIVED_SERIES.
        derived_series, parent_series = self._createChildAndParent()

        not_missing_type = DistroSeriesDifferenceType.DIFFERENT_VERSIONS

        # Missing diff.
        self.factory.makeDistroSeriesDifference(
            difference_type=not_missing_type,
            derived_series=derived_series,
            status=DistroSeriesDifferenceStatus.NEEDS_ATTENTION)

        view = create_initialized_view(
            derived_series, '+uniquepackages')

        self.assertContentEqual(
            [], view.cached_differences.batch)

    def test_isNewerThanParent_is_True_if_unique_to_child(self):
        unique_to_child = DistroSeriesDifferenceType.UNIQUE_TO_DERIVED_SERIES
        dsd = self.factory.makeDistroSeriesDifference(
            difference_type=unique_to_child)
        view = create_initialized_view(
            dsd.derived_series, '+localpackagediffs')
        self.assertTrue(view.isNewerThanParent(dsd))


class DistroSeriesUniquePackagesPageTestCase(TestCaseWithFactory,
                                             DistroSeriesDifferenceMixin):
    """Test the distroseries +uniquepackages page."""

    layer = DatabaseFunctionalLayer

    def setUp(self):
        super(DistroSeriesUniquePackagesPageTestCase,
              self).setUp('foo.bar@canonical.com')
        set_derived_series_ui_feature_flag(self)
        self.simple_user = self.factory.makePerson()

    def test_packagesets_uniquepackages(self):
        # +uniquepackages displays the packagesets in the parent.
        missing_type = DistroSeriesDifferenceType.UNIQUE_TO_DERIVED_SERIES
        self.ds_diff = self.factory.makeDistroSeriesDifference(
            difference_type=missing_type)

        with celebrity_logged_in('admin'):
            ps = self.factory.makePackageset(
                packages=[self.ds_diff.source_package_name],
                distroseries=self.ds_diff.derived_series)

        with person_logged_in(self.simple_user):
            view = create_initialized_view(
                self.ds_diff.derived_series,
                '+uniquepackages',
                principal=self.simple_user)
            html = view()

        packageset_text = re.compile('\s*' + ps.name)
        self._test_packagesets(
            html, packageset_text, 'packagesets', 'Packagesets')<|MERGE_RESOLUTION|>--- conflicted
+++ resolved
@@ -40,14 +40,11 @@
     LaunchpadFunctionalLayer,
     LaunchpadZopelessLayer,
     )
-<<<<<<< HEAD
 from lp.archivepublisher.debversion import Version
-=======
 from lp.app.interfaces.launchpad import ILaunchpadCelebrities
->>>>>>> 8be312c4
 from lp.registry.browser.distroseries import (
+    IGNORED,
     HIGHER_VERSION_THAN_PARENT,
-    IGNORED,
     NON_IGNORED,
     RESOLVED,
     )
