# Copyright 2010-2011 Canonical Ltd.  This software is licensed under the
# GNU Affero General Public License version 3 (see the file LICENSE).

__metaclass__ = type

import unittest

from BeautifulSoup import BeautifulSoup
import soupmatchers
from storm.zope.interfaces import IResultSet
from testtools.matchers import EndsWith
from zope.component import getUtility
from zope.security.proxy import removeSecurityProxy

from canonical.config import config
from canonical.launchpad.interfaces.launchpad import ILaunchpadCelebrities
from canonical.launchpad.testing.pages import find_tag_by_id
from canonical.launchpad.webapp.batching import BatchNavigator
from canonical.launchpad.webapp.publisher import canonical_url
from canonical.testing.layers import (
    DatabaseFunctionalLayer,
    LaunchpadFunctionalLayer,
    LaunchpadZopelessLayer,
<<<<<<< HEAD
    )
from lp.registry.browser.distroseries import (
    BLACKLISTED,
    HIGHER_VERSION_THAN_PARENT,
    NON_BLACKLISTED,
    RESOLVED,
=======
>>>>>>> 1bf0b684
    )
from lp.registry.enum import (
    DistroSeriesDifferenceStatus,
    DistroSeriesDifferenceType,
    )
from lp.services.features import (
    getFeatureFlag,
    install_feature_controller,
    )
from lp.services.features.flags import FeatureController
from lp.services.features.model import (
    FeatureFlag,
    getFeatureStore,
    )
from lp.soyuz.enums import (
    PackagePublishingStatus,
    SourcePackageFormat,
    )
from lp.soyuz.interfaces.sourcepackageformat import (
    ISourcePackageFormatSelectionSet,
    )
from lp.testing import (
    login_person,
    person_logged_in,
    TestCaseWithFactory,
    )
from lp.testing.views import create_initialized_view


class TestDistroSeriesNeedsPackagesView(TestCaseWithFactory):
    """Test the distroseries +needs-packaging view."""

    layer = LaunchpadZopelessLayer

    def test_cached_unlinked_packages(self):
        ubuntu = getUtility(ILaunchpadCelebrities).ubuntu
        distroseries = self.factory.makeDistroSeries(distribution=ubuntu)
        view = create_initialized_view(distroseries, '+needs-packaging')
        naked_packages = removeSecurityProxy(view.cached_unlinked_packages)
        self.assertTrue(
            IResultSet.providedBy(
                view.cached_unlinked_packages.currentBatch().list),
            '%s should batch IResultSet so that slicing will limit the '
            'query' % view.cached_unlinked_packages.currentBatch().list)


class TestDistroSeriesView(TestCaseWithFactory):
    """Test the distroseries +index view."""

    layer = LaunchpadZopelessLayer

    def test_needs_linking(self):
        ubuntu = getUtility(ILaunchpadCelebrities).ubuntu
        distroseries = self.factory.makeDistroSeries(distribution=ubuntu)
        view = create_initialized_view(distroseries, '+index')
        self.assertEqual(view.needs_linking, None)


def set_derived_series_ui_feature_flag(test_case):
    # Helper to set the feature flag enabling the derived series ui.
    ignore = getFeatureStore().add(FeatureFlag(
        scope=u'default', flag=u'soyuz.derived-series-ui.enabled',
        value=u'on', priority=1))

    # XXX Michael Nelson 2010-09-21 bug=631884
    # Currently LaunchpadTestRequest doesn't set per-thread
    # features.
    def in_scope(value):
        return True
    install_feature_controller(FeatureController(in_scope))
    test_case.addCleanup(install_feature_controller, None)


class DistroSeriesLocalPackageDiffsPageTestCase(TestCaseWithFactory):
    """Test the distroseries +localpackagediffs page."""

    layer = DatabaseFunctionalLayer

    def setUp(self):
        super(DistroSeriesLocalPackageDiffsPageTestCase,
              self).setUp('foo.bar@canonical.com')
        set_derived_series_ui_feature_flag(self)
        self.simple_user = self.factory.makePerson()

    def test_filter_form_if_differences(self):
        # Test that the page includes the filter form if differences
        # are present
        login_person(self.simple_user)
        derived_series = self.factory.makeDistroSeries(
            name='derilucid', parent_series=self.factory.makeDistroSeries(
                name='lucid'))
        current_difference = self.factory.makeDistroSeriesDifference(
            derived_series=derived_series)

        view = create_initialized_view(
            derived_series, '+localpackagediffs', principal=self.simple_user)

        self.assertIsNot(
            None,
            find_tag_by_id(view(), 'distroseries-localdiff-search-filter'),
            "Form filter should be shown when there are differences.")

    def test_filter_noform_if_nodifferences(self):
        # Test that the page doesn't includes the filter form if no
        # differences are present
        login_person(self.simple_user)
        derived_series = self.factory.makeDistroSeries(
            name='derilucid', parent_series=self.factory.makeDistroSeries(
                name='lucid'))

        view = create_initialized_view(
            derived_series, '+localpackagediffs', principal=self.simple_user)

        self.assertIs(
            None,
            find_tag_by_id(view(), 'distroseries-localdiff-search-filter'),
            "Form filter should not be shown when there are no differences.")


class DistroSeriesLocalPackageDiffsTestCase(TestCaseWithFactory):
    """Test the distroseries +localpackagediffs view."""

    layer = LaunchpadZopelessLayer

    def test_view_redirects_without_feature_flag(self):
        # If the feature flag soyuz.derived-series-ui.enabled is not set the
        # view simply redirects to the derived series.
        derived_series = self.factory.makeDistroSeries(
            name='derilucid', parent_series=self.factory.makeDistroSeries(
                name='lucid'))

        self.assertIs(
            None, getFeatureFlag('soyuz.derived-series-ui.enabled'))
        view = create_initialized_view(
            derived_series, '+localpackagediffs')

        response = view.request.response
        self.assertEqual(302, response.getStatus())
        self.assertEqual(
            canonical_url(derived_series), response.getHeader('location'))

    def test_label(self):
        # The view label includes the names of both series.
        derived_series = self.factory.makeDistroSeries(
            name='derilucid', parent_series=self.factory.makeDistroSeries(
                name='lucid'))

        view = create_initialized_view(
            derived_series, '+localpackagediffs')

        self.assertEqual(
            "Source package differences between 'Derilucid' and "
            "parent series 'Lucid'",
            view.label)

    def test_batch_includes_needing_attention_only(self):
        # The differences attribute includes differences needing
        # attention only.
        derived_series = self.factory.makeDistroSeries(
            name='derilucid', parent_series=self.factory.makeDistroSeries(
                name='lucid'))
        current_difference = self.factory.makeDistroSeriesDifference(
            derived_series=derived_series)
        old_difference = self.factory.makeDistroSeriesDifference(
            derived_series=derived_series,
            status=DistroSeriesDifferenceStatus.RESOLVED)

        view = create_initialized_view(
            derived_series, '+localpackagediffs')

        self.assertContentEqual(
            [current_difference], view.cached_differences.batch)

    def test_batch_includes_different_versions_only(self):
        # The view contains differences of type DIFFERENT_VERSIONS only.
        derived_series = self.factory.makeDistroSeries(
            name='derilucid', parent_series=self.factory.makeDistroSeries(
                name='lucid'))
        different_versions_diff = self.factory.makeDistroSeriesDifference(
            derived_series=derived_series)
        unique_diff = self.factory.makeDistroSeriesDifference(
            derived_series=derived_series,
            difference_type=(
                DistroSeriesDifferenceType.UNIQUE_TO_DERIVED_SERIES))

        view = create_initialized_view(
            derived_series, '+localpackagediffs')

        self.assertContentEqual(
            [different_versions_diff], view.cached_differences.batch)

    def test_template_includes_help_link(self):
        # The help link for popup help is included.
        derived_series = self.factory.makeDistroSeries(
            name='derilucid', parent_series=self.factory.makeDistroSeries(
                name='lucid'))

        set_derived_series_ui_feature_flag(self)
        view = create_initialized_view(
            derived_series, '+localpackagediffs')

        soup = BeautifulSoup(view())
        help_links = soup.findAll(
            'a', href='/+help/soyuz/derived-series-syncing.html')
        self.assertEqual(1, len(help_links))

    def test_diff_row_includes_last_comment_only(self):
        # The most recent comment is rendered for each difference.
        derived_series = self.factory.makeDistroSeries(
            name='derilucid', parent_series=self.factory.makeDistroSeries(
                name='lucid'))
        difference = self.factory.makeDistroSeriesDifference(
            derived_series=derived_series)
        difference.addComment(difference.owner, "Earlier comment")
        difference.addComment(difference.owner, "Latest comment")

        set_derived_series_ui_feature_flag(self)
        view = create_initialized_view(
            derived_series, '+localpackagediffs')

        # Find all the rows within the body of the table
        # listing the differences.
        soup = BeautifulSoup(view())
        diff_table = soup.find('table', {'class': 'listing'})
        rows = diff_table.tbody.findAll('tr')

        self.assertEqual(1, len(rows))
        self.assertIn("Latest comment", unicode(rows[0]))
        self.assertNotIn("Earlier comment", unicode(rows[0]))

    def test_diff_row_links_to_extra_details(self):
        # The source package name links to the difference details.
        derived_series = self.factory.makeDistroSeries(
            name='derilucid', parent_series=self.factory.makeDistroSeries(
                name='lucid'))
        difference = self.factory.makeDistroSeriesDifference(
            derived_series=derived_series)

        set_derived_series_ui_feature_flag(self)
        view = create_initialized_view(
            derived_series, '+localpackagediffs')
        soup = BeautifulSoup(view())
        diff_table = soup.find('table', {'class': 'listing'})
        row = diff_table.tbody.findAll('tr')[0]

        href = canonical_url(difference).replace('http://launchpad.dev', '')
        links = row.findAll('a', href=href)
        self.assertEqual(1, len(links))
        self.assertEqual(difference.source_package_name.name, links[0].string)

    def test_diff_row_shows_version_attached(self):
        # The +localpackagediffs page shows the version attached to the
        # DSD and not the last published version (bug=745776).
        package_name = 'package-1'
        derived_series = self.factory.makeDistroSeries(
            name='derilucid', parent_series=self.factory.makeDistroSeries(
                name='lucid'))
        versions = {
            'base': u'1.0',
            'derived': u'1.0derived1',
            'parent': u'1.0-1',
        }
        new_version = u'1.2'

        difference = self.factory.makeDistroSeriesDifference(
            versions=versions,
            source_package_name_str=package_name,
            derived_series=derived_series)

        # Create a more recent source package publishing history.
        sourcepackagename = self.factory.getOrMakeSourcePackageName(
            package_name)
        self.factory.makeSourcePackagePublishingHistory(
            sourcepackagename=sourcepackagename,
            distroseries=derived_series,
            version=new_version)

        set_derived_series_ui_feature_flag(self)
        view = create_initialized_view(
            derived_series, '+localpackagediffs')
        soup = BeautifulSoup(view())
        diff_table = soup.find('table', {'class': 'listing'})
        row = diff_table.tbody.tr
        links = row.findAll('a', {'class': 'derived-version'})

        # The version displayed is the version attached to the
        # difference.
        self.assertEqual(1, len(links))
        self.assertEqual(versions['derived'], links[0].string.strip())

        link = canonical_url(difference.source_pub.sourcepackagerelease)
        self.assertTrue(link, EndsWith(new_version))
        # The link points to the sourcepackagerelease referenced in the
        # difference.
        self.assertTrue(
            links[0].get('href'), EndsWith(difference.source_version))

    def test_diff_row_no_published_version(self):
        # The +localpackagediffs page shows only the version (no link)
        # if we fail to fetch the published version.
        package_name = 'package-1'
        derived_series = self.factory.makeDistroSeries(
            name='derilucid', parent_series=self.factory.makeDistroSeries(
                name='lucid'))
        versions = {
            'base': u'1.0',
            'derived': u'1.0derived1',
            'parent': u'1.0-1',
        }
        new_version = u'1.2'

        difference = self.factory.makeDistroSeriesDifference(
            versions=versions,
            source_package_name_str=package_name,
            derived_series=derived_series)

        # Delete the publications.
        difference.source_pub.status = PackagePublishingStatus.DELETED
        difference.parent_source_pub.status = PackagePublishingStatus.DELETED

        set_derived_series_ui_feature_flag(self)
        view = create_initialized_view(
            derived_series, '+localpackagediffs')
        soup = BeautifulSoup(view())
        diff_table = soup.find('table', {'class': 'listing'})
        row = diff_table.tbody.tr

        # The table feature a simple span since we were unable to fetch a
        # published sourcepackage.
        derived_span = row.findAll('span', {'class': 'derived-version'})
        parent_span = row.findAll('span', {'class': 'parent-version'})
        self.assertEqual(1, len(derived_span))
        self.assertEqual(1, len(parent_span))

        # The versions displayed are the versions attached to the
        # difference.
        self.assertEqual(versions['derived'], derived_span[0].string.strip())
        self.assertEqual(versions['parent'], parent_span[0].string.strip())


class DistroSeriesLocalPackageDiffsFunctionalTestCase(TestCaseWithFactory):

    layer = LaunchpadFunctionalLayer


    def test_higher_radio_mentions_parent(self):
        set_derived_series_ui_feature_flag(self)
        parent_series = self.factory.makeDistroSeries(
            name='lucid', displayname='Lucid')
        derived_series = self.factory.makeDistroSeries(
            name='derilucid', parent_series=parent_series)
        diff1 = self.factory.makeDistroSeriesDifference(
            derived_series=derived_series,
            source_package_name_str="my-src-package")
        view = create_initialized_view(
            derived_series,
            '+localpackagediffs')

        radio_title = \
            "&nbsp;Blacklisted packages with a higher version than in 'Lucid'"
        radio_option_matches = soupmatchers.HTMLContains(
            soupmatchers.Tag(
                "radio displays parent's name", 'label',
                text=radio_title),
            )
        self.assertThat(view.render(), radio_option_matches)

    def _set_source_selection(self, series):
        # Set up source package format selection so that copying will
        # work with the default dsc_format used in
        # makeSourcePackageRelease.
        getUtility(ISourcePackageFormatSelectionSet).add(
            series, SourcePackageFormat.FORMAT_1_0)

    def test_batch_filtered(self):
        # The name_filter parameter allows filtering of packages by name.
        set_derived_series_ui_feature_flag(self)
        derived_series = self.factory.makeDistroSeries(
            name='derilucid', parent_series=self.factory.makeDistroSeries(
                name='lucid'))
        diff1 = self.factory.makeDistroSeriesDifference(
            derived_series=derived_series,
            source_package_name_str="my-src-package")
        diff2 = self.factory.makeDistroSeriesDifference(
            derived_series=derived_series,
            source_package_name_str="my-second-src-package")

        filtered_view = create_initialized_view(
            derived_series,
            '+localpackagediffs',
            query_string='field.name_filter=my-src-package')
        unfiltered_view = create_initialized_view(
            derived_series,
            '+localpackagediffs')

        self.assertContentEqual(
            [diff1], filtered_view.cached_differences.batch)
        self.assertContentEqual(
            [diff2, diff1], unfiltered_view.cached_differences.batch)

    def test_batch_non_blacklisted(self):
        # The default filter is all non blacklisted differences.
        set_derived_series_ui_feature_flag(self)
        derived_series = self.factory.makeDistroSeries(
            name='derilucid', parent_series=self.factory.makeDistroSeries(
                name='lucid'))
        diff1 = self.factory.makeDistroSeriesDifference(
            derived_series=derived_series,
            source_package_name_str="my-src-package")
        diff2 = self.factory.makeDistroSeriesDifference(
            derived_series=derived_series,
            source_package_name_str="my-second-src-package")
        blacklisted_diff = self.factory.makeDistroSeriesDifference(
            derived_series=derived_series,
            status=DistroSeriesDifferenceStatus.BLACKLISTED_CURRENT)

        filtered_view = create_initialized_view(
            derived_series,
            '+localpackagediffs',
            query_string='field.package_type=%s' % NON_BLACKLISTED)
        filtered_view2 = create_initialized_view(
            derived_series,
            '+localpackagediffs')

        self.assertContentEqual(
            [diff2, diff1], filtered_view.cached_differences.batch)
        self.assertContentEqual(
            [diff2, diff1], filtered_view2.cached_differences.batch)

    def test_batch_differences_packages(self):
        # field.package_type parameter allows to list only
        # blacklisted differences.
        set_derived_series_ui_feature_flag(self)
        derived_series = self.factory.makeDistroSeries(
            name='derilucid', parent_series=self.factory.makeDistroSeries(
                name='lucid'))
        blacklisted_diff = self.factory.makeDistroSeriesDifference(
            derived_series=derived_series,
            status=DistroSeriesDifferenceStatus.BLACKLISTED_CURRENT)

        blacklisted_view = create_initialized_view(
            derived_series,
            '+localpackagediffs',
            query_string='field.package_type=%s' % BLACKLISTED)
        unblacklisted_view = create_initialized_view(
            derived_series,
            '+localpackagediffs')

        self.assertContentEqual(
            [blacklisted_diff], blacklisted_view.cached_differences.batch)
        self.assertContentEqual(
            [], unblacklisted_view.cached_differences.batch)

    def test_batch_blacklisted_differences_with_higher_version(self):
        # field.package_type parameter allows to list only
        # blacklisted differences with a child's version higher than parent's.
        set_derived_series_ui_feature_flag(self)
        derived_series = self.factory.makeDistroSeries(
            name='derilucid', parent_series=self.factory.makeDistroSeries(
                name='lucid'))
        blacklisted_diff_higher = self.factory.makeDistroSeriesDifference(
            derived_series=derived_series,
            status=DistroSeriesDifferenceStatus.BLACKLISTED_CURRENT,
            versions={'base': '1.1', 'parent': '1.3', 'derived': '1.10'})
        blacklisted_diff_not_higher = self.factory.makeDistroSeriesDifference(
            derived_series=derived_series,
            status=DistroSeriesDifferenceStatus.BLACKLISTED_CURRENT,
            versions={'base': '1.1', 'parent': '1.12', 'derived': '1.10'})

        blacklisted_view = create_initialized_view(
            derived_series,
            '+localpackagediffs',
            query_string='field.package_type=%s' % HIGHER_VERSION_THAN_PARENT)
        unblacklisted_view = create_initialized_view(
            derived_series,
            '+localpackagediffs')

        self.assertContentEqual(
            [blacklisted_diff_higher],
            blacklisted_view.cached_differences.batch)
        self.assertContentEqual(
            [], unblacklisted_view.cached_differences.batch)

    def test_batch_resolved_differences(self):
        # Test that we can search for differences that we marked
        # resolved.
        set_derived_series_ui_feature_flag(self)
        derived_series = self.factory.makeDistroSeries(
            name='derilucid', parent_series=self.factory.makeDistroSeries(
                name='lucid'))

        diff1 = self.factory.makeDistroSeriesDifference(
            derived_series=derived_series,
            source_package_name_str="my-src-package")
        diff2 = self.factory.makeDistroSeriesDifference(
            derived_series=derived_series,
            source_package_name_str="my-second-src-package")
        resolved_diff = self.factory.makeDistroSeriesDifference(
            derived_series=derived_series,
            status=DistroSeriesDifferenceStatus.RESOLVED)

        filtered_view = create_initialized_view(
            derived_series,
            '+localpackagediffs',
            query_string='field.package_type=%s' % RESOLVED)

        self.assertContentEqual(
            [resolved_diff], filtered_view.cached_differences.batch)

    def test_canPerformSync_non_editor(self):
        # Non-editors do not see options to sync.
        derived_series = self.factory.makeDistroSeries(
            name='derilucid', parent_series=self.factory.makeDistroSeries(
                name='lucid'))
        difference = self.factory.makeDistroSeriesDifference(
            derived_series=derived_series)

        set_derived_series_ui_feature_flag(self)
        with person_logged_in(self.factory.makePerson()):
            view = create_initialized_view(
                derived_series, '+localpackagediffs')

        self.assertFalse(view.canPerformSync())

    def test_canPerformSync_editor(self):
        # Editors are presented with options to perform syncs.
        derived_series = self.factory.makeDistroSeries(
            name='derilucid', parent_series=self.factory.makeDistroSeries(
                name='lucid'))
        difference = self.factory.makeDistroSeriesDifference(
            derived_series=derived_series)

        set_derived_series_ui_feature_flag(self)
        with person_logged_in(derived_series.owner):
            view = create_initialized_view(
                derived_series, '+localpackagediffs')
            self.assertTrue(view.canPerformSync())

    def test_sync_notification_on_success(self):
        # Syncing one or more diffs results in a stub notification.
        versions = {
            'base': '1.0',
            'derived': '1.0derived1',
            'parent': '1.0-1',
        }
        parent_series = self.factory.makeDistroSeries(name='warty')
        derived_distro = self.factory.makeDistribution(name='deribuntu')
        derived_series = self.factory.makeDistroSeries(
            distribution=derived_distro, name='derilucid',
            parent_series=parent_series)
        self._set_source_selection(derived_series)
        difference = self.factory.makeDistroSeriesDifference(
            source_package_name_str='my-src-name',
            derived_series=derived_series, versions=versions)

        # The inital state is that 1.0-1 is not in the derived series.
        pubs = derived_series.main_archive.getPublishedSources(
            name='my-src-name', version=versions['parent'],
            distroseries=derived_series).any()
        self.assertIs(None, pubs)

        # Now, sync the source from the parent using the form.
        set_derived_series_ui_feature_flag(self)
        with person_logged_in(derived_series.owner):
            view = create_initialized_view(
                derived_series, '+localpackagediffs',
                method='POST', form={
                    'field.selected_differences': [
                        difference.source_package_name.name,
                        ],
                    'field.actions.sync': 'Sync',
                    })

        # The parent's version should now be in the derived series:
        pub = derived_series.main_archive.getPublishedSources(
            name='my-src-name', version=versions['parent'],
            distroseries=derived_series).one()
        self.assertIsNot(None, pub)
        self.assertEqual(versions['parent'], pub.sourcepackagerelease.version)

        # The view should show no errors, and the notification should
        # confirm the sync worked.
        self.assertEqual(0, len(view.errors))
        notifications = view.request.response.notifications
        self.assertEqual(1, len(notifications))
        self.assertEqual(
            '<p>Packages copied to '
            '<a href="http://launchpad.dev/deribuntu/derilucid"'
            '>Derilucid</a>:</p>\n<ul>\n<li>my-src-name 1.0-1 in '
            'derilucid</li>\n</ul>',
            notifications[0].message)
        # 302 is a redirect back to the same page.
        self.assertEqual(302, view.request.response.getStatus())

    def test_sync_error_nothing_selected(self):
        # An error is raised when a sync is requested without any selection.
        derived_series = self.factory.makeDistroSeries(
            name='derilucid', parent_series=self.factory.makeDistroSeries(
                name='lucid'))
        difference = self.factory.makeDistroSeriesDifference(
            source_package_name_str='my-src-name',
            derived_series=derived_series)

        set_derived_series_ui_feature_flag(self)
        with person_logged_in(derived_series.owner):
            view = create_initialized_view(
                derived_series, '+localpackagediffs',
                method='POST', form={
                    'field.selected_differences': [],
                    'field.actions.sync': 'Sync',
                    })

        self.assertEqual(1, len(view.errors))
        self.assertEqual(
            'No differences selected.', view.errors[0])

    def test_sync_error_invalid_selection(self):
        # An error is raised when an invalid difference is selected.
        derived_series = self.factory.makeDistroSeries(
            name='derilucid', parent_series=self.factory.makeDistroSeries(
                name='lucid'))
        self._set_source_selection(derived_series)
        difference = self.factory.makeDistroSeriesDifference(
            source_package_name_str='my-src-name',
            derived_series=derived_series)

        set_derived_series_ui_feature_flag(self)
        with person_logged_in(derived_series.owner):
            view = create_initialized_view(
                derived_series, '+localpackagediffs',
                method='POST', form={
                    'field.selected_differences': ['some-other-name'],
                    'field.actions.sync': 'Sync',
                    })

        self.assertEqual(2, len(view.errors))
        self.assertEqual(
            'No differences selected.', view.errors[0])
        self.assertEqual(
            'Invalid value', view.errors[1].error_name)


class TestMilestoneBatchNavigatorAttribute(TestCaseWithFactory):
    """Test the series.milestone_batch_navigator attribute."""

    layer = LaunchpadZopelessLayer

    def test_distroseries_milestone_batch_navigator(self):
        ubuntu = getUtility(ILaunchpadCelebrities).ubuntu
        distroseries = self.factory.makeDistroSeries(distribution=ubuntu)
        for name in ('a', 'b', 'c', 'd'):
            distroseries.newMilestone(name)
        view = create_initialized_view(distroseries, name='+index')
        self._check_milestone_batch_navigator(view)

    def test_productseries_milestone_batch_navigator(self):
        product = self.factory.makeProduct()
        for name in ('a', 'b', 'c', 'd'):
            product.development_focus.newMilestone(name)

        view = create_initialized_view(
            product.development_focus, name='+index')
        self._check_milestone_batch_navigator(view)

    def _check_milestone_batch_navigator(self, view):
        config.push('default-batch-size', """
        [launchpad]
        default_batch_size: 2
        """)
        self.assert_(
            isinstance(view.milestone_batch_navigator, BatchNavigator),
            'milestone_batch_navigator is not a BatchNavigator object: %r'
            % view.milestone_batch_navigator)
        self.assertEqual(4, view.milestone_batch_navigator.batch.total())
        expected = [
            'd',
            'c',
            ]
        milestone_names = [
            item.name
            for item in view.milestone_batch_navigator.currentBatch()]
        self.assertEqual(expected, milestone_names)
        config.pop('default-batch-size')<|MERGE_RESOLUTION|>--- conflicted
+++ resolved
@@ -21,15 +21,12 @@
     DatabaseFunctionalLayer,
     LaunchpadFunctionalLayer,
     LaunchpadZopelessLayer,
-<<<<<<< HEAD
     )
 from lp.registry.browser.distroseries import (
     BLACKLISTED,
     HIGHER_VERSION_THAN_PARENT,
     NON_BLACKLISTED,
     RESOLVED,
-=======
->>>>>>> 1bf0b684
     )
 from lp.registry.enum import (
     DistroSeriesDifferenceStatus,
