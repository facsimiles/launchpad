--- conflicted
+++ resolved
@@ -44,10 +44,6 @@
 
 from canonical.cachedproperty import cachedproperty
 from canonical.launchpad import _
-<<<<<<< HEAD
-from lp.app.errors import NotFoundError
-from canonical.launchpad.webapp.authorization import check_permission
-=======
 from canonical.launchpad.browser.feeds import FeedsMixin
 from canonical.launchpad.webapp import (
     action,
@@ -65,8 +61,8 @@
     stepthrough,
     structured,
     )
+from canonical.launchpad.webapp.authorization import check_permission
 from canonical.launchpad.webapp.breadcrumb import Breadcrumb
->>>>>>> 743dcc61
 from canonical.launchpad.webapp.menu import NavigationMenu
 from lp.answers.browser.question import QuestionAddView
 from lp.answers.browser.questiontarget import (
