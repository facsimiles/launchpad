# Copyright 2009 Canonical Ltd.  This software is licensed under the
# GNU Affero General Public License version 3 (see the file LICENSE).

"""Browser views for products."""

__metaclass__ = type

__all__ = [
    'ProductAddSeriesView',
    'ProductAddView',
    'ProductAddViewBase',
    'ProductAdminView',
    'ProductBountiesMenu',
    'ProductBrandingView',
    'ProductBreadcrumbBuilder',
    'ProductBugsMenu',
    'ProductChangeTranslatorsView',
    'ProductDownloadFileMixin',
    'ProductDownloadFilesView',
    'ProductEditNavigationMenu',
    'ProductEditPeopleView',
    'ProductEditView',
    'ProductFacets',
    'ProductNavigation',
    'ProductNavigationMenu',
    'ProductOverviewMenu',
    'ProductRdfView',
    'ProductReviewLicenseView',
    'ProductSetBreadcrumbBuilder',
    'ProductSetContextMenu',
    'ProductSetFacets',
    'ProductSetNavigation',
    'ProductSetReviewLicensesView',
    'ProductSetView',
    'ProductSpecificationsMenu',
    'ProductView',
    'SortSeriesMixin',
    'ProjectAddStepOne',
    'ProjectAddStepTwo',
    ]


from operator import attrgetter

from zope.component import getUtility
from zope.event import notify
from zope.app.form.browser import TextAreaWidget, TextWidget
from zope.lifecycleevent import ObjectCreatedEvent
from zope.interface import implements, Interface
from zope.formlib import form
from zope.security.proxy import removeSecurityProxy

from z3c.ptcompat import ViewPageTemplateFile

from canonical.cachedproperty import cachedproperty

from canonical.config import config
from lazr.delegates import delegates
from canonical.launchpad import _
from canonical.launchpad.fields import PillarAliases, PublicPersonChoice
from lp.bugs.interfaces.bugtask import RESOLVED_BUGTASK_STATUSES
from lp.bugs.interfaces.bugwatch import IBugTracker
from lp.services.worlddata.interfaces.country import ICountry
from canonical.launchpad.interfaces.launchpad import ILaunchpadCelebrities
from canonical.launchpad.interfaces.librarian import ILibraryFileAliasSet
from lp.translations.interfaces.translationimportqueue import (
    ITranslationImportQueue)
from canonical.launchpad.webapp.interfaces import (
    ILaunchBag, NotFoundError, UnsafeFormGetSubmissionError)
from lp.registry.interfaces.pillar import IPillarNameSet
from lp.registry.interfaces.product import IProductReviewSearch, License
from lp.registry.interfaces.distroseries import DistroSeriesStatus
from lp.registry.interfaces.product import (
    IProduct, IProductSet, LicenseStatus)
from lp.registry.interfaces.productrelease import (
    IProductRelease, IProductReleaseSet)
from lp.registry.interfaces.productseries import IProductSeries
from canonical.launchpad import helpers
from lp.registry.browser.announcement import HasAnnouncementsView
from canonical.launchpad.browser.branding import BrandingChangeView
from lp.code.browser.branchref import BranchRef
from lp.bugs.browser.bugtask import (
    BugTargetTraversalMixin, get_buglisting_search_filter_url)
from lp.registry.browser.distribution import UsesLaunchpadMixin
from lp.answers.browser.faqtarget import FAQTargetNavigationMixin
from canonical.launchpad.browser.feeds import FeedsMixin
from lp.registry.browser.productseries import get_series_branch_error
from canonical.launchpad.browser.multistep import MultiStepView, StepView
from lp.answers.browser.questiontarget import (
    QuestionTargetFacetMixin, QuestionTargetTraversalMixin)
from canonical.launchpad.mail import format_address, simple_sendmail
from canonical.launchpad.webapp import (
    ApplicationMenu, ContextMenu, LaunchpadEditFormView, LaunchpadFormView,
    LaunchpadView, Link, Navigation, StandardLaunchpadFacets, action,
    canonical_url, custom_widget, enabled_with_permission,
    sorted_version_numbers, stepthrough, stepto, structured)
from canonical.launchpad.webapp.authorization import check_permission
from canonical.launchpad.webapp.batching import BatchNavigator
from canonical.launchpad.webapp.breadcrumb import BreadcrumbBuilder
from canonical.launchpad.webapp.menu import NavigationMenu
from canonical.widgets.popup import PersonPickerWidget
from canonical.widgets.date import DateWidget
from canonical.widgets.itemswidgets import (
    CheckBoxMatrixWidget, LaunchpadRadioWidget)
from canonical.widgets.lazrjs import TextLineEditorWidget
from canonical.widgets.product import (
    LicenseWidget, GhostWidget, ProductBugTrackerWidget, ProductNameWidget)
from canonical.widgets.textwidgets import StrippedTextWidget


OR = '|'
SPACE = ' '


class ProductNavigation(
    Navigation, BugTargetTraversalMixin,
    FAQTargetNavigationMixin, QuestionTargetTraversalMixin):

    usedfor = IProduct

    @stepto('.bzr')
    def dotbzr(self):
        if self.context.development_focus.branch:
            return BranchRef(self.context.development_focus.branch)
        else:
            return None

    @stepthrough('+spec')
    def traverse_spec(self, name):
        return self.context.getSpecification(name)

    @stepthrough('+milestone')
    def traverse_milestone(self, name):
        return self.context.getMilestone(name)

    @stepthrough('+release')
    def traverse_release(self, name):
        return self.context.getRelease(name)

    @stepthrough('+announcement')
    def traverse_announcement(self, name):
        return self.context.getAnnouncement(name)

    @stepthrough('+commercialsubscription')
    def traverse_commercialsubscription(self, name):
        return self.context.commercial_subscription

    def traverse(self, name):
        return self.context.getSeries(name)


class ProductSetNavigation(Navigation):

    usedfor = IProductSet

    def traverse(self, name):
        product = self.context.getByName(name)
        if product is None:
            raise NotFoundError(name)
        return self.redirectSubTree(canonical_url(product))


class ProductLicenseMixin:
    """Adds license validation and requests reviews of licenses.

    Subclasses must inherit from Launchpad[Edit]FormView as well.

    Requires the "product" attribute be set in the child
    classes' action handler.
    """
    def validate(self, data):
        """Validate 'licenses' and 'license_info'.

        'licenses' must not be empty unless the product already
        exists and never has had a license set.

        'license_info' must not be empty if "Other/Proprietary"
        or "Other/Open Source" is checked.
        """
        licenses = data.get('licenses', [])
        license_widget = self.widgets.get('licenses')
        if (len(licenses) == 0 and
            license_widget is not None and
            not license_widget.allow_pending_license):
            # License is optional on +edit page if not already set.
            self.setFieldError(
                'licenses',
                'You must select at least one license.  If you select '
                'Other/Proprietary or Other/OpenSource you must include a '
                'description of the license.')
        elif License.OTHER_PROPRIETARY in licenses:
            if not data.get('license_info'):
                self.setFieldError(
                    'license_info',
                    'A description of the "Other/Proprietary" '
                    'license you checked is required.')
        elif License.OTHER_OPEN_SOURCE in licenses:
            if not data.get('license_info'):
                self.setFieldError(
                    'license_info',
                    'A description of the "Other/Open Source" '
                    'license you checked is required.')
        else:
            # Launchpad is ok with all licenses used in this project.
            pass

    def notifyFeedbackMailingList(self):
        """Email feedback@canonical.com to review product license."""
        if (License.OTHER_PROPRIETARY in self.product.licenses
                or License.OTHER_OPEN_SOURCE in self.product.licenses):
            user = getUtility(ILaunchBag).user
            subject = "Project License Submitted for %s by %s" % (
                    self.product.name, user.name)
            fromaddress = format_address(
                "Launchpad", config.canonical.noreply_from_address)
            license_titles = '\n'.join(
                license.title for license in self.product.licenses)
            def indent(text):
                text = '\n    '.join(line for line in text.split('\n'))
                text = '    ' + text
                return text

            template = helpers.get_email_template('product-license.txt')
            message = template % dict(
                user_browsername=user.displayname,
                user_name=user.name,
                product_name=self.product.name,
                product_url=canonical_url(self.product),
                product_summary=indent(self.product.summary),
                license_titles=indent(license_titles),
                license_info=indent(self.product.license_info))

            reply_to = format_address(user.displayname,
                                      user.preferredemail.email)
            simple_sendmail(fromaddress,
                            'feedback@launchpad.net',
                            subject, message,
                            headers={'Reply-To': reply_to})

            self.request.response.addInfoNotification(_(
                "Launchpad is free to use for software under approved "
                "licenses. The Launchpad team will be in contact with "
                "you soon."))


class ProductBreadcrumbBuilder(BreadcrumbBuilder):
    """Builds a breadcrumb for an `IProduct`."""
    @property
    def text(self):
        return self.context.displayname


class ProductFacets(QuestionTargetFacetMixin, StandardLaunchpadFacets):
    """The links that will appear in the facet menu for an IProduct."""

    usedfor = IProduct

    enable_only = ['overview', 'bugs', 'answers', 'specifications',
                   'translations', 'branches']

    links = StandardLaunchpadFacets.links

    def overview(self):
        text = 'Overview'
        summary = 'General information about %s' % self.context.displayname
        return Link('', text, summary)

    def bugs(self):
        text = 'Bugs'
        summary = 'Bugs reported about %s' % self.context.displayname
        return Link('', text, summary)

    def bounties(self):
        target = '+bounties'
        text = 'Bounties'
        summary = 'Bounties related to %s' % self.context.displayname
        return Link(target, text, summary)

    def branches(self):
        text = 'Code'
        summary = 'Branches for %s' % self.context.displayname
        return Link('', text, summary)

    def specifications(self):
        text = 'Blueprints'
        summary = 'Feature specifications for %s' % self.context.displayname
        return Link('', text, summary)

    def translations(self):
        text = 'Translations'
        summary = 'Translations of %s in Launchpad' % self.context.displayname
        return Link('', text, summary)


class ProductNavigationMenu(NavigationMenu):

    usedfor = IProduct
    facet = 'overview'
    links = [
        'details',
        'announcements',
        'branchvisibility',
        'downloads',
        ]

    def details(self):
        text = 'Details'
        return Link('', text)

    def announcements(self):
        text = 'Announcements'
        return Link('+announcements', text)

    def downloads(self):
        text = 'Downloads'
        return Link('+download', text)

    @enabled_with_permission('launchpad.Admin')
    def branchvisibility(self):
        text = 'Branch Visibility Policy'
        return Link('+branchvisibility', text)

class ProductEditLinksMixin:
    """A mixin class for menus that need Product edit links."""

    @enabled_with_permission('launchpad.Edit')
    def edit(self):
        text = 'Change details'
        return Link('+edit', text, icon='edit')

    @enabled_with_permission('launchpad.Edit')
    def branding(self):
        text = 'Change branding'
        return Link('+branding', text, icon='edit')

    @enabled_with_permission('launchpad.Edit')
    def reassign(self):
        text = 'Change people'
        return Link('+edit-people', text, icon='edit')

    @enabled_with_permission('launchpad.ProjectReview')
    def review_license(self):
        text = 'Review project'
        return Link('+review-license', text, icon='edit')

    @enabled_with_permission('launchpad.Admin')
    def administer(self):
        text = 'Administer'
        return Link('+admin', text, icon='edit')


class IProductEditMenu(Interface):
    """A marker interface for the 'Change details' navigation menu."""


class ProductEditNavigationMenu(NavigationMenu, ProductEditLinksMixin):
    """A sub-menu for different aspects of editing a Product's details."""

    usedfor = IProductEditMenu
    facet = 'overview'
    title = 'Change project'
    links = ('edit', 'branding', 'reassign', 'review_license', 'administer')


class ProductOverviewMenu(ApplicationMenu, ProductEditLinksMixin):

    usedfor = IProduct
    facet = 'overview'
    links = [
        'edit',
        'reassign',
        'top_contributors',
        'mentorship',
        'distributions',
        'packages',
        'series',
        'series_add',
        'downloads',
        'announce',
        'announcements',
        'administer',
        'review_license',
        'branchvisibility',
        'rdf',
        ]

    def top_contributors(self):
        text = 'More contributors'
        return Link('+topcontributors', text, icon='info')

    def distributions(self):
        text = 'Packaging information'
        return Link('+distributions', text, icon='info')

    def mentorship(self):
        text = 'Mentoring available'
        return Link('+mentoring', text, icon='info')

    def packages(self):
        text = 'Show distribution packages'
        return Link('+packages', text, icon='info')

    def series(self):
        text = 'View full history'
        return Link('+series', text, icon='info')

    @enabled_with_permission('launchpad.Driver')
    def series_add(self):
        text = 'Register a series'
        return Link('+addseries', text, icon='add')

    @enabled_with_permission('launchpad.Edit')
    def announce(self):
        text = 'Make announcement'
        summary = 'Publish an item of news for this project'
        return Link('+announce', text, summary, icon='add')

    def announcements(self):
        text = 'Read all announcements'
        enabled = bool(self.context.announcements())
        return Link('+announcements', text, enabled=enabled)

    def rdf(self):
        text = structured(
            '<abbr title="Resource Description Framework">'
            'RDF</abbr> metadata')
        return Link('+rdf', text, icon='download')

<<<<<<< HEAD
    def downloads(self):
        text = 'Downloads'
        return Link('+download', text, icon='info')

    @enabled_with_permission('launchpad.Admin')
    def administer(self):
        text = 'Administer'
        return Link('+admin', text, icon='edit')

    @enabled_with_permission('launchpad.ProjectReview')
    def review_license(self):
        text = 'Review project'
        return Link('+review-license', text, icon='edit')

    @enabled_with_permission('launchpad.Admin')
    def branchvisibility(self):
        text = 'Branch Visibility Policy'
        return Link('+branchvisibility', text, icon='edit')

=======
>>>>>>> 82245826

class ProductBugsMenu(ApplicationMenu):

    usedfor = IProduct
    facet = 'bugs'
    links = (
        'filebug',
        'bugsupervisor',
        'securitycontact',
        'cve',
        'subscribe'
        )

    def filebug(self):
        text = 'Report a bug'
        return Link('+filebug', text, icon='bug')

    def cve(self):
        return Link('+cve', 'CVE reports', icon='cve')

    @enabled_with_permission('launchpad.Edit')
    def bugsupervisor(self):
        text = 'Change bug supervisor'
        return Link('+bugsupervisor', text, icon='edit')

    @enabled_with_permission('launchpad.Edit')
    def securitycontact(self):
        text = 'Change security contact'
        return Link('+securitycontact', text, icon='edit')

    def subscribe(self):
        text = 'Subscribe to bug mail'
        return Link('+subscribe', text, icon='edit')


class ProductSpecificationsMenu(ApplicationMenu):

    usedfor = IProduct
    facet = 'specifications'
    links = ['listall', 'doc', 'table', 'new']

    def listall(self):
        text = 'List all blueprints'
        summary = 'Show all specifications for %s' %  self.context.title
        return Link('+specs?show=all', text, summary, icon='info')

    def doc(self):
        text = 'List documentation'
        summary = 'List all complete informational specifications'
        return Link('+documentation', text, summary,
            icon='info')

    def table(self):
        text = 'Assignments'
        summary = 'Show the full assignment of work, drafting and approving'
        return Link('+assignments', text, summary, icon='info')

    def new(self):
        text = 'Register a blueprint'
        summary = 'Register a new blueprint for %s' % self.context.title
        return Link('+addspec', text, summary, icon='add')


class ProductBountiesMenu(ApplicationMenu):

    usedfor = IProduct
    facet = 'bounties'
    links = ['new', 'link']

    def new(self):
        text = 'Register bounty'
        return Link('+addbounty', text, icon='add')

    def link(self):
        text = 'Link existing bounty'
        return Link('+linkbounty', text, icon='edit')


def _sort_distros(a, b):
    """Put Ubuntu first, otherwise in alpha order."""
    if a['name'] == 'ubuntu':
        return -1
    return cmp(a['name'], b['name'])


class ProductSetBreadcrumbBuilder(BreadcrumbBuilder):
    """Return a breadcrumb for an `IProductSet`."""
    text = "Projects"


class ProductSetFacets(StandardLaunchpadFacets):
    """The links that will appear in the facet menu for the IProductSet."""

    usedfor = IProductSet

    enable_only = ['overview']


class ProductSetContextMenu(ContextMenu):

    usedfor = IProductSet

    links = ['products', 'distributions', 'people', 'meetings',
             'all', 'register', 'register_team', 'review_licenses']

    def register(self):
        text = 'Register a project'
        # We link to the guided form, though people who know the URL can
        # just jump to +new directly. That might be considered a
        # feature!
        return Link('+new', text, icon='add')

    def register_team(self):
        text = 'Register a team'
        return Link('/people/+newteam', text, icon='add')

    def all(self):
        text = 'List all projects'
        return Link('+all', text, icon='list')

    def products(self):
        return Link('/projects/', 'View projects')

    def distributions(self):
        return Link('/distros/', 'View distributions')

    def people(self):
        return Link('/people/', 'View people')

    def meetings(self):
        return Link('/sprints/', 'View meetings')

    @enabled_with_permission('launchpad.ProjectReview')
    def review_licenses(self):
        return Link('+review-licenses', 'Review projects')


class SortSeriesMixin:
    """Provide access to helpers for series."""

    def _sorted_filtered_list(self, filter=None):
        """Return a sorted, filtered list of series.

        The series list is sorted by version in reverse order.  It is also
        filtered by calling `filter` on every series.  If the `filter`
        function returns False, don't include the series.  With None (the
        default, include everything).

        The development focus is always first in the list.
        """
        series_list = []
        for series in self.product.serieses:
            if filter is None or filter(series):
                series_list.append(series)
        # In production data, there exist development focus series that are
        # obsolete.  This may be caused by bad data, or it may be intended
        # functionality.  In either case, ensure that the development focus
        # branch is first in the list.
        if self.product.development_focus in series_list:
            series_list.remove(self.product.development_focus)
        # Now sort the list by name with newer versions before older.
        series_list = sorted_version_numbers(series_list,
                                             key=attrgetter('name'))
        series_list.insert(0, self.product.development_focus)
        return series_list


    @property
    def sorted_series_list(self):
        """Return a sorted list of series.

        The series list is sorted by version in reverse order.
        The development focus is always first in the list.
        """
        return self._sorted_filtered_list()

    @property
    def sorted_active_series_list(self):
        """Like `sorted_series_list()` but filters out OBSOLETE series."""
        # Callback for the filter which only allows series that have not been
        # marked obsolete.
        def check_active(series):
            return series.status != DistroSeriesStatus.OBSOLETE
        return self._sorted_filtered_list(check_active)


class ProductWithSeries:
    """A decorated product that includes series data.

    The extra data is included in this class to avoid repeated
    database queries.  Rather than hitting the database, the data is
    cached locally and simply returned.
    """

    # These need to be predeclared to avoid delegates taking them
    # over.
    serieses = None
    development_focus = None
    delegates(IProduct, 'product')

    def __init__(self, product):
        self.product = product
        self.serieses = []
        self.series_by_id = {}

    def setSeries(self, serieses):
        """Set the serieses to the provided collection."""
        self.serieses = serieses
        self.series_by_id = dict(
            (series.id, series) for series in self.serieses)

    def getSeriesById(self, id):
        """Look up and return a ProductSeries by id."""
        return self.series_by_id[id]


class SeriesWithReleases:
    """A decorated series that includes releases.

    The extra data is included in this class to avoid repeated
    database queries.  Rather than hitting the database, the data is
    cached locally and simply returned.
    """

    # These need to be predeclared to avoid delegates taking them
    # over.
    releases = None
    delegates(IProductSeries, 'series')

    def __init__(self, series):
        self.series = series
        self.releases = []

    def addRelease(self, release):
        self.releases.append(release)

    @cachedproperty
    def has_release_files(self):
        for release in self.releases:
            if len(release.files) > 0:
                return True
        return False

    @property
    def css_class(self):
        """The highlighted, unhighlighted, or dimmed CSS class."""
        if self.is_development_focus:
            return 'highlighted'
        elif self.status == DistroSeriesStatus.OBSOLETE:
            return 'dimmed'
        else:
            return 'unhighlighted'


class ReleaseWithFiles:
    """A decorated release that includes product release files.

    The extra data is included in this class to avoid repeated
    database queries.  Rather than hitting the database, the data is
    cached locally and simply returned.
    """

    # These need to be predeclared to avoid delegates taking them
    # over.
    files = None
    delegates(IProductRelease, 'release')

    def __init__(self, release):
        self.release = release
        self.files = []

    def addFile(self, file):
        self.files.append(file)

    @cachedproperty
    def total_downloads(self):
        """Total downloads of files associated with this release."""
        return sum(file.libraryfile.hits for file in self.files)


class ProductDownloadFileMixin:
    """Provides methods for managing download files."""

    @cachedproperty
    def product(self):
        """Product with all series, release and file data cached.

        Decorated classes are created, and they contain cached data
        obtained with a few queries rather than many iterated queries.
        """
        # Create the decorated product and set the list of series.
        original_product = self.context

        product_with_series = ProductWithSeries(original_product)
        serieses = []
        for series in original_product.serieses:
            series_with_releases = SeriesWithReleases(series)
            serieses.append(series_with_releases)
            if original_product.development_focus == series:
                product_with_series.development_focus = series_with_releases

        product_with_series.setSeries(serieses)

        # Get all of the releases for all of the serieses in a single
        # query.  The query sorts the releases properly so we know the
        # resulting list is sorted correctly.
        release_by_id = {}
        milestones_and_releases = list(
            original_product.getMilestonesAndReleases())
        for milestone, release in milestones_and_releases:
            series = product_with_series.getSeriesById(
                milestone.productseries.id)
            decorated_release = ReleaseWithFiles(release)
            series.addRelease(decorated_release)
            release_by_id[release.id] = decorated_release

        # Get all of the files for all of the releases.  The query
        # returns all releases sorted properly.
        releases = [release for milestone, release in milestones_and_releases]
        files = getUtility(IProductReleaseSet).getFilesForReleases(releases)
        for file in files:
            release = release_by_id[file.productrelease.id]
            release.addFile(file)

        return product_with_series

    def deleteFiles(self, releases):
        """Delete the selected files from the set of releases.

        :param releases: A set of releases in the view.
        :return: The number of files deleted.
        """
        del_count = 0
        for release in releases:
            for release_file in release.files:
                if release_file.libraryfile.id in self.delete_ids:
                    release_file.destroySelf()
                    self.delete_ids.remove(release_file.libraryfile.id)
                    del_count += 1
        return del_count

    def getReleases(self):
        """Find the releases with download files for view."""
        raise NotImplementedError

    def processDeleteFiles(self):
        """If the 'delete_files' button was pressed, process the deletions."""
        del_count = None
        self.delete_ids = [int(value) for key, value in self.form.items()
                           if key.startswith('checkbox')]
        if 'delete_files' in self.form:
            if self.request.method == 'POST':
                del(self.form['delete_files'])
                releases = self.getReleases()
                del_count = self.deleteFiles(releases)
            else:
                # If there is a form submission and it is not a POST then
                # raise an error.  This is to protect against XSS exploits.
                raise UnsafeFormGetSubmissionError(self.form['delete_files'])
        if del_count is not None:
            if del_count <= 0:
                self.request.response.addNotification(
                    "No files were deleted.")
            elif del_count == 1:
                self.request.response.addNotification(
                    "1 file has been deleted.")
            else:
                self.request.response.addNotification(
                    "%d files have been deleted." %
                    del_count)

    def seriesHasDownloadFiles(self, series):
        """Determine whether a series has any download files."""
        for release in series.releases:
            if len(release.files) > 0:
                return True

    @cachedproperty
    def latest_release_with_download_files(self):
        """Return the latest release with download files."""
        for series in self.sorted_series_list:
            for release in series.releases:
                if len(list(release.files)) > 0:
                    return release
        return None


class ProductView(HasAnnouncementsView, SortSeriesMixin, FeedsMixin,
                  ProductDownloadFileMixin, UsesLaunchpadMixin):

    __used_for__ = IProduct

    def __init__(self, context, request):
        HasAnnouncementsView.__init__(self, context, request)
        self.form = request.form_ng

    def initialize(self):
        self.status_message = None
        self.title_edit_widget = TextLineEditorWidget(
            self.context, 'title',
            canonical_url(self.context, view_name='+edit'),
            id="product-title", title="Edit this title")
        if self.context.programminglang is None:
            additional_arguments = dict(
                default_text='Not yet specified',
                initial_value_override='',
                )
        else:
            additional_arguments = {}
        self.languages_edit_widget = TextLineEditorWidget(
            self.context, 'programminglang',
            canonical_url(self.context, view_name='+edit'),
            id='programminglang', title='Edit programming languages',
            tag='span', public_attribute='programming_language',
            accept_empty=True,
            **additional_arguments)
        self.show_programming_languages = bool(
            self.context.programminglang or
            self.user == self.context.owner)

    @property
    def show_license_status(self):
        return self.context.license_status != LicenseStatus.OPEN_SOURCE

    @property
    def freshmeat_url(self):
        if self.context.freshmeatproject:
            return ("http://freshmeat.net/projects/%s"
                % self.context.freshmeatproject)
        return None

    @property
    def sourceforge_url(self):
        if self.context.sourceforgeproject:
            return ("http://sourceforge.net/projects/%s"
                % self.context.sourceforgeproject)
        return None

    @property
    def has_external_links(self):
        return (self.context.homepageurl or
                self.context.sourceforgeproject or
                self.context.freshmeatproject or
                self.context.wikiurl or
                self.context.screenshotsurl or
                self.context.downloadurl)

    @property
    def external_links(self):
        """The project's external links.

        The home pag link is not included because its link must have the
        rel=nofollow attribute.
        """
        from canonical.launchpad.webapp.menu import MenuLink
        urls = [
            ('Sourceforge project', self.sourceforge_url),
            ('Freshmeat record', self.freshmeat_url),
            ('Wiki', self.context.wikiurl),
            ('Screenshots', self.context.screenshotsurl),
            ('External downloads', self.context.downloadurl),
            ]
        links = []
        for (text, url) in urls:
            if url is not None:
                menu_link = MenuLink(
                    Link(url, text, icon='external-link', enabled=True))
                menu_link.url = url
                links.append(menu_link)
        return links

    @property
    def should_display_homepage(self):
        return (self.context.homepageurl and
                self.context.homepageurl not in
                    [self.freshmeat_url, self.sourceforge_url])

    def requestCountry(self):
        return ICountry(self.request, None)

    def browserLanguages(self):
        return helpers.browserLanguages(self.request)

    def distro_packaging(self):
        """This method returns a representation of the product packagings
        for this product, in a special structure used for the
        product-distros.pt page template.

        Specifically, it is a list of "distro" objects, each of which has a
        title, and an attribute "packagings" which is a list of the relevant
        packagings for this distro and product.
        """
        distros = {}
        # first get a list of all relevant packagings
        all_packagings = []
        for series in self.context.serieses:
            for packaging in series.packagings:
                all_packagings.append(packaging)
        # we sort it so that the packagings will always be displayed in the
        # distroseries version, then productseries name order
        all_packagings.sort(key=lambda a: (a.distroseries.version,
            a.productseries.name, a.id))
        for packaging in all_packagings:
            if distros.has_key(packaging.distroseries.distribution.name):
                distro = distros[packaging.distroseries.distribution.name]
            else:
                distro = {}
                distro['name'] = packaging.distroseries.distribution.name
                distro['title'] = packaging.distroseries.distribution.title
                distro['packagings'] = []
                distros[packaging.distroseries.distribution.name] = distro
            distro['packagings'].append(packaging)
        # now we sort the resulting set of "distro" objects, and return that
        result = distros.values()
        result.sort(cmp=_sort_distros)
        return result

    def projproducts(self):
        """Return a list of other products from the same project as this
        product, excluding this product"""
        if self.context.project is None:
            return []
        return [product for product in self.context.project.products
                        if product.id != self.context.id]

    def getClosedBugsURL(self, series):
        status = [status.title for status in RESOLVED_BUGTASK_STATUSES]
        url = canonical_url(series) + '/+bugs'
        return get_buglisting_search_filter_url(url, status=status)

    def getLatestBranches(self):
        return self.context.getLatestBranches(visible_by_user=self.user)

    @property
    def requires_commercial_subscription(self):
        """Whether to display notice to purchase a commercial subscription."""
        return (len(self.context.licenses) > 0
                and self.context.commercial_subscription_is_due)

    @property
    def can_purchase_subscription(self):
        return (check_permission('launchpad.Edit', self.context)
                and not self.context.qualifies_for_free_hosting)

    @cachedproperty
    def effective_driver(self):
        """Return the product driver or the project driver."""
        if self.context.driver is not None:
            driver = self.context.driver
        elif (self.context.project is not None and
              self.context.project.driver is not None):
            driver = self.context.project.driver
        else:
            driver = None
        return driver

    @cachedproperty
    def show_commercial_subscription_info(self):
        """Should subscription information be shown?

        Subscription information is only shown to the project maintainers,
        Launchpad admins, and members of the Launchpad commercial team.  The
        first two are allowed via the Launchpad.Edit permission.  The latter
        is allowed via Launchpad.Commercial.
        """
        return (check_permission('launchpad.Edit', self.context) or
                check_permission('launchpad.Commercial', self.context))


class ProductDownloadFilesView(LaunchpadView,
                               SortSeriesMixin,
                               ProductDownloadFileMixin):
    """View class for the product's file downloads page."""
    __used_for__ = IProduct

    def initialize(self):
        """See `LaunchpadFormView`."""
        self.form = self.request.form
        # Manually process action for the 'Delete' button.
        self.processDeleteFiles()

    def getReleases(self):
        """See `ProductDownloadFileMixin`."""
        releases = set()
        for series in self.product.serieses:
            releases.update(series.releases)
        return releases

    @cachedproperty
    def has_download_files(self):
        """Across series and releases do any download files exist?"""
        for series in self.product.serieses:
            if self.seriesHasDownloadFiles(series):
                return True
        return False

    @cachedproperty
    def any_download_files_with_signatures(self):
        """Do any series or release download files have signatures?"""
        for series in self.product.serieses:
            for release in series.releases:
                for file in release.files:
                    if file.signature:
                        return True
        return False

    @cachedproperty
    def milestones(self):
        """A mapping between series and releases that are milestones."""
        result = dict()
        for series in self.product.serieses:
            result[series.name] = set()
            milestone_list = [m.name for m in series.milestones]
            for release in series.releases:
                if release.version in milestone_list:
                    result[series.name].add(release.version)
        return result

    def is_milestone(self, series, release):
        """Determine whether a release is milestone for the series."""
        return (series.name in self.milestones and
                release.version in self.milestones[series.name])


class ProductBrandingView(BrandingChangeView):
    """A view to set branding."""
    implements(IProductEditMenu)

    label = "Change branding"
    schema = IProduct
    field_names = ['icon', 'logo', 'mugshot']

    @property
    def page_title(self):
        """The HTML page title."""
        return "Change %s's branding" % self.context.title

    @property
    def cancel_url(self):
        """See `LaunchpadFormView`."""
        return canonical_url(self.context)


class ProductEditView(ProductLicenseMixin, LaunchpadEditFormView):
    """View class that lets you edit a Product object."""

    implements(IProductEditMenu)

    label = "Edit details"
    schema = IProduct
    field_names = [
        "displayname",
        "title",
        "summary",
        "description",
        "bug_reporting_guidelines",
        "project",
        "official_codehosting",
        "bugtracker",
        "enable_bug_expiration",
        "official_blueprints",
        "official_rosetta",
        "official_answers",
        "remote_product",
        "homepageurl",
        "sourceforgeproject",
        "freshmeatproject",
        "wikiurl",
        "screenshotsurl",
        "downloadurl",
        "programminglang",
        "development_focus",
        "licenses",
        "license_info",
        ]
    custom_widget('licenses', LicenseWidget)
    custom_widget('bugtracker', ProductBugTrackerWidget)
    custom_widget('license_info', GhostWidget)

    @property
    def page_title(self):
        """The HTML page title."""
        return "Change %s's details" % self.context.title

    def setUpWidgets(self):
        """See `LaunchpadFormView`."""
        super(ProductEditView, self).setUpWidgets()
        # Licenses are optional on +edit page if they have not already
        # been set. Subclasses may not have 'licenses' widget.
        # ('licenses' in self.widgets) is broken.
        if (len(self.context.licenses) == 0 and
            self.widgets.get('licenses') is not None):
            self.widgets['licenses'].allow_pending_license = True

    def showOptionalMarker(self, field_name):
        """See `LaunchpadFormView`."""
        # This has the effect of suppressing the ": (Optional)" stuff for the
        # license_info widget.  It's the last piece of the puzzle for
        # manipulating the license_info widget into the table for the
        # LicenseWidget instead of the enclosing form.
        if field_name == 'license_info':
            return False
        return super(ProductEditView, self).showOptionalMarker(field_name)

    def validate(self, data):
        """Constrain bug expiration to Launchpad Bugs tracker."""
        # enable_bug_expiration is disabled by JavaScript when bugtracker
        # is not 'In Launchpad'. The contraint is enforced here in case the
        # JavaScript fails to activate or run. Note that the bugtracker
        # name : values are {'In Launchpad' : object, 'Somewhere else' : None
        # 'In a registered bug tracker' : IBugTracker}.
        bugtracker = data.get('bugtracker', None)
        if bugtracker is None or IBugTracker.providedBy(bugtracker):
            data['enable_bug_expiration'] = False
        ProductLicenseMixin.validate(self, data)

    @action("Change", name='change')
    def change_action(self, action, data):
        previous_licenses = self.context.licenses
        self.updateContextFromData(data)
        # only send email the first time licenses are set
        if len(previous_licenses) == 0:
            # self.product is expected by notifyFeedbackMailingList
            self.product = self.context
            self.notifyFeedbackMailingList()

    @property
    def next_url(self):
        """See `LaunchpadFormView`."""
        if self.context.active:
            return canonical_url(self.context)
        else:
            return canonical_url(getUtility(IProductSet))

    @property
    def cancel_url(self):
        """See `LaunchpadFormView`."""
        return self.next_url


class ProductAdminView(ProductEditView):
    label = "Administer project details"
    field_names = ["name", "owner", "active", "autoupdate", "private_bugs"]

    @property
    def page_title(self):
        """The HTML page title."""
        return 'Administer %s' % self.context.title

    def setUpFields(self):
        """Setup the normal fields from the schema plus adds 'Registrant'.

        The registrant is normally a read-only field and thus does not have a
        proper widget created by default.  Even though it is read-only, admins
        need the ability to change it.
        """
        super(ProductAdminView, self).setUpFields()
        self.form_fields = (self._createAliasesField() + self.form_fields
                            + self._createRegistrantField())

    def _createAliasesField(self):
        """Return a PillarAliases field for IProduct.aliases."""
        return form.Fields(
            PillarAliases(
                __name__='aliases', title=_('Aliases'),
                description=_('Other names (separated by space) under which '
                              'this project is known.'),
                required=False, readonly=False),
            render_context=self.render_context)

    def _createRegistrantField(self):
        """Return a popup widget person selector for the registrant.

        This custom field is necessary because *normally* the registrant is
        read-only but we want the admins to have the ability to correct legacy
        data that was set before the registrant field existed.
        """
        return form.Fields(
            PublicPersonChoice(
                __name__='registrant',
                title=_('Project Registrant'),
                description=_('The person who originally registered the '
                              'product.  Distinct from the current '
                              'owner.  This is historical data and should '
                              'not be changed without good cause.'),
                vocabulary='ValidPersonOrTeam',
                required=True,
                readonly=False,
                ),
            render_context=self.render_context
            )

    def validate(self, data):
        """See `LaunchpadFormView`."""
        if data.get('private_bugs') and self.context.bug_supervisor is None:
            self.setFieldError('private_bugs',
                structured(
                    'Set a <a href="%s/+bugsupervisor">bug supervisor</a> '
                    'for this project first.',
                    canonical_url(self.context, rootsite="bugs")))

    @property
    def cancel_url(self):
        """See `LaunchpadFormView`."""
        return canonical_url(self.context)


class ProductReviewLicenseView(ProductEditView):
    """A view to review a project and change project privileges."""
    label = "Review project"
    field_names = [
        "license_reviewed",
        "license_approved",
        "active",
        "private_bugs",
        "reviewer_whiteboard",
        ]

    @property
    def page_title(self):
        """The HTML page title."""
        return 'Review %s' % self.context.title

    def validate(self, data):
        """See `LaunchpadFormView`.

        A project can only be approved if it has OTHER_OPEN_SOURCE as one of
        its licenses and not OTHER_PROPRIETARY.
        """
        licenses = self.context.licenses
        license_approved = data.get('license_approved', False)
        if license_approved:
            if License.OTHER_PROPRIETARY in licenses:
                self.setFieldError(
                    'license_approved',
                    'Proprietary projects may not be manually '
                    'approved to use Launchpad.  Proprietary projects '
                    'must use the commercial subscription voucher system '
                    'to be allowed to use Launchpad.')
            else:
                # An Other/Open Source license was specified so it may be
                # approved.
                pass

    @property
    def next_url(self):
        """See `LaunchpadFormView`."""
        # The referer header we want is only available before the view's
        # form submits to itself. This field is a hidden input in the form.
        referrer = self.request.form.get('next_url')
        if referrer is None:
            referrer = self.request.getHeader('referer')

        if (referrer is not None
            and referrer.startswith(self.request.getApplicationURL())):
            return referrer
        else:
            return canonical_url(self.context)

    @property
    def cancel_url(self):
        """See `LaunchpadFormView`."""
        return self.next_url


class ProductAddSeriesView(LaunchpadFormView):
    """A form to add new product series"""

    schema = IProductSeries
    field_names = ['name', 'summary', 'branch', 'releasefileglob']
    custom_widget('summary', TextAreaWidget, height=7, width=62)
    custom_widget('releasefileglob', StrippedTextWidget, displayWidth=40)

    series = None

    def validate(self, data):
        """See `LaunchpadFormView`."""
        branch = data.get('branch')
        if branch is not None:
            message = get_series_branch_error(self.context, branch)
            if message:
                self.setFieldError('branch', message)

    @action(_('Register Series'), name='add')
    def add_action(self, action, data):
        self.series = self.context.newSeries(
            owner=self.user,
            name=data['name'],
            summary=data['summary'],
            branch=data['branch'])

    @property
    def next_url(self):
        """See `LaunchpadFormView`."""
        assert self.series is not None, 'No series has been created'
        return canonical_url(self.series)

    @property
    def cancel_url(self):
        """See `LaunchpadFormView`."""
        return canonical_url(self.context)


class ProductRdfView:
    """A view that sets its mime-type to application/rdf+xml"""

    template = ViewPageTemplateFile(
        '../templates/product-rdf.pt')

    def __init__(self, context, request):
        self.context = context
        self.request = request

    def __call__(self):
        """Render RDF output, and return it as a string encoded in UTF-8.

        Render the page template to produce RDF output.
        The return value is string data encoded in UTF-8.

        As a side-effect, HTTP headers are set for the mime type
        and filename for download."""
        self.request.response.setHeader('Content-Type', 'application/rdf+xml')
        self.request.response.setHeader('Content-Disposition',
                                        'attachment; filename=%s.rdf' %
                                        self.context.name)
        unicodedata = self.template()
        encodeddata = unicodedata.encode('utf-8')
        return encodeddata


class Icon:
    """An icon for use with image:icon."""

    def __init__(self, library_id):
        self.library_alias = getUtility(ILibraryFileAliasSet)[library_id]

    def getURL(self):
        return self.library_alias.getURL()


class ProductSetView(LaunchpadView):

    __used_for__ = IProductSet

    max_results_to_display = config.launchpad.default_batch_size
    results = None
    searchrequested = False

    def initialize(self):
        """See `LaunchpadFormView`."""
        form = self.request.form_ng
        self.search_string = form.getOne('text')
        if self.search_string is not None:
            self.searchrequested = True

    def all_batched(self):
        return BatchNavigator(self.context.all_active, self.request)

    @cachedproperty
    def matches(self):
        if not self.searchrequested:
            return None
        pillarset = getUtility(IPillarNameSet)
        return pillarset.count_search_matches(self.search_string)

    @cachedproperty
    def searchresults(self):
        search_string = self.search_string.lower()
        limit = self.max_results_to_display
        return getUtility(IPillarNameSet).search(search_string, limit)

    def tooManyResultsFound(self):
        return self.matches > self.max_results_to_display


class ProductSetReviewLicensesView(LaunchpadFormView):
    """View for searching products to be reviewed."""

    schema = IProductReviewSearch

    full_row_field_names = [
        'search_text',
        'active',
        'license_reviewed',
        'license_approved',
        'license_info_is_empty',
        'licenses',
        'has_zero_licenses',
        ]

    side_by_side_field_names = [
        ('created_after', 'created_before'),
        ('subscription_expires_after', 'subscription_expires_before'),
        ('subscription_modified_after', 'subscription_modified_before'),
        ]

    custom_widget(
        'licenses', CheckBoxMatrixWidget, column_count=4,
        orientation='vertical')
    custom_widget('active', LaunchpadRadioWidget,
                  _messageNoValue="(do not filter)")
    custom_widget('license_reviewed', LaunchpadRadioWidget,
                  _messageNoValue="(do not filter)")
    custom_widget('license_approved', LaunchpadRadioWidget,
                  _messageNoValue="(do not filter)")
    custom_widget('license_info_is_empty', LaunchpadRadioWidget,
                  _messageNoValue="(do not filter)")
    custom_widget('has_zero_licenses', LaunchpadRadioWidget,
                  _messageNoValue="(do not filter)")
    custom_widget('created_after', DateWidget)
    custom_widget('created_before', DateWidget)
    custom_widget('subscription_expires_after', DateWidget)
    custom_widget('subscription_expires_before', DateWidget)
    custom_widget('subscription_modified_after', DateWidget)
    custom_widget('subscription_modified_before', DateWidget)

    @property
    def left_side_widgets(self):
        """Return the widgets for the left column."""
        return (self.widgets.get(left)
                for left, right in self.side_by_side_field_names)

    @property
    def right_side_widgets(self):
        """Return the widgets for the right column."""
        return (self.widgets.get(right)
                for left, right in self.side_by_side_field_names)

    @property
    def full_row_widgets(self):
        """Return all widgets that span all columns."""
        return (self.widgets[name] for name in self.full_row_field_names)

    def forReviewBatched(self):
        """Return a `BatchNavigator` to review the matching projects."""
        # Calling _validate populates the data dictionary as a side-effect
        # of validation.
        data = {}
        self._validate(None, data)
        # Get default values from the schema since the form defaults
        # aren't available until the search button is pressed.
        search_params = {}
        for name in self.schema:
            search_params[name] = self.schema[name].default
        # Override the defaults with the form values if available.
        search_params.update(data)
        return BatchNavigator(self.context.forReview(**search_params),
                              self.request, size=10)


class ProductAddViewBase(ProductLicenseMixin, LaunchpadFormView):
    """Abstract class for adding a new product.

    ProductLicenseMixin requires the "product" attribute be set in the
    child classes' action handler.
    """

    schema = IProduct
    product = None
    field_names = ['name', 'displayname', 'title', 'summary',
                   'description', 'homepageurl', 'sourceforgeproject',
                   'freshmeatproject', 'wikiurl', 'screenshotsurl',
                   'downloadurl', 'programminglang',
                   'licenses', 'license_info']
    custom_widget(
        'licenses', LicenseWidget, column_count=3, orientation='vertical')
    custom_widget('homepageurl', TextWidget, displayWidth=30)
    custom_widget('screenshotsurl', TextWidget, displayWidth=30)
    custom_widget('wikiurl', TextWidget, displayWidth=30)
    custom_widget('downloadurl', TextWidget, displayWidth=30)

    @property
    def next_url(self):
        """See `LaunchpadFormView`."""
        assert self.product is not None, 'No product has been created'
        return canonical_url(self.product)


class ProjectAddStepOne(StepView):
    """product/+new view class for creating a new project."""

    _field_names = ['displayname', 'name', 'title', 'summary']
    label = "Register a project in Launchpad"
    schema = IProduct
    step_name = 'projectaddstep1'
    template = ViewPageTemplateFile('../templates/product-new.pt')
    heading = "Register a project in Launchpad"

    custom_widget('displayname', TextWidget, displayWidth=50, label='Name')
    custom_widget('name', ProductNameWidget, label='URL')

    step_description = 'Project basics'
    search_results_count = 0

    @property
    def _next_step(self):
        """Define the next step.

        Subclasses can override this method to avoid having to override the
        more complicated `main_action` method for customization.  The actual
        property `next_step` must not be set before `main_action` is called.
        """
        return ProjectAddStepTwo

    def main_action(self, data):
        """See `MultiStepView`."""
        self.next_step = self._next_step
        self.request.form['displayname'] = data['displayname']
        self.request.form['name'] = data['name'].lower()
        self.request.form['summary'] = data['summary']


class ProjectAddStepTwo(StepView, ProductLicenseMixin):
    """Step 2 (of 2) in the +new project add wizard."""

    _field_names = ['displayname', 'name', 'title', 'summary',
                    'description', 'licenses', 'license_info']
    main_action_label = u'Complete Registration'
    schema = IProduct
    step_name = 'projectaddstep2'
    template = ViewPageTemplateFile('../templates/product-new.pt')
    heading = "Register a project in Launchpad"

    product = None

    custom_widget('displayname', TextWidget, displayWidth=50, label='Name')
    custom_widget('name', ProductNameWidget, label='URL')
    custom_widget('licenses', LicenseWidget)
    custom_widget('license_info', GhostWidget)

    @property
    def step_description(self):
        """See `MultiStepView`."""
        if self.search_results_count > 0:
            return 'Check for duplicate projects'
        return 'Registration details'

    def isVCSImport(self):
        """Is the the user vcs-imports."""
        if self.user is None:
            return False
        vcs_imports = getUtility(ILaunchpadCelebrities).vcs_imports
        return self.user.inTeam(vcs_imports)

    def setUpFields(self):
        """See `LaunchpadFormView`."""
        super(ProjectAddStepTwo, self).setUpFields()
        if not self.isVCSImport():
            # vcs-imports members get it easy and are able to change
            # the owner and reviewed status during the edit process;
            # this saves time wasted on getting to product/+admin.
            # The fields are not displayed for other people though.
            self.form_fields = self.form_fields.omit(
                'owner', 'license_reviewed')

    def setUpWidgets(self):
        """See `LaunchpadFormView`."""
        super(ProjectAddStepTwo, self).setUpWidgets()
        self.widgets['name'].read_only = True
        # The "hint" is really more of an explanation at this point, but the
        # phrasing is different.
        self.widgets['name'].hint = ('When published, '
                                     "this will be the project's URL.")
        self.widgets['displayname'].visible = False

    @cachedproperty
    def _search_string(self):
        """Return the ORed terms to match."""
        search_text = SPACE.join((self.request.form['name'],
                                  self.request.form['displayname'],
                                  self.request.form['summary']))
        # OR all the terms together.
        return OR.join(search_text.split())

    @cachedproperty
    def search_results(self):
        """The full text search results.

        Search the pillars for any match on the name, display name, or
        summary.
        """
        # XXX BarryWarsaw 16-Apr-2009 do we need batching and should we return
        # more than 7 hits?
        pillar_set = getUtility(IPillarNameSet)
        return pillar_set.search(self._search_string, 7)

    @cachedproperty
    def search_results_count(self):
        """Return the count of matching `IPillar`s."""
        pillar_set = getUtility(IPillarNameSet)
        return pillar_set.count_search_matches(self._search_string)

    # StepView requires that its validate() method not be overridden, so make
    # sure this calls the right method.  validateStep() will call the license
    # validation code.

    def validate(self, data):
        """See `MultiStepView`."""
        StepView.validate(self, data)

    def validateStep(self, data):
        """See `MultiStepView`."""
        ProductLicenseMixin.validate(self, data)

    @property
    def label(self):
        """See `LaunchpadFormView`."""
        return 'Register %s (%s) in Launchpad' % (
                self.request.form['displayname'], self.request.form['name'])

    def create_product(self, data):
        """Create the product from the user data."""
        project = data.get('project', None)
        return getUtility(IProductSet).createProduct(
            owner=self.user,
            name=data['name'],
            title=data['title'],
            summary=data['summary'],
            displayname=data['displayname'],
            licenses=data['licenses'],
            license_info=data['license_info'],
            project=project
            )

    def main_action(self, data):
        """See `MultiStepView`."""
        if not self.isVCSImport():
            # Zope makes sure these are never set, since they are not in
            # self.form_fields
            assert "owner" not in data, 'Unexpected form data'
            assert "license_reviewed" not in data, 'Unexpected form data'
            data['owner'] = self.user
            data['license_reviewed'] = False

        self.product = self.create_product(data)
        self.notifyFeedbackMailingList()
        notify(ObjectCreatedEvent(self.product))
        self.next_url = canonical_url(self.product)


class ProductAddView(MultiStepView):
    """The controlling view for product/+new."""

    total_steps = 2

    @property
    def first_step(self):
        """See `MultiStepView`."""
        return ProjectAddStepOne


class ProductEditPeopleView(LaunchpadEditFormView):
    """Enable editing of important people on the project."""

    implements(IProductEditMenu)

    label = "Change the roles of people"
    schema = IProduct
    field_names = [
        'owner',
        'driver',
        ]

    custom_widget('owner', PersonPickerWidget, header="Select the maintainer",
                  include_create_team_link=True)
    custom_widget('driver', PersonPickerWidget, header="Select the driver",
                  include_create_team_link=True)

    @property
    def page_title(self):
        """The HTML page title."""
        return "Change the roles of %s's people" % self.context.title

    @action(_('Save changes'), name='save')
    def save_action(self, action, data):
        """Save the changes to the associated people."""
        old_owner = self.context.owner
        old_driver = self.context.driver
        self.updateContextFromData(data)
        self._reassignProductDependencies(
            self.context, old_owner, self.context.owner)
        if self.context.owner != old_owner:
            self.request.response.addNotification(
                "Successfully changed the maintainer to %s"
                % self.context.owner.displayname)
        if self.context.driver != old_driver:
            if self.context.driver is not None:
                self.request.response.addNotification(
                    "Successfully changed the driver to %s"
                    % self.context.driver.displayname)
            else:
                self.request.response.addNotification(
                    "Successfully removed the driver")

    @property
    def next_url(self):
        """See `LaunchpadFormView`."""
        return canonical_url(self.context)

    @property
    def cancel_url(self):
        """See `LaunchpadFormView`."""
        return canonical_url(self.context)

    def _reassignProductDependencies(self, product, oldOwner, newOwner):
        """Reassign ownership of objects related to this product.

        Objects related to this product includes: ProductSeries,
        ProductReleases and TranslationImportQueueEntries that are owned
        by oldOwner of the product.

        """
        import_queue = getUtility(ITranslationImportQueue)
        for entry in import_queue.getAllEntries(target=product):
            if entry.importer == oldOwner:
                removeSecurityProxy(entry).importer = newOwner
        for series in product.serieses:
            if series.owner == oldOwner:
                series.owner = newOwner
        for release in product.releases:
            if release.owner == oldOwner:
                release.owner = newOwner<|MERGE_RESOLUTION|>--- conflicted
+++ resolved
@@ -426,28 +426,15 @@
             'RDF</abbr> metadata')
         return Link('+rdf', text, icon='download')
 
-<<<<<<< HEAD
     def downloads(self):
         text = 'Downloads'
         return Link('+download', text, icon='info')
-
-    @enabled_with_permission('launchpad.Admin')
-    def administer(self):
-        text = 'Administer'
-        return Link('+admin', text, icon='edit')
-
-    @enabled_with_permission('launchpad.ProjectReview')
-    def review_license(self):
-        text = 'Review project'
-        return Link('+review-license', text, icon='edit')
 
     @enabled_with_permission('launchpad.Admin')
     def branchvisibility(self):
         text = 'Branch Visibility Policy'
         return Link('+branchvisibility', text, icon='edit')
 
-=======
->>>>>>> 82245826
 
 class ProductBugsMenu(ApplicationMenu):
 
