# Copyright 2004-2007 Canonical Ltd.  All rights reserved.

"""Browser views for products."""

__metaclass__ = type

__all__ = [
    'ProductAddSeriesView',
    'ProductAddView',
    'ProductAddViewBase',
    'ProductAdminView',
    'ProductBountiesMenu',
    'ProductBrandingView',
    'ProductBreadcrumbBuilder',
    'ProductBugsMenu',
    'ProductChangeTranslatorsView',
    'ProductDownloadFileMixin',
    'ProductDownloadFilesView',
    'ProductEditNavigationMenu',
    'ProductEditPeopleView',
    'ProductEditView',
    'ProductFacets',
    'ProductNavigation',
    'ProductNavigationMenu',
    'ProductOverviewMenu',
    'ProductRdfView',
    'ProductReviewLicenseView',
    'ProductSetBreadcrumbBuilder',
    'ProductSetContextMenu',
    'ProductSetFacets',
    'ProductSetNavigation',
    'ProductSetReviewLicensesView',
    'ProductSetView',
    'ProductSpecificationsMenu',
    'ProductTranslationsMenu',
    'ProductView',
    'SortSeriesMixin',
    ]


import re
import urllib
from operator import attrgetter

from zope.component import getUtility
from zope.event import notify
from zope.app.form.browser import TextAreaWidget, TextWidget
from zope.lifecycleevent import ObjectCreatedEvent
from zope.app.pagetemplate.viewpagetemplatefile import ViewPageTemplateFile
from zope.interface import implements, Interface
from zope.formlib import form

from canonical.cachedproperty import cachedproperty

from canonical.config import config
from lazr.delegates import delegates
from canonical.launchpad import _
from canonical.launchpad.fields import PillarAliases, PublicPersonChoice
from canonical.launchpad.interfaces.bugtask import RESOLVED_BUGTASK_STATUSES
from canonical.launchpad.interfaces.bugwatch import IBugTracker
from canonical.launchpad.interfaces.country import ICountry
from canonical.launchpad.interfaces.launchpad import ILaunchpadCelebrities
from canonical.launchpad.interfaces.librarian import ILibraryFileAliasSet
from canonical.launchpad.interfaces.translationimportqueue import (
    ITranslationImportQueue)
from canonical.launchpad.webapp.interfaces import (
    ILaunchBag, NotFoundError, UnsafeFormGetSubmissionError)
from lp.registry.interfaces.pillar import IPillarNameSet
from lp.registry.interfaces.product import IProductReviewSearch, License
from lp.registry.interfaces.distroseries import DistroSeriesStatus
from lp.registry.interfaces.product import (
    IProduct, IProductSet, LicenseStatus)
from lp.registry.interfaces.productrelease import (
    IProductRelease, IProductReleaseSet)
from lp.registry.interfaces.productseries import IProductSeries
from canonical.launchpad import helpers
from lp.registry.browser.announcement import HasAnnouncementsView
from canonical.launchpad.browser.branding import BrandingChangeView
from lp.code.browser.branchref import BranchRef
from canonical.launchpad.browser.bugtask import (
    BugTargetTraversalMixin, get_buglisting_search_filter_url)
from lp.registry.browser.distribution import UsesLaunchpadMixin
from lp.answers.browser.faqtarget import FAQTargetNavigationMixin
from canonical.launchpad.browser.feeds import FeedsMixin
from lp.registry.browser.productseries import get_series_branch_error
from canonical.launchpad.browser.multistep import MultiStepView, StepView
from lp.answers.browser.questiontarget import (
    QuestionTargetFacetMixin, QuestionTargetTraversalMixin)
from canonical.launchpad.browser.translations import TranslationsMixin
from canonical.launchpad.mail import format_address, simple_sendmail
from canonical.launchpad.webapp import (
    ApplicationMenu, ContextMenu, LaunchpadEditFormView, LaunchpadFormView,
    LaunchpadView, Link, Navigation, StandardLaunchpadFacets, action,
    canonical_url, custom_widget, enabled_with_permission,
    sorted_version_numbers, stepthrough, stepto, structured, urlappend)
from canonical.launchpad.webapp.authorization import check_permission
from canonical.launchpad.webapp.batching import BatchNavigator
from canonical.launchpad.webapp.breadcrumb import BreadcrumbBuilder
from canonical.launchpad.webapp.menu import NavigationMenu
from canonical.widgets.popup import PersonPickerWidget, VocabularyPickerWidget
from lazr.uri import URI
from canonical.widgets.date import DateWidget
from canonical.widgets.itemswidgets import (
    CheckBoxMatrixWidget, LaunchpadRadioWidget)
from canonical.widgets.lazrjs import TextLineEditorWidget
from canonical.widgets.popup import SinglePopupWidget
from canonical.widgets.product import (
    LicenseWidget, ProductBugTrackerWidget, ProductNameWidget)
from canonical.widgets.textwidgets import StrippedTextWidget


OR = '|'
SPACE = ' '


class ProductNavigation(
    Navigation, BugTargetTraversalMixin,
    FAQTargetNavigationMixin, QuestionTargetTraversalMixin):

    usedfor = IProduct

    @stepto('.bzr')
    def dotbzr(self):
        if self.context.development_focus.branch:
            return BranchRef(self.context.development_focus.branch)
        else:
            return None

    @stepthrough('+spec')
    def traverse_spec(self, name):
        return self.context.getSpecification(name)

    @stepthrough('+milestone')
    def traverse_milestone(self, name):
        return self.context.getMilestone(name)

    @stepthrough('+release')
    def traverse_release(self, name):
        return self.context.getRelease(name)

    @stepthrough('+announcement')
    def traverse_announcement(self, name):
        return self.context.getAnnouncement(name)

    @stepthrough('+commercialsubscription')
    def traverse_commercialsubscription(self, name):
        return self.context.commercial_subscription

    def traverse(self, name):
        return self.context.getSeries(name)


class ProductSetNavigation(Navigation):

    usedfor = IProductSet

    def traverse(self, name):
        product = self.context.getByName(name)
        if product is None:
            raise NotFoundError(name)
        return self.redirectSubTree(canonical_url(product))


class ProductLicenseMixin:
    """Adds license validation and requests reviews of licenses.

    Subclasses must inherit from Launchpad[Edit]FormView as well.

    Requires the "product" attribute be set in the child
    classes' action handler.
    """
    def validate(self, data):
        """Validate 'licenses' and 'license_info'.

        'licenses' must not be empty unless the product already
        exists and never has had a license set.

        'license_info' must not be empty if "Other/Proprietary"
        or "Other/Open Source" is checked.
        """
        licenses = data.get('licenses', [])
        license_widget = self.widgets.get('licenses')
        if (len(licenses) == 0 and
            license_widget is not None and
            not license_widget.allow_pending_license):
            # License is optional on +edit page if not already set.
            self.setFieldError(
                'licenses',
                'Select all licenses for this software or select '
                'Other/Proprietary or Other/Open Source.')
        elif License.OTHER_PROPRIETARY in licenses:
            if not data.get('license_info'):
                self.setFieldError(
                    'license_info',
                    'A description of the "Other/Proprietary" '
                    'license you checked is required.')
        elif License.OTHER_OPEN_SOURCE in licenses:
            if not data.get('license_info'):
                self.setFieldError(
                    'license_info',
                    'A description of the "Other/Open Source" '
                    'license you checked is required.')
        else:
            # Launchpad is ok with all licenses used in this project.
            pass

    def notifyFeedbackMailingList(self):
        """Email feedback@canonical.com to review product license."""
        if (License.OTHER_PROPRIETARY in self.product.licenses
                or License.OTHER_OPEN_SOURCE in self.product.licenses):
            user = getUtility(ILaunchBag).user
            subject = "Project License Submitted for %s by %s" % (
                    self.product.name, user.name)
            fromaddress = format_address(
                "Launchpad", config.canonical.noreply_from_address)
            license_titles = '\n'.join(
                license.title for license in self.product.licenses)
            def indent(text):
                text = '\n    '.join(line for line in text.split('\n'))
                text = '    ' + text
                return text

            template = helpers.get_email_template('product-license.txt')
            message = template % dict(
                user_browsername=user.browsername,
                user_name=user.name,
                product_name=self.product.name,
                product_url=canonical_url(self.product),
                product_summary=indent(self.product.summary),
                license_titles=indent(license_titles),
                license_info=indent(self.product.license_info))

            reply_to = format_address(user.displayname,
                                      user.preferredemail.email)
            simple_sendmail(fromaddress,
                            'feedback@launchpad.net',
                            subject, message,
                            headers={'Reply-To': reply_to})

            self.request.response.addInfoNotification(_(
                "Launchpad is free to use for software under approved "
                "licenses. The Launchpad team will be in contact with "
                "you soon."))


class ProductBreadcrumbBuilder(BreadcrumbBuilder):
    """Builds a breadcrumb for an `IProduct`."""
    @property
    def text(self):
        return self.context.displayname


class ProductFacets(QuestionTargetFacetMixin, StandardLaunchpadFacets):
    """The links that will appear in the facet menu for an IProduct."""

    usedfor = IProduct

    enable_only = ['overview', 'bugs', 'answers', 'specifications',
                   'translations', 'branches']

    links = StandardLaunchpadFacets.links

    def overview(self):
        text = 'Overview'
        summary = 'General information about %s' % self.context.displayname
        return Link('', text, summary)

    def bugs(self):
        text = 'Bugs'
        summary = 'Bugs reported about %s' % self.context.displayname
        return Link('', text, summary)

    def bounties(self):
        target = '+bounties'
        text = 'Bounties'
        summary = 'Bounties related to %s' % self.context.displayname
        return Link(target, text, summary)

    def branches(self):
        text = 'Code'
        summary = 'Branches for %s' % self.context.displayname
        return Link('', text, summary)

    def specifications(self):
        text = 'Blueprints'
        summary = 'Feature specifications for %s' % self.context.displayname
        return Link('', text, summary)

    def translations(self):
        text = 'Translations'
        summary = 'Translations of %s in Launchpad' % self.context.displayname
        return Link('', text, summary)


class IProductEditMenu(Interface):
    """A marker interface for the 'Change details' navigation menu."""


class ProductNavigationMenu(NavigationMenu):

    usedfor = IProduct
    facet = 'overview'
    links = [
        'details',
        'announcements',
        'branchvisibility',
        'downloads',
        ]

    def details(self):
        text = 'Details'
        return Link('', text)

    def announcements(self):
        text = 'Announcements'
        return Link('+announcements', text)

    def downloads(self):
        text = 'Downloads'
        return Link('+download', text)

    @enabled_with_permission('launchpad.Admin')
    def branchvisibility(self):
        text = 'Branch Visibility Policy'
        return Link('+branchvisibility', text)


class ProductEditNavigationMenu(NavigationMenu):
    """A sub-menu for different aspects of editing a Product's details."""

    usedfor = IProductEditMenu
    facet = 'overview'
    title = 'Change project details'
    links = ('details', 'branding', 'people')

    def details(self):
        target = '+edit'
        text = 'Details'
        return Link(target, text)

    def branding(self):
        text = 'Branding'
        return Link('+branding', text)

    def people(self):
        text = 'People'
        summary = 'Someone with permission to set goals for all series'
        return Link('+edit-people', text, summary)


class ProductOverviewMenu(ApplicationMenu):

    usedfor = IProduct
    facet = 'overview'
    links = [
        'edit',
        'reassign',
        'top_contributors',
        'mentorship',
        'distributions',
        'packages',
        'series_add',
        'announce',
        'announcements',
        'administer',
        'review_license',
        'rdf',
        ]

    @enabled_with_permission('launchpad.Edit')
    def edit(self):
        text = 'Change details'
        return Link('+edit', text, icon='edit')

    @enabled_with_permission('launchpad.Edit')
    def reassign(self):
        text = 'Change maintainer'
        return Link('+edit-people', text, icon='edit')

    def top_contributors(self):
        text = u'\u00BB More contributors'
        return Link('+topcontributors', text)

    def distributions(self):
        text = 'Packaging information'
        return Link('+distributions', text, icon='info')

    def mentorship(self):
        text = 'Mentoring available'
        return Link('+mentoring', text, icon='info')

    def packages(self):
        text = 'Show distribution packages'
        return Link('+packages', text, icon='info')

    @enabled_with_permission('launchpad.Edit')
    def series_add(self):
        text = 'Register a series'
        return Link('+addseries', text, icon='add')

    @enabled_with_permission('launchpad.Edit')
    def announce(self):
        text = 'Make announcement'
        summary = 'Publish an item of news for this project'
        return Link('+announce', text, summary, icon='add')

    def announcements(self):
        text = u'\u00BB More announcements'
        enabled = bool(self.context.announcements())
        return Link('+announcements', text, enabled=enabled)

    def rdf(self):
        text = structured(
            '<abbr title="Resource Description Framework">'
            'RDF</abbr> metadata')
        return Link('+rdf', text, icon='download')

    @enabled_with_permission('launchpad.Admin')
    def administer(self):
        text = 'Administer'
        return Link('+admin', text, icon='edit')

    @enabled_with_permission('launchpad.Commercial')
    def review_license(self):
        text = 'Review license'
        return Link('+review-license', text, icon='edit')


class ProductBugsMenu(ApplicationMenu):

    usedfor = IProduct
    facet = 'bugs'
    links = (
        'filebug',
        'bugsupervisor',
        'securitycontact',
        'cve',
        'subscribe'
        )

    def filebug(self):
        text = 'Report a bug'
        return Link('+filebug', text, icon='bug')

    def cve(self):
        return Link('+cve', 'CVE reports', icon='cve')

    @enabled_with_permission('launchpad.Edit')
    def bugsupervisor(self):
        text = 'Change bug supervisor'
        return Link('+bugsupervisor', text, icon='edit')

    @enabled_with_permission('launchpad.Edit')
    def securitycontact(self):
        text = 'Change security contact'
        return Link('+securitycontact', text, icon='edit')

    def subscribe(self):
        text = 'Subscribe to bug mail'
        return Link('+subscribe', text, icon='edit')


class ProductSpecificationsMenu(ApplicationMenu):

    usedfor = IProduct
    facet = 'specifications'
    links = ['listall', 'doc', 'table', 'new']

    def listall(self):
        text = 'List all blueprints'
        summary = 'Show all specifications for %s' %  self.context.title
        return Link('+specs?show=all', text, summary, icon='info')

    def doc(self):
        text = 'List documentation'
        summary = 'List all complete informational specifications'
        return Link('+documentation', text, summary,
            icon='info')

    def table(self):
        text = 'Assignments'
        summary = 'Show the full assignment of work, drafting and approving'
        return Link('+assignments', text, summary, icon='info')

    def new(self):
        text = 'Register a blueprint'
        summary = 'Register a new blueprint for %s' % self.context.title
        return Link('+addspec', text, summary, icon='add')


class ProductBountiesMenu(ApplicationMenu):

    usedfor = IProduct
    facet = 'bounties'
    links = ['new', 'link']

    def new(self):
        text = 'Register bounty'
        return Link('+addbounty', text, icon='add')

    def link(self):
        text = 'Link existing bounty'
        return Link('+linkbounty', text, icon='edit')


class ProductTranslationsMenu(NavigationMenu):

    usedfor = IProduct
    facet = 'translations'
    links = (
        'overview',
        'translators',
        'translationdownload',
        'imports',
        )

    def imports(self):
        text = 'Import queue'
        return Link('+imports', text)

    @enabled_with_permission('launchpad.Edit')
    def translators(self):
        text = 'Settings'
        return Link('+changetranslators', text, icon='edit')

    @enabled_with_permission('launchpad.AnyPerson')
    def translationdownload(self):
        text = 'Download'
        preferred_series = self.context.primary_translatable
        enabled = (self.context.official_rosetta and
            preferred_series is not None)
        link = ''
        if enabled:
            link = '%s/+export' % preferred_series.name
            text = 'Download "%s"' % preferred_series.name

        return Link(link, text, icon='download', enabled=enabled)

    def overview(self):
        text = 'Overview'
        link = canonical_url(self.context, rootsite='translations')
        return Link(link, text, icon='translation')


def _sort_distros(a, b):
    """Put Ubuntu first, otherwise in alpha order."""
    if a['name'] == 'ubuntu':
        return -1
    return cmp(a['name'], b['name'])


class ProductSetBreadcrumbBuilder(BreadcrumbBuilder):
    """Return a breadcrumb for an `IProductSet`."""
    text = "Projects"


class ProductSetFacets(StandardLaunchpadFacets):
    """The links that will appear in the facet menu for the IProductSet."""

    usedfor = IProductSet

    enable_only = ['overview']


class ProductSetContextMenu(ContextMenu):

    usedfor = IProductSet

    links = ['products', 'distributions', 'people', 'meetings',
             'all', 'register', 'register_team', 'review_licenses']

    def register(self):
        text = 'Register a project'
        # We link to the guided form, though people who know the URL can
        # just jump to +new directly. That might be considered a
        # feature!
        return Link('+new', text, icon='add')

    def register_team(self):
        text = 'Register a team'
        return Link('/people/+newteam', text, icon='add')

    def all(self):
        text = 'List all projects'
        return Link('+all', text, icon='list')

    def products(self):
        return Link('/projects/', 'View projects')

    def distributions(self):
        return Link('/distros/', 'View distributions')

    def people(self):
        return Link('/people/', 'View people')

    def meetings(self):
        return Link('/sprints/', 'View meetings')

    @enabled_with_permission('launchpad.Commercial')
    def review_licenses(self):
        return Link('+review-licenses', 'Review licenses')


class SortSeriesMixin:
    """Provide access to helpers for series."""

    def _sorted_filtered_list(self, filter=None):
        """Return a sorted, filtered list of series.

        The series list is sorted by version in reverse order.  It is also
        filtered by calling `filter` on every series.  If the `filter`
        function returns False, don't include the series.  With None (the
        default, include everything).

        The development focus is always first in the list.
        """
        series_list = []
        for series in self.product.serieses:
            if filter is None or filter(series):
                series_list.append(series)
        # In production data, there exist development focus series that are
        # obsolete.  This may be caused by bad data, or it may be intended
        # functionality.  In either case, ensure that the development focus
        # branch is first in the list.
        if self.product.development_focus in series_list:
            series_list.remove(self.product.development_focus)
        # Now sort the list by name with newer versions before older.
        series_list = sorted_version_numbers(series_list,
                                             key=attrgetter('name'))
        series_list.insert(0, self.product.development_focus)
        return series_list


    @property
    def sorted_series_list(self):
        """Return a sorted list of series.

        The series list is sorted by version in reverse order.
        The development focus is always first in the list.
        """
        return self._sorted_filtered_list()

    @property
    def sorted_active_series_list(self):
        """Like `sorted_series_list()` but filters out OBSOLETE series."""
        # Callback for the filter which only allows series that have not been
        # marked obsolete.
        def check_active(series):
            return series.status != DistroSeriesStatus.OBSOLETE
        return self._sorted_filtered_list(check_active)


class ProductWithSeries:
    """A decorated product that includes series data.

    The extra data is included in this class to avoid repeated
    database queries.  Rather than hitting the database, the data is
    cached locally and simply returned.
    """

    # These need to be predeclared to avoid delegates taking them
    # over.
    serieses = None
    development_focus = None
    delegates(IProduct, 'product')

    def __init__(self, product):
        self.product = product
        self.serieses = []
        self.series_by_id = {}

    def setSeries(self, serieses):
        """Set the serieses to the provided collection."""
        self.serieses = serieses
        self.series_by_id = dict(
            (series.id, series) for series in self.serieses)

    def getSeriesById(self, id):
        """Look up and return a ProductSeries by id."""
        return self.series_by_id[id]


class SeriesWithReleases:
    """A decorated series that includes releases.

    The extra data is included in this class to avoid repeated
    database queries.  Rather than hitting the database, the data is
    cached locally and simply returned.
    """

    # These need to be predeclared to avoid delegates taking them
    # over.
    releases = None
    delegates(IProductSeries, 'series')

    def __init__(self, series):
        self.series = series
        self.releases = []

    def addRelease(self, release):
        self.releases.append(release)

    @cachedproperty
    def has_release_files(self):
        for release in self.releases:
            if len(release.files) > 0:
                return True
        return False


class ReleaseWithFiles:
    """A decorated release that includes product release files.

    The extra data is included in this class to avoid repeated
    database queries.  Rather than hitting the database, the data is
    cached locally and simply returned.
    """

    # These need to be predeclared to avoid delegates taking them
    # over.
    files = None
    delegates(IProductRelease, 'release')

    def __init__(self, release):
        self.release = release
        self.files = []

    def addFile(self, file):
        self.files.append(file)


class ProductDownloadFileMixin:
    """Provides methods for managing download files."""


    @cachedproperty
    def product(self):
        """Product with all series, release and file data cached.

        Decorated classes are created, and they contain cached data
        obtained with a few queries rather than many iterated queries.
        """
        # Create the decorated product and set the list of series.
        original_product = self.context

        product = ProductWithSeries(original_product)
        serieses = []
        for series in original_product.serieses:
            series_with_releases = SeriesWithReleases(series)
            serieses.append(series_with_releases)
            if original_product.development_focus == series:
                product.development_focus = series_with_releases

        product.setSeries(serieses)

        # Get all of the releases for all of the serieses in a single
        # query.  The query sorts the releases properly so we know the
        # resulting list is sorted correctly.
        release_set = getUtility(IProductReleaseSet)
        release_by_id = {}
        releases = release_set.getReleasesForSerieses(
            product.serieses)
        for release in releases:
            series = product.getSeriesById(
                release.productseries.id)
            decorated_release = ReleaseWithFiles(release)
            series.addRelease(decorated_release)
            release_by_id[release.id] = decorated_release

        # Get all of the files for all of the releases.  The query
        # returns all releases sorted properly.
        files = release_set.getFilesForReleases(releases)
        for file in files:
            release = release_by_id[file.productrelease.id]
            release.addFile(file)

        return product

    def deleteFiles(self, releases):
        """Delete the selected files from the set of releases.

        :param releases: A set of releases in the view.
        :return: The number of files deleted.
        """
        del_count = 0
        for release in releases:
            for release_file in release.files:
                if release_file.libraryfile.id in self.delete_ids:
                    release_file.destroySelf()
                    self.delete_ids.remove(release_file.libraryfile.id)
                    del_count += 1
        return del_count

    def getReleases(self):
        """Find the releases with download files for view."""
        raise NotImplementedError

    def fileURL(self, file_, release=None):
        """Create a download URL for the `LibraryFileAlias`."""
        if release is None:
            release = self.context
        url = urlappend(canonical_url(release), '+download')
        # Quote the filename to eliminate non-ascii characters which
        # are invalid in the url.
        url = urlappend(url, urllib.quote(file_.filename.encode('utf-8')))
        return str(URI(url).replace(scheme='http'))

    def md5URL(self, file_, release=None):
        """Create a URL for the MD5 digest."""
        baseurl = self.fileURL(file_, release)
        return urlappend(baseurl, '+md5')

    def processDeleteFiles(self):
        """If the 'delete_files' button was pressed, process the deletions."""
        del_count = None
        self.delete_ids = [int(value) for key, value in self.form.items()
                           if key.startswith('checkbox')]
        if 'delete_files' in self.form:
            if self.request.method == 'POST':
                del(self.form['delete_files'])
                releases = self.getReleases()
                del_count = self.deleteFiles(releases)
            else:
                # If there is a form submission and it is not a POST then
                # raise an error.  This is to protect against XSS exploits.
                raise UnsafeFormGetSubmissionError(self.form['delete_files'])
        if del_count is not None:
            if del_count <= 0:
                self.request.response.addNotification(
                    "No files were deleted.")
            elif del_count == 1:
                self.request.response.addNotification(
                    "1 file has been deleted.")
            else:
                self.request.response.addNotification(
                    "%d files have been deleted." %
                    del_count)

    def seriesHasDownloadFiles(self, series):
        """Determine whether a series has any download files."""
        for release in series.releases:
            if len(release.files) > 0:
                return True

    @cachedproperty
    def latest_release_with_download_files(self):
        """Return the latest release with download files."""
        for series in self.sorted_series_list:
            for release in series.releases:
                if len(list(release.files)) > 0:
                    return release
        return None


class ProductView(HasAnnouncementsView, SortSeriesMixin, FeedsMixin,
                  ProductDownloadFileMixin, UsesLaunchpadMixin):

    __used_for__ = IProduct

    def __init__(self, context, request):
        HasAnnouncementsView.__init__(self, context, request)
        self.form = request.form_ng

    def initialize(self):
        self.status_message = None
        self.title_edit_widget = TextLineEditorWidget(
            self.context, 'title',
            canonical_url(self.context, view_name='+edit'),
            id="product-title", title="Edit this title")

    @property
    def show_license_status(self):
        return self.context.license_status != LicenseStatus.OPEN_SOURCE

    @property
    def freshmeat_url(self):
        if self.context.freshmeatproject:
            return ("http://freshmeat.net/projects/%s"
                % self.context.freshmeatproject)
        return None

    @property
    def sourceforge_url(self):
        if self.context.sourceforgeproject:
            return ("http://sourceforge.net/projects/%s"
                % self.context.sourceforgeproject)
        return None

    @property
    def has_external_links(self):
        return (self.context.homepageurl or
                self.context.sourceforgeproject or
                self.context.freshmeatproject or
                self.context.wikiurl or
                self.context.screenshotsurl or
                self.context.downloadurl)

    @property
    def should_display_homepage(self):
        return (self.context.homepageurl and
                self.context.homepageurl not in
                    [self.freshmeat_url, self.sourceforge_url])

    @cachedproperty
    def uses_translations(self):
        """Whether this product has translatable templates."""
        return (self.context.official_rosetta and self.primary_translatable)

    @cachedproperty
    def primary_translatable(self):
        """Return a dictionary with the info for a primary translatable.

        If there is no primary translatable object, returns an empty
        dictionary.

        The dictionary has the keys:
         * 'title': The title of the translatable object.
         * 'potemplates': a set of PO Templates for this object.
         * 'base_url': The base URL to reach the base URL for this object.
        """
        translatable = self.context.primary_translatable

        if translatable is None:
            return {}

        return {
            'title': translatable.title,
            'potemplates': translatable.getCurrentTranslationTemplates(),
            'base_url': canonical_url(translatable)
            }

    def requestCountry(self):
        return ICountry(self.request, None)

    def browserLanguages(self):
        return helpers.browserLanguages(self.request)

    def distro_packaging(self):
        """This method returns a representation of the product packagings
        for this product, in a special structure used for the
        product-distros.pt page template.

        Specifically, it is a list of "distro" objects, each of which has a
        title, and an attribute "packagings" which is a list of the relevant
        packagings for this distro and product.
        """
        distros = {}
        # first get a list of all relevant packagings
        all_packagings = []
        for series in self.context.serieses:
            for packaging in series.packagings:
                all_packagings.append(packaging)
        # we sort it so that the packagings will always be displayed in the
        # distroseries version, then productseries name order
        all_packagings.sort(key=lambda a: (a.distroseries.version,
            a.productseries.name, a.id))
        for packaging in all_packagings:
            if distros.has_key(packaging.distroseries.distribution.name):
                distro = distros[packaging.distroseries.distribution.name]
            else:
                distro = {}
                distro['name'] = packaging.distroseries.distribution.name
                distro['title'] = packaging.distroseries.distribution.title
                distro['packagings'] = []
                distros[packaging.distroseries.distribution.name] = distro
            distro['packagings'].append(packaging)
        # now we sort the resulting set of "distro" objects, and return that
        result = distros.values()
        result.sort(cmp=_sort_distros)
        return result

    def projproducts(self):
        """Return a list of other products from the same project as this
        product, excluding this product"""
        if self.context.project is None:
            return []
        return [product for product in self.context.project.products
                        if product.id != self.context.id]

    def getClosedBugsURL(self, series):
        status = [status.title for status in RESOLVED_BUGTASK_STATUSES]
        url = canonical_url(series) + '/+bugs'
        return get_buglisting_search_filter_url(url, status=status)

    def getLatestBranches(self):
        return self.context.getLatestBranches(visible_by_user=self.user)

    @property
    def requires_commercial_subscription(self):
        """Whether to display notice to purchase a commercial subscription."""
        return (len(self.context.licenses) > 0
                and self.context.commercial_subscription_is_due)

    @property
    def can_purchase_subscription(self):
        return (check_permission('launchpad.Edit', self.context)
                and not self.context.qualifies_for_free_hosting)

    @cachedproperty
    def effective_driver(self):
        """Return the product driver or the project driver."""
        if self.context.driver is not None:
            driver = self.context.driver
        elif (self.context.project is not None and
              self.context.project.driver is not None):
            driver = self.context.project.driver
        else:
            driver = None
        return driver

    @cachedproperty
    def show_commercial_subscription_info(self):
        """Should subscription information be shown?

        Subscription information is only shown to the project maintainers,
        Launchpad admins, and members of the Launchpad commercial team.  The
        first two are allowed via the Launchpad.Edit permission.  The latter
        is allowed via Launchpad.Commercial.
        """
        return (check_permission('launchpad.Edit', self.context) or
                check_permission('launchpad.Commercial', self.context))


class ProductDownloadFilesView(LaunchpadView,
                               SortSeriesMixin,
                               ProductDownloadFileMixin):
    """View class for the product's file downloads page."""
    __used_for__ = IProduct

    def initialize(self):
        self.form = self.request.form
        # Manually process action for the 'Delete' button.
        self.processDeleteFiles()

    def getReleases(self):
        """See `ProductDownloadFileMixin`."""
        releases = set()
        for series in self.product.serieses:
            releases.update(series.releases)
        return releases

    @cachedproperty
    def has_download_files(self):
        """Across series and releases do any download files exist?"""
        for series in self.product.serieses:
            if self.seriesHasDownloadFiles(series):
                return True
        return False

    @cachedproperty
    def any_download_files_with_signatures(self):
        """Across series and releases do any download files have signatures?
        """
        for series in self.product.serieses:
            for release in series.releases:
                for file in release.files:
                    if file.signature:
                        return True
        return False

    @cachedproperty
    def milestones(self):
        """A mapping between series and releases that are milestones."""
        result = dict()
        for series in self.product.serieses:
            result[series.name] = set()
            milestone_list = [m.name for m in series.milestones]
            for release in series.releases:
                if release.version in milestone_list:
                    result[series.name].add(release.version)
        return result

    def is_milestone(self, series, release):
        """Determine whether a release is milestone for the series."""
        return (series.name in self.milestones and
                release.version in self.milestones[series.name])


class ProductBrandingView(BrandingChangeView):

    implements(IProductEditMenu)

    label = None
    schema = IProduct
    field_names = ['icon', 'logo', 'mugshot']


class ProductEditView(ProductLicenseMixin, LaunchpadEditFormView):
    """View class that lets you edit a Product object."""

    implements(IProductEditMenu)

    schema = IProduct
    field_names = [
        "displayname",
        "title",
        "summary",
        "description",
        "bug_reporting_guidelines",
        "project",
        "official_codehosting",
        "bugtracker",
        "enable_bug_expiration",
        "official_blueprints",
        "official_rosetta",
        "official_answers",
        "remote_product",
        "homepageurl",
        "sourceforgeproject",
        "freshmeatproject",
        "wikiurl",
        "screenshotsurl",
        "downloadurl",
        "programminglang",
        "development_focus",
        "licenses",
        "license_info",
    ]
    custom_widget(
        'licenses', LicenseWidget, column_count=3, orientation='vertical')
    custom_widget('bugtracker', ProductBugTrackerWidget)

    def setUpWidgets(self):
        super(ProductEditView, self).setUpWidgets()
        # Licenses are optional on +edit page if they have not already
        # been set. Subclasses may not have 'licenses' widget.
        # ('licenses' in self.widgets) is broken.
        if (len(self.context.licenses) == 0 and
            self.widgets.get('licenses') is not None):
            self.widgets['licenses'].allow_pending_license = True

    def validate(self, data):
        """Constrain bug expiration to Launchpad Bugs tracker."""
        # enable_bug_expiration is disabled by JavaScript when bugtracker
        # is not 'In Launchpad'. The contraint is enforced here in case the
        # JavaScript fails to activate or run. Note that the bugtracker
        # name : values are {'In Launchpad' : object, 'Somewhere else' : None
        # 'In a registered bug tracker' : IBugTracker}.
        bugtracker = data.get('bugtracker', None)
        if bugtracker is None or IBugTracker.providedBy(bugtracker):
            data['enable_bug_expiration'] = False
        ProductLicenseMixin.validate(self, data)

    @action("Change", name='change')
    def change_action(self, action, data):
        previous_licenses = self.context.licenses
        self.updateContextFromData(data)
        # only send email the first time licenses are set
        if len(previous_licenses) == 0:
            # self.product is expected by notifyFeedbackMailingList
            self.product = self.context
            self.notifyFeedbackMailingList()

    @property
    def next_url(self):
        if self.context.active:
            return canonical_url(self.context)
        else:
            return canonical_url(getUtility(IProductSet))


class ProductChangeTranslatorsView(TranslationsMixin, ProductEditView):
    label = "Select a new translation group"
    field_names = ["translationgroup", "translationpermission"]


class ProductAdminView(ProductEditView):
    label = "Administer project details"
    field_names = ["name", "owner", "active", "autoupdate", "private_bugs"]
    custom_widget('registrant', SinglePopupWidget)

    def setUpFields(self):
        """Setup the normal fields from the schema plus adds 'Registrant'.

        The registrant is normally a read-only field and thus does not have a
        proper widget created by default.  Even though it is read-only, admins
        need the ability to change it.
        """
        super(ProductAdminView, self).setUpFields()
        self.form_fields = (self._createAliasesField() + self.form_fields
                            + self._createRegistrantField())

    def _createAliasesField(self):
        """Return a PillarAliases field for IProduct.aliases."""
        return form.Fields(
            PillarAliases(
                __name__='aliases', title=_('Aliases'),
                description=_('Other names (separated by space) under which '
                              'this project is known.'),
                required=False, readonly=False),
            render_context=self.render_context)

    def _createRegistrantField(self):
        """Return a popup widget person selector for the registrant.

        This custom field is necessary because *normally* the registrant is
        read-only but we want the admins to have the ability to correct legacy
        data that was set before the registrant field existed.
        """
        return form.Fields(
            PublicPersonChoice(
                __name__='registrant',
                title=_('Project Registrant'),
                description=_('The person who originally registered the '
                              'product.  Distinct from the current '
                              'owner.  This is historical data and should '
                              'not be changed without good cause.'),
                vocabulary='ValidPersonOrTeam',
                required=True,
                readonly=False,
                ),
            render_context=self.render_context
            )

    def validate(self, data):
        if data.get('private_bugs') and self.context.bug_supervisor is None:
            self.setFieldError('private_bugs',
                structured(
                    'Set a <a href="%s/+bugsupervisor">bug supervisor</a> '
                    'for this project first.',
                    canonical_url(self.context, rootsite="bugs")))

    @property
    def cancel_url(self):
        return canonical_url(self.context)


class ProductReviewLicenseView(ProductEditView):
    label = "Review project licensing"
    field_names = [
        "active",
        "private_bugs",
        "license_reviewed",
        "license_approved",
        "reviewer_whiteboard",
        ]

    def validate(self, data):
        """Validate approval.

        A project can only be approved if it has OTHER_OPEN_SOURCE as one of
        its licenses and not OTHER_PROPRIETARY.
        """
        licenses = self.context.licenses
        license_approved = data.get('license_approved', False)
        if license_approved:
            if License.OTHER_PROPRIETARY in licenses:
                self.setFieldError(
                    'license_approved',
                    'Proprietary projects may not be manually '
                    'approved to use Launchpad.  Proprietary projects '
                    'must use the commercial subscription voucher system '
                    'to be allowed to use Launchpad.')
            else:
                # An Other/Open Source license was specified so it may be
                # approved.
                pass

    @property
    def next_url(self):
        """Successful form submission should send to this URL."""
        # The referer header we want is only available before the view's
        # form submits to itself. This field is a hidden input in the form.
        referrer = self.request.form.get('next_url')
        if referrer is None:
            referrer = self.request.getHeader('referer')

        if (referrer is not None
            and referrer.startswith(self.request.getApplicationURL())):
            return referrer
        else:
            return canonical_url(self.context)

    @property
    def cancel_url(self):
        return self.next_url


class ProductAddSeriesView(LaunchpadFormView):
    """A form to add new product series"""

    schema = IProductSeries
    field_names = ['name', 'summary', 'branch', 'releasefileglob']
    custom_widget('summary', TextAreaWidget, height=7, width=62)
    custom_widget('releasefileglob', StrippedTextWidget, displayWidth=40)

    series = None

    def validate(self, data):
        branch = data.get('branch')
        if branch is not None:
            message = get_series_branch_error(self.context, branch)
            if message:
                self.setFieldError('branch', message)

    @action(_('Register Series'), name='add')
    def add_action(self, action, data):
        self.series = self.context.newSeries(
            owner=self.user,
            name=data['name'],
            summary=data['summary'],
            branch=data['branch'])

    @property
    def next_url(self):
        assert self.series is not None, 'No series has been created'
        return canonical_url(self.series)


class ProductRdfView:
    """A view that sets its mime-type to application/rdf+xml"""

    template = ViewPageTemplateFile(
        '../templates/product-rdf.pt')

    def __init__(self, context, request):
        self.context = context
        self.request = request

    def __call__(self):
        """Render RDF output, and return it as a string encoded in UTF-8.

        Render the page template to produce RDF output.
        The return value is string data encoded in UTF-8.

        As a side-effect, HTTP headers are set for the mime type
        and filename for download."""
        self.request.response.setHeader('Content-Type', 'application/rdf+xml')
        self.request.response.setHeader('Content-Disposition',
                                        'attachment; filename=%s.rdf' %
                                        self.context.name)
        unicodedata = self.template()
        encodeddata = unicodedata.encode('utf-8')
        return encodeddata


class Icon:
    """An icon for use with image:icon."""

    def __init__(self, library_id):
        self.library_alias = getUtility(ILibraryFileAliasSet)[library_id]

    def getURL(self):
        return self.library_alias.getURL()


class ProductSetView(LaunchpadView):

    __used_for__ = IProductSet

    max_results_to_display = config.launchpad.default_batch_size
    results = None
    searchrequested = False

    def initialize(self):
        form = self.request.form_ng
        self.search_string = form.getOne('text')
        if self.search_string is not None:
            self.searchrequested = True

    def all_batched(self):
        return BatchNavigator(self.context.all_active, self.request)

    @cachedproperty
    def matches(self):
        if not self.searchrequested:
            return None
        pillarset = getUtility(IPillarNameSet)
        return pillarset.count_search_matches(self.search_string)

    @cachedproperty
    def searchresults(self):
        search_string = self.search_string.lower()
        limit = self.max_results_to_display
        return getUtility(IPillarNameSet).search(search_string, limit)

    def tooManyResultsFound(self):
        return self.matches > self.max_results_to_display


class ProductSetReviewLicensesView(LaunchpadFormView):
    """View for searching products to be reviewed."""

    schema = IProductReviewSearch

    full_row_field_names = [
        'search_text',
        'active',
        'license_reviewed',
        'license_info_is_empty',
        'licenses',
        'has_zero_licenses',
        ]

    side_by_side_field_names = [
        ('created_after', 'created_before'),
        ('subscription_expires_after', 'subscription_expires_before'),
        ('subscription_modified_after', 'subscription_modified_before'),
        ]

    custom_widget(
        'licenses', CheckBoxMatrixWidget, column_count=4,
        orientation='vertical')
    custom_widget('active', LaunchpadRadioWidget,
                  _messageNoValue="(do not filter)")
    custom_widget('license_reviewed', LaunchpadRadioWidget,
                  _messageNoValue="(do not filter)")
    custom_widget('license_info_is_empty', LaunchpadRadioWidget,
                  _messageNoValue="(do not filter)")
    custom_widget('has_zero_licenses', LaunchpadRadioWidget,
                  _messageNoValue="(do not filter)")
    custom_widget('created_after', DateWidget)
    custom_widget('created_before', DateWidget)
    custom_widget('subscription_expires_after', DateWidget)
    custom_widget('subscription_expires_before', DateWidget)
    custom_widget('subscription_modified_after', DateWidget)
    custom_widget('subscription_modified_before', DateWidget)

    @property
    def left_side_widgets(self):
        return (self.widgets.get(left)
                for left, right in self.side_by_side_field_names)

    @property
    def right_side_widgets(self):
        return (self.widgets.get(right)
                for left, right in self.side_by_side_field_names)

    @property
    def full_row_widgets(self):
        return (self.widgets[name] for name in self.full_row_field_names)

    def forReviewBatched(self):
        # Calling _validate populates the data dictionary as a side-effect
        # of validation.
        data = {}
        self._validate(None, data)
        # Get default values from the schema since the form defaults
        # aren't available until the search button is pressed.
        search_params = {}
        for name in self.schema:
            search_params[name] = self.schema[name].default
        # Override the defaults with the form values if available.
        search_params.update(data)
        return BatchNavigator(self.context.forReview(**search_params),
                              self.request, size=10)


class ProductAddViewBase(ProductLicenseMixin, LaunchpadFormView):
    """Abstract class for adding a new product.

    ProductLicenseMixin requires the "product" attribute be set in the
    child classes' action handler.
    """

    schema = IProduct
    product = None
    field_names = ['name', 'displayname', 'title', 'summary',
                   'description', 'homepageurl', 'sourceforgeproject',
                   'freshmeatproject', 'wikiurl', 'screenshotsurl',
                   'downloadurl', 'programminglang',
                   'licenses', 'license_info']
    custom_widget(
        'licenses', LicenseWidget, column_count=3, orientation='vertical')
    custom_widget('homepageurl', TextWidget, displayWidth=30)
    custom_widget('screenshotsurl', TextWidget, displayWidth=30)
    custom_widget('wikiurl', TextWidget, displayWidth=30)
    custom_widget('downloadurl', TextWidget, displayWidth=30)

    @property
    def next_url(self):
        assert self.product is not None, 'No product has been created'
        return canonical_url(self.product)


class ProjectAddStepOne(StepView):
    """product/+new view class for creating a new project."""

    _field_names = ['displayname', 'name', 'title', 'summary']
    label = "Register a project in Launchpad"
    schema = IProduct
    step_name = 'projectaddstep1'
    template = ViewPageTemplateFile('../templates/product-new.pt')

    custom_widget('displayname', TextWidget, displayWidth=50, label='Name')
    custom_widget('name', ProductNameWidget, label='URL')

    step_description = 'Project basics'
    search_results_count = 0

    def main_action(self, data):
        self.next_step = ProjectAddStepTwo
        self.request.form['displayname'] = data['displayname']
        self.request.form['name'] = data['name']
        self.request.form['summary'] = data['summary']


class ProjectAddStepTwo(StepView, ProductLicenseMixin):
    """Step 2 (of 2) in the +new project add wizard."""

    _field_names = ['displayname', 'name', 'title', 'summary',
                    'description', 'licenses', 'license_info']
    main_action_label = u'Complete Registration'
    schema = IProduct
    step_name = 'projectaddstep2'
    template = ViewPageTemplateFile('../templates/product-new.pt')

    product = None

    custom_widget('displayname', TextWidget, displayWidth=50, label='Name')
    custom_widget('name', ProductNameWidget, label='URL')

    custom_widget('project', VocabularyPickerWidget,
                  header="Select a project group")
    custom_widget('licenses', LicenseWidget, column_count=3,
                  orientation='vertical')

    @property
    def step_description(self):
        if self.search_results_count > 0:
            return 'Check for duplicate projects'
        return 'Registration details'

    def isVCSImport(self):
        if self.user is None:
            return False
        vcs_imports = getUtility(ILaunchpadCelebrities).vcs_imports
        return self.user.inTeam(vcs_imports)

    def setUpFields(self):
        super(ProjectAddStepTwo, self).setUpFields()
        if not self.isVCSImport():
            # vcs-imports members get it easy and are able to change
            # the owner and reviewed status during the edit process;
            # this saves time wasted on getting to product/+admin.
            # The fields are not displayed for other people though.
            self.form_fields = self.form_fields.omit(
                'owner', 'license_reviewed')

    def setUpWidgets(self):
        super(ProjectAddStepTwo, self).setUpWidgets()
        self.widgets['name'].read_only = True
        # The "hint" is really more of an explanation at this point, but the
        # phrasing is different.
        self.widgets['name'].hint = ('When published, '
                                     "this will be the project's URL.")
        self.widgets['displayname'].visible = False

    @cachedproperty
    def _search_string(self):
        search_text = SPACE.join((self.request.form['name'],
                                  self.request.form['displayname'],
                                  self.request.form['summary']))
        # Remove the tsearch2 special characters.
        search_text = re.sub('[&!|()]', '', search_text)
        # OR all the terms together.
        return OR.join(search_text.split())

    @cachedproperty
    def search_results(self):
        """The full text search results.

        Search the pillars for any match on the name, display name, or
        summary.
        """
        # XXX BarryWarsaw 16-Apr-2009 do we need batching and should we return
        # more than 7 hits?
        pillar_set = getUtility(IPillarNameSet)
        return pillar_set.search(self._search_string, 7)

    @cachedproperty
    def search_results_count(self):
        pillar_set = getUtility(IPillarNameSet)
        return pillar_set.count_search_matches(self._search_string)

    # StepView requires that its validate() method not be overridden, so make
    # sure this calls the right method.  validateStep() will call the license
    # validation code.

    def validate(self, data):
        StepView.validate(self, data)

    def validateStep(self, data):
        ProductLicenseMixin.validate(self, data)

    @property
    def label(self):
        return 'Register %s (%s) in Launchpad' % (
            self.request.form['displayname'], self.request.form['name'])

    def main_action(self, data):
        if not self.isVCSImport():
            # Zope makes sure these are never set, since they are not in
            # self.form_fields
            assert "owner" not in data, 'Unexpected form data'
            assert "license_reviewed" not in data, 'Unexpected form data'
            data['owner'] = self.user
            data['license_reviewed'] = False

        self.product = getUtility(IProductSet).createProduct(
            owner=self.user,
            name=data['name'],
            title=data['title'],
            summary=data['summary'],
            displayname=data['displayname'],
            licenses=data['licenses'],
            license_info=data['license_info'])

        self.notifyFeedbackMailingList()
        notify(ObjectCreatedEvent(self.product))
        self.next_url = canonical_url(self.product)


<<<<<<< HEAD
class ProjectAddStepOne(StepView):
    """product/+new view class for creating a new project."""

    _field_names = ['displayname', 'name', 'title', 'summary']
    label = "Register a project in Launchpad"
    schema = IProduct
    step_name = 'projectaddstep1'
    template = ViewPageTemplateFile('../templates/product-new.pt')

    custom_widget('displayname', TextWidget, displayWidth=50, label='Name')
    custom_widget('name', ProductNameWidget, label='URL')

    step_description = 'Project basics'
    search_results_count = 0

    def main_action(self, data):
        self.request.form['displayname'] = data['displayname']
        self.request.form['name'] = data['name']
        self.request.form['summary'] = data['summary']
        self.next_step = ProjectAddStepTwo


=======
>>>>>>> e3ff6750
class ProductAddView(MultiStepView):
    """The controlling view for product/+new."""

    total_steps = 2

    @property
    def first_step(self):
        return ProjectAddStepOne


class ProductEditPeopleView(LaunchpadEditFormView):
    """Enable editing of important people on the project."""

    implements(IProductEditMenu)

    schema = IProduct
    field_names = [
        'owner',
        'driver',
        ]

    custom_widget('owner', PersonPickerWidget, header="Select the maintainer")
    custom_widget('driver', PersonPickerWidget, header="Select the driver")

    @action(_('Save changes'), name='save')
    def save_action(self, action, data):
        old_owner = self.context.owner
        old_driver = self.context.driver
        self.updateContextFromData(data)
        self._reassignProductDependencies(
            self.context, old_owner, self.context.owner)
        if self.context.owner != old_owner:
            self.request.response.addNotification(
                "Successfully changed the maintainer to %s"
                % self.context.owner.displayname)
        if self.context.driver != old_driver:
            if self.context.driver is not None:
                self.request.response.addNotification(
                    "Successfully changed the driver to %s"
                    % self.context.driver.displayname)
            else:
                self.request.response.addNotification(
                    "Successfully removed the driver")

    @property
    def next_url(self):
        return canonical_url(self.context)

    def _reassignProductDependencies(self, product, oldOwner, newOwner):
        """Reassign ownership of objects related to this product.

        Objects related to this product includes: ProductSeries,
        ProductReleases and TranslationImportQueueEntries that are owned
        by oldOwner of the product.

        """
        from zope.security.proxy import removeSecurityProxy
        import_queue = getUtility(ITranslationImportQueue)
        for entry in import_queue.getAllEntries(target=product):
            if entry.importer == oldOwner:
                removeSecurityProxy(entry).importer = newOwner
        for series in product.serieses:
            if series.owner == oldOwner:
                series.owner = newOwner
        for release in product.releases:
            if release.owner == oldOwner:
                release.owner = newOwner<|MERGE_RESOLUTION|>--- conflicted
+++ resolved
@@ -1611,31 +1611,6 @@
         self.next_url = canonical_url(self.product)
 
 
-<<<<<<< HEAD
-class ProjectAddStepOne(StepView):
-    """product/+new view class for creating a new project."""
-
-    _field_names = ['displayname', 'name', 'title', 'summary']
-    label = "Register a project in Launchpad"
-    schema = IProduct
-    step_name = 'projectaddstep1'
-    template = ViewPageTemplateFile('../templates/product-new.pt')
-
-    custom_widget('displayname', TextWidget, displayWidth=50, label='Name')
-    custom_widget('name', ProductNameWidget, label='URL')
-
-    step_description = 'Project basics'
-    search_results_count = 0
-
-    def main_action(self, data):
-        self.request.form['displayname'] = data['displayname']
-        self.request.form['name'] = data['name']
-        self.request.form['summary'] = data['summary']
-        self.next_step = ProjectAddStepTwo
-
-
-=======
->>>>>>> e3ff6750
 class ProductAddView(MultiStepView):
     """The controlling view for product/+new."""
 
