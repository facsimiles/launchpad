# Copyright 2009-2020 Canonical Ltd.  This software is licensed under the
# GNU Affero General Public License version 3 (see the file LICENSE).

"""Browser views for products."""

__metaclass__ = type

__all__ = [
    'ProductAddSeriesView',
    'ProductAddView',
    'ProductAdminView',
    'ProductBrandingView',
    'ProductBugsMenu',
    'ProductConfigureBase',
    'ProductConfigureAnswersView',
    'ProductConfigureBlueprintsView',
    'ProductDownloadFileMixin',
    'ProductDownloadFilesView',
    'ProductEditPeopleView',
    'ProductEditView',
    'ProductFacets',
    'ProductInvolvementView',
    'ProductNavigation',
    'ProductNavigationMenu',
    'ProductOverviewMenu',
    'ProductPackagesView',
    'ProductPackagesPortletView',
    'ProductRdfView',
    'ProductReviewLicenseView',
    'ProductSeriesSetView',
    'ProductSetBranchView',
    'ProductSetBreadcrumb',
    'ProductSetNavigation',
    'ProductSetReviewLicensesView',
    'ProductSetView',
    'ProductSpecificationsMenu',
    'ProductView',
    'SortSeriesMixin',
    'ProjectAddStepOne',
    'ProjectAddStepTwo',
    ]


from operator import attrgetter

from breezy import urlutils
from breezy.revision import NULL_REVISION
from lazr.delegates import delegate_to
from lazr.restful.interface import (
    copy_field,
    use_template,
    )
from lazr.restful.interfaces import IJSONRequestCache
from six.moves.urllib.parse import urlunsplit
from zope.browserpage import ViewPageTemplateFile
from zope.component import getUtility
from zope.event import notify
from zope.formlib import form
from zope.formlib.interfaces import WidgetInputError
from zope.formlib.widget import CustomWidgetFactory
from zope.formlib.widgets import (
    CheckBoxWidget,
    TextAreaWidget,
    TextWidget,
    )
from zope.interface import (
    implementer,
    Interface,
    )
from zope.lifecycleevent import ObjectCreatedEvent
from zope.schema import (
    Bool,
    Choice,
    )
from zope.schema.vocabulary import (
    SimpleTerm,
    SimpleVocabulary,
    )

from lp import _
from lp.answers.browser.faqtarget import FAQTargetNavigationMixin
from lp.answers.browser.questiontarget import QuestionTargetTraversalMixin
from lp.app.browser.launchpadform import (
    action,
    LaunchpadEditFormView,
    LaunchpadFormView,
    render_radio_widget_part,
    ReturnToReferrerMixin,
    safe_action,
    )
from lp.app.browser.lazrjs import (
    BooleanChoiceWidget,
    InlinePersonEditPickerWidget,
    TextLineEditorWidget,
    )
from lp.app.browser.multistep import (
    MultiStepView,
    StepView,
    )
from lp.app.browser.stringformatter import FormattersAPI
from lp.app.browser.tales import (
    format_link,
    MenuAPI,
    )
from lp.app.enums import (
    InformationType,
    PILLAR_INFORMATION_TYPES,
    PROPRIETARY_INFORMATION_TYPES,
    ServiceUsage,
    )
from lp.app.errors import (
    NotFoundError,
    UnexpectedFormData,
    )
from lp.app.interfaces.launchpad import ILaunchpadCelebrities
from lp.app.utilities import json_dump_information_types
from lp.app.vocabularies import InformationTypeVocabulary
from lp.app.widgets.date import DateWidget
from lp.app.widgets.itemswidgets import (
    CheckBoxMatrixWidget,
    LaunchpadRadioWidget,
    LaunchpadRadioWidgetWithDescription,
    )
from lp.app.widgets.popup import PersonPickerWidget
from lp.app.widgets.product import (
    GhostWidget,
    LicenseWidget,
    ProductNameWidget,
    )
from lp.app.widgets.textwidgets import StrippedTextWidget
from lp.blueprints.browser.specificationtarget import (
    HasSpecificationsMenuMixin,
    )
from lp.bugs.browser.buglisting import get_buglisting_search_filter_url
from lp.bugs.browser.bugtask import BugTargetTraversalMixin
from lp.bugs.browser.structuralsubscription import (
    expose_structural_subscription_data_to_js,
    StructuralSubscriptionMenuMixin,
    StructuralSubscriptionTargetTraversalMixin,
    )
from lp.bugs.interfaces.bugtask import RESOLVED_BUGTASK_STATUSES
from lp.code.browser.branchref import BranchRef
from lp.code.browser.codeimport import (
    CodeImportNameValidationMixin,
    validate_import_url,
    )
from lp.code.browser.sourcepackagerecipelisting import HasRecipesMenuMixin
from lp.code.browser.vcslisting import TargetDefaultVCSNavigationMixin
from lp.code.enums import (
    RevisionControlSystems,
    TargetRevisionControlSystems,
    )
from lp.code.errors import (
    BranchExists,
    GitRepositoryExists,
    )
from lp.code.interfaces.branch import IBranch
from lp.code.interfaces.branchjob import IRosettaUploadJobSource
from lp.code.interfaces.codeimport import (
    ICodeImport,
    ICodeImportSet,
    )
from lp.code.interfaces.gitrepository import (
    IGitRepository,
    IGitRepositorySet,
    )
from lp.registry.browser import (
    add_subscribe_link,
    BaseRdfView,
    )
from lp.registry.browser.announcement import HasAnnouncementsView
from lp.registry.browser.branding import BrandingChangeView
from lp.registry.browser.menu import (
    IRegistryCollectionNavigationMenu,
    RegistryCollectionActionMenuBase,
    )
from lp.registry.browser.pillar import (
    PillarBugsMenu,
    PillarInvolvementView,
    PillarNavigationMixin,
    PillarViewMixin,
    )
from lp.registry.enums import VCSType
from lp.registry.interfaces.pillar import IPillarNameSet
from lp.registry.interfaces.product import (
    IProduct,
    IProductReviewSearch,
    IProductSet,
    License,
    LicenseStatus,
    )
from lp.registry.interfaces.productrelease import (
    IProductRelease,
    IProductReleaseSet,
    )
from lp.registry.interfaces.productseries import IProductSeries
from lp.registry.interfaces.series import SeriesStatus
from lp.registry.interfaces.sourcepackagename import ISourcePackageNameSet
from lp.services.config import config
from lp.services.database.decoratedresultset import DecoratedResultSet
from lp.services.feeds.browser import FeedsMixin
from lp.services.fields import (
    PillarAliases,
    PublicPersonChoice,
    URIField,
    )
from lp.services.propertycache import cachedproperty
from lp.services.webapp import (
    ApplicationMenu,
    canonical_url,
    enabled_with_permission,
    LaunchpadView,
    Link,
    Navigation,
    sorted_version_numbers,
    StandardLaunchpadFacets,
    stepthrough,
    stepto,
    structured,
    )
from lp.services.webapp.authorization import check_permission
from lp.services.webapp.batching import BatchNavigator
from lp.services.webapp.breadcrumb import Breadcrumb
from lp.services.webapp.interfaces import UnsafeFormGetSubmissionError
from lp.services.webapp.menu import NavigationMenu
from lp.services.webapp.url import urlsplit
from lp.services.webapp.vhosts import allvhosts
from lp.services.worlddata.helpers import browser_languages
from lp.services.worlddata.interfaces.country import ICountry
from lp.snappy.browser.hassnaps import HasSnapsMenuMixin
from lp.translations.browser.customlanguagecode import (
    HasCustomLanguageCodesTraversalMixin,
    )


OR = ' OR '
SPACE = ' '


class ProductNavigation(
    Navigation, BugTargetTraversalMixin,
    FAQTargetNavigationMixin, HasCustomLanguageCodesTraversalMixin,
    QuestionTargetTraversalMixin, StructuralSubscriptionTargetTraversalMixin,
    PillarNavigationMixin, TargetDefaultVCSNavigationMixin):

    usedfor = IProduct

    @stepto('.bzr')
    def dotbzr(self):
        if self.context.development_focus.branch:
            return BranchRef(self.context.development_focus.branch)
        else:
            return None

    @stepthrough('+spec')
    def traverse_spec(self, name):
        spec = self.context.getSpecification(name)
        if not check_permission('launchpad.LimitedView', spec):
            return None
        return spec

    @stepthrough('+milestone')
    def traverse_milestone(self, name):
        return self.context.getMilestone(name)

    @stepthrough('+release')
    def traverse_release(self, name):
        return self.context.getRelease(name)

    @stepthrough('+announcement')
    def traverse_announcement(self, name):
        return self.context.getAnnouncement(name)

    @stepthrough('+commercialsubscription')
    def traverse_commercialsubscription(self, name):
        return self.context.commercial_subscription

<<<<<<< HEAD
    @stepthrough('+oci')
    def traverse_oci(self, name):
        return self.context.getOCIProject(name)
=======
    @stepthrough('+series')
    def traverse_series(self, name):
        series = self.context.getSeries(name)
        return self.redirectSubTree(canonical_url(series), status=303)
>>>>>>> 1cbd0aa3

    def traverse(self, name):
        return self.context.getSeries(name)


class ProductSetNavigation(Navigation):

    usedfor = IProductSet

    def traverse(self, name):
        product = self.context.getByName(name)
        if product is None:
            raise NotFoundError(name)
        return self.redirectSubTree(canonical_url(product))


class ProductLicenseMixin:
    """Adds licence validation and requests reviews of licences.

    Subclasses must inherit from Launchpad[Edit]FormView as well.

    Requires the "product" attribute be set in the child
    classes' action handler.
    """

    def validate(self, data):
        """Validate 'licenses' and 'license_info'.

        'licenses' must not be empty unless the product already
        exists and never has had a licence set.

        'license_info' must not be empty if "Other/Proprietary"
        or "Other/Open Source" is checked.
        """
        licenses = data.get('licenses', [])
        license_widget = self.widgets.get('licenses')
        if (len(licenses) == 0 and license_widget is not None):
            self.setFieldError(
                'licenses',
                'You must select at least one licence.  If you select '
                'Other/Proprietary or Other/OpenSource you must include a '
                'description of the licence.')
        elif License.OTHER_PROPRIETARY in licenses:
            if not data.get('license_info'):
                self.setFieldError(
                    'license_info',
                    'A description of the "Other/Proprietary" '
                    'licence you checked is required.')
        elif License.OTHER_OPEN_SOURCE in licenses:
            if not data.get('license_info'):
                self.setFieldError(
                    'license_info',
                    'A description of the "Other/Open Source" '
                    'licence you checked is required.')
        else:
            # Launchpad is ok with all licenses used in this project.
            pass


class ProductFacets(StandardLaunchpadFacets):
    """The links that will appear in the facet menu for an IProduct."""

    usedfor = IProduct


class ProductInvolvementView(PillarInvolvementView):
    """Encourage configuration of involvement links for projects."""

    has_involvement = True

    @property
    def visible_disabled_link_names(self):
        """Show all disabled links...except blueprints"""
        involved_menu = MenuAPI(self).navigation
        all_links = involved_menu.keys()
        # The register blueprints link should not be shown since its use is
        # not encouraged.
        all_links.remove('register_blueprint')
        return all_links

    @cachedproperty
    def configuration_states(self):
        """Create a dictionary indicating the configuration statuses.

        Each app area will be represented in the return dictionary, except
        blueprints which we are not currently promoting.
        """
        states = {}
        states['configure_bugtracker'] = (
            self.context.bug_tracking_usage != ServiceUsage.UNKNOWN)
        states['configure_answers'] = (
            self.context.answers_usage != ServiceUsage.UNKNOWN)
        states['configure_translations'] = (
            self.context.translations_usage != ServiceUsage.UNKNOWN)
        states['configure_code'] = (
            self.context.codehosting_usage != ServiceUsage.UNKNOWN)
        return states

    @property
    def configuration_links(self):
        """The enabled involvement links.

        Returns a list of dicts keyed by:
        'link' -- the menu link, and
        'configured' -- a boolean representing the configuration status.
        """
        overview_menu = MenuAPI(self.context).overview
        configuration_names = [
            'configure_bugtracker',
            'configure_translations',
            'configure_answers',
            #'configure_blueprints',
            ]
        config_list = []
        config_statuses = self.configuration_states
        for key in configuration_names:
            overview_menu[key].text = overview_menu[key].text.replace(
                'Configure ', '')
            config_list.append(dict(link=overview_menu[key],
                                    configured=config_statuses[key]))

        # Add the branch configuration in separately.
        configure_code = overview_menu['configure_code']
        configure_code.text = 'Code'
        configure_code.summary = "Specify the location of this project's code."
        config_list.insert(0,
            dict(link=configure_code,
                 configured=config_statuses['configure_code']))
        return config_list

    @property
    def registration_completeness(self):
        """The percent complete for registration."""
        config_statuses = self.configuration_states
        configured = sum(1 for val in config_statuses.values() if val)
        scale = 100
        done = int(float(configured) / len(config_statuses) * scale)
        undone = scale - done
        return dict(done=done, undone=undone)

    @property
    def registration_done(self):
        """A boolean indicating that the services are fully configured."""
        return (self.registration_completeness['done'] == 100)


class ProductNavigationMenu(NavigationMenu):

    usedfor = IProduct
    facet = 'overview'
    links = [
        'details',
        'new_oci_project',
        'announcements',
        'downloads',
        ]

    def details(self):
        text = 'Details'
        return Link('', text)

    def announcements(self):
        text = 'Announcements'
        return Link('+announcements', text)

    def downloads(self):
        text = 'Downloads'
        return Link('+download', text)


class ProductEditLinksMixin(StructuralSubscriptionMenuMixin):
    """A mixin class for menus that need Product edit links."""

    @enabled_with_permission('launchpad.Edit')
    def edit(self):
        text = 'Change details'
        return Link('+edit', text, icon='edit')

    @enabled_with_permission('launchpad.BugSupervisor')
    def configure_bugtracker(self):
        text = 'Configure Bugs'
        summary = 'Specify where bugs are tracked for this project'
        return Link('+configure-bugtracker', text, summary, icon='edit')

    @enabled_with_permission('launchpad.TranslationsAdmin')
    def configure_translations(self):
        text = 'Configure Translations'
        summary = 'Allow users to submit translations for this project'
        return Link('+configure-translations', text, summary, icon='edit')

    @enabled_with_permission('launchpad.Edit')
    def configure_answers(self):
        text = 'Configure Answers'
        summary = 'Allow users to ask questions on this project'
        return Link('+configure-answers', text, summary, icon='edit')

    @enabled_with_permission('launchpad.Edit')
    def configure_blueprints(self):
        text = 'Configure Blueprints'
        summary = 'Enable tracking of feature planning.'
        return Link('+configure-blueprints', text, summary, icon='edit')

    @enabled_with_permission('launchpad.Edit')
    def branding(self):
        text = 'Change branding'
        return Link('+branding', text, icon='edit')

    @enabled_with_permission('launchpad.Edit')
    def reassign(self):
        text = 'Change people'
        return Link('+edit-people', text, icon='edit')

    @enabled_with_permission('launchpad.Moderate')
    def review_license(self):
        text = 'Review project'
        return Link('+review-license', text, icon='edit')

    @enabled_with_permission('launchpad.Moderate')
    def administer(self):
        text = 'Administer'
        return Link('+admin', text, icon='edit')

    @enabled_with_permission('launchpad.Driver')
    def sharing(self):
        return Link('+sharing', 'Sharing', icon='edit')

    @enabled_with_permission('launchpad.Driver')
    def new_oci_project(self):
        text = 'Create an OCI Project'
        return Link('+new-oci-project', text, icon='add')


class IProductEditMenu(Interface):
    """A marker interface for the 'Change details' navigation menu."""


class IProductActionMenu(Interface):
    """A marker interface for the global action navigation menu."""


class ProductActionNavigationMenu(NavigationMenu, ProductEditLinksMixin):
    """A sub-menu for acting upon a Product."""

    usedfor = IProductActionMenu
    facet = 'overview'
    title = 'Actions'

    @cachedproperty
    def links(self):
        links = ['edit', 'review_license', 'administer', 'sharing',
                 'new_oci_project']
        add_subscribe_link(links)
        return links


class ProductOverviewMenu(ApplicationMenu, ProductEditLinksMixin,
                          HasRecipesMenuMixin, HasSnapsMenuMixin):

    usedfor = IProduct
    facet = 'overview'
    links = [
        'edit',
        'configure_answers',
        'configure_blueprints',
        'configure_bugtracker',
        'configure_translations',
        'reassign',
        'top_contributors',
        'distributions',
        'packages',
        'series',
        'series_add',
        'configure_code',
        'milestones',
        'downloads',
        'announce',
        'announcements',
        'administer',
        'review_license',
        'rdf',
        'branding',
        'view_recipes',
        'view_snaps',
        ]

    def top_contributors(self):
        text = 'More contributors'
        return Link('+topcontributors', text, icon='info')

    def distributions(self):
        text = 'Distribution packaging information'
        return Link('+distributions', text, icon='info')

    def packages(self):
        text = 'Show distribution packages'
        return Link('+packages', text, icon='info')

    def series(self):
        text = 'View full history'
        return Link('+series', text, icon='info')

    @enabled_with_permission('launchpad.Driver')
    def series_add(self):
        text = 'Register a series'
        return Link('+addseries', text, icon='add')

    def milestones(self):
        text = 'View milestones'
        return Link('+milestones', text, icon='info')

    @enabled_with_permission('launchpad.Edit')
    def announce(self):
        text = 'Make announcement'
        summary = 'Publish an item of news for this project'
        return Link('+announce', text, summary, icon='add')

    def announcements(self):
        text = 'Read all announcements'
        enabled = bool(self.context.getAnnouncements())
        return Link('+announcements', text, icon='info', enabled=enabled)

    def rdf(self):
        text = structured(
            '<abbr title="Resource Description Framework">'
            'RDF</abbr> metadata')
        return Link('+rdf', text, icon='download')

    @enabled_with_permission('launchpad.Edit')
    def configure_code(self):
        """Return a link to configure code for this project."""
        text = 'Configure Code'
        icon = 'edit'
        summary = 'Configure code for this project'
        return Link('+configure-code', text, summary, icon=icon)

    def downloads(self):
        text = 'Downloads'
        return Link('+download', text, icon='info')


class ProductBugsMenu(PillarBugsMenu, ProductEditLinksMixin):

    usedfor = IProduct
    facet = 'bugs'
    configurable_bugtracker = True

    @cachedproperty
    def links(self):
        links = ['filebug', 'bugsupervisor', 'cve']
        add_subscribe_link(links)
        links.append('configure_bugtracker')
        return links


class ProductSpecificationsMenu(NavigationMenu, ProductEditLinksMixin,
                                HasSpecificationsMenuMixin):
    usedfor = IProduct
    facet = 'specifications'
    links = ['configure_blueprints', 'listall', 'doc', 'assignments', 'new',
             'register_sprint']


def _cmp_distros(a, b):
    """Put Ubuntu first, otherwise in alpha order."""
    if a == 'ubuntu':
        return -1
    elif b == 'ubuntu':
        return 1
    else:
        return cmp(a, b)


class ProductSetBreadcrumb(Breadcrumb):
    """Return a breadcrumb for an `IProductSet`."""
    text = "Projects"


class SortSeriesMixin:
    """Provide access to helpers for series."""

    def _sorted_filtered_list(self, filter=None):
        """Return a sorted, filtered list of series.

        The series list is sorted by version in reverse order.  It is also
        filtered by calling `filter` on every series.  If the `filter`
        function returns False, don't include the series.  With None (the
        default, include everything).

        The development focus is always first in the list.
        """
        series_list = []
        for series in self.product.series:
            if filter is None or filter(series):
                series_list.append(series)
        # In production data, there exist development focus series that are
        # obsolete.  This may be caused by bad data, or it may be intended
        # functionality.  In either case, ensure that the development focus
        # branch is first in the list.
        if self.product.development_focus in series_list:
            series_list.remove(self.product.development_focus)
        # Now sort the list by name with newer versions before older.
        series_list = sorted_version_numbers(series_list,
                                             key=attrgetter('name'))
        series_list.insert(0, self.product.development_focus)
        return series_list

    @property
    def sorted_series_list(self):
        """Return a sorted list of series.

        The series list is sorted by version in reverse order.
        The development focus is always first in the list.
        """
        return self._sorted_filtered_list()

    @property
    def sorted_active_series_list(self):
        """Like `sorted_series_list()` but filters out OBSOLETE series."""
        # Callback for the filter which only allows series that have not been
        # marked obsolete.
        def check_active(series):
            return series.status != SeriesStatus.OBSOLETE
        return self._sorted_filtered_list(check_active)


@delegate_to(IProduct, context='product')
class ProductWithSeries:
    """A decorated product that includes series data.

    The extra data is included in this class to avoid repeated
    database queries.  Rather than hitting the database, the data is
    cached locally and simply returned.
    """

    # `series` and `development_focus` need to be declared as class
    # attributes so that this class will not delegate the actual instance
    # variables to self.product, which would bypass the caching.
    series = None
    development_focus = None

    def __init__(self, product):
        self.product = product
        self.series = []
        for series in self.product.series:
            series_with_releases = SeriesWithReleases(series, parent=self)
            self.series.append(series_with_releases)
            if self.product.development_focus == series:
                self.development_focus = series_with_releases

        # Get all of the releases for all of the series in a single
        # query.  The query sorts the releases properly so we know the
        # resulting list is sorted correctly.
        series_by_id = dict((series.id, series) for series in self.series)
        self.release_by_id = {}
        milestones_and_releases = list(
            self.product.getMilestonesAndReleases())
        for milestone, release in milestones_and_releases:
            series = series_by_id[milestone.productseries.id]
            release_delegate = ReleaseWithFiles(release, parent=series)
            series.addRelease(release_delegate)
            self.release_by_id[release.id] = release_delegate


@delegate_to(IProductSeries, context='series')
class DecoratedSeries:
    """A decorated series that includes helper attributes for templates."""

    def __init__(self, series):
        self.series = series

    @property
    def css_class(self):
        """The highlight, lowlight, or normal CSS class."""
        if self.is_development_focus:
            return 'highlight'
        elif self.status == SeriesStatus.OBSOLETE:
            return 'lowlight'
        else:
            # This is normal presentation.
            return ''

    @cachedproperty
    def packagings(self):
        """Convert packagings to list to prevent multiple evaluations."""
        return list(self.series.packagings)


class SeriesWithReleases(DecoratedSeries):
    """A decorated series that includes releases.

    The extra data is included in this class to avoid repeated
    database queries.  Rather than hitting the database, the data is
    cached locally and simply returned.
    """

    # `parent` and `releases` need to be declared as class attributes so that
    # this class will not delegate the actual instance variables to
    # self.series, which would bypass the caching for self.releases and would
    # raise an AttributeError for self.parent.
    parent = None
    releases = None

    def __init__(self, series, parent):
        super(SeriesWithReleases, self).__init__(series)
        self.parent = parent
        self.releases = []

    def addRelease(self, release):
        self.releases.append(release)

    @cachedproperty
    def has_release_files(self):
        for release in self.releases:
            if len(release.files) > 0:
                return True
        return False


@delegate_to(IProductRelease, context='release')
class ReleaseWithFiles:
    """A decorated release that includes product release files.

    The extra data is included in this class to avoid repeated
    database queries.  Rather than hitting the database, the data is
    cached locally and simply returned.
    """

    # `parent` needs to be declared as class attributes so that
    # this class will not delegate the actual instance variables to
    # self.release, which would raise an AttributeError.
    parent = None

    def __init__(self, release, parent):
        self.release = release
        self.parent = parent
        self._files = None

    @property
    def files(self):
        """Cache the release files for all the releases in the product."""
        if self._files is None:
            # Get all of the files for all of the releases.  The query
            # returns all releases sorted properly.
            product = self.parent.parent
            release_delegates = product.release_by_id.values()
            files = getUtility(IProductReleaseSet).getFilesForReleases(
                release_delegates)
            for release_delegate in release_delegates:
                release_delegate._files = []
            for file in files:
                id = file.productrelease.id
                release_delegate = product.release_by_id[id]
                release_delegate._files.append(file)

        # self._files was set above, since self is actually in the
        # release_delegates variable.
        return self._files

    @property
    def name_with_codename(self):
        milestone = self.release.milestone
        if milestone.code_name:
            return "%s (%s)" % (milestone.name, milestone.code_name)
        else:
            return milestone.name

    @cachedproperty
    def total_downloads(self):
        """Total downloads of files associated with this release."""
        return sum(file.libraryfile.hits for file in self.files)


class ProductDownloadFileMixin:
    """Provides methods for managing download files."""

    @cachedproperty
    def product(self):
        """Product with all series, release and file data cached.

        Decorated classes are created, and they contain cached data
        obtained with a few queries rather than many iterated queries.
        """
        return ProductWithSeries(self.context)

    def deleteFiles(self, releases):
        """Delete the selected files from the set of releases.

        :param releases: A set of releases in the view.
        :return: The number of files deleted.
        """
        del_count = 0
        for release in releases:
            for release_file in release.files:
                if release_file.libraryfile.id in self.delete_ids:
                    release_file.destroySelf()
                    self.delete_ids.remove(release_file.libraryfile.id)
                    del_count += 1
        return del_count

    def getReleases(self):
        """Find the releases with download files for view."""
        raise NotImplementedError

    def processDeleteFiles(self):
        """If the 'delete_files' button was pressed, process the deletions."""
        del_count = None
        if 'delete_files' in self.form:
            if self.request.method == 'POST':
                self.delete_ids = [
                    int(value) for key, value in self.form.items()
                    if key.startswith('checkbox')]
                del(self.form['delete_files'])
                releases = self.getReleases()
                del_count = self.deleteFiles(releases)
            else:
                # If there is a form submission and it is not a POST then
                # raise an error.  This is to protect against XSS exploits.
                raise UnsafeFormGetSubmissionError(self.form['delete_files'])
        if del_count is not None:
            if del_count <= 0:
                self.request.response.addNotification(
                    "No files were deleted.")
            elif del_count == 1:
                self.request.response.addNotification(
                    "1 file has been deleted.")
            else:
                self.request.response.addNotification(
                    "%d files have been deleted." %
                    del_count)

    @cachedproperty
    def latest_release_with_download_files(self):
        """Return the latest release with download files."""
        for series in self.sorted_active_series_list:
            for release in series.releases:
                if len(list(release.files)) > 0:
                    return release
        return None

    @cachedproperty
    def has_download_files(self):
        for series in self.context.series:
            if series.status == SeriesStatus.OBSOLETE:
                continue
            for release in series.getCachedReleases():
                if len(list(release.files)) > 0:
                    return True
        return False


@implementer(IProductActionMenu)
class ProductView(PillarViewMixin, HasAnnouncementsView, SortSeriesMixin,
                  FeedsMixin, ProductDownloadFileMixin):

    @property
    def maintainer_widget(self):
        return InlinePersonEditPickerWidget(
            self.context, IProduct['owner'],
            format_link(self.context.owner),
            header='Change maintainer', edit_view='+edit-people',
            step_title='Select a new maintainer', show_create_team=True)

    @property
    def driver_widget(self):
        return InlinePersonEditPickerWidget(
            self.context, IProduct['driver'],
            format_link(self.context.driver, empty_value="Not yet selected"),
            header='Change driver', edit_view='+edit-people',
            step_title='Select a new driver', show_create_team=True,
            null_display_value="Not yet selected",
            help_link="/+help-registry/driver.html")

    def __init__(self, context, request):
        HasAnnouncementsView.__init__(self, context, request)
        self.form = request.form_ng

    def initialize(self):
        super(ProductView, self).initialize()
        self.status_message = None
        product = self.context
        programming_lang = IProduct['programminglang']
        title = 'Edit programming languages'
        additional_arguments = {
            'width': '9em',
            'css_class': 'nowrap'}
        if self.context.programminglang is None:
            additional_arguments.update(dict(
                default_text='Not yet specified',
                initial_value_override='',
                ))
        self.languages_edit_widget = TextLineEditorWidget(
            product, programming_lang, title, 'span', **additional_arguments)
        self.show_programming_languages = bool(
            self.context.programminglang or
            check_permission('launchpad.Edit', self.context))
        expose_structural_subscription_data_to_js(
            self.context, self.request, self.user)

    @property
    def page_title(self):
        return '%s in Launchpad' % self.context.displayname

    @property
    def page_description(self):
        return '\n'.filter(
            None,
            [self.context.summary, self.context.description])

    @property
    def show_license_status(self):
        return self.context.license_status != LicenseStatus.OPEN_SOURCE

    @property
    def sourceforge_url(self):
        if self.context.sourceforgeproject:
            return ("http://sourceforge.net/projects/%s"
                % self.context.sourceforgeproject)
        return None

    @property
    def has_external_links(self):
        return (self.context.homepageurl or
                self.context.sourceforgeproject or
                self.context.wikiurl or
                self.context.screenshotsurl or
                self.context.downloadurl)

    @property
    def external_links(self):
        """The project's external links.

        The home page link is not included because its link must have the
        rel=nofollow attribute.
        """
        from lp.services.webapp.menu import MenuLink
        urls = [
            ('Sourceforge project', self.sourceforge_url),
            ('Wiki', self.context.wikiurl),
            ('Screenshots', self.context.screenshotsurl),
            ('External downloads', self.context.downloadurl),
            ]
        links = []
        for (text, url) in urls:
            if url is not None:
                menu_link = MenuLink(
                    Link(url, text, icon='external-link', enabled=True))
                menu_link.url = url
                links.append(menu_link)
        return links

    @property
    def should_display_homepage(self):
        return (self.context.homepageurl and
                self.context.homepageurl not in
                    [self.sourceforge_url])

    def requestCountry(self):
        return ICountry(self.request, None)

    @property
    def golang_import_spec(self):
        """Meta string for golang remote import path.
        See: https://golang.org/cmd/go/#hdr-Remote_import_paths
        """
        if self.context.vcs == VCSType.GIT:
            repo = getUtility(IGitRepositorySet).getDefaultRepository(
                self.context)
            if check_permission('launchpad.View', repo):
                return "{hostname}/{product} git {git_https_url}".format(
                    hostname=config.vhost.mainsite.hostname,
                    product=self.context.name,
                    git_https_url=repo.git_https_url)
        elif self.context.vcs == VCSType.BZR:
            branch = self.context.development_focus.branch
            if check_permission('launchpad.View', branch):
                return (
                    "{hostname}/{product} bzr "
                    "{root_url}{branch}").format(
                        hostname=config.vhost.mainsite.hostname,
                        root_url=allvhosts.configs['mainsite'].rooturl,
                        product=self.context.name,
                        branch=branch.unique_name)
        return None

    def browserLanguages(self):
        return browser_languages(self.request)

    def getClosedBugsURL(self, series):
        status = [status.title for status in RESOLVED_BUGTASK_STATUSES]
        url = canonical_url(series) + '/+bugs'
        return get_buglisting_search_filter_url(url, status=status)

    @property
    def can_purchase_subscription(self):
        return (check_permission('launchpad.Edit', self.context)
                and not self.context.qualifies_for_free_hosting)

    @cachedproperty
    def effective_driver(self):
        """Return the product driver or the project group driver."""
        if self.context.driver is not None:
            driver = self.context.driver
        elif (self.context.projectgroup is not None and
              self.context.projectgroup.driver is not None):
            driver = self.context.projectgroup.driver
        else:
            driver = None
        return driver

    @cachedproperty
    def show_commercial_subscription_info(self):
        """Should subscription information be shown?

        Subscription information is only shown to the project maintainers,
        Launchpad admins, and members of the Launchpad commercial team.  The
        first two are allowed via the Launchpad.Edit permission.  The latter
        is allowed via Launchpad.Commercial.
        """
        return (check_permission('launchpad.Edit', self.context) or
                check_permission('launchpad.Commercial', self.context))

    @cachedproperty
    def show_license_info(self):
        """Should the view show the extra licence information."""
        return (
            License.OTHER_OPEN_SOURCE in self.context.licenses
            or License.OTHER_PROPRIETARY in self.context.licenses)

    @cachedproperty
    def is_proprietary(self):
        """Is the project proprietary."""
        return License.OTHER_PROPRIETARY in self.context.licenses

    @property
    def active_widget(self):
        return BooleanChoiceWidget(
            self.context, IProduct['active'],
            content_box_id='%s-edit-active' % FormattersAPI(
                self.context.name).css_id(),
            edit_view='+review-license',
            tag='span',
            false_text='Deactivated',
            true_text='Active',
            header='Is this project active and usable by the community?')

    @property
    def project_reviewed_widget(self):
        return BooleanChoiceWidget(
            self.context, IProduct['project_reviewed'],
            content_box_id='%s-edit-project-reviewed' % FormattersAPI(
                self.context.name).css_id(),
            edit_view='+review-license',
            tag='span',
            false_text='Unreviewed',
            true_text='Reviewed',
            header='Have you reviewed the project?')

    @property
    def license_approved_widget(self):
        licenses = list(self.context.licenses)
        if License.OTHER_PROPRIETARY in licenses:
            return 'Commercial subscription required'
        elif [License.DONT_KNOW] == licenses or [] == licenses:
            return 'Licence required'
        return BooleanChoiceWidget(
            self.context, IProduct['license_approved'],
            content_box_id='%s-edit-license-approved' % FormattersAPI(
                self.context.name).css_id(),
            edit_view='+review-license',
            tag='span',
            false_text='Unapproved',
            true_text='Approved',
            header='Does the licence qualifiy the project for free hosting?')

    @property
    def code_trunk(self):
        if self.context.inferred_vcs == VCSType.GIT:
            return getUtility(IGitRepositorySet).getDefaultRepository(
                self.context)
        elif self.context.inferred_vcs == VCSType.BZR:
            return self.context.development_focus.branch
        else:
            return None


class ProductPackagesView(LaunchpadView):
    """View for displaying product packaging"""

    label = 'Linked packages'
    page_title = label

    @cachedproperty
    def series_batch(self):
        """A batch of series that are active or have packages."""
        decorated_series = DecoratedResultSet(
            self.context.active_or_packaged_series, DecoratedSeries)
        return BatchNavigator(decorated_series, self.request)

    @property
    def distro_packaging(self):
        """This method returns a representation of the product packagings
        for this product, in a special structure used for the
        product-distros.pt page template.

        Specifically, it is a list of "distro" objects, each of which has a
        title, and an attribute "packagings" which is a list of the relevant
        packagings for this distro and product.
        """
        distros = {}
        for packaging in self.context.packagings:
            distribution = packaging.distroseries.distribution
            if distribution.name in distros:
                distro = distros[distribution.name]
            else:
                # Create a dictionary for the distribution.
                distro = dict(
                    distribution=distribution,
                    packagings=[])
                distros[distribution.name] = distro
            distro['packagings'].append(packaging)
        # Now we sort the resulting list of "distro" objects, and return that.
        distro_names = distros.keys()
        distro_names.sort(cmp=_cmp_distros)
        results = [distros[name] for name in distro_names]
        return results


class ProductPackagesPortletView(LaunchpadView):
    """View class for product packaging portlet."""

    schema = Interface

    @cachedproperty
    def sourcepackages(self):
        """The project's latest source packages."""
        current_packages = [
            sp for sp in self.context.sourcepackages
            if sp.currentrelease is not None]
        current_packages.reverse()
        return current_packages[0:5]

    @cachedproperty
    def can_show_portlet(self):
        """Are there packages, or can packages be suggested."""
        if len(self.sourcepackages) > 0:
            return True


class SeriesReleasePair:
    """Class for holding a series and release.

    Replaces the use of a (series, release) tuple so that it can be more
    clearly addressed in the view class.
    """

    def __init__(self, series, release):
        self.series = series
        self.release = release


class ProductDownloadFilesView(LaunchpadView,
                               SortSeriesMixin,
                               ProductDownloadFileMixin):
    """View class for the product's file downloads page."""

    batch_size = config.launchpad.download_batch_size

    @property
    def page_title(self):
        return "%s project files" % self.context.displayname

    def initialize(self):
        """See `LaunchpadFormView`."""
        self.form = self.request.form
        # Manually process action for the 'Delete' button.
        self.processDeleteFiles()

    def getReleases(self):
        """See `ProductDownloadFileMixin`."""
        releases = set()
        for series in self.product.series:
            releases.update(series.releases)
        return releases

    @cachedproperty
    def series_and_releases_batch(self):
        """Get a batch of series and release

        Each entry returned is a tuple of (series, release).
        """
        series_and_releases = []
        for series in self.sorted_series_list:
            for release in series.releases:
                if len(release.files) > 0:
                    pair = SeriesReleasePair(series, release)
                    if pair not in series_and_releases:
                        series_and_releases.append(pair)
        batch = BatchNavigator(series_and_releases, self.request,
                               size=self.batch_size)
        batch.setHeadings("release", "releases")
        return batch

    @cachedproperty
    def has_download_files(self):
        """Across series and releases do any download files exist?"""
        for series in self.product.series:
            if series.has_release_files:
                return True
        return False

    @cachedproperty
    def any_download_files_with_signatures(self):
        """Do any series or release download files have signatures?"""
        for series in self.product.series:
            for release in series.releases:
                for file in release.files:
                    if file.signature:
                        return True
        return False

    @cachedproperty
    def milestones(self):
        """A mapping between series and releases that are milestones."""
        result = dict()
        for series in self.product.series:
            result[series.name] = set()
            milestone_list = [m.name for m in series.milestones]
            for release in series.releases:
                if release.version in milestone_list:
                    result[series.name].add(release.version)
        return result

    def is_milestone(self, series, release):
        """Determine whether a release is milestone for the series."""
        return (series.name in self.milestones and
                release.version in self.milestones[series.name])


@implementer(IProductEditMenu)
class ProductBrandingView(BrandingChangeView):
    """A view to set branding."""

    label = "Change branding"
    schema = IProduct
    field_names = ['icon', 'logo', 'mugshot']

    @property
    def page_title(self):
        """The HTML page title."""
        return "Change %s's branding" % self.context.title

    @property
    def cancel_url(self):
        """See `LaunchpadFormView`."""
        return canonical_url(self.context)


@implementer(IProductEditMenu)
class ProductConfigureBase(ReturnToReferrerMixin, LaunchpadEditFormView):
    schema = IProduct
    usage_fieldname = None

    def setUpFields(self):
        super(ProductConfigureBase, self).setUpFields()
        if self.usage_fieldname is not None:
            # The usage fields are shared among pillars.  But when referring
            # to an individual object in Launchpad it is better to call it by
            # its real name, i.e. 'project' instead of 'pillar'.
            usage_field = self.form_fields.get(self.usage_fieldname)
            if usage_field:
                usage_field.custom_widget = CustomWidgetFactory(
                    LaunchpadRadioWidget, orientation='vertical')
                # Copy the field or else the description in the interface will
                # be modified in-place.
                field = copy_field(usage_field.field)
                field.description = (
                    field.description.replace('pillar', 'project'))
                usage_field.field = field
                if (self.usage_fieldname in
                    ('answers_usage', 'translations_usage') and
                    self.context.information_type in
                    PROPRIETARY_INFORMATION_TYPES):
                    values = usage_field.field.vocabulary.items
                    terms = [SimpleTerm(value, value.name, value.title)
                             for value in values
                             if value != ServiceUsage.LAUNCHPAD]
                    usage_field.field.vocabulary = SimpleVocabulary(terms)

    @property
    def field_names(self):
        return [self.usage_fieldname]

    @property
    def page_title(self):
        return self.label

    @action("Change", name='change')
    def change_action(self, action, data):
        self.updateContextFromData(data)


class ProductConfigureBlueprintsView(ProductConfigureBase):
    """View class to configure the Launchpad Blueprints for a project."""

    label = "Configure blueprints"
    usage_fieldname = 'blueprints_usage'


class ProductConfigureAnswersView(ProductConfigureBase):
    """View class to configure the Launchpad Answers for a project."""

    label = "Configure answers"
    usage_fieldname = 'answers_usage'


@implementer(IProductEditMenu)
class ProductEditView(ProductLicenseMixin, LaunchpadEditFormView):
    """View class that lets you edit a Product object."""

    label = "Edit details"
    schema = IProduct
    field_names = [
        "display_name",
        "title",
        "summary",
        "description",
        "projectgroup",
        "homepageurl",
        "information_type",
        "sourceforgeproject",
        "wikiurl",
        "screenshotsurl",
        "downloadurl",
        "programminglang",
        "development_focus",
        "licenses",
        "license_info",
        ]
    custom_widget_licenses = LicenseWidget
    custom_widget_license_info = GhostWidget
    custom_widget_information_type = CustomWidgetFactory(
        LaunchpadRadioWidgetWithDescription,
        vocabulary=InformationTypeVocabulary(types=PILLAR_INFORMATION_TYPES))

    @property
    def next_url(self):
        """See `LaunchpadFormView`."""
        if self.context.active:
            if len(self.errors) > 0:
                return None
            return canonical_url(self.context)
        else:
            return canonical_url(getUtility(IProductSet))

    cancel_url = next_url

    @property
    def page_title(self):
        """The HTML page title."""
        return "Change %s's details" % self.context.title

    def initialize(self):
        # The JSON cache must be populated before the super call, since
        # the form is rendered during LaunchpadFormView's initialize()
        # when an action is invoked.
        cache = IJSONRequestCache(self.request)
        json_dump_information_types(cache, PILLAR_INFORMATION_TYPES)
        super(ProductEditView, self).initialize()

    def validate(self, data):
        """Validate 'licenses' and 'license_info'.

        'licenses' must not be empty unless the product already
        exists and never has had a licence set.

        'license_info' must not be empty if "Other/Proprietary"
        or "Other/Open Source" is checked.
        """
        super(ProductEditView, self).validate(data)
        information_type = data.get('information_type')
        if information_type:
            errors = [
                str(e) for e in self.context.checkInformationType(
                    information_type)]
            if len(errors) > 0:
                self.setFieldError('information_type', ' '.join(errors))

    def showOptionalMarker(self, field_name):
        """See `LaunchpadFormView`."""
        # This has the effect of suppressing the ": (Optional)" stuff for the
        # license_info widget.  It's the last piece of the puzzle for
        # manipulating the license_info widget into the table for the
        # LicenseWidget instead of the enclosing form.
        if field_name == 'license_info':
            return False
        return super(ProductEditView, self).showOptionalMarker(field_name)

    @action("Change", name='change')
    def change_action(self, action, data):
        self.updateContextFromData(data)


class ProductValidationMixin:

    def validate_deactivation(self, data):
        """Verify whether a product can be safely deactivated."""
        if data['active'] == False and self.context.active == True:
            if len(self.context.sourcepackages) > 0:
                self.setFieldError('active',
                    structured(
                        'This project cannot be deactivated since it is '
                        'linked to one or more '
                        '<a href="%s">source packages</a>.',
                        canonical_url(self.context, view_name='+packages')))


class ProductAdminView(ProductEditView, ProductValidationMixin):
    """View for $project/+admin"""
    label = "Administer project details"
    default_field_names = [
        "name",
        "owner",
        "active",
        "autoupdate",
        ]

    @property
    def page_title(self):
        """The HTML page title."""
        return 'Administer %s' % self.context.title

    def setUpFields(self):
        """Setup the normal fields from the schema plus adds 'Registrant'.

        The registrant is normally a read-only field and thus does not have a
        proper widget created by default.  Even though it is read-only, admins
        need the ability to change it.
        """
        self.field_names = self.default_field_names[:]
        admin = check_permission('launchpad.Admin', self.context)
        if not admin:
            self.field_names.remove('owner')
            self.field_names.remove('autoupdate')
        super(ProductAdminView, self).setUpFields()
        self.form_fields = self._createAliasesField() + self.form_fields
        if admin:
            self.form_fields = (
                self.form_fields + self._createRegistrantField())

    def _createAliasesField(self):
        """Return a PillarAliases field for IProduct.aliases."""
        return form.Fields(
            PillarAliases(
                __name__='aliases', title=_('Aliases'),
                description=_('Other names (separated by space) under which '
                              'this project is known.'),
                required=False, readonly=False),
            render_context=self.render_context)

    def _createRegistrantField(self):
        """Return a popup widget person selector for the registrant.

        This custom field is necessary because *normally* the registrant is
        read-only but we want the admins to have the ability to correct legacy
        data that was set before the registrant field existed.
        """
        return form.Fields(
            PublicPersonChoice(
                __name__='registrant',
                title=_('Project Registrant'),
                description=_('The person who originally registered the '
                              'product.  Distinct from the current '
                              'owner.  This is historical data and should '
                              'not be changed without good cause.'),
                vocabulary='ValidPersonOrTeam',
                required=True,
                readonly=False,
                ),
            render_context=self.render_context
            )

    def validate(self, data):
        """See `LaunchpadFormView`."""
        super(ProductAdminView, self).validate(data)
        self.validate_deactivation(data)

    @property
    def cancel_url(self):
        """See `LaunchpadFormView`."""
        return canonical_url(self.context)


class ProductReviewLicenseView(ReturnToReferrerMixin, ProductEditView,
                               ProductValidationMixin):
    """A view to review a project and change project privileges."""
    label = "Review project"
    field_names = [
        "project_reviewed",
        "license_approved",
        "active",
        "reviewer_whiteboard",
        ]

    @property
    def page_title(self):
        """The HTML page title."""
        return 'Review %s' % self.context.title

    def validate(self, data):
        """See `LaunchpadFormView`."""

        super(ProductReviewLicenseView, self).validate(data)
        # A project can only be approved if it has OTHER_OPEN_SOURCE as one of
        # its licenses and not OTHER_PROPRIETARY.
        licenses = self.context.licenses
        license_approved = data.get('license_approved', False)
        if license_approved:
            if License.OTHER_PROPRIETARY in licenses:
                self.setFieldError(
                    'license_approved',
                    'Proprietary projects may not be manually '
                    'approved to use Launchpad.  Proprietary projects '
                    'must be granted a commercial subscription '
                    'to be allowed to use Launchpad.')
            else:
                # An Other/Open Source licence was specified so it may be
                # approved.
                pass

        self.validate_deactivation(data)


class ProductAddSeriesView(LaunchpadFormView):
    """A form to add new product series"""

    schema = IProductSeries
    field_names = ['name', 'summary', 'branch', 'releasefileglob']
    custom_widget_summary = CustomWidgetFactory(
        TextAreaWidget, height=7, width=62)
    custom_widget_releasefileglob = CustomWidgetFactory(
        StrippedTextWidget, displayWidth=40)

    series = None

    @property
    def label(self):
        """The form label."""
        return 'Register a new %s release series' % (
            self.context.displayname)

    @property
    def page_title(self):
        """The page title."""
        return self.label

    def validate(self, data):
        """See `LaunchpadFormView`."""
        from lp.registry.browser.productseries import get_series_branch_error
        branch = data.get('branch')
        if branch is not None:
            message = get_series_branch_error(self.context, branch)
            if message:
                self.setFieldError('branch', message)

    @action(_('Register Series'), name='add')
    def add_action(self, action, data):
        self.series = self.context.newSeries(
            owner=self.user,
            name=data['name'],
            summary=data['summary'],
            branch=data['branch'],
            releasefileglob=data['releasefileglob'])

    @property
    def next_url(self):
        """See `LaunchpadFormView`."""
        assert self.series is not None, 'No series has been created'
        return canonical_url(self.series)

    @property
    def cancel_url(self):
        """See `LaunchpadFormView`."""
        return canonical_url(self.context)


class ProductSeriesSetView(ProductView):
    """A view for showing a product's series."""

    label = 'timeline'
    page_title = label

    @cachedproperty
    def batched_series(self):
        decorated_result = DecoratedResultSet(
            self.context.getVersionSortedSeries(), DecoratedSeries)
        return BatchNavigator(decorated_result, self.request)


LINK_LP = 'link-lp'
IMPORT_EXTERNAL = 'import-external'


BRANCH_TYPE_VOCABULARY = SimpleVocabulary((
    SimpleTerm(LINK_LP, LINK_LP,
               _("Link to a Bazaar branch already on Launchpad")),
    SimpleTerm(IMPORT_EXTERNAL, IMPORT_EXTERNAL,
               _("Import a branch hosted somewhere else")),
    ))


GIT_REPOSITORY_TYPE_VOCABULARY = SimpleVocabulary((
    SimpleTerm(LINK_LP, LINK_LP,
               _("Link to a Git repository already on Launchpad")),
    SimpleTerm(IMPORT_EXTERNAL, IMPORT_EXTERNAL,
               _("Import a Git repository hosted somewhere else")),
    ))


class SetBranchForm(Interface):
    """The fields presented on the form for setting a branch."""

    use_template(ICodeImport, ['cvs_module'])

    rcs_type = Choice(title=_("Type of RCS"),
        required=False, vocabulary=RevisionControlSystems,
        description=_(
            "The version control system to import from. "))

    repo_url = URIField(
        title=_("Branch URL"), required=True,
        description=_("The URL of the branch."),
        allowed_schemes=["http", "https"],
        allow_userinfo=False, allow_port=True, allow_query=False,
        allow_fragment=False, trailing_slash=False)

    branch_location = copy_field(
        IProductSeries['branch'], __name__='branch_location',
        title=_('Branch'),
        description=_(
            "The Bazaar branch for this series in Launchpad, "
            "if one exists."))

    branch_type = Choice(
        title=_('Import type'), vocabulary=BRANCH_TYPE_VOCABULARY,
        description=_("Whether the branch is imported"), required=True)

    branch_name = copy_field(
        IBranch['name'], __name__='branch_name', title=_('Branch name'),
        description=_(''), required=True)

    branch_owner = copy_field(
        IBranch['owner'], __name__='branch_owner', title=_('Branch owner'),
        description=_(''), required=True)

    default_vcs = Choice(
        title=_("Project VCS"), required=True, vocabulary=VCSType,
        description=_("The version control system for this project."))

    git_repository_location = Choice(
        title=_('Git repository'), required=False,
        vocabulary='GitRepositoryRestrictedOnProduct',
        description=_(
            "The Git repository for this project in Launchpad, "
            "if one exists, in the form: "
            "~user/project-name/+git/repo-name"))

    git_repository_type = Choice(
        title=_('Import type'), required=True,
        vocabulary=GIT_REPOSITORY_TYPE_VOCABULARY,
        description=_('Whether the repository is imported'))

    git_repository_name = copy_field(
        IGitRepository['name'], __name__='git_repository_name',
        title=_('Git repository name'), description=_(''), required=True)

    git_repository_owner = copy_field(
        IGitRepository['owner'], __name__='git_repository_owner',
        title=_('Git repository owner'), description=_(''), required=True)

    git_repository_url = URIField(
        title=_('Git repository URL'), required=True,
        description=_('The URL of the Git repository.'),
        allowed_schemes=["git", "http", "https"],
        allow_userinfo=True, allow_port=True, allow_query=False,
        allow_fragment=False, trailing_slash=False)


class ProductSetBranchView(ReturnToReferrerMixin, LaunchpadFormView,
                           ProductView,
                           CodeImportNameValidationMixin):
    """The view to set a branch default for the Product."""

    label = 'Configure code'
    page_title = label
    schema = SetBranchForm
    # Set for_input to True to ensure fields marked read-only will be editable
    # upon creation.
    for_input = True

    custom_widget_rcs_type = LaunchpadRadioWidget
    custom_widget_branch_type = LaunchpadRadioWidget
    custom_widget_default_vcs = LaunchpadRadioWidget
    custom_widget_git_repository_type = LaunchpadRadioWidget

    errors_in_action = False
    is_series = False

    @property
    def series(self):
        return self.context.development_focus

    @property
    def initial_values(self):
        repository_set = getUtility(IGitRepositorySet)
        return dict(
            rcs_type=RevisionControlSystems.BZR,
            default_vcs=(self.context.pillar.inferred_vcs or VCSType.BZR),
            branch_type=LINK_LP,
            branch_location=self.series.branch,
            git_repository_type=LINK_LP,
            git_repository_location=repository_set.getDefaultRepository(
                self.context.pillar),
            git_repository_name=self.context.pillar.name)

    @property
    def git_ssh_url(self):
        base_url = urlsplit(
            urlutils.join(config.codehosting.git_ssh_root, self.context.name))
        url = list(base_url)
        url[1] = "{}@{}".format(self.user.name, base_url.hostname)
        return urlunsplit(url)

    @property
    def next_url(self):
        """Return the next_url.

        Use the value from `ReturnToReferrerMixin` or None if there
        are errors.
        """
        if self.errors_in_action:
            return None
        return super(ProductSetBranchView, self).next_url

    def setUpFields(self):
        """See `LaunchpadFormView`."""
        super(ProductSetBranchView, self).setUpFields()
        if self.is_series:
            self.form_fields = self.form_fields.omit(
                'default_vcs', 'git_repository_location',
                'git_repository_type', 'git_repository_name',
                'git_repository_owner', 'git_repository_url')

    def setUpWidgets(self):
        """See `LaunchpadFormView`."""
        super(ProductSetBranchView, self).setUpWidgets()
        widget = self.widgets['rcs_type']
        vocab = widget.vocabulary
        current_value = widget._getFormValue()
        self.rcs_type_cvs = render_radio_widget_part(
            widget, vocab.CVS, current_value, 'CVS')
        self.rcs_type_svn = render_radio_widget_part(
            widget, vocab.BZR_SVN, current_value, 'SVN')
        self.rcs_type_git = render_radio_widget_part(
            widget, vocab.GIT, current_value)
        self.rcs_type_bzr = render_radio_widget_part(
            widget, vocab.BZR, current_value)
        self.rcs_type_emptymarker = widget._emptyMarker()

        widget = self.widgets['branch_type']
        current_value = widget._getFormValue()
        vocab = widget.vocabulary
        self.branch_type_link, self.branch_type_import = [
            render_radio_widget_part(widget, value, current_value)
            for value in (LINK_LP, IMPORT_EXTERNAL)]

        if not self.is_series:
            widget = self.widgets['default_vcs']
            vocab = widget.vocabulary
            current_value = widget._getFormValue()
            self.default_vcs_git = render_radio_widget_part(
                widget, vocab.GIT, current_value, 'Git')
            self.default_vcs_bzr = render_radio_widget_part(
                widget, vocab.BZR, current_value, 'Bazaar')

            widget = self.widgets['git_repository_type']
            current_value = widget._getFormValue()
            vocab = widget.vocabulary
            self.git_repository_type_link, self.git_repository_type_import = [
                render_radio_widget_part(widget, value, current_value)
                for value in (LINK_LP, IMPORT_EXTERNAL)]

    def _validateLinkLpBzr(self, data):
        """Validate data for link-lp bzr case."""
        if 'branch_location' not in data:
            self.setFieldError(
                'branch_location', 'The branch location must be set.')

    def _validateLinkLpGit(self, data):
        """Validate data for link-lp git case."""
        if data.get('git_repository_location'):
            repo = data.get('git_repository_location')
            if not repo:
                self.setFieldError(
                    'git_repository_location',
                    'The repository does not exist.')

    def _validateImportExternalBzr(self, data):
        """Validate data for import-external bzr case."""
        rcs_type = data.get('rcs_type')
        repo_url = data.get('repo_url')

        # Private teams are forbidden from owning code imports.
        branch_owner = data.get('branch_owner')
        if branch_owner is not None and branch_owner.private:
            self.setFieldError(
                'branch_owner', 'Private teams are forbidden from owning '
                'external imports.')

        if repo_url is None:
            self.setFieldError(
                'repo_url', 'You must set the external repository URL.')
        else:
            reason = validate_import_url(
                repo_url, rcs_type, TargetRevisionControlSystems.BZR)
            if reason:
                self.setFieldError('repo_url', reason)

        # RCS type is mandatory.
        # This condition should never happen since an initial value is set.
        if rcs_type is None:
            # The error shows but does not identify the widget.
            self.setFieldError(
                'rcs_type',
                'You must specify the type of RCS for the remote host.')
        elif rcs_type == RevisionControlSystems.CVS:
            if 'cvs_module' not in data:
                self.setFieldError('cvs_module', 'The CVS module must be set.')

        if 'branch_name' not in data:
            self.setFieldError('branch_name', 'The branch name must be set.')
        if 'branch_owner' not in data:
            self.setFieldError('branch_owner', 'The branch owner must be set.')

    def _validateImportExternalGit(self, data):
        """Validate data for import-external git case."""
        git_repository_url = data.get('git_repository_url')

        # Private teams are forbidden from owning code imports.
        git_repository_owner = data.get('git_repository_owner')
        if git_repository_owner is not None and git_repository_owner.private:
            self.setFieldError(
                'git_repository_owner',
                'Private teams are forbidden from owning external imports.')

        if git_repository_url is None:
            self.setFieldError(
                'git_repository_url',
                'You must set the external repository URL.')
        else:
            reason = validate_import_url(
                git_repository_url, RevisionControlSystems.GIT,
                TargetRevisionControlSystems.GIT)
            if reason:
                self.setFieldError('git_repository_url', reason)

        if 'git_repository_name' not in data:
            self.setFieldError(
                'git_repository_name', 'The repository name must be set.')
        if 'git_repository_owner' not in data:
            self.setFieldError(
                'git_repository_owner', 'The repository owner must be set.')

    def _setRequired(self, names, value):
        """Mark the widget field as optional."""
        for name in names:
            widget = self.widgets[name]
            # The 'required' property on the widget context is set to False.
            # The widget also has a 'required' property but it isn't used
            # during validation.
            widget.context.required = value

    def _validSchemes(self, rcs_type):
        """Return the valid schemes for the repository URL."""
        schemes = set(['http', 'https'])
        # Extend the allowed schemes for the repository URL based on
        # rcs_type.
        extra_schemes = {
            RevisionControlSystems.BZR_SVN: ['svn'],
            RevisionControlSystems.GIT: ['git'],
            RevisionControlSystems.BZR: ['bzr'],
            }
        schemes.update(extra_schemes.get(rcs_type, []))
        return schemes

    def validate_widgets(self, data, names=None):
        """See `LaunchpadFormView`."""
        names = [
            'branch_type', 'rcs_type', 'default_vcs', 'git_repository_type']
        super(ProductSetBranchView, self).validate_widgets(data, names)

        if not self.is_series:
            git_repository_type = data.get('git_repository_type')
            if git_repository_type == LINK_LP:
                # Mark other widgets as non-required.
                self._setRequired(['git_repository_url', 'git_repository_name',
                                   'git_repository_owner'], False)
            elif git_repository_type == IMPORT_EXTERNAL:
                # The repository location is not required for validation.
                self._setRequired(['git_repository_location'], False)
            else:
                raise AssertionError(
                    "Unknown Git repository type %s" % git_repository_type)

        branch_type = data.get('branch_type')
        if branch_type == LINK_LP:
            # Mark other widgets as non-required.
            self._setRequired(['rcs_type', 'repo_url', 'cvs_module',
                               'branch_name', 'branch_owner'], False)
        elif branch_type == IMPORT_EXTERNAL:
            rcs_type = data.get('rcs_type')

            # Set the valid schemes based on rcs_type.
            self.widgets['repo_url'].field.allowed_schemes = (
                self._validSchemes(rcs_type))
            # The branch location is not required for validation.
            self._setRequired(['branch_location'], False)
            # The cvs_module is required if it is a CVS import.
            if rcs_type == RevisionControlSystems.CVS:
                self._setRequired(['cvs_module'], True)
        else:
            raise AssertionError("Unknown branch type %s" % branch_type)

        # Perform full validation now.
        super(ProductSetBranchView, self).validate_widgets(data)

    def validate(self, data):
        """See `LaunchpadFormView`."""
        # If widget validation returned errors then there is no need to
        # continue as we'd likely just override the errors reported there.
        if len(self.errors) > 0:
            return

        if not self.is_series:
            git_repository_type = data.get('git_repository_type')
            if git_repository_type == LINK_LP:
                self._validateLinkLpGit(data)
            elif git_repository_type == IMPORT_EXTERNAL:
                self._validateImportExternalGit(data)
            else:
                raise AssertionError(
                    "Unknown Git repository type %s" % git_repository_type)

        branch_type = data.get('branch_type')
        if branch_type == LINK_LP:
            self._validateLinkLpBzr(data)
        elif branch_type == IMPORT_EXTERNAL:
            self._validateImportExternalBzr(data)
        else:
            raise AssertionError("Unknown branch type %s" % branch_type)

    def abort_update(self):
        """Abort transaction.

        This is normally handled by LaunchpadFormView, but this can be called
        from the success handler."""

        self.errors_in_action = True
        self._abort()

    def add_update_notification(self):
        self.request.response.addInfoNotification(
            'Project settings updated.')

    @action(_('Update'), name='update')
    def update_action(self, action, data):
        branch_type = data.get('branch_type')

        if not self.is_series:
            default_vcs = data.get('default_vcs')
            if default_vcs:
                self.context.vcs = default_vcs

            git_repository_type = data.get('git_repository_type')

            if git_repository_type == LINK_LP:
                repo = data.get('git_repository_location')
                repository_set = getUtility(IGitRepositorySet)
                if repository_set.getDefaultRepository(self.context) != repo:
                    repository_set.setDefaultRepository(self.context, repo)
                    self.add_update_notification()
            elif git_repository_type == IMPORT_EXTERNAL:
                name = data.get('git_repository_name')
                owner = data.get('git_repository_owner')
                url = data.get('git_repository_url')
                try:
                    code_import = getUtility(ICodeImportSet).new(
                        owner=owner,
                        registrant=self.user,
                        context=self.context,
                        branch_name=name,
                        rcs_type=RevisionControlSystems.GIT,
                        target_rcs_type=TargetRevisionControlSystems.GIT,
                        url=url)
                except GitRepositoryExists as e:
                    self._setBranchExists(
                        e.existing_repository, 'git_repository_name')
                    self.abort_update()
                    return
                getUtility(IGitRepositorySet).setDefaultRepository(
                    self.context, code_import.git_repository)
                self.request.response.addInfoNotification(
                    'Code import created and repository set as default.')
            else:
                raise UnexpectedFormData(git_repository_type)

        if branch_type == LINK_LP:
            branch_location = data.get('branch_location')
            if branch_location != self.series.branch:
                self.series.branch = branch_location
                # Request an initial upload of translation files.
                getUtility(IRosettaUploadJobSource).create(
                    self.series.branch, NULL_REVISION)
                self.add_update_notification()
        elif branch_type == IMPORT_EXTERNAL:
            branch_name = data.get('branch_name')
            branch_owner = data.get('branch_owner')
            rcs_type = data.get('rcs_type')
            if rcs_type == RevisionControlSystems.CVS:
                cvs_root = data.get('repo_url')
                cvs_module = data.get('cvs_module')
                url = None
            else:
                cvs_root = None
                cvs_module = None
                url = data.get('repo_url')
            rcs_item = RevisionControlSystems.items[rcs_type.name]
            try:
                code_import = getUtility(ICodeImportSet).new(
                    owner=branch_owner,
                    registrant=self.user,
                    context=self.context,
                    branch_name=branch_name,
                    rcs_type=rcs_item,
                    target_rcs_type=TargetRevisionControlSystems.BZR,
                    url=url,
                    cvs_root=cvs_root,
                    cvs_module=cvs_module)
            except BranchExists as e:
                self._setBranchExists(e.existing_branch, 'branch_name')
                self.abort_update()
                return
            self.series.branch = code_import.branch
            self.request.response.addInfoNotification(
                'Code import created and branch linked to the series.')
        else:
            raise UnexpectedFormData(branch_type)


class ProductRdfView(BaseRdfView):
    """A view that sets its mime-type to application/rdf+xml"""

    template = ViewPageTemplateFile(
        '../templates/product-rdf.pt')

    @property
    def filename(self):
        return '%s.rdf' % self.context.name


class ProductSetNavigationMenu(RegistryCollectionActionMenuBase):
    """Action menu for products index."""
    usedfor = IProductSet
    links = [
        'register_team',
        'register_project',
        'create_account',
        'review_licenses',
        'view_all_projects',
        ]

    @enabled_with_permission('launchpad.Moderate')
    def review_licenses(self):
        return Link('+review-licenses', 'Review projects', icon='edit')

    def view_all_projects(self):
        return Link('+all', 'Show all projects', icon='list')


@implementer(IRegistryCollectionNavigationMenu)
class ProductSetView(LaunchpadView):
    """View for products index page."""

    page_title = 'Projects registered in Launchpad'

    max_results_to_display = config.launchpad.default_batch_size
    results = None
    search_requested = False

    def initialize(self):
        """See `LaunchpadView`."""
        form = self.request.form_ng
        self.search_string = form.getOne('text')
        if self.search_string is not None:
            self.search_requested = True

    @cachedproperty
    def all_batched(self):
        return BatchNavigator(self.context.get_all_active(self.user),
                              self.request)

    @cachedproperty
    def matches(self):
        if not self.search_requested:
            return None
        pillarset = getUtility(IPillarNameSet)
        return pillarset.count_search_matches(self.user, self.search_string)

    @cachedproperty
    def search_results(self):
        search_string = self.search_string.lower()
        limit = self.max_results_to_display
        return getUtility(IPillarNameSet).search(
            self.user, search_string, limit)

    def tooManyResultsFound(self):
        return self.matches > self.max_results_to_display

    def latest(self):
        return self.context.get_all_active(self.user)[:5]


class ProductSetReviewLicensesView(LaunchpadFormView):
    """View for searching products to be reviewed."""

    schema = IProductReviewSearch
    label = 'Review projects'
    page_title = label

    full_row_field_names = [
        'search_text',
        'active',
        'project_reviewed',
        'license_approved',
        'licenses',
        'has_subscription',
        ]

    side_by_side_field_names = [
        ('created_after', 'created_before'),
        ('subscription_expires_after', 'subscription_expires_before'),
        ('subscription_modified_after', 'subscription_modified_before'),
        ]

    custom_widget_licenses = CustomWidgetFactory(
        CheckBoxMatrixWidget, column_count=4, orientation='vertical')
    custom_widget_active = CustomWidgetFactory(
        LaunchpadRadioWidget, _messageNoValue="(do not filter)")
    custom_widget_project_reviewed = CustomWidgetFactory(
        LaunchpadRadioWidget, _messageNoValue="(do not filter)")
    custom_widget_license_approved = CustomWidgetFactory(
        LaunchpadRadioWidget, _messageNoValue="(do not filter)")
    custom_widget_has_subscription = CustomWidgetFactory(
        LaunchpadRadioWidget, _messageNoValue="(do not filter)")
    custom_widget_created_after = DateWidget
    custom_widget_created_before = DateWidget
    custom_widget_subscription_expires_after = DateWidget
    custom_widget_subscription_expires_before = DateWidget
    custom_widget_subscription_modified_after = DateWidget
    custom_widget_subscription_modified_before = DateWidget

    @property
    def left_side_widgets(self):
        """Return the widgets for the left column."""
        return (self.widgets.get(left)
                for left, right in self.side_by_side_field_names)

    @property
    def right_side_widgets(self):
        """Return the widgets for the right column."""
        return (self.widgets.get(right)
                for left, right in self.side_by_side_field_names)

    @property
    def full_row_widgets(self):
        """Return all widgets that span all columns."""
        return (self.widgets[name] for name in self.full_row_field_names)

    @property
    def initial_values(self):
        """See `ILaunchpadFormView`."""
        search_params = {}
        for name in self.schema:
            search_params[name] = self.schema[name].default
        return search_params

    def forReviewBatched(self):
        """Return a `BatchNavigator` to review the matching projects."""
        # Calling _validate populates the data dictionary as a side-effect
        # of validation.
        data = {}
        self._validate(None, data)
        search_params = self.initial_values
        # Override the defaults with the form values if available.
        search_params.update(data)
        result = self.context.forReview(self.user, **search_params)
        return BatchNavigator(result, self.request, size=50)


def create_source_package_fields():
    return form.Fields(
        Choice(__name__='source_package_name',
               vocabulary='SourcePackageName',
               required=False),
        Choice(__name__='distroseries',
               vocabulary='DistroSeries',
               required=False),
        )


class ProjectAddStepOne(StepView):
    """product/+new view class for creating a new project."""

    _field_names = ['display_name', 'name', 'summary']
    label = "Register a project in Launchpad"
    schema = IProduct
    step_name = 'projectaddstep1'
    template = ViewPageTemplateFile('../templates/product-new.pt')
    page_title = "Register a project in Launchpad"

    custom_widget_display_name = CustomWidgetFactory(
        TextWidget, displayWidth=50, label='Name')
    custom_widget_name = CustomWidgetFactory(ProductNameWidget, label='URL')

    step_description = 'Project basics'
    search_results_count = 0

    def setUpFields(self):
        """See `LaunchpadFormView`."""
        super(ProjectAddStepOne, self).setUpFields()
        self.form_fields = (self.form_fields + create_source_package_fields())

    def setUpWidgets(self):
        """See `LaunchpadFormView`."""
        super(ProjectAddStepOne, self).setUpWidgets()
        self.widgets['source_package_name'].visible = False
        self.widgets['distroseries'].visible = False

    @property
    def _return_url(self):
        """This view is using the hidden _return_url field.

        It is not using the `ReturnToReferrerMixin`, since none
        of its other code is used, because multistep views can't
        have next_url set until the form submission succeeds.
        """
        return self.request.form.get('_return_url')

    @property
    def _next_step(self):
        """Define the next step.

        Subclasses can override this method to avoid having to override the
        more complicated `main_action` method for customization.  The actual
        property `next_step` must not be set before `main_action` is called.
        """
        return ProjectAddStepTwo

    def main_action(self, data):
        """See `MultiStepView`."""
        self.next_step = self._next_step

    # Make this a safe_action, so that the sourcepackage page can skip
    # the first step with a link (GET request) providing form values.
    continue_action = safe_action(StepView.continue_action)


class ProjectAddStepTwo(StepView, ProductLicenseMixin, ReturnToReferrerMixin):
    """Step 2 (of 2) in the +new project add wizard."""

    _field_names = ['display_name', 'name', 'summary', 'description',
                    'homepageurl', 'information_type', 'licenses',
                    'license_info', 'driver', 'bug_supervisor', 'owner']
    schema = IProduct
    step_name = 'projectaddstep2'
    template = ViewPageTemplateFile('../templates/product-new.pt')
    page_title = ProjectAddStepOne.page_title

    product = None

    custom_widget_display_name = CustomWidgetFactory(
        TextWidget, displayWidth=50, label='Name')
    custom_widget_name = CustomWidgetFactory(ProductNameWidget, label='URL')
    custom_widget_homepageurl = CustomWidgetFactory(
        TextWidget, displayWidth=30)
    custom_widget_licenses = LicenseWidget
    custom_widget_license_info = GhostWidget
    custom_widget_information_type = CustomWidgetFactory(
        LaunchpadRadioWidgetWithDescription,
        vocabulary=InformationTypeVocabulary(types=PILLAR_INFORMATION_TYPES))

    custom_widget_owner = CustomWidgetFactory(
        PersonPickerWidget, header="Select the maintainer",
        show_create_team_link=True)
    custom_widget_bug_supervisor = CustomWidgetFactory(
        PersonPickerWidget, header="Set a bug supervisor",
        required=True, show_create_team_link=True)
    custom_widget_driver = CustomWidgetFactory(
        PersonPickerWidget, header="Set a driver",
        required=True, show_create_team_link=True)
    custom_widget_disclaim_maintainer = CustomWidgetFactory(
        CheckBoxWidget, cssClass="subordinate")

    def initialize(self):
        # The JSON cache must be populated before the super call, since
        # the form is rendered during LaunchpadFormView's initialize()
        # when an action is invoked.
        cache = IJSONRequestCache(self.request)
        json_dump_information_types(cache, PILLAR_INFORMATION_TYPES)
        super(ProjectAddStepTwo, self).initialize()

    @property
    def main_action_label(self):
        if self.source_package_name is None:
            return u'Complete Registration'
        else:
            return u'Complete registration and link to %s package' % (
                self.source_package_name.name)

    @property
    def _return_url(self):
        """This view is using the hidden _return_url field.

        It is not using the `ReturnToReferrerMixin`, since none
        of its other code is used, because multistep views can't
        have next_url set until the form submission succeeds.
        """
        return self.request.form.get('_return_url')

    @property
    def step_description(self):
        """See `MultiStepView`."""
        if self.search_results_count > 0:
            return 'Check for duplicate projects'
        return 'Registration details'

    @property
    def initial_values(self):
        return {
            'driver': self.user.name,
            'bug_supervisor': self.user.name,
            'owner': self.user.name,
            'information_type': InformationType.PUBLIC,
        }

    @property
    def enable_information_type(self):
        return not self.source_package_name

    def setUpFields(self):
        """See `LaunchpadFormView`."""
        super(ProjectAddStepTwo, self).setUpFields()
        hidden_names = ['__visited_steps__', 'license_info']
        hidden_fields = self.form_fields.select(*hidden_names)

        if not self.enable_information_type:
            hidden_names.extend(
                ['information_type', 'bug_supervisor', 'driver'])

        visible_fields = self.form_fields.omit(*hidden_names)
        self.form_fields = (
            visible_fields + self._createDisclaimMaintainerField() +
            create_source_package_fields() + hidden_fields)

    def _createDisclaimMaintainerField(self):
        """Return a Bool field for disclaiming maintainer.

        If the registrant does not want to maintain the project they can
        select this checkbox and the ownership will be transferred to the
        registry admins team.
        """
        return form.Fields(
            Bool(__name__='disclaim_maintainer',
                 title=_("I do not want to maintain this project"),
                 description=_(
                     "Select if you are registering this project "
                     "for the purpose of taking an action (such as "
                     "reporting a bug) but you don't want to actually "
                     "maintain the project in Launchpad.  "
                     "The Registry Administrators team will become "
                     "the maintainers until a community maintainer "
                     "can be found.")),
            render_context=self.render_context)

    def setUpWidgets(self):
        """See `LaunchpadFormView`."""
        super(ProjectAddStepTwo, self).setUpWidgets()
        self.widgets['name'].read_only = True
        # The "hint" is really more of an explanation at this point, but the
        # phrasing is different.
        self.widgets['name'].hint = (
            "When published, this will be the project's URL.")
        self.widgets['display_name'].visible = False
        self.widgets['source_package_name'].visible = False
        self.widgets['distroseries'].visible = False

        if (self.enable_information_type and
            IProductSet.providedBy(self.context)):
            self.widgets['information_type'].value = InformationType.PUBLIC

        # Set the source_package_release attribute on the licenses
        # widget, so that the source package's copyright info can be
        # displayed.
        ubuntu = getUtility(ILaunchpadCelebrities).ubuntu
        if self.source_package_name is not None:
            release_list = ubuntu.getCurrentSourceReleases(
                [self.source_package_name])
            if len(release_list) != 0:
                self.widgets['licenses'].source_package_release = (
                    release_list.items()[0][1])

    @property
    def source_package_name(self):
        # setUpWidgets() doesn't have access to the data dictionary,
        # so the source package name needs to be converted from a string
        # into an object here.
        package_name_string = self.request.form.get(
            'field.source_package_name')
        if package_name_string is None:
            return None
        else:
            return getUtility(ISourcePackageNameSet).queryByName(
                package_name_string)

    @cachedproperty
    def _search_string(self):
        """Return the ORed terms to match."""
        search_text = SPACE.join((self.request.form['field.name'],
                                  self.request.form['field.display_name'],
                                  self.request.form['field.summary']))
        # OR all the terms together.
        return OR.join(search_text.split())

    @cachedproperty
    def search_results(self):
        """The full text search results.

        Search the pillars for any match on the name, display name, or
        summary.
        """
        # XXX BarryWarsaw 16-Apr-2009 do we need batching and should we return
        # more than 7 hits?
        return getUtility(IPillarNameSet).search(
            self.user, self._search_string, 7)

    @cachedproperty
    def search_results_count(self):
        """Return the count of matching `IPillar`s."""
        return getUtility(IPillarNameSet).count_search_matches(
            self.user, self._search_string)

    # StepView requires that its validate() method not be overridden, so make
    # sure this calls the right method.  validateStep() will call the licence
    # validation code.
    def validate(self, data):
        """See `MultiStepView`."""
        StepView.validate(self, data)

    def validateStep(self, data):
        """See `MultiStepView`."""
        ProductLicenseMixin.validate(self, data)
        if data.get('disclaim_maintainer') and self.errors:
            # The checkbox supersedes the owner text input.
            errors = [error for error in self.errors if error[0] == 'owner']
            for error in errors:
                self.errors.remove(error)

        if self.enable_information_type:
            if data.get('information_type') != InformationType.PUBLIC:
                for required_field in ('bug_supervisor', 'driver'):
                    if data.get(required_field) is None:
                        self.setFieldError(
                            required_field, 'Select a user or team.')

    @property
    def label(self):
        """See `LaunchpadFormView`."""
        return 'Register %s (%s) in Launchpad' % (
                self.request.form['field.display_name'],
                self.request.form['field.name'])

    def create_product(self, data):
        """Create the product from the user data."""
        # Get optional data.
        projectgroup = data.get('projectgroup')
        description = data.get('description')
        disclaim_maintainer = data.get('disclaim_maintainer', False)
        if disclaim_maintainer:
            owner = getUtility(ILaunchpadCelebrities).registry_experts
        else:
            owner = data.get('owner')

        return getUtility(IProductSet).createProduct(
            registrant=self.user,
            bug_supervisor=data.get('bug_supervisor', None),
            driver=data.get('driver', None),
            owner=owner,
            name=data['name'],
            display_name=data['display_name'],
            title=data['display_name'],
            summary=data['summary'],
            description=description,
            homepageurl=data.get('homepageurl'),
            licenses=data['licenses'],
            license_info=data['license_info'],
            information_type=data.get('information_type'),
            projectgroup=projectgroup)

    def link_source_package(self, product, data):
        if (data.get('distroseries') is not None
            and self.source_package_name is not None):
            source_package = data['distroseries'].getSourcePackage(
                self.source_package_name)
            source_package.setPackaging(
                product.development_focus, self.user)
            self.request.response.addInfoNotification(
                'Linked %s project to %s source package.' % (
                    product.displayname, self.source_package_name.name))

    def main_action(self, data):
        """See `MultiStepView`."""
        self.product = self.create_product(data)
        notify(ObjectCreatedEvent(self.product))
        self.link_source_package(self.product, data)

        if self._return_url is None:
            self.next_url = canonical_url(self.product)
        else:
            self.next_url = self._return_url


class ProductAddView(PillarViewMixin, MultiStepView):
    """The controlling view for product/+new."""

    page_title = ProjectAddStepOne.page_title
    total_steps = 2

    @property
    def first_step(self):
        """See `MultiStepView`."""
        return ProjectAddStepOne


class IProductEditPeopleSchema(Interface):
    """Defines the fields for the edit form.

    Specifically adds a new checkbox for transferring the maintainer role to
    Registry Administrators and makes the owner optional.
    """
    owner = copy_field(IProduct['owner'])
    owner.required = False

    driver = copy_field(IProduct['driver'])

    transfer_to_registry = Bool(
        title=_("I do not want to maintain this project"),
        required=False,
        description=_(
            "Select this if you no longer want to maintain this project in "
            "Launchpad.  Launchpad's Registry Administrators team will "
            "become the project's new maintainers."))


@implementer(IProductEditMenu)
class ProductEditPeopleView(LaunchpadEditFormView):
    """Enable editing of important people on the project."""

    label = "Change the roles of people"
    schema = IProductEditPeopleSchema
    field_names = [
        'owner',
        'transfer_to_registry',
        'driver',
        ]

    for_input = True

    # Initial value must be provided for the 'transfer_to_registry' field to
    # avoid having the non-existent attribute queried on the context and
    # failing.
    initial_values = {'transfer_to_registry': False}

    custom_widget_owner = CustomWidgetFactory(
        PersonPickerWidget, header="Select the maintainer",
        show_create_team_link=True)
    custom_widget_transfer_to_registry = CustomWidgetFactory(
        CheckBoxWidget, widget_class='field subordinate')
    custom_widget_driver = CustomWidgetFactory(
        PersonPickerWidget, header="Select the driver",
        show_create_team_link=True)

    @property
    def page_title(self):
        """The HTML page title."""
        return "Change the roles of %s's people" % self.context.title

    def validate(self, data):
        """Validate owner and transfer_to_registry are consistent.

        At most one may be specified.
        """
        xfer = data.get('transfer_to_registry', False)
        owner = data.get('owner')
        error = None
        if xfer:
            if owner:
                error = (
                    'You may not specify a new owner if you select the '
                    'checkbox.')
            else:
                celebrities = getUtility(ILaunchpadCelebrities)
                data['owner'] = celebrities.registry_experts
        else:
            if not owner:
                if self.errors and isinstance(
                    self.errors[0], WidgetInputError):
                    del self.errors[0]
                    error = (
                        'You must choose a valid person or team to be the '
                        'owner for %s.' % self.context.displayname)
                else:
                    error = (
                        'You must specify a maintainer or select the '
                        'checkbox.')
        if error:
            self.setFieldError('owner', error)

    @action(_('Save changes'), name='save')
    def save_action(self, action, data):
        """Save the changes to the associated people."""
        # Since 'transfer_to_registry' is not a real attribute on a Product,
        # it must be removed from data before the context is updated.
        if 'transfer_to_registry' in data:
            del data['transfer_to_registry']
        self.updateContextFromData(data)

    @property
    def next_url(self):
        """See `LaunchpadFormView`."""
        return canonical_url(self.context)

    @property
    def cancel_url(self):
        """See `LaunchpadFormView`."""
        return canonical_url(self.context)

    @property
    def adapters(self):
        """See `LaunchpadFormView`"""
        return {IProductEditPeopleSchema: self.context}<|MERGE_RESOLUTION|>--- conflicted
+++ resolved
@@ -275,16 +275,14 @@
     def traverse_commercialsubscription(self, name):
         return self.context.commercial_subscription
 
-<<<<<<< HEAD
     @stepthrough('+oci')
     def traverse_oci(self, name):
         return self.context.getOCIProject(name)
-=======
+
     @stepthrough('+series')
     def traverse_series(self, name):
         series = self.context.getSeries(name)
         return self.redirectSubTree(canonical_url(series), status=303)
->>>>>>> 1cbd0aa3
 
     def traverse(self, name):
         return self.context.getSeries(name)
