--- conflicted
+++ resolved
@@ -161,12 +161,6 @@
 from lp.registry.enums import (
     json_dump_information_types,
     InformationType,
-<<<<<<< HEAD
-    PRIVATE_INFORMATION_TYPES,
-    PUBLIC_INFORMATION_TYPES,
-    PUBLIC_PROPRIETARY_INFORMATION_TYPES,
-=======
->>>>>>> edf49a5f
     )
 from lp.registry.interfaces.pillar import IPillarNameSet
 from lp.registry.interfaces.product import (
@@ -2036,23 +2030,9 @@
         # when an action is invokved.
         if IProductSet.providedBy(self.context):
             cache = IJSONRequestCache(self.request)
-<<<<<<< HEAD
-            cache.objects['private_types'] = [
-                type.name for type in PRIVATE_INFORMATION_TYPES]
-            cache.objects['public_types'] = [
-                    type.name for type in PUBLIC_INFORMATION_TYPES]
-            cache.objects['information_type_data'] = [
-                {'value': term.name, 'description': term.description,
-                'name': term.title,
-                'description_css_class': 'choice-description'}
-                for term in
-                    PUBLIC_PROPRIETARY_INFORMATION_TYPES]
-
-=======
             json_dump_information_types(
                 cache,
                 self.context.getAllowedProductInformationTypes())
->>>>>>> edf49a5f
         super(ProjectAddStepTwo, self).initialize()
 
     @property
