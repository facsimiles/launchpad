# Copyright 2009-2010 Canonical Ltd.  This software is licensed under the
# GNU Affero General Public License version 3 (see the file LICENSE).

# pylint: disable-msg=E0611,W0212

__metaclass__ = type
__all__ = [
    'TeamMembership',
    'TeamMembershipSet',
    'TeamParticipation',
    ]

from datetime import (
    datetime,
    timedelta,
    )

import pytz
from sqlobject import (
    ForeignKey,
    StringCol,
    )
from storm.locals import Store
from zope.component import getUtility
from zope.interface import implements

from canonical.config import config
from canonical.database.constants import UTC_NOW
from canonical.database.datetimecol import UtcDateTimeCol
from canonical.database.enumcol import EnumCol
from canonical.database.sqlbase import (
    flush_database_updates,
    SQLBase,
    sqlvalues,
    )
from canonical.launchpad.helpers import (
    get_contact_email_addresses,
    get_email_template,
    )
from canonical.launchpad.interfaces.launchpad import ILaunchpadCelebrities
from canonical.launchpad.interfaces.lpstorm import IStore
from canonical.launchpad.mail import (
    format_address,
    simple_sendmail,
    )
from canonical.launchpad.mailnotification import MailWrapper
from canonical.launchpad.webapp import canonical_url
from lp.app.browser.tales import DurationFormatterAPI
<<<<<<< HEAD
=======
from lp.registry.errors import (
    TeamMembershipTransitionError,
    UserCannotChangeMembershipSilently,
    )
>>>>>>> 66cfdb8e
from lp.registry.interfaces.person import (
    IPersonSet,
    TeamMembershipRenewalPolicy,
    validate_public_person,
    )
from lp.registry.interfaces.teammembership import (
    CyclicalTeamMembershipError,
    DAYS_BEFORE_EXPIRATION_WARNING_IS_SENT,
    ITeamMembership,
    ITeamMembershipSet,
    ITeamParticipation,
    TeamMembershipStatus,
    )


ACTIVE_STATES = [TeamMembershipStatus.ADMIN, TeamMembershipStatus.APPROVED]


class TeamMembership(SQLBase):
    """See `ITeamMembership`."""

    implements(ITeamMembership)

    _table = 'TeamMembership'
    _defaultOrder = 'id'

    team = ForeignKey(dbName='team', foreignKey='Person', notNull=True)
    person = ForeignKey(
        dbName='person', foreignKey='Person',
        storm_validator=validate_public_person, notNull=True)
    last_changed_by = ForeignKey(
        dbName='last_changed_by', foreignKey='Person',
        storm_validator=validate_public_person, default=None)
    proposed_by = ForeignKey(
        dbName='proposed_by', foreignKey='Person',
        storm_validator=validate_public_person, default=None)
    acknowledged_by = ForeignKey(
        dbName='acknowledged_by', foreignKey='Person',
        storm_validator=validate_public_person, default=None)
    reviewed_by = ForeignKey(
        dbName='reviewed_by', foreignKey='Person',
        storm_validator=validate_public_person, default=None)
    status = EnumCol(
        dbName='status', notNull=True, enum=TeamMembershipStatus)
    # XXX: salgado, 2008-03-06: Need to rename datejoined and dateexpires to
    # match their db names.
    datejoined = UtcDateTimeCol(dbName='date_joined', default=None)
    dateexpires = UtcDateTimeCol(dbName='date_expires', default=None)
    date_created = UtcDateTimeCol(default=UTC_NOW)
    date_proposed = UtcDateTimeCol(default=None)
    date_acknowledged = UtcDateTimeCol(default=None)
    date_reviewed = UtcDateTimeCol(default=None)
    date_last_changed = UtcDateTimeCol(default=None)
    last_change_comment = StringCol(default=None)
    proponent_comment = StringCol(default=None)
    acknowledger_comment = StringCol(default=None)
    reviewer_comment = StringCol(default=None)

    def isExpired(self):
        """See `ITeamMembership`."""
        return self.status == TeamMembershipStatus.EXPIRED

    def canBeRenewedByMember(self):
        """See `ITeamMembership`."""
        ondemand = TeamMembershipRenewalPolicy.ONDEMAND
        admin = TeamMembershipStatus.APPROVED
        approved = TeamMembershipStatus.ADMIN
        date_limit = datetime.now(pytz.UTC) + timedelta(
            days=DAYS_BEFORE_EXPIRATION_WARNING_IS_SENT)
        return (self.status in (admin, approved)
                and self.team.renewal_policy == ondemand
                and self.dateexpires is not None
                and self.dateexpires < date_limit)

    def sendSelfRenewalNotification(self):
        """See `ITeamMembership`."""
        team = self.team
        member = self.person
        assert team.renewal_policy == TeamMembershipRenewalPolicy.ONDEMAND

        from_addr = format_address(
            team.displayname, config.canonical.noreply_from_address)
        replacements = {'member_name': member.unique_displayname,
                        'team_name': team.unique_displayname,
                        'team_url': canonical_url(team),
                        'dateexpires': self.dateexpires.strftime('%Y-%m-%d')}
        subject = '%s extended their membership' % member.name
        template = get_email_template('membership-member-renewed.txt')
        admins_addrs = self.team.getTeamAdminsEmailAddresses()
        for address in admins_addrs:
            recipient = getUtility(IPersonSet).getByEmail(address)
            replacements['recipient_name'] = recipient.displayname
            msg = MailWrapper().format(
                template % replacements, force_wrap=True)
            simple_sendmail(from_addr, address, subject, msg)

    def sendAutoRenewalNotification(self):
        """See `ITeamMembership`."""
        team = self.team
        member = self.person
        assert team.renewal_policy == TeamMembershipRenewalPolicy.AUTOMATIC

        from_addr = format_address(
            team.displayname, config.canonical.noreply_from_address)
        replacements = {'member_name': member.unique_displayname,
                        'team_name': team.unique_displayname,
                        'team_url': canonical_url(team),
                        'dateexpires': self.dateexpires.strftime('%Y-%m-%d')}
        subject = '%s renewed automatically' % member.name

        if member.isTeam():
            member_addrs = get_contact_email_addresses(member.teamowner)
            template_name = 'membership-auto-renewed-bulk.txt'
        else:
            template_name = 'membership-auto-renewed-personal.txt'
            member_addrs = get_contact_email_addresses(member)
        template = get_email_template(template_name)
        for address in member_addrs:
            recipient = getUtility(IPersonSet).getByEmail(address)
            replacements['recipient_name'] = recipient.displayname
            msg = MailWrapper().format(
                template % replacements, force_wrap=True)
            simple_sendmail(from_addr, address, subject, msg)

        template_name = 'membership-auto-renewed-bulk.txt'
        admins_addrs = self.team.getTeamAdminsEmailAddresses()
        admins_addrs = set(admins_addrs).difference(member_addrs)
        template = get_email_template(template_name)
        for address in admins_addrs:
            recipient = getUtility(IPersonSet).getByEmail(address)
            replacements['recipient_name'] = recipient.displayname
            msg = MailWrapper().format(
                template % replacements, force_wrap=True)
            simple_sendmail(from_addr, address, subject, msg)

    def canChangeStatusSilently(self, user):
        """Ensure that the user is in the Launchpad Administrators group.

        Then the user can silently make changes to their membership status.
        """
        return user.inTeam(getUtility(ILaunchpadCelebrities).admin)

    def canChangeExpirationDate(self, person):
        """See `ITeamMembership`."""
        person_is_admin = self.team in person.getAdministratedTeams()
        if (person.inTeam(self.team.teamowner) or
                person.inTeam(getUtility(ILaunchpadCelebrities).admin)):
            # The team owner and Launchpad admins can change the expiration
            # date of anybody's membership.
            return True
        elif person_is_admin and person != self.person:
            # A team admin can only change other member's expiration date.
            return True
        else:
            return False

    def setExpirationDate(self, date, user):
        """See `ITeamMembership`."""
        if date == self.dateexpires:
            return

        assert self.canChangeExpirationDate(user), (
            "This user can't change this membership's expiration date.")
        self._setExpirationDate(date, user)

    def _setExpirationDate(self, date, user):
        UTC = pytz.timezone('UTC')
        assert date is None or date.date() >= datetime.now(UTC).date(), (
            "The given expiration date must be None or be in the future: %s"
            % date.strftime('%Y-%m-%d'))
        self.dateexpires = date
        self.last_changed_by = user

    def sendExpirationWarningEmail(self):
        """See `ITeamMembership`."""
        assert self.dateexpires is not None, (
            'This membership has no expiration date')
        assert self.dateexpires > datetime.now(pytz.timezone('UTC')), (
            "This membership's expiration date must be in the future: %s"
            % self.dateexpires.strftime('%Y-%m-%d'))
        if self.team.renewal_policy == TeamMembershipRenewalPolicy.AUTOMATIC:
            # An email will be sent later by handleMembershipsExpiringToday()
            # when the membership is automatically renewed.
            raise AssertionError(
                'Team %r with automatic renewals should not send expiration '
                'warnings.' % self.team.name)
        member = self.person
        team = self.team
        if member.isTeam():
            recipient = member.teamowner
            templatename = 'membership-expiration-warning-bulk.txt'
            subject = '%s will expire soon from %s' % (member.name, team.name)
        else:
            recipient = member
            templatename = 'membership-expiration-warning-personal.txt'
            subject = 'Your membership in %s is about to expire' % team.name

        if team.renewal_policy == TeamMembershipRenewalPolicy.ONDEMAND:
            how_to_renew = (
                "If you want, you can renew this membership at\n"
                "<%s/+expiringmembership/%s>"
                % (canonical_url(member), team.name))
        elif not self.canChangeExpirationDate(recipient):
            admins_names = []
            admins = team.getDirectAdministrators()
            assert admins.count() >= 1
            if admins.count() == 1:
                admin = admins[0]
                how_to_renew = (
                    "To prevent this membership from expiring, you should "
                    "contact the\nteam's administrator, %s.\n<%s>"
                    % (admin.unique_displayname, canonical_url(admin)))
            else:
                for admin in admins:
                    # Do not tell the member to contact himself when he can't
                    # extend his membership.
                    if admin != member:
                        admins_names.append(
                            "%s <%s>" % (admin.unique_displayname,
                                         canonical_url(admin)))

                how_to_renew = (
                    "To prevent this membership from expiring, you should "
                    "get in touch\nwith one of the team's administrators:\n")
                how_to_renew += "\n".join(admins_names)
        else:
            how_to_renew = (
                "To stay a member of this team you should extend your "
                "membership at\n<%s/+member/%s>"
                % (canonical_url(team), member.name))

        to_addrs = get_contact_email_addresses(recipient)
        if len(to_addrs) == 0:
            # The user does not have a preferred email address, he was
            # probably suspended.
            return
        formatter = DurationFormatterAPI(
            self.dateexpires - datetime.now(pytz.timezone('UTC')))
        replacements = {
            'recipient_name': recipient.displayname,
            'member_name': member.unique_displayname,
            'team_url': canonical_url(team),
            'how_to_renew': how_to_renew,
            'team_name': team.unique_displayname,
            'expiration_date': self.dateexpires.strftime('%Y-%m-%d'),
            'approximate_duration': formatter.approximateduration()}

        msg = get_email_template(templatename) % replacements
        from_addr = format_address(
            team.displayname, config.canonical.noreply_from_address)
        simple_sendmail(from_addr, to_addrs, subject, msg)

    def setStatus(self, status, user, comment=None, silent=False):
        """See `ITeamMembership`."""
        if status == self.status:
            return False

        if silent and not self.canChangeStatusSilently(user):
            raise UserCannotChangeMembershipSilently(
                "Only Launchpad administrators may change membership "
                "statuses silently.")

        approved = TeamMembershipStatus.APPROVED
        admin = TeamMembershipStatus.ADMIN
        expired = TeamMembershipStatus.EXPIRED
        declined = TeamMembershipStatus.DECLINED
        deactivated = TeamMembershipStatus.DEACTIVATED
        proposed = TeamMembershipStatus.PROPOSED
        invited = TeamMembershipStatus.INVITED
        invitation_declined = TeamMembershipStatus.INVITATION_DECLINED

        self.person.clearInTeamCache()

        # Make sure the transition from the current status to the given one
        # is allowed. All allowed transitions are in the TeamMembership spec.
        state_transition = {
            admin: [approved, expired, deactivated],
            approved: [admin, expired, deactivated],
            deactivated: [proposed, approved, admin, invited],
            expired: [proposed, approved, admin, invited],
            proposed: [approved, admin, declined],
            declined: [proposed, approved, admin],
            invited: [approved, admin, invitation_declined],
            invitation_declined: [invited, approved, admin]}

        if self.status not in state_transition:
            raise TeamMembershipTransitionError(
                "Unknown status: %s" % self.status.name)
        if status not in state_transition[self.status]:
            raise TeamMembershipTransitionError(
                "Bad state transition from %s to %s"
                % (self.status.name, status.name))

        if status in ACTIVE_STATES and self.team in self.person.allmembers:
            raise CyclicalTeamMembershipError(
                "Cannot make %(person)s a member of %(team)s because "
                "%(team)s is a member of %(person)s."
                % dict(person=self.person.name, team=self.team.name))

        old_status = self.status
        self.status = status

        now = datetime.now(pytz.timezone('UTC'))
        if status in [proposed, invited]:
            self.proposed_by = user
            self.proponent_comment = comment
            self.date_proposed = now
        elif ((status in ACTIVE_STATES and old_status not in ACTIVE_STATES)
              or status == declined):
            self.reviewed_by = user
            self.reviewer_comment = comment
            self.date_reviewed = now
            if self.datejoined is None and status in ACTIVE_STATES:
                # This is the first time this membership is made active.
                self.datejoined = now
        else:
            # No need to set proponent or reviewer.
            pass

        if old_status == invited:
            # This member has been invited by an admin and is now accepting or
            # declining the invitation.
            self.acknowledged_by = user
            self.date_acknowledged = now
            self.acknowledger_comment = comment

        self.last_changed_by = user
        self.last_change_comment = comment
        self.date_last_changed = now

        if status in ACTIVE_STATES:
            _fillTeamParticipation(self.person, self.team)
        elif old_status in ACTIVE_STATES:
            _cleanTeamParticipation(self.person, self.team)
        else:
            # Changed from an inactive state to another inactive one, so no
            # need to fill/clean the TeamParticipation table.
            pass

        # Flush all updates to ensure any subsequent calls to this method on
        # the same transaction will operate on the correct data.  That is the
        # case with our script to expire team memberships.
        flush_database_updates()

        # When a member proposes himself, a more detailed notification is
        # sent to the team admins by a subscriber of JoinTeamEvent; that's
        # why we don't send anything here.
        if ((self.person != self.last_changed_by or self.status != proposed)
            and not silent):
            self._sendStatusChangeNotification(old_status)
        return True

    def _sendStatusChangeNotification(self, old_status):
        """Send a status change notification to all team admins and the
        member whose membership's status changed.
        """
        team = self.team
        member = self.person
        reviewer = self.last_changed_by
        from_addr = format_address(
            team.displayname, config.canonical.noreply_from_address)
        new_status = self.status
        admins_emails = team.getTeamAdminsEmailAddresses()
        # self.person might be a team, so we can't rely on its preferredemail.
        member_email = get_contact_email_addresses(member)
        # Make sure we don't send the same notification twice to anybody.
        for email in member_email:
            if email in admins_emails:
                admins_emails.remove(email)

        if reviewer != member:
            reviewer_name = reviewer.unique_displayname
        else:
            # The user himself changed his membership.
            reviewer_name = 'the user himself'

        if self.last_change_comment:
            comment = ("\n%s said:\n %s\n" % (
                reviewer.displayname, self.last_change_comment.strip()))
        else:
            comment = ""

        replacements = {
            'member_name': member.unique_displayname,
            'recipient_name': member.displayname,
            'team_name': team.unique_displayname,
            'team_url': canonical_url(team),
            'old_status': old_status.title,
            'new_status': new_status.title,
            'reviewer_name': reviewer_name,
            'comment': comment}

        template_name = 'membership-statuschange'
        subject = ('Membership change: %(member)s in %(team)s'
                   % {'member': member.name, 'team': team.name})
        if new_status == TeamMembershipStatus.EXPIRED:
            template_name = 'membership-expired'
            subject = '%s expired from team' % member.name
        elif (new_status == TeamMembershipStatus.APPROVED and
              old_status != TeamMembershipStatus.ADMIN):
            if old_status == TeamMembershipStatus.INVITED:
                subject = ('Invitation to %s accepted by %s'
                           % (member.name, reviewer.name))
                template_name = 'membership-invitation-accepted'
            elif old_status == TeamMembershipStatus.PROPOSED:
                subject = '%s approved by %s' % (member.name, reviewer.name)
            else:
                subject = '%s added by %s' % (member.name, reviewer.name)
        elif new_status == TeamMembershipStatus.INVITATION_DECLINED:
            subject = ('Invitation to %s declined by %s'
                       % (member.name, reviewer.name))
            template_name = 'membership-invitation-declined'
        elif new_status == TeamMembershipStatus.DEACTIVATED:
            subject = '%s deactivated by %s' % (member.name, reviewer.name)
        elif new_status == TeamMembershipStatus.ADMIN:
            subject = '%s made admin by %s' % (member.name, reviewer.name)
        elif new_status == TeamMembershipStatus.DECLINED:
            subject = '%s declined by %s' % (member.name, reviewer.name)
        else:
            # Use the default template and subject.
            pass

        if admins_emails:
            admins_template = get_email_template(
                "%s-bulk.txt" % template_name)
            for address in admins_emails:
                recipient = getUtility(IPersonSet).getByEmail(address)
                replacements['recipient_name'] = recipient.displayname
                msg = MailWrapper().format(
                    admins_template % replacements, force_wrap=True)
                simple_sendmail(from_addr, address, subject, msg)

        # The member can be a team without any members, and in this case we
        # won't have a single email address to send this notification to.
        if member_email and reviewer != member:
            if member.isTeam():
                template = '%s-bulk.txt' % template_name
            else:
                template = '%s-personal.txt' % template_name
            member_template = get_email_template(template)
            for address in member_email:
                recipient = getUtility(IPersonSet).getByEmail(address)
                replacements['recipient_name'] = recipient.displayname
                msg = MailWrapper().format(
                    member_template % replacements, force_wrap=True)
                simple_sendmail(from_addr, address, subject, msg)


class TeamMembershipSet:
    """See `ITeamMembershipSet`."""

    implements(ITeamMembershipSet)

    _defaultOrder = ['Person.displayname', 'Person.name']

    def new(self, person, team, status, user, dateexpires=None, comment=None):
        """See `ITeamMembershipSet`."""
        proposed = TeamMembershipStatus.PROPOSED
        approved = TeamMembershipStatus.APPROVED
        admin = TeamMembershipStatus.ADMIN
        invited = TeamMembershipStatus.INVITED
        assert status in [proposed, approved, admin, invited]

        person.clearInTeamCache()

        tm = TeamMembership(
            person=person, team=team, status=status, dateexpires=dateexpires)

        now = datetime.now(pytz.timezone('UTC'))
        tm.proposed_by = user
        tm.date_proposed = now
        tm.proponent_comment = comment
        if status in [approved, admin]:
            tm.datejoined = now
            tm.reviewed_by = user
            tm.date_reviewed = now
            tm.reviewer_comment = comment
            _fillTeamParticipation(person, team)

        return tm

    def handleMembershipsExpiringToday(self, reviewer):
        """See `ITeamMembershipSet`."""
        memberships = self.getMembershipsToExpire()
        for membership in memberships:
            team = membership.team
            if team.renewal_policy == TeamMembershipRenewalPolicy.AUTOMATIC:
                # Keep the same status, change the expiration date and send a
                # notification explaining the membership has been renewed.
                assert (team.defaultrenewalperiod is not None
                        and team.defaultrenewalperiod > 0), (
                    'Teams with a renewal policy of AUTOMATIC must specify '
                    'a default renewal period greater than 0.')
                membership.dateexpires += timedelta(
                    days=team.defaultrenewalperiod)
                membership.sendAutoRenewalNotification()
            else:
                membership.setStatus(TeamMembershipStatus.EXPIRED, reviewer)

    def getByPersonAndTeam(self, person, team):
        """See `ITeamMembershipSet`."""
        return TeamMembership.selectOneBy(person=person, team=team)

    def getMembershipsToExpire(self, when=None, exclude_autorenewals=False):
        """See `ITeamMembershipSet`."""
        if when is None:
            when = datetime.now(pytz.timezone('UTC'))
        conditions = [
            TeamMembership.dateexpires <= when,
            TeamMembership.status.is_in(
                [TeamMembershipStatus.ADMIN, TeamMembershipStatus.APPROVED]),
            ]
        if exclude_autorenewals:
            # Avoid circular import.
            from lp.registry.model.person import Person
            conditions.append(TeamMembership.team == Person.id)
            conditions.append(
                Person.renewal_policy !=
                    TeamMembershipRenewalPolicy.AUTOMATIC)
        return IStore(TeamMembership).find(TeamMembership, *conditions)


class TeamParticipation(SQLBase):
    implements(ITeamParticipation)

    _table = 'TeamParticipation'

    team = ForeignKey(dbName='team', foreignKey='Person', notNull=True)
    person = ForeignKey(dbName='person', foreignKey='Person', notNull=True)


def _cleanTeamParticipation(person, team):
    """Remove relevant entries in TeamParticipation for <person> and <team>.

    Remove all tuples "person, team" from TeamParticipation for the given
    person and team (together with all its superteams), unless this person is
    an indirect member of the given team. More information on how to use the
    TeamParticipation table can be found in the TeamParticipationUsage spec or
    the teammembership.txt system doctest.
    """
    query = """
        SELECT EXISTS(
            SELECT 1 FROM TeamParticipation
            WHERE person = %(person_id)s AND team IN (
                    SELECT person
                    FROM TeamParticipation JOIN Person ON
                        (person = Person.id)
                    WHERE team = %(team_id)s
                        AND person NOT IN (%(team_id)s, %(person_id)s)
                        AND teamowner IS NOT NULL
                 )
        )
        """ % dict(team_id=team.id, person_id=person.id)
    store = Store.of(person)
    (result, ) = store.execute(query).get_one()
    if result:
        # The person is a participant in this team by virtue of a membership
        # in another one, so don't attempt to remove anything.
        return

    # First of all, we remove <person> from <team> (and its superteams).
    _removeParticipantFromTeamAndSuperTeams(person, team)
    if not person.is_team:
        # Nothing else to do.
        return

    store = Store.of(person)

    # Clean the participation of all our participant subteams, that are
    # not a direct members of the target team.
    query = """
        -- All of my participant subteams...
        SELECT person
        FROM TeamParticipation JOIN Person ON (person = Person.id)
        WHERE team = %(person_id)s AND person != %(person_id)s
            AND teamowner IS NOT NULL
        EXCEPT
        -- that aren't a direct member of the team.
        SELECT person
        FROM TeamMembership
        WHERE team = %(team_id)s AND status IN %(active_states)s
        """ % dict(
            person_id=person.id, team_id=team.id,
            active_states=sqlvalues(ACTIVE_STATES)[0])

    # Avoid circular import.
    from lp.registry.model.person import Person
    for subteam in store.find(Person, "id IN (%s)" % query):
        _cleanTeamParticipation(subteam, team)

    # Then clean-up all the non-team participants. We can remove those
    # in a single query when the team graph is up to date.
    _removeAllIndividualParticipantsFromTeamAndSuperTeams(person, team)


def _removeParticipantFromTeamAndSuperTeams(person, team):
    """Remove participation of person in team.

    If <person> is a participant (that is, has a TeamParticipation entry)
    of any team that is a subteam of <team>, then <person> should be kept as
    a participant of <team> and (as a consequence) all its superteams.
    Otherwise, <person> is removed from <team> and we repeat this process for
    each superteam of <team>.
    """
    # Check if the person is a member of the given team through another team.
    query = """
        SELECT EXISTS(
            SELECT 1
            FROM TeamParticipation, TeamMembership
            WHERE
                TeamMembership.team = %(team_id)s AND
                TeamMembership.person = TeamParticipation.team AND
                TeamParticipation.person = %(person_id)s AND
                TeamMembership.status IN %(active_states)s)
        """ % dict(team_id=team.id, person_id=person.id,
                   active_states=sqlvalues(ACTIVE_STATES)[0])
    store = Store.of(person)
    (result, ) = store.execute(query).get_one()
    if result:
        # The person is a participant by virtue of a membership on another
        # team, so don't remove.
        return
    store.find(TeamParticipation, (
        (TeamParticipation.team == team) &
        (TeamParticipation.person == person))).remove()

    for superteam in _getSuperTeamsExcludingDirectMembership(person, team):
        _removeParticipantFromTeamAndSuperTeams(person, superteam)


def _removeAllIndividualParticipantsFromTeamAndSuperTeams(team, target_team):
    """Remove all non-team participants in <team> from <target_team>.

    All the non-team participants of <team> are removed from <target_team>
    and its super teams, unless they participate in <target_team> also from
    one of its sub team.
    """
    query = """
        DELETE FROM TeamParticipation
        WHERE team = %(target_team_id)s AND person IN (
            -- All the individual participants.
            SELECT person
            FROM TeamParticipation JOIN Person ON (person = Person.id)
            WHERE team = %(team_id)s AND teamowner IS NULL
            EXCEPT
            -- people participating through a subteam of target_team;
            SELECT person
            FROM TeamParticipation
            WHERE team IN (
                -- The subteams of target_team.
                SELECT person
                FROM TeamParticipation JOIN Person ON (person = Person.id)
                WHERE team = %(target_team_id)s
                    AND person NOT IN (%(target_team_id)s, %(team_id)s)
                    AND teamowner IS NOT NULL
                 )
            -- or people directly a member of the target team.
            EXCEPT
            SELECT person
            FROM TeamMembership
            WHERE team = %(target_team_id)s AND status IN %(active_states)s
        )
        """ % dict(
            team_id=team.id, target_team_id=target_team.id,
            active_states=sqlvalues(ACTIVE_STATES)[0])
    store = Store.of(team)
    store.execute(query)

    super_teams = _getSuperTeamsExcludingDirectMembership(team, target_team)
    for superteam in super_teams:
        _removeAllIndividualParticipantsFromTeamAndSuperTeams(team, superteam)


def _getSuperTeamsExcludingDirectMembership(person, team):
    """Return all the super teams of <team> where person isn't a member."""
    query = """
        -- All the super teams...
        SELECT team
        FROM TeamParticipation
        WHERE person = %(team_id)s AND team != %(team_id)s
        EXCEPT
        -- The one where person has an active membership.
        SELECT team
        FROM TeamMembership
        WHERE person = %(person_id)s AND status IN %(active_states)s
        """ % dict(
            person_id=person.id, team_id=team.id,
            active_states=sqlvalues(ACTIVE_STATES)[0])

    # Avoid circular import.
    from lp.registry.model.person import Person
    return Store.of(person).find(Person, "id IN (%s)" % query)


def _fillTeamParticipation(member, accepting_team):
    """Add relevant entries in TeamParticipation for given member and team.

    Add a tuple "member, team" in TeamParticipation for the given team and all
    of its superteams. More information on how to use the TeamParticipation
    table can be found in the TeamParticipationUsage spec.
    """
    if member.isTeam():
        # The submembers will be all the members of the team that is
        # being added as a member. The superteams will be all the teams
        # that the accepting_team belongs to, so all the members will
        # also be joining the superteams indirectly. It is important to
        # remember that teams are members of themselves, so the member
        # team will also be one of the submembers, and the
        # accepting_team will also be one of the superteams.
        query = """
            INSERT INTO TeamParticipation (person, team)
            SELECT submember.person, superteam.team
            FROM TeamParticipation submember
                JOIN TeamParticipation superteam ON TRUE
            WHERE submember.team = %(member)d
                AND superteam.person = %(accepting_team)d
                AND NOT EXISTS (
                    SELECT 1
                    FROM TeamParticipation
                    WHERE person = submember.person
                        AND team = superteam.team
                    )
            """ % dict(member=member.id, accepting_team=accepting_team.id)
    else:
        query = """
            INSERT INTO TeamParticipation (person, team)
            SELECT %(member)d, superteam.team
            FROM TeamParticipation superteam
            WHERE superteam.person = %(accepting_team)d
                AND NOT EXISTS (
                    SELECT 1
                    FROM TeamParticipation
                    WHERE person = %(member)d
                        AND team = superteam.team
                    )
            """ % dict(member=member.id, accepting_team=accepting_team.id)

    store = Store.of(member)
    store.execute(query)<|MERGE_RESOLUTION|>--- conflicted
+++ resolved
@@ -46,13 +46,10 @@
 from canonical.launchpad.mailnotification import MailWrapper
 from canonical.launchpad.webapp import canonical_url
 from lp.app.browser.tales import DurationFormatterAPI
-<<<<<<< HEAD
-=======
 from lp.registry.errors import (
     TeamMembershipTransitionError,
     UserCannotChangeMembershipSilently,
     )
->>>>>>> 66cfdb8e
 from lp.registry.interfaces.person import (
     IPersonSet,
     TeamMembershipRenewalPolicy,
