# Copyright 2004-2009 Canonical Ltd.  All rights reserved.
# pylint: disable-msg=E0611,W0212

"""Database classes for a distribution series."""

__metaclass__ = type

__all__ = [
    'DistroSeries',
    'DistroSeriesSet',
    'SeriesMixin',
    ]

import logging
from cStringIO import StringIO

from sqlobject import (
    BoolCol, StringCol, ForeignKey, SQLMultipleJoin, IntCol,
    SQLObjectNotFound, SQLRelatedJoin)

<<<<<<< HEAD
from storm.locals import Desc, SQL, Join
=======
from storm.locals import Join, SQL
>>>>>>> 7567bd5c
from storm.store import Store

from zope.component import getUtility
from zope.interface import implements

from canonical.cachedproperty import cachedproperty

from canonical.database.constants import DEFAULT, UTC_NOW
from canonical.database.datetimecol import UtcDateTimeCol
from canonical.database.enumcol import EnumCol
from canonical.database.sqlbase import (
    cursor, flush_database_caches, flush_database_updates, quote_like,
    quote, SQLBase, sqlvalues)
from canonical.launchpad.components.decoratedresultset import (
    DecoratedResultSet)
from canonical.launchpad.database.pofiletranslator import (
    POFileTranslator)
from canonical.launchpad.database.pofile import POFile
from canonical.launchpad.database.potemplate import POTemplate
from canonical.launchpad.interfaces import IStore
from lp.soyuz.adapters.packagelocation import PackageLocation
from lp.soyuz.model.binarypackagename import BinaryPackageName
from lp.soyuz.model.binarypackagerelease import (
        BinaryPackageRelease)
from lp.bugs.model.bug import (
    get_bug_tags, get_bug_tags_open_count)
from lp.bugs.model.bugtarget import BugTargetBase
from lp.bugs.model.bugtask import BugTask
from lp.soyuz.model.component import Component
from lp.soyuz.model.distroarchseries import (
    DistroArchSeries, PocketChroot)
from lp.soyuz.model.distroseriesbinarypackage import (
    DistroSeriesBinaryPackage)
from lp.translations.model.distroserieslanguage import (
    DistroSeriesLanguage, DummyDistroSeriesLanguage)
from lp.soyuz.model.distroseriespackagecache import (
    DistroSeriesPackageCache)
from lp.soyuz.model.distroseriessourcepackagerelease import (
    DistroSeriesSourcePackageRelease)
from lp.translations.model.distroseries_translations_copy import (
    copy_active_translations)
from lp.services.worlddata.model.language import Language
from lp.translations.model.languagepack import LanguagePack
from lp.registry.model.milestone import (
    HasMilestonesMixin, Milestone)
from lp.soyuz.model.packagecloner import clone_packages
from canonical.launchpad.database.packaging import Packaging
from lp.registry.model.person import Person
from canonical.launchpad.database.librarian import LibraryFileAlias
from lp.translations.model.potemplate import (
    HasTranslationTemplatesMixin,
    POTemplate)
from lp.soyuz.model.publishing import (
    BinaryPackagePublishingHistory, SourcePackagePublishingHistory)
from lp.soyuz.model.queue import PackageUpload, PackageUploadQueue
from lp.soyuz.model.section import Section
from lp.registry.model.sourcepackage import SourcePackage
from lp.registry.model.sourcepackagename import SourcePackageName
from lp.soyuz.model.sourcepackagerelease import (
    SourcePackageRelease)
from lp.blueprints.model.specification import (
    HasSpecificationsMixin, Specification)
from lp.translations.model.translationimportqueue import (
    HasTranslationImportsMixin)
from canonical.launchpad.database.structuralsubscription import (
    StructuralSubscriptionTargetMixin)
from canonical.launchpad.helpers import shortlist
from lp.soyuz.interfaces.archive import (
    ALLOW_RELEASE_BUILDS, IArchiveSet, MAIN_ARCHIVE_PURPOSES)
from lp.soyuz.interfaces.build import IBuildSet
from lp.soyuz.interfaces.buildrecords import IHasBuildRecords
from lp.soyuz.interfaces.binarypackagename import (
    IBinaryPackageName)
from lp.registry.interfaces.distroseries import (
    DistroSeriesStatus, IDistroSeries, IDistroSeriesSet, ISeriesMixin)
from lp.translations.interfaces.languagepack import LanguagePackType
from canonical.launchpad.interfaces.librarian import ILibraryFileAliasSet
from lp.soyuz.interfaces.queue import PackageUploadStatus
from lp.translations.interfaces.potemplate import IHasTranslationTemplates
from lp.soyuz.interfaces.publishedpackage import (
    IPublishedPackageSet)
from lp.soyuz.interfaces.publishing import (
    active_publishing_status, ICanPublishPackages, PackagePublishingPocket,
    PackagePublishingStatus, pocketsuffix)
from lp.soyuz.interfaces.queue import IHasQueueItems, IPackageUploadSet
from lp.registry.interfaces.sourcepackage import (
    ISourcePackage, ISourcePackageFactory)
from lp.registry.interfaces.sourcepackagename import (
    ISourcePackageName, ISourcePackageNameSet)
from lp.blueprints.interfaces.specification import (
    SpecificationFilter, SpecificationGoalStatus,
    SpecificationImplementationStatus, SpecificationSort)
from canonical.launchpad.interfaces.structuralsubscription import (
    IStructuralSubscriptionTarget)
from canonical.launchpad.mail import signed_message_from_string
from lp.registry.interfaces.person import validate_public_person
from canonical.launchpad.webapp.interfaces import (
    IStoreSelector, MAIN_STORE, NotFoundError, SLAVE_FLAVOR,
    TranslationUnavailable)
from lp.services.worlddata.model.language import Language


class SeriesMixin:
    """See `ISeriesMixin`."""
    implements(ISeriesMixin)

    @property
    def active(self):
        return self.status in [
            DistroSeriesStatus.DEVELOPMENT,
            DistroSeriesStatus.FROZEN,
            DistroSeriesStatus.CURRENT,
            DistroSeriesStatus.SUPPORTED
            ]


class DistroSeries(SQLBase, BugTargetBase, HasSpecificationsMixin,
                   HasTranslationImportsMixin, HasTranslationTemplatesMixin,
                   HasMilestonesMixin, SeriesMixin,
                   StructuralSubscriptionTargetMixin):
    """A particular series of a distribution."""
    implements(
        ICanPublishPackages, IDistroSeries, IHasBuildRecords, IHasQueueItems,
        IHasTranslationTemplates, IStructuralSubscriptionTarget)

    _table = 'DistroSeries'
    _defaultOrder = ['distribution', 'version']

    distribution = ForeignKey(
        dbName='distribution', foreignKey='Distribution', notNull=True)
    name = StringCol(notNull=True)
    displayname = StringCol(notNull=True)
    title = StringCol(notNull=True)
    summary = StringCol(notNull=True)
    description = StringCol(notNull=True)
    version = StringCol(notNull=True)
    status = EnumCol(
        dbName='releasestatus', notNull=True, schema=DistroSeriesStatus)
    date_created = UtcDateTimeCol(notNull=False, default=UTC_NOW)
    datereleased = UtcDateTimeCol(notNull=False, default=None)
    parent_series =  ForeignKey(
        dbName='parent_series', foreignKey='DistroSeries', notNull=False)
    owner = ForeignKey(
        dbName='owner', foreignKey='Person',
        storm_validator=validate_public_person, notNull=True)
    driver = ForeignKey(
        dbName="driver", foreignKey="Person",
        storm_validator=validate_public_person, notNull=False, default=None)
    lucilleconfig = StringCol(notNull=False, default=None)
    changeslist = StringCol(notNull=False, default=None)
    nominatedarchindep = ForeignKey(
        dbName='nominatedarchindep',foreignKey='DistroArchSeries',
        notNull=False, default=None)
    messagecount = IntCol(notNull=True, default=0)
    binarycount = IntCol(notNull=True, default=DEFAULT)
    sourcecount = IntCol(notNull=True, default=DEFAULT)
    defer_translation_imports = BoolCol(notNull=True, default=True)
    hide_all_translations = BoolCol(notNull=True, default=True)
    language_pack_base = ForeignKey(
        foreignKey="LanguagePack", dbName="language_pack_base", notNull=False,
        default=None)
    language_pack_delta = ForeignKey(
        foreignKey="LanguagePack", dbName="language_pack_delta",
        notNull=False, default=None)
    language_pack_proposed = ForeignKey(
        foreignKey="LanguagePack", dbName="language_pack_proposed",
        notNull=False, default=None)
    language_pack_full_export_requested = BoolCol(notNull=True, default=False)

    language_packs = SQLMultipleJoin(
        'LanguagePack', joinColumn='distroseries', orderBy='-date_exported')
    sections = SQLRelatedJoin(
        'Section', joinColumn='distroseries', otherColumn='section',
        intermediateTable='SectionSelection')

    @property
    def upload_components(self):
        """See `IDistroSeries`."""
        return Component.select("""
            ComponentSelection.distroseries = %s AND
            Component.id = ComponentSelection.component
            """ % self.id,
            clauseTables=["ComponentSelection"])

    @property
    def components(self):
        """See `IDistroSeries`."""
        # XXX julian 2007-06-25
        # This is filtering out the partner component for now, until
        # the second stage of the partner repo arrives in 1.1.8.
        return Component.select("""
            ComponentSelection.distroseries = %s AND
            Component.id = ComponentSelection.component AND
            Component.name != 'partner'
            """ % self.id,
            clauseTables=["ComponentSelection"])

    # DistroArchSeries lookup properties/methods.
    architectures = SQLMultipleJoin(
        'DistroArchSeries', joinColumn='distroseries',
        orderBy='architecturetag')

    def __getitem__(self, archtag):
        """See `IDistroSeries`."""
        return self.getDistroArchSeries(archtag)

    def getDistroArchSeries(self, archtag):
        """See `IDistroSeries`."""
        item = DistroArchSeries.selectOneBy(
            distroseries=self, architecturetag=archtag)
        if item is None:
            raise NotFoundError('Unknown architecture %s for %s %s' % (
                archtag, self.distribution.name, self.name))
        return item

    @property
    def enabled_architectures(self):
        store = Store.of(self)
        origin = [
            DistroArchSeries,
            Join(PocketChroot,
                 PocketChroot.distroarchseries == DistroArchSeries.id),
            Join(LibraryFileAlias,
                 PocketChroot.chroot == LibraryFileAlias.id),
            ]
        results = store.using(*origin).find(
            DistroArchSeries,
            DistroArchSeries.distroseries == self)
        return results.order_by(DistroArchSeries.architecturetag)

    @property
    def virtualized_architectures(self):
        store = Store.of(self)
        results = store.find(
            DistroArchSeries,
            DistroArchSeries.distroseries == self,
            DistroArchSeries.supports_virtualized == True)
        return results.order_by(DistroArchSeries.architecturetag)
    # End of DistroArchSeries lookup methods

    @property
    def parent(self):
        """See `IDistroSeries`."""
        return self.distribution

    @property
    def drivers(self):
        """See `IDistroSeries`."""
        drivers = set()
        drivers.add(self.driver)
        drivers = drivers.union(self.distribution.drivers)
        drivers.discard(None)
        return sorted(drivers, key=lambda driver: driver.displayname)

    @property
    def bug_supervisor(self):
        """See `IDistroSeries`."""
        return self.distribution.bug_supervisor

    @property
    def security_contact(self):
        """See `IDistroSeries`."""
        return self.distribution.security_contact

    @property
    def sortkey(self):
        """A string to be used for sorting distro seriess.

        This is designed to sort alphabetically by distro and series name,
        except that Ubuntu will be at the top of the listing.
        """
        result = ''
        if self.distribution.name == 'ubuntu':
            result += '-'
        result += self.distribution.name + self.name
        return result

    @property
    def packagings(self):
        # We join through sourcepackagename to be able to ORDER BY it,
        # and this code also uses prejoins to avoid fetching data later
        # on.
        packagings = Packaging.select(
            "Packaging.sourcepackagename = SourcePackageName.id "
            "AND DistroSeries.id = Packaging.distroseries "
            "AND DistroSeries.id = %d" % self.id,
            prejoinClauseTables=["SourcePackageName", ],
            clauseTables=["SourcePackageName", "DistroSeries"],
            prejoins=["productseries", "productseries.product"],
            orderBy=["SourcePackageName.name"]
            )
        return packagings

    @property
    def supported(self):
        return self.status in [
            DistroSeriesStatus.CURRENT,
            DistroSeriesStatus.SUPPORTED
            ]

    @property
    def distroserieslanguages(self):
        result = DistroSeriesLanguage.select(
            "DistroSeriesLanguage.language = Language.id AND "
            "DistroSeriesLanguage.distroseries = %d AND "
            "Language.visible = TRUE" % self.id,
            prejoinClauseTables=["Language"],
            clauseTables=["Language"],
            prejoins=["distroseries"],
            orderBy=["Language.englishname"])
        return result

    @cachedproperty('_previous_serieses_cached')
    def previous_serieses(self):
        """See `IDistroSeries`."""
        # This property is cached because it is used intensely inside
        # sourcepackage.py; avoiding regeneration reduces a lot of
        # count(*) queries.
        datereleased = self.datereleased
        # if this one is unreleased, use the last released one
        if not datereleased:
            datereleased = 'NOW'
        results = DistroSeries.select('''
                distribution = %s AND
                datereleased < %s
                ''' % sqlvalues(self.distribution.id, datereleased),
                orderBy=['-datereleased'])
        return list(results)

    @property
    def bug_reporting_guidelines(self):
        """See `IBugTarget`."""
        return self.distribution.bug_reporting_guidelines

    def _getMilestoneCondition(self):
        """See `HasMilestonesMixin`."""
        return (Milestone.distroseries == self)

    def canUploadToPocket(self, pocket):
        """See `IDistroSeries`."""
        # Allow everything for distroseries in FROZEN state.
        if self.status == DistroSeriesStatus.FROZEN:
            return True

        # Define stable/released states.
        stable_states = (DistroSeriesStatus.SUPPORTED,
                         DistroSeriesStatus.CURRENT)

        # Deny uploads for RELEASE pocket in stable states.
        if (pocket == PackagePublishingPocket.RELEASE and
            self.status in stable_states):
            return False

        # Deny uploads for post-release pockets in unstable states.
        if (pocket != PackagePublishingPocket.RELEASE and
            self.status not in stable_states):
            return False

        # Allow anything else.
        return True

    def updatePackageCount(self):
        """See `IDistroSeries`."""

        # first update the source package count
        query = """
            SourcePackagePublishingHistory.distroseries = %s AND
            SourcePackagePublishingHistory.archive IN %s AND
            SourcePackagePublishingHistory.status IN %s AND
            SourcePackagePublishingHistory.pocket = %s AND
            SourcePackagePublishingHistory.sourcepackagerelease =
                SourcePackageRelease.id AND
            SourcePackageRelease.sourcepackagename =
                SourcePackageName.id
            """ % sqlvalues(
                    self,
                    self.distribution.all_distro_archive_ids,
                    active_publishing_status,
                    PackagePublishingPocket.RELEASE)
        self.sourcecount = SourcePackageName.select(
            query, distinct=True,
            clauseTables=['SourcePackageRelease',
                          'SourcePackagePublishingHistory']).count()


        # next update the binary count
        clauseTables = ['DistroArchSeries', 'BinaryPackagePublishingHistory',
                        'BinaryPackageRelease']
        query = """
            BinaryPackagePublishingHistory.binarypackagerelease =
                BinaryPackageRelease.id AND
            BinaryPackageRelease.binarypackagename =
                BinaryPackageName.id AND
            BinaryPackagePublishingHistory.status IN %s AND
            BinaryPackagePublishingHistory.pocket = %s AND
            BinaryPackagePublishingHistory.distroarchseries =
                DistroArchSeries.id AND
            DistroArchSeries.distroseries = %s AND
            BinaryPackagePublishingHistory.archive IN %s
            """ % sqlvalues(
                    active_publishing_status,
                    PackagePublishingPocket.RELEASE,
                    self,
                    self.distribution.all_distro_archive_ids)
        ret = BinaryPackageName.select(
            query, distinct=True, clauseTables=clauseTables).count()
        self.binarycount = ret

    @property
    def architecturecount(self):
        """See `IDistroSeries`."""
        return self.architectures.count()

    @property
    def fullseriesname(self):
        return "%s %s" % (
            self.distribution.name.capitalize(), self.name.capitalize())

    @property
    def bugtargetname(self):
        """See IBugTarget."""
        return self.fullseriesname
        # XXX mpt 2007-07-10 bugs 113258, 113262:
        # The distribution's and series' names should be used instead
        # of fullseriesname.

    @property
    def bugtargetdisplayname(self):
        """See IBugTarget."""
        return self.fullseriesname

    @property
    def last_full_language_pack_exported(self):
        return LanguagePack.selectFirstBy(
            distroseries=self, type=LanguagePackType.FULL,
            orderBy='-date_exported')

    @property
    def last_delta_language_pack_exported(self):
        return LanguagePack.selectFirstBy(
            distroseries=self, type=LanguagePackType.DELTA,
            updates=self.language_pack_base, orderBy='-date_exported')

    def _customizeSearchParams(self, search_params):
        """Customize `search_params` for this distribution series."""
        search_params.setDistroSeries(self)

    @property
    def official_bug_tags(self):
        """See `IHasBugs`."""
        return self.distribution.official_bug_tags

    def getUsedBugTags(self):
        """See `IHasBugs`."""
        return get_bug_tags("BugTask.distroseries = %s" % sqlvalues(self))

    def getUsedBugTagsWithOpenCounts(self, user):
        """See `IHasBugs`."""
        return get_bug_tags_open_count(BugTask.distroseries == self, user)

    @property
    def has_any_specifications(self):
        """See IHasSpecifications."""
        return self.all_specifications.count()

    @property
    def all_specifications(self):
        return self.specifications(filter=[SpecificationFilter.ALL])

    def specifications(self, sort=None, quantity=None, filter=None,
                       prejoin_people=True):
        """See IHasSpecifications.

        In this case the rules for the default behaviour cover three things:

          - acceptance: if nothing is said, ACCEPTED only
          - completeness: if nothing is said, ANY
          - informationalness: if nothing is said, ANY

        """

        # Make a new list of the filter, so that we do not mutate what we
        # were passed as a filter
        if not filter:
            # filter could be None or [] then we decide the default
            # which for a distroseries is to show everything approved
            filter = [SpecificationFilter.ACCEPTED]

        # defaults for completeness: in this case we don't actually need to
        # do anything, because the default is ANY

        # defaults for acceptance: in this case, if nothing is said about
        # acceptance, we want to show only accepted specs
        acceptance = False
        for option in [
            SpecificationFilter.ACCEPTED,
            SpecificationFilter.DECLINED,
            SpecificationFilter.PROPOSED]:
            if option in filter:
                acceptance = True
        if acceptance is False:
            filter.append(SpecificationFilter.ACCEPTED)

        # defaults for informationalness: we don't have to do anything
        # because the default if nothing is said is ANY

        # sort by priority descending, by default
        if sort is None or sort == SpecificationSort.PRIORITY:
            order = ['-priority', 'Specification.definition_status',
                     'Specification.name']
        elif sort == SpecificationSort.DATE:
            # we are showing specs for a GOAL, so under some circumstances
            # we care about the order in which the specs were nominated for
            # the goal, and in others we care about the order in which the
            # decision was made.

            # we need to establish if the listing will show specs that have
            # been decided only, or will include proposed specs.
            show_proposed = set([
                SpecificationFilter.ALL,
                SpecificationFilter.PROPOSED,
                ])
            if len(show_proposed.intersection(set(filter))) > 0:
                # we are showing proposed specs so use the date proposed
                # because not all specs will have a date decided.
                order = ['-Specification.datecreated', 'Specification.id']
            else:
                # this will show only decided specs so use the date the spec
                # was accepted or declined for the sprint
                order = ['-Specification.date_goal_decided',
                         '-Specification.datecreated',
                         'Specification.id']

        # figure out what set of specifications we are interested in. for
        # distroseries, we need to be able to filter on the basis of:
        #
        #  - completeness.
        #  - goal status.
        #  - informational.
        #
        base = 'Specification.distroseries = %s' % self.id
        query = base
        # look for informational specs
        if SpecificationFilter.INFORMATIONAL in filter:
            query += (' AND Specification.implementation_status = %s' %
              quote(SpecificationImplementationStatus.INFORMATIONAL))

        # filter based on completion. see the implementation of
        # Specification.is_complete() for more details
        completeness =  Specification.completeness_clause

        if SpecificationFilter.COMPLETE in filter:
            query += ' AND ( %s ) ' % completeness
        elif SpecificationFilter.INCOMPLETE in filter:
            query += ' AND NOT ( %s ) ' % completeness

        # look for specs that have a particular goalstatus (proposed,
        # accepted or declined)
        if SpecificationFilter.ACCEPTED in filter:
            query += ' AND Specification.goalstatus = %d' % (
                SpecificationGoalStatus.ACCEPTED.value)
        elif SpecificationFilter.PROPOSED in filter:
            query += ' AND Specification.goalstatus = %d' % (
                SpecificationGoalStatus.PROPOSED.value)
        elif SpecificationFilter.DECLINED in filter:
            query += ' AND Specification.goalstatus = %d' % (
                SpecificationGoalStatus.DECLINED.value)

        # ALL is the trump card
        if SpecificationFilter.ALL in filter:
            query = base

        # Filter for specification text
        for constraint in filter:
            if isinstance(constraint, basestring):
                # a string in the filter is a text search filter
                query += ' AND Specification.fti @@ ftq(%s) ' % quote(
                    constraint)

        results = Specification.select(query, orderBy=order, limit=quantity)
        if prejoin_people:
            results = results.prejoin(['assignee', 'approver', 'drafter'])
        return results

    def getSpecification(self, name):
        """See ISpecificationTarget."""
        return self.distribution.getSpecification(name)

    def getDistroSeriesLanguage(self, language):
        """See `IDistroSeries`."""
        return DistroSeriesLanguage.selectOneBy(
            distroseries=self, language=language)

    def getDistroSeriesLanguageOrDummy(self, language):
        """See `IDistroSeries`."""
        drl = self.getDistroSeriesLanguage(language)
        if drl is not None:
            return drl
        return DummyDistroSeriesLanguage(self, language)

    def updateStatistics(self, ztm):
        """See `IDistroSeries`."""
        # first find the set of all languages for which we have pofiles in
        # the distribution that are visible and not English
        langidset = set(IStore(Language).find(
            Language.id,
            Language.visible == True,
            Language.id == POFile.languageID,
            Language.code <> 'en',
            POFile.potemplateID == POTemplate.id,
            POTemplate.distroseries == self,
            POTemplate.iscurrent == True).config(distinct=True))

        # now run through the existing DistroSeriesLanguages for the
        # distroseries, and update their stats, and remove them from the
        # list of languages we need to have stats for
        for distroserieslanguage in self.distroserieslanguages:
            distroserieslanguage.updateStatistics(ztm)
            langidset.discard(distroserieslanguage.language.id)
        # now we should have a set of languages for which we NEED
        # to have a DistroSeriesLanguage
        for langid in langidset:
            drl = DistroSeriesLanguage(distroseries=self, languageID=langid)
            drl.updateStatistics(ztm)
        # lastly, we need to update the message count for this distro
        # series itself
        messagecount = 0
        for potemplate in self.getCurrentTranslationTemplates():
            messagecount += potemplate.messageCount()
        self.messagecount = messagecount
        ztm.commit()

    def getSourcePackage(self, name):
        """See `IDistroSeries`."""
        if not ISourcePackageName.providedBy(name):
            try:
                name = SourcePackageName.byName(name)
            except SQLObjectNotFound:
                return None
        return getUtility(ISourcePackageFactory).new(
            sourcepackagename=name, distroseries=self)

    def getBinaryPackage(self, name):
        """See `IDistroSeries`."""
        if not IBinaryPackageName.providedBy(name):
            try:
                name = BinaryPackageName.byName(name)
            except SQLObjectNotFound:
                return None
        return DistroSeriesBinaryPackage(self, name)

    def getSourcePackageRelease(self, sourcepackagerelease):
        """See `IDistroSeries`."""
        return DistroSeriesSourcePackageRelease(self, sourcepackagerelease)

    def getCurrentSourceReleases(self, source_package_names):
        """See `IDistroSeries`."""
        source_package_ids = [
            package_name.id for package_name in source_package_names]
        releases = SourcePackageRelease.select("""
            SourcePackageName.id IN %s AND
            SourcePackageRelease.id =
                SourcePackagePublishingHistory.sourcepackagerelease AND
            SourcePackagePublishingHistory.id = (
                SELECT max(spph.id)
                FROM SourcePackagePublishingHistory spph,
                     SourcePackageRelease spr, SourcePackageName spn
                WHERE
                    spn.id = SourcePackageName.id AND
                    spr.sourcepackagename = spn.id AND
                    spph.sourcepackagerelease = spr.id AND
                    spph.archive IN %s AND
                    spph.status IN %s AND
                    spph.distroseries = %s)
            """ % sqlvalues(
                source_package_ids, self.distribution.all_distro_archive_ids,
                active_publishing_status, self),
            clauseTables=[
                'SourcePackageName', 'SourcePackagePublishingHistory'])
        return dict(
            (self.getSourcePackage(release.sourcepackagename),
             DistroSeriesSourcePackageRelease(self, release))
            for release in releases)

    def checkTranslationsViewable(self):
        """See `IDistroSeries`."""
        if not self.hide_all_translations:
            # Yup, viewable.
            return

        future = [
            DistroSeriesStatus.EXPERIMENTAL,
            DistroSeriesStatus.DEVELOPMENT,
            DistroSeriesStatus.FUTURE,
            ]
        if self.status in future:
            raise TranslationUnavailable(
                "Translations for this release series are not available yet.")
        elif self.status == DistroSeriesStatus.OBSOLETE:
            raise TranslationUnavailable(
                "This release series is obsolete.  Its translations are no "
                "longer available.")
        else:
            raise TranslationUnavailable(
                "Translations for this release series are not currently "
                "available.  Please come back soon.")

    def getTranslatableSourcePackages(self):
        """See `IDistroSeries`."""
        query = """
            POTemplate.sourcepackagename = SourcePackageName.id AND
            POTemplate.iscurrent = TRUE AND
            POTemplate.distroseries = %s""" % sqlvalues(self.id)
        result = SourcePackageName.select(query, clauseTables=['POTemplate'],
            orderBy=['name'], distinct=True)
        return [SourcePackage(sourcepackagename=spn, distroseries=self) for
            spn in result]

    def getUnlinkedTranslatableSourcePackages(self):
        """See `IDistroSeries`."""
        # Note that both unlinked packages and
        # linked-with-no-productseries packages are considered to be
        # "unlinked translatables".
        query = """
            SourcePackageName.id NOT IN (SELECT DISTINCT
             sourcepackagename FROM Packaging WHERE distroseries = %s) AND
            POTemplate.sourcepackagename = SourcePackageName.id AND
            POTemplate.distroseries = %s""" % sqlvalues(self.id, self.id)
        unlinked = SourcePackageName.select(
            query, clauseTables=['POTemplate'], orderBy=['name'])
        query = """
            Packaging.sourcepackagename = SourcePackageName.id AND
            Packaging.productseries = NULL AND
            POTemplate.sourcepackagename = SourcePackageName.id AND
            POTemplate.distroseries = %s""" % sqlvalues(self.id)
        linked_but_no_productseries = SourcePackageName.select(
            query, clauseTables=['POTemplate', 'Packaging'], orderBy=['name'])
        result = unlinked.union(linked_but_no_productseries)
        return [SourcePackage(sourcepackagename=spn, distroseries=self) for
            spn in result]

    def getPublishedReleases(self, sourcepackage_or_name, version=None,
                             pocket=None, include_pending=False,
                             exclude_pocket=None, archive=None):
        """See `IDistroSeries`."""
        # XXX cprov 2006-02-13 bug 31317:
        # We need a standard and easy API, no need
        # to support multiple type arguments, only string name should be
        # the best choice in here, the call site will be clearer.
        if ISourcePackage.providedBy(sourcepackage_or_name):
            spn = sourcepackage_or_name.name
        elif ISourcePackageName.providedBy(sourcepackage_or_name):
            spn = sourcepackage_or_name
        else:
            spns = getUtility(ISourcePackageNameSet)
            spn = spns.queryByName(sourcepackage_or_name)
            if spn is None:
                return []

        queries = ["""
        sourcepackagerelease=sourcepackagerelease.id AND
        sourcepackagerelease.sourcepackagename=%s AND
        distroseries=%s
        """ % sqlvalues(spn.id, self.id)]

        if pocket is not None:
            queries.append("pocket=%s" % sqlvalues(pocket.value))

        if version is not None:
            queries.append("version=%s" % sqlvalues(version))

        if exclude_pocket is not None:
            queries.append("pocket!=%s" % sqlvalues(exclude_pocket.value))

        if include_pending:
            queries.append("status in (%s, %s)" % sqlvalues(
                PackagePublishingStatus.PUBLISHED,
                PackagePublishingStatus.PENDING))
        else:
            queries.append("status=%s" % sqlvalues(
                PackagePublishingStatus.PUBLISHED))

        archives = self.distribution.getArchiveIDList(archive)
        queries.append("archive IN %s" % sqlvalues(archives))

        published = SourcePackagePublishingHistory.select(
            " AND ".join(queries), clauseTables = ['SourcePackageRelease'],
            orderBy=['-id'])

        return shortlist(published)

    def isUnstable(self):
        """See `IDistroSeries`."""
        return self.status in [
            DistroSeriesStatus.FROZEN,
            DistroSeriesStatus.DEVELOPMENT,
            DistroSeriesStatus.EXPERIMENTAL,
        ]

    def getAllPublishedSources(self):
        """See `IDistroSeries`."""
        # Consider main archives only, and return all sources in
        # the PUBLISHED state.
        archives = self.distribution.getArchiveIDList()
        return SourcePackagePublishingHistory.select("""
            distroseries = %s AND
            status = %s AND
            archive in %s
            """ % sqlvalues(self, PackagePublishingStatus.PUBLISHED,
                            archives),
            orderBy="id")

    def getAllPublishedBinaries(self):
        """See `IDistroSeries`."""
        # Consider main archives only, and return all binaries in
        # the PUBLISHED state.
        archives = self.distribution.getArchiveIDList()
        return BinaryPackagePublishingHistory.select("""
            BinaryPackagePublishingHistory.distroarchseries =
                DistroArchSeries.id AND
            DistroArchSeries.distroseries = DistroSeries.id AND
            DistroSeries.id = %s AND
            BinaryPackagePublishingHistory.status = %s AND
            BinaryPackagePublishingHistory.archive in %s
            """ % sqlvalues(self, PackagePublishingStatus.PUBLISHED,
                            archives),
            clauseTables=["DistroArchSeries", "DistroSeries"],
            orderBy="BinaryPackagePublishingHistory.id")

    def getSourcesPublishedForAllArchives(self):
        """See `IDistroSeries`."""
        # Both, PENDING and PUBLISHED sources will be considered for
        # as PUBLISHED. It's part of the assumptions made in:
        # https://launchpad.net/soyuz/+spec/build-unpublished-source
        pend_build_statuses = (
            PackagePublishingStatus.PENDING,
            PackagePublishingStatus.PUBLISHED,
            )

        query = """
            SourcePackagePublishingHistory.distroseries = %s AND
            SourcePackagePublishingHistory.archive = Archive.id AND
            SourcePackagePublishingHistory.status in %s
         """ % sqlvalues(self, pend_build_statuses)

        if not self.isUnstable():
            # Stable distroseries don't allow builds for the release
            # pockets for the primary archives, but they do allow them for
            # the PPA and PARTNER archives.

            # XXX: Julian 2007-09-14: this should come from a single
            # location where this is specified, not sprinkled around the code.
            query += ("""AND (Archive.purpose in %s OR
                            SourcePackagePublishingHistory.pocket != %s)""" %
                      sqlvalues(ALLOW_RELEASE_BUILDS,
                                PackagePublishingPocket.RELEASE))

        return SourcePackagePublishingHistory.select(
            query, clauseTables=['Archive'], orderBy="id")

    def getSourcePackagePublishing(self, status, pocket, component=None,
                                   archive=None):
        """See `IDistroSeries`."""
        archives = self.distribution.getArchiveIDList(archive)

        clause = """
            SourcePackagePublishingHistory.sourcepackagerelease=
                SourcePackageRelease.id AND
            SourcePackageRelease.sourcepackagename=
                SourcePackageName.id AND
            SourcePackagePublishingHistory.distroseries=%s AND
            SourcePackagePublishingHistory.archive IN %s AND
            SourcePackagePublishingHistory.status=%s AND
            SourcePackagePublishingHistory.pocket=%s
            """ %  sqlvalues(self, archives, status, pocket)

        if component:
            clause += (
                " AND SourcePackagePublishingHistory.component=%s"
                % sqlvalues(component)
                )

        orderBy = ['SourcePackageName.name']
        clauseTables = ['SourcePackageRelease', 'SourcePackageName']

        return SourcePackagePublishingHistory.select(
            clause, orderBy=orderBy, clauseTables=clauseTables)

    def getBinaryPackagePublishing(
        self, name=None, version=None, archtag=None, sourcename=None,
        orderBy=None, pocket=None, component=None, archive=None):
        """See `IDistroSeries`."""
        archives = self.distribution.getArchiveIDList(archive)

        query = ["""
        BinaryPackagePublishingHistory.binarypackagerelease =
            BinaryPackageRelease.id AND
        BinaryPackagePublishingHistory.distroarchseries =
            DistroArchSeries.id AND
        BinaryPackageRelease.binarypackagename =
            BinaryPackageName.id AND
        BinaryPackageRelease.build =
            Build.id AND
        Build.sourcepackagerelease =
            SourcePackageRelease.id AND
        SourcePackageRelease.sourcepackagename =
            SourcePackageName.id AND
        DistroArchSeries.distroseries = %s AND
        BinaryPackagePublishingHistory.archive IN %s AND
        BinaryPackagePublishingHistory.status = %s
        """ % sqlvalues(self, archives, PackagePublishingStatus.PUBLISHED)]

        if name:
            query.append('BinaryPackageName.name = %s' % sqlvalues(name))

        if version:
            query.append('BinaryPackageRelease.version = %s'
                      % sqlvalues(version))

        if archtag:
            query.append('DistroArchSeries.architecturetag = %s'
                      % sqlvalues(archtag))

        if sourcename:
            query.append(
                'SourcePackageName.name = %s' % sqlvalues(sourcename))

        if pocket:
            query.append(
                'BinaryPackagePublishingHistory.pocket = %s'
                % sqlvalues(pocket))

        if component:
            query.append(
                'BinaryPackagePublishingHistory.component = %s'
                % sqlvalues(component))

        query = " AND ".join(query)

        clauseTables = ['BinaryPackagePublishingHistory', 'DistroArchSeries',
                        'BinaryPackageRelease', 'BinaryPackageName', 'Build',
                        'SourcePackageRelease', 'SourcePackageName' ]

        result = BinaryPackagePublishingHistory.select(
            query, distinct=False, clauseTables=clauseTables, orderBy=orderBy)

        return result

    def publishedBinaryPackages(self, component=None):
        """See `IDistroSeries`."""
        # XXX sabdfl 2005-07-04: This can become a utility when that works
        # this is used by the debbugs import process, mkdebwatches
        pubpkgset = getUtility(IPublishedPackageSet)
        result = pubpkgset.query(distroseries=self, component=component)
        return [BinaryPackageRelease.get(pubrecord.binarypackagerelease)
                for pubrecord in result]

    def getBuildRecords(self, build_state=None, name=None, pocket=None,
                        user=None):
        """See IHasBuildRecords"""
        # Ignore "user", since it would not make any difference to the
        # records returned here (private builds are only in PPA right
        # now).

        # Find out the distroarchseries in question.
        arch_ids = [arch.id for arch in self.architectures]
        # Use the facility provided by IBuildSet to retrieve the records.
        return getUtility(IBuildSet).getBuildsByArchIds(
            arch_ids, build_state, name, pocket)

    def createUploadedSourcePackageRelease(
        self, sourcepackagename, version, maintainer, builddepends,
        builddependsindep, architecturehintlist, component, creator,
        urgency, changelog_entry, dsc, dscsigningkey, section,
        dsc_maintainer_rfc822, dsc_standards_version, dsc_format,
        dsc_binaries, archive, copyright, build_conflicts,
        build_conflicts_indep, dateuploaded=DEFAULT):
        """See `IDistroSeries`."""
        return SourcePackageRelease(
            upload_distroseries=self, sourcepackagename=sourcepackagename,
            version=version, maintainer=maintainer, dateuploaded=dateuploaded,
            builddepends=builddepends, builddependsindep=builddependsindep,
            architecturehintlist=architecturehintlist, component=component,
            creator=creator, urgency=urgency, changelog_entry=changelog_entry,
            dsc=dsc, dscsigningkey=dscsigningkey, section=section,
            copyright=copyright, upload_archive=archive,
            dsc_maintainer_rfc822=dsc_maintainer_rfc822,
            dsc_standards_version=dsc_standards_version,
            dsc_format=dsc_format, dsc_binaries=dsc_binaries,
            build_conflicts=build_conflicts,
            build_conflicts_indep=build_conflicts_indep)

    def getComponentByName(self, name):
        """See `IDistroSeries`."""
        comp = Component.byName(name)
        if comp is None:
            raise NotFoundError(name)
        permitted = set(self.components)
        if comp in permitted:
            return comp
        raise NotFoundError(name)

    def getSectionByName(self, name):
        """See `IDistroSeries`."""
        section = Section.byName(name)
        if section is None:
            raise NotFoundError(name)
        permitted = set(self.sections)
        if section in permitted:
            return section
        raise NotFoundError(name)

    def getBinaryPackageCaches(self, archive=None):
        """See `IDistroSeries`."""
        if archive is not None:
            archives = [archive.id]
        else:
            archives = self.distribution.all_distro_archive_ids

        caches = DistroSeriesPackageCache.select("""
            distroseries = %s AND
            archive IN %s
        """ % sqlvalues(self, archives),
        orderBy="name")

        return caches

    def removeOldCacheItems(self, archive, log):
        """See `IDistroSeries`."""

        # get the set of package names that should be there
        bpns = set(BinaryPackageName.select("""
            BinaryPackagePublishingHistory.distroarchseries =
                DistroArchSeries.id AND
            DistroArchSeries.distroseries = %s AND
            BinaryPackagePublishingHistory.archive = %s AND
            BinaryPackagePublishingHistory.binarypackagerelease =
                BinaryPackageRelease.id AND
            BinaryPackageRelease.binarypackagename =
                BinaryPackageName.id AND
            BinaryPackagePublishingHistory.dateremoved is NULL
            """ % sqlvalues(self, archive),
            distinct=True,
            clauseTables=['BinaryPackagePublishingHistory',
                          'DistroArchSeries',
                          'BinaryPackageRelease']))

        # remove the cache entries for binary packages we no longer want
        for cache in self.getBinaryPackageCaches(archive):
            if cache.binarypackagename not in bpns:
                log.debug(
                    "Removing binary cache for '%s' (%s)"
                    % (cache.name, cache.id))
                cache.destroySelf()

    def updateCompletePackageCache(self, archive, log, ztm, commit_chunk=500):
        """See `IDistroSeries`."""
        # Get the set of package names to deal with.
        bpns = IStore(BinaryPackageName).find(
            BinaryPackageName,
            DistroArchSeries.distroseries == self,
            BinaryPackagePublishingHistory.distroarchseriesID ==
                DistroArchSeries.id,
            BinaryPackagePublishingHistory.archive == archive,
            BinaryPackagePublishingHistory.binarypackagereleaseID ==
                BinaryPackageRelease.id,
            BinaryPackageRelease.binarypackagename == BinaryPackageName.id,
            BinaryPackagePublishingHistory.dateremoved == None).config(
                distinct=True)

        number_of_updates = 0
        chunk_size = 0
        for bpn in bpns:
            log.debug("Considering binary '%s'" % bpn.name)
            self.updatePackageCache(bpn, archive, log)
            number_of_updates += 1
            chunk_size += 1
            if chunk_size == commit_chunk:
                chunk_size = 0
                log.debug("Committing")
                ztm.commit()

        return number_of_updates

    def updatePackageCache(self, binarypackagename, archive, log):
        """See `IDistroSeries`."""

        # get the set of published binarypackagereleases
        bprs = IStore(BinaryPackageRelease).find(
            BinaryPackageRelease,
            BinaryPackageRelease.binarypackagename == binarypackagename,
            BinaryPackageRelease.id ==
                BinaryPackagePublishingHistory.binarypackagereleaseID,
            BinaryPackagePublishingHistory.distroarchseriesID ==
                DistroArchSeries.id,
            DistroArchSeries.distroseries == self,
            BinaryPackagePublishingHistory.archive == archive,
            BinaryPackagePublishingHistory.dateremoved == None)
        bprs = bprs.order_by(Desc(BinaryPackageRelease.datecreated))
        bprs = bprs.config(distinct=True)

        if bprs.count() == 0:
            log.debug("No binary releases found.")
            return

        # find or create the cache entry
        cache = DistroSeriesPackageCache.selectOne("""
            distroseries = %s AND
            archive = %s AND
            binarypackagename = %s
            """ % sqlvalues(self, archive, binarypackagename))
        if cache is None:
            log.debug("Creating new binary cache entry.")
            cache = DistroSeriesPackageCache(
                archive=archive,
                distroseries=self,
                binarypackagename=binarypackagename)

        # make sure the cached name, summary and description are correct
        cache.name = binarypackagename.name
        cache.summary = bprs[0].summary
        cache.description = bprs[0].description

        # get the sets of binary package summaries, descriptions. there is
        # likely only one, but just in case...

        summaries = set()
        descriptions = set()
        for bpr in bprs:
            log.debug("Considering binary version %s" % bpr.version)
            summaries.add(bpr.summary)
            descriptions.add(bpr.description)

        # and update the caches
        cache.summaries = ' '.join(sorted(summaries))
        cache.descriptions = ' '.join(sorted(descriptions))

    def searchPackages(self, text):
        """See `IDistroSeries`."""

        store = getUtility(IStoreSelector).get(MAIN_STORE, SLAVE_FLAVOR)
        find_spec = (
            DistroSeriesPackageCache,
            BinaryPackageName,
            SQL('rank(fti, ftq(%s)) AS rank' % sqlvalues(text))
            )
        origin = [
            DistroSeriesPackageCache,
            Join(
                BinaryPackageName,
                DistroSeriesPackageCache.binarypackagename ==
                    BinaryPackageName.id
                )
            ]

        # Note: When attempting to convert the query below into straight
        # Storm expressions, a 'tuple index out-of-range' error was always
        # raised.
        package_caches = store.using(*origin).find(
            find_spec,
            """DistroSeriesPackageCache.distroseries = %s AND
            DistroSeriesPackageCache.archive IN %s AND
            (fti @@ ftq(%s) OR
            DistroSeriesPackageCache.name ILIKE '%%' || %s || '%%')
            """ % (quote(self),
                   quote(self.distribution.all_distro_archive_ids),
                   quote(text), quote_like(text))
            ).config(distinct=True)

        ranked_package_caches = package_caches.order_by('rank DESC')

        # Create a function that will decorate the results, converting
        # them from the find_spec above into a DSBP:
        def result_to_dsbp((cache, binary_package_name, rank)):
            return DistroSeriesBinaryPackage(
                distroseries=cache.distroseries,
                binarypackagename=binary_package_name,
                cache=cache)

        # Return the decorated result set so the consumer of these
        # results will only see DSBPs
        return DecoratedResultSet(package_caches, result_to_dsbp)

    def newArch(self, architecturetag, processorfamily, official, owner,
                supports_virtualized=False):
        """See `IDistroSeries`."""
        distroarchseries = DistroArchSeries(
            architecturetag=architecturetag, processorfamily=processorfamily,
            official=official, distroseries=self, owner=owner,
            supports_virtualized=supports_virtualized)
        return distroarchseries

    def newMilestone(self, name, dateexpected=None, summary=None,
                     code_name=None):
        """See `IDistroSeries`."""
        return Milestone(
            name=name, code_name=code_name,
            dateexpected=dateexpected, summary=summary,
            distribution=self.distribution, distroseries=self)

    def getLatestUploads(self):
        """See `IDistroSeries`."""
        query = """
        sourcepackagerelease.id=packageuploadsource.sourcepackagerelease
        AND sourcepackagerelease.sourcepackagename=sourcepackagename.id
        AND packageuploadsource.packageupload=packageupload.id
        AND packageupload.status=%s
        AND packageupload.distroseries=%s
        AND packageupload.archive IN %s
        """ % sqlvalues(
                PackageUploadStatus.DONE,
                self,
                self.distribution.all_distro_archive_ids)

        last_uploads = SourcePackageRelease.select(
            query, limit=5, prejoins=['sourcepackagename'],
            clauseTables=['SourcePackageName', 'PackageUpload',
                          'PackageUploadSource'],
            orderBy=['-packageupload.id'])

        distro_sprs = [
            self.getSourcePackageRelease(spr) for spr in last_uploads]

        return distro_sprs

    def createQueueEntry(self, pocket, changesfilename, changesfilecontent,
                         archive, signing_key=None):
        """See `IDistroSeries`."""
        # We store the changes file in the librarian to avoid having to
        # deal with broken encodings in these files; this will allow us
        # to regenerate these files as necessary.
        #
        # The use of StringIO here should be safe: we do not encoding of
        # the content in the changes file (as doing so would be guessing
        # at best, causing unpredictable corruption), and simply pass it
        # off to the librarian.

        # The PGP signature is stripped from all changesfiles for PPAs
        # to avoid replay attacks (see bug 159304).
        if archive.is_ppa:
            signed_message = signed_message_from_string(changesfilecontent)
            if signed_message is not None:
                # Overwrite `changesfilecontent` with the text stripped
                # of the PGP signature.
                new_content = signed_message.signedContent
                if new_content is not None:
                    changesfilecontent = signed_message.signedContent

        changes_file = getUtility(ILibraryFileAliasSet).create(
            changesfilename, len(changesfilecontent),
            StringIO(changesfilecontent), 'text/plain',
            restricted=archive.private)

        return PackageUpload(
            distroseries=self, status=PackageUploadStatus.NEW,
            pocket=pocket, archive=archive,
            changesfile=changes_file, signing_key=signing_key)

    def getPackageUploadQueue(self, state):
        """See `IDistroSeries`."""
        return PackageUploadQueue(self, state)

    def getPackageUploads(self, created_since_date=None, status=None,
                          archive=None, pocket=None, custom_type=None):
        """See `IDistroSeries`."""
        return getUtility(IPackageUploadSet).getAll(
            self, created_since_date, status, archive, pocket, custom_type)

    def getQueueItems(self, status=None, name=None, version=None,
                      exact_match=False, pocket=None, archive=None):
        """See `IDistroSeries`."""
        # XXX Julian 2009-07-02 bug=394645
        # This method is partially deprecated by getPackageUploads(),
        # see the bug for more info.

        default_clauses = ["""
            packageupload.distroseries = %s""" % sqlvalues(self)]

        # Restrict result to given archives.
        archives = self.distribution.getArchiveIDList(archive)

        default_clauses.append("""
        packageupload.archive IN %s""" % sqlvalues(archives))

        # restrict result to a given pocket
        if pocket is not None:
            if not isinstance(pocket, list):
                pocket = [pocket]
            default_clauses.append("""
            packageupload.pocket IN %s""" % sqlvalues(pocket))

        # XXX cprov 2006-06-06:
        # We may reorganise this code, creating some new methods provided
        # by IPackageUploadSet, as: getByStatus and getByName.
        if not status:
            assert not version and not exact_match
            return PackageUpload.select(
                " AND ".join(default_clauses), orderBy=['-id'])

        if not isinstance(status, list):
            status = [status]

        default_clauses.append("""
        packageupload.status IN %s""" % sqlvalues(status))

        if not name:
            assert not version and not exact_match
            return PackageUpload.select(
                " AND ".join(default_clauses), orderBy=['-id'])

        source_where_clauses = default_clauses + ["""
            packageupload.id = packageuploadsource.packageupload
            """]

        build_where_clauses = default_clauses + ["""
            packageupload.id = packageuploadbuild.packageupload
            """]

        custom_where_clauses = default_clauses + ["""
            packageupload.id = packageuploadcustom.packageupload
            """]

        # modify source clause to lookup on sourcepackagerelease
        source_where_clauses.append("""
            packageuploadsource.sourcepackagerelease =
            sourcepackagerelease.id""")
        source_where_clauses.append(
            "sourcepackagerelease.sourcepackagename = sourcepackagename.id")

        # modify build clause to lookup on binarypackagerelease
        build_where_clauses.append(
            "packageuploadbuild.build = binarypackagerelease.build")
        build_where_clauses.append(
            "binarypackagerelease.binarypackagename = binarypackagename.id")

        # modify custom clause to lookup on libraryfilealias
        custom_where_clauses.append(
            "packageuploadcustom.libraryfilealias = "
            "libraryfilealias.id")

        # attempt to exact or similar names in builds, sources and custom
        if exact_match:
            source_where_clauses.append(
                "sourcepackagename.name = '%s'" % name)
            build_where_clauses.append("binarypackagename.name = '%s'" % name)
            custom_where_clauses.append(
                "libraryfilealias.filename='%s'" % name)
        else:
            source_where_clauses.append(
                "sourcepackagename.name LIKE '%%' || %s || '%%'"
                % quote_like(name))

            build_where_clauses.append(
                "binarypackagename.name LIKE '%%' || %s || '%%'"
                % quote_like(name))

            custom_where_clauses.append(
                "libraryfilealias.filename LIKE '%%' || %s || '%%'"
                % quote_like(name))

        # attempt for given version argument, except by custom
        if version:
            # exact or similar matches
            if exact_match:
                source_where_clauses.append(
                    "sourcepackagerelease.version = '%s'" % version)
                build_where_clauses.append(
                    "binarypackagerelease.version = '%s'" % version)
            else:
                source_where_clauses.append(
                    "sourcepackagerelease.version LIKE '%%' || %s || '%%'"
                    % quote_like(version))
                build_where_clauses.append(
                    "binarypackagerelease.version LIKE '%%' || %s || '%%'"
                    % quote_like(version))

        source_clauseTables = [
            'PackageUploadSource',
            'SourcePackageRelease',
            'SourcePackageName',
            ]
        source_orderBy = ['-sourcepackagerelease.dateuploaded']

        build_clauseTables = [
            'PackageUploadBuild',
            'BinaryPackageRelease',
            'BinaryPackageName',
            ]
        build_orderBy = ['-binarypackagerelease.datecreated']

        custom_clauseTables = [
            'PackageUploadCustom',
            'LibraryFileAlias',
            ]
        custom_orderBy = ['-LibraryFileAlias.id']

        source_where_clause = " AND ".join(source_where_clauses)
        source_results = PackageUpload.select(
            source_where_clause, clauseTables=source_clauseTables,
            orderBy=source_orderBy)

        build_where_clause = " AND ".join(build_where_clauses)
        build_results = PackageUpload.select(
            build_where_clause, clauseTables=build_clauseTables,
            orderBy=build_orderBy)

        custom_where_clause = " AND ".join(custom_where_clauses)
        custom_results = PackageUpload.select(
            custom_where_clause, clauseTables=custom_clauseTables,
            orderBy=custom_orderBy)

        return source_results.union(build_results.union(custom_results))

    def createBug(self, bug_params):
        """See canonical.launchpad.interfaces.IBugTarget."""
        # We don't currently support opening a new bug on an IDistroSeries,
        # because internally bugs are reported against IDistroSeries only when
        # targeted to be fixed in that series, which is rarely the case for a
        # brand new bug report.
        raise NotImplementedError(
            "A new bug cannot be filed directly on a distribution series, "
            "because series are meant for \"targeting\" a fix to a specific "
            "version. It's possible that we may change this behaviour to "
            "allow filing a bug on a distribution series in the "
            "not-too-distant future. For now, you probably meant to file "
            "the bug on the distribution instead.")

    def _getBugTaskContextClause(self):
        """See BugTargetBase."""
        return 'BugTask.distroseries = %s' % sqlvalues(self)

    def initialiseFromParent(self):
        """See `IDistroSeries`."""
        archives = self.distribution.all_distro_archive_ids
        assert self.parent_series is not None, "Parent series must be present"
        assert SourcePackagePublishingHistory.select("""
            Distroseries = %s AND
            Archive IN %s""" % sqlvalues(self.id, archives)).count() == 0, (
            "Source Publishing must be empty")
        for arch in self.architectures:
            assert BinaryPackagePublishingHistory.select("""
            DistroArchSeries = %s AND
            Archive IN %s""" % sqlvalues(arch, archives)).count() == 0, (
                "Binary Publishing must be empty")
            try:
                parent_arch = self.parent_series[arch.architecturetag]
                assert parent_arch.processorfamily == arch.processorfamily, (
                       "The arch tags must match the processor families.")
            except KeyError:
                raise AssertionError("Parent series lacks %s" % (
                    arch.architecturetag))
        assert self.nominatedarchindep is not None, (
               "Must have a nominated archindep architecture.")
        assert self.components.count() == 0, (
               "Component selections must be empty.")
        assert self.sections.count() == 0, (
               "Section selections must be empty.")

        # MAINTAINER: dsilvers: 20051031
        # Here we go underneath the SQLObject caching layers in order to
        # generate what will potentially be tens of thousands of rows
        # in various tables. Thus we flush pending updates from the SQLObject
        # layer, perform our work directly in the transaction and then throw
        # the rest of the SQLObject cache away to make sure it hasn't cached
        # anything that is no longer true.

        # Prepare for everything by flushing updates to the database.
        flush_database_updates()
        cur = cursor()

        # Perform the copies
        self._copy_component_and_section_selections(cur)

        # Prepare the list of distroarchseries for which binary packages
        # shall be copied.
        distroarchseries_list = []
        for arch in self.architectures:
            parent_arch = self.parent_series[arch.architecturetag]
            distroarchseries_list.append((parent_arch, arch))
        # Now copy source and binary packages.
        self._copy_publishing_records(distroarchseries_list)
        self._copy_lucille_config(cur)

        # Finally, flush the caches because we've altered stuff behind the
        # back of sqlobject.
        flush_database_caches()

    def _copy_lucille_config(self, cur):
        """Copy all lucille related configuration from our parent series."""
        cur.execute('''
            UPDATE DistroSeries SET lucilleconfig=(
                SELECT pdr.lucilleconfig FROM DistroSeries AS pdr
                WHERE pdr.id = %s)
            WHERE id = %s
            ''' % sqlvalues(self.parent_series.id, self.id))

    def _copy_publishing_records(self, distroarchseries_list):
        """Copy the publishing records from the parent arch series
        to the given arch series in ourselves.

        We copy all PENDING and PUBLISHED records as PENDING into our own
        publishing records.

        We copy only the RELEASE pocket in the PRIMARY and PARTNER
        archives.
        """
        archive_set = getUtility(IArchiveSet)

        for archive in self.parent_series.distribution.all_distro_archives:
            # We only want to copy PRIMARY and PARTNER archives.
            if archive.purpose not in MAIN_ARCHIVE_PURPOSES:
                continue

            # XXX cprov 20080612: Implicitly creating a PARTNER archive for
            # the destination distroseries is bad. Why are we copying
            # partner to a series in another distribution anyway ?
            # See bug #239807 for further information.
            target_archive = archive_set.getByDistroPurpose(
                self.distribution, archive.purpose)
            if target_archive is None:
                target_archive = archive_set.new(
                    distribution=self.distribution, purpose=archive.purpose,
                    owner=self.distribution.owner)

            origin = PackageLocation(
                archive, self.parent_series.distribution, self.parent_series,
                PackagePublishingPocket.RELEASE)
            destination = PackageLocation(
                target_archive, self.distribution, self,
                PackagePublishingPocket.RELEASE)
            clone_packages(origin, destination, distroarchseries_list)

    def _copy_component_and_section_selections(self, cur):
        """Copy the section and component selections from the parent distro
        series into this one.
        """
        # Copy the component selections
        cur.execute('''
            INSERT INTO ComponentSelection (distroseries, component)
            SELECT %s AS distroseries, cs.component AS component
            FROM ComponentSelection AS cs WHERE cs.distroseries = %s
            ''' % sqlvalues(self.id, self.parent_series.id))
        # Copy the section selections
        cur.execute('''
            INSERT INTO SectionSelection (distroseries, section)
            SELECT %s as distroseries, ss.section AS section
            FROM SectionSelection AS ss WHERE ss.distroseries = %s
            ''' % sqlvalues(self.id, self.parent_series.id))

    def copyTranslationsFromParent(self, transaction, logger=None):
        """See `IDistroSeries`."""
        if logger is None:
            logger = logging

        assert self.defer_translation_imports, (
            "defer_translation_imports not set!"
            " That would corrupt translation data mixing new imports"
            " with the information being copied.")

        assert self.hide_all_translations, (
            "hide_all_translations not set!"
            " That would allow users to see and modify incomplete"
            " translation state.")

        flush_database_updates()
        flush_database_caches()
        copy_active_translations(self, transaction, logger)

    def getPOFileContributorsByLanguage(self, language):
        """See `IDistroSeries`."""
        contributors = IStore(Person).find(
            Person,
            POFileTranslator.personID == Person.id,
            POFile.id == POFileTranslator.pofileID,
            POFile.language == language,
            POTemplate.id == POFile.potemplateID,
            POTemplate.distroseries == self,
            POTemplate.iscurrent == True)
        contributors = contributors.order_by(*Person._storm_sortingColumns)
        contributors = contributors.config(distinct=True)
        return contributors

    def getPendingPublications(self, archive, pocket, is_careful):
        """See ICanPublishPackages."""
        queries = ['distroseries = %s' % sqlvalues(self)]

        # Query main archive for this distroseries
        queries.append('archive=%s' % sqlvalues(archive))

        # Careful publishing should include all PUBLISHED rows, normal run
        # only includes PENDING ones.
        statuses = [PackagePublishingStatus.PENDING]
        if is_careful:
            statuses.append(PackagePublishingStatus.PUBLISHED)
        queries.append('status IN %s' % sqlvalues(statuses))

        # Restrict to a specific pocket.
        queries.append('pocket = %s' % sqlvalues(pocket))

        # Exclude RELEASE pocket if the distroseries was already released,
        # since it should not change for main archive.
        # We allow RELEASE publishing for PPAs.
        # We also allow RELEASE publishing for partner.
        if (not self.isUnstable() and
            not archive.allowUpdatesToReleasePocket()):
            queries.append(
            'pocket != %s' % sqlvalues(PackagePublishingPocket.RELEASE))

        publications = SourcePackagePublishingHistory.select(
            " AND ".join(queries), orderBy="-id")

        return publications

    def publish(self, diskpool, log, archive, pocket, is_careful=False):
        """See ICanPublishPackages."""
        log.debug("Publishing %s-%s" % (self.title, pocket.name))
        log.debug("Attempting to publish pending sources.")

        dirty_pockets = set()
        for spph in self.getPendingPublications(archive, pocket, is_careful):
            if not self.checkLegalPocket(spph, is_careful, log):
                continue
            spph.publish(diskpool, log)
            dirty_pockets.add((self.name, spph.pocket))

        # propagate publication request to each distroarchseries.
        for dar in self.architectures:
            more_dirt = dar.publish(
                diskpool, log, archive, pocket, is_careful)
            dirty_pockets.update(more_dirt)

        return dirty_pockets

    def checkLegalPocket(self, publication, is_careful, log):
        """Check if the publication can happen in the archive."""
        # 'careful' mode re-publishes everything:
        if is_careful:
            return True

        # PPA and PARTNER allow everything.
        if publication.archive.allowUpdatesToReleasePocket():
            return True

        # FROZEN state also allow all pockets to be published.
        if self.status == DistroSeriesStatus.FROZEN:
            return True

        # If we're not republishing, we want to make sure that
        # we're not publishing packages into the wrong pocket.
        # Unfortunately for careful mode that can't hold true
        # because we indeed need to republish everything.
        if (self.isUnstable() and
            publication.pocket != PackagePublishingPocket.RELEASE):
            log.error("Tried to publish %s (%s) into a non-release "
                      "pocket on unstable series %s, skipping"
                      % (publication.displayname, publication.id,
                         self.displayname))
            return False
        if (not self.isUnstable() and
            publication.pocket == PackagePublishingPocket.RELEASE):
            log.error("Tried to publish %s (%s) into release pocket "
                      "on stable series %s, skipping"
                      % (publication.displayname, publication.id,
                         self.displayname))
            return False

        return True

    @property
    def main_archive(self):
        return self.distribution.main_archive

    def getTranslationTemplates(self):
        """See `IHasTranslationTemplates`."""
        result = POTemplate.selectBy(distroseries=self,
                                     orderBy=['-priority', 'name'])
        return shortlist(result, 2000)

    def getCurrentTranslationTemplates(self, just_ids=False):
        """See `IHasTranslationTemplates`."""
        # Avoid circular imports.
        from lp.registry.model.distribution import Distribution

        store = Store.of(self)
        if just_ids:
            looking_for = POTemplate.id
        else:
            looking_for = POTemplate

        result = store.find(
            looking_for,
            POTemplate.iscurrent == True,
            POTemplate.distroseries == self,
            DistroSeries.id == self.id,
            DistroSeries.distribution == Distribution.id,
            Distribution.official_rosetta == True)
        return result.order_by(['-POTemplate.priority', 'POTemplate.name'])

    def getObsoleteTranslationTemplates(self):
        """See `IHasTranslationTemplates`."""
        result = POTemplate.select('''
            distroseries = %s AND
            distroseries = DistroSeries.id AND
            DistroSeries.distribution = Distribution.id AND
            (iscurrent IS FALSE OR Distribution.official_rosetta IS FALSE)
            ''' % sqlvalues(self),
            clauseTables = ['DistroSeries', 'Distribution'],
            orderBy=['-priority', 'name'])
        return shortlist(result, 300)

    def getSuite(self, pocket):
        """See `IDistroSeries`."""
        if pocket == PackagePublishingPocket.RELEASE:
            return self.name
        else:
            return '%s%s' % (self.name, pocketsuffix[pocket])


class DistroSeriesSet:
    implements(IDistroSeriesSet)

    def get(self, distroseriesid):
        """See `IDistroSeriesSet`."""
        return DistroSeries.get(distroseriesid)

    def translatables(self):
        """See `IDistroSeriesSet`."""
        store = getUtility(IStoreSelector).get(MAIN_STORE, SLAVE_FLAVOR)
        # Join POTemplate distinctly to only get entries with available
        # translations.
        result_set = store.using((DistroSeries, POTemplate)).find(
            DistroSeries,
            DistroSeries.hide_all_translations == False,
            DistroSeries.id == POTemplate.distroseriesID
            ).config(distinct=True)
        # XXX: henninge 2009-02-11 bug=217644: Convert to sequence right here
        # because ResultSet reports a wrong count() when using DISTINCT. Also
        # ResultSet does not implement __len__(), which would make it more
        # like a sequence.
        return list(result_set)

    def findByName(self, name):
        """See `IDistroSeriesSet`."""
        return DistroSeries.selectBy(name=name)

    def queryByName(self, distribution, name):
        """See `IDistroSeriesSet`."""
        return DistroSeries.selectOneBy(distribution=distribution, name=name)

    def findByVersion(self, version):
        """See `IDistroSeriesSet`."""
        return DistroSeries.selectBy(version=version)

    def _parseSuite(self, suite):
        """Parse 'suite' into a series name and a pocket."""
        tokens = suite.rsplit('-', 1)
        if len(tokens) == 1:
            return suite, PackagePublishingPocket.RELEASE
        series, pocket = tokens
        try:
            pocket = PackagePublishingPocket.items[pocket.upper()]
        except KeyError:
            # No such pocket. Probably trying to get a hyphenated series name.
            return suite, PackagePublishingPocket.RELEASE
        else:
            return series, pocket

    def fromSuite(self, distribution, suite):
        """See `IDistroSeriesSet`."""
        series_name, pocket = self._parseSuite(suite)
        series = distribution.getSeries(series_name)
        return series, pocket

    def search(self, distribution=None, isreleased=None, orderBy=None):
        """See `IDistroSeriesSet`."""
        where_clause = ""
        if distribution is not None:
            where_clause += "distribution = %s" % sqlvalues(distribution.id)
        if isreleased is not None:
            if where_clause:
                where_clause += " AND "
            if isreleased:
                # The query is filtered on released releases.
                where_clause += "releasestatus in (%s, %s)" % sqlvalues(
                    DistroSeriesStatus.CURRENT,
                    DistroSeriesStatus.SUPPORTED)
            else:
                # The query is filtered on unreleased releases.
                where_clause += "releasestatus in (%s, %s, %s)" % sqlvalues(
                    DistroSeriesStatus.EXPERIMENTAL,
                    DistroSeriesStatus.DEVELOPMENT,
                    DistroSeriesStatus.FROZEN)
        if orderBy is not None:
            return DistroSeries.select(where_clause, orderBy=orderBy)
        else:
            return DistroSeries.select(where_clause)<|MERGE_RESOLUTION|>--- conflicted
+++ resolved
@@ -18,11 +18,7 @@
     BoolCol, StringCol, ForeignKey, SQLMultipleJoin, IntCol,
     SQLObjectNotFound, SQLRelatedJoin)
 
-<<<<<<< HEAD
-from storm.locals import Desc, SQL, Join
-=======
-from storm.locals import Join, SQL
->>>>>>> 7567bd5c
+from storm.locals import Desc, Join, SQL
 from storm.store import Store
 
 from zope.component import getUtility
@@ -38,10 +34,10 @@
     quote, SQLBase, sqlvalues)
 from canonical.launchpad.components.decoratedresultset import (
     DecoratedResultSet)
-from canonical.launchpad.database.pofiletranslator import (
+from lp.translations.model.pofiletranslator import (
     POFileTranslator)
-from canonical.launchpad.database.pofile import POFile
-from canonical.launchpad.database.potemplate import POTemplate
+from lp.translations.model.pofile import POFile
+from lp.translations.model.potemplate import POTemplate
 from canonical.launchpad.interfaces import IStore
 from lp.soyuz.adapters.packagelocation import PackageLocation
 from lp.soyuz.model.binarypackagename import BinaryPackageName
