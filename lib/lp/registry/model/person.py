# Copyright 2009-2010 Canonical Ltd.  This software is licensed under the
# GNU Affero General Public License version 3 (see the file LICENSE).
from __future__ import with_statement

# vars() causes W0612
# pylint: disable-msg=E0611,W0212,W0612,C0322

"""Implementation classes for a Person."""

__metaclass__ = type
__all__ = [
    'generate_nick',
    'IrcID',
    'IrcIDSet',
    'JabberID',
    'JabberIDSet',
    'JoinTeamEvent',
    'Owner',
    'Person',
    'PersonLanguage',
    'PersonSet',
    'SSHKey',
    'SSHKeySet',
    'TeamInvitationEvent',
    'ValidPersonCache',
    'WikiName',
    'WikiNameSet']

from datetime import (
    datetime,
    timedelta,
    )
from operator import attrgetter
import random
import re
import subprocess
import weakref

import pytz
from sqlobject import (
    BoolCol,
    ForeignKey,
    IntCol,
    SQLMultipleJoin,
    SQLObjectNotFound,
    StringCol,
    )
from sqlobject.sqlbuilder import (
    AND,
    OR,
    SQLConstant,
    )
from storm.expr import (
    Alias,
    And,
    Desc,
    Exists,
    In,
    Join,
    LeftJoin,
    Lower,
    Min,
    Not,
    Or,
    Select,
    SQL,
    Upper,
    )
from storm.info import ClassAlias
from storm.store import (
    EmptyResultSet,
    Store,
    )
from zope.component import (
    adapter,
    getUtility,
    )
from zope.component.interfaces import ComponentLookupError
from zope.event import notify
from zope.interface import (
    alsoProvides,
    implementer,
    implements,
    )
from zope.lifecycleevent import ObjectCreatedEvent
from zope.publisher.interfaces import Unauthorized
from zope.security.proxy import (
    ProxyFactory,
    removeSecurityProxy,
    )

from canonical.config import config
from canonical.database import postgresql
from canonical.database.constants import UTC_NOW
from canonical.database.datetimecol import UtcDateTimeCol
from canonical.database.enumcol import EnumCol
from canonical.database.sqlbase import (
    cursor,
    quote,
    quote_like,
    SQLBase,
    sqlvalues,
    )
from canonical.launchpad.components.decoratedresultset import (
    DecoratedResultSet,
    )
from canonical.launchpad.database.account import (
    Account,
    AccountPassword,
    )
from canonical.launchpad.database.emailaddress import (
    EmailAddress,
    HasOwnerMixin,
    )
from canonical.launchpad.database.logintoken import LoginToken
from canonical.launchpad.database.oauth import (
    OAuthAccessToken,
    OAuthRequestToken,
    )
from canonical.launchpad.database.stormsugar import StartsWith
from canonical.launchpad.event.interfaces import (
    IJoinTeamEvent,
    ITeamInvitationEvent,
    )
from canonical.launchpad.helpers import (
    get_contact_email_addresses,
    get_email_template,
    shortlist,
    )
from canonical.launchpad.interfaces.account import (
    AccountCreationRationale,
    AccountStatus,
    AccountSuspendedError,
    IAccount,
    IAccountSet,
    INACTIVE_ACCOUNT_STATUSES,
    )
from canonical.launchpad.interfaces.authtoken import LoginTokenType
from canonical.launchpad.interfaces.emailaddress import (
    EmailAddressStatus,
    IEmailAddress,
    IEmailAddressSet,
    InvalidEmailAddress,
    )
from canonical.launchpad.interfaces.launchpad import (
    IHasIcon,
    IHasLogo,
    IHasMugshot,
    ILaunchpadCelebrities,
    )
from canonical.launchpad.interfaces.launchpadstatistic import (
    ILaunchpadStatisticSet,
    )
from canonical.launchpad.interfaces.logintoken import ILoginTokenSet
from canonical.launchpad.interfaces.lpstorm import (
    IMasterObject,
    IMasterStore,
    IStore,
    )
from canonical.launchpad.validators.email import valid_email
from canonical.launchpad.validators.name import (
    sanitize_name,
    valid_name,
    )
from canonical.launchpad.webapp.dbpolicy import MasterDatabasePolicy
from canonical.launchpad.webapp.interfaces import ILaunchBag
from canonical.lazr.utils import get_current_browser_request
from lp.blueprints.interfaces.specification import (
    SpecificationDefinitionStatus,
    SpecificationFilter,
    SpecificationImplementationStatus,
    SpecificationSort,
    )
from lp.blueprints.model.specification import (
    HasSpecificationsMixin,
    Specification,
    )
from lp.bugs.interfaces.bugtarget import IBugTarget
from lp.bugs.interfaces.bugtask import (
    BugTaskSearchParams,
    IBugTaskSet,
    IllegalRelatedBugTasksParams,
    )
from lp.bugs.model.bugtarget import HasBugsBase
from lp.bugs.model.bugtask import (
    BugTask,
    get_related_bugtasks_search_params,
    )
from lp.code.model.hasbranches import (
    HasBranchesMixin,
    HasMergeProposalsMixin,
    HasRequestedReviewsMixin,
    )
from lp.registry.errors import NameAlreadyTaken
from lp.registry.interfaces.codeofconduct import ISignedCodeOfConductSet
from lp.registry.interfaces.distribution import IDistribution
from lp.registry.interfaces.gpg import IGPGKeySet
from lp.registry.interfaces.irc import (
    IIrcID,
    IIrcIDSet,
    )
from lp.registry.interfaces.jabber import (
    IJabberID,
    IJabberIDSet,
    )
from lp.registry.interfaces.mailinglist import (
    IMailingListSet,
    MailingListStatus,
    PostedMessageStatus,
    )
from lp.registry.interfaces.mailinglistsubscription import (
    MailingListAutoSubscribePolicy,
    )
from lp.registry.interfaces.person import (
    ImmutableVisibilityError,
    InvalidName,
    IPerson,
    IPersonSet,
    ITeam,
    JoinNotAllowed,
    PersonalStanding,
    PersonCreationRationale,
    PersonVisibility,
    TeamMembershipRenewalPolicy,
    TeamSubscriptionPolicy,
    validate_public_person,
    )
from lp.registry.interfaces.personnotification import IPersonNotificationSet
from lp.registry.interfaces.pillar import IPillarNameSet
from lp.registry.interfaces.product import IProduct
from lp.registry.interfaces.projectgroup import IProjectGroup
from lp.registry.interfaces.ssh import (
    ISSHKey,
    ISSHKeySet,
    SSHKeyAdditionError,
    SSHKeyCompromisedError,
    SSHKeyType,
    )
from lp.registry.interfaces.teammembership import TeamMembershipStatus
from lp.registry.interfaces.wikiname import (
    IWikiName,
    IWikiNameSet,
    )
from lp.registry.model.codeofconduct import SignedCodeOfConduct
from lp.registry.model.karma import (
    Karma,
    KarmaAction,
    KarmaAssignedEvent,
    KarmaCache,
    KarmaCategory,
    KarmaTotalCache,
    )
from lp.registry.model.mentoringoffer import MentoringOffer
from lp.registry.model.personlocation import PersonLocation
from lp.registry.model.pillar import PillarName
from lp.registry.model.structuralsubscription import StructuralSubscription
from lp.registry.model.teammembership import (
    TeamMembership,
    TeamMembershipSet,
    TeamParticipation,
    )
from lp.services.openid.model.openididentifier import OpenIdIdentifier
from lp.services.propertycache import (
    cachedproperty,
    IPropertyCache,
    )
from lp.services.salesforce.interfaces import (
    ISalesforceVoucherProxy,
    REDEEMABLE_VOUCHER_STATUSES,
    VOUCHER_STATUSES,
    )
from lp.services.worlddata.model.language import Language
from lp.soyuz.enums import ArchivePurpose
from lp.soyuz.interfaces.archive import IArchiveSet
from lp.soyuz.interfaces.archivepermission import IArchivePermissionSet
from lp.soyuz.interfaces.archivesubscriber import IArchiveSubscriberSet
from lp.soyuz.model.archive import Archive
from lp.soyuz.model.sourcepackagerelease import SourcePackageRelease
from lp.translations.model.translationimportqueue import (
    HasTranslationImportsMixin,
    )


class JoinTeamEvent:
    """See `IJoinTeamEvent`."""

    implements(IJoinTeamEvent)

    def __init__(self, person, team):
        self.person = person
        self.team = team


class TeamInvitationEvent:
    """See `IJoinTeamEvent`."""

    implements(ITeamInvitationEvent)

    def __init__(self, member, team):
        self.member = member
        self.team = team


class ValidPersonCache(SQLBase):
    """Flags if a Person is active and usable in Launchpad.

    This is readonly, as this is a view in the database.

    Note that it performs poorly at least some of the time, and if
    EmailAddress and Person are already being queried, its probably better to
    query Account directly. See bug
    https://bugs.edge.launchpad.net/launchpad-registry/+bug/615237 for some
    corroborating information.
    """


def validate_person_visibility(person, attr, value):
    """Validate changes in visibility.

    * Prevent teams with inconsistent connections from being made private.
    * Prevent private teams from any transition.
    """

    # Prohibit any visibility changes for private teams.  This rule is
    # recognized to be Draconian and may be relaxed in the future.
    if person.visibility == PersonVisibility.PRIVATE:
        raise ImmutableVisibilityError(
            'A private team cannot change visibility.')

    # If transitioning to a non-public visibility, check for existing
    # relationships that could leak data.
    if value != PersonVisibility.PUBLIC:
        warning = person.visibilityConsistencyWarning(value)
        if warning is not None:
            raise ImmutableVisibilityError(warning)

    return value


class Person(
    SQLBase, HasBugsBase, HasSpecificationsMixin, HasTranslationImportsMixin,
    HasBranchesMixin, HasMergeProposalsMixin, HasRequestedReviewsMixin):
    """A Person."""

    implements(IPerson, IHasIcon, IHasLogo, IHasMugshot)

    sortingColumns = SQLConstant(
        "person_sort_key(Person.displayname, Person.name)")
    # Redefine the default ordering into Storm syntax.
    _storm_sortingColumns = ('Person.displayname', 'Person.name')
    # When doing any sort of set operations (union, intersect, except_) with
    # SQLObject we can't use sortingColumns because the table name Person is
    # not available in that context, so we use this one.
    _sortingColumnsForSetOperations = SQLConstant(
        "person_sort_key(displayname, name)")
    _defaultOrder = sortingColumns
    _visibility_warning_marker = object()
    _visibility_warning_cache = _visibility_warning_marker

    account = ForeignKey(dbName='account', foreignKey='Account', default=None)

    def _validate_name(self, attr, value):
        """Check that rename is allowed."""
        # Renaming a team is prohibited for any team that has a non-purged
        # mailing list.  This is because renaming a mailing list is not
        # trivial in Mailman 2.1 (see Mailman FAQ item 4.70).  We prohibit
        # such renames in the team edit details view, but just to be safe, we
        # also assert that such an attempt is not being made here.  To do
        # this, we must override the SQLObject method for setting the 'name'
        # database column.  Watch out for when SQLObject is creating this row,
        # because in that case self.name isn't yet available.
        if self.name is None:
            mailing_list = None
        else:
            mailing_list = getUtility(IMailingListSet).get(self.name)
        can_rename = (self._SO_creating or
                      not self.is_team or
                      mailing_list is None or
                      mailing_list.status == MailingListStatus.PURGED)
        assert can_rename, 'Cannot rename teams with mailing lists'
        # Everything's okay, so let SQLObject do the normal thing.
        return value

    name = StringCol(dbName='name', alternateID=True, notNull=True,
                     storm_validator=_validate_name)

    def __repr__(self):
        displayname = self.displayname.encode('ASCII', 'backslashreplace')
        return '<Person at 0x%x %s (%s)>' % (id(self), self.name, displayname)

    displayname = StringCol(dbName='displayname', notNull=True)

    teamdescription = StringCol(dbName='teamdescription', default=None)
    homepage_content = StringCol(default=None)
    icon = ForeignKey(
        dbName='icon', foreignKey='LibraryFileAlias', default=None)
    logo = ForeignKey(
        dbName='logo', foreignKey='LibraryFileAlias', default=None)
    mugshot = ForeignKey(
        dbName='mugshot', foreignKey='LibraryFileAlias', default=None)

    def _get_password(self):
        # We have to remove the security proxy because the password is
        # needed before we are authenticated. I'm not overly worried because
        # this method is scheduled for demolition -- StuartBishop 20080514
        password = IStore(AccountPassword).find(
            AccountPassword, accountID=self.accountID).one()
        if password is None:
            return None
        else:
            return password.password

    def _set_password(self, value):
        account = IMasterStore(Account).get(Account, self.accountID)
        assert account is not None, 'No account for this Person.'
        account.password = value

    password = property(_get_password, _set_password)

    def _get_account_status(self):
        account = IStore(Account).get(Account, self.accountID)
        if account is not None:
            return account.status
        else:
            return AccountStatus.NOACCOUNT

    def _set_account_status(self, value):
        assert self.accountID is not None, 'No account for this Person'
        account = IMasterStore(Account).get(Account, self.accountID)
        account.status = value

    # Deprecated - this value has moved to the Account table.
    # We provide this shim for backwards compatibility.
    account_status = property(_get_account_status, _set_account_status)

    def _get_account_status_comment(self):
        account = IStore(Account).get(Account, self.accountID)
        if account is not None:
            return account.status_comment

    def _set_account_status_comment(self, value):
        assert self.accountID is not None, 'No account for this Person'
        account = IMasterStore(Account).get(Account, self.accountID)
        account.status_comment = value

    # Deprecated - this value has moved to the Account table.
    # We provide this shim for backwards compatibility.
    account_status_comment = property(
            _get_account_status_comment, _set_account_status_comment)

    teamowner = ForeignKey(dbName='teamowner', foreignKey='Person',
                           default=None,
                           storm_validator=validate_public_person)

    sshkeys = SQLMultipleJoin('SSHKey', joinColumn='person')

    renewal_policy = EnumCol(
        enum=TeamMembershipRenewalPolicy,
        default=TeamMembershipRenewalPolicy.NONE)
    subscriptionpolicy = EnumCol(
        dbName='subscriptionpolicy',
        enum=TeamSubscriptionPolicy,
        default=TeamSubscriptionPolicy.MODERATED)
    defaultrenewalperiod = IntCol(dbName='defaultrenewalperiod', default=None)
    defaultmembershipperiod = IntCol(dbName='defaultmembershipperiod',
                                     default=None)
    mailing_list_auto_subscribe_policy = EnumCol(
        enum=MailingListAutoSubscribePolicy,
        default=MailingListAutoSubscribePolicy.ON_REGISTRATION)

    merged = ForeignKey(dbName='merged', foreignKey='Person', default=None)

    datecreated = UtcDateTimeCol(notNull=True, default=UTC_NOW)
    creation_rationale = EnumCol(enum=PersonCreationRationale, default=None)
    creation_comment = StringCol(default=None)
    registrant = ForeignKey(
        dbName='registrant', foreignKey='Person', default=None,
        storm_validator=validate_public_person)
    hide_email_addresses = BoolCol(notNull=True, default=False)
    verbose_bugnotifications = BoolCol(notNull=True, default=True)

    signedcocs = SQLMultipleJoin('SignedCodeOfConduct', joinColumn='owner')
    ircnicknames = SQLMultipleJoin('IrcID', joinColumn='person')
    jabberids = SQLMultipleJoin('JabberID', joinColumn='person')

    entitlements = SQLMultipleJoin('Entitlement', joinColumn='person')
    visibility = EnumCol(
        enum=PersonVisibility,
        default=PersonVisibility.PUBLIC,
        storm_validator=validate_person_visibility)

    personal_standing = EnumCol(
        enum=PersonalStanding, default=PersonalStanding.UNKNOWN,
        notNull=True)

    personal_standing_reason = StringCol(default=None)

    @cachedproperty
    def languages(self):
        """See `IPerson`."""
        results = Store.of(self).find(
            Language, And(Language.id == PersonLanguage.languageID,
                          PersonLanguage.personID == self.id))
        results.order_by(Language.englishname)
        return list(results)

    def getLanguagesCache(self):
        """Return this person's cached languages.

        :raises AttributeError: If the cache doesn't exist.
        """
        return IPropertyCache(self).languages

    def setLanguagesCache(self, languages):
        """Set this person's cached languages.

        Order them by name if necessary.
        """
        IPropertyCache(self).languages = sorted(
            languages, key=attrgetter('englishname'))

    def deleteLanguagesCache(self):
        """Delete this person's cached languages, if it exists."""
        del IPropertyCache(self).languages

    def addLanguage(self, language):
        """See `IPerson`."""
        person_language = Store.of(self).find(
            PersonLanguage, And(PersonLanguage.languageID == language.id,
                                PersonLanguage.personID == self.id)).one()
        if person_language is not None:
            # Nothing to do.
            return
        PersonLanguage(person=self, language=language)
        self.deleteLanguagesCache()

    def removeLanguage(self, language):
        """See `IPerson`."""
        person_language = Store.of(self).find(
            PersonLanguage, And(PersonLanguage.languageID == language.id,
                                PersonLanguage.personID == self.id)).one()
        if person_language is None:
            # Nothing to do.
            return
        PersonLanguage.delete(person_language.id)
        self.deleteLanguagesCache()

    def _init(self, *args, **kw):
        """Mark the person as a team when created or fetched from database."""
        SQLBase._init(self, *args, **kw)
        if self.teamownerID is not None:
            alsoProvides(self, ITeam)

    def convertToTeam(self, team_owner):
        """See `IPerson`."""
        assert not self.is_team, "Can't convert a team to a team."
        assert self.account_status == AccountStatus.NOACCOUNT, (
            "Only Person entries whose account_status is NOACCOUNT can be "
            "converted into teams.")
        # Teams don't have Account records
        if self.account is not None:
            account_id = self.account.id
            self.account = None
            Account.delete(account_id)
        self.creation_rationale = None
        self.teamowner = team_owner
        alsoProvides(self, ITeam)
        # Add the owner as a team admin manually because we know what we're
        # doing and we don't want any email notifications to be sent.
        TeamMembershipSet().new(
            team_owner, self, TeamMembershipStatus.ADMIN, team_owner)

    @property
    def oauth_access_tokens(self):
        """See `IPerson`."""
        return Store.of(self).find(
            OAuthAccessToken,
            OAuthAccessToken.person == self,
            Or(OAuthAccessToken.date_expires == None,
               OAuthAccessToken.date_expires > UTC_NOW))

    @property
    def oauth_request_tokens(self):
        """See `IPerson`."""
        return Store.of(self).find(
            OAuthRequestToken,
            OAuthRequestToken.person == self,
            Or(OAuthRequestToken.date_expires == None,
               OAuthRequestToken.date_expires > UTC_NOW))

    @cachedproperty
    def location(self):
        """See `IObjectWithLocation`."""
        return PersonLocation.selectOneBy(person=self)

    @property
    def time_zone(self):
        """See `IHasLocation`."""
        if self.location is None:
            return None
        # Wrap the location with a security proxy to make sure the user has
        # enough rights to see it.
        return ProxyFactory(self.location).time_zone

    @property
    def latitude(self):
        """See `IHasLocation`."""
        if self.location is None:
            return None
        # Wrap the location with a security proxy to make sure the user has
        # enough rights to see it.
        return ProxyFactory(self.location).latitude

    @property
    def longitude(self):
        """See `IHasLocation`."""
        if self.location is None:
            return None
        # Wrap the location with a security proxy to make sure the user has
        # enough rights to see it.
        return ProxyFactory(self.location).longitude

    def setLocationVisibility(self, visible):
        """See `ISetLocation`."""
        assert not self.is_team, 'Cannot edit team location.'
        if self.location is None:
            IPropertyCache(self).location = PersonLocation(
                person=self, visible=visible)
        else:
            self.location.visible = visible

    def setLocation(self, latitude, longitude, time_zone, user):
        """See `ISetLocation`."""
        assert not self.is_team, 'Cannot edit team location.'
        assert ((latitude is None and longitude is None) or
                (latitude is not None and longitude is not None)), (
            "Cannot set a latitude without longitude (and vice-versa).")

        if self.location is not None:
            self.location.time_zone = time_zone
            self.location.latitude = latitude
            self.location.longitude = longitude
            self.location.last_modified_by = user
            self.location.date_last_modified = UTC_NOW
        else:
            IPropertyCache(self).location = PersonLocation(
                person=self, time_zone=time_zone, latitude=latitude,
                longitude=longitude, last_modified_by=user)

    # specification-related joins
    @property
    def assigned_specs(self):
        return shortlist(Specification.selectBy(
            assignee=self, orderBy=['-datecreated']))

    @property
    def assigned_specs_in_progress(self):
        replacements = sqlvalues(assignee=self)
        replacements['started_clause'] = Specification.started_clause
        replacements['completed_clause'] = Specification.completeness_clause
        query = """
            (assignee = %(assignee)s)
            AND (%(started_clause)s)
            AND NOT (%(completed_clause)s)
            """ % replacements
        return Specification.select(query, orderBy=['-date_started'], limit=5)

    # mentorship
    @property
    def mentoring_offers(self):
        """See `IPerson`"""
        return MentoringOffer.select("""MentoringOffer.id IN
        (SELECT MentoringOffer.id
            FROM MentoringOffer
            LEFT OUTER JOIN BugTask ON
                MentoringOffer.bug = BugTask.bug
            LEFT OUTER JOIN Bug ON
                BugTask.bug = Bug.id
            LEFT OUTER JOIN Specification ON
                MentoringOffer.specification = Specification.id
            WHERE
                MentoringOffer.owner = %s
                """ % sqlvalues(self.id) + """ AND (
                BugTask.id IS NULL OR NOT
                (Bug.private IS TRUE OR
                  (""" + BugTask.completeness_clause +"""))) AND (
                Specification.id IS NULL OR NOT
                (""" + Specification.completeness_clause +")))",
            )

    @property
    def team_mentorships(self):
        """See `IPerson`"""
        return MentoringOffer.select("""MentoringOffer.id IN
        (SELECT MentoringOffer.id
            FROM MentoringOffer
            JOIN TeamParticipation ON
                MentoringOffer.team = TeamParticipation.person
            LEFT OUTER JOIN BugTask ON
                MentoringOffer.bug = BugTask.bug
            LEFT OUTER JOIN Bug ON
                BugTask.bug = Bug.id
            LEFT OUTER JOIN Specification ON
                MentoringOffer.specification = Specification.id
            WHERE
                TeamParticipation.team = %s
                """ % sqlvalues(self.id) + """ AND (
                BugTask.id IS NULL OR NOT
                (Bug.private IS TRUE OR
                  (""" + BugTask.completeness_clause +"""))) AND (
                Specification.id IS NULL OR NOT
                (""" + Specification.completeness_clause +")))",
            )

    @property
    def unique_displayname(self):
        """See `IPerson`."""
        return "%s (%s)" % (self.displayname, self.name)

    @property
    def has_any_specifications(self):
        """See `IHasSpecifications`."""
        return self.all_specifications.count()

    @property
    def all_specifications(self):
        return self.specifications(filter=[SpecificationFilter.ALL])

    @property
    def valid_specifications(self):
        return self.specifications(filter=[SpecificationFilter.VALID])

    def specifications(self, sort=None, quantity=None, filter=None,
                       prejoin_people=True):
        """See `IHasSpecifications`."""

        # Make a new list of the filter, so that we do not mutate what we
        # were passed as a filter
        if not filter:
            # if no filter was passed (None or []) then we must decide the
            # default filtering, and for a person we want related incomplete
            # specs
            filter = [SpecificationFilter.INCOMPLETE]

        # now look at the filter and fill in the unsaid bits

        # defaults for completeness: if nothing is said about completeness
        # then we want to show INCOMPLETE
        completeness = False
        for option in [
            SpecificationFilter.COMPLETE,
            SpecificationFilter.INCOMPLETE]:
            if option in filter:
                completeness = True
        if completeness is False:
            filter.append(SpecificationFilter.INCOMPLETE)

        # defaults for acceptance: in this case we have nothing to do
        # because specs are not accepted/declined against a person

        # defaults for informationalness: we don't have to do anything
        # because the default if nothing is said is ANY

        # if no roles are given then we want everything
        linked = False
        roles = set([
            SpecificationFilter.CREATOR,
            SpecificationFilter.ASSIGNEE,
            SpecificationFilter.DRAFTER,
            SpecificationFilter.APPROVER,
            SpecificationFilter.FEEDBACK,
            SpecificationFilter.SUBSCRIBER])
        for role in roles:
            if role in filter:
                linked = True
        if not linked:
            for role in roles:
                filter.append(role)

        # sort by priority descending, by default
        if sort is None or sort == SpecificationSort.PRIORITY:
            order = ['-priority', 'Specification.definition_status',
                     'Specification.name']
        elif sort == SpecificationSort.DATE:
            order = ['-Specification.datecreated', 'Specification.id']

        # figure out what set of specifications we are interested in. for
        # products, we need to be able to filter on the basis of:
        #
        #  - role (owner, drafter, approver, subscriber, assignee etc)
        #  - completeness.
        #  - informational.
        #

        # in this case the "base" is quite complicated because it is
        # determined by the roles so lets do that first

        base = '(1=0'  # we want to start with a FALSE and OR them
        if SpecificationFilter.CREATOR in filter:
            base += ' OR Specification.owner = %(my_id)d'
        if SpecificationFilter.ASSIGNEE in filter:
            base += ' OR Specification.assignee = %(my_id)d'
        if SpecificationFilter.DRAFTER in filter:
            base += ' OR Specification.drafter = %(my_id)d'
        if SpecificationFilter.APPROVER in filter:
            base += ' OR Specification.approver = %(my_id)d'
        if SpecificationFilter.SUBSCRIBER in filter:
            base += """ OR Specification.id in
                (SELECT specification FROM SpecificationSubscription
                 WHERE person = %(my_id)d)"""
        if SpecificationFilter.FEEDBACK in filter:
            base += """ OR Specification.id in
                (SELECT specification FROM SpecificationFeedback
                 WHERE reviewer = %(my_id)d)"""
        base += ') '

        # filter out specs on inactive products
        base += """AND (Specification.product IS NULL OR
                        Specification.product NOT IN
                         (SELECT Product.id FROM Product
                          WHERE Product.active IS FALSE))
                """

        base = base % {'my_id': self.id}

        query = base
        # look for informational specs
        if SpecificationFilter.INFORMATIONAL in filter:
            query += (' AND Specification.implementation_status = %s' %
                quote(SpecificationImplementationStatus.INFORMATIONAL))

        # filter based on completion. see the implementation of
        # Specification.is_complete() for more details
        completeness = Specification.completeness_clause

        if SpecificationFilter.COMPLETE in filter:
            query += ' AND ( %s ) ' % completeness
        elif SpecificationFilter.INCOMPLETE in filter:
            query += ' AND NOT ( %s ) ' % completeness

        # Filter for validity. If we want valid specs only then we should
        # exclude all OBSOLETE or SUPERSEDED specs
        if SpecificationFilter.VALID in filter:
            query += (
                ' AND Specification.definition_status NOT IN ( %s, ''%s ) ' %
                sqlvalues(SpecificationDefinitionStatus.OBSOLETE,
                          SpecificationDefinitionStatus.SUPERSEDED))

        # ALL is the trump card
        if SpecificationFilter.ALL in filter:
            query = base

        # Filter for specification text
        for constraint in filter:
            if isinstance(constraint, basestring):
                # a string in the filter is a text search filter
                query += ' AND Specification.fti @@ ftq(%s) ' % quote(
                    constraint)

        results = Specification.select(query, orderBy=order,
            limit=quantity)
        if prejoin_people:
            results = results.prejoin(['assignee', 'approver', 'drafter'])
        return results

    # XXX: Tom Berger 2008-04-14 bug=191799:
    # The implementation of these functions
    # is no longer appropriate, since it now relies on subscriptions,
    # rather than package bug supervisors.
    def getBugSubscriberPackages(self):
        """See `IPerson`."""
        packages = [sub.target for sub in self.structural_subscriptions
                    if (sub.distribution is not None and
                        sub.sourcepackagename is not None)]
        packages.sort(key=lambda x: x.name)
        return packages

    def findPathToTeam(self, team):
        """See `IPerson`."""
        # This is our guarantee that _getDirectMemberIParticipateIn() will
        # never return None
        assert self.hasParticipationEntryFor(team), (
            "%s doesn't seem to be a member/participant in %s"
            % (self.name, team.name))
        assert team.is_team, "You can't pass a person to this method."
        path = [team]
        team = self._getDirectMemberIParticipateIn(team)
        while team != self:
            path.insert(0, team)
            team = self._getDirectMemberIParticipateIn(team)
        return path

    def _getDirectMemberIParticipateIn(self, team):
        """Return a direct member of the given team that this person
        participates in.

        If there are more than one direct member of the given team that this
        person participates in, the one with the oldest creation date is
        returned.
        """
        query = AND(
            TeamMembership.q.teamID == team.id,
            TeamMembership.q.personID == Person.q.id,
            OR(TeamMembership.q.status == TeamMembershipStatus.ADMIN,
               TeamMembership.q.status == TeamMembershipStatus.APPROVED),
            TeamParticipation.q.teamID == Person.q.id,
            TeamParticipation.q.personID == self.id)
        clauseTables = ['TeamMembership', 'TeamParticipation']
        member = Person.selectFirst(
            query, clauseTables=clauseTables, orderBy='datecreated')
        assert member is not None, (
            "%(person)s is an indirect member of %(team)s but %(person)s "
            "is not a participant in any direct member of %(team)s"
            % dict(person=self.name, team=team.name))
        return member

    @property
    def is_team(self):
        """See `IPerson`."""
        return self.teamownerID is not None

    def isTeam(self):
        """Deprecated. Use is_team instead."""
        return self.is_team

    @property
    def mailing_list(self):
        """See `IPerson`."""
        return getUtility(IMailingListSet).get(self.name)

    def _customizeSearchParams(self, search_params):
        """No-op, to satisfy a requirement of HasBugsBase."""
        pass

    def searchTasks(self, search_params, *args, **kwargs):
        """See `IHasBugs`."""
        if search_params is None and len(args) == 0:
            # this method is called via webapi directly
            # calling this method on a Person object directly via the
            # webservice API means searching for user related tasks
            user = kwargs.pop('user')
            try:
                search_params = get_related_bugtasks_search_params(
                    user, self, **kwargs)
            except IllegalRelatedBugTasksParams, e:
                # dirty hack, marking an exception with a HTTP error
                # only works if the exception is raised in the exported
                # method, see docstring of
                # `lazr.restful.declarations.webservice_error()`
                raise e
            return getUtility(IBugTaskSet).search(*search_params)
        if len(kwargs) > 0:
            # if keyword arguments are supplied, use the deault
            # implementation in HasBugsBase.
            return HasBugsBase.searchTasks(self, search_params, **kwargs)
        else:
            # Otherwise pass all positional arguments to the
            # implementation in BugTaskSet.
            return getUtility(IBugTaskSet).search(search_params, *args)

    def getProjectsAndCategoriesContributedTo(self, limit=5):
        """See `IPerson`."""
        contributions = []
        # Pillars names have no concept of active. Extra pillars names are
        # requested because deactivated pillars will be filtered out.
        extra_limit = limit + 5
        results = self._getProjectsWithTheMostKarma(limit=extra_limit)
        for pillar_name, karma in results:
            pillar = getUtility(IPillarNameSet).getByName(
                pillar_name, ignore_inactive=True)
            if pillar is not None:
                contributions.append(
                    {'project': pillar,
                     'categories': self._getContributedCategories(pillar)})
            if len(contributions) == limit:
                break
        return contributions

    def _getProjectsWithTheMostKarma(self, limit=10):
        """Return the names and karma points of of this person on the
        product/distribution with that name.

        The results are ordered descending by the karma points and limited to
        the given limit.
        """
        # We want this person's total karma on a given context (that is,
        # across all different categories) here; that's why we use a
        # "KarmaCache.category IS NULL" clause here.
        query = """
            SELECT PillarName.name, KarmaCache.karmavalue
            FROM KarmaCache
            JOIN PillarName ON
                COALESCE(KarmaCache.distribution, -1) =
                COALESCE(PillarName.distribution, -1)
                AND
                COALESCE(KarmaCache.product, -1) =
                COALESCE(PillarName.product, -1)
            WHERE person = %(person)s
                AND KarmaCache.category IS NULL
                AND KarmaCache.project IS NULL
            ORDER BY karmavalue DESC, name
            LIMIT %(limit)s;
            """ % sqlvalues(person=self, limit=limit)
        cur = cursor()
        cur.execute(query)
        return cur.fetchall()

    def getOwnedOrDrivenPillars(self):
        """See `IPerson`."""
        find_spec = (PillarName, SQL('kind'), SQL('displayname'))
        origin = SQL("""
            PillarName
            JOIN (
                SELECT name, 3 as kind, displayname
                FROM product
                WHERE
                    active = True AND
                    (driver = %(person)s
                    OR owner = %(person)s)
                UNION
                SELECT name, 2 as kind, displayname
                FROM project
                WHERE
                    active = True AND
                    (driver = %(person)s
                    OR owner = %(person)s)
                UNION
                SELECT name, 1 as kind, displayname
                FROM distribution
                WHERE
                    driver = %(person)s
                    OR owner = %(person)s
                ) _pillar
                ON PillarName.name = _pillar.name
            """ % sqlvalues(person=self))
        results = IStore(self).using(origin).find(find_spec)
        results = results.order_by('kind', 'displayname')

        def get_pillar_name(result):
            pillar_name, kind, displayname = result
            return pillar_name

        return DecoratedResultSet(results, get_pillar_name)

    def getOwnedProjects(self, match_name=None):
        """See `IPerson`."""
        # Import here to work around a circular import problem.
        from lp.registry.model.product import Product

        clauses = ["""
            SELECT DISTINCT Product.id
            FROM Product, TeamParticipation
            WHERE TeamParticipation.person = %(person)s
            AND owner = TeamParticipation.team
            AND Product.active IS TRUE
            """ % sqlvalues(person=self)]

        # We only want to use the extra query if match_name is not None and it
        # is not the empty string ('' or u'').
        if match_name:
            like_query = "'%%' || %s || '%%'" % quote_like(match_name)
            quoted_query = quote(match_name)
            clauses.append(
                """(Product.name LIKE %s OR
                    Product.displayname LIKE %s OR
                    fti @@ ftq(%s))""" % (like_query,
                                          like_query,
                                          quoted_query))
        query = " AND ".join(clauses)
        results = Product.select("""id IN (%s)""" % query,
                                 orderBy=['displayname'])
        return results

    def getAllCommercialSubscriptionVouchers(self, voucher_proxy=None):
        """See `IPerson`."""
        if voucher_proxy is None:
            voucher_proxy = getUtility(ISalesforceVoucherProxy)
        commercial_vouchers = voucher_proxy.getAllVouchers(self)
        vouchers = {}
        for status in VOUCHER_STATUSES:
            vouchers[status] = []
        for voucher in commercial_vouchers:
            assert voucher.status in VOUCHER_STATUSES, (
                "Voucher %s has unrecognized status %s" %
                (voucher.voucher_id, voucher.status))
            vouchers[voucher.status].append(voucher)
        return vouchers

    def getRedeemableCommercialSubscriptionVouchers(self, voucher_proxy=None):
        """See `IPerson`."""
        if voucher_proxy is None:
            voucher_proxy = getUtility(ISalesforceVoucherProxy)
        vouchers = voucher_proxy.getUnredeemedVouchers(self)
        for voucher in vouchers:
            assert voucher.status in REDEEMABLE_VOUCHER_STATUSES, (
                "Voucher %s has invalid status %s" %
                (voucher.voucher_id, voucher.status))
        return vouchers

    def iterTopProjectsContributedTo(self, limit=10):
        getByName = getUtility(IPillarNameSet).getByName
        for name, ignored in self._getProjectsWithTheMostKarma(limit=limit):
            yield getByName(name)

    def _getContributedCategories(self, pillar):
        """Return the KarmaCategories to which this person has karma on the
        given pillar.

        The given pillar must be either an IProduct or an IDistribution.
        """
        if IProduct.providedBy(pillar):
            where_clause = "product = %s" % sqlvalues(pillar)
        elif IDistribution.providedBy(pillar):
            where_clause = "distribution = %s" % sqlvalues(pillar)
        else:
            raise AssertionError(
                "Pillar must be a product or distro, got %s" % pillar)
        replacements = sqlvalues(person=self)
        replacements['where_clause'] = where_clause
        query = """
            SELECT DISTINCT KarmaCategory.id
            FROM KarmaCategory
            JOIN KarmaCache ON KarmaCache.category = KarmaCategory.id
            WHERE %(where_clause)s
                AND category IS NOT NULL
                AND person = %(person)s
            """ % replacements
        cur = cursor()
        cur.execute(query)
        ids = ",".join(str(id) for [id] in cur.fetchall())
        return KarmaCategory.select("id IN (%s)" % ids)

    @property
    def karma_category_caches(self):
        """See `IPerson`."""
        store = Store.of(self)
        conditions = And(
            KarmaCache.category == KarmaCategory.id,
            KarmaCache.person == self.id,
            KarmaCache.product == None,
            KarmaCache.project == None,
            KarmaCache.distribution == None,
            KarmaCache.sourcepackagename == None)
        result = store.find((KarmaCache, KarmaCategory), conditions)
        result = result.order_by(KarmaCategory.title)
        return [karma_cache for (karma_cache, category) in result]

    @cachedproperty
    def karma(self):
        """See `IPerson`."""
        # May also be loaded from _all_members
        cache = KarmaTotalCache.selectOneBy(person=self)
        if cache is None:
            # Newly created accounts may not be in the cache yet, meaning the
            # karma updater script hasn't run since the account was created.
            return 0
        else:
            return cache.karma_total

    @property
    def is_valid_person_or_team(self):
        """See `IPerson`."""
        # Teams are always valid
        if self.isTeam():
            return True

        return self.is_valid_person

    @cachedproperty
    def is_valid_person(self):
        """See `IPerson`."""
        # This is prepopulated by various queries in and out of person.py.
        if self.is_team:
            return False
        try:
            ValidPersonCache.get(self.id)
            return True
        except SQLObjectNotFound:
            return False

    @property
    def is_probationary(self):
        """See `IPerson`.

        Users without karma have not demostrated their intentions may not
        have the same privileges as users who have made contributions.
        """
        return not self.isTeam() and self.karma == 0

    def assignKarma(self, action_name, product=None, distribution=None,
                    sourcepackagename=None, datecreated=None):
        """See `IPerson`."""
        # Teams don't get Karma. Inactive accounts don't get Karma.
        # The system user and janitor, does not get karma.
        # No warning, as we don't want to place the burden on callsites
        # to check this.
        if (not self.is_valid_person
            or self.id == getUtility(ILaunchpadCelebrities).janitor.id):
            return None

        if product is not None:
            assert distribution is None and sourcepackagename is None
        elif distribution is not None:
            assert product is None
        else:
            raise AssertionError(
                'You must provide either a product or a distribution.')

        try:
            action = KarmaAction.byName(action_name)
        except SQLObjectNotFound:
            raise AssertionError(
                "No KarmaAction found with name '%s'." % action_name)

        if datecreated is None:
            datecreated = UTC_NOW
        karma = Karma(
            person=self, action=action, product=product,
            distribution=distribution, sourcepackagename=sourcepackagename,
            datecreated=datecreated)
        notify(KarmaAssignedEvent(self, karma))
        return karma

    def latestKarma(self, quantity=25):
        """See `IPerson`."""
        return Karma.selectBy(person=self,
            orderBy='-datecreated')[:quantity]

    # This is to cache TeamParticipation information as that's used tons of
    # times in each request.
    _inTeam_cache = None

    def inTeam(self, team):
        """See `IPerson`."""
        if team is None:
            return False

        # Translate the team name to an ITeam if we were passed a team.
        if isinstance(team, (str, unicode)):
            team = PersonSet().getByName(team)

        if self.id == team.id:
            # A team is always a member of itself.
            return True

        if not team.is_team:
            # It is possible that this team is really a user since teams
            # are users are often interchangable.
            return False

        if self._inTeam_cache is None:
            # Initialize cache
            self._inTeam_cache = {}
        else:
            # Retun from cache or fall through.
            try:
                return self._inTeam_cache[team.id]
            except KeyError:
<<<<<<< HEAD
                pass 
=======
                pass
>>>>>>> 66cfdb8e

        tp = TeamParticipation.selectOneBy(team=team, person=self)
        if tp is not None or self.id == team.teamownerID:
            in_team = True
        elif not team.teamowner.inTeam(team):
            # The owner is not a member but must retain his rights over
            # this team. This person may be a member of the owner, and in this
            # case it'll also have rights over this team.
            # Note that this query and the tp query above can be consolidated
            # when we get to a finer grained level of optimisations.
            in_team = self.inTeam(team.teamowner)
        else:
            in_team = False

        self._inTeam_cache[team.id] = in_team
        return in_team

    def hasParticipationEntryFor(self, team):
        """See `IPerson`."""
        return bool(TeamParticipation.selectOneBy(person=self, team=team))

    def leave(self, team):
        """See `IPerson`."""
        assert not ITeam.providedBy(self)

        self._inTeam_cache = {} # Flush the cache used by the inTeam method

        active = [TeamMembershipStatus.ADMIN, TeamMembershipStatus.APPROVED]
        tm = TeamMembership.selectOneBy(person=self, team=team)
        if tm is None or tm.status not in active:
            # Ok, we're done. You are not an active member and still
            # not being.
            return

        tm.setStatus(TeamMembershipStatus.DEACTIVATED, self)

    def join(self, team, requester=None, may_subscribe_to_list=True):
        """See `IPerson`."""
        if self in team.activemembers:
            return

        if requester is None:
            assert not self.is_team, (
                "You need to specify a reviewer when a team joins another.")
            requester = self

        proposed = TeamMembershipStatus.PROPOSED
        approved = TeamMembershipStatus.APPROVED

        if team.subscriptionpolicy == TeamSubscriptionPolicy.RESTRICTED:
            raise JoinNotAllowed("This is a restricted team")
        elif team.subscriptionpolicy == TeamSubscriptionPolicy.MODERATED:
            status = proposed
        elif team.subscriptionpolicy == TeamSubscriptionPolicy.OPEN:
            status = approved
        else:
            raise AssertionError(
                "Unknown subscription policy: %s" % team.subscriptionpolicy)

        # XXX Edwin Grubbs 2007-12-14 bug=117980
        # removeSecurityProxy won't be necessary after addMember()
        # is configured to call a method on the new member, so the
        # security configuration will verify that the logged in user
        # has the right permission to add the specified person to the team.
        naked_team = removeSecurityProxy(team)
        naked_team.addMember(
            self, reviewer=requester, status=status,
            force_team_add=True,
            may_subscribe_to_list=may_subscribe_to_list)

    def clearInTeamCache(self):
        """See `IPerson`."""
        self._inTeam_cache = {}

    #
    # ITeam methods
    #
    @property
    def super_teams(self):
        """See `IPerson`."""
        query = """
            Person.id = TeamParticipation.team AND
            TeamParticipation.person = %s AND
            TeamParticipation.team != %s
            """ % sqlvalues(self.id, self.id)
        return Person.select(query, clauseTables=['TeamParticipation'])

    @property
    def sub_teams(self):
        """See `IPerson`."""
        query = """
            Person.id = TeamParticipation.person AND
            TeamParticipation.team = %s AND
            TeamParticipation.person != %s AND
            Person.teamowner IS NOT NULL
            """ % sqlvalues(self.id, self.id)
        return Person.select(query, clauseTables=['TeamParticipation'])

    def getTeamAdminsEmailAddresses(self):
        """See `IPerson`."""
        assert self.is_team
        to_addrs = set()
        for person in self.getDirectAdministrators():
            to_addrs.update(get_contact_email_addresses(person))
        return sorted(to_addrs)

    def addMember(self, person, reviewer, comment=None, force_team_add=False,
                  status=TeamMembershipStatus.APPROVED,
                  may_subscribe_to_list=True):
        """See `IPerson`."""
        assert self.is_team, "You cannot add members to a person."
        assert status in [TeamMembershipStatus.APPROVED,
                          TeamMembershipStatus.PROPOSED,
                          TeamMembershipStatus.ADMIN], (
            "You can't add a member with this status: %s." % status.name)

        event = JoinTeamEvent
        if person.is_team:
            assert not self.hasParticipationEntryFor(person), (
                "Team '%s' is a member of '%s'. As a consequence, '%s' can't "
                "be added as a member of '%s'"
                % (self.name, person.name, person.name, self.name))
            # By default, teams can only be invited as members, meaning that
            # one of the team's admins will have to accept the invitation
            # before the team is made a member. If force_team_add is True,
            # or the user is also an admin of the proposed member, then
            # we'll add a team as if it was a person.
            is_reviewer_admin_of_new_member = (
                person in reviewer.getAdministratedTeams())
            if not force_team_add and not is_reviewer_admin_of_new_member:
                status = TeamMembershipStatus.INVITED
                event = TeamInvitationEvent

        status_changed = True
        expires = self.defaultexpirationdate
        tm = TeamMembership.selectOneBy(person=person, team=self)
        if tm is None:
            tm = TeamMembershipSet().new(
                person, self, status, reviewer, dateexpires=expires,
                comment=comment)
            # Accessing the id attribute ensures that the team
            # creation has been flushed to the database.
            tm.id
            notify(event(person, self))
        else:
            # We can't use tm.setExpirationDate() here because the reviewer
            # here will be the member themselves when they join an OPEN team.
            tm.dateexpires = expires
            status_changed = tm.setStatus(status, reviewer, comment)

        if not person.is_team and may_subscribe_to_list:
            person.autoSubscribeToMailingList(self.mailing_list,
                                              requester=reviewer)
        return (status_changed, tm.status)

    # The three methods below are not in the IPerson interface because we want
    # to protect them with a launchpad.Edit permission. We could do that by
    # defining explicit permissions for all IPerson methods/attributes in
    # the zcml but that's far from optimal given the size of IPerson.
    def acceptInvitationToBeMemberOf(self, team, comment):
        """Accept an invitation to become a member of the given team.

        There must be a TeamMembership for this person and the given team with
        the INVITED status. The status of this TeamMembership will be changed
        to APPROVED.
        """
        tm = TeamMembership.selectOneBy(person=self, team=team)
        assert tm is not None
        assert tm.status == TeamMembershipStatus.INVITED
        tm.setStatus(
            TeamMembershipStatus.APPROVED, getUtility(ILaunchBag).user,
            comment=comment)

    def declineInvitationToBeMemberOf(self, team, comment):
        """Decline an invitation to become a member of the given team.

        There must be a TeamMembership for this person and the given team with
        the INVITED status. The status of this TeamMembership will be changed
        to INVITATION_DECLINED.
        """
        tm = TeamMembership.selectOneBy(person=self, team=team)
        assert tm is not None
        assert tm.status == TeamMembershipStatus.INVITED
        tm.setStatus(
            TeamMembershipStatus.INVITATION_DECLINED,
            getUtility(ILaunchBag).user, comment=comment)

    def renewTeamMembership(self, team):
        """Renew the TeamMembership for this person on the given team.

        The given team's renewal policy must be ONDEMAND and the membership
        must be active (APPROVED or ADMIN) and set to expire in less than
        DAYS_BEFORE_EXPIRATION_WARNING_IS_SENT days.
        """
        tm = TeamMembership.selectOneBy(person=self, team=team)
        assert tm.canBeRenewedByMember(), (
            "This membership can't be renewed by the member himself.")

        assert (team.defaultrenewalperiod is not None
                and team.defaultrenewalperiod > 0), (
            'Teams with a renewal policy of ONDEMAND must specify '
            'a default renewal period greater than 0.')
        # Keep the same status, change the expiration date and send a
        # notification explaining the membership has been renewed.
        tm.dateexpires += timedelta(days=team.defaultrenewalperiod)
        tm.sendSelfRenewalNotification()

    def deactivateAllMembers(self, comment, reviewer):
        """Deactivate all members of this team.

        This method circuments the TeamMembership.setStatus() method
        to improve performance; therefore, it does not send out any
        status change noticiations to the team admins.

        :param comment: Explanation of the change.
        :param reviewer: Person who made the change.
        """
        assert self.is_team, "This method is only available for teams."
        now = datetime.now(pytz.timezone('UTC'))
        store = Store.of(self)
        cur = cursor()

        # Deactivate the approved/admin team members.
        # XXX: EdwinGrubbs 2009-07-08 bug=397072
        # There are problems using storm to write an update
        # statement using DBITems in the comparison.
        cur.execute("""
            UPDATE TeamMembership
            SET status=%(status)s,
                last_changed_by=%(last_changed_by)s,
                last_change_comment=%(comment)s,
                date_last_changed=%(date_last_changed)s
            WHERE
                TeamMembership.team = %(team)s
                AND TeamMembership.status IN %(original_statuses)s
            """,
            dict(
                status=TeamMembershipStatus.DEACTIVATED,
                last_changed_by=reviewer.id,
                comment=comment,
                date_last_changed=now,
                team=self.id,
                original_statuses=(
                    TeamMembershipStatus.ADMIN.value,
                    TeamMembershipStatus.APPROVED.value)))

        # Since we've updated the database behind Storm's back,
        # flush its caches.
        store.invalidate()

        # Remove all members from the TeamParticipation table
        # except for the team, itself.
        participants = store.find(
            TeamParticipation,
            TeamParticipation.teamID == self.id,
            TeamParticipation.personID != self.id)
        participants.remove()

    def setMembershipData(self, person, status, reviewer, expires=None,
                          comment=None):
        """See `IPerson`."""
        tm = TeamMembership.selectOneBy(person=person, team=self)
        assert tm is not None
        tm.setExpirationDate(expires, reviewer)
        tm.setStatus(status, reviewer, comment=comment)

    def getAdministratedTeams(self):
        """See `IPerson`."""
        owner_of_teams = Person.select('''
            Person.teamowner = TeamParticipation.team
            AND TeamParticipation.person = %s
            AND Person.merged IS NULL
            ''' % sqlvalues(self),
            clauseTables=['TeamParticipation'])
        admin_of_teams = Person.select('''
            Person.id = TeamMembership.team
            AND TeamMembership.status = %(admin)s
            AND TeamMembership.person = TeamParticipation.team
            AND TeamParticipation.person = %(person)s
            AND Person.merged IS NULL
            ''' % sqlvalues(person=self, admin=TeamMembershipStatus.ADMIN),
            clauseTables=['TeamParticipation', 'TeamMembership'])
        return admin_of_teams.union(
            owner_of_teams, orderBy=self._sortingColumnsForSetOperations)

    def getDirectAdministrators(self):
        """See `IPerson`."""
        assert self.is_team, 'Method should only be called on a team.'
        owner = Person.select("id = %s" % sqlvalues(self.teamowner))
        return self.adminmembers.union(
            owner, orderBy=self._sortingColumnsForSetOperations)

    def getMembersByStatus(self, status, orderBy=None):
        """See `IPerson`."""
        query = ("TeamMembership.team = %s AND TeamMembership.status = %s "
                 "AND TeamMembership.person = Person.id" %
                 sqlvalues(self.id, status))
        if orderBy is None:
            orderBy = Person.sortingColumns
        return Person.select(
            query, clauseTables=['TeamMembership'], orderBy=orderBy)

    def _getEmailsByStatus(self, status):
        return Store.of(self).find(
            EmailAddress,
            EmailAddress.personID == self.id,
            EmailAddress.status == status)

    @property
    def wiki_names(self):
        """See `IPerson`."""
        result = Store.of(self).find(WikiName, WikiName.person == self.id)
        return result.order_by(WikiName.wiki, WikiName.wikiname)

    @property
    def title(self):
        """See `IPerson`."""
        return self.displayname

    @property
    def allmembers(self):
        """See `IPerson`."""
        return self._all_members()

    @property
    def all_members_prepopulated(self):
        """See `IPerson`."""
        return self._all_members(need_karma=True, need_ubuntu_coc=True,
            need_location=True, need_archive=True, need_preferred_email=True,
            need_validity=True)

    @staticmethod
    def _validity_queries(person_table=None):
        """Return storm expressions and a decorator function for validity.

        Preloading validity implies preloading preferred email addresses.

        :param person_table: The person table to join to. Only supply if
            ClassAliases are in use.
        :return: A dict with four keys joins, tables, conditions, decorators

        * joins are additional joins to use. e.g. [LeftJoin,LeftJoin]
        * tables are tables to use e.g. [EmailAddress, Account]
        * decorators are callbacks to call for each row. Each decorator takes
        (Person, column) where column is the column in the result set for that
        decorators type.
        """
        if person_table is None:
            person_table = Person
            email_table = EmailAddress
            account_table = Account
        else:
            email_table = ClassAlias(EmailAddress)
            account_table = ClassAlias(Account)
        origins = []
        columns = []
        decorators = []
        # Teams don't have email, so a left join
        origins.append(
            LeftJoin(email_table, And(
                email_table.personID == person_table.id,
                email_table.status == EmailAddressStatus.PREFERRED)))
        columns.append(email_table)
        origins.append(
            LeftJoin(account_table, And(
                person_table.accountID == account_table.id,
                account_table.status == AccountStatus.ACTIVE)))
        columns.append(account_table)

        def handleemail(person, column):
            #-- preferred email caching
            if not person:
                return
            email = column
            IPropertyCache(person).preferredemail = email

        decorators.append(handleemail)

        def handleaccount(person, column):
            #-- validity caching
            if not person:
                return
            # valid if:
            valid = (
                # -- valid account found
                column is not None
                # -- preferred email found
                and person.preferredemail is not None)
            IPropertyCache(person).is_valid_person = valid
        decorators.append(handleaccount)
        return dict(
            joins=origins,
            tables=columns,
            decorators=decorators)

    def _all_members(self, need_karma=False, need_ubuntu_coc=False,
        need_location=False, need_archive=False, need_preferred_email=False,
        need_validity=False):
        """Lookup all members of the team with optional precaching.

        :param need_karma: The karma attribute will be cached.
        :param need_ubuntu_coc: The is_ubuntu_coc_signer attribute will be
            cached.
        :param need_location: The location attribute will be cached.
        :param need_archive: The archive attribute will be cached.
        :param need_preferred_email: The preferred email attribute will be
            cached.
        :param need_validity: The is_valid attribute will be cached.
        """
        # TODO: consolidate this with getMembersWithPreferredEmails.
        #       The difference between the two is that
        #       getMembersWithPreferredEmails includes self, which is arguably
        #       wrong, but perhaps deliberate.
        store = Store.of(self)
        origin = [
            Person,
            Join(TeamParticipation, TeamParticipation.person == Person.id),
            ]
        conditions = And(
            # Members of this team,
            TeamParticipation.team == self.id,
            # But not the team itself.
            TeamParticipation.person != self.id)
        columns = [Person]
        decorators = []
        if need_karma:
            # New people have no karmatotalcache rows.
            origin.append(
                LeftJoin(KarmaTotalCache,
                    KarmaTotalCache.person == Person.id))
            columns.append(KarmaTotalCache)
        if need_ubuntu_coc:
            columns.append(Alias(Exists(Select(SignedCodeOfConduct,
                And(Person._is_ubuntu_coc_signer_condition(),
                    SignedCodeOfConduct.ownerID == Person.id))),
                name='is_ubuntu_coc_signer'))
        if need_location:
            # New people have no location rows
            origin.append(
                LeftJoin(PersonLocation,
                    PersonLocation.person == Person.id))
            columns.append(PersonLocation)
        if need_archive:
            # Not everyone has PPA's
            # It would be nice to cleanly expose the soyuz rules for this to
            # avoid duplicating the relationships.
            origin.append(
                LeftJoin(Archive, Archive.owner == Person.id))
            columns.append(Archive)
            conditions = And(conditions,
                Or(Archive.id == None, And(
                Archive.id == Select(Min(Archive.id),
                    Archive.owner == Person.id, Archive),
                Archive.purpose == ArchivePurpose.PPA)))
        # checking validity requires having a preferred email.
        if need_preferred_email and not need_validity:
            # Teams don't have email, so a left join
            origin.append(
                LeftJoin(EmailAddress, EmailAddress.person == Person.id))
            columns.append(EmailAddress)
            conditions = And(conditions,
                Or(EmailAddress.status == None,
                    EmailAddress.status == EmailAddressStatus.PREFERRED))
        if need_validity:
            valid_stuff = Person._validity_queries()
            origin.extend(valid_stuff["joins"])
            columns.extend(valid_stuff["tables"])
            decorators.extend(valid_stuff["decorators"])
        if len(columns) == 1:
            columns = columns[0]
            # Return a simple ResultSet
            return store.using(*origin).find(columns, conditions)
        # Adapt the result into a cached Person.
        columns = tuple(columns)
        raw_result = store.using(*origin).find(columns, conditions)

        def prepopulate_person(row):
            result = row[0]
            cache = IPropertyCache(result)
            index = 1
            #-- karma caching
            if need_karma:
                karma = row[index]
                index += 1
                if karma is None:
                    karma_total = 0
                else:
                    karma_total = karma.karma_total
                cache.karma = karma_total
            #-- ubuntu code of conduct signer status caching.
            if need_ubuntu_coc:
                signed = row[index]
                index += 1
                cache.is_ubuntu_coc_signer = signed
            #-- location caching
            if need_location:
                location = row[index]
                index += 1
                cache.location = location
            #-- archive caching
            if need_archive:
                archive = row[index]
                index += 1
                cache.archive = archive
            #-- preferred email caching
            if need_preferred_email and not need_validity:
                email = row[index]
                index += 1
                cache.preferredemail = email
            for decorator in decorators:
                column = row[index]
                index += 1
                decorator(result, column)
            return result
        return DecoratedResultSet(raw_result,
            result_decorator=prepopulate_person)

    def _getMembersWithPreferredEmails(self):
        """Helper method for public getMembersWithPreferredEmails.

        We can't return the preferred email address directly to the
        browser code, since it would circumvent the security restrictions
        on accessing person.preferredemail.
        """
        store = Store.of(self)
        origin = [
            Person,
            Join(TeamParticipation, TeamParticipation.person == Person.id),
            Join(EmailAddress, EmailAddress.person == Person.id),
            ]
        conditions = And(
            TeamParticipation.team == self.id,
            EmailAddress.status == EmailAddressStatus.PREFERRED)
        return store.using(*origin).find((Person, EmailAddress), conditions)

    def getMembersWithPreferredEmails(self):
        """See `IPerson`."""
        result = self._getMembersWithPreferredEmails()
        person_list = []
        for person, email in result:
            IPropertyCache(person).preferredemail = email
            person_list.append(person)
        return person_list

    def getMembersWithPreferredEmailsCount(self):
        """See `IPerson`."""
        result = self._getMembersWithPreferredEmails()
        return result.count()

    @property
    def all_member_count(self):
        """See `IPerson`."""
        return self.allmembers.count()

    @property
    def invited_members(self):
        """See `IPerson`."""
        return self.getMembersByStatus(TeamMembershipStatus.INVITED)

    @property
    def invited_member_count(self):
        """See `IPerson`."""
        return self.invited_members.count()

    @property
    def deactivatedmembers(self):
        """See `IPerson`."""
        return self.getMembersByStatus(TeamMembershipStatus.DEACTIVATED)

    @property
    def deactivated_member_count(self):
        """See `IPerson`."""
        return self.deactivatedmembers.count()

    @property
    def expiredmembers(self):
        """See `IPerson`."""
        return self.getMembersByStatus(TeamMembershipStatus.EXPIRED)

    @property
    def expired_member_count(self):
        """See `IPerson`."""
        return self.expiredmembers.count()

    @property
    def proposedmembers(self):
        """See `IPerson`."""
        return self.getMembersByStatus(TeamMembershipStatus.PROPOSED)

    @property
    def proposed_member_count(self):
        """See `IPerson`."""
        return self.proposedmembers.count()

    @property
    def adminmembers(self):
        """See `IPerson`."""
        return self.getMembersByStatus(TeamMembershipStatus.ADMIN)

    @property
    def approvedmembers(self):
        """See `IPerson`."""
        return self.getMembersByStatus(TeamMembershipStatus.APPROVED)

    @property
    def activemembers(self):
        """See `IPerson`."""
        return self.approvedmembers.union(
            self.adminmembers, orderBy=self._sortingColumnsForSetOperations)

    @property
    def active_member_count(self):
        """See `IPerson`."""
        return self.activemembers.count()

    @property
    def inactivemembers(self):
        """See `IPerson`."""
        return self.expiredmembers.union(
            self.deactivatedmembers,
            orderBy=self._sortingColumnsForSetOperations)

    @property
    def inactive_member_count(self):
        """See `IPerson`."""
        return self.inactivemembers.count()

    @property
    def pendingmembers(self):
        """See `IPerson`."""
        return self.proposedmembers.union(
            self.invited_members,
            orderBy=self._sortingColumnsForSetOperations)

    @property
    def team_memberships(self):
        """See `IPerson`."""
        Team = ClassAlias(Person, "Team")
        store = Store.of(self)
        # Join on team to sort by team names. Upper is used in the sort so
        # sorting works as is user expected, e.g. (A b C) not (A C b).
        return store.find(TeamMembership,
            And(TeamMembership.personID == self.id,
                TeamMembership.teamID == Team.id,
                TeamMembership.status.is_in([
                    TeamMembershipStatus.APPROVED,
                    TeamMembershipStatus.ADMIN,
                    ]))).order_by(
                        Upper(Team.displayname),
                        Upper(Team.name))

    def _getMappedParticipantsLocations(self, limit=None):
        """See `IPersonViewRestricted`."""
        return PersonLocation.select("""
            PersonLocation.person = TeamParticipation.person AND
            TeamParticipation.team = %s AND
            -- We only need to check for a latitude here because there's a DB
            -- constraint which ensures they are both set or unset.
            PersonLocation.latitude IS NOT NULL AND
            PersonLocation.visible IS TRUE AND
            Person.id = PersonLocation.person AND
            Person.teamowner IS NULL
            """ % sqlvalues(self.id),
            clauseTables=['TeamParticipation', 'Person'],
            prejoins=['person', ], limit=limit)

    def getMappedParticipants(self, limit=None):
        """See `IPersonViewRestricted`."""
        # Pre-cache this location against its person.  Since we'll always
        # iterate over all persons returned by this property (to build the map
        # of team members), it becomes more important to cache their locations
        # than to return a lazy SelectResults (or similar) object that only
        # fetches the rows when they're needed.
        locations = self._getMappedParticipantsLocations(limit=limit)
        for location in locations:
            IPropertyCache(location.person).location = location
        participants = set(location.person for location in locations)
        # Cache the ValidPersonCache query for all mapped participants.
        if len(participants) > 0:
            sql = "id IN (%s)" % ",".join(sqlvalues(*participants))
            list(ValidPersonCache.select(sql))
        getUtility(IPersonSet).cacheBrandingForPeople(participants)
        return list(participants)

    @property
    def mapped_participants_count(self):
        """See `IPersonViewRestricted`."""
        return self._getMappedParticipantsLocations().count()

    def getMappedParticipantsBounds(self, limit=None):
        """See `IPersonViewRestricted`."""
        max_lat = -90.0
        min_lat = 90.0
        max_lng = -180.0
        min_lng = 180.0
        locations = self._getMappedParticipantsLocations(limit)
        if self.mapped_participants_count == 0:
            raise AssertionError(
                'This method cannot be called when '
                'mapped_participants_count == 0.')
        latitudes = sorted(location.latitude for location in locations)
        if latitudes[-1] > max_lat:
            max_lat = latitudes[-1]
        if latitudes[0] < min_lat:
            min_lat = latitudes[0]
        longitudes = sorted(location.longitude for location in locations)
        if longitudes[-1] > max_lng:
            max_lng = longitudes[-1]
        if longitudes[0] < min_lng:
            min_lng = longitudes[0]
        center_lat = (max_lat + min_lat) / 2.0
        center_lng = (max_lng + min_lng) / 2.0
        return dict(
            min_lat=min_lat, min_lng=min_lng, max_lat=max_lat,
            max_lng=max_lng, center_lat=center_lat, center_lng=center_lng)

    @property
    def unmapped_participants(self):
        """See `IPersonViewRestricted`."""
        return Person.select("""
            Person.id = TeamParticipation.person AND
            TeamParticipation.team = %s AND
            TeamParticipation.person NOT IN (
                SELECT PersonLocation.person
                FROM PersonLocation INNER JOIN TeamParticipation ON
                     PersonLocation.person = TeamParticipation.person
                WHERE TeamParticipation.team = %s AND
                      PersonLocation.latitude IS NOT NULL) AND
            Person.teamowner IS NULL
            """ % sqlvalues(self.id, self.id),
            clauseTables=['TeamParticipation'])

    @property
    def unmapped_participants_count(self):
        """See `IPersonViewRestricted`."""
        return self.unmapped_participants.count()

    @property
    def open_membership_invitations(self):
        """See `IPerson`."""
        return TeamMembership.select("""
            TeamMembership.person = %s AND status = %s
            AND Person.id = TeamMembership.team
            """ % sqlvalues(self.id, TeamMembershipStatus.INVITED),
            clauseTables=['Person'],
            orderBy=Person.sortingColumns)

    # XXX: salgado, 2009-04-16: This should be called just deactivate(),
    # because it not only deactivates this person's account but also the
    # person.
    def deactivateAccount(self, comment):
        """See `IPersonSpecialRestricted`."""
        assert self.is_valid_person, (
            "You can only deactivate an account of a valid person.")

        for membership in self.team_memberships:
            self.leave(membership.team)

        # Deactivate CoC signatures, invalidate email addresses, unassign bug
        # tasks and specs and reassign pillars and teams.
        for coc in self.signedcocs:
            coc.active = False
        for email in self.validatedemails:
            email = IMasterObject(email)
            email.status = EmailAddressStatus.NEW
        params = BugTaskSearchParams(self, assignee=self)
        for bug_task in self.searchTasks(params):
            # If the bugtask has a conjoined master we don't try to
            # update it, since we will update it correctly when we
            # update its conjoined master (see bug 193983).
            if bug_task.conjoined_master is not None:
                continue

            # XXX flacoste 2007-11-26 bug=164635 The comparison using id in
            # the assert below works around a nasty intermittent failure.
            assert bug_task.assignee.id == self.id, (
               "Bugtask %s assignee isn't the one expected: %s != %s" % (
                    bug_task.id, bug_task.assignee.name, self.name))
            bug_task.transitionToAssignee(None)
        for spec in self.assigned_specs:
            spec.assignee = None
        registry_experts = getUtility(ILaunchpadCelebrities).registry_experts
        for team in Person.selectBy(teamowner=self):
            team.teamowner = registry_experts
        for pillar_name in self.getOwnedOrDrivenPillars():
            pillar = pillar_name.pillar
            # XXX flacoste 2007-11-26 bug=164635 The comparison using id below
            # works around a nasty intermittent failure.
            if pillar.owner.id == self.id:
                pillar.owner = registry_experts
            elif pillar.driver.id == self.id:
                pillar.driver = registry_experts
            else:
                # Since we removed the person from all teams, something is
                # seriously broken here.
                raise AssertionError(
                    "%s was expected to be owner or driver of %s" %
                    (self.name, pillar.name))

        # Nuke all subscriptions of this person.
        removals = [
            ('BranchSubscription', 'person'),
            ('BugSubscription', 'person'),
            ('QuestionSubscription', 'person'),
            ('POSubscription', 'person'),
            ('SpecificationSubscription', 'person'),
            ('PackageBugSupervisor', 'bug_supervisor'),
            ('AnswerContact', 'person')]
        cur = cursor()
        for table, person_id_column in removals:
            cur.execute("DELETE FROM %s WHERE %s=%d"
                        % (table, person_id_column, self.id))

        # Update the account's status, preferred email and name.
        self.account_status = AccountStatus.DEACTIVATED
        self.account_status_comment = comment
        IMasterObject(self.preferredemail).status = EmailAddressStatus.NEW
        del IPropertyCache(self).preferredemail
        base_new_name = self.name + '-deactivatedaccount'
        self.name = self._ensureNewName(base_new_name)

    def _ensureNewName(self, base_new_name):
        """Return a unique name."""
        new_name = base_new_name
        count = 1
        while Person.selectOneBy(name=new_name) is not None:
            new_name = base_new_name + str(count)
            count += 1
        return new_name

    @property
    def private(self):
        """See `IPerson`."""
        if not self.is_team:
            return False
        elif self.visibility == PersonVisibility.PUBLIC:
            return False
        else:
            return True

    def visibilityConsistencyWarning(self, new_value):
        """Warning used when changing the team's visibility.

        A private-membership team cannot be connected to other
        objects, since it may be possible to infer the membership.
        """
        if self._visibility_warning_cache != self._visibility_warning_marker:
            return self._visibility_warning_cache

        cur = cursor()
        references = list(postgresql.listReferences(cur, 'person', 'id'))
        # These tables will be skipped since they do not risk leaking
        # team membership information, except StructuralSubscription
        # which will be checked further down to provide a clearer warning.
        # Note all of the table names and columns must be all lowercase.
        skip = set([
            ('emailaddress', 'person'),
            ('gpgkey', 'owner'),
            ('ircid', 'person'),
            ('jabberid', 'person'),
            ('karma', 'person'),
            ('karmacache', 'person'),
            ('karmatotalcache', 'person'),
            ('logintoken', 'requester'),
            ('personlanguage', 'person'),
            ('personlocation', 'person'),
            ('signedcodeofconduct', 'owner'),
            ('sshkey', 'person'),
            ('structuralsubscription', 'subscriber'),
            # Private-membership teams can have members, but they
            # cannot be members of other teams.
            ('teammembership', 'team'),
            # A private-membership team must be able to participate in itself.
            ('teamparticipation', 'person'),
            ('teamparticipation', 'team'),
            # Skip mailing lists because if the mailing list is purged, it's
            # not a problem.  Do this check separately below.
            ('mailinglist', 'team'),
            ])

        # Private teams may participate in more areas of Launchpad than
        # Private Membership teams.  The following relationships are allowable
        # for Private teams and thus should be skipped.
        if new_value == PersonVisibility.PRIVATE:
            skip.update([('bugsubscription', 'person'),
                         ('bugtask', 'assignee'),
                         ('branch', 'owner'),
                         ('branchsubscription', 'person'),
                         ('branchvisibilitypolicy', 'team'),
                         ('archive', 'owner'),
                         ('archivesubscriber', 'subscriber'),
                         ])

        warnings = set()
        for src_tab, src_col, ref_tab, ref_col, updact, delact in references:
            if (src_tab, src_col) in skip:
                continue
            cur.execute('SELECT 1 FROM %s WHERE %s=%d LIMIT 1'
                        % (src_tab, src_col, self.id))
            if cur.rowcount > 0:
                if src_tab[0] in 'aeiou':
                    article = 'an'
                else:
                    article = 'a'
                warnings.add('%s %s' % (article, src_tab))

        # Private teams may have structural subscription, so the following
        # test is not applied to them.
        if new_value != PersonVisibility.PRIVATE:
            # Add warnings for subscriptions in StructuralSubscription table
            # describing which kind of object is being subscribed to.
            cur.execute("""
                SELECT
                    count(product) AS product_count,
                    count(productseries) AS productseries_count,
                    count(project) AS project_count,
                    count(milestone) AS milestone_count,
                    count(distribution) AS distribution_count,
                    count(distroseries) AS distroseries_count,
                    count(sourcepackagename) AS sourcepackagename_count
                FROM StructuralSubscription
                WHERE subscriber=%d LIMIT 1
                """ % self.id)

            row = cur.fetchone()
            for count, warning in zip(row, [
                    'a project subscriber',
                    'a project series subscriber',
                    'a project subscriber',
                    'a milestone subscriber',
                    'a distribution subscriber',
                    'a distroseries subscriber',
                    'a source package subscriber']):
                if count > 0:
                    warnings.add(warning)

        # Non-purged mailing list check for transitioning to or from PUBLIC.
        if PersonVisibility.PUBLIC in [self.visibility, new_value]:
            mailing_list = getUtility(IMailingListSet).get(self.name)
            if (mailing_list is not None and
                mailing_list.status != MailingListStatus.PURGED):
                warnings.add('a mailing list')

        # Compose warning string.
        warnings = sorted(warnings)

        if len(warnings) == 0:
            self._visibility_warning_cache = None
        else:
            if len(warnings) == 1:
                message = warnings[0]
            else:
                message = '%s and %s' % (
                    ', '.join(warnings[:-1]),
                    warnings[-1])
            self._visibility_warning_cache = (
                'This team cannot be converted to %s since it is '
                'referenced by %s.' % (new_value, message))
        return self._visibility_warning_cache

    @property
    def member_memberships(self):
        """See `IPerson`."""
        return self._getMembershipsByStatuses(
            [TeamMembershipStatus.ADMIN, TeamMembershipStatus.APPROVED])

    def getInactiveMemberships(self):
        """See `IPerson`."""
        return self._getMembershipsByStatuses(
            [TeamMembershipStatus.EXPIRED, TeamMembershipStatus.DEACTIVATED])

    def getInvitedMemberships(self):
        """See `IPerson`."""
        return self._getMembershipsByStatuses([TeamMembershipStatus.INVITED])

    def getProposedMemberships(self):
        """See `IPerson`."""
        return self._getMembershipsByStatuses([TeamMembershipStatus.PROPOSED])

    def _getMembershipsByStatuses(self, statuses):
        """All `ITeamMembership`s in any given status for this team's members.

        :param statuses: A list of `TeamMembershipStatus` items.

        If called on an person rather than a team, this will obviously return
        no memberships at all.
        """
        statuses = ",".join(quote(status) for status in statuses)
        # We don't want to escape 'statuses' so we can't easily use
        # sqlvalues() on the query below.
        query = """
            TeamMembership.status IN (%s)
            AND Person.id = TeamMembership.person
            AND TeamMembership.team = %d
            """ % (statuses, self.id)
        return TeamMembership.select(
            query, clauseTables=['Person'],
            prejoinClauseTables=['Person'],
            orderBy=Person.sortingColumns)

    def getLatestApprovedMembershipsForPerson(self, limit=5):
        """See `IPerson`."""
        result = self.team_memberships
        result = result.order_by(
            Desc(TeamMembership.datejoined),
            Desc(TeamMembership.id))
        return result[:limit]

    def getPathsToTeams(self):
        """See `Iperson`."""
        # Get all of the teams this person participates in.
        teams = list(self.teams_participated_in)

        # For cases where self is a team, we don't need self as a team
        # participated in.
        teams = [team for team in teams if team is not self]

        # Get all of the memberships for any of the teams this person is
        # a participant of. This must be ordered by date and id because
        # because the graph of the results will create needs to contain
        # the oldest path information to be consistent with results from
        # IPerson.findPathToTeam.
        store = Store.of(self)
        all_direct_memberships = store.find(TeamMembership,
            And(
                TeamMembership.personID.is_in(
                    [team.id for team in teams] + [self.id]),
                TeamMembership.teamID != self.id,
                TeamMembership.status.is_in([
                    TeamMembershipStatus.APPROVED,
                    TeamMembershipStatus.ADMIN,
                    ]))).order_by(
                        Desc(TeamMembership.datejoined),
                        Desc(TeamMembership.id))
        # Cast the results to list now, because they will be iterated over
        # several times.
        all_direct_memberships = list(all_direct_memberships)

        # Pull out the memberships directly used by this person.
        user_memberships = [
            membership for membership in
            all_direct_memberships
            if membership.person == self]

        all_direct_memberships = [
            (membership.team, membership.person) for membership in
            all_direct_memberships]

        # Create a graph from the edges provided by the other data sets.
        graph = dict(all_direct_memberships)

        # Build the teams paths from that graph.
        paths = {}
        for team in teams:
            path = [team]
            step = team
            while path[-1] != self:
                step = graph[step]
                path.append(step)
            paths[team] = path
        return (paths, user_memberships)

    @property
    def teams_participated_in(self):
        """See `IPerson`."""
        return Person.select("""
            Person.id = TeamParticipation.team
            AND TeamParticipation.person = %s
            AND Person.teamowner IS NOT NULL
            """ % sqlvalues(self.id),
            clauseTables=['TeamParticipation'],
            orderBy=Person.sortingColumns)

    @property
    def teams_indirectly_participated_in(self):
        """See `IPerson`."""
        Team = ClassAlias(Person, "Team")
        store = Store.of(self)
        origin = [
            Team,
            Join(TeamParticipation, Team.id == TeamParticipation.teamID),
            LeftJoin(TeamMembership,
                And(TeamMembership.person == self.id,
                    TeamMembership.teamID == TeamParticipation.teamID,
                    TeamMembership.status.is_in([
                        TeamMembershipStatus.APPROVED,
                        TeamMembershipStatus.ADMIN])))]
        find_objects = (Team)
        return store.using(*origin).find(find_objects,
            And(
                TeamParticipation.person == self.id,
                TeamParticipation.person != TeamParticipation.teamID,
                TeamMembership.id == None))

    @property
    def teams_with_icons(self):
        """See `IPerson`."""
        return Person.select("""
            Person.id = TeamParticipation.team
            AND TeamParticipation.person = %s
            AND Person.teamowner IS NOT NULL
            AND Person.icon IS NOT NULL
            AND TeamParticipation.team != %s
            """ % sqlvalues(self.id, self.id),
            clauseTables=['TeamParticipation'],
            orderBy=Person.sortingColumns)

    @property
    def defaultexpirationdate(self):
        """See `IPerson`."""
        days = self.defaultmembershipperiod
        if days:
            return datetime.now(pytz.timezone('UTC')) + timedelta(days)
        else:
            return None

    @property
    def defaultrenewedexpirationdate(self):
        """See `IPerson`."""
        days = self.defaultrenewalperiod
        if days:
            return datetime.now(pytz.timezone('UTC')) + timedelta(days)
        else:
            return None

    def reactivate(self, comment, password, preferred_email):
        """See `IPersonSpecialRestricted`."""
        account = IMasterObject(self.account)
        account.reactivate(comment, password, preferred_email)
        if '-deactivatedaccount' in self.name:
            # The name was changed by deactivateAccount(). Restore the
            # name, but we must ensure it does not conflict with a current
            # user.
            name_parts = self.name.split('-deactivatedaccount')
            base_new_name = name_parts[0]
            self.name = self._ensureNewName(base_new_name)

    def validateAndEnsurePreferredEmail(self, email):
        """See `IPerson`."""
        email = IMasterObject(email)
        assert not self.is_team, "This method must not be used for teams."
        if not IEmailAddress.providedBy(email):
            raise TypeError(
                "Any person's email address must provide the IEmailAddress "
                "interface. %s doesn't." % email)
        # XXX Steve Alexander 2005-07-05:
        # This is here because of an SQLobject comparison oddity.
        assert email.personID == self.id, 'Wrong person! %r, %r' % (
            email.personID, self.id)

        # We need the preferred email address. This method is called
        # recursively, however, and the email address may have just been
        # created. So we have to explicitly pull it from the master store
        # until we rewrite this 'icky mess.
        preferred_email = IMasterStore(EmailAddress).find(
            EmailAddress,
            EmailAddress.personID == self.id,
            EmailAddress.status == EmailAddressStatus.PREFERRED).one()

        # This email is already validated and is this person's preferred
        # email, so we have nothing to do.
        if preferred_email == email:
            return

        if preferred_email is None:
            # This branch will be executed only in the first time a person
            # uses Launchpad. Either when creating a new account or when
            # resetting the password of an automatically created one.
            self.setPreferredEmail(email)
        else:
            email.status = EmailAddressStatus.VALIDATED

    def setContactAddress(self, email):
        """See `IPerson`."""
        assert self.is_team, "This method must be used only for teams."

        if email is None:
            self._unsetPreferredEmail()
        else:
            self._setPreferredEmail(email)
        # A team can have up to two addresses, the preferred one and one used
        # by the team mailing list.
        if self.mailing_list is not None:
            mailing_list_email = getUtility(IEmailAddressSet).getByEmail(
                self.mailing_list.address)
            if mailing_list_email is not None:
                mailing_list_email = IMasterObject(mailing_list_email)
        else:
            mailing_list_email = None
        all_addresses = IMasterStore(self).find(
            EmailAddress, EmailAddress.personID == self.id)
        for address in all_addresses:
            # Delete all email addresses that are not the preferred email
            # address, or the team's email address. If this method was called
            # with None, and there is no mailing list, then this condidition
            # is (None, None), causing all email addresses to be deleted.
            if address not in (email, mailing_list_email):
                address.destroySelf()

    def _unsetPreferredEmail(self):
        """Change the preferred email address to VALIDATED."""
        email_address = IMasterStore(EmailAddress).find(
            EmailAddress, personID=self.id,
            status=EmailAddressStatus.PREFERRED).one()
        if email_address is not None:
            email_address.status = EmailAddressStatus.VALIDATED
            email_address.syncUpdate()
        del IPropertyCache(self).preferredemail

    def setPreferredEmail(self, email):
        """See `IPerson`."""
        assert not self.is_team, "This method must not be used for teams."
        if email is None:
            self._unsetPreferredEmail()
            return
        self._setPreferredEmail(email)

    def _setPreferredEmail(self, email):
        """Set this person's preferred email to the given email address.

        If the person already has an email address, then its status is
        changed to VALIDATED and the given one is made its preferred one.

        The given email address must implement IEmailAddress and be owned by
        this person.
        """
        if not IEmailAddress.providedBy(email):
            raise TypeError(
                "Any person's email address must provide the IEmailAddress "
                "interface. %s doesn't." % email)
        assert email.personID == self.id

        existing_preferred_email = IMasterStore(EmailAddress).find(
            EmailAddress, personID=self.id,
            status=EmailAddressStatus.PREFERRED).one()

        if existing_preferred_email is not None:
            existing_preferred_email.status = EmailAddressStatus.VALIDATED

        email = removeSecurityProxy(email)
        IMasterObject(email).status = EmailAddressStatus.PREFERRED
        IMasterObject(email).syncUpdate()

        # Now we update our cache of the preferredemail.
        IPropertyCache(self).preferredemail = email

    @cachedproperty
    def preferredemail(self):
        """See `IPerson`."""
        emails = self._getEmailsByStatus(EmailAddressStatus.PREFERRED)
        # There can be only one preferred email for a given person at a
        # given time, and this constraint must be ensured in the DB, but
        # it's not a problem if we ensure this constraint here as well.
        emails = shortlist(emails)
        length = len(emails)
        assert length <= 1
        if length:
            return emails[0]
        else:
            return None

    @property
    def safe_email_or_blank(self):
        """See `IPerson`."""
        if (self.preferredemail is not None
            and not self.hide_email_addresses):
            return self.preferredemail.email
        else:
            return ''

    @property
    def validatedemails(self):
        """See `IPerson`."""
        return self._getEmailsByStatus(EmailAddressStatus.VALIDATED)

    @property
    def unvalidatedemails(self):
        """See `IPerson`."""
        query = """
            requester = %s
            AND (tokentype=%s OR tokentype=%s)
            AND date_consumed IS NULL
            """ % sqlvalues(self.id, LoginTokenType.VALIDATEEMAIL,
                            LoginTokenType.VALIDATETEAMEMAIL)
        return sorted(set(token.email for token in LoginToken.select(query)))

    @property
    def guessedemails(self):
        """See `IPerson`."""
        return self._getEmailsByStatus(EmailAddressStatus.NEW)

    @property
    def pending_gpg_keys(self):
        """See `IPerson`."""
        logintokenset = getUtility(ILoginTokenSet)
        return sorted(set(token.fingerprint for token in
                      logintokenset.getPendingGPGKeys(requesterid=self.id)))

    @property
    def inactive_gpg_keys(self):
        """See `IPerson`."""
        gpgkeyset = getUtility(IGPGKeySet)
        return gpgkeyset.getGPGKeys(ownerid=self.id, active=False)

    @property
    def gpg_keys(self):
        """See `IPerson`."""
        gpgkeyset = getUtility(IGPGKeySet)
        return gpgkeyset.getGPGKeys(ownerid=self.id)

    def getLatestMaintainedPackages(self):
        """See `IPerson`."""
        return self._latestSeriesQuery()

    def getLatestUploadedButNotMaintainedPackages(self):
        """See `IPerson`."""
        return self._latestSeriesQuery(uploader_only=True)

    def getLatestUploadedPPAPackages(self):
        """See `IPerson`."""
        return self._latestSeriesQuery(
            uploader_only=True, ppa_only=True)

    def _latestSeriesQuery(self, uploader_only=False, ppa_only=False):
        """Return the sourcepackagereleases (SPRs) related to this person.

        :param uploader_only: controls if we are interested in SPRs where
            the person in question is only the uploader (creator) and not the
            maintainer (debian-syncs) if the `ppa_only` parameter is also
            False, or, if the flag is False, it returns all SPR maintained
            by this person.

        :param ppa_only: controls if we are interested only in source
            package releases targeted to any PPAs or, if False, sources
            targeted to primary archives.

        Active 'ppa_only' flag is usually associated with active
        'uploader_only' because there shouldn't be any sense of maintainership
        for packages uploaded to PPAs by someone else than the user himself.
        """
        clauses = ['sourcepackagerelease.upload_archive = archive.id']

        if uploader_only:
            clauses.append(
                'sourcepackagerelease.creator = %s' % quote(self.id))

        if ppa_only:
            # Source maintainer is irrelevant for PPA uploads.
            pass
        elif uploader_only:
            clauses.append(
                'sourcepackagerelease.maintainer != %s' % quote(self.id))
        else:
            clauses.append(
                'sourcepackagerelease.maintainer = %s' % quote(self.id))

        if ppa_only:
            clauses.append(
                'archive.purpose = %s' % quote(ArchivePurpose.PPA))
        else:
            clauses.append(
                'archive.purpose != %s' % quote(ArchivePurpose.PPA))

        query_clauses = " AND ".join(clauses)
        query = """
            SourcePackageRelease.id IN (
                SELECT DISTINCT ON (upload_distroseries, sourcepackagename,
                                    upload_archive)
                    sourcepackagerelease.id
                FROM sourcepackagerelease, archive,
                    sourcepackagepublishinghistory sspph
                WHERE
                    sspph.sourcepackagerelease = sourcepackagerelease.id AND
                    sspph.archive = archive.id AND
                    %(more_query_clauses)s
                ORDER BY upload_distroseries, sourcepackagename,
                    upload_archive, dateuploaded DESC
              )
              """ % dict(more_query_clauses=query_clauses)

        rset = SourcePackageRelease.select(
            query,
            orderBy=['-SourcePackageRelease.dateuploaded',
                     'SourcePackageRelease.id'],
            prejoins=['sourcepackagename', 'maintainer', 'upload_archive'])

        return rset

    def createRecipe(self, name, description, recipe_text, distroseries,
                     registrant, daily_build_archive=None, build_daily=False):
        """See `IPerson`."""
        from lp.code.model.sourcepackagerecipe import SourcePackageRecipe
        recipe = SourcePackageRecipe.new(
            registrant, self, name, recipe_text, description, distroseries,
            daily_build_archive, build_daily)
        Store.of(recipe).flush()
        return recipe

    def getRecipe(self, name):
        from lp.code.model.sourcepackagerecipe import SourcePackageRecipe
        return Store.of(self).find(
            SourcePackageRecipe, SourcePackageRecipe.owner == self,
            SourcePackageRecipe.name == name).one()

    def isUploader(self, distribution):
        """See `IPerson`."""
        permissions = getUtility(IArchivePermissionSet).componentsForUploader(
            distribution.main_archive, self)
        return permissions.count() > 0

    @cachedproperty
    def is_ubuntu_coc_signer(self):
        """See `IPerson`."""
        # Also assigned to by self._all_members.
        store = Store.of(self)
        query = And(SignedCodeOfConduct.ownerID == self.id,
            Person._is_ubuntu_coc_signer_condition())
        # TODO: Using exists would be faster than count().
        return bool(store.find(SignedCodeOfConduct, query).count())

    @staticmethod
    def _is_ubuntu_coc_signer_condition():
        """Generate a Storm Expr for determing the coc signing status."""
        sigset = getUtility(ISignedCodeOfConductSet)
        lastdate = sigset.getLastAcceptedDate()
        return And(SignedCodeOfConduct.active == True,
            SignedCodeOfConduct.datecreated >= lastdate)

    @property
    def activesignatures(self):
        """See `IPerson`."""
        sCoC_util = getUtility(ISignedCodeOfConductSet)
        return sCoC_util.searchByUser(self.id)

    @property
    def inactivesignatures(self):
        """See `IPerson`."""
        sCoC_util = getUtility(ISignedCodeOfConductSet)
        return sCoC_util.searchByUser(self.id, active=False)

    @cachedproperty
    def archive(self):
        """See `IPerson`."""
        return getUtility(IArchiveSet).getPPAOwnedByPerson(self)

    def getArchiveSubscriptionURLs(self, requester):
        """See `IPerson`."""
        agent = getUtility(ILaunchpadCelebrities).software_center_agent
        # If the requester isn't asking about themselves, and they aren't the
        # software center agent, deny them
        if requester.id != agent.id:
            if self.id != requester.id:
                raise Unauthorized
        subscriptions = getUtility(
            IArchiveSubscriberSet).getBySubscriberWithActiveToken(
                subscriber=self)
        return [token.archive_url for (subscription, token) in subscriptions
                if token is not None]

    def getArchiveSubscriptionURL(self, requester, archive):
        """See `IPerson`."""
        agent = getUtility(ILaunchpadCelebrities).software_center_agent
        # If the requester isn't asking about themselves, and they aren't the
        # software center agent, deny them
        if requester.id != agent.id:
            if self.id != requester.id:
                raise Unauthorized
        token = archive.getAuthToken(self)
        if token is None:
            token = archive.newAuthToken(self)
        return token.archive_url

    @property
    def ppas(self):
        """See `IPerson`."""
        return Archive.selectBy(
            owner=self, purpose=ArchivePurpose.PPA, orderBy='name')

    def getPPAByName(self, name):
        """See `IPerson`."""
        return getUtility(IArchiveSet).getPPAOwnedByPerson(self, name)

    def isBugContributor(self, user=None):
        """See `IPerson`."""
        search_params = BugTaskSearchParams(user=user, assignee=self)
        bugtask_count = self.searchTasks(search_params).count()
        return bugtask_count > 0

    def isBugContributorInTarget(self, user=None, target=None):
        """See `IPerson`."""
        assert (IBugTarget.providedBy(target) or
                IProjectGroup.providedBy(target)), (
            "%s isn't a valid bug target." % target)
        search_params = BugTaskSearchParams(user=user, assignee=self)
        bugtask_count = target.searchTasks(search_params).count()
        return bugtask_count > 0

    @property
    def structural_subscriptions(self):
        """See `IPerson`."""
        return StructuralSubscription.selectBy(
            subscriber=self, orderBy=['-date_created'])

    def autoSubscribeToMailingList(self, mailinglist, requester=None):
        """See `IPerson`."""
        if mailinglist is None or not mailinglist.is_usable:
            return False

        if mailinglist.getSubscription(self):
            # We are already subscribed to the list.
            return False

        if self.preferredemail is None:
            return False

        if requester is None:
            # Assume the current user requested this action themselves.
            requester = self

        policy = self.mailing_list_auto_subscribe_policy

        if policy == MailingListAutoSubscribePolicy.ALWAYS:
            mailinglist.subscribe(self)
            return True
        elif (requester is self and
              policy == MailingListAutoSubscribePolicy.ON_REGISTRATION):
            # Assume that we requested to be joined.
            mailinglist.subscribe(self)
            return True
        else:
            # We don't want to subscribe to the list.
            return False

    @property
    def hardware_submissions(self):
        """See `IPerson`."""
        from lp.hardwaredb.model.hwdb import HWSubmissionSet
        return HWSubmissionSet().search(owner=self)

    def getRecipes(self):
        """See `IHasRecipes`."""
        from lp.code.model.sourcepackagerecipe import SourcePackageRecipe
        store = Store.of(self)
        return store.find(
            SourcePackageRecipe,
            SourcePackageRecipe.owner == self)


class PersonSet:
    """The set of persons."""
    implements(IPersonSet)

    def __init__(self):
        self.title = 'People registered with Launchpad'

    def isNameBlacklisted(self, name):
        """See `IPersonSet`."""
        cur = cursor()
        cur.execute("SELECT is_blacklisted_name(%(name)s)" % sqlvalues(
            name=name.encode('UTF-8')))
        return bool(cur.fetchone()[0])

    def getTopContributors(self, limit=50):
        """See `IPersonSet`."""
        # The odd ordering here is to ensure we hit the PostgreSQL
        # indexes. It will not make any real difference outside of tests.
        query = """
            id IN (
                SELECT person FROM KarmaTotalCache
                ORDER BY karma_total DESC, person DESC
                LIMIT %s
                )
            """ % limit
        top_people = shortlist(Person.select(query))
        return sorted(
            top_people,
            key=lambda obj: (obj.karma, obj.displayname, obj.id),
            reverse=True)

    def getOrCreateByOpenIDIdentifier(
        self, openid_identifier, email_address, full_name,
        creation_rationale, comment):
        """See `IPersonSet`."""
        assert email_address is not None and full_name is not None, (
                "Both email address and full name are required to "
                "create an account.")
        db_updated = False

        assert isinstance(openid_identifier, unicode)

        # Load the EmailAddress, Account and OpenIdIdentifier records
        # from the master (if they exist). We use the master to avoid
        # possible replication lag issues but this might actually be
        # unnecessary.
        with MasterDatabasePolicy():
            store = IMasterStore(EmailAddress)
            join = store.using(
                EmailAddress,
                LeftJoin(Account, EmailAddress.accountID == Account.id))
            email, account = (
                join.find(
                    (EmailAddress, Account),
                    Lower(EmailAddress.email) == Lower(email_address)).one()
                or (None, None))
            identifier = store.find(
                OpenIdIdentifier, identifier=openid_identifier).one()

            if email is None and identifier is None:
                # Neither the Email Address not the OpenId Identifier
                # exist in the database. Create the email address,
                # account, and associated info. OpenIdIdentifier is
                # created later.
                account_set = getUtility(IAccountSet)
                account, email = account_set.createAccountAndEmail(
                    email_address, creation_rationale, full_name,
                    password=None)
                db_updated = True

            elif email is None:
                # The Email Address does not exist in the database,
                # but the OpenId Identifier does. Create the Email
                # Address and link it to the account.
                assert account is None, 'Retrieved an account but not email?'
                account = identifier.account
                emailaddress_set = getUtility(IEmailAddressSet)
                email = emailaddress_set.new(
                    email_address, account=account)
<<<<<<< HEAD
                db_updated = True

            elif account is None:
                # Email address exists, but there is no Account linked
                # to it. Create the Account and link it to the
                # EmailAddress.
                account_set = getUtility(IAccountSet)
                account = account_set.new(
                    AccountCreationRationale.OWNER_CREATED_LAUNCHPAD,
                    full_name)
                email.account = account
                db_updated = True

            if identifier is None:
                # This is the first time we have seen that
                # OpenIdIdentifier. Link it.
                identifier = OpenIdIdentifier()
                identifier.account = account
                identifier.identifier = openid_identifier
                store.add(identifier)
                db_updated = True

            elif identifier.account != account:
                # The ISD OpenId server may have linked this OpenId
                # identifier to a new email address, or the user may
                # have transfered their email address to a different
                # Launchpad Account. If that happened, repair the
                # link - we trust the ISD OpenId server.
                identifier.account = account
                db_updated = True

=======
                db_updated = True

            elif account is None:
                # Email address exists, but there is no Account linked
                # to it. Create the Account and link it to the
                # EmailAddress.
                account_set = getUtility(IAccountSet)
                account = account_set.new(
                    AccountCreationRationale.OWNER_CREATED_LAUNCHPAD,
                    full_name)
                email.account = account
                db_updated = True

            if identifier is None:
                # This is the first time we have seen that
                # OpenIdIdentifier. Link it.
                identifier = OpenIdIdentifier()
                identifier.account = account
                identifier.identifier = openid_identifier
                store.add(identifier)
                db_updated = True

            elif identifier.account != account:
                # The ISD OpenId server may have linked this OpenId
                # identifier to a new email address, or the user may
                # have transfered their email address to a different
                # Launchpad Account. If that happened, repair the
                # link - we trust the ISD OpenId server.
                identifier.account = account
                db_updated = True

>>>>>>> 66cfdb8e
            # We now have an account, email address, and openid identifier.

            if account.status == AccountStatus.SUSPENDED:
                raise AccountSuspendedError(
                    "The account matching the identifier is suspended.")

            elif account.status in [AccountStatus.DEACTIVATED,
                                    AccountStatus.NOACCOUNT]:
                password = '' # Needed just to please reactivate() below.
                removeSecurityProxy(account).reactivate(
                    comment, password, removeSecurityProxy(email))
                db_updated = True
            else:
                # Account is active, so nothing to do.
                pass

            if IPerson(account, None) is None:
                removeSecurityProxy(account).createPerson(
                    creation_rationale, comment=comment)
                db_updated = True

            person = IPerson(account)
            if email.personID != person.id:
                removeSecurityProxy(email).person = person
                db_updated = True

            return person, db_updated

    def newTeam(self, teamowner, name, displayname, teamdescription=None,
                subscriptionpolicy=TeamSubscriptionPolicy.MODERATED,
                defaultmembershipperiod=None, defaultrenewalperiod=None):
        """See `IPersonSet`."""
        assert teamowner
        if self.getByName(name, ignore_merged=False) is not None:
            raise NameAlreadyTaken(
                "The name '%s' is already taken." % name)
        team = Person(teamowner=teamowner, name=name, displayname=displayname,
                teamdescription=teamdescription,
                defaultmembershipperiod=defaultmembershipperiod,
                defaultrenewalperiod=defaultrenewalperiod,
                subscriptionpolicy=subscriptionpolicy)
        notify(ObjectCreatedEvent(team))
        # Here we add the owner as a team admin manually because we know what
        # we're doing (so we don't need to do any sanity checks) and we don't
        # want any email notifications to be sent.
        TeamMembershipSet().new(
            teamowner, team, TeamMembershipStatus.ADMIN, teamowner)
        return team

    def createPersonAndEmail(
            self, email, rationale, comment=None, name=None,
            displayname=None, password=None, passwordEncrypted=False,
            hide_email_addresses=False, registrant=None):
        """See `IPersonSet`."""

        # This check is also done in EmailAddressSet.new() and also
        # generate_nick(). We repeat it here as some call sites want
        # InvalidEmailAddress rather than NicknameGenerationError that
        # generate_nick() will raise.
        if not valid_email(email):
            raise InvalidEmailAddress(
                "%s is not a valid email address." % email)

        if name is None:
            name = generate_nick(email)

        if not displayname:
            displayname = name.capitalize()

        # Convert the PersonCreationRationale to an AccountCreationRationale
        account_rationale = getattr(AccountCreationRationale, rationale.name)

        account = getUtility(IAccountSet).new(
                account_rationale, displayname, password=password,
                password_is_encrypted=passwordEncrypted)

        person = self._newPerson(
            name, displayname, hide_email_addresses, rationale=rationale,
            comment=comment, registrant=registrant, account=account)

        email = getUtility(IEmailAddressSet).new(
                email, person, account=account)

        assert email.accountID is not None, (
            'Failed to link EmailAddress to Account')
        return person, email

    def createPersonWithoutEmail(
        self, name, rationale, comment=None, displayname=None,
        registrant=None):
        """Create and return a new Person without using an email address.

        See `IPersonSet`.
        """
        return self._newPerson(
            name, displayname, hide_email_addresses=True, rationale=rationale,
            comment=comment, registrant=registrant)

    def _newPerson(self, name, displayname, hide_email_addresses,
                   rationale, comment=None, registrant=None, account=None):
        """Create and return a new Person with the given attributes."""
        if not valid_name(name):
            raise InvalidName(
                "%s is not a valid name for a person." % name)
        else:
            # The name should be okay, move on...
            pass
        if self.getByName(name, ignore_merged=False) is not None:
            raise NameAlreadyTaken(
                "The name '%s' is already taken." % name)

        if not displayname:
            displayname = name.capitalize()

        if account is None:
            account_id = None
        else:
            account_id = account.id
        person = Person(
            name=name, displayname=displayname, accountID=account_id,
            creation_rationale=rationale, creation_comment=comment,
            hide_email_addresses=hide_email_addresses, registrant=registrant)
        return person

    def ensurePerson(self, email, displayname, rationale, comment=None,
                     registrant=None):
        """See `IPersonSet`."""
        # Start by checking if there is an `EmailAddress` for the given
        # text address.  There are many cases where an email address can be
        # created without an associated `Person`. For instance, we created
        # an account linked to the address through an external system such
        # SSO or ShipIt.
        email_address = getUtility(IEmailAddressSet).getByEmail(email)

        # There is no `EmailAddress` for this text address, so we need to
        # create both the `Person` and `EmailAddress` here and we are done.
        if email_address is None:
            person, email_address = self.createPersonAndEmail(
                email, rationale, comment=comment, displayname=displayname,
                registrant=registrant, hide_email_addresses=True)
            return person

        # There is an `EmailAddress` for this text address, but no
        # associated `Person`.
        if email_address.person is None:
            assert email_address.accountID is not None, (
                '%s is not associated to a person or account'
                % email_address.email)
            account = IMasterStore(Account).get(
                Account, email_address.accountID)
            account_person = self.getByAccount(account)
            # There is a `Person` linked to the `Account`, link the
            # `EmailAddress` to this `Person` and return it.
            if account_person is not None:
                master_email = IMasterStore(EmailAddress).get(
                    EmailAddress, email_address.id)
                master_email.personID = account_person.id
                # Populate the previously empty 'preferredemail' cached
                # property, so the Person record is up-to-date.
                if master_email.status == EmailAddressStatus.PREFERRED:
                    cache = IPropertyCache(account_person)
                    cache.preferredemail = master_email
                return account_person
            # There is no associated `Person` to the email `Account`.
            # This is probably because the account was created externally
            # to Launchpad. Create just the `Person`, associate it with
            # the `EmailAddress` and return it.
            name = generate_nick(email)
            person = self._newPerson(
                name, displayname, hide_email_addresses=True,
                rationale=rationale, comment=comment, registrant=registrant,
                account=email_address.account)
            return person

        # Easy, return the `Person` associated with the existing
        # `EmailAddress`.
        return IMasterStore(Person).get(Person, email_address.personID)

    def getByName(self, name, ignore_merged=True):
        """See `IPersonSet`."""
        query = (Person.q.name == name)
        if ignore_merged:
            query = AND(query, Person.q.mergedID==None)
        return Person.selectOne(query)

    def getByAccount(self, account):
        """See `IPersonSet`."""
        return Person.selectOne(Person.q.accountID == account.id)

    def updateStatistics(self, ztm):
        """See `IPersonSet`."""
        stats = getUtility(ILaunchpadStatisticSet)
        people_count = Person.select(
            AND(Person.q.teamownerID==None, Person.q.mergedID==None)).count()
        stats.update('people_count', people_count)
        ztm.commit()
        teams_count = Person.select(
            AND(Person.q.teamownerID!=None, Person.q.mergedID==None)).count()
        stats.update('teams_count', teams_count)
        ztm.commit()

    def peopleCount(self):
        """See `IPersonSet`."""
        return getUtility(ILaunchpadStatisticSet).value('people_count')

    def teamsCount(self):
        """See `IPersonSet`."""
        return getUtility(ILaunchpadStatisticSet).value('teams_count')

    def _teamPrivacyQuery(self):
        """Generate the query needed for privacy filtering.

        If the visibility is not PUBLIC ensure the logged in user is a member
        of the team.
        """
        logged_in_user = getUtility(ILaunchBag).user
        if logged_in_user is not None:
            private_query = SQL("""
                TeamParticipation.person = ?
                AND Person.teamowner IS NOT NULL
                AND Person.visibility != ?
                """, (logged_in_user.id, PersonVisibility.PUBLIC.value))
        else:
            private_query = None

        base_query = SQL("Person.visibility = ?",
                         (PersonVisibility.PUBLIC.value, ),
                         tables=['Person'])

        if private_query is None:
            query = base_query
        else:
            query = Or(base_query, private_query)

        return query

    def _teamEmailQuery(self, text):
        """Product the query for team email addresses."""
        privacy_query = self._teamPrivacyQuery()
        # XXX: BradCrittenden 2009-06-08 bug=244768:  Use Not(Bar.foo == None)
        # instead of Bar.foo != None.
        team_email_query = And(
            privacy_query,
            TeamParticipation.team == Person.id,
            Not(Person.teamowner == None),
            Person.merged == None,
            EmailAddress.person == Person.id,
            StartsWith(Lower(EmailAddress.email), text))
        return team_email_query

    def _teamNameQuery(self, text):
        """Produce the query for team names."""
        privacy_query = self._teamPrivacyQuery()
        # XXX: BradCrittenden 2009-06-08 bug=244768:  Use Not(Bar.foo == None)
        # instead of Bar.foo != None.
        team_name_query = And(
            privacy_query,
            TeamParticipation.team == Person.id,
            Not(Person.teamowner == None),
            Person.merged == None,
            SQL("Person.fti @@ ftq(?)", (text, )))
        return team_name_query

    def find(self, text=""):
        """See `IPersonSet`."""
        if not text:
            # Return an empty result set.
            return EmptyResultSet()

        orderBy = Person._sortingColumnsForSetOperations
        text = text.lower()
        inactive_statuses = tuple(
            status.value for status in INACTIVE_ACCOUNT_STATUSES)
        # Teams may not have email addresses, so we need to either use a LEFT
        # OUTER JOIN or do a UNION between four queries. Using a UNION makes
        # it a lot faster than with a LEFT OUTER JOIN.
        person_email_query = And(
            Person.teamowner == None,
            Person.merged == None,
            EmailAddress.person == Person.id,
            Person.account == Account.id,
            Not(In(Account.status, inactive_statuses)),
            StartsWith(Lower(EmailAddress.email), text))

        store = IStore(Person)

        # The call to order_by() is necessary to avoid having the default
        # ordering applied.  Since no value is passed the effect is to remove
        # the generation of an 'ORDER BY' clause on the intermediate results.
        # Otherwise the default ordering is taken from the ordering
        # declaration on the class.  The final result set will have the
        # appropriate ordering set.
        results = store.find(
            Person, person_email_query).order_by()

        person_name_query = And(
            Person.teamowner == None,
            Person.merged == None,
            Person.account == Account.id,
            Not(In(Account.status, inactive_statuses)),
            SQL("Person.fti @@ ftq(?)", (text, ))
            )

        results = results.union(store.find(
            Person, person_name_query)).order_by()
        team_email_query = self._teamEmailQuery(text)
        results = results.union(
            store.find(Person, team_email_query)).order_by()
        team_name_query = self._teamNameQuery(text)
        results = results.union(
            store.find(Person, team_name_query)).order_by()

        return results.order_by(orderBy)

    def findPerson(
            self, text="", exclude_inactive_accounts=True,
            must_have_email=False, created_after=None, created_before=None):
        """See `IPersonSet`."""
        orderBy = Person._sortingColumnsForSetOperations
        text = text.lower()
        store = IStore(Person)
        inactive_statuses = tuple(
            status.value for status in INACTIVE_ACCOUNT_STATUSES)
        base_query = And(
            Person.teamowner == None,
            Person.merged == None)

        clause_tables = []

        if exclude_inactive_accounts:
            clause_tables.append('Account')
            base_query = And(
                base_query,
                Person.account == Account.id,
                Not(In(Account.status, inactive_statuses)))
        email_clause_tables = clause_tables + ['EmailAddress']
        if must_have_email:
            clause_tables = email_clause_tables
            base_query = And(
                base_query,
                EmailAddress.person == Person.id)
        if created_after is not None:
            base_query = And(
                base_query,
                Person.datecreated > created_after)
        if created_before is not None:
            base_query = And(
                base_query,
                Person.datecreated < created_before)

        # Short circuit for returning all users in order
        if not text:
            results = store.find(Person, base_query)
            return results.order_by(Person._storm_sortingColumns)

        # We use a UNION here because this makes things *a lot* faster
        # than if we did a single SELECT with the two following clauses
        # ORed.
        email_query = And(
            base_query,
            EmailAddress.person == Person.id,
            StartsWith(Lower(EmailAddress.email), text))

        name_query = And(
            base_query,
            SQL("Person.fti @@ ftq(?)", (text, )))
        email_results = store.find(Person, email_query).order_by()
        name_results = store.find(Person, name_query).order_by()
        combined_results = email_results.union(name_results)
        return combined_results.order_by(orderBy)

    def findTeam(self, text=""):
        """See `IPersonSet`."""
        orderBy = Person._sortingColumnsForSetOperations
        text = text.lower()
        # Teams may not have email addresses, so we need to either use a LEFT
        # OUTER JOIN or do a UNION between two queries. Using a UNION makes
        # it a lot faster than with a LEFT OUTER JOIN.
        email_query = self._teamEmailQuery(text)
        store = IStore(Person)
        email_results = store.find(Person, email_query).order_by()
        name_query = self._teamNameQuery(text)
        name_results = store.find(Person, name_query).order_by()
        combined_results = email_results.union(name_results)
        return combined_results.order_by(orderBy)

    def get(self, personid):
        """See `IPersonSet`."""
        try:
            return Person.get(personid)
        except SQLObjectNotFound:
            return None

    def getByEmail(self, email):
        """See `IPersonSet`."""
        # We lookup the EmailAddress in the auth store so we can
        # lookup a Person by EmailAddress in the same transaction
        # that the Person or EmailAddress was created. This is not
        # optimal for production as it requires two database lookups,
        # but is required by much of the test suite.
        conditions = (Lower(EmailAddress.email) == email.lower().strip())
        email_address = IStore(EmailAddress).find(
            EmailAddress, conditions).one()
        if email_address is None:
            return None
        else:
            return IStore(Person).get(Person, email_address.personID)

    def latest_teams(self, limit=5):
        """See `IPersonSet`."""
        return Person.select("Person.teamowner IS NOT NULL",
            orderBy=['-datecreated'], limit=limit)

    def _merge_person_decoration(self, to_person, from_person, skip,
        decorator_table, person_pointer_column, additional_person_columns):
        """Merge a table that "decorates" Person.

        Because "person decoration" is becoming more frequent, we create a
        helper function that can be used for tables that decorate person.

        :to_person:       the IPerson that is "real"
        :from_person:     the IPerson that is being merged away
        :skip:            a list of table/column pairs that have been
                          handled
        :decorator_table: the name of the table that decorated Person
        :person_pointer_column:
                          the column on decorator_table that UNIQUE'ly
                          references Person.id
        :additional_person_columns:
                          additional columns in the decorator_table that
                          also reference Person.id but are not UNIQUE

        A Person decorator is a table that uniquely references Person,
        so that the information in the table "extends" the Person table.
        Because the reference to Person is unique, there can only be one
        row in the decorator table for any given Person. This function
        checks if there is an existing decorator for the to_person, and
        if so, it just leaves any from_person decorator in place as
        "noise". Otherwise, it updates any from_person decorator to
        point to the "to_person". There can also be other columns in the
        decorator which point to Person, these are assumed to be
        non-unique and will be updated to point to the to_person
        regardless.
        """
        store = Store.of(to_person)
        # First, update the main UNIQUE pointer row which links the
        # decorator table to Person. We do not update rows if there are
        # already rows in the table that refer to the to_person
        store.execute(
         """UPDATE %(decorator)s
            SET %(person_pointer)s=%(to_id)d
            WHERE %(person_pointer)s=%(from_id)d
              AND ( SELECT count(*) FROM %(decorator)s
                    WHERE %(person_pointer)s=%(to_id)d ) = 0
            """ % {
                'decorator': decorator_table,
                'person_pointer': person_pointer_column,
                'from_id': from_person.id,
                'to_id': to_person.id})

        # Now, update any additional columns in the table which point to
        # Person. Since these are assumed to be NOT UNIQUE, we don't
        # have to worry about multiple rows pointing at the to_person.
        for additional_column in additional_person_columns:
            store.execute(
             """UPDATE %(decorator)s
                SET %(column)s=%(to_id)d
                WHERE %(column)s=%(from_id)d
                """ % {
                    'decorator': decorator_table,
                    'from_id': from_person.id,
                    'to_id': to_person.id,
                    'column': additional_column})
        skip.append(
            (decorator_table.lower(), person_pointer_column.lower()))

    def _mergeBranches(self, cur, from_id, to_id):
        # XXX MichaelHudson 2010-01-13 bug=506630: This code does not account
        # for package branches.
        cur.execute('''
            SELECT product, name FROM Branch WHERE owner = %(to_id)d
            ''' % vars())
        possible_conflicts = set(tuple(r) for r in cur.fetchall())
        cur.execute('''
            SELECT id, product, name FROM Branch WHERE owner = %(from_id)d
            ORDER BY id
            ''' % vars())
        for id, product, name in list(cur.fetchall()):
            new_name = name
            suffix = 1
            while (product, new_name) in possible_conflicts:
                new_name = '%s-%d' % (name, suffix)
                suffix += 1
            possible_conflicts.add((product, new_name))
            new_name = new_name.encode('US-ASCII')
            name = name.encode('US-ASCII')
            cur.execute('''
                UPDATE Branch SET owner = %(to_id)s, name = %(new_name)s
                WHERE owner = %(from_id)s AND name = %(name)s
                    AND (%(product)s IS NULL OR product = %(product)s)
                ''', dict(to_id=to_id, from_id=from_id,
                          name=name, new_name=new_name, product=product))

    def _mergeMailingListSubscriptions(self, cur, from_id, to_id):
        # Update MailingListSubscription. Note that since all the from_id
        # email addresses are set to NEW, all the subscriptions must be
        # removed because the user must confirm them.
        cur.execute('''
            DELETE FROM MailingListSubscription WHERE person=%(from_id)d
            ''' % vars())

    def _mergeBranchSubscription(self, cur, from_id, to_id):
        # Update only the BranchSubscription that will not conflict.
        cur.execute('''
            UPDATE BranchSubscription
            SET person=%(to_id)d
            WHERE person=%(from_id)d AND branch NOT IN
                (
                SELECT branch
                FROM BranchSubscription
                WHERE person = %(to_id)d
                )
            ''' % vars())
        # and delete those left over.
        cur.execute('''
            DELETE FROM BranchSubscription WHERE person=%(from_id)d
            ''' % vars())

    def _mergeBountySubscriptions(self, cur, from_id, to_id):
        # XXX: JonathanLange 2009-08-31: Even though all of the other bounty
        # code has been removed from Launchpad, the merging code has to stay
        # until the tables themselves are removed. Otherwise, the person
        # merging code raises consistency errors (and rightly so).
        #
        # Update only the BountySubscriptions that will not conflict.
        cur.execute('''
            UPDATE BountySubscription
            SET person=%(to_id)d
            WHERE person=%(from_id)d AND bounty NOT IN
                (
                SELECT bounty
                FROM BountySubscription
                WHERE person = %(to_id)d
                )
            ''' % vars())
        # and delete those left over.
        cur.execute('''
            DELETE FROM BountySubscription WHERE person=%(from_id)d
            ''' % vars())

    def _mergeBugAffectsPerson(self, cur, from_id, to_id):
        # Update only the BugAffectsPerson that will not conflict
        cur.execute('''
            UPDATE BugAffectsPerson
            SET person=%(to_id)d
            WHERE person=%(from_id)d AND bug NOT IN
                (
                SELECT bug
                FROM BugAffectsPerson
                WHERE person = %(to_id)d
                )
            ''' % vars())
        # and delete those left over.
        cur.execute('''
            DELETE FROM BugAffectsPerson WHERE person=%(from_id)d
            ''' % vars())

    def _mergeAnswerContact(self, cur, from_id, to_id):
        # Update only the AnswerContacts that will not conflict.
        cur.execute('''
            UPDATE AnswerContact
            SET person=%(to_id)d
            WHERE person=%(from_id)d
                AND distribution IS NULL
                AND product NOT IN (
                    SELECT product
                    FROM AnswerContact
                    WHERE person = %(to_id)d
                    )
            ''' % vars())
        cur.execute('''
            UPDATE AnswerContact
            SET person=%(to_id)d
            WHERE person=%(from_id)d
                AND distribution IS NOT NULL
                AND (distribution, sourcepackagename) NOT IN (
                    SELECT distribution,sourcepackagename
                    FROM AnswerContact
                    WHERE person = %(to_id)d
                    )
            ''' % vars())
        # and delete those left over.
        cur.execute('''
            DELETE FROM AnswerContact WHERE person=%(from_id)d
            ''' % vars())

    def _mergeQuestionSubscription(self, cur, from_id, to_id):
        # Update only the QuestionSubscriptions that will not conflict.
        cur.execute('''
            UPDATE QuestionSubscription
            SET person=%(to_id)d
            WHERE person=%(from_id)d AND question NOT IN
                (
                SELECT question
                FROM QuestionSubscription
                WHERE person = %(to_id)d
                )
            ''' % vars())
        # and delete those left over.
        cur.execute('''
            DELETE FROM QuestionSubscription WHERE person=%(from_id)d
            ''' % vars())

    def _mergeMentoringOffer(self, cur, from_id, to_id):
        # Update only the MentoringOffers that will not conflict.
        cur.execute('''
            UPDATE MentoringOffer
            SET owner=%(to_id)d
            WHERE owner=%(from_id)d
                AND bug NOT IN (
                    SELECT bug
                    FROM MentoringOffer
                    WHERE owner = %(to_id)d)
                AND specification NOT IN (
                    SELECT specification
                    FROM MentoringOffer
                    WHERE owner = %(to_id)d)
            ''' % vars())
        cur.execute('''
            UPDATE MentoringOffer
            SET team=%(to_id)d
            WHERE team=%(from_id)d
                AND bug NOT IN (
                    SELECT bug
                    FROM MentoringOffer
                    WHERE team = %(to_id)d)
                AND specification NOT IN (
                    SELECT specification
                    FROM MentoringOffer
                    WHERE team = %(to_id)d)
            ''' % vars())
        # and delete those left over.
        cur.execute('''
            DELETE FROM MentoringOffer
            WHERE owner=%(from_id)d OR team=%(from_id)d
            ''' % vars())

    def _mergeBugNotificationRecipient(self, cur, from_id, to_id):
        # Update BugNotificationRecipient entries that will not conflict.
        cur.execute('''
            UPDATE BugNotificationRecipient
            SET person=%(to_id)d
            WHERE person=%(from_id)d AND bug_notification NOT IN (
                SELECT bug_notification FROM BugNotificationRecipient
                WHERE person=%(to_id)d
                )
            ''' % vars())
        # and delete those left over.
        cur.execute('''
            DELETE FROM BugNotificationRecipient
            WHERE person=%(from_id)d
            ''' % vars())

    def _mergePackageBugSupervisor(self, cur, from_id, to_id):
        # Update PackageBugSupervisor entries.
        cur.execute('''
            UPDATE PackageBugSupervisor SET bug_supervisor=%(to_id)d
            WHERE bug_supervisor=%(from_id)d
            ''' % vars())

    def _mergeSpecificationFeedback(self, cur, from_id, to_id):
        # Update the SpecificationFeedback entries that will not conflict
        # and trash the rest.

        # First we handle the reviewer.
        cur.execute('''
            UPDATE SpecificationFeedback
            SET reviewer=%(to_id)d
            WHERE reviewer=%(from_id)d AND specification NOT IN
                (
                SELECT specification
                FROM SpecificationFeedback
                WHERE reviewer = %(to_id)d
                )
            ''' % vars())
        cur.execute('''
            DELETE FROM SpecificationFeedback WHERE reviewer=%(from_id)d
            ''' % vars())

        # And now we handle the requester.
        cur.execute('''
            UPDATE SpecificationFeedback
            SET requester=%(to_id)d
            WHERE requester=%(from_id)d AND specification NOT IN
                (
                SELECT specification
                FROM SpecificationFeedback
                WHERE requester = %(to_id)d
                )
            ''' % vars())
        cur.execute('''
            DELETE FROM SpecificationFeedback WHERE requester=%(from_id)d
            ''' % vars())

    def _mergeSpecificationSubscription(self, cur, from_id, to_id):
        # Update the SpecificationSubscription entries that will not conflict
        # and trash the rest
        cur.execute('''
            UPDATE SpecificationSubscription
            SET person=%(to_id)d
            WHERE person=%(from_id)d AND specification NOT IN
                (
                SELECT specification
                FROM SpecificationSubscription
                WHERE person = %(to_id)d
                )
            ''' % vars())
        cur.execute('''
            DELETE FROM SpecificationSubscription WHERE person=%(from_id)d
            ''' % vars())

    def _mergeSprintAttendance(self, cur, from_id, to_id):
        # Update only the SprintAttendances that will not conflict
        cur.execute('''
            UPDATE SprintAttendance
            SET attendee=%(to_id)d
            WHERE attendee=%(from_id)d AND sprint NOT IN
                (
                SELECT sprint
                FROM SprintAttendance
                WHERE attendee = %(to_id)d
                )
            ''' % vars())
        # and delete those left over
        cur.execute('''
            DELETE FROM SprintAttendance WHERE attendee=%(from_id)d
            ''' % vars())

    def _mergePOSubscription(self, cur, from_id, to_id):
        # Update only the POSubscriptions that will not conflict
        cur.execute('''
            UPDATE POSubscription
            SET person=%(to_id)d
            WHERE person=%(from_id)d AND id NOT IN (
                SELECT a.id
                    FROM POSubscription AS a, POSubscription AS b
                    WHERE a.person = %(from_id)d AND b.person = %(to_id)d
                    AND a.language = b.language
                    AND a.potemplate = b.potemplate
                    )
            ''' % vars())

    def _mergePOExportRequest(self, cur, from_id, to_id):
        # Update only the POExportRequests that will not conflict
        # and trash the rest
        cur.execute('''
            UPDATE POExportRequest
            SET person=%(to_id)d
            WHERE person=%(from_id)d AND id NOT IN (
                SELECT a.id FROM POExportRequest AS a, POExportRequest AS b
                WHERE a.person = %(from_id)d AND b.person = %(to_id)d
                AND a.potemplate = b.potemplate
                AND a.pofile = b.pofile
                )
            ''' % vars())
        cur.execute('''
            DELETE FROM POExportRequest WHERE person=%(from_id)d
            ''' % vars())

    def _mergeTranslationMessage(self, cur, from_id, to_id):
        # Update the TranslationMessage. They should not conflict since each
        # of them are independent
        cur.execute('''
            UPDATE TranslationMessage
            SET submitter=%(to_id)d
            WHERE submitter=%(from_id)d
            ''' % vars())
        cur.execute('''
            UPDATE TranslationMessage
            SET reviewer=%(to_id)d
            WHERE reviewer=%(from_id)d
            ''' % vars())

    def _mergeTranslationImportQueueEntry(self, cur, from_id, to_id):
        # Update only the TranslationImportQueueEntry that will not conflict
        # and trash the rest
        cur.execute('''
            UPDATE TranslationImportQueueEntry
            SET importer=%(to_id)d
            WHERE importer=%(from_id)d AND id NOT IN (
                SELECT a.id
                FROM TranslationImportQueueEntry AS a,
                     TranslationImportQueueEntry AS b
                WHERE a.importer = %(from_id)d AND b.importer = %(to_id)d
                AND a.distroseries = b.distroseries
                AND a.sourcepackagename = b.sourcepackagename
                AND a.productseries = b.productseries
                AND a.path = b.path
                )
            ''' % vars())
        cur.execute('''
            DELETE FROM TranslationImportQueueEntry WHERE importer=%(from_id)d
            ''' % vars())

    def _mergeCodeReviewVote(self, cur, from_id, to_id):
        # Update only the CodeReviewVote that will not conflict,
        # and leave conflicts as noise
        cur.execute('''
            UPDATE CodeReviewVote
            SET reviewer=%(to_id)d
            WHERE reviewer=%(from_id)d AND id NOT IN (
                SELECT a.id FROM CodeReviewVote AS a, CodeReviewVote AS b
                WHERE a.reviewer = %(from_id)d AND b.reviewer = %(to_id)d
                AND a.branch_merge_proposal = b.branch_merge_proposal
                )
            ''' % vars())

    def _mergeWebServiceBan(self, cur, from_id, to_id):
        # Update only the WebServiceBan that will not conflict
        cur.execute('''
            UPDATE WebServiceBan
            SET person=%(to_id)d
            WHERE person=%(from_id)d AND id NOT IN (
                SELECT a.id FROM WebServiceBan AS a, WebServiceBan AS b
                WHERE a.person = %(from_id)d AND b.person = %(to_id)d
                AND ( (a.ip IS NULL AND b.ip IS NULL) OR (a.ip = b.ip) )
                )
            ''' % vars())
        # And delete the rest
        cur.execute('''
            DELETE FROM WebServiceBan WHERE person=%(from_id)d
            ''' % vars())

    def _mergeTeamMembership(self, cur, from_id, to_id):
        # Transfer active team memberships
        approved = TeamMembershipStatus.APPROVED
        admin = TeamMembershipStatus.ADMIN
        cur.execute(
            'SELECT team, status FROM TeamMembership WHERE person = %s '
            'AND status IN (%s,%s)'
            % sqlvalues(from_id, approved, admin))
        for team_id, status in cur.fetchall():
            cur.execute('SELECT status FROM TeamMembership WHERE person = %s '
                        'AND team = %s'
                        % sqlvalues(to_id, team_id))
            result = cur.fetchone()
            if result:
                current_status = result[0]
                # Now we can safely delete from_person's membership record,
                # because we know to_person has a membership entry for this
                # team, so may only need to change its status.
                cur.execute(
                    'DELETE FROM TeamMembership WHERE person = %s '
                    'AND team = %s' % sqlvalues(from_id, team_id))

                if current_status == admin.value:
                    # to_person is already an administrator of this team, no
                    # need to do anything else.
                    continue
                # to_person is either an approved or an inactive member,
                # while from_person is either admin or approved. That means we
                # can safely set from_person's membership status on
                # to_person's membership.
                assert status in (approved.value, admin.value)
                cur.execute(
                    'UPDATE TeamMembership SET status = %s WHERE person = %s '
                    'AND team = %s' % sqlvalues(status, to_id, team_id))
            else:
                # to_person is not a member of this team. just change
                # from_person with to_person in the membership record.
                cur.execute(
                    'UPDATE TeamMembership SET person = %s WHERE person = %s '
                    'AND team = %s'
                    % sqlvalues(to_id, from_id, team_id))

        cur.execute('SELECT team FROM TeamParticipation WHERE person = %s '
                    'AND person != team' % sqlvalues(from_id))
        for team_id in cur.fetchall():
            cur.execute(
                'SELECT team FROM TeamParticipation WHERE person = %s '
                'AND team = %s' % sqlvalues(to_id, team_id))
            if not cur.fetchone():
                cur.execute(
                    'UPDATE TeamParticipation SET person = %s WHERE '
                    'person = %s AND team = %s'
                    % sqlvalues(to_id, from_id, team_id))
            else:
                cur.execute(
                    'DELETE FROM TeamParticipation WHERE person = %s AND '
                    'team = %s' % sqlvalues(from_id, team_id))

    def merge(self, from_person, to_person):
        """See `IPersonSet`."""
        # Sanity checks
        if not IPerson.providedBy(from_person):
            raise TypeError('from_person is not a person.')
        if not IPerson.providedBy(to_person):
            raise TypeError('to_person is not a person.')
        # If the team has a mailing list, the mailing list better be in the
        # purged state, otherwise the team can't be merged.
        mailing_list = getUtility(IMailingListSet).get(from_person.name)
        assert (mailing_list is None or
                mailing_list.status == MailingListStatus.PURGED), (
            "Can't merge teams which have mailing lists into other teams.")

        if getUtility(IEmailAddressSet).getByPerson(from_person).count() > 0:
            raise AssertionError('from_person still has email addresses.')

        if from_person.is_team and from_person.allmembers.count() > 0:
            raise AssertionError(
                "Only teams without active members can be merged")

        # since we are doing direct SQL manipulation, make sure all
        # changes have been flushed to the database
        store = Store.of(from_person)

        # Get a database cursor.
        cur = cursor()

        # These table.columns will be skipped by the 'catch all'
        # update performed later
        skip = [
            ('teammembership', 'person'),
            ('teammembership', 'team'),
            ('teamparticipation', 'person'),
            ('teamparticipation', 'team'),
            ('personlanguage', 'person'),
            ('person', 'merged'),
            ('emailaddress', 'person'),
            ('karmacache', 'person'),
            ('karmatotalcache', 'person'),
            # Polls are not carried over when merging teams.
            ('poll', 'team'),
            # We can safely ignore the mailinglist table as there's a sanity
            # check above which prevents teams with associated mailing lists
            # from being merged.
            ('mailinglist', 'team'),
            # I don't think we need to worry about the votecast and vote
            # tables, because a real human should never have two profiles
            # in Launchpad that are active members of a given team and voted
            # in a given poll. -- GuilhermeSalgado 2005-07-07
            # We also can't afford to change poll results after they are
            # closed -- StuartBishop 20060602
            ('votecast', 'person'),
            ('vote', 'person'),
            ('translationrelicensingagreement', 'person'),
            ]

        references = list(postgresql.listReferences(cur, 'person', 'id'))

        # Sanity check. If we have an indirect reference, it must
        # be ON DELETE CASCADE. We only have one case of this at the moment,
        # but this code ensures we catch any new ones added incorrectly.
        for src_tab, src_col, ref_tab, ref_col, updact, delact in references:
            # If the ref_tab and ref_col is not Person.id, then we have
            # an indirect reference. Ensure the update action is 'CASCADE'
            if ref_tab != 'person' and ref_col != 'id':
                if updact != 'c':
                    raise RuntimeError(
                        '%s.%s reference to %s.%s must be ON UPDATE CASCADE'
                        % (src_tab, src_col, ref_tab, ref_col))

        # These rows are in a UNIQUE index, and we can only move them
        # to the new Person if there is not already an entry. eg. if
        # the destination and source persons are both subscribed to a bug,
        # we cannot change the source persons subscription. We just leave them
        # as noise for the time being.

        to_id = to_person.id
        from_id = from_person.id

        # Update PersonLocation, which is a Person-decorator table.
        self._merge_person_decoration(
            to_person, from_person, skip, 'PersonLocation', 'person',
            ['last_modified_by', ])

        # Update GPGKey. It won't conflict, but our sanity checks don't
        # know that.
        cur.execute(
            'UPDATE GPGKey SET owner=%(to_id)d WHERE owner=%(from_id)d'
            % vars())
        skip.append(('gpgkey', 'owner'))

        # Update the Branches that will not conflict, and fudge the names of
        # ones that *do* conflict.
        self._mergeBranches(cur, from_id, to_id)
        skip.append(('branch', 'owner'))

        # XXX MichaelHudson 2010-01-13: Write _mergeSourcePackageRecipes!
        #self._mergeSourcePackageRecipes(cur, from_id, to_id))
        skip.append(('sourcepackagerecipe', 'owner'))

        self._mergeMailingListSubscriptions(cur, from_id, to_id)
        skip.append(('mailinglistsubscription', 'person'))

        self._mergeBranchSubscription(cur, from_id, to_id)
        skip.append(('branchsubscription', 'person'))

        self._mergeBugAffectsPerson(cur, from_id, to_id)
        skip.append(('bugaffectsperson', 'person'))

        self._mergeBountySubscriptions(cur, from_id, to_id)
        skip.append(('bountysubscription', 'person'))

        self._mergeAnswerContact(cur, from_id, to_id)
        skip.append(('answercontact', 'person'))

        self._mergeQuestionSubscription(cur, from_id, to_id)
        skip.append(('questionsubscription', 'person'))

        self._mergeMentoringOffer(cur, from_id, to_id)
        skip.append(('mentoringoffer', 'owner'))
        skip.append(('mentoringoffer', 'team'))

        self._mergeBugNotificationRecipient(cur, from_id, to_id)
        skip.append(('bugnotificationrecipient', 'person'))

        self._mergePackageBugSupervisor(cur, from_id, to_id)
        skip.append(('packagebugsupervisor', 'bug_supervisor'))

        self._mergeSpecificationFeedback(cur, from_id, to_id)
        skip.append(('specificationfeedback', 'reviewer'))
        skip.append(('specificationfeedback', 'requester'))

        self._mergeSpecificationSubscription(cur, from_id, to_id)
        skip.append(('specificationsubscription', 'person'))

        self._mergeSprintAttendance(cur, from_id, to_id)
        skip.append(('sprintattendance', 'attendee'))

        self._mergePOSubscription(cur, from_id, to_id)
        skip.append(('posubscription', 'person'))

        self._mergePOExportRequest(cur, from_id, to_id)
        skip.append(('poexportrequest', 'person'))

        self._mergeTranslationMessage(cur, from_id, to_id)
        skip.append(('translationmessage', 'submitter'))
        skip.append(('translationmessage', 'reviewer'))

        # Handle the POFileTranslator cache by doing nothing. As it is
        # maintained by triggers, the data migration has already been done
        # for us when we updated the source tables.
        skip.append(('pofiletranslator', 'person'))

        self._mergeTranslationImportQueueEntry(cur, from_id, to_id)
        skip.append(('translationimportqueueentry', 'importer'))

        # XXX cprov 2007-02-22 bug=87098:
        # Since we only allow one PPA for each user,
        # we can't reassign the old user archive to the new user.
        # It need to be done manually, probably by reasinning all publications
        # to the old PPA to the new one, performing a careful_publishing on it
        # and removing the old one from disk.
        skip.append(('archive', 'owner'))

        self._mergeCodeReviewVote(cur, from_id, to_id)
        skip.append(('codereviewvote', 'reviewer'))

        self._mergeWebServiceBan(cur, from_id, to_id)
        skip.append(('webserviceban', 'person'))

        # Sanity check. If we have a reference that participates in a
        # UNIQUE index, it must have already been handled by this point.
        # We can tell this by looking at the skip list.
        for src_tab, src_col, ref_tab, ref_col, updact, delact in references:
            uniques = postgresql.listUniques(cur, src_tab, src_col)
            if len(uniques) > 0 and (src_tab, src_col) not in skip:
                raise NotImplementedError(
                        '%s.%s reference to %s.%s is in a UNIQUE index '
                        'but has not been handled' % (
                            src_tab, src_col, ref_tab, ref_col))

        # Handle all simple cases
        for src_tab, src_col, ref_tab, ref_col, updact, delact in references:
            if (src_tab, src_col) in skip:
                continue
            cur.execute('UPDATE %s SET %s=%d WHERE %s=%d' % (
                src_tab, src_col, to_person.id, src_col, from_person.id))

        self._mergeTeamMembership(cur, from_id, to_id)

        # Flag the person as merged
        cur.execute('''
            UPDATE Person SET merged=%(to_id)d WHERE id=%(from_id)d
            ''' % vars())

        # Append a -merged suffix to the person's name.
        name = base = "%s-merged" % from_person.name.encode('ascii')
        cur.execute("SELECT id FROM Person WHERE name = %s" % sqlvalues(name))
        i = 1
        while cur.fetchone():
            name = "%s%d" % (base, i)
            cur.execute("SELECT id FROM Person WHERE name = %s"
                        % sqlvalues(name))
            i += 1
        cur.execute("UPDATE Person SET name = %s WHERE id = %s"
                    % sqlvalues(name, from_person))

        # Since we've updated the database behind Storm's back,
        # flush its caches.
        store.invalidate()

        # Move OpenId Identifiers from the merged account to the new
        # account.
        if from_person.account is not None and to_person.account is not None:
            store.execute("""
                UPDATE OpenIdIdentifier SET account=%s WHERE account=%s
                """ % sqlvalues(to_person.accountID, from_person.accountID))

        # Inform the user of the merge changes.
        if not to_person.isTeam():
            mail_text = get_email_template('person-merged.txt')
            mail_text = mail_text % {
                'dupename': from_person.name,
                'person': to_person.name,
                }
            subject = 'Launchpad accounts merged'
            getUtility(IPersonNotificationSet).addNotification(
                to_person, subject, mail_text)

    def getValidPersons(self, persons):
        """See `IPersonSet.`"""
        person_ids = [person.id for person in persons]
        if len(person_ids) == 0:
            return []

        # This has the side effect of sucking in the ValidPersonCache
        # items into the cache, allowing Person.is_valid_person calls to
        # not hit the DB.
        valid_person_ids = set(
                person_id.id for person_id in ValidPersonCache.select(
                    "id IN %s" % sqlvalues(person_ids)))
        return [
            person for person in persons if person.id in valid_person_ids]

    def getPeopleWithBranches(self, product=None):
        """See `IPersonSet`."""
        branch_clause = 'SELECT owner FROM Branch'
        if product is not None:
            branch_clause += ' WHERE product = %s' % quote(product)
        return Person.select('''
            Person.id in (%s)
            ''' % branch_clause)

    def getSubscribersForTargets(self, targets, recipients=None, level=None):
        """See `IPersonSet`. """
        if len(targets) == 0:
            return set()
        target_criteria = []
        for target in targets:
            # target_args is a mapping from query arguments
            # to query values.
            target_args = target._target_args
            target_criteria_clauses = []
            for key, value in target_args.items():
                if value is not None:
                    target_criteria_clauses.append(
                        '%s = %s' % (key, quote(value)))
                else:
                    target_criteria_clauses.append(
                        '%s IS NULL' % key)
            if level is not None:
                target_criteria_clauses.append('bug_notification_level >= %s'
                    % quote(level.value))

            target_criteria.append(
                '(%s)' % ' AND '.join(target_criteria_clauses))

        # Build a UNION query, since using OR slows down the query a lot.
        subscriptions = StructuralSubscription.select(target_criteria[0])
        for target_criterion in target_criteria[1:]:
            subscriptions = subscriptions.union(
                StructuralSubscription.select(target_criterion))

        # Listify the result, since we want to loop over it multiple times.
        subscriptions = list(subscriptions)

        # We can't use prejoins in UNION queries, so populate the cache
        # by getting all the subscribers.
        subscriber_ids = [
            subscription.subscriberID for subscription in subscriptions]
        if len(subscriber_ids) > 0:
            # Pull in ValidPersonCache records in addition to Person
            # records to warm up the cache.
            list(IStore(Person).find(
                    (Person, ValidPersonCache),
                    In(Person.id, subscriber_ids),
                    ValidPersonCache.id == Person.id))

        subscribers = set()
        for subscription in subscriptions:
            subscribers.add(subscription.subscriber)
            if recipients is not None:
                recipients.addStructuralSubscriber(
                    subscription.subscriber, subscription.target)
        return subscribers

    def updatePersonalStandings(self):
        """See `IPersonSet`."""
        cur = cursor()
        cur.execute("""
        UPDATE Person
        SET personal_standing = %s
        WHERE personal_standing = %s
        AND id IN (
            SELECT posted_by
            FROM MessageApproval
            WHERE status = %s
            GROUP BY posted_by
            HAVING COUNT(DISTINCT mailing_list) >= %s
            )
        """ % sqlvalues(PersonalStanding.GOOD,
                        PersonalStanding.UNKNOWN,
                        PostedMessageStatus.APPROVED,
                        config.standingupdater.approvals_needed))

    def cacheBrandingForPeople(self, people):
        """See `IPersonSet`."""
        from canonical.launchpad.database import LibraryFileAlias
        aliases = []
        aliases.extend(person.iconID for person in people
                       if person.iconID is not None)
        aliases.extend(person.logoID for person in people
                       if person.logoID is not None)
        aliases.extend(person.mugshotID for person in people
                       if person.mugshotID is not None)
        if not aliases:
            return
        # Listify, since this is a pure cache.
        list(LibraryFileAlias.select("LibraryFileAlias.id IN %s"
             % sqlvalues(aliases), prejoins=["content"]))


# Provide a storm alias from Person to Owner. This is useful in queries on
# objects that have more than just an owner associated with them.
Owner = ClassAlias(Person, 'Owner')


class PersonLanguage(SQLBase):
    _table = 'PersonLanguage'

    person = ForeignKey(foreignKey='Person', dbName='person', notNull=True)
    language = ForeignKey(foreignKey='Language', dbName='language',
                          notNull=True)


class SSHKey(SQLBase):
    implements(ISSHKey)
    _defaultOrder = ["person", "keytype", "keytext"]

    _table = 'SSHKey'

    person = ForeignKey(foreignKey='Person', dbName='person', notNull=True)
    keytype = EnumCol(dbName='keytype', notNull=True, enum=SSHKeyType)
    keytext = StringCol(dbName='keytext', notNull=True)
    comment = StringCol(dbName='comment', notNull=True)


class SSHKeySet:
    implements(ISSHKeySet)

    def new(self, person, sshkey):
        try:
            kind, keytext, comment = sshkey.split(' ', 2)
        except ValueError:
            raise SSHKeyAdditionError

        if not (kind and keytext and comment):
            raise SSHKeyAdditionError

        process = subprocess.Popen(
            '/usr/bin/ssh-vulnkey -', shell=True, stdin=subprocess.PIPE,
            stdout=subprocess.PIPE, stderr=subprocess.PIPE)
        (out, err) = process.communicate(sshkey.encode('utf-8'))
        if 'compromised' in out.lower():
            raise SSHKeyCompromisedError

        if kind == 'ssh-rsa':
            keytype = SSHKeyType.RSA
        elif kind == 'ssh-dss':
            keytype = SSHKeyType.DSA
        else:
            raise SSHKeyAdditionError

        return SSHKey(person=person, keytype=keytype, keytext=keytext,
                      comment=comment)

    def getByID(self, id, default=None):
        try:
            return SSHKey.get(id)
        except SQLObjectNotFound:
            return default

    def getByPeople(self, people):
        """See `ISSHKeySet`"""
        return SSHKey.select("""
            SSHKey.person IN %s
            """ % sqlvalues([person.id for person in people]))


class WikiName(SQLBase, HasOwnerMixin):
    implements(IWikiName)

    _table = 'WikiName'

    person = ForeignKey(dbName='person', foreignKey='Person', notNull=True)
    wiki = StringCol(dbName='wiki', notNull=True)
    wikiname = StringCol(dbName='wikiname', notNull=True)

    @property
    def url(self):
        return self.wiki + self.wikiname


class WikiNameSet:
    implements(IWikiNameSet)

    def getByWikiAndName(self, wiki, wikiname):
        """See `IWikiNameSet`."""
        return WikiName.selectOneBy(wiki=wiki, wikiname=wikiname)

    def get(self, id):
        """See `IWikiNameSet`."""
        try:
            return WikiName.get(id)
        except SQLObjectNotFound:
            return None

    def new(self, person, wiki, wikiname):
        """See `IWikiNameSet`."""
        return WikiName(person=person, wiki=wiki, wikiname=wikiname)


class JabberID(SQLBase, HasOwnerMixin):
    implements(IJabberID)

    _table = 'JabberID'
    _defaultOrder = ['jabberid']

    person = ForeignKey(dbName='person', foreignKey='Person', notNull=True)
    jabberid = StringCol(dbName='jabberid', notNull=True)


class JabberIDSet:
    implements(IJabberIDSet)

    def new(self, person, jabberid):
        """See `IJabberIDSet`"""
        return JabberID(person=person, jabberid=jabberid)

    def getByJabberID(self, jabberid):
        """See `IJabberIDSet`"""
        return JabberID.selectOneBy(jabberid=jabberid)

    def getByPerson(self, person):
        """See `IJabberIDSet`"""
        return JabberID.selectBy(person=person)


class IrcID(SQLBase, HasOwnerMixin):
    """See `IIrcID`"""
    implements(IIrcID)

    _table = 'IrcID'

    person = ForeignKey(dbName='person', foreignKey='Person', notNull=True)
    network = StringCol(dbName='network', notNull=True)
    nickname = StringCol(dbName='nickname', notNull=True)


class IrcIDSet:
    """See `IIrcIDSet`"""
    implements(IIrcIDSet)

    def get(self, id):
        """See `IIrcIDSet`"""
        try:
            return IrcID.get(id)
        except SQLObjectNotFound:
            return None

    def new(self, person, network, nickname):
        """See `IIrcIDSet`"""
        return IrcID(person=person, network=network, nickname=nickname)


class NicknameGenerationError(Exception):
    """I get raised when something went wrong generating a nickname."""


def _is_nick_registered(nick):
    """Answer the question: is this nick registered?"""
    return PersonSet().getByName(nick) is not None


def generate_nick(email_addr, is_registered=_is_nick_registered):
    """Generate a LaunchPad nick from the email address provided.

    See canonical.launchpad.validators.name for the definition of a
    valid nick.

    It is technically possible for this function to raise a
    NicknameGenerationError, but this will only occur if an operator
    has majorly screwed up the name blacklist.
    """
    email_addr = email_addr.strip().lower()

    if not valid_email(email_addr):
        raise NicknameGenerationError("%s is not a valid email address"
                                      % email_addr)

    user, domain = re.match("^(\S+)@(\S+)$", email_addr).groups()
    user = user.replace(".", "-").replace("_", "-")
    domain_parts = domain.split(".")

    person_set = PersonSet()

    def _valid_nick(nick):
        if not valid_name(nick):
            return False
        elif is_registered(nick):
            return False
        elif person_set.isNameBlacklisted(nick):
            return False
        else:
            return True

    generated_nick = sanitize_name(user)
    if _valid_nick(generated_nick):
        return generated_nick

    for domain_part in domain_parts:
        generated_nick = sanitize_name(generated_nick + "-" + domain_part)
        if _valid_nick(generated_nick):
            return generated_nick

    # We seed the random number generator so we get consistent results,
    # making the algorithm repeatable and thus testable.
    random_state = random.getstate()
    random.seed(sum(ord(letter) for letter in generated_nick))
    try:
        attempts = 0
        prefix = ''
        suffix = ''
        mutated_nick = [letter for letter in generated_nick]
        chars = 'abcdefghijklmnopqrstuvwxyz0123456789'
        while attempts < 1000:
            attempts += 1

            # Prefer a nickname with a suffix
            suffix += random.choice(chars)
            if _valid_nick(generated_nick + '-' + suffix):
                return generated_nick + '-' + suffix

            # Next a prefix
            prefix += random.choice(chars)
            if _valid_nick(prefix + '-' + generated_nick):
                return prefix + '-' + generated_nick

            # Or a mutated character
            index = random.randint(0, len(mutated_nick)-1)
            mutated_nick[index] = random.choice(chars)
            if _valid_nick(''.join(mutated_nick)):
                return ''.join(mutated_nick)

            # Or a prefix + generated + suffix
            if _valid_nick(prefix + '-' + generated_nick + '-' + suffix):
                return prefix + '-' + generated_nick + '-' + suffix

            # Or a prefix + mutated + suffix
            if _valid_nick(
                    prefix + '-' + ''.join(mutated_nick) + '-' + suffix):
                return prefix + '-' + ''.join(mutated_nick) + '-' + suffix

        raise NicknameGenerationError(
            "No nickname could be generated. "
            "This should be impossible to trigger unless some twonk has "
            "registered a match everything regexp in the black list.")

    finally:
        random.setstate(random_state)


@adapter(IAccount)
@implementer(IPerson)
def person_from_account(account):
    """Adapt an `IAccount` into an `IPerson`.

    If there is a current browser request, we cache the looked up Person in
    the request's annotations so that we don't have to hit the DB once again
    when further adaptation is needed.  We know this cache may cross
    transaction boundaries, but this should not be a problem as the Person ->
    Account link can't be changed.

    This cache is necessary because our security adapters may need to adapt
    the Account representing the logged in user into an IPerson multiple
    times.
    """
    request = get_current_browser_request()
    person = None
    # First we try to get the person from the cache, but only if there is a
    # browser request.
    if request is not None:
        cache = request.annotations.setdefault(
            'launchpad.person_to_account_cache', weakref.WeakKeyDictionary())
        person = cache.get(account)

    # If it's not in the cache, then we get it from the database, and in that
    # case, if there is a browser request, we also store that person in the
    # cache.
    if person is None:
        person = IStore(Person).find(Person, account=account).one()
        if request is not None:
            cache[account] = person

    if person is None:
        raise ComponentLookupError()
    return person<|MERGE_RESOLUTION|>--- conflicted
+++ resolved
@@ -1256,11 +1256,7 @@
             try:
                 return self._inTeam_cache[team.id]
             except KeyError:
-<<<<<<< HEAD
-                pass 
-=======
                 pass
->>>>>>> 66cfdb8e
 
         tp = TeamParticipation.selectOneBy(team=team, person=self)
         if tp is not None or self.id == team.teamownerID:
@@ -2888,7 +2884,6 @@
                 emailaddress_set = getUtility(IEmailAddressSet)
                 email = emailaddress_set.new(
                     email_address, account=account)
-<<<<<<< HEAD
                 db_updated = True
 
             elif account is None:
@@ -2920,39 +2915,6 @@
                 identifier.account = account
                 db_updated = True
 
-=======
-                db_updated = True
-
-            elif account is None:
-                # Email address exists, but there is no Account linked
-                # to it. Create the Account and link it to the
-                # EmailAddress.
-                account_set = getUtility(IAccountSet)
-                account = account_set.new(
-                    AccountCreationRationale.OWNER_CREATED_LAUNCHPAD,
-                    full_name)
-                email.account = account
-                db_updated = True
-
-            if identifier is None:
-                # This is the first time we have seen that
-                # OpenIdIdentifier. Link it.
-                identifier = OpenIdIdentifier()
-                identifier.account = account
-                identifier.identifier = openid_identifier
-                store.add(identifier)
-                db_updated = True
-
-            elif identifier.account != account:
-                # The ISD OpenId server may have linked this OpenId
-                # identifier to a new email address, or the user may
-                # have transfered their email address to a different
-                # Launchpad Account. If that happened, repair the
-                # link - we trust the ISD OpenId server.
-                identifier.account = account
-                db_updated = True
-
->>>>>>> 66cfdb8e
             # We now have an account, email address, and openid identifier.
 
             if account.status == AccountStatus.SUSPENDED:
