--- conflicted
+++ resolved
@@ -61,13 +61,8 @@
 from canonical.database.sqlbase import (
     cursor, quote, quote_like, sqlvalues, SQLBase)
 
-<<<<<<< HEAD
-from canonical.cachedproperty import (
-    cachedproperty, cache_property, clear_property)
-=======
 from canonical.cachedproperty import (cachedproperty, cache_property,
     clear_property)
->>>>>>> 0407860e
 
 from canonical.lazr.utils import get_current_browser_request
 
