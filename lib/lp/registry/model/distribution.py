# Copyright 2009-2010 Canonical Ltd.  This software is licensed under the
# GNU Affero General Public License version 3 (see the file LICENSE).

# pylint: disable-msg=E0611,W0212
"""Database classes for implementing distribution items."""

__metaclass__ = type
__all__ = [
    'Distribution',
    'DistributionSet',
    ]


from sqlobject import (
    BoolCol,
    ForeignKey,
    SQLObjectNotFound,
    StringCol,
    )
from sqlobject.sqlbuilder import SQLConstant
from storm.locals import (
    And,
    Desc,
    Int,
    Join,
    Max,
    Or,
    SQL,
    )
from storm.store import Store
from zope.component import getUtility
from zope.interface import (
    alsoProvides,
    implements,
    )

from canonical.database.constants import UTC_NOW
from canonical.database.datetimecol import UtcDateTimeCol
from canonical.database.enumcol import EnumCol
from canonical.database.sqlbase import (
    cursor,
    quote,
    quote_like,
    SQLBase,
    sqlvalues,
    )
from canonical.launchpad.components.decoratedresultset import (
    DecoratedResultSet,
    )
from canonical.launchpad.components.storm_operators import (
    FTQ,
    Match,
    RANK,
    )
from canonical.launchpad.helpers import (
    ensure_unicode,
    shortlist,
    )
from canonical.launchpad.interfaces.launchpad import (
    IHasIcon,
    IHasLogo,
    IHasMugshot,
    ILaunchpadCelebrities,
    )
from canonical.launchpad.interfaces.lpstorm import IStore
from canonical.launchpad.validators.name import (
    sanitize_name,
    valid_name,
    )
from canonical.launchpad.webapp.url import urlparse
from lp.answers.interfaces.faqtarget import IFAQTarget
from lp.answers.interfaces.questioncollection import (
    QUESTION_STATUS_DEFAULT_SEARCH,
    )
from lp.answers.interfaces.questiontarget import IQuestionTarget
from lp.answers.model.faq import (
    FAQ,
    FAQSearch,
    )
from lp.answers.model.question import (
    QuestionTargetMixin,
    QuestionTargetSearch,
    )
from lp.app.enums import ServiceUsage
from lp.app.errors import NotFoundError
from lp.app.interfaces.launchpad import (
    ILaunchpadUsage,
    IServiceUsage,
    )
from lp.archivepublisher.debversion import Version
from lp.blueprints.enums import (
    SpecificationDefinitionStatus,
    SpecificationFilter,
    SpecificationImplementationStatus,
    )
from lp.blueprints.model.specification import (
    HasSpecificationsMixin,
    Specification,
    )
from lp.blueprints.model.sprint import HasSprintsMixin
from lp.bugs.interfaces.bugsupervisor import IHasBugSupervisor
from lp.bugs.interfaces.bugtarget import IHasBugHeat
from lp.bugs.interfaces.bugtask import (
    BugTaskStatus,
    UNRESOLVED_BUGTASK_STATUSES,
    )
from lp.bugs.model.bug import (
    BugSet,
    get_bug_tags,
    get_bug_tags_open_count,
    )
from lp.bugs.model.bugtarget import (
    BugTargetBase,
    HasBugHeatMixin,
    OfficialBugTagTargetMixin,
    )
from lp.bugs.model.bugtask import BugTask
from lp.registry.errors import NoSuchDistroSeries
from lp.registry.interfaces.distribution import (
    IBaseDistribution,
    IDerivativeDistribution,
    IDistribution,
    IDistributionSet,
    )
from lp.registry.interfaces.distributionmirror import (
    IDistributionMirror,
    MirrorContent,
    MirrorFreshness,
    MirrorStatus,
    )
from lp.registry.interfaces.packaging import PackagingType
from lp.registry.interfaces.person import (
    validate_person,
    validate_public_person,
    )
from lp.registry.interfaces.pillar import IPillarNameSet
from lp.registry.interfaces.pocket import suffixpocket
from lp.registry.interfaces.series import SeriesStatus
from lp.registry.interfaces.sourcepackagename import ISourcePackageName
from lp.registry.model.announcement import MakesAnnouncements
from lp.registry.model.distributionmirror import (
    DistributionMirror,
    MirrorDistroArchSeries,
    MirrorDistroSeriesSource,
    )
from lp.registry.model.distributionsourcepackage import (
    DistributionSourcePackage,
    )
from lp.registry.model.distroseries import DistroSeries
from lp.registry.model.karma import KarmaContextMixin
from lp.registry.model.milestone import (
    HasMilestonesMixin,
    Milestone,
    )
from lp.registry.model.pillar import HasAliasMixin
from lp.registry.model.hasdrivers import HasDriversMixin
from lp.registry.model.sourcepackagename import SourcePackageName
from lp.registry.model.structuralsubscription import (
    StructuralSubscriptionTargetMixin,
    )
from lp.services.propertycache import (
    cachedproperty,
    get_property_cache,
    )
from lp.services.worlddata.model.country import Country
from lp.soyuz.enums import (
    ArchivePurpose,
    ArchiveStatus,
    PackagePublishingStatus,
    PackageUploadStatus,
    )
from lp.soyuz.interfaces.archive import (
    IArchiveSet,
    MAIN_ARCHIVE_PURPOSES,
    )
from lp.soyuz.interfaces.archivepermission import IArchivePermissionSet
from lp.soyuz.interfaces.binarypackagebuild import IBinaryPackageBuildSet
from lp.soyuz.interfaces.buildrecords import IHasBuildRecords
from lp.soyuz.interfaces.publishing import active_publishing_status
from lp.soyuz.model.archive import Archive
from lp.soyuz.model.binarypackagebuild import BinaryPackageBuild
from lp.soyuz.model.binarypackagename import BinaryPackageName
from lp.soyuz.model.binarypackagerelease import BinaryPackageRelease
from lp.soyuz.model.distributionsourcepackagecache import (
    DistributionSourcePackageCache,
    )
from lp.soyuz.model.distributionsourcepackagerelease import (
    DistributionSourcePackageRelease,
    )
from lp.soyuz.model.distroarchseries import (
    DistroArchSeries,
    DistroArchSeriesSet,
    )
from lp.soyuz.model.distroseriespackagecache import DistroSeriesPackageCache
from lp.soyuz.model.publishing import (
    BinaryPackageFilePublishing,
    BinaryPackagePublishingHistory,
    SourcePackageFilePublishing,
    SourcePackagePublishingHistory,
    )
from lp.soyuz.model.sourcepackagerelease import SourcePackageRelease
from lp.translations.enums import TranslationPermission
from lp.translations.model.hastranslationimports import (
    HasTranslationImportsMixin,
    )
from lp.translations.model.translationpolicy import TranslationPolicyMixin


class Distribution(SQLBase, BugTargetBase, MakesAnnouncements,
                   HasSpecificationsMixin, HasSprintsMixin, HasAliasMixin,
                   HasTranslationImportsMixin, KarmaContextMixin,
                   OfficialBugTagTargetMixin, QuestionTargetMixin,
                   StructuralSubscriptionTargetMixin, HasMilestonesMixin,
                   HasBugHeatMixin, HasDriversMixin, TranslationPolicyMixin):
    """A distribution of an operating system, e.g. Debian GNU/Linux."""
    implements(
        IDistribution, IFAQTarget, IHasBugHeat, IHasBugSupervisor,
        IHasBuildRecords, IHasIcon, IHasLogo, IHasMugshot, ILaunchpadUsage,
        IQuestionTarget, IServiceUsage)

    _table = 'Distribution'
    _defaultOrder = 'name'

    name = StringCol(notNull=True, alternateID=True, unique=True)
    displayname = StringCol(notNull=True)
    title = StringCol(notNull=True)
    summary = StringCol(notNull=True)
    description = StringCol(notNull=True)
    homepage_content = StringCol(default=None)
    icon = ForeignKey(
        dbName='icon', foreignKey='LibraryFileAlias', default=None)
    logo = ForeignKey(
        dbName='logo', foreignKey='LibraryFileAlias', default=None)
    mugshot = ForeignKey(
        dbName='mugshot', foreignKey='LibraryFileAlias', default=None)
    domainname = StringCol(notNull=True)
    owner = ForeignKey(
        dbName='owner', foreignKey='Person',
        storm_validator=validate_public_person, notNull=True)
    bug_supervisor = ForeignKey(
        dbName='bug_supervisor', foreignKey='Person',
        storm_validator=validate_person,
        notNull=False,
        default=None)
    bug_reporting_guidelines = StringCol(default=None)
    bug_reported_acknowledgement = StringCol(default=None)
    security_contact = ForeignKey(
        dbName='security_contact', foreignKey='Person',
        storm_validator=validate_public_person, notNull=False,
        default=None)
    driver = ForeignKey(
        dbName="driver", foreignKey="Person",
        storm_validator=validate_public_person, notNull=False, default=None)
    members = ForeignKey(
        dbName='members', foreignKey='Person',
        storm_validator=validate_public_person, notNull=True)
    mirror_admin = ForeignKey(
        dbName='mirror_admin', foreignKey='Person',
        storm_validator=validate_public_person, notNull=True)
    translationgroup = ForeignKey(
        dbName='translationgroup', foreignKey='TranslationGroup',
        notNull=False, default=None)
    translationpermission = EnumCol(
        dbName='translationpermission', notNull=True,
        schema=TranslationPermission, default=TranslationPermission.OPEN)
    active = True # Required by IPillar interface.
    max_bug_heat = Int()

    def __repr__(self):
        displayname = self.displayname.encode('ASCII', 'backslashreplace')
        return "<%s '%s' (%s)>" % (
            self.__class__.__name__, displayname, self.name)

    def _init(self, *args, **kw):
        """Initialize an `IBaseDistribution` or `IDerivativeDistribution`."""
        SQLBase._init(self, *args, **kw)
        # Add a marker interface to set permissions for this kind
        # of distribution.
        if self == getUtility(ILaunchpadCelebrities).ubuntu:
            alsoProvides(self, IBaseDistribution)
        else:
            alsoProvides(self, IDerivativeDistribution)

    @property
    def uploaders(self):
        """See `IDistribution`."""
        # Get all the distribution archives and find out the uploaders
        # for each.
        distro_uploaders = []
        permission_set = getUtility(IArchivePermissionSet)
        for archive in self.all_distro_archives:
            uploaders = permission_set.uploadersForComponent(archive)
            distro_uploaders.extend(uploaders)

        return distro_uploaders

    official_answers = BoolCol(dbName='official_answers', notNull=True,
        default=False)
    official_blueprints = BoolCol(dbName='official_blueprints', notNull=True,
        default=False)
    official_malone = BoolCol(dbName='official_malone', notNull=True,
        default=False)
    official_rosetta = BoolCol(dbName='official_rosetta', notNull=True,
        default=False)

    @property
    def official_codehosting(self):
        # XXX: Aaron Bentley 2008-01-22
        # At this stage, we can't directly associate branches with source
        # packages or anything else resulting in a distribution, so saying
        # that a distribution supports codehosting at this stage makes
        # absolutely no sense at all.
        return False

    @property
    def official_anything(self):
        return True in (self.official_malone, self.official_rosetta,
                        self.official_blueprints, self.official_answers)

    _answers_usage = EnumCol(
        dbName="answers_usage", notNull=True,
        schema=ServiceUsage,
        default=ServiceUsage.UNKNOWN)

    def _get_answers_usage(self):
        if self._answers_usage != ServiceUsage.UNKNOWN:
            # If someone has set something with the enum, use it.
            return self._answers_usage
        elif self.official_answers:
            return ServiceUsage.LAUNCHPAD
        return self._answers_usage

    def _set_answers_usage(self, val):
        self._answers_usage = val
        if val == ServiceUsage.LAUNCHPAD:
            self.official_answers = True
        else:
            self.official_answers = False

    answers_usage = property(
        _get_answers_usage,
        _set_answers_usage,
        doc="Indicates if the product uses the answers service.")

    _blueprints_usage = EnumCol(
        dbName="blueprints_usage", notNull=True,
        schema=ServiceUsage,
        default=ServiceUsage.UNKNOWN)

    def _get_blueprints_usage(self):
        if self._blueprints_usage != ServiceUsage.UNKNOWN:
            # If someone has set something with the enum, use it.
            return self._blueprints_usage
        elif self.official_blueprints:
            return ServiceUsage.LAUNCHPAD
        return self._blueprints_usage

    def _set_blueprints_usage(self, val):
        self._blueprints_usage = val
        if val == ServiceUsage.LAUNCHPAD:
            self.official_blueprints = True
        else:
            self.official_blueprints = False

    blueprints_usage = property(
        _get_blueprints_usage,
        _set_blueprints_usage,
        doc="Indicates if the product uses the blueprints service.")

    _translations_usage = EnumCol(
        dbName="translations_usage", notNull=True,
        schema=ServiceUsage,
        default=ServiceUsage.UNKNOWN)

    def _get_translations_usage(self):
        if self._translations_usage != ServiceUsage.UNKNOWN:
            # If someone has set something with the enum, use it.
            return self._translations_usage
        elif self.official_rosetta:
            return ServiceUsage.LAUNCHPAD
        return self._translations_usage

    def _set_translations_usage(self, val):
        self._translations_usage = val
        if val == ServiceUsage.LAUNCHPAD:
            self.official_rosetta = True
        else:
            self.official_rosetta = False

    translations_usage = property(
        _get_translations_usage,
        _set_translations_usage,
        doc="Indicates if the product uses the translations service.")

    @property
    def codehosting_usage(self):
        return ServiceUsage.NOT_APPLICABLE

    @property
    def bug_tracking_usage(self):
        if not self.official_malone:
            return ServiceUsage.UNKNOWN
        else:
            return ServiceUsage.LAUNCHPAD

    @property
    def uses_launchpad(self):
        """Does this distribution actually use Launchpad?"""
        return self.official_anything

    enable_bug_expiration = BoolCol(dbName='enable_bug_expiration',
        notNull=True, default=False)
    translation_focus = ForeignKey(dbName='translation_focus',
        foreignKey='DistroSeries', notNull=False, default=None)
    date_created = UtcDateTimeCol(notNull=False, default=UTC_NOW)
    language_pack_admin = ForeignKey(
        dbName='language_pack_admin', foreignKey='Person',
        storm_validator=validate_public_person, notNull=False, default=None)

    @cachedproperty
    def main_archive(self):
        """See `IDistribution`."""
        return Store.of(self).find(Archive, distribution=self,
            purpose=ArchivePurpose.PRIMARY).one()

    @cachedproperty
    def all_distro_archives(self):
        """See `IDistribution`."""
        return Store.of(self).find(
            Archive,
            Archive.distribution == self,
            Archive.purpose.is_in(MAIN_ARCHIVE_PURPOSES))

    @cachedproperty
    def all_distro_archive_ids(self):
        """See `IDistribution`."""
        return [archive.id for archive in self.all_distro_archives]

    def _getMilestoneCondition(self):
        """See `HasMilestonesMixin`."""
        return (Milestone.distribution == self)

    def getArchiveIDList(self, archive=None):
        """See `IDistribution`."""
        if archive is None:
            return self.all_distro_archive_ids
        else:
            return [archive.id]

<<<<<<< HEAD
    def _getActiveMirrors(self, mirror_content_type, by_country=False):
=======
    def _getActiveMirrors(self, mirror_content_type,
            by_country=False, needs_fresh=False):
>>>>>>> 5232031e
        """Builds the query to get the mirror data for various purposes."""
        mirrors = list(Store.of(self).find(
            DistributionMirror,
            And(
                DistributionMirror.distribution == self.id,
                DistributionMirror.content == mirror_content_type,
                DistributionMirror.enabled == True,
                DistributionMirror.status == MirrorStatus.OFFICIAL,
                DistributionMirror.official_candidate == True)))
<<<<<<< HEAD
        if by_country and mirrors:
            #Since country data is needed, fetch countries into the cache.
            countries = list(Store.of(self).find(
                Country,
                Country.id.is_in(mirror.countryID for mirror in mirrors)))
=======

        if by_country and mirrors:
            # Since country data is needed, fetch countries into the cache.
            countries = list(Store.of(self).find(
                Country,
                Country.id.is_in(mirror.countryID for mirror in mirrors)))

        if needs_fresh and mirrors:
            # Preload the distribution_mirrors' cache for mirror freshness.
            mirror_ids = [mirror.id for mirror in mirrors]

            arch_mirrors = list(Store.of(self).find(
                (MirrorDistroArchSeries.distribution_mirrorID,
                 Max(MirrorDistroArchSeries.freshness)),
                MirrorDistroArchSeries.distribution_mirrorID.is_in(mirror_ids)
            ).group_by(MirrorDistroArchSeries.distribution_mirrorID))
            arch_mirror_freshness = {}
            arch_mirror_freshness.update(
                [(mirror_id, MirrorFreshness.items[mirror_freshness]) for
                 (mirror_id, mirror_freshness) in arch_mirrors])

            source_mirrors = list(Store.of(self).find(
                (MirrorDistroSeriesSource.distribution_mirrorID,
                 Max(MirrorDistroSeriesSource.freshness)), 
                MirrorDistroSeriesSource.distribution_mirrorID.is_in(
                    [mirror.id for mirror in mirrors])).group_by(
                        MirrorDistroSeriesSource.distribution_mirrorID))
            source_mirror_freshness = {}
            source_mirror_freshness.update(
                [(mirror_id, MirrorFreshness.items[mirror_freshness]) for
                 (mirror_id, mirror_freshness) in source_mirrors])

            for mirror in mirrors:
                cache = get_property_cache(mirror)
                cache.arch_mirror_freshness = arch_mirror_freshness.get(mirror.id, None)
                cache.source_mirror_freshness = source_mirror_freshness.get(mirror.id, None)
>>>>>>> 5232031e
        return mirrors

    @property
    def archive_mirrors(self):
        """See `IDistribution`."""
        return self._getActiveMirrors(MirrorContent.ARCHIVE)

    @property
    def archive_mirrors_by_country(self):
        """See `IDistribution`."""
        return self._getActiveMirrors(
            MirrorContent.ARCHIVE,
<<<<<<< HEAD
            by_country=True)
=======
            by_country=True,
            needs_fresh=True)
>>>>>>> 5232031e

    @property
    def cdimage_mirrors(self, by_country=False):
        """See `IDistribution`."""
        return self._getActiveMirrors(MirrorContent.RELEASE)

    @property
    def cdimage_mirrors_by_country(self):
        """See `IDistribution`."""
        return self._getActiveMirrors(
            MirrorContent.RELEASE,
            by_country=True)

    @property
    def disabled_mirrors(self):
        """See `IDistribution`."""
        return Store.of(self).find(
            DistributionMirror,
            distribution=self,
            enabled=False,
            status=MirrorStatus.OFFICIAL,
            official_candidate=True)

    @property
    def unofficial_mirrors(self):
        """See `IDistribution`."""
        return Store.of(self).find(
            DistributionMirror,
            distribution=self,
            status=MirrorStatus.UNOFFICIAL)

    @property
    def pending_review_mirrors(self):
        """See `IDistribution`."""
        return Store.of(self).find(
            DistributionMirror,
            distribution=self,
            status=MirrorStatus.PENDING_REVIEW,
            official_candidate=True)

    @property
    def full_functionality(self):
        """See `IDistribution`."""
        if IBaseDistribution.providedBy(self):
            return True
        return False

    @property
    def drivers(self):
        """See `IDistribution`."""
        if self.driver is not None:
            return [self.driver]
        else:
            return [self.owner]

    @property
    def _sort_key(self):
        """Return something that can be used to sort distributions,
        putting Ubuntu and its major derivatives first.

        This is used to ensure that the list of distributions displayed in
        Soyuz generally puts Ubuntu at the top.
        """
        if self.name == 'ubuntu':
            return (0, 'ubuntu')
        if self.name in ['kubuntu', 'xubuntu', 'edubuntu']:
            return (1, self.name)
        if 'buntu' in self.name:
            return (2, self.name)
        return (3, self.name)

    @cachedproperty
    def series(self):
        """See `IDistribution`."""
        ret = Store.of(self).find(
            DistroSeries,
            distribution=self)
        return sorted(ret, key=lambda a: Version(a.version), reverse=True)

    @property
    def architectures(self):
        """See `IDistribution`."""
        architectures = []

        # Concatenate architectures list since they are distinct.
        for series in self.series:
            architectures += series.architectures

        return architectures

    @property
    def bugtargetdisplayname(self):
        """See IBugTarget."""
        return self.displayname

    @property
    def bugtargetname(self):
        """See `IBugTarget`."""
        return self.name

    def _getBugTaskContextWhereClause(self):
        """See BugTargetBase."""
        return "BugTask.distribution = %d" % self.id

    def _customizeSearchParams(self, search_params):
        """Customize `search_params` for this distribution."""
        search_params.setDistribution(self)

    def getUsedBugTags(self):
        """See `IBugTarget`."""
        return get_bug_tags("BugTask.distribution = %s" % sqlvalues(self))

    def getUsedBugTagsWithOpenCounts(self, user):
        """See `IBugTarget`."""
        return get_bug_tags_open_count(BugTask.distribution == self, user)

    def getMirrorByName(self, name):
        """See `IDistribution`."""
        return Store.of(self).find(
            DistributionMirror,
            distribution=self,
            name=name).one()

    def getCountryMirror(self, country, mirror_type):
        """See `IDistribution`."""
        return Store.of(self).find(
            DistributionMirror,
            distribution=self,
            country=country,
            content=mirror_type,
            country_dns_mirror=True).one()

    def newMirror(self, owner, speed, country, content, displayname=None,
                  description=None, http_base_url=None,
                  ftp_base_url=None, rsync_base_url=None,
                  official_candidate=False, enabled=False,
                  whiteboard=None):
        """See `IDistribution`."""
        # NB this functionality is only available to distributions that have
        # the full functionality of Launchpad enabled. This is Ubuntu and
        # commercial derivatives that have been specifically given this
        # ability
        if not self.full_functionality:
            return None

        urls = {'http_base_url': http_base_url,
                'ftp_base_url': ftp_base_url,
                'rsync_base_url': rsync_base_url}
        for name, value in urls.items():
            if value is not None:
                urls[name] = IDistributionMirror[name].normalize(value)

        url = urls['http_base_url'] or urls['ftp_base_url']
        assert url is not None, (
            "A mirror must provide either an HTTP or FTP URL (or both).")
        dummy, host, dummy, dummy, dummy, dummy = urlparse(url)
        name = sanitize_name('%s-%s' % (host, content.name.lower()))

        orig_name = name
        count = 1
        while self.getMirrorByName(name=name) is not None:
            count += 1
            name = '%s%s' % (orig_name, count)

        return DistributionMirror(
            distribution=self, owner=owner, name=name, speed=speed,
            country=country, content=content, displayname=displayname,
            description=description, http_base_url=urls['http_base_url'],
            ftp_base_url=urls['ftp_base_url'],
            rsync_base_url=urls['rsync_base_url'],
            official_candidate=official_candidate, enabled=enabled,
            whiteboard=whiteboard)

    def createBug(self, bug_params):
        """See canonical.launchpad.interfaces.IBugTarget."""
        bug_params.setBugTarget(distribution=self)
        return BugSet().createBug(bug_params)

    def _getBugTaskContextClause(self):
        """See BugTargetBase."""
        return 'BugTask.distribution = %s' % sqlvalues(self)

    @property
    def currentseries(self):
        """See `IDistribution`."""
        # XXX kiko 2006-03-18:
        # This should be just a selectFirst with a case in its
        # order by clause.

        # If we have a frozen one, return that.
        for series in self.series:
            if series.status == SeriesStatus.FROZEN:
                return series
        # If we have one in development, return that.
        for series in self.series:
            if series.status == SeriesStatus.DEVELOPMENT:
                return series
        # If we have a stable one, return that.
        for series in self.series:
            if series.status == SeriesStatus.CURRENT:
                return series
        # If we have ANY, return the first one.
        if len(self.series) > 0:
            return self.series[0]
        return None

    def __getitem__(self, name):
        for series in self.series:
            if series.name == name:
                return series
        raise NotFoundError(name)

    def __iter__(self):
        return iter(self.series)

    def getArchive(self, name):
        """See `IDistribution.`"""
        return getUtility(
            IArchiveSet).getByDistroAndName(self, name)

    def getSeries(self, name_or_version):
        """See `IDistribution`."""
        distroseries = Store.of(self).find(DistroSeries,
               Or(DistroSeries.name == name_or_version,
               DistroSeries.version == name_or_version),
            DistroSeries.distribution == self).one()
        if not distroseries:
            raise NoSuchDistroSeries(name_or_version)
        return distroseries

    def getDevelopmentSeries(self):
        """See `IDistribution`."""
        return Store.of(self).find(
            DistroSeries,
            distribution=self,
            status=SeriesStatus.DEVELOPMENT)

    def getMilestone(self, name):
        """See `IDistribution`."""
        return Milestone.selectOne("""
            distribution = %s AND
            name = %s
            """ % sqlvalues(self.id, name))

    def getSourcePackage(self, name):
        """See `IDistribution`."""
        if ISourcePackageName.providedBy(name):
            sourcepackagename = name
        else:
            try:
                sourcepackagename = SourcePackageName.byName(name)
            except SQLObjectNotFound:
                return None
        return DistributionSourcePackage(self, sourcepackagename)

    def getSourcePackageRelease(self, sourcepackagerelease):
        """See `IDistribution`."""
        return DistributionSourcePackageRelease(self, sourcepackagerelease)

    def getCurrentSourceReleases(self, source_package_names):
        """See `IDistribution`."""
        source_package_ids = [
            package_name.id for package_name in source_package_names]
        releases = SourcePackageRelease.select("""
            SourcePackageName.id IN %s AND
            SourcePackageRelease.id =
                SourcePackagePublishingHistory.sourcepackagerelease AND
            SourcePackagePublishingHistory.id = (
                SELECT max(spph.id)
                FROM SourcePackagePublishingHistory spph,
                     SourcePackageRelease spr, SourcePackageName spn,
                     DistroSeries ds
                WHERE
                    spn.id = SourcePackageName.id AND
                    spr.sourcepackagename = spn.id AND
                    spph.sourcepackagerelease = spr.id AND
                    spph.archive IN %s AND
                    spph.status IN %s AND
                    spph.distroseries = ds.id AND
                    ds.distribution = %s)
            """ % sqlvalues(
                source_package_ids, self.all_distro_archive_ids,
                active_publishing_status, self),
            clauseTables=[
                'SourcePackageName', 'SourcePackagePublishingHistory'])
        return dict(
            (self.getSourcePackage(release.sourcepackagename),
             DistributionSourcePackageRelease(self, release))
            for release in releases)

    @property
    def has_any_specifications(self):
        """See `IHasSpecifications`."""
        return self.all_specifications.count()

    @property
    def all_specifications(self):
        """See `IHasSpecifications`."""
        return self.specifications(filter=[SpecificationFilter.ALL])

    def specifications(self, sort=None, quantity=None, filter=None,
                       prejoin_people=True):
        """See `IHasSpecifications`.

        In the case of distributions, there are two kinds of filtering,
        based on:

          - completeness: we want to show INCOMPLETE if nothing is said
          - informationalness: we will show ANY if nothing is said

        """

        # Make a new list of the filter, so that we do not mutate what we
        # were passed as a filter
        if not filter:
            # it could be None or it could be []
            filter = [SpecificationFilter.INCOMPLETE]

        # now look at the filter and fill in the unsaid bits

        # defaults for completeness: if nothing is said about completeness
        # then we want to show INCOMPLETE
        completeness = False
        for option in [
            SpecificationFilter.COMPLETE,
            SpecificationFilter.INCOMPLETE]:
            if option in filter:
                completeness = True
        if completeness is False:
            filter.append(SpecificationFilter.INCOMPLETE)

        # defaults for acceptance: in this case we have nothing to do
        # because specs are not accepted/declined against a distro

        # defaults for informationalness: we don't have to do anything
        # because the default if nothing is said is ANY

        order = self._specification_sort(sort)

        # figure out what set of specifications we are interested in. for
        # distributions, we need to be able to filter on the basis of:
        #
        #  - completeness. by default, only incomplete specs shown
        #  - informational.
        #
        base = 'Specification.distribution = %s' % self.id
        query = base
        # look for informational specs
        if SpecificationFilter.INFORMATIONAL in filter:
            query += (' AND Specification.implementation_status = %s ' %
                quote(SpecificationImplementationStatus.INFORMATIONAL))

        # filter based on completion. see the implementation of
        # Specification.is_complete() for more details
        completeness = Specification.completeness_clause

        if SpecificationFilter.COMPLETE in filter:
            query += ' AND ( %s ) ' % completeness
        elif SpecificationFilter.INCOMPLETE in filter:
            query += ' AND NOT ( %s ) ' % completeness

        # Filter for validity. If we want valid specs only then we should
        # exclude all OBSOLETE or SUPERSEDED specs
        if SpecificationFilter.VALID in filter:
            query += (' AND Specification.definition_status NOT IN '
                '( %s, %s ) ' % sqlvalues(
                    SpecificationDefinitionStatus.OBSOLETE,
                    SpecificationDefinitionStatus.SUPERSEDED))

        # ALL is the trump card
        if SpecificationFilter.ALL in filter:
            query = base

        # Filter for specification text
        for constraint in filter:
            if isinstance(constraint, basestring):
                # a string in the filter is a text search filter
                query += ' AND Specification.fti @@ ftq(%s) ' % quote(
                    constraint)

        if prejoin_people:
            results = self._preload_specifications_people(query)
        else:
            results = Store.of(self).find(
                Specification,
                SQL(query))
        results.order_by(order)
        if quantity is not None:
            results = results[:quantity]
        return results

    def getSpecification(self, name):
        """See `ISpecificationTarget`."""
        return Specification.selectOneBy(distribution=self, name=name)

    def searchQuestions(self, search_text=None,
                        status=QUESTION_STATUS_DEFAULT_SEARCH,
                        language=None, sort=None, owner=None,
                        needs_attention_from=None, unsupported=False):
        """See `IQuestionCollection`."""
        if unsupported:
            unsupported_target = self
        else:
            unsupported_target = None

        return QuestionTargetSearch(
            distribution=self,
            search_text=search_text, status=status,
            language=language, sort=sort, owner=owner,
            needs_attention_from=needs_attention_from,
            unsupported_target=unsupported_target).getResults()

    def getTargetTypes(self):
        """See `QuestionTargetMixin`.

        Defines distribution as self and sourcepackagename as None.
        """
        return {'distribution': self,
                'sourcepackagename': None}

    def questionIsForTarget(self, question):
        """See `QuestionTargetMixin`.

        Return True when the Question's distribution is self.
        """
        if question.distribution is not self:
            return False
        return True

    def newFAQ(self, owner, title, content, keywords=None, date_created=None):
        """See `IFAQTarget`."""
        return FAQ.new(
            owner=owner, title=title, content=content, keywords=keywords,
            date_created=date_created, distribution=self)

    def findSimilarFAQs(self, summary):
        """See `IFAQTarget`."""
        return FAQ.findSimilar(summary, distribution=self)

    def getFAQ(self, id):
        """See `IFAQCollection`."""
        return FAQ.getForTarget(id, self)

    def searchFAQs(self, search_text=None, owner=None, sort=None):
        """See `IFAQCollection`."""
        return FAQSearch(
            search_text=search_text, owner=owner, sort=sort,
            distribution=self).getResults()

    def getDistroSeriesAndPocket(self, distroseries_name):
        """See `IDistribution`."""
        # Get the list of suffixes.
        suffixes = [suffix for suffix, ignored in suffixpocket.items()]
        # Sort it longest string first.
        suffixes.sort(key=len, reverse=True)

        for suffix in suffixes:
            if distroseries_name.endswith(suffix):
                try:
                    left_size = len(distroseries_name) - len(suffix)
                    return (self[distroseries_name[:left_size]],
                            suffixpocket[suffix])
                except KeyError:
                    # Swallow KeyError to continue round the loop.
                    pass

        raise NotFoundError(distroseries_name)

    def getSeriesByStatus(self, status):
        """See `IDistribution`."""
        return Store.of(self).find(DistroSeries,
            DistroSeries.distribution == self,
            DistroSeries.status == status)

    def getFileByName(self, filename, archive=None, source=True, binary=True):
        """See `IDistribution`."""
        assert (source or binary), "searching in an explicitly empty " \
               "space is pointless"
        if archive is None:
            archive = self.main_archive

        if source:
            candidate = SourcePackageFilePublishing.selectFirstBy(
                distribution=self, libraryfilealiasfilename=filename,
                archive=archive, orderBy=['id'])

        if binary:
            candidate = BinaryPackageFilePublishing.selectFirstBy(
                distribution=self,
                libraryfilealiasfilename=filename,
                archive=archive, orderBy=["-id"])

        if candidate is not None:
            return candidate.libraryfilealias

        raise NotFoundError(filename)

    def getBuildRecords(self, build_state=None, name=None, pocket=None,
                        arch_tag=None, user=None, binary_only=True):
        """See `IHasBuildRecords`"""
        # Ignore "user", since it would not make any difference to the
        # records returned here (private builds are only in PPA right
        # now).
        # The "binary_only" option is not yet supported for
        # IDistribution.

        # Find out the distroarchseries in question.
        arch_ids = DistroArchSeriesSet().getIdsForArchitectures(
            self.architectures, arch_tag)

        # Use the facility provided by IBinaryPackageBuildSet to
        # retrieve the records.
        return getUtility(IBinaryPackageBuildSet).getBuildsByArchIds(
            self, arch_ids, build_state, name, pocket)

    def getSourcePackageCaches(self, archive=None):
        """See `IDistribution`."""
        if archive is not None:
            archives = [archive.id]
        else:
            archives = self.all_distro_archive_ids

        caches = DistributionSourcePackageCache.select("""
            distribution = %s AND
            archive IN %s
        """ % sqlvalues(self, archives),
        orderBy="name",
        prejoins=['sourcepackagename'])

        return caches

    def removeOldCacheItems(self, archive, log):
        """See `IDistribution`."""

        # Get the set of source package names to deal with.
        spns = set(SourcePackageName.select("""
            SourcePackagePublishingHistory.distroseries =
                DistroSeries.id AND
            DistroSeries.distribution = %s AND
            Archive.id = %s AND
            SourcePackagePublishingHistory.archive = Archive.id AND
            SourcePackagePublishingHistory.sourcepackagerelease =
                SourcePackageRelease.id AND
            SourcePackageRelease.sourcepackagename =
                SourcePackageName.id AND
            SourcePackagePublishingHistory.dateremoved is NULL AND
            Archive.enabled = TRUE
            """ % sqlvalues(self, archive),
            distinct=True,
            clauseTables=[
                'Archive',
                'DistroSeries',
                'SourcePackagePublishingHistory',
                'SourcePackageRelease']))

        # Remove the cache entries for packages we no longer publish.
        for cache in self.getSourcePackageCaches(archive):
            if cache.sourcepackagename not in spns:
                log.debug(
                    "Removing source cache for '%s' (%s)"
                    % (cache.name, cache.id))
                cache.destroySelf()

    def updateCompleteSourcePackageCache(self, archive, log, ztm,
                                         commit_chunk=500):
        """See `IDistribution`."""
        # Do not create cache entries for disabled archives.
        if not archive.enabled:
            return

        # Get the set of source package names to deal with.
        spns = list(SourcePackageName.select("""
            SourcePackagePublishingHistory.distroseries =
                DistroSeries.id AND
            DistroSeries.distribution = %s AND
            SourcePackagePublishingHistory.archive = %s AND
            SourcePackagePublishingHistory.sourcepackagerelease =
                SourcePackageRelease.id AND
            SourcePackageRelease.sourcepackagename =
                SourcePackageName.id AND
            SourcePackagePublishingHistory.dateremoved is NULL
            """ % sqlvalues(self, archive),
            distinct=True,
            orderBy="name",
            clauseTables=['SourcePackagePublishingHistory', 'DistroSeries',
                'SourcePackageRelease']))

        number_of_updates = 0
        chunk_size = 0
        for spn in spns:
            log.debug("Considering source '%s'" % spn.name)
            self.updateSourcePackageCache(spn, archive, log)
            chunk_size += 1
            number_of_updates += 1
            if chunk_size == commit_chunk:
                chunk_size = 0
                log.debug("Committing")
                ztm.commit()

        return number_of_updates

    def updateSourcePackageCache(self, sourcepackagename, archive, log):
        """See `IDistribution`."""

        # Get the set of published sourcepackage releases.
        sprs = list(SourcePackageRelease.select("""
            SourcePackageRelease.sourcepackagename = %s AND
            SourcePackageRelease.id =
                SourcePackagePublishingHistory.sourcepackagerelease AND
            SourcePackagePublishingHistory.distroseries =
                DistroSeries.id AND
            DistroSeries.distribution = %s AND
            SourcePackagePublishingHistory.archive = %s AND
            SourcePackagePublishingHistory.dateremoved is NULL
            """ % sqlvalues(sourcepackagename, self, archive),
            orderBy='id',
            clauseTables=['SourcePackagePublishingHistory', 'DistroSeries'],
            distinct=True))

        if len(sprs) == 0:
            log.debug("No sources releases found.")
            return

        # Find or create the cache entry.
        cache = DistributionSourcePackageCache.selectOne("""
            distribution = %s AND
            archive = %s AND
            sourcepackagename = %s
            """ % sqlvalues(self, archive, sourcepackagename))
        if cache is None:
            log.debug("Creating new source cache entry.")
            cache = DistributionSourcePackageCache(
                archive=archive,
                distribution=self,
                sourcepackagename=sourcepackagename)

        # Make sure the name is correct.
        cache.name = sourcepackagename.name

        # Get the sets of binary package names, summaries, descriptions.

        # XXX Julian 2007-04-03:
        # This bit of code needs fixing up, it is doing stuff that
        # really needs to be done in SQL, such as sorting and uniqueness.
        # This would also improve the performance.
        binpkgnames = set()
        binpkgsummaries = set()
        binpkgdescriptions = set()
        sprchangelog = set()
        for spr in sprs:
            log.debug("Considering source version %s" % spr.version)
            # changelog may be empty, in which case we don't want to add it
            # to the set as the join would fail below.
            if spr.changelog_entry is not None:
                sprchangelog.add(spr.changelog_entry)
            binpkgs = BinaryPackageRelease.select("""
                BinaryPackageRelease.build = BinaryPackageBuild.id AND
                BinaryPackageBuild.source_package_release = %s
                """ % sqlvalues(spr.id),
                clauseTables=['BinaryPackageBuild'])
            for binpkg in binpkgs:
                log.debug("Considering binary '%s'" % binpkg.name)
                binpkgnames.add(binpkg.name)
                binpkgsummaries.add(binpkg.summary)
                binpkgdescriptions.add(binpkg.description)

        # Update the caches.
        cache.binpkgnames = ' '.join(sorted(binpkgnames))
        cache.binpkgsummaries = ' '.join(sorted(binpkgsummaries))
        cache.binpkgdescriptions = ' '.join(sorted(binpkgdescriptions))
        cache.changelog = ' '.join(sorted(sprchangelog))

    def searchSourcePackageCaches(
        self, text, has_packaging=None, publishing_distroseries=None):
        """See `IDistribution`."""
        # The query below tries exact matching on the source package
        # name as well; this is because source package names are
        # notoriously bad for fti matching -- they can contain dots, or
        # be short like "at", both things which users do search for.
        store = Store.of(self)
        find_spec = (
            DistributionSourcePackageCache,
            SourcePackageName,
            SQL('rank(fti, ftq(%s)) AS rank' % sqlvalues(text)),
            )
        origin = [
            DistributionSourcePackageCache,
            Join(
                SourcePackageName,
                DistributionSourcePackageCache.sourcepackagename ==
                    SourcePackageName.id,
                ),
            ]

        publishing_condition = ''
        if publishing_distroseries is not None:
            origin += [
                Join(SourcePackageRelease,
                    SourcePackageRelease.sourcepackagename ==
                        SourcePackageName.id),
                Join(SourcePackagePublishingHistory,
                    SourcePackagePublishingHistory.sourcepackagerelease ==
                        SourcePackageRelease.id),
                ]
            publishing_condition = (
                "AND SourcePackagePublishingHistory.distroseries = %d"
                % publishing_distroseries.id)

        packaging_query = """
            SELECT 1
            FROM Packaging
            WHERE Packaging.sourcepackagename = SourcePackageName.id
            """
        has_packaging_condition = ''
        if has_packaging is True:
            has_packaging_condition = 'AND EXISTS (%s)' % packaging_query
        elif has_packaging is False:
            has_packaging_condition = 'AND NOT EXISTS (%s)' % packaging_query

        # Note: When attempting to convert the query below into straight
        # Storm expressions, a 'tuple index out-of-range' error was always
        # raised.
        condition = """
            DistributionSourcePackageCache.distribution = %s AND
            DistributionSourcePackageCache.archive IN %s AND
            (DistributionSourcePackageCache.fti @@ ftq(%s) OR
             DistributionSourcePackageCache.name ILIKE '%%' || %s || '%%')
            %s
            %s
            """ % (quote(self), quote(self.all_distro_archive_ids),
                   quote(text), quote_like(text), has_packaging_condition,
                   publishing_condition)
        dsp_caches_with_ranks = store.using(*origin).find(
            find_spec, condition).order_by(
                'rank DESC, DistributionSourcePackageCache.name')
        dsp_caches_with_ranks.config(distinct=True)
        return dsp_caches_with_ranks

    def searchSourcePackages(
        self, text, has_packaging=None, publishing_distroseries=None):
        """See `IDistribution`."""

        dsp_caches_with_ranks = self.searchSourcePackageCaches(
            text, has_packaging=has_packaging,
            publishing_distroseries=publishing_distroseries)

        # Create a function that will decorate the resulting
        # DistributionSourcePackageCaches, converting
        # them from the find_spec above into DSPs:
        def result_to_dsp(result):
            cache, source_package_name, rank = result
            return DistributionSourcePackage(
                self,
                source_package_name)

        # Return the decorated result set so the consumer of these
        # results will only see DSPs
        return DecoratedResultSet(dsp_caches_with_ranks, result_to_dsp)

    @property
    def _binaryPackageSearchClause(self):
        """Return a Storm match clause for binary package searches."""
        # This matches all DistributionSourcePackageCache rows that have
        # a source package that generated the BinaryPackageName that
        # we're searching for.
        return (
            DistroSeries.distribution == self,
            DistroSeries.status != SeriesStatus.OBSOLETE,
            DistroArchSeries.distroseries == DistroSeries.id,
            BinaryPackageBuild.distro_arch_series == DistroArchSeries.id,
            BinaryPackageRelease.build == BinaryPackageBuild.id,
            (BinaryPackageBuild.source_package_release ==
                SourcePackageRelease.id),
            SourcePackageRelease.sourcepackagename == SourcePackageName.id,
            DistributionSourcePackageCache.sourcepackagename ==
                SourcePackageName.id,
            DistributionSourcePackageCache.archiveID.is_in(
                self.all_distro_archive_ids))

    def searchBinaryPackages(self, package_name, exact_match=False):
        """See `IDistribution`."""
        store = Store.of(self)

        select_spec = (DistributionSourcePackageCache,)

        if exact_match:
            find_spec = self._binaryPackageSearchClause + (
                BinaryPackageRelease.binarypackagename
                    == BinaryPackageName.id,
                )
            match_clause = (BinaryPackageName.name == package_name,)
        else:
            # In this case we can use a simplified find-spec as the
            # binary package names are present on the
            # DistributionSourcePackageCache records.
            find_spec = (
                DistributionSourcePackageCache.distribution == self,
                DistributionSourcePackageCache.archiveID.is_in(
                    self.all_distro_archive_ids))
            match_clause = (
                DistributionSourcePackageCache.binpkgnames.like(
                    "%%%s%%" % package_name.lower()),)

        result_set = store.find(
            *(select_spec + find_spec + match_clause)).config(distinct=True)

        return result_set.order_by(DistributionSourcePackageCache.name)

    def searchBinaryPackagesFTI(self, package_name):
        """See `IDistribution`."""
        search_vector_column = DistroSeriesPackageCache.fti
        query_function = FTQ(ensure_unicode(package_name))
        rank = RANK(search_vector_column, query_function)

        extra_clauses = (
            BinaryPackageRelease.binarypackagenameID ==
                DistroSeriesPackageCache.binarypackagenameID,
            Match(search_vector_column, query_function),
            )
        where_spec = (self._binaryPackageSearchClause + extra_clauses)

        select_spec = (DistributionSourcePackageCache, rank)
        store = Store.of(self)
        results = store.find(select_spec, where_spec)
        results.order_by(Desc(rank)).config(distinct=True)

        def result_to_dspc(result):
            cache, rank = result
            return cache

        # Return the decorated result set so the consumer of these
        # results will only see DSPCs
        return DecoratedResultSet(results, result_to_dspc)

    def guessPackageNames(self, pkgname):
        """See `IDistribution`"""
        assert isinstance(pkgname, basestring), (
            "Expected string. Got: %r" % pkgname)

        pkgname = pkgname.strip().lower()
        if not valid_name(pkgname):
            raise NotFoundError('Invalid package name: %s' % pkgname)

        if self.currentseries is None:
            # Distribution with no series can't have anything
            # published in it.
            raise NotFoundError('%s has no series; %r was never '
                                'published in it'
                                % (self.displayname, pkgname))

        # The way this method works is that is tries to locate a pair
        # of packages related to that name. If it locates a source
        # package it then tries to see if it has been published at any
        # point, and gets the binary package from the publishing
        # record.
        #
        # If that fails (no source package by that name, or not
        # published) then it'll search binary packages, then find the
        # source package most recently associated with it, first in
        # the current distroseries and then across the whole
        # distribution.
        #
        # XXX kiko 2006-07-28:
        # Note that the strategy of falling back to previous
        # distribution series might be revisited in the future; for
        # instance, when people file bugs, it might actually be bad for
        # us to allow them to be associated with obsolete packages.

        bpph_location_clauses = [
            DistroSeries.distribution == self,
            DistroArchSeries.distroseriesID == DistroSeries.id,
            BinaryPackagePublishingHistory.distroarchseriesID ==
                DistroArchSeries.id,
            BinaryPackagePublishingHistory.archiveID.is_in(
                self.all_distro_archive_ids),
            BinaryPackagePublishingHistory.dateremoved == None,
            BinaryPackageRelease.id ==
                BinaryPackagePublishingHistory.binarypackagereleaseID,
            ]

        sourcepackagename = SourcePackageName.selectOneBy(name=pkgname)
        if sourcepackagename:
            # Note that in the source package case, we don't restrict
            # the search to the distribution release, making a best
            # effort to find a package.
            publishing = SourcePackagePublishingHistory.selectFirst('''
                SourcePackagePublishingHistory.distroseries =
                    DistroSeries.id AND
                DistroSeries.distribution = %s AND
                SourcePackagePublishingHistory.archive IN %s AND
                SourcePackagePublishingHistory.sourcepackagerelease =
                    SourcePackageRelease.id AND
                SourcePackageRelease.sourcepackagename = %s AND
                SourcePackagePublishingHistory.status IN %s
                ''' % sqlvalues(self,
                                self.all_distro_archive_ids,
                                sourcepackagename,
                                (PackagePublishingStatus.PUBLISHED,
                                 PackagePublishingStatus.PENDING)),
                clauseTables=['SourcePackageRelease', 'DistroSeries'],
                distinct=True,
                orderBy="id")
            if publishing is not None:
                # Attempt to find a published binary package of the
                # same name.
                bpph = IStore(BinaryPackagePublishingHistory).find(
                    BinaryPackagePublishingHistory,
                    BinaryPackageRelease.binarypackagename ==
                        BinaryPackageName.id,
                    BinaryPackageName.name == sourcepackagename.name,
                    BinaryPackageBuild.id == BinaryPackageRelease.buildID,
                    SourcePackageRelease.id ==
                        BinaryPackageBuild.source_package_release_id,
                    SourcePackageRelease.sourcepackagename ==
                        sourcepackagename,
                    *bpph_location_clauses).any()
                if bpph is not None:
                    bpr = bpph.binarypackagerelease
                    return (sourcepackagename, bpr.binarypackagename)
                # No binary with a similar name, so just return None
                # rather than returning some arbitrary binary package.
                return (sourcepackagename, None)

        # At this point we don't have a published source package by
        # that name, so let's try to find a binary package and work
        # back from there.
        binarypackagename = BinaryPackageName.selectOneBy(name=pkgname)
        if binarypackagename:
            # Ok, so we have a binarypackage with that name. Grab its
            # latest publication in the distribution (this may be an old
            # package name the end-user is groping for) -- and then get
            # the sourcepackagename from that.
            bpph = IStore(BinaryPackagePublishingHistory).find(
                BinaryPackagePublishingHistory,
                BinaryPackageRelease.binarypackagename == binarypackagename,
                *bpph_location_clauses).order_by(
                    Desc(BinaryPackagePublishingHistory.id)).first()
            if bpph is not None:
                spr = bpph.binarypackagerelease.build.source_package_release
                return (spr.sourcepackagename, binarypackagename)

        # We got nothing so signal an error.
        if sourcepackagename is None:
            # Not a binary package name, not a source package name,
            # game over!
            if binarypackagename:
                raise NotFoundError('Binary package %s not published in %s'
                                    % (pkgname, self.displayname))
            else:
                raise NotFoundError('Unknown package: %s' % pkgname)
        else:
            raise NotFoundError('Package %s not published in %s'
                                % (pkgname, self.displayname))

    # XXX cprov 20071024:  move this API to IArchiveSet, Distribution is
    # already too long and complicated.
    def getAllPPAs(self):
        """See `IDistribution`"""
        return Store.of(self).find(
            Archive,
            distribution=self,
            purpose=ArchivePurpose.PPA).order_by('id')

    def getCommercialPPAs(self):
        """See `IDistribution`."""
        # If we ever see non-Ubuntu PPAs, this will return more than
        # just the PPAs for the Ubuntu context.
        return getUtility(IArchiveSet).getCommercialPPAs()

    def searchPPAs(self, text=None, show_inactive=False, user=None):
        """See `IDistribution`."""
        clauses = ["""
        Archive.purpose = %s AND
        Archive.distribution = %s AND
        Archive.owner = ValidPersonOrTeamCache.id
        """ % sqlvalues(ArchivePurpose.PPA, self)]

        clauseTables = ['ValidPersonOrTeamCache']
        orderBy = ['Archive.displayname']

        if not show_inactive:
            active_statuses = (PackagePublishingStatus.PUBLISHED,
                               PackagePublishingStatus.PENDING)
            clauses.append("""
            Archive.id IN (
                SELECT archive FROM SourcepackagePublishingHistory
                WHERE status IN %s)
            """ % sqlvalues(active_statuses))

        if text:
            orderBy.insert(
                0, SQLConstant(
                    'rank(Archive.fti, ftq(%s)) DESC' % quote(text)))

            clauses.append("""
                Archive.fti @@ ftq(%s)
            """ % sqlvalues(text))

        if user is not None:
            if not user.inTeam(getUtility(ILaunchpadCelebrities).admin):
                clauses.append("""
                ((Archive.private = FALSE AND Archive.enabled = TRUE) OR
                 Archive.owner = %s OR
                 %s IN (SELECT TeamParticipation.person
                        FROM TeamParticipation
                        WHERE TeamParticipation.person = %s AND
                              TeamParticipation.team = Archive.owner)
                )
                """ % sqlvalues(user, user, user))
        else:
            clauses.append(
                "Archive.private = FALSE AND Archive.enabled = TRUE")


        query = ' AND '.join(clauses)
        return Archive.select(
            query, orderBy=orderBy, clauseTables=clauseTables)

    def getPendingAcceptancePPAs(self):
        """See `IDistribution`."""
        query = """
        Archive.purpose = %s AND
        Archive.distribution = %s AND
        PackageUpload.archive = Archive.id AND
        PackageUpload.status = %s
        """ % sqlvalues(ArchivePurpose.PPA, self,
                        PackageUploadStatus.ACCEPTED)

        return Archive.select(
            query, clauseTables=['PackageUpload'],
            orderBy=['archive.id'], distinct=True)

    def getPendingPublicationPPAs(self):
        """See `IDistribution`."""
        src_query = """
        Archive.purpose = %s AND
        Archive.distribution = %s AND
        SourcePackagePublishingHistory.archive = archive.id AND
        SourcePackagePublishingHistory.scheduleddeletiondate is null AND
        SourcePackagePublishingHistory.status IN (%s, %s)
         """ % sqlvalues(ArchivePurpose.PPA, self,
                         PackagePublishingStatus.PENDING,
                         PackagePublishingStatus.DELETED)

        src_archives = Archive.select(
            src_query, clauseTables=['SourcePackagePublishingHistory'],
            orderBy=['archive.id'], distinct=True)

        bin_query = """
        Archive.purpose = %s AND
        Archive.distribution = %s AND
        BinaryPackagePublishingHistory.archive = archive.id AND
        BinaryPackagePublishingHistory.scheduleddeletiondate is null AND
        BinaryPackagePublishingHistory.status IN (%s, %s)
        """ % sqlvalues(ArchivePurpose.PPA, self,
                        PackagePublishingStatus.PENDING,
                        PackagePublishingStatus.DELETED)

        bin_archives = Archive.select(
            bin_query, clauseTables=['BinaryPackagePublishingHistory'],
            orderBy=['archive.id'], distinct=True)

        deleting_archives = Archive.selectBy(
            status=ArchiveStatus.DELETING).orderBy(['archive.id'])

        return src_archives.union(bin_archives).union(deleting_archives)

    def getArchiveByComponent(self, component_name):
        """See `IDistribution`."""
        # XXX Julian 2007-08-16
        # These component names should be Soyuz-wide constants.
        componentMapToArchivePurpose = {
            'main': ArchivePurpose.PRIMARY,
            'restricted': ArchivePurpose.PRIMARY,
            'universe': ArchivePurpose.PRIMARY,
            'multiverse': ArchivePurpose.PRIMARY,
            'partner': ArchivePurpose.PARTNER,
            'contrib': ArchivePurpose.PRIMARY,
            'non-free': ArchivePurpose.PRIMARY,
            }

        try:
            # Map known components.
            return getUtility(IArchiveSet).getByDistroPurpose(self,
                componentMapToArchivePurpose[component_name])
        except KeyError:
            # Otherwise we defer to the caller.
            return None

    @property
    def upstream_report_excluded_packages(self):
        """See `IDistribution`."""
        # If the current distribution is Ubuntu, return a specific set
        # of excluded packages. Otherwise return an empty list.
        ubuntu = getUtility(ILaunchpadCelebrities).ubuntu
        if self == ubuntu:
            #XXX gmb 2009-02-02: bug 324298
            #    This needs to be managed in a nicer, non-hardcoded
            #    fashion.
            excluded_packages = [
                'apport',
                'casper',
                'displayconfig-gtk',
                'flashplugin-nonfree',
                'gnome-app-install',
                'nvidia-graphics-drivers-177',
                'software-properties',
                'sun-java6',
                'synaptic',
                'ubiquity',
                'ubuntu-meta',
                'update-manager',
                'update-notifier',
                'usb-creator',
                'usplash',
                ]
        else:
            excluded_packages = []

        return excluded_packages

    def getPackagesAndPublicUpstreamBugCounts(self, limit=50,
                                              exclude_packages=None):
        """See `IDistribution`."""
        from lp.registry.model.product import Product

        if exclude_packages is None or len(exclude_packages) == 0:
            # If exclude_packages is None or an empty list we set it to
            # be a list containing a single empty string. This is so
            # that we can quote() it properly for the query below ('NOT
            # IN ()' is not valid SQL).
            exclude_packages = ['']
        else:
            # Otherwise, listify exclude_packages so that we're not
            # trying to quote() a security proxy object.
            exclude_packages = list(exclude_packages)

        # This method collects three open bug counts for
        # sourcepackagenames in this distribution first, and then caches
        # product information before rendering everything into a list of
        # tuples.
        cur = cursor()
        cur.execute("""
            SELECT SPN.id, SPN.name,
            COUNT(DISTINCT Bugtask.bug) AS open_bugs,
            COUNT(DISTINCT CASE WHEN Bugtask.status = %(triaged)s THEN
                  Bugtask.bug END) AS bugs_triaged,
            COUNT(DISTINCT CASE WHEN Bugtask.status IN %(unresolved)s THEN
                  RelatedBugTask.bug END) AS bugs_affecting_upstream,
            COUNT(DISTINCT CASE WHEN Bugtask.status in %(unresolved)s AND
                  (RelatedBugTask.bugwatch IS NOT NULL OR
                  RelatedProduct.official_malone IS TRUE) THEN
                  RelatedBugTask.bug END) AS bugs_with_upstream_bugwatch,
            COUNT(DISTINCT CASE WHEN Bugtask.status in %(unresolved)s AND
                  RelatedBugTask.bugwatch IS NULL AND
                  RelatedProduct.official_malone IS FALSE AND
                  Bug.latest_patch_uploaded IS NOT NULL
                  THEN
                  RelatedBugTask.bug END)
                  AS bugs_with_upstream_patches
            FROM
                SourcePackageName AS SPN
                JOIN Bugtask ON SPN.id = Bugtask.sourcepackagename
                JOIN Bug ON Bug.id = Bugtask.bug
                LEFT OUTER JOIN Bugtask AS RelatedBugtask ON (
                    RelatedBugtask.bug = Bugtask.bug
                    AND RelatedBugtask.id != Bugtask.id
                    AND RelatedBugtask.product IS NOT NULL
                    AND RelatedBugtask.status != %(invalid)s
                    )
                LEFT OUTER JOIN Product AS RelatedProduct ON (
                    RelatedBugtask.product = RelatedProduct.id
                )
            WHERE
                Bugtask.distribution = %(distro)s
                AND Bugtask.sourcepackagename = spn.id
                AND Bugtask.distroseries IS NULL
                AND Bugtask.status IN %(unresolved)s
                AND Bug.private = 'F'
                AND Bug.duplicateof IS NULL
                AND spn.name NOT IN %(excluded_packages)s
            GROUP BY SPN.id, SPN.name
            HAVING COUNT(DISTINCT Bugtask.bug) > 0
            ORDER BY open_bugs DESC, SPN.name LIMIT %(limit)s
        """ % {'invalid': quote(BugTaskStatus.INVALID),
               'triaged': quote(BugTaskStatus.TRIAGED),
               'limit': limit,
               'distro': self.id,
               'unresolved': quote(UNRESOLVED_BUGTASK_STATUSES),
               'excluded_packages': quote(exclude_packages),
                })
        counts = cur.fetchall()
        cur.close()
        if not counts:
            # If no counts are returned it means that there are no
            # source package names in the database -- because the counts
            # would just return zero if no bugs existed. And if there
            # are no packages are in the database, all bets are off.
            return []

        # Next step is to extract which IDs actually show up in the
        # output we generate, and cache them.
        spn_ids = [item[0] for item in counts]
        list(SourcePackageName.select("SourcePackageName.id IN %s"
             % sqlvalues(spn_ids)))

        # Finally find out what products are attached to these source
        # packages (if any) and cache them too. The ordering of the
        # query by Packaging.id ensures that the dictionary holds the
        # latest entries for situations where we have multiple entries.
        cur = cursor()
        cur.execute("""
            SELECT Packaging.sourcepackagename, Product.id
              FROM Product, Packaging, ProductSeries, DistroSeries
             WHERE ProductSeries.product = Product.id AND
                   DistroSeries.distribution = %s AND
                   Packaging.distroseries = DistroSeries.id AND
                   Packaging.productseries = ProductSeries.id AND
                   Packaging.sourcepackagename IN %s AND
                   Packaging.packaging = %s AND
                   Product.active IS TRUE
                   ORDER BY Packaging.id
        """ % sqlvalues(self.id, spn_ids, PackagingType.PRIME))
        sources_to_products = dict(cur.fetchall())
        cur.close()
        if sources_to_products:
            # Cache some more information to avoid us having to hit the
            # database hard for each product rendered.
            list(Product.select("Product.id IN %s" %
                 sqlvalues(sources_to_products.values()),
                 prejoins=["bug_supervisor", "bugtracker", "project",
                           "development_focus.branch"]))

        # Okay, we have all the information good to go, so assemble it
        # in a reasonable data structure.
        results = []
        for (spn_id, spn_name, open_bugs, bugs_triaged,
             bugs_affecting_upstream, bugs_with_upstream_bugwatch,
             bugs_with_upstream_patches) in counts:
            sourcepackagename = SourcePackageName.get(spn_id)
            dsp = self.getSourcePackage(sourcepackagename)
            if spn_id in sources_to_products:
                product_id = sources_to_products[spn_id]
                product = Product.get(product_id)
            else:
                product = None
            results.append(
                (dsp, product, open_bugs, bugs_triaged,
                 bugs_affecting_upstream, bugs_with_upstream_bugwatch,
                 bugs_with_upstream_patches))
        return results

    def setBugSupervisor(self, bug_supervisor, user):
        """See `IHasBugSupervisor`."""
        self.bug_supervisor = bug_supervisor
        if bug_supervisor is not None:
            self.addBugSubscription(bug_supervisor, user)

    def userCanEdit(self, user):
        """See `IDistribution`."""
        if user is None:
            return False
        admins = getUtility(ILaunchpadCelebrities).admin
        return user.inTeam(self.owner) or user.inTeam(admins)

    def newSeries(self, name, displayname, title, summary,
                  description, version, parent_series, owner):
        """See `IDistribution`."""
        series = DistroSeries(
            distribution=self,
            name=name,
            displayname=displayname,
            title=title,
            summary=summary,
            description=description,
            version=version,
            status=SeriesStatus.EXPERIMENTAL,
            parent_series=parent_series,
            owner=owner)
        if owner.inTeam(self.driver) and not owner.inTeam(self.owner):
            # This driver is a release manager.
            series.driver = owner

        # May wish to add this to the series rather than clearing the cache --
        # RBC 20100816.
        del get_property_cache(self).series

        return series

    @property
    def has_published_binaries(self):
        """See `IDistribution`."""
        store = Store.of(self)
        results = store.find(
            BinaryPackagePublishingHistory,
            DistroArchSeries.distroseries == DistroSeries.id,
            DistroSeries.distribution == self,
            BinaryPackagePublishingHistory.distroarchseries ==
                DistroArchSeries.id,
            BinaryPackagePublishingHistory.status ==
                PackagePublishingStatus.PUBLISHED).config(limit=1)

        # XXX 2009-02-19 Julian
        # Storm is not very useful for bool checking on the results,
        # see: https://bugs.launchpad.net/soyuz/+bug/246200
        return results.any() != None

    def sharesTranslationsWithOtherSide(self, person, language,
                                        sourcepackage=None,
                                        purportedly_upstream=False):
        """See `ITranslationPolicy`."""
        assert sourcepackage is not None, (
            "Translations sharing policy requires a SourcePackage.")

        sharing_productseries = sourcepackage.productseries
        if sharing_productseries is None:
            # There is no known upstream series.  Take the uploader's
            # word for whether these are upstream translations (in which
            # case they're shared) or not.
            # What are the consequences if that value is incorrect?  In
            # the case where translations from upstream are purportedly
            # from Ubuntu, we miss a chance at sharing when the package
            # is eventually matched up with a productseries.  An import
            # or sharing-script run will fix that.  In the case where
            # Ubuntu translations are purportedly from upstream, an
            # import can fix it once a productseries is selected; or a
            # merge done by a script will give precedence to the Product
            # translations for upstream.
            return purportedly_upstream

        upstream_product = sharing_productseries.product
        return upstream_product.invitesTranslationEdits(person, language)


class DistributionSet:
    """This class is to deal with Distribution related stuff"""

    implements(IDistributionSet)
    title = "Registered Distributions"

    def __iter__(self):
        """See `IDistributionSet`."""
        return iter(self.getDistros())

    def __getitem__(self, name):
        """See `IDistributionSet`."""
        distribution = self.getByName(name)
        if distribution is None:
            raise NotFoundError(name)
        return distribution

    def get(self, distributionid):
        """See canonical.launchpad.interfaces.IDistributionSet."""
        return Distribution.get(distributionid)

    def count(self):
        """See `IDistributionSet`."""
        return Distribution.select().count()

    def getDistros(self):
        """See `IDistributionSet`."""
        distros = Distribution.select()
        return sorted(
            shortlist(distros, 100), key=lambda distro: distro._sort_key)

    def getByName(self, name):
        """See `IDistributionSet`."""
        pillar = getUtility(IPillarNameSet).getByName(name)
        if not IDistribution.providedBy(pillar):
            return None
        return pillar

    def new(self, name, displayname, title, description, summary, domainname,
            members, owner, mugshot=None, logo=None, icon=None):
        """See `IDistributionSet`."""
        distro = Distribution(
            name=name,
            displayname=displayname,
            title=title,
            description=description,
            summary=summary,
            domainname=domainname,
            members=members,
            mirror_admin=owner,
            owner=owner,
            mugshot=mugshot,
            logo=logo,
            icon=icon)
        getUtility(IArchiveSet).new(distribution=distro,
            owner=owner, purpose=ArchivePurpose.PRIMARY)
        return distro<|MERGE_RESOLUTION|>--- conflicted
+++ resolved
@@ -447,12 +447,8 @@
         else:
             return [archive.id]
 
-<<<<<<< HEAD
-    def _getActiveMirrors(self, mirror_content_type, by_country=False):
-=======
     def _getActiveMirrors(self, mirror_content_type,
             by_country=False, needs_fresh=False):
->>>>>>> 5232031e
         """Builds the query to get the mirror data for various purposes."""
         mirrors = list(Store.of(self).find(
             DistributionMirror,
@@ -462,13 +458,6 @@
                 DistributionMirror.enabled == True,
                 DistributionMirror.status == MirrorStatus.OFFICIAL,
                 DistributionMirror.official_candidate == True)))
-<<<<<<< HEAD
-        if by_country and mirrors:
-            #Since country data is needed, fetch countries into the cache.
-            countries = list(Store.of(self).find(
-                Country,
-                Country.id.is_in(mirror.countryID for mirror in mirrors)))
-=======
 
         if by_country and mirrors:
             # Since country data is needed, fetch countries into the cache.
@@ -505,7 +494,6 @@
                 cache = get_property_cache(mirror)
                 cache.arch_mirror_freshness = arch_mirror_freshness.get(mirror.id, None)
                 cache.source_mirror_freshness = source_mirror_freshness.get(mirror.id, None)
->>>>>>> 5232031e
         return mirrors
 
     @property
@@ -518,12 +506,8 @@
         """See `IDistribution`."""
         return self._getActiveMirrors(
             MirrorContent.ARCHIVE,
-<<<<<<< HEAD
-            by_country=True)
-=======
             by_country=True,
             needs_fresh=True)
->>>>>>> 5232031e
 
     @property
     def cdimage_mirrors(self, by_country=False):
