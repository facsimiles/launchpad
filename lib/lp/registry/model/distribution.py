# Copyright 2009-2015 Canonical Ltd.  This software is licensed under the
# GNU Affero General Public License version 3 (see the file LICENSE).

"""Database classes for implementing distribution items."""

__metaclass__ = type
__all__ = [
    'Distribution',
    'DistributionSet',
    ]

from collections import defaultdict
import itertools
from operator import itemgetter

from sqlobject import (
    BoolCol,
    ForeignKey,
    SQLObjectNotFound,
    StringCol,
    )
from storm.expr import (
    And,
    Desc,
    Exists,
    Join,
    LeftJoin,
    Max,
    Not,
    Or,
    Select,
    SQL,
    )
from storm.info import ClassAlias
from storm.store import Store
from zope.component import getUtility
from zope.interface import implements

from lp.answers.enums import QUESTION_STATUS_DEFAULT_SEARCH
from lp.answers.model.faq import (
    FAQ,
    FAQSearch,
    )
from lp.answers.model.question import (
    QuestionTargetMixin,
    QuestionTargetSearch,
    )
from lp.app.enums import (
    FREE_INFORMATION_TYPES,
    InformationType,
    ServiceUsage,
    )
from lp.app.errors import NotFoundError
from lp.app.interfaces.launchpad import (
    IHasIcon,
    IHasLogo,
    IHasMugshot,
    ILaunchpadCelebrities,
    ILaunchpadUsage,
    IServiceUsage,
    )
from lp.app.validators.name import (
    sanitize_name,
    valid_name,
    )
from lp.archivepublisher.debversion import Version
from lp.blueprints.model.specification import (
    HasSpecificationsMixin,
    Specification,
    )
from lp.blueprints.model.specificationsearch import search_specifications
from lp.blueprints.model.sprint import HasSprintsMixin
from lp.bugs.interfaces.bugsummary import IBugSummaryDimension
from lp.bugs.interfaces.bugsupervisor import IHasBugSupervisor
from lp.bugs.interfaces.bugtaskfilter import OrderedBugTask
from lp.bugs.model.bugtarget import (
    BugTargetBase,
    OfficialBugTagTargetMixin,
    )
from lp.bugs.model.structuralsubscription import (
    StructuralSubscriptionTargetMixin,
    )
from lp.code.interfaces.seriessourcepackagebranch import (
    IFindOfficialBranchLinks,
    )
from lp.registry.enums import (
    BranchSharingPolicy,
    BugSharingPolicy,
<<<<<<< HEAD
    ProductVCSType,
=======
    VCSType,
>>>>>>> c96124c6
    SpecificationSharingPolicy,
    )
from lp.registry.errors import NoSuchDistroSeries
from lp.registry.interfaces.accesspolicy import IAccessPolicySource
from lp.registry.interfaces.distribution import (
    IDistribution,
    IDistributionSet,
    )
from lp.registry.interfaces.distributionmirror import (
    IDistributionMirror,
    MirrorContent,
    MirrorFreshness,
    MirrorStatus,
    )
from lp.registry.interfaces.oopsreferences import IHasOOPSReferences
from lp.registry.interfaces.person import (
    validate_person,
    validate_person_or_closed_team,
    validate_public_person,
    )
from lp.registry.interfaces.pillar import IPillarNameSet
from lp.registry.interfaces.pocket import suffixpocket
from lp.registry.interfaces.series import SeriesStatus
from lp.registry.interfaces.sourcepackagename import ISourcePackageName
from lp.registry.model.announcement import MakesAnnouncements
from lp.registry.model.distributionmirror import (
    DistributionMirror,
    MirrorCDImageDistroSeries,
    MirrorDistroArchSeries,
    MirrorDistroSeriesSource,
    )
from lp.registry.model.distributionsourcepackage import (
    DistributionSourcePackage,
    )
from lp.registry.model.distroseries import DistroSeries
from lp.registry.model.distroseriesparent import DistroSeriesParent
from lp.registry.model.hasdrivers import HasDriversMixin
from lp.registry.model.karma import KarmaContextMixin
from lp.registry.model.milestone import (
    HasMilestonesMixin,
    Milestone,
    )
from lp.registry.model.oopsreferences import referenced_oops
from lp.registry.model.pillar import HasAliasMixin
from lp.registry.model.sourcepackagename import SourcePackageName
from lp.services.database.bulk import load_referencing
from lp.services.database.constants import UTC_NOW
from lp.services.database.datetimecol import UtcDateTimeCol
from lp.services.database.decoratedresultset import DecoratedResultSet
from lp.services.database.enumcol import EnumCol
from lp.services.database.interfaces import IStore
from lp.services.database.sqlbase import (
    SQLBase,
    sqlvalues,
    )
from lp.services.database.stormexpr import (
    fti_search,
    rank_by_fti,
    )
from lp.services.helpers import shortlist
from lp.services.propertycache import (
    cachedproperty,
    get_property_cache,
    )
from lp.services.webapp.url import urlparse
from lp.services.worlddata.model.country import Country
from lp.soyuz.enums import (
    ArchivePurpose,
    ArchiveStatus,
    PackagePublishingStatus,
    PackageUploadStatus,
    )
from lp.soyuz.interfaces.archive import (
    IArchiveSet,
    MAIN_ARCHIVE_PURPOSES,
    )
from lp.soyuz.interfaces.archivepermission import IArchivePermissionSet
from lp.soyuz.interfaces.binarypackagebuild import IBinaryPackageBuildSet
from lp.soyuz.interfaces.buildrecords import IHasBuildRecords
from lp.soyuz.interfaces.publishing import active_publishing_status
from lp.soyuz.model.archive import Archive
from lp.soyuz.model.binarypackagename import BinaryPackageName
from lp.soyuz.model.distributionsourcepackagerelease import (
    DistributionSourcePackageRelease,
    )
from lp.soyuz.model.distroarchseries import DistroArchSeries
from lp.soyuz.model.publishing import (
    BinaryPackagePublishingHistory,
    get_current_source_releases,
    SourcePackagePublishingHistory,
    )
from lp.translations.enums import TranslationPermission
from lp.translations.model.hastranslationimports import (
    HasTranslationImportsMixin,
    )
from lp.translations.model.translationpolicy import TranslationPolicyMixin


class Distribution(SQLBase, BugTargetBase, MakesAnnouncements,
                   HasSpecificationsMixin, HasSprintsMixin, HasAliasMixin,
                   HasTranslationImportsMixin, KarmaContextMixin,
                   OfficialBugTagTargetMixin, QuestionTargetMixin,
                   StructuralSubscriptionTargetMixin, HasMilestonesMixin,
                   HasDriversMixin, TranslationPolicyMixin):
    """A distribution of an operating system, e.g. Debian GNU/Linux."""
    implements(
        IBugSummaryDimension, IDistribution, IHasBugSupervisor,
        IHasBuildRecords, IHasIcon, IHasLogo, IHasMugshot,
        IHasOOPSReferences, ILaunchpadUsage, IServiceUsage)

    _table = 'Distribution'
    _defaultOrder = 'name'

    name = StringCol(notNull=True, alternateID=True, unique=True)
    displayname = StringCol(notNull=True)
    title = StringCol(notNull=True)
    summary = StringCol(notNull=True)
    description = StringCol(notNull=True)
    homepage_content = StringCol(default=None)
    icon = ForeignKey(
        dbName='icon', foreignKey='LibraryFileAlias', default=None)
    logo = ForeignKey(
        dbName='logo', foreignKey='LibraryFileAlias', default=None)
    mugshot = ForeignKey(
        dbName='mugshot', foreignKey='LibraryFileAlias', default=None)
    domainname = StringCol(notNull=True)
    owner = ForeignKey(
        dbName='owner', foreignKey='Person',
        storm_validator=validate_person_or_closed_team, notNull=True)
    registrant = ForeignKey(
        dbName='registrant', foreignKey='Person',
        storm_validator=validate_public_person, notNull=True)
    bug_supervisor = ForeignKey(
        dbName='bug_supervisor', foreignKey='Person',
        storm_validator=validate_person,
        notNull=False,
        default=None)
    bug_reporting_guidelines = StringCol(default=None)
    bug_reported_acknowledgement = StringCol(default=None)
    driver = ForeignKey(
        dbName="driver", foreignKey="Person",
        storm_validator=validate_public_person, notNull=False, default=None)
    members = ForeignKey(
        dbName='members', foreignKey='Person',
        storm_validator=validate_public_person, notNull=True)
    mirror_admin = ForeignKey(
        dbName='mirror_admin', foreignKey='Person',
        storm_validator=validate_public_person, notNull=True)
    translationgroup = ForeignKey(
        dbName='translationgroup', foreignKey='TranslationGroup',
        notNull=False, default=None)
    translationpermission = EnumCol(
        dbName='translationpermission', notNull=True,
        schema=TranslationPermission, default=TranslationPermission.OPEN)
    active = True
    official_packages = BoolCol(notNull=True, default=False)
    supports_ppas = BoolCol(notNull=True, default=False)
    supports_mirrors = BoolCol(notNull=True, default=False)
    package_derivatives_email = StringCol(notNull=False, default=None)
    redirect_release_uploads = BoolCol(notNull=True, default=False)
    development_series_alias = StringCol(notNull=False, default=None)
<<<<<<< HEAD
    vcs = EnumCol(enum=ProductVCSType, notNull=False)
=======
    vcs = EnumCol(enum=VCSType, notNull=False)
>>>>>>> c96124c6

    def __repr__(self):
        displayname = self.displayname.encode('ASCII', 'backslashreplace')
        return "<%s '%s' (%s)>" % (
            self.__class__.__name__, displayname, self.name)

    @property
    def pillar(self):
        """See `IBugTarget`."""
        return self

    @property
    def pillar_category(self):
        """See `IPillar`."""
        return "Distribution"

    @property
    def branch_sharing_policy(self):
        """See `IHasSharingPolicies."""
        # Sharing policy for distributions is always PUBLIC.
        return BranchSharingPolicy.PUBLIC

    @property
    def bug_sharing_policy(self):
        """See `IHasSharingPolicies."""
        # Sharing policy for distributions is always PUBLIC.
        return BugSharingPolicy.PUBLIC

    @property
    def specification_sharing_policy(self):
        """See `IHasSharingPolicies."""
        # Sharing policy for distributions is always PUBLIC.
        return SpecificationSharingPolicy.PUBLIC

    @property
    def uploaders(self):
        """See `IDistribution`."""
        # Get all the distribution archives and find out the uploaders
        # for each.
        distro_uploaders = []
        permission_set = getUtility(IArchivePermissionSet)
        for archive in self.all_distro_archives:
            uploaders = permission_set.uploadersForComponent(archive)
            distro_uploaders.extend(uploaders)

        return distro_uploaders

    official_answers = BoolCol(dbName='official_answers', notNull=True,
        default=False)
    official_blueprints = BoolCol(dbName='official_blueprints', notNull=True,
        default=False)
    official_malone = BoolCol(dbName='official_malone', notNull=True,
        default=False)

    @property
    def official_codehosting(self):
        # XXX: Aaron Bentley 2008-01-22
        # At this stage, we can't directly associate branches with source
        # packages or anything else resulting in a distribution, so saying
        # that a distribution supports codehosting at this stage makes
        # absolutely no sense at all.
        return False

    @property
    def official_anything(self):
        return True in (self.official_malone,
                        self.translations_usage == ServiceUsage.LAUNCHPAD,
                        self.official_blueprints, self.official_answers)

    _answers_usage = EnumCol(
        dbName="answers_usage", notNull=True,
        schema=ServiceUsage, default=ServiceUsage.UNKNOWN)

    def _get_answers_usage(self):
        if self._answers_usage != ServiceUsage.UNKNOWN:
            # If someone has set something with the enum, use it.
            return self._answers_usage
        elif self.official_answers:
            return ServiceUsage.LAUNCHPAD
        return self._answers_usage

    def _set_answers_usage(self, val):
        self._answers_usage = val
        if val == ServiceUsage.LAUNCHPAD:
            self.official_answers = True
        else:
            self.official_answers = False

    answers_usage = property(
        _get_answers_usage,
        _set_answers_usage,
        doc="Indicates if the product uses the answers service.")

    _blueprints_usage = EnumCol(
        dbName="blueprints_usage", notNull=True,
        schema=ServiceUsage,
        default=ServiceUsage.UNKNOWN)

    def _get_blueprints_usage(self):
        if self._blueprints_usage != ServiceUsage.UNKNOWN:
            # If someone has set something with the enum, use it.
            return self._blueprints_usage
        elif self.official_blueprints:
            return ServiceUsage.LAUNCHPAD
        return self._blueprints_usage

    def _set_blueprints_usage(self, val):
        self._blueprints_usage = val
        if val == ServiceUsage.LAUNCHPAD:
            self.official_blueprints = True
        else:
            self.official_blueprints = False

    blueprints_usage = property(
        _get_blueprints_usage,
        _set_blueprints_usage,
        doc="Indicates if the product uses the blueprints service.")

    translations_usage = EnumCol(
        dbName="translations_usage", notNull=True,
        schema=ServiceUsage, default=ServiceUsage.UNKNOWN)

    @property
    def codehosting_usage(self):
        return ServiceUsage.NOT_APPLICABLE

    @property
    def bug_tracking_usage(self):
        if not self.official_malone:
            return ServiceUsage.UNKNOWN
        else:
            return ServiceUsage.LAUNCHPAD

    @property
    def uses_launchpad(self):
        """Does this distribution actually use Launchpad?"""
        return self.official_anything

    enable_bug_expiration = BoolCol(dbName='enable_bug_expiration',
        notNull=True, default=False)
    translation_focus = ForeignKey(dbName='translation_focus',
        foreignKey='DistroSeries', notNull=False, default=None)
    date_created = UtcDateTimeCol(notNull=False, default=UTC_NOW)
    language_pack_admin = ForeignKey(
        dbName='language_pack_admin', foreignKey='Person',
        storm_validator=validate_public_person, notNull=False, default=None)

    @cachedproperty
    def main_archive(self):
        """See `IDistribution`."""
        return Store.of(self).find(Archive, distribution=self,
            purpose=ArchivePurpose.PRIMARY).one()

    @cachedproperty
    def all_distro_archives(self):
        """See `IDistribution`."""
        return Store.of(self).find(
            Archive,
            Archive.distribution == self,
            Archive.purpose.is_in(MAIN_ARCHIVE_PURPOSES))

    @cachedproperty
    def all_distro_archive_ids(self):
        """See `IDistribution`."""
        return [archive.id for archive in self.all_distro_archives]

    def _getMilestoneCondition(self):
        """See `HasMilestonesMixin`."""
        return (Milestone.distribution == self)

    def getArchiveIDList(self, archive=None):
        """See `IDistribution`."""
        if archive is None:
            return self.all_distro_archive_ids
        else:
            return [archive.id]

    def _getMirrors(self, content=None, enabled=True,
                    status=MirrorStatus.OFFICIAL, by_country=False,
                    needs_fresh=False, needs_cdimage_series=False):
        """Builds the query to get the mirror data for various purposes."""
        clauses = [
            DistributionMirror.distribution == self.id,
            DistributionMirror.status == status,
            ]
        if content is not None:
            clauses.append(DistributionMirror.content == content)
        if enabled is not None:
            clauses.append(DistributionMirror.enabled == enabled)
        if status != MirrorStatus.UNOFFICIAL:
            clauses.append(DistributionMirror.official_candidate == True)
        mirrors = list(Store.of(self).find(DistributionMirror, And(*clauses)))

        if by_country and mirrors:
            # Since country data is needed, fetch countries into the cache.
            list(Store.of(self).find(
                Country,
                Country.id.is_in(mirror.countryID for mirror in mirrors)))

        if needs_fresh and mirrors:
            # Preload the distribution_mirrors' cache for mirror freshness.
            mirror_ids = [mirror.id for mirror in mirrors]

            arch_mirrors = list(Store.of(self).find(
                (MirrorDistroArchSeries.distribution_mirrorID,
                 Max(MirrorDistroArchSeries.freshness)),
                MirrorDistroArchSeries.distribution_mirrorID.is_in(
                    mirror_ids)).group_by(
                        MirrorDistroArchSeries.distribution_mirrorID))
            arch_mirror_freshness = {}
            arch_mirror_freshness.update(
                [(mirror_id, MirrorFreshness.items[mirror_freshness]) for
                 (mirror_id, mirror_freshness) in arch_mirrors])

            source_mirrors = list(Store.of(self).find(
                (MirrorDistroSeriesSource.distribution_mirrorID,
                 Max(MirrorDistroSeriesSource.freshness)),
                MirrorDistroSeriesSource.distribution_mirrorID.is_in(
                    [mirror.id for mirror in mirrors])).group_by(
                        MirrorDistroSeriesSource.distribution_mirrorID))
            source_mirror_freshness = {}
            source_mirror_freshness.update(
                [(mirror_id, MirrorFreshness.items[mirror_freshness]) for
                 (mirror_id, mirror_freshness) in source_mirrors])

            for mirror in mirrors:
                cache = get_property_cache(mirror)
                cache.arch_mirror_freshness = arch_mirror_freshness.get(
                    mirror.id, None)
                cache.source_mirror_freshness = source_mirror_freshness.get(
                    mirror.id, None)

        if needs_cdimage_series and mirrors:
            all_cdimage_series = load_referencing(
                MirrorCDImageDistroSeries, mirrors, ["distribution_mirrorID"])
            cdimage_series = defaultdict(list)
            for series in all_cdimage_series:
                cdimage_series[series.distribution_mirrorID].append(series)
            for mirror in mirrors:
                cache = get_property_cache(mirror)
                cache.cdimage_series = cdimage_series.get(mirror.id, [])

        return mirrors

    @property
    def archive_mirrors(self):
        """See `IDistribution`."""
        return self._getMirrors(content=MirrorContent.ARCHIVE)

    @property
    def archive_mirrors_by_country(self):
        """See `IDistribution`."""
        return self._getMirrors(
            content=MirrorContent.ARCHIVE,
            by_country=True,
            needs_fresh=True)

    @property
    def cdimage_mirrors(self, by_country=False):
        """See `IDistribution`."""
        return self._getMirrors(
            content=MirrorContent.RELEASE,
            needs_cdimage_series=True)

    @property
    def cdimage_mirrors_by_country(self):
        """See `IDistribution`."""
        return self._getMirrors(
            content=MirrorContent.RELEASE,
            by_country=True,
            needs_cdimage_series=True)

    @property
    def disabled_mirrors(self):
        """See `IDistribution`."""
        return self._getMirrors(
            enabled=False,
            by_country=True,
            needs_fresh=True)

    @property
    def unofficial_mirrors(self):
        """See `IDistribution`."""
        return self._getMirrors(
            enabled=None,
            status=MirrorStatus.UNOFFICIAL,
            by_country=True,
            needs_fresh=True)

    @property
    def pending_review_mirrors(self):
        """See `IDistribution`."""
        return self._getMirrors(
            enabled=None,
            by_country=True,
            status=MirrorStatus.PENDING_REVIEW)

    @property
    def drivers(self):
        """See `IDistribution`."""
        if self.driver is not None:
            return [self.driver]
        else:
            return [self.owner]

    @property
    def _sort_key(self):
        """Return something that can be used to sort distributions,
        putting Ubuntu and its major derivatives first.

        This is used to ensure that the list of distributions displayed in
        Soyuz generally puts Ubuntu at the top.
        """
        if self.name == 'ubuntu':
            return (0, 'ubuntu')
        if self.name in ['kubuntu', 'xubuntu', 'edubuntu']:
            return (1, self.name)
        if 'buntu' in self.name:
            return (2, self.name)
        return (3, self.name)

    @cachedproperty
    def series(self):
        """See `IDistribution`."""
        ret = Store.of(self).find(
            DistroSeries,
            distribution=self)
        return sorted(ret, key=lambda a: Version(a.version), reverse=True)

    @cachedproperty
    def derivatives(self):
        """See `IDistribution`."""
        ParentDistroSeries = ClassAlias(DistroSeries)
        # XXX rvb 2011-04-08 bug=754750: The clause
        # 'DistroSeries.distributionID!=self.id' is only required
        # because the previous_series attribute has been (mis-)used
        # to denote other relations than proper derivation
        # relashionships. We should be rid of this condition once
        # the bug is fixed.
        ret = Store.of(self).find(
            DistroSeries,
            ParentDistroSeries.id == DistroSeries.previous_seriesID,
            ParentDistroSeries.distributionID == self.id,
            DistroSeries.distributionID != self.id)
        return ret.config(
            distinct=True).order_by(Desc(DistroSeries.date_created))

    @property
    def architectures(self):
        """See `IDistribution`."""
        architectures = []

        # Concatenate architectures list since they are distinct.
        for series in self.series:
            architectures += series.architectures

        return architectures

    @property
    def bugtargetdisplayname(self):
        """See IBugTarget."""
        return self.displayname

    @property
    def bugtargetname(self):
        """See `IBugTarget`."""
        return self.name

    def getBugSummaryContextWhereClause(self):
        """See BugTargetBase."""
        # Circular fail.
        from lp.bugs.model.bugsummary import BugSummary
        return And(
                BugSummary.distribution_id == self.id,
                BugSummary.sourcepackagename_id == None)

    def _customizeSearchParams(self, search_params):
        """Customize `search_params` for this distribution."""
        search_params.setDistribution(self)

    def getBranchTips(self, user=None, since=None):
        """See `IDistribution`."""
        from lp.code.model.branch import (
            Branch, get_branch_privacy_filter)
        from lp.code.model.seriessourcepackagebranch import (
            SeriesSourcePackageBranch)

        # This method returns thousands of branch unique names in a
        # single call, so the query is perilous and awkwardly tuned to
        # get a good plan with the normal dataset (the charms distro).
        OfficialSeries = ClassAlias(DistroSeries)

        ds_ids = Select(
            DistroSeries.id, tables=[DistroSeries],
            where=DistroSeries.distributionID == self.id)
        clauses = [
            DistroSeries.id.is_in(ds_ids),
            get_branch_privacy_filter(user),
        ]

        if since is not None:
            # If "since" was provided, take into account.
            clauses.append(Branch.last_scanned > since)

        branches = IStore(self).using(
            Branch,
            Join(DistroSeries,
                 DistroSeries.id == Branch.distroseriesID),
            LeftJoin(
                Join(
                    SeriesSourcePackageBranch,
                    OfficialSeries,
                    OfficialSeries.id ==
                        SeriesSourcePackageBranch.distroseriesID),
                And(SeriesSourcePackageBranch.branchID == Branch.id,
                    SeriesSourcePackageBranch.distroseriesID.is_in(ds_ids))),
        ).find(
            (Branch.unique_name, Branch.last_scanned_id, OfficialSeries.name),
            And(*clauses)
        ).order_by(
            Branch.unique_name,
            Branch.last_scanned_id
        )

        # Group on location (unique_name) and revision (last_scanned_id).
        result = []
        for key, group in itertools.groupby(branches, itemgetter(0, 1)):
            result.append(list(key))
            # Pull out all the official series names and append them as a list
            # to the end of the current record.
            result[-1].append(filter(None, map(itemgetter(2), group)))

        return result

    def getMirrorByName(self, name):
        """See `IDistribution`."""
        return Store.of(self).find(
            DistributionMirror,
            distribution=self,
            name=name).one()

    def getCountryMirror(self, country, mirror_type):
        """See `IDistribution`."""
        return Store.of(self).find(
            DistributionMirror,
            distribution=self,
            country=country,
            content=mirror_type,
            country_dns_mirror=True).one()

    def newMirror(self, owner, speed, country, content, displayname=None,
                  description=None, http_base_url=None,
                  ftp_base_url=None, rsync_base_url=None,
                  official_candidate=False, enabled=False,
                  whiteboard=None):
        """See `IDistribution`."""
        # NB this functionality is only available to distributions that have
        # the full functionality of Launchpad enabled. This is Ubuntu and
        # commercial derivatives that have been specifically given this
        # ability
        if not self.supports_mirrors:
            return None

        urls = {'http_base_url': http_base_url,
                'ftp_base_url': ftp_base_url,
                'rsync_base_url': rsync_base_url}
        for name, value in urls.items():
            if value is not None:
                urls[name] = IDistributionMirror[name].normalize(value)

        url = urls['http_base_url'] or urls['ftp_base_url']
        assert url is not None, (
            "A mirror must provide either an HTTP or FTP URL (or both).")
        dummy, host, dummy, dummy, dummy, dummy = urlparse(url)
        name = sanitize_name('%s-%s' % (host, content.name.lower()))

        orig_name = name
        count = 1
        while self.getMirrorByName(name=name) is not None:
            count += 1
            name = '%s%s' % (orig_name, count)

        return DistributionMirror(
            distribution=self, owner=owner, name=name, speed=speed,
            country=country, content=content, displayname=displayname,
            description=description, http_base_url=urls['http_base_url'],
            ftp_base_url=urls['ftp_base_url'],
            rsync_base_url=urls['rsync_base_url'],
            official_candidate=official_candidate, enabled=enabled,
            whiteboard=whiteboard)

    @property
    def currentseries(self):
        """See `IDistribution`."""
        # XXX kiko 2006-03-18:
        # This should be just a selectFirst with a case in its
        # order by clause.

        # If we have a frozen one, return that.
        for series in self.series:
            if series.status == SeriesStatus.FROZEN:
                return series
        # If we have one in development, return that.
        for series in self.series:
            if series.status == SeriesStatus.DEVELOPMENT:
                return series
        # If we have a stable one, return that.
        for series in self.series:
            if series.status == SeriesStatus.CURRENT:
                return series
        # If we have ANY, return the first one.
        if len(self.series) > 0:
            return self.series[0]
        return None

    def __getitem__(self, name):
        for series in self.series:
            if series.name == name:
                return series
        raise NotFoundError(name)

    def __iter__(self):
        return iter(self.series)

    def getArchive(self, name):
        """See `IDistribution.`"""
        return getUtility(
            IArchiveSet).getByDistroAndName(self, name)

    def resolveSeriesAlias(self, name):
        """See `IDistribution`."""
        if self.development_series_alias == name:
            currentseries = self.currentseries
            if currentseries is not None:
                return currentseries
        raise NoSuchDistroSeries(name)

    def getSeries(self, name_or_version, follow_aliases=False):
        """See `IDistribution`."""
        distroseries = Store.of(self).find(DistroSeries,
               Or(DistroSeries.name == name_or_version,
               DistroSeries.version == name_or_version),
            DistroSeries.distribution == self).one()
        if distroseries:
            return distroseries
        if follow_aliases:
            return self.resolveSeriesAlias(name_or_version)
        raise NoSuchDistroSeries(name_or_version)

    def getDevelopmentSeries(self):
        """See `IDistribution`."""
        return Store.of(self).find(
            DistroSeries,
            distribution=self,
            status=SeriesStatus.DEVELOPMENT)

    def getNonObsoleteSeries(self):
        """See `IDistribution`."""
        for series in self.series:
            if series.status != SeriesStatus.OBSOLETE:
                yield series

    def getMilestone(self, name):
        """See `IDistribution`."""
        return Milestone.selectOne("""
            distribution = %s AND
            name = %s
            """ % sqlvalues(self.id, name))

    def getSourcePackage(self, name):
        """See `IDistribution`."""
        if ISourcePackageName.providedBy(name):
            sourcepackagename = name
        else:
            try:
                sourcepackagename = SourcePackageName.byName(name)
            except SQLObjectNotFound:
                return None
        return DistributionSourcePackage(self, sourcepackagename)

    def getSourcePackageRelease(self, sourcepackagerelease):
        """See `IDistribution`."""
        return DistributionSourcePackageRelease(self, sourcepackagerelease)

    def getCurrentSourceReleases(self, source_package_names):
        """See `IDistribution`."""
        return getUtility(IDistributionSet).getCurrentSourceReleases(
            {self: source_package_names})

    def specifications(self, user, sort=None, quantity=None, filter=None,
                       need_people=True, need_branches=True,
                       need_workitems=False):
        """See `IHasSpecifications`.

        In the case of distributions, there are two kinds of filtering,
        based on:

          - completeness: we want to show INCOMPLETE if nothing is said
          - informationalness: we will show ANY if nothing is said

        """
        base_clauses = [Specification.distributionID == self.id]
        return search_specifications(
            self, base_clauses, user, sort, quantity, filter,
            need_people=need_people, need_branches=need_branches,
            need_workitems=need_workitems)

    def getSpecification(self, name):
        """See `ISpecificationTarget`."""
        return Specification.selectOneBy(distribution=self, name=name)

    def getAllowedSpecificationInformationTypes(self):
        """See `ISpecificationTarget`."""
        return (InformationType.PUBLIC,)

    def getDefaultSpecificationInformationType(self):
        """See `ISpecificationTarget`."""
        return InformationType.PUBLIC

    def searchQuestions(self, search_text=None,
                        status=QUESTION_STATUS_DEFAULT_SEARCH,
                        language=None, sort=None, owner=None,
                        needs_attention_from=None, unsupported=False):
        """See `IQuestionCollection`."""
        if unsupported:
            unsupported_target = self
        else:
            unsupported_target = None

        return QuestionTargetSearch(
            distribution=self,
            search_text=search_text, status=status,
            language=language, sort=sort, owner=owner,
            needs_attention_from=needs_attention_from,
            unsupported_target=unsupported_target).getResults()

    def getTargetTypes(self):
        """See `QuestionTargetMixin`.

        Defines distribution as self and sourcepackagename as None.
        """
        return {'distribution': self,
                'sourcepackagename': None}

    def questionIsForTarget(self, question):
        """See `QuestionTargetMixin`.

        Return True when the Question's distribution is self.
        """
        if question.distribution is not self:
            return False
        return True

    def newFAQ(self, owner, title, content, keywords=None, date_created=None):
        """See `IFAQTarget`."""
        return FAQ.new(
            owner=owner, title=title, content=content, keywords=keywords,
            date_created=date_created, distribution=self)

    def findReferencedOOPS(self, start_date, end_date):
        """See `IHasOOPSReferences`."""
        return list(referenced_oops(
            start_date, end_date, "distribution=%(distribution)s",
            {'distribution': self.id}))

    def findSimilarFAQs(self, summary):
        """See `IFAQTarget`."""
        return FAQ.findSimilar(summary, distribution=self)

    def getFAQ(self, id):
        """See `IFAQCollection`."""
        return FAQ.getForTarget(id, self)

    def searchFAQs(self, search_text=None, owner=None, sort=None):
        """See `IFAQCollection`."""
        return FAQSearch(
            search_text=search_text, owner=owner, sort=sort,
            distribution=self).getResults()

    def getDistroSeriesAndPocket(self, distroseries_name,
                                 follow_aliases=False):
        """See `IDistribution`."""
        # Get the list of suffixes.
        suffixes = [suffix for suffix, ignored in suffixpocket.items()]
        # Sort it longest string first.
        suffixes.sort(key=len, reverse=True)

        for suffix in suffixes:
            if distroseries_name.endswith(suffix):
                left_size = len(distroseries_name) - len(suffix)
                left = distroseries_name[:left_size]
                try:
                    return self[left], suffixpocket[suffix]
                except KeyError:
                    if follow_aliases:
                        try:
                            resolved = self.resolveSeriesAlias(left)
                            return resolved, suffixpocket[suffix]
                        except NoSuchDistroSeries:
                            pass
                    # Swallow KeyError to continue round the loop.

        raise NotFoundError(distroseries_name)

    def getSeriesByStatus(self, status):
        """See `IDistribution`."""
        return Store.of(self).find(DistroSeries,
            DistroSeries.distribution == self,
            DistroSeries.status == status)

    def getBuildRecords(self, build_state=None, name=None, pocket=None,
                        arch_tag=None, user=None, binary_only=True):
        """See `IHasBuildRecords`"""
        # Ignore "user", since it would not make any difference to the
        # records returned here (private builds are only in PPA right
        # now).
        # The "binary_only" option is not yet supported for
        # IDistribution.
        return getUtility(IBinaryPackageBuildSet).getBuildsForDistro(
            self, build_state, name, pocket, arch_tag)

    def searchSourcePackageCaches(
        self, text, has_packaging=None, publishing_distroseries=None):
        """See `IDistribution`."""
        from lp.registry.model.packaging import Packaging
        from lp.soyuz.model.distributionsourcepackagecache import (
            DistributionSourcePackageCache,
            )
        # The query below tries exact matching on the source package
        # name as well; this is because source package names are
        # notoriously bad for fti matching -- they can contain dots, or
        # be short like "at", both things which users do search for.
        store = Store.of(self)
        find_spec = (
            DistributionSourcePackageCache,
            SourcePackageName,
            SQL('rank(fti, ftq(?)) AS rank', params=(text,)),
            )
        origin = [
            DistributionSourcePackageCache,
            Join(
                SourcePackageName,
                DistributionSourcePackageCache.sourcepackagename ==
                    SourcePackageName.id),
            ]

        conditions = [
            DistributionSourcePackageCache.distribution == self,
            DistributionSourcePackageCache.archiveID.is_in(
                self.all_distro_archive_ids),
            Or(
                fti_search(DistributionSourcePackageCache, text),
                DistributionSourcePackageCache.name.contains_string(
                    text.lower()))]

        if has_packaging is not None:
            packaging_query = Exists(Select(
                1, tables=[Packaging],
                where=(Packaging.sourcepackagenameID == SourcePackageName.id)))
            if has_packaging is False:
                packaging_query = Not(packaging_query)
            conditions.append(packaging_query)

        if publishing_distroseries is not None:
            origin.append(
                Join(
                    SourcePackagePublishingHistory,
                    SourcePackagePublishingHistory.sourcepackagenameID ==
                        DistributionSourcePackageCache.sourcepackagenameID))
            conditions.extend([
                SourcePackagePublishingHistory.distroseries ==
                    publishing_distroseries,
                SourcePackagePublishingHistory.archiveID.is_in(
                    self.all_distro_archive_ids),
                ])

        dsp_caches_with_ranks = store.using(*origin).find(
            find_spec, *conditions).order_by(
                Desc(SQL('rank')), DistributionSourcePackageCache.name)
        dsp_caches_with_ranks.config(distinct=True)
        return dsp_caches_with_ranks

    def searchSourcePackages(
        self, text, has_packaging=None, publishing_distroseries=None):
        """See `IDistribution`."""

        dsp_caches_with_ranks = self.searchSourcePackageCaches(
            text, has_packaging=has_packaging,
            publishing_distroseries=publishing_distroseries)

        # Create a function that will decorate the resulting
        # DistributionSourcePackageCaches, converting
        # them from the find_spec above into DSPs:
        def result_to_dsp(result):
            cache, source_package_name, rank = result
            return DistributionSourcePackage(
                self,
                source_package_name)

        # Return the decorated result set so the consumer of these
        # results will only see DSPs
        return DecoratedResultSet(dsp_caches_with_ranks, result_to_dsp)

    def searchBinaryPackages(self, package_name, exact_match=False):
        """See `IDistribution`."""
        from lp.soyuz.model.distributionsourcepackagecache import (
            DistributionSourcePackageCache,
            )
        store = Store.of(self)

        select_spec = (DistributionSourcePackageCache,)

        find_spec = (
            DistributionSourcePackageCache.distribution == self,
            DistributionSourcePackageCache.archiveID.is_in(
                self.all_distro_archive_ids))

        if exact_match:
            # To match BinaryPackageName.name exactly requires a very
            # slow 8 table join. So let's instead use binpkgnames, with
            # an ugly set of LIKEs matching spaces or either end of the
            # string on either side of the name. A regex is several
            # times slower and harder to escape.
            match_clause = (Or(
                DistributionSourcePackageCache.binpkgnames.like(
                    '%% %s %%' % package_name.lower()),
                DistributionSourcePackageCache.binpkgnames.like(
                    '%% %s' % package_name.lower()),
                DistributionSourcePackageCache.binpkgnames.like(
                    '%s %%' % package_name.lower()),
                DistributionSourcePackageCache.binpkgnames ==
                    package_name.lower()), )
        else:
            # In this case we can use a simplified find-spec as the
            # binary package names are present on the
            # DistributionSourcePackageCache records.
            match_clause = (
                DistributionSourcePackageCache.binpkgnames.like(
                    "%%%s%%" % package_name.lower()),)

        result_set = store.find(
            *(select_spec + find_spec + match_clause)).config(distinct=True)

        return result_set.order_by(DistributionSourcePackageCache.name)

    def guessPublishedSourcePackageName(self, pkgname):
        """See `IDistribution`"""
        assert isinstance(pkgname, basestring), (
            "Expected string. Got: %r" % pkgname)

        pkgname = pkgname.strip().lower()
        if not valid_name(pkgname):
            raise NotFoundError('Invalid package name: %s' % pkgname)

        if self.currentseries is None:
            # Distribution with no series can't have anything
            # published in it.
            raise NotFoundError('%s has no series; %r was never '
                                'published in it'
                                % (self.displayname, pkgname))

        sourcepackagename = SourcePackageName.selectOneBy(name=pkgname)
        if sourcepackagename:
            # Note that in the source package case, we don't restrict
            # the search to the distribution release, making a best
            # effort to find a package.
            publishing = IStore(SourcePackagePublishingHistory).find(
                SourcePackagePublishingHistory,
                # We use an extra query to get the IDs instead of an
                # inner join on archive because of the skewness in the
                # archive data. (There are many, many PPAs to consider
                # and PostgreSQL picks a bad query plan resulting in
                # timeouts).
                SourcePackagePublishingHistory.archiveID.is_in(
                    self.all_distro_archive_ids),
                SourcePackagePublishingHistory.sourcepackagename ==
                    sourcepackagename,
                SourcePackagePublishingHistory.status.is_in(
                    active_publishing_status),
                ).order_by(
                    Desc(SourcePackagePublishingHistory.id)).first()
            if publishing is not None:
                return sourcepackagename

            # Look to see if there is an official source package branch.
            # That's considered "published" enough.
            branch_links = getUtility(IFindOfficialBranchLinks)
            results = branch_links.findForDistributionSourcePackage(
                self.getSourcePackage(sourcepackagename))
            if results.any() is not None:
                return sourcepackagename

        # At this point we don't have a published source package by
        # that name, so let's try to find a binary package and work
        # back from there.
        binarypackagename = BinaryPackageName.selectOneBy(name=pkgname)
        if binarypackagename:
            # Ok, so we have a binarypackage with that name. Grab its
            # latest publication in the distribution (this may be an old
            # package name the end-user is groping for) -- and then get
            # the sourcepackagename from that.
            bpph = IStore(BinaryPackagePublishingHistory).find(
                BinaryPackagePublishingHistory,
                # See comment above for rationale for using an extra query
                # instead of an inner join. (Bottom line, it would time out
                # otherwise.)
                BinaryPackagePublishingHistory.archiveID.is_in(
                    self.all_distro_archive_ids),
                BinaryPackagePublishingHistory.binarypackagename ==
                    binarypackagename,
                BinaryPackagePublishingHistory.status.is_in(
                    active_publishing_status),
                ).order_by(
                    Desc(BinaryPackagePublishingHistory.id)).first()
            if bpph is not None:
                spr = bpph.binarypackagerelease.build.source_package_release
                return spr.sourcepackagename

        # We got nothing so signal an error.
        if sourcepackagename is None:
            # Not a binary package name, not a source package name,
            # game over!
            if binarypackagename:
                raise NotFoundError('Binary package %s not published in %s'
                                    % (pkgname, self.displayname))
            else:
                raise NotFoundError('Unknown package: %s' % pkgname)
        else:
            raise NotFoundError('Package %s not published in %s'
                                % (pkgname, self.displayname))

    # XXX cprov 20071024:  move this API to IArchiveSet, Distribution is
    # already too long and complicated.
    def getAllPPAs(self):
        """See `IDistribution`"""
        return Store.of(self).find(
            Archive,
            distribution=self,
            purpose=ArchivePurpose.PPA).order_by('id')

    def searchPPAs(self, text=None, show_inactive=False, user=None):
        """See `IDistribution`."""
        clauses = ["""
        Archive.purpose = %s AND
        Archive.distribution = %s AND
        Archive.owner = ValidPersonOrTeamCache.id
        """ % sqlvalues(ArchivePurpose.PPA, self)]

        clauseTables = ['ValidPersonOrTeamCache']
        orderBy = ['Archive.displayname']

        if not show_inactive:
            clauses.append("""
            Archive.id IN (
                SELECT archive FROM SourcepackagePublishingHistory
                WHERE status IN %s)
            """ % sqlvalues(active_publishing_status))

        if text:
            orderBy.insert(0, rank_by_fti(Archive, text))
            clauses.append(fti_search(Archive, text))

        if user is not None:
            if not user.inTeam(getUtility(ILaunchpadCelebrities).admin):
                clauses.append("""
                ((Archive.private = FALSE AND Archive.enabled = TRUE) OR
                 Archive.owner = %s OR
                 %s IN (SELECT TeamParticipation.person
                        FROM TeamParticipation
                        WHERE TeamParticipation.person = %s AND
                              TeamParticipation.team = Archive.owner)
                )
                """ % sqlvalues(user, user, user))
        else:
            clauses.append(
                "Archive.private = FALSE AND Archive.enabled = TRUE")

        return Archive.select(
            And(*clauses), orderBy=orderBy, clauseTables=clauseTables)

    def getPendingAcceptancePPAs(self):
        """See `IDistribution`."""
        query = """
        Archive.purpose = %s AND
        Archive.distribution = %s AND
        PackageUpload.archive = Archive.id AND
        PackageUpload.status = %s
        """ % sqlvalues(ArchivePurpose.PPA, self,
                        PackageUploadStatus.ACCEPTED)

        return Archive.select(
            query, clauseTables=['PackageUpload'],
            orderBy=['archive.id'], distinct=True)

    def getPendingPublicationPPAs(self):
        """See `IDistribution`."""
        src_query = """
        Archive.purpose = %s AND
        Archive.distribution = %s AND
        SourcePackagePublishingHistory.archive = archive.id AND
        SourcePackagePublishingHistory.scheduleddeletiondate IS NULL AND
        SourcePackagePublishingHistory.dateremoved IS NULL AND
        SourcePackagePublishingHistory.status IN (%s, %s)
         """ % sqlvalues(ArchivePurpose.PPA, self,
                         PackagePublishingStatus.PENDING,
                         PackagePublishingStatus.DELETED)

        src_archives = Archive.select(
            src_query, clauseTables=['SourcePackagePublishingHistory'],
            orderBy=['archive.id'], distinct=True)

        bin_query = """
        Archive.purpose = %s AND
        Archive.distribution = %s AND
        BinaryPackagePublishingHistory.archive = archive.id AND
        BinaryPackagePublishingHistory.scheduleddeletiondate IS NULL AND
        BinaryPackagePublishingHistory.dateremoved IS NULL AND
        BinaryPackagePublishingHistory.status IN (%s, %s)
        """ % sqlvalues(ArchivePurpose.PPA, self,
                        PackagePublishingStatus.PENDING,
                        PackagePublishingStatus.DELETED)

        bin_archives = Archive.select(
            bin_query, clauseTables=['BinaryPackagePublishingHistory'],
            orderBy=['archive.id'], distinct=True)

        deleting_archives = Archive.selectBy(
            status=ArchiveStatus.DELETING).orderBy(['archive.id'])

        return src_archives.union(bin_archives).union(deleting_archives)

    def getArchiveByComponent(self, component_name):
        """See `IDistribution`."""
        # XXX Julian 2007-08-16
        # These component names should be Soyuz-wide constants.
        componentMapToArchivePurpose = {
            'main': ArchivePurpose.PRIMARY,
            'restricted': ArchivePurpose.PRIMARY,
            'universe': ArchivePurpose.PRIMARY,
            'multiverse': ArchivePurpose.PRIMARY,
            'partner': ArchivePurpose.PARTNER,
            'contrib': ArchivePurpose.PRIMARY,
            'non-free': ArchivePurpose.PRIMARY,
            }

        try:
            # Map known components.
            return getUtility(IArchiveSet).getByDistroPurpose(self,
                componentMapToArchivePurpose[component_name])
        except KeyError:
            # Otherwise we defer to the caller.
            return None

    def getAllowedBugInformationTypes(self):
        """See `IDistribution.`"""
        return FREE_INFORMATION_TYPES

    def getDefaultBugInformationType(self):
        """See `IDistribution.`"""
        return InformationType.PUBLIC

    def userCanEdit(self, user):
        """See `IDistribution`."""
        if user is None:
            return False
        admins = getUtility(ILaunchpadCelebrities).admin
        return user.inTeam(self.owner) or user.inTeam(admins)

    def newSeries(self, name, displayname, title, summary,
                  description, version, previous_series, registrant):
        """See `IDistribution`."""
        series = DistroSeries(
            distribution=self,
            name=name,
            displayname=displayname,
            title=title,
            summary=summary,
            description=description,
            version=version,
            status=SeriesStatus.EXPERIMENTAL,
            previous_series=previous_series,
            registrant=registrant)
        if (registrant.inTeam(self.driver)
            and not registrant.inTeam(self.owner)):
            # This driver is a release manager.
            series.driver = registrant

        # May wish to add this to the series rather than clearing the cache --
        # RBC 20100816.
        del get_property_cache(self).series

        return series

    @property
    def has_published_binaries(self):
        """See `IDistribution`."""
        store = Store.of(self)
        results = store.find(
            BinaryPackagePublishingHistory,
            DistroArchSeries.distroseries == DistroSeries.id,
            DistroSeries.distribution == self,
            BinaryPackagePublishingHistory.distroarchseries ==
                DistroArchSeries.id,
            BinaryPackagePublishingHistory.status ==
                PackagePublishingStatus.PUBLISHED).config(limit=1)

        return not results.is_empty()

    def sharesTranslationsWithOtherSide(self, person, language,
                                        sourcepackage=None,
                                        purportedly_upstream=False):
        """See `ITranslationPolicy`."""
        assert sourcepackage is not None, (
            "Translations sharing policy requires a SourcePackage.")

        if not sourcepackage.has_sharing_translation_templates:
            # There is no known upstream template or series.  Take the
            # uploader's word for whether these are upstream translations
            # (in which case they're shared) or not.
            # What are the consequences if that value is incorrect?  In
            # the case where translations from upstream are purportedly
            # from Ubuntu, we miss a chance at sharing when the package
            # is eventually matched up with a productseries.  An import
            # or sharing-script run will fix that.  In the case where
            # Ubuntu translations are purportedly from upstream, an
            # import can fix it once a productseries is selected; or a
            # merge done by a script will give precedence to the Product
            # translations for upstream.
            return purportedly_upstream

        productseries = sourcepackage.productseries
        return productseries.product.invitesTranslationEdits(person, language)

    def getBugTaskWeightFunction(self):
        """Provide a weight function to determine optimal bug task.

        Full weight is given to tasks for this distribution.

        Given that there must be a distribution task for a series of that
        distribution to have a task, we give no more weighting to a
        distroseries task than any other.
        """
        distributionID = self.id

        def weight_function(bugtask):
            if bugtask.distributionID == distributionID:
                return OrderedBugTask(1, bugtask.id, bugtask)
            return OrderedBugTask(2, bugtask.id, bugtask)

        return weight_function

    @property
    def has_published_sources(self):
        for archive in self.all_distro_archives:
            if not archive.getPublishedSources().order_by().is_empty():
                return True
        return False


class DistributionSet:
    """This class is to deal with Distribution related stuff"""

    implements(IDistributionSet)
    title = "Registered Distributions"

    def __iter__(self):
        """See `IDistributionSet`."""
        return iter(self.getDistros())

    def __getitem__(self, name):
        """See `IDistributionSet`."""
        distribution = self.getByName(name)
        if distribution is None:
            raise NotFoundError(name)
        return distribution

    def get(self, distributionid):
        """See `IDistributionSet`."""
        return Distribution.get(distributionid)

    def count(self):
        """See `IDistributionSet`."""
        return Distribution.select().count()

    def getDistros(self):
        """See `IDistributionSet`."""
        distros = Distribution.select()
        return sorted(
            shortlist(distros, 100), key=lambda distro: distro._sort_key)

    def getByName(self, name):
        """See `IDistributionSet`."""
        pillar = getUtility(IPillarNameSet).getByName(name)
        if not IDistribution.providedBy(pillar):
            return None
        return pillar

    def new(self, name, displayname, title, description, summary, domainname,
            members, owner, registrant, mugshot=None, logo=None, icon=None,
            vcs=None):
        """See `IDistributionSet`."""
        distro = Distribution(
            name=name,
            displayname=displayname,
            title=title,
            description=description,
            summary=summary,
            domainname=domainname,
            members=members,
            mirror_admin=owner,
            owner=owner,
            registrant=registrant,
            mugshot=mugshot,
            logo=logo,
            icon=icon,
            vcs=vcs)
        getUtility(IArchiveSet).new(distribution=distro,
            owner=owner, purpose=ArchivePurpose.PRIMARY)
        policies = itertools.product(
            (distro,), (InformationType.USERDATA,
                InformationType.PRIVATESECURITY))
        getUtility(IAccessPolicySource).create(policies)
        return distro

    def getCurrentSourceReleases(self, distro_source_packagenames):
        """See `IDistributionSet`."""
        releases = get_current_source_releases(
            distro_source_packagenames,
            lambda distro: distro.all_distro_archive_ids,
            lambda distro: DistroSeries.distribution == distro,
            [SourcePackagePublishingHistory.distroseriesID
                == DistroSeries.id],
            DistroSeries.distributionID)
        result = {}
        for spr, distro_id in releases:
            distro = getUtility(IDistributionSet).get(distro_id)
            result[distro.getSourcePackage(spr.sourcepackagename)] = (
                DistributionSourcePackageRelease(distro, spr))
        return result

    def getDerivedDistributions(self):
        """See `IDistributionSet`."""
        ubuntu_id = getUtility(ILaunchpadCelebrities).ubuntu.id
        return IStore(DistroSeries).find(
            Distribution,
            Distribution.id == DistroSeries.distributionID,
            DistroSeries.id == DistroSeriesParent.derived_series_id,
            DistroSeries.distributionID != ubuntu_id).config(distinct=True)<|MERGE_RESOLUTION|>--- conflicted
+++ resolved
@@ -86,11 +86,7 @@
 from lp.registry.enums import (
     BranchSharingPolicy,
     BugSharingPolicy,
-<<<<<<< HEAD
-    ProductVCSType,
-=======
     VCSType,
->>>>>>> c96124c6
     SpecificationSharingPolicy,
     )
 from lp.registry.errors import NoSuchDistroSeries
@@ -252,11 +248,7 @@
     package_derivatives_email = StringCol(notNull=False, default=None)
     redirect_release_uploads = BoolCol(notNull=True, default=False)
     development_series_alias = StringCol(notNull=False, default=None)
-<<<<<<< HEAD
-    vcs = EnumCol(enum=ProductVCSType, notNull=False)
-=======
     vcs = EnumCol(enum=VCSType, notNull=False)
->>>>>>> c96124c6
 
     def __repr__(self):
         displayname = self.displayname.encode('ASCII', 'backslashreplace')
