--- conflicted
+++ resolved
@@ -163,10 +163,6 @@
     bug_reported_acknowledgement = StringCol(default=None)
     max_bug_heat = Int()
 
-<<<<<<< HEAD
-    # convenient joins
-=======
->>>>>>> 24f83f3f
     @property
     def products(self):
         return Product.selectBy(project=self, active=True, orderBy='name')
