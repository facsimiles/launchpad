--- conflicted
+++ resolved
@@ -63,10 +63,6 @@
       </dd>
     </dl>
 
-<<<<<<< HEAD
-    <dl tal:condition="request/features/soyuz.derived_series_ui.enabled"
-        tal:define="all_child_series context/getDerivedSeries">
-=======
     </tal:derivation-not-enabled>
 
     <tal:derivation-enabled
@@ -88,7 +84,6 @@
     </dl>
 
     <dl tal:define="all_child_series context/getDerivedSeries">
->>>>>>> cabb49b5
       <dt>Derived series:</dt>
       <dd>
         <tal:per_child_series repeat="child_series all_child_series">
@@ -97,11 +92,7 @@
             tal:content="child_series/named_version" /><tal:comma
             condition="not: repeat/child_series/end">,</tal:comma>
         </tal:per_child_series>
-<<<<<<< HEAD
-       <tal:none condition="all_child_series">
-=======
         <tal:none condition="not:all_child_series">
->>>>>>> cabb49b5
           No derived series.
         </tal:none>
       </dd>
