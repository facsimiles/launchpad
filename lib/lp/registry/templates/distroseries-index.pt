--- conflicted
+++ resolved
@@ -66,12 +66,8 @@
         <tal:derivation
           tal:condition="request/features/soyuz.derived_series_ui.enabled">
           <div class="yui-u"
-<<<<<<< HEAD
-               tal:condition="python:context.is_derived_series or context.is_initialising">
-=======
                tal:condition="python: context.isDerivedSeries() or
                               context.isInitializing()">
->>>>>>> cabb49b5
             <div tal:replace="structure context/@@+portlet-derivation" />
           </div>
         </tal:derivation>
