<html
  xmlns="http://www.w3.org/1999/xhtml"
  xmlns:tal="http://xml.zope.org/namespaces/tal"
  xmlns:metal="http://xml.zope.org/namespaces/metal"
  xmlns:i18n="http://xml.zope.org/namespaces/i18n"
  metal:use-macro="view/macro:page/main_only"
>
<body>
  <div metal:fill-slot="main">

  <script type="text/javascript">
/*
 * When step 2 of this wizard has search results, we want to hide the
 * details widgets until the user states that the project they are
 * registering is not a duplicate.
 */
LPJS.use('node', 'lazr.effects', 'lp.app.choice',  function(Y) {
    Y.on('domready', function() {
        // Setup the information choice widget.
<<<<<<< HEAD
        Y.lp.app.choice.addPopupChoiceForRadioButtons(
            'information_type', LP.cache.information_type_data, true);
=======
        if (Y.one('input[name="field.information_type"]')) {
            Y.lp.app.choice.addPopupChoiceForRadioButtons(
                'information_type', LP.cache.information_type_data, true);
        }
>>>>>>> d946d868

        /* These two regexps serve slightly different purposes.  The first
         * finds the leftmost run of valid url characters for the autofill
         * operation.  The second validates the entire string, used for
         * explicit entry into the URL field.  These are simple enough to keep
         * in sync so it doesn't bother me that we repeat most of it.  Note
         * that while both ignore case, only the first one should be global in
         * order to utilize the RegExp.lastIndex behavior of .exec().
         */
        var valid_urls = new RegExp('^[a-z0-9][-.+a-z0-9]*', 'ig');
        var valid_char = new RegExp('^[a-z0-9][-.+a-z0-9]*$', 'i');

        /* Handle key presses in the Name field for autofilling the URL
         * field.  By ensuring that field.name exists, we only do this when
         * we're on step 1 of the wizard.
         *
         * XXX BarryWarsaw 12-May-2009
         * http://yuilibrary.com/projects/yui3/ticket/2423101
         * Note that we have to use the more verbose way of getting field.name
         * because Y.one() doesn't like the dots in the Zope field names.
         */
        var url_field = Y.one(Y.DOM.byId('field.name'));
        if (url_field) {
            var name_field = Y.one(Y.DOM.byId('field.displayname'));
            function autofill(e) {
                var name_value = name_field.get('value');
                if (name_value == '') {
                    /* When Name is empty, clear URL. */
                    url_field.set('value', '');
                }
                else {
                    /* Fill the URL field with as much of the left part of the
                     * string as matches the regexp.  If the regexp doesn't
                     * match (say because there's illegal stuff at the front),
                     * don't change the current URL field.  We have to reset
                     * lastIndex each time we get here so that search begins
                     * at the front of the string.
                     */
                    valid_urls.lastIndex = 0;
                    var match = valid_urls.exec(name_value);
                    if (match) {
                        var slice = name_value.slice(0, valid_urls.lastIndex);
                        url_field.set('value', slice);
                    }
                }
            }
            name_field.on('keyup', autofill);
            /* Prevent invalid characters from being input into the URL field.
             */
            url_field.on('keypress', function(e) {
                /* Handling key events is madness.  For a glimpse, see
                 * http://unixpapa.com/js/key.html
                 *
                 * Additional spice for the insanity stew is given by the
                 * rhino book, page 428.  This code is basically a rip and
                 * remix of those two texts.
                 */
                var event = e || window.event;
                var code = e.charCode || e.keyCode;

                if (/* Check for special characters. */
                    e.which == 0 || e.which == null ||
                    /* Check for function keys (Firefox only). */
                    e.charCode == 0 ||
                    /* Check for ctrl or alt held down. */
                    e.ctrlKey || e.altKey ||
                    /* Check for ASCII control character */
                    32 > code)
                {
                    return true;
                }
                var char = String.fromCharCode(code);
                var new_value = url_field.get('value') + char;
                if (new_value.search(valid_char) >= 0) {
                    /* The character is valid. */
                    return true;
                }
                e.preventDefault();
                e.returnValue = false;
                return false;
            });
            /* Explicitly typing into the URL field disables autofilling. */
            url_field.on('keyup', function(e) {
                if (url_field.get('value') == '') {
                    /* The user cleared the URL field; turn on autofill. */
                    name_field.on('keyup', autofill);
                }
                else {
                    /* Honor the user's URL; turn off autofill. */
                    name_field.detach('keyup', autofill);
                }
            });
        }

        /* Handle the reveals when there are search results. */
        var details_buttons = Y.one('#registration-details-buttons');
        var form_actions = Y.one('#launchpad-form-actions');
        var form_widgets = Y.one('#launchpad-form-widgets');
        var search_results = Y.one('#search-results');
        var step_title = Y.one('#step-title');
        var title = Y.one('#registration-details-title');

        /* This is the magic hidden widget used by the MultiStepView. */
        var marker = Y.one(Y.DOM.byId('field.__visited_steps__'));

        var separator = Y.one('#registration-separator');
        function show_separator(flag) {
            if (!separator) {
                /* The separator is not on the page, because there were no
                 * search results.
                 */
                return;
            }
            if (flag) {
                separator.removeClass('hidden');
            }
            else {
                separator.addClass('hidden');
            }
        }

        /* When the 'No' button is clicked, we swap in the registration
         * details for the search results.  It really doesn't look good
         * to leave the search results there.
         */
        function complete_registration(e) {
            var expander = Y.one('#search-results-expander');

            /* Slide in the search results and hide them under a link. */
            expander.removeClass('hidden');
            expander.on('click', function(e) {
                e.preventDefault();

                var arrow = Y.one('#search-results-arrow');
                if (arrow.getAttribute('src') == '/@@/treeCollapsed') {
                    /* The search results are currently hidden.  Slide them
                     * out and turn the arrow to point downward.
                     */
                    arrow.setAttribute('src', '/@@/treeExpanded');
                    arrow.setAttribute('title', 'Hide search results');
                    arrow.setAttribute('alt', 'Hide search results');
                    Y.lazr.effects.slide_out(search_results).run();
                    show_separator(true);
                }
                else {
                    /* The search results are currently displayed.  Slide them
                     * in and turn the arrow to point rightward.
                     */
                    arrow.setAttribute('src', '/@@/treeCollapsed');
                    arrow.setAttribute('title', 'Show search results');
                    arrow.setAttribute('alt', 'Show search results');
                    Y.lazr.effects.slide_in(search_results).run();
                    show_separator(false);
                }
            });

            /* Hide the 'No' button, but slide out the search results, so the
             * user has a clue that Something Is Happening.
             */
            details_buttons.addClass('hidden');

            /* Slide out the registration details widgets, but add an 'end'
             * event handler so that the height style left by lazr.effects is
             * removed when the animation is done.  We're never going to slide
             * the form widgets back in, and the height style causes the
             * licence widget to dive under the Complete Registration button.
             * See bug 391138 for details.
             */
            var anim = Y.lazr.effects.slide_out(form_widgets);
            anim.on('end', function() {
                form_widgets.setStyle('height', null);
            });
            anim.run();

            /* Toggle the visibility of the various other widgets. */
            form_actions.removeClass('hidden');
            title.removeClass('hidden');

            /* Set the H2 title to something more appropriate for the
             * selected task.
             */
            step_title.set('innerHTML', 'Step 2 (of 2) Registration details');

            var reset_height = search_results.getComputedStyle('height');
            search_results.setStyle('height', reset_height);
            Y.lazr.effects.slide_in(search_results).run();

            /* Append a special marker to the hidden state widget.  See
             * ProjectAddStepTwo.search_results_count() for details.
             */
            var steps = marker.getAttribute('value');
            if (0 > steps.search(new RegExp('hidesearch'))) {
                marker.setAttribute('value', steps + "|hidesearch");
            }
        }

        /* The details button is only visible when JavaScript is enabled, but
         * the H3 separator is only visible when JavaScript is disabled.
         * Neither is displayed on the step 1 page.
         */
        show_separator(false);

        if (details_buttons) {
            details_buttons.removeClass('hidden');
            details_buttons.on('click', complete_registration);
        }

        /* If there are search results, hide the registration details. */
        if (search_results) {
            form_widgets.addClass('hidden');
            form_actions.addClass('hidden');
            title.addClass('hidden');
        }

        /* Finally, if we've been here before (e.g. there was an error in
         * submitting step 2), jump to continuing the registration.
         */
         if (marker.getAttribute('value').search(/hidesearch/) >= 0) {
            complete_registration(null);
         }
    })
});
  </script>

    <div id="staging-message" style="background: #e0f0d0;
        padding: 0.3em; border-radius: 5px; margin-bottom: 1em;"
      tal:condition="not: is_demo">
      You can <strong>test Launchpad's features</strong> at <a
      href="https://staging.launchpad.net/">staging.launchpad.net</a>
      <form class="inline" action="https://staging.launchpad.net/">
        <input type="submit" value="Oh, I want to create a test project" />
      </form>
    </div>

    <div metal:use-macro="context/@@launchpad_form/form">
      <metal:step fill-slot="extra_info">
      <div style="float: right;">Not sure what to do?
        <a href="https://help.launchpad.net/Feedback">Contact us</a>
      </div>

      <div tal:condition="view/is_step/1">
        <p>
          Launchpad projects are shared by all communities to encourage
          collaboration between developers, translators, packagers, and other
          contributors.
        </p>

        <p>
          You do not need to register a project to:
        </p>

        <ul class="bulleted">
          <li><a href="https://help.launchpad.net/Teams">Register
            a team</a></li>
          <li><a href="https://help.launchpad.net/Packaging/PPA">Activate
            a PPA</a></li>
          <li><a href="https://help.launchpad.net/Code/PersonalBranches">Access
            your personal branches</a> (sandbox, repo)</li>
          <li><a href="https://help.launchpad.net/Translations/YourProject">Translate
            a project</a> that is already registered</li>
          <li><a href="https://help.launchpad.net/ProjectGroups">Request a project group</a></li>
        </ul>
      </div>

      <h2 class="legend" id="step-title">Step
          <tal:step_number tal:replace="view/step_number"/>
          (of <tal:total_steps tal:replace="view/total_steps"/>):
          <tal:step_description tal:replace="view/step_description"/></h2>
      </metal:step>

      <metal:extra metal:fill-slot="extra_top">
        <a href="" id="search-results-expander" class="js-action hidden">
          <img id="search-results-arrow" src="/@@/treeCollapsed"
               title="Show search results" alt="Show search results"/>
          Possible duplicate projects
        </a>

        <div tal:condition="view/search_results_count"
             id="search-results">
          <div style="margin-bottom: 1em; max-width: 60em;">
          <img src="/@@/info" />
          There are similar projects already registered in Launchpad.
          Is project
          <strong><tal:displayname tal:replace="view/request/field.displayname" />
          (<tal:name  tal:replace="view/request/field.name" />)</strong>
          one of these?
          </div>

          <table tal:define="results view/search_results">
            <tbody>
              <tr tal:repeat="pillar_name results"
                  tal:replace="structure pillar_name/@@+listing-simple">
              </tr>
            </tbody>
          </table>
          <div id="registration-details-buttons" class="hidden">
            <input type="button"
                   value="No, this is a new project"/>
            or <a tal:attributes="href view/cancel_url">Cancel</a>
          </div>
        </div>

        <div id="registration-details-title"
             style="max-width: 60em;"
             tal:condition="view/is_step/2">
          <h3 id="registration-separator"
              style="margin-top: 3em;"
              tal:condition="view/search_results_count"
              >Registration details</h3>
          Select the licences for project
          <strong><tal:displayname tal:replace="view/request/field.displayname" />
          (<tal:name  tal:replace="view/request/field.name" />)</strong>
          and complete the registration.  You may also update the project's
          title and summary.
        </div>
      </metal:extra>
    </div>
  </div>
</body>
</html><|MERGE_RESOLUTION|>--- conflicted
+++ resolved
@@ -17,15 +17,10 @@
 LPJS.use('node', 'lazr.effects', 'lp.app.choice',  function(Y) {
     Y.on('domready', function() {
         // Setup the information choice widget.
-<<<<<<< HEAD
-        Y.lp.app.choice.addPopupChoiceForRadioButtons(
-            'information_type', LP.cache.information_type_data, true);
-=======
         if (Y.one('input[name="field.information_type"]')) {
             Y.lp.app.choice.addPopupChoiceForRadioButtons(
                 'information_type', LP.cache.information_type_data, true);
         }
->>>>>>> d946d868
 
         /* These two regexps serve slightly different purposes.  The first
          * finds the leftmost run of valid url characters for the autofill
