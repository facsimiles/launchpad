--- conflicted
+++ resolved
@@ -26,25 +26,12 @@
   <div metal:fill-slot="main">
 
     <div id="observer-summary">
-<<<<<<< HEAD
-=======
-      <p>
-      <tal:bugs replace="view/shared_bugs_count">0</tal:bugs> bugs,
-      <tal:branches replace="view/shared_branches_count">0</tal:branches> Bazaar branches,
-      <tal:gitrepositories replace="view/shared_gitrepositories_count">0</tal:gitrepositories> Git repositories,
-      <tal:snaps replace="view/shared_snaps_count">0</tal:snaps> snaps,
-      and  <tal:specifications
-      replace="view/shared_specifications_count">0</tal:specifications>
-      blueprints shared with <tal:name replace="view/person/displayname">
-      grantee</tal:name>.<br />
-
->>>>>>> 83e5eed1
       <tal:is-team condition="view/person/is_team">
         <tal:members>3</tal:members> team members can view these bugs,
         Bazaar branches, Git repositories, snaps recipes, OCI recipes and
         blueprints.
       </tal:is-team>
-      Shared with <tal:name replace="view/person/displayname">grantee</tal:name>
+      Shared with <tal:name replace="view/person/displayname">grantee</tal:name>:
       <ul class="listing">
         <li tal:condition="view/shared_bugs_count">
           <span tal:replace="view/shared_bugs_count" /> bugs
