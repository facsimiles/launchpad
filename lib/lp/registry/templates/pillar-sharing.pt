--- conflicted
+++ resolved
@@ -34,11 +34,7 @@
       <li><a id="audit-link" class="sprite info" href='#'>Audit sharing</a></li>
     </ul>
 
-<<<<<<< HEAD
-    <div tal:define="batch_navigator view/shareeData">
-=======
     <div tal:define="batch_navigator view/sharees">
->>>>>>> 16adf4c2
       <tal:shareelisting content="structure batch_navigator/@@+sharee-table-view" />
     </div>
 
