<configure
    xmlns="http://namespaces.zope.org/zope"
    xmlns:browser="http://namespaces.zope.org/browser"
    xmlns:i18n="http://namespaces.zope.org/i18n"
    xmlns:xmlrpc="http://namespaces.zope.org/xmlrpc"
    xmlns:lp="http://namespaces.canonical.com/lp"
    i18n_domain="launchpad">
    <include
        file="vocabularies.zcml"/>
    <include
        package=".browser"/>
    <class
        class="lp.registry.model.teammembership.TeamMembershipSet">
        <allow
            interface="lp.registry.interfaces.teammembership.ITeamMembershipSet"/>
    </class>
    <securedutility
        class="lp.registry.model.teammembership.TeamMembershipSet"
        provides="lp.registry.interfaces.teammembership.ITeamMembershipSet">
        <allow
            interface="lp.registry.interfaces.teammembership.ITeamMembershipSet"/>
    </securedutility>

    <!-- XXX: Guilherme Salgado 2008-02-15: Need to refactor ITeamMembership
                                                        into specific interfaces for each persmission. -->

    <class
        class="lp.registry.model.teammembership.TeamMembership">
        <require
            permission="zope.Public"
            attributes="
                id
                team
                person
                status
                proposed_by
                acknowledged_by
                reviewed_by
                last_changed_by
                date_proposed
                date_acknowledged
                date_reviewed
                datejoined
                dateexpires
                date_created
                date_last_changed
                proponent_comment
                acknowledger_comment
                reviewer_comment
                last_change_comment
                isExpired
                sendExpirationWarningEmail
                canBeRenewedByMember
                sendSelfRenewalNotification
                canChangeExpirationDate
                sendAutoRenewalNotification"/>
        <require
            permission="launchpad.Edit"
            attributes="
                setStatus
                setExpirationDate"/>
        <require
            permission="launchpad.Edit"
            set_attributes="reviewed_by reviewer_comment"/>
    </class>
    <class
        class="lp.registry.browser.person.TeamInvitationView">
        <allow
            interface="zope.publisher.interfaces.browser.IBrowserPublisher"/>
        <allow
            attributes="
                __call__"/>
    </class>
    <class
        class="lp.registry.browser.person.TeamMembershipSelfRenewalView">
        <allow
            interface="zope.publisher.interfaces.browser.IBrowserPublisher"/>
        <allow
            attributes="
                __call__"/>
    </class>

    <!-- Location -->

    <class
        class="lp.registry.model.personlocation.PersonLocation">
        <require
            permission="zope.Public"
            attributes="
                visible
                time_zone"/>
        <require
            permission="launchpad.View"
            attributes="
                latitude
                longitude
                last_modified_by
                date_last_modified
                person"/>
    </class>
    <class
        class="lp.registry.model.distroseries.DistroSeries">
        <allow
            interface="lp.registry.interfaces.distroseries.IDistroSeriesPublic"/>
        <allow
            interface="canonical.launchpad.interfaces.IHasQueueItems"/>
        <allow
            interface="canonical.launchpad.interfaces.IHasTranslationImports"/>
        <allow
            interface="canonical.launchpad.interfaces.IHasTranslationTemplates"/>
        <allow
            interface="canonical.launchpad.interfaces.ICanPublishPackages"/>
        <require
            permission="launchpad.Edit"
            interface="lp.registry.interfaces.distroseries.IDistroSeriesEditRestricted"/>
        <require
            permission="launchpad.TranslationsAdmin"
            set_attributes="hide_all_translations defer_translation_imports"/>
        <require
            permission="launchpad.LanguagePacksAdmin"
            set_attributes="language_pack_base language_pack_delta                                                                                                 language_pack_proposed                                                                                                 language_pack_full_export_requested"/>

        <!-- NB: check with SABDFL before modifying these, there is potential to
                                 make a huge mess if these get changed and Soyuz has to republish
                                 shedloads of data. -->

        <require
            permission="launchpad.Edit"
            set_attributes="displayname title summary description driver"/>

        <!-- NB: check with SABDFL before modifying these, there is potential to
                                 make a huge mess if these get changed and Soyuz has to republish
                                 shedloads of data. -->

        <require
            permission="launchpad.Admin"
            set_attributes="version name status owner nominatedarchindep                                                                                                 changeslist datereleased"/>

        <!-- IStructuralSubscriptionTarget -->

        <allow
            attributes="
                bug_subscriptions
                getBugNotificationsRecipients
                getSubscription
                getSubscriptions
                parent_subscription_target
                target_type_display"/>
        <require
            permission="launchpad.AnyPerson"
            attributes="
                addBugSubscription
                addSubscription
                removeBugSubscription"/>
    </class>
    <securedutility
        class="lp.registry.model.distroseries.DistroSeriesSet"
        provides="lp.registry.interfaces.distroseries.IDistroSeriesSet">
        <allow
            interface="lp.registry.interfaces.distroseries.IDistroSeriesSet"/>
    </securedutility>
    <adapter
        provides="canonical.launchpad.interfaces.ILaunchpadUsage"
        for="lp.registry.interfaces.distroseries.IDistroSeries"
        factory="lp.registry.adapters.distroseries_to_launchpadusage"
        permission="zope.Public"/>
    <adapter
        provides="canonical.launchpad.webapp.interfaces.IBreadcrumbBuilder"
        for="lp.registry.interfaces.distroseries.IDistroSeries"
        factory="lp.registry.browser.distroseries.DistroSeriesBreadcrumbBuilder"
        permission="zope.Public"/>

    <!-- NB DO NOT CHANGE WITHOUT THINKING
                         Do not allow people to change the details of the distro series that
                         will affect the way Soyuz publishes the distroseries. Check with
                         SABDFL before modifying this page. -->

    <facet
        facet="overview">

        <!-- CodeofConduct -->

        <class
            class="lp.registry.model.codeofconduct.CodeOfConduct">
            <allow
                interface="lp.registry.interfaces.codeofconduct.ICodeOfConduct"/>
            <require
                permission="launchpad.AnyPerson"
                set_schema="lp.registry.interfaces.codeofconduct.ICodeOfConduct"/>
        </class>

        <!-- CodeOfConductConf -->

        <securedutility
            class="lp.registry.model.codeofconduct.CodeOfConductConf"
            provides="lp.registry.interfaces.codeofconduct.ICodeOfConductConf">
            <allow
                interface="lp.registry.interfaces.codeofconduct.ICodeOfConductConf"/>
        </securedutility>

        <!-- CodeOfConductSet -->

        <securedutility
            class="lp.registry.model.codeofconduct.CodeOfConductSet"
            provides="lp.registry.interfaces.codeofconduct.ICodeOfConductSet">
            <allow
                interface="lp.registry.interfaces.codeofconduct.ICodeOfConductSet"/>
        </securedutility>

        <!-- SignedCodeofConduct -->

        <class
            class="lp.registry.model.codeofconduct.SignedCodeOfConduct">
            <allow
                interface="lp.registry.interfaces.codeofconduct.ISignedCodeOfConduct"/>
            <require
                permission="launchpad.AnyPerson"
                set_schema="lp.registry.interfaces.codeofconduct.ISignedCodeOfConduct"/>
        </class>

        <!-- SignedCodeOfConductSet -->

        <class
            class="lp.registry.model.codeofconduct.SignedCodeOfConductSet">
            <allow
                interface="lp.registry.interfaces.codeofconduct.ISignedCodeOfConductSet"/>
        </class>
        <securedutility
            class="lp.registry.model.codeofconduct.SignedCodeOfConductSet"
            provides="lp.registry.interfaces.codeofconduct.ISignedCodeOfConductSet">
            <allow
                interface="lp.registry.interfaces.codeofconduct.ISignedCodeOfConductSet"/>
        </securedutility>

        <!-- string:${id} because id is an int -->

    </facet>
    <class
        class="lp.registry.model.person.IrcID">
        <allow
            interface="canonical.launchpad.interfaces.IHasOwner"/>
        <allow
            attributes="
                id
                person
                network
                nickname"/>
        <require
            permission="launchpad.Edit"
            set_schema="lp.registry.interfaces.irc.IIrcID"
            attributes="
                destroySelf"/>
    </class>
    <class
        class="lp.registry.model.person.IrcIDSet">
        <allow
            interface="lp.registry.interfaces.irc.IIrcIDSet"/>
    </class>
    <securedutility
        class="lp.registry.model.person.IrcIDSet"
        provides="lp.registry.interfaces.irc.IIrcIDSet">
        <allow
            interface="lp.registry.interfaces.irc.IIrcIDSet"/>
    </securedutility>

    <!-- Project -->

    <class
        class="lp.registry.model.project.Project">
        <allow
            interface="lp.registry.interfaces.project.IProject"/>
        <allow
            interface="canonical.launchpad.interfaces.IFAQCollection"/>
        <allow
            interface="canonical.launchpad.interfaces.IQuestionCollection"/>
        <require
            permission="launchpad.Edit"
            set_schema="lp.registry.interfaces.project.IProject"/>

        <!-- IStructuralSubscriptionTarget -->

        <allow
            attributes="
                bug_subscriptions
                getSubscriptions
                getSubscription
                getBugNotificationsRecipients
                parent_subscription_target
                target_type_display"/>
        <require
            permission="launchpad.AnyPerson"
            attributes="
                addSubscription
                addBugSubscription
                removeBugSubscription"/>
        <require
            permission="launchpad.Admin"
            set_attributes="registrant"/>

        <!-- IHasAliases -->

        <allow
            attributes="
                aliases"/>
        <require
            permission="launchpad.Admin"
            attributes="
                setAliases"/>
    </class>
    <adapter
        for="lp.registry.interfaces.project.IProject"
        provides="canonical.launchpad.webapp.interfaces.ILaunchpadContainer"
        factory="canonical.launchpad.webapp.publisher.LaunchpadContainer"/>
    <adapter
        provides="canonical.launchpad.webapp.interfaces.IBreadcrumbBuilder"
        for="lp.registry.interfaces.project.IProject"
        factory="lp.registry.browser.project.ProjectBreadcrumbBuilder"
        permission="zope.Public"/>
    <adapter
        provides="canonical.launchpad.webapp.interfaces.IBreadcrumbBuilder"
        for="lp.registry.interfaces.project.IProjectSet"
        factory="lp.registry.browser.project.ProjectSetBreadcrumbBuilder"
        permission="zope.Public"/>

    <!-- The bounty system is kept maintained but not available for users.
                This is achieved by putting it on the PageTestLayer. -->

    <facet
        facet="answers"/>

    <!-- ProjectSet-->

    <class
        class="lp.registry.model.project.ProjectSet">
        <allow
            interface="lp.registry.interfaces.project.IProjectSet"/>
    </class>
    <securedutility
        class="lp.registry.model.project.ProjectSet"
        provides="lp.registry.interfaces.project.IProjectSet">
        <allow
            interface="lp.registry.interfaces.project.IProjectSet"/>
    </securedutility>

    <!-- ProjectSeries -->

    <class
        class="lp.registry.model.project.ProjectSeries">
        <allow
            interface="lp.registry.interfaces.project.IProjectSeries"/>
    </class>

    <!-- DistributionSourcePackage -->

    <class
        class="lp.registry.model.distributionsourcepackage.DistributionSourcePackage">
        <allow
            attributes="
                distribution
                sourcepackagename
                name
                displayname
                title
                distro
                get_distroseries_packages
                subscribers
                currentrelease
                releases
                publishing_history
                current_publishing_records
                bug_reporting_guidelines
                latest_overall_publication
                __getitem__
                getVersion
                __eq__
                __ne__
                bugtasks
                searchTasks
                open_bugtasks
                closed_bugtasks
                critical_bugtasks
                inprogress_bugtasks
                unassigned_bugtasks
                new_bugtasks
                all_bugtasks
                getUsedBugTags
                getUsedBugTagsWithOpenCounts
                bugtargetdisplayname
                bugtargetname
                getMostCommonBugs
                getBugCounts
                bug_subscriptions
                getSubscriptions
                getSubscription
                parent_subscription_target
                getBugNotificationsRecipients
                getReleasesAndPublishingHistory
                upstream_product
                target_type_display
                official_bug_tags"/>
        <require
            permission="launchpad.AnyPerson"
            attributes="
                addSubscription
                addBugSubscription
                removeBugSubscription
                createBug"/>

        <!-- IQuestionTarget -->

        <allow
            attributes="
                getQuestion
                searchQuestions
                findSimilarQuestions
                answer_contacts
                direct_answer_contacts
                getSupportedLanguages
                getQuestionLanguages
                getAnswerContactsForLanguage
                getAnswerContactRecipients"/>
        <require
            permission="launchpad.AnyPerson"
            attributes="
                newQuestion
                createQuestionFromBug
                addAnswerContact
                removeAnswerContact"/>
        <require
            permission="launchpad.Edit"
            set_attributes="bug_reporting_guidelines"/>
    </class>
    <adapter
        for="lp.registry.interfaces.distributionsourcepackage.IDistributionSourcePackage"
        provides="canonical.launchpad.webapp.interfaces.ILaunchpadContainer"
        factory="canonical.launchpad.components.launchpadcontainer.LaunchpadDistributionSourcePackageContainer"/>
    <adapter
        provides="canonical.launchpad.webapp.interfaces.IBreadcrumbBuilder"
        for="lp.registry.interfaces.distributionsourcepackage.IDistributionSourcePackage"
        factory="lp.registry.browser.distributionsourcepackage.DistributionSourcePackageBreadcrumbBuilder"
        permission="zope.Public"/>

    <!-- CommercialSubscription -->

    <class
        class="lp.registry.model.commercialsubscription.CommercialSubscription">
        <require
            permission="launchpad.View"
            interface="lp.registry.interfaces.commercialsubscription.ICommercialSubscription"/>
        <require
            permission="launchpad.Commercial"
            set_schema="lp.registry.interfaces.commercialsubscription.ICommercialSubscription"/>
    </class>
    <class
        class="lp.registry.model.teammembership.TeamParticipation">
        <allow
            interface="lp.registry.interfaces.teammembership.ITeamParticipation"/>
    </class>
    <class
        class="lp.registry.model.person.JabberID">
        <allow
            interface="canonical.launchpad.interfaces.IHasOwner"/>
        <allow
            attributes="
                id
                person
                jabberid"/>
        <require
            permission="launchpad.Edit"
            set_schema="lp.registry.interfaces.jabber.IJabberID"
            attributes="
                destroySelf"/>
    </class>
    <class
        class="lp.registry.model.person.JabberIDSet">
        <allow
            interface="lp.registry.interfaces.jabber.IJabberIDSet"/>
    </class>
    <securedutility
        class="lp.registry.model.person.JabberIDSet"
        provides="lp.registry.interfaces.jabber.IJabberIDSet">
        <allow
            interface="lp.registry.interfaces.jabber.IJabberIDSet"/>
    </securedutility>
    <class
        class="lp.registry.utilities.salesforce.SalesforceVoucherProxy">
        <allow
            interface="lp.registry.interfaces.salesforce.ISalesforceVoucherProxy"/>
    </class>
    <class
        class="lp.registry.utilities.salesforce.Voucher">
        <allow
            interface="lp.registry.interfaces.salesforce.ISalesforceVoucher"/>
    </class>
    <securedutility
        class="lp.registry.utilities.salesforce.SalesforceVoucherProxy"
        provides="lp.registry.interfaces.salesforce.ISalesforceVoucherProxy">
        <allow
            interface="lp.registry.interfaces.salesforce.ISalesforceVoucherProxy"/>
    </securedutility>
    <class
        class="lp.registry.model.pillar.PillarName">
        <allow
            interface="lp.registry.interfaces.pillar.IPillarName"/>
    </class>
    <securedutility
        class="lp.registry.model.pillar.PillarNameSet"
        provides="lp.registry.interfaces.pillar.IPillarNameSet">
        <allow
            interface="lp.registry.interfaces.pillar.IPillarNameSet"/>
    </securedutility>
    <securedutility
        class="canonical.launchpad.rest.PillarSetLink"
        provides="canonical.launchpad.rest.IPillarSetLink">
        <allow
            interface="lazr.restful.interfaces.ITopLevelEntryLink"/>
        <allow
            interface="canonical.launchpad.webapp.interfaces.ICanonicalUrlData"/>
    </securedutility>

    <!-- SourcePackageName -->

    <class
        class="lp.registry.model.sourcepackagename.SourcePackageName">
        <allow
            interface="lp.registry.interfaces.sourcepackagename.ISourcePackageName"/>
    </class>

    <!-- SourcePackageNameSet -->

    <securedutility
        class="lp.registry.model.sourcepackagename.SourcePackageNameSet"
        provides="lp.registry.interfaces.sourcepackagename.ISourcePackageNameSet">
        <allow
            interface="lp.registry.interfaces.sourcepackagename.ISourcePackageNameSet"/>
    </securedutility>
    <class
        class="lp.registry.model.sourcepackagename.SourcePackageNameSet">
        <allow
            interface="lp.registry.interfaces.sourcepackagename.ISourcePackageNameSet"/>
    </class>
    <utility
        name="SourcePackageName"
        component="lp.registry.model.sourcepackagename.SourcePackageNameVocabulary"
        provides="zope.schema.interfaces.IVocabularyFactory"/>
    <facet
        facet="overview">

        <!-- Karma -->

        <class
            class="lp.registry.model.karma.Karma">
            <allow
                interface="lp.registry.interfaces.karma.IKarma"/>
        </class>

        <!-- KarmaCache -->

        <class
            class="lp.registry.model.karma.KarmaCache">
            <allow
                interface="lp.registry.interfaces.karma.IKarmaCache"/>
        </class>

        <!-- KarmaTotalCache -->

        <class
            class="lp.registry.model.karma.KarmaTotalCache">
            <allow
                interface="lp.registry.interfaces.karma.IKarmaTotalCache"/>
        </class>

        <!-- KarmaCategory -->

        <class
            class="lp.registry.model.karma.KarmaCategory">
            <allow
                interface="lp.registry.interfaces.karma.IKarmaCategory"/>
            <require
                permission="launchpad.Admin"
                set_schema="lp.registry.interfaces.karma.IKarmaCategory"/>
        </class>

        <!-- KarmaAction -->

        <class
            class="lp.registry.model.karma.KarmaAction">
            <allow
                interface="lp.registry.interfaces.karma.IKarmaAction"/>
            <require
                permission="launchpad.Admin"
                set_schema="lp.registry.interfaces.karma.IKarmaAction"/>
        </class>

        <!-- KarmaCacheManager -->

        <class
            class="lp.registry.model.karma.KarmaCacheManager">
            <allow
                interface="lp.registry.interfaces.karma.IKarmaCacheManager"/>
        </class>
        <securedutility
            class="lp.registry.model.karma.KarmaCacheManager"
            provides="lp.registry.interfaces.karma.IKarmaCacheManager">
            <allow
                interface="lp.registry.interfaces.karma.IKarmaCacheManager"/>
        </securedutility>

        <!-- KarmaActionSet -->

        <class
            class="lp.registry.model.karma.KarmaActionSet">
            <allow
                interface="lp.registry.interfaces.karma.IKarmaActionSet"/>
        </class>
        <securedutility
            class="lp.registry.model.karma.KarmaActionSet"
            provides="lp.registry.interfaces.karma.IKarmaActionSet">
            <allow
                interface="lp.registry.interfaces.karma.IKarmaActionSet"/>
        </securedutility>
    </facet>
    <facet
        facet="overview">

        <!-- Poll -->

        <class
            class="lp.registry.model.poll.Poll">
            <allow
                interface="lp.registry.interfaces.poll.IPoll"/>
            <require
                permission="launchpad.Edit"
                set_schema="lp.registry.interfaces.poll.IPoll"/>
        </class>

        <!-- PollOption -->

        <class
            class="lp.registry.model.poll.PollOption">
            <allow
                interface="lp.registry.interfaces.poll.IPollOption"/>
            <require
                permission="launchpad.Edit"
                set_schema="lp.registry.interfaces.poll.IPollOption"/>
        </class>

        <!-- Vote -->


        <!-- Can't require launchpad.Edit to set_attributes because in most cases
                the vote won't be associated with a person, and thus we can't check it
                against the logged in user. -->

        <class
            class="lp.registry.model.poll.Vote">
            <allow
                interface="lp.registry.interfaces.poll.IVote"/>
            <require
                permission="zope.Public"
                set_attributes="option preference"/>
        </class>

        <!-- VoteCast -->

        <class
            class="lp.registry.model.poll.VoteCast">
            <allow
                interface="lp.registry.interfaces.poll.IVoteCast"/>
        </class>

        <!-- PollSet -->

        <class
            class="lp.registry.model.poll.PollSet">
            <allow
                interface="lp.registry.interfaces.poll.IPollSet"/>
        </class>
        <securedutility
            class="lp.registry.model.poll.PollSet"
            provides="lp.registry.interfaces.poll.IPollSet">
            <allow
                interface="lp.registry.interfaces.poll.IPollSet"/>
        </securedutility>

        <!-- PollSubset -->

        <adapter
            for="canonical.launchpad.interfaces.ITeam"
            provides="lp.registry.interfaces.poll.IPollSubset"
            factory="lp.registry.adapters.PollSubset"
            permission="zope.Public"/>

        <!-- PollOptionSet -->

        <class
            class="lp.registry.model.poll.PollOptionSet">
            <allow
                interface="lp.registry.interfaces.poll.IPollOptionSet"/>
        </class>
        <securedutility
            class="lp.registry.model.poll.PollOptionSet"
            provides="lp.registry.interfaces.poll.IPollOptionSet">
            <allow
                interface="lp.registry.interfaces.poll.IPollOptionSet"/>
        </securedutility>
        <securedutility
            class="lp.registry.model.poll.VoteSet"
            provides="lp.registry.interfaces.poll.IVoteSet">
            <allow
                interface="lp.registry.interfaces.poll.IVoteSet"/>
        </securedutility>
        <securedutility
            class="lp.registry.model.poll.VoteCastSet"
            provides="lp.registry.interfaces.poll.IVoteCastSet">
            <allow
                interface="lp.registry.interfaces.poll.IVoteCastSet"/>
        </securedutility>
    </facet>

    <!-- Announcement -->

    <class
        class="lp.registry.model.announcement.Announcement">
        <allow
            attributes="
                id
                date_created
                registrant
                target
                title
                summary
                url
                date_announced
                date_last_modified
                date_updated
                active
                future
                published"/>
        <require
            permission="launchpad.Edit"
            attributes="
                modify
                retarget
                retract
                set_publication_date
                destroySelf"/>
    </class>

    <!-- AnnouncementSet -->

    <securedutility
        class="lp.registry.model.announcement.AnnouncementSet"
        provides="lp.registry.interfaces.announcement.IAnnouncementSet">
        <allow
            interface="lp.registry.interfaces.announcement.IAnnouncementSet"/>
    </securedutility>
    <facet
        facet="overview">

        <!-- Person -->

        <adapter
            provides="canonical.lazr.interfaces.IObjectPrivacy"
            for="lp.registry.interfaces.person.ITeam"
            factory="canonical.launchpad.browser.TeamPrivacyAdapter"
            permission="zope.Public"/>
        <adapter
            provides="canonical.launchpad.webapp.badge.IHasBadges"
            for="lp.registry.interfaces.person.ITeam"
            factory="canonical.launchpad.browser.TeamBadges"
            permission="zope.Public"/>
        <adapter
            provides="canonical.launchpad.webapp.interfaces.IBreadcrumbBuilder"
            for="lp.registry.interfaces.person.IPerson"
            factory="lp.registry.browser.person.PersonBreadcrumbBuilder"
            permission="zope.Public"/>
        <adapter
            provides="canonical.launchpad.webapp.interfaces.IBreadcrumbBuilder"
            for="lp.registry.interfaces.person.ITeam"
            factory="lp.registry.browser.person.TeamBreadcrumbBuilder"
            permission="zope.Public"/>

        <!-- Using

    permission="Public" here causes some tests to fail
        (https://pastebin.canonical.com/13975/), so we use

    trusted="yes" here. -->

        <adapter
            factory="lp.registry.model.person.person_from_account"
            trusted="yes"/>
        <class
            class="lp.registry.model.person.Person">
            <allow
                interface="lp.registry.interfaces.person.IPersonPublic"/>
            <allow
                interface="lp.registry.interfaces.person.ITeamPublic"/>
            <allow
                interface="canonical.launchpad.interfaces.IHasTranslationImports"/>
            <allow
                interface="lp.registry.interfaces.person.IHasStanding"/>
            <allow
                interface="lp.registry.interfaces.person.IPersonCommAdminWriteRestricted"/>
            <require
                permission="launchpad.View"
                interface="lp.registry.interfaces.person.IPersonViewRestricted"/>
            <require
                permission="launchpad.EditLocation"
                interface="lp.registry.interfaces.location.ISetLocation"/>
            <require
                permission="launchpad.Edit"
                interface="lp.registry.interfaces.person.IPersonEditRestricted"/>
            <require
                permission="launchpad.Edit"
                set_schema="lp.registry.interfaces.person.IPersonPublic                                                                         lp.registry.interfaces.person.ITeamPublic"
                set_attributes="name displayname"/>
            <require
                permission="launchpad.Commercial"
                set_schema="lp.registry.interfaces.person.IPersonCommAdminWriteRestricted"/>
            <require
                permission="launchpad.Special"
                interface="lp.registry.interfaces.person.IPersonSpecialRestricted"/>
            <require
                permission="launchpad.Edit"
                set_schema="lp.registry.interfaces.person.IHasStanding"/>
        </class>

        <!-- The bounty system is kept maintained but not available for users.
        This is achieved by putting it on the PageTestLayer. -->


        <!-- Adding SSH keys is the only possibly harmful thing that can be done
        without the user's password, so we use a special permission here to make
        sure only the user (and not launchpad admins) will be able to edit her own
        ssh keys. Another option would be to require the user's password on this
        page. GuilhermeSalgado 25/08/2005 -->


        <!-- Team Views -->


        <!-- PersonSet -->

        <class
            class="lp.registry.model.person.PersonSet">
            <allow
                interface="lp.registry.interfaces.person.IPersonSet"/>
        </class>
        <securedutility
            class="lp.registry.model.person.PersonSet"
            provides="lp.registry.interfaces.person.IPersonSet">
            <allow
                interface="lp.registry.interfaces.person.IPersonSet"/>
        </securedutility>
        <securedutility
            class="canonical.launchpad.rest.MeLink"
            provides="canonical.launchpad.rest.IMeLink">
            <allow
                interface="lazr.restful.interfaces.ITopLevelEntryLink"/>
            <allow
                interface="canonical.launchpad.webapp.interfaces.ICanonicalUrlData"/>
        </securedutility>
    </facet>
    <adapter
        for="canonical.launchpad.webapp.interfaces.ILaunchpadPrincipal"
        provides="lp.registry.interfaces.person.IPerson"
        factory="lp.registry.adapters.person_from_principal"/>

    <!-- Milestone -->

    <class
        class="lp.registry.model.milestone.Milestone">
        <allow
            attributes="
                id
                name
                code_name
                product
                distribution
                productseries
                distroseries
                dateexpected
                active
                summary
                target
                series_target
                displayname
                title
                specifications
                product_release"/>
        <require
            permission="launchpad.Edit"
            attributes="
                createProductRelease
                destroySelf"/>
        <allow
            interface="canonical.launchpad.interfaces.bugtarget.IHasBugs"/>
        <allow
            interface="canonical.launchpad.webapp.interfaces.IAuthorization"/>
        <require
            permission="launchpad.Edit"
            set_attributes="name code_name dateexpected summary active
                            product_release productseries distroseries"/>

        <!-- IStructuralSubscriptionTarget -->

        <allow
            attributes="
                bug_subscriptions
                getSubscriptions
                getSubscription
                getBugNotificationsRecipients
                parent_subscription_target
                target_type_display"/>
        <require
            permission="launchpad.AnyPerson"
            attributes="
                addSubscription
                addBugSubscription
                removeBugSubscription"/>
    </class>

    <!-- IMilestoneSet -->

    <securedutility
        class="lp.registry.model.milestone.MilestoneSet"
        provides="lp.registry.interfaces.milestone.IMilestoneSet">
        <allow
            interface="lp.registry.interfaces.milestone.IMilestoneSet"/>
    </securedutility>

    <!-- ProjectMilestone -->

    <class
        class="lp.registry.model.milestone.ProjectMilestone">
        <allow
            interface="lp.registry.interfaces.milestone.IProjectMilestone"/>
    </class>
    <subscriber
        for="canonical.launchpad.interfaces.IProduct                 zope.lifecycleevent.interfaces.IObjectModifiedEvent"
        handler="lp.registry.subscribers.product_modified"/>
    <class
        class="lp.registry.model.mailinglist.MailingList">
        <allow
            interface="lp.registry.interfaces.mailinglist.IMailingList"/>
        <require
            permission="launchpad.AnyPerson"
            set_attributes="welcome_message"/>
    </class>
    <class
        class="lp.registry.model.mailinglist.MailingListSubscription">
        <allow
            interface="lp.registry.interfaces.mailinglist.IMailingListSubscription"/>
    </class>
    <class
        class="lp.registry.model.mailinglist.MessageApproval">
        <allow
            interface="lp.registry.interfaces.mailinglist.IMessageApproval"/>
    </class>
    <securedutility
        class="lp.registry.model.mailinglist.MailingListSet"
        provides="lp.registry.interfaces.mailinglist.IMailingListSet">
        <allow
            interface="lp.registry.interfaces.mailinglist.IMailingListSet"/>
    </securedutility>
    <securedutility
        class="canonical.launchpad.systemhomes.MailingListApplication"
        provides="lp.registry.interfaces.mailinglist.IMailingListApplication">
        <allow
            interface="lp.registry.interfaces.mailinglist.IMailingListApplication"/>
    </securedutility>
    <securedutility
        class="lp.registry.model.mailinglist.MessageApprovalSet"
        provides="lp.registry.interfaces.mailinglist.IMessageApprovalSet">
        <allow
            interface="lp.registry.interfaces.mailinglist.IMessageApprovalSet"/>
    </securedutility>
    <xmlrpc:view
        for="lp.registry.interfaces.mailinglist.IMailingListApplication"
        interface="lp.registry.interfaces.mailinglist.IMailingListAPIView"
        class="canonical.launchpad.xmlrpc.MailingListAPIView"
        permission="zope.Public"/>

    <!-- Helper page for held message approval -->

    <subscriber
        for="lp.registry.interfaces.mailinglist.IMailingList         lazr.lifecycle.interfaces.IObjectModifiedEvent"
        handler="canonical.launchpad.mailnotification.notify_mailinglist_activated"/>
    <subscriber
        for="lp.registry.interfaces.mailinglist.IMessageApproval                                        lazr.lifecycle.interfaces.IObjectCreatedEvent"
        handler="canonical.launchpad.mailnotification.notify_message_held"/>
    <class
        class="lp.registry.model.person.WikiName">
        <allow
            interface="canonical.launchpad.interfaces.IHasOwner"/>
        <allow
            attributes="
                id
                person
                wiki
                wikiname
                url"/>
        <require
            permission="launchpad.Edit"
            set_schema="lp.registry.interfaces.wikiname.IWikiName"
            attributes="
                destroySelf"/>
    </class>
    <class
        class="lp.registry.model.person.WikiNameSet">
        <allow
            interface="lp.registry.interfaces.wikiname.IWikiNameSet"/>
    </class>
    <securedutility
        class="lp.registry.model.person.WikiNameSet"
        provides="lp.registry.interfaces.wikiname.IWikiNameSet">
        <allow
            interface="lp.registry.interfaces.wikiname.IWikiNameSet"/>
    </securedutility>
    <class
        class="lp.registry.model.gpgkey.GPGKey">
        <allow
            interface="canonical.launchpad.interfaces.IGPGKey"/>
        <require
            permission="launchpad.Edit"
            set_attributes="active can_encrypt"/>
    </class>

    <!-- GPGKeySet -->

    <class
        class="lp.registry.model.gpgkey.GPGKeySet">
        <allow
            interface="canonical.launchpad.interfaces.IGPGKeySet"/>
    </class>
    <securedutility
        class="lp.registry.model.gpgkey.GPGKeySet"
        provides="canonical.launchpad.interfaces.IGPGKeySet">
        <allow
            interface="canonical.launchpad.interfaces.IGPGKeySet"/>
    </securedutility>

    <!-- Product -->

    <class
        class="lp.registry.model.product.Product">
        <allow
            interface="lp.registry.interfaces.product.IProductPublic"/>
        <allow
            interface="canonical.launchpad.interfaces.IHasTranslationImports"/>
        <require
            permission="launchpad.Driver"
            interface="lp.registry.interfaces.product.IProductDriverRestricted"/>
        <require
            permission="launchpad.Edit"
            interface="lp.registry.interfaces.product.IProductEditRestricted"/>
        <require
            permission="launchpad.Edit"
            set_attributes="bug_reporting_guidelines bugtracker
                            commercial_subscription description
                            development_focus displayname downloadurl
                            driver enable_bug_expiration
                            freshmeatproject homepage_content
                            homepageurl icon license_info licenses
                            logo mugshot official_answers
                            official_blueprints official_bug_tags
                            official_codehosting official_malone owner
                            programminglang project
                            redeemSubscriptionVoucher releaseroot
                            remote_product screenshotsurl
                            security_contact sourceforgeproject
                            summary title translationgroup
                            translationpermission wikiurl"/>

        <!-- sabdfl 2006-04-10 I put "name" in the admin group because
                        with Bazaar now in place, lots of people can have personal
                        data published at product name-based locations (personal
                        branches) and these URL's will all be b0rked if the product
                        name has to change. It should require RegistryAdmin
                        intervention to rename a product now. -->


        <!-- https://lists.ubuntu.com/mailman/private/launchpad/2007-April/015189.html
                        for further discussion - stub 20070411 -->

        <require
            permission="launchpad.Admin"
            set_attributes="name autoupdate registrant"/>
        <require
            permission="zope.Public"
            attributes="
                qualifies_for_free_hosting"/>
        <require
            permission="launchpad.Commercial"
            attributes="
                reviewer_whiteboard
                is_permitted
                license_reviewed
                license_approved"
            set_schema="lp.registry.interfaces.product.IProductCommercialRestricted"
            set_attributes="active private_bugs "/>

        <!-- Changes to official_rosetta must be available to Launchpad
                                 Translations admins so we need its own permission. -->

        <require
            permission="launchpad.TranslationsAdmin"
            set_attributes="official_rosetta"/>

        <!-- IHasAliases -->

        <allow
            attributes="
                aliases"/>
        <require
            permission="launchpad.Admin"
            attributes="
                setAliases"/>

        <!-- IQuestionTarget -->

        <allow
            attributes="
                getQuestion
                searchQuestions
                findSimilarQuestions
                answer_contacts
                direct_answer_contacts
                getSupportedLanguages
                getQuestionLanguages
                getAnswerContactsForLanguage
                getAnswerContactRecipients"/>
        <require
            permission="launchpad.AnyPerson"
            attributes="
                newQuestion
                createQuestionFromBug
                addAnswerContact
                removeAnswerContact"/>

        <!-- IFAQTarget -->

        <allow
            interface="canonical.launchpad.interfaces.IFAQCollection"
            attributes="
                findSimilarFAQs"/>
        <require
            permission="launchpad.Moderate"
            attributes="
                newFAQ"/>

        <!-- IStructuralSubscriptionTarget -->

        <allow
            attributes="
                bug_subscriptions
                getSubscriptions
                getSubscription
                getBugNotificationsRecipients
                parent_subscription_target
                target_type_display"/>
        <require
            permission="launchpad.AnyPerson"
            attributes="
                addSubscription
                addBugSubscription
                removeBugSubscription"/>

        <!-- IHasBugSupervisor -->

        <allow
            attributes="
                bug_supervisor"/>
        <require
            permission="launchpad.Edit"
            attributes="
                setBugSupervisor"/>
    </class>

    <!-- ProductWithLicenses
                                This is a decorator for IProduct that eliminates an additional query
                                for the product licenses.
        -->

    <class
        class="lp.registry.model.product.ProductWithLicenses">
        <allow
            interface="lp.registry.interfaces.product.IProduct"/>
    </class>
    <adapter
        for="lp.registry.interfaces.product.IProduct"
        provides="canonical.launchpad.webapp.interfaces.ILaunchpadContainer"
        factory="canonical.launchpad.components.launchpadcontainer.LaunchpadProductContainer"/>
    <adapter
        provides="canonical.launchpad.webapp.interfaces.IBreadcrumbBuilder"
        for="lp.registry.interfaces.product.IProduct"
        factory="lp.registry.browser.product.ProductBreadcrumbBuilder"
        permission="zope.Public"/>
    <adapter
        provides="canonical.launchpad.webapp.interfaces.IBreadcrumbBuilder"
        for="lp.registry.interfaces.product.IProductSet"
        factory="lp.registry.browser.product.ProductSetBreadcrumbBuilder"
        permission="zope.Public"/>

    <!-- XXX: Steve Alexander 2005-09-21:
                                                ProductBugsMenu undeclared until layout bug is fixed -->


    <!-- The bounty system is kept maintained but not available for users.
        This is achieved by putting it on the PageTestLayer. -->


    <!-- ProductSet-->

    <class
        class="lp.registry.model.product.ProductSet">
        <allow
            attributes="
                title
                people
                all_active
                get
                getByName
                getProductsWithBranches
                createProduct
                search
                latest
                getTranslatables
                featuredTranslatables
                count_all
                count_translatables
                count_bounties
                count_buggy
                count_featureful
                count_reviewed
                count_answered
                count_codified"/>
    </class>
    <securedutility
        class="lp.registry.model.product.ProductSet"
        provides="lp.registry.interfaces.product.IProductSet">
        <allow
            interface="lp.registry.interfaces.product.IProductSet"/>
        <require
            permission="launchpad.Commercial"
            attributes="
                forReview"/>
    </securedutility>

    <!-- SSHKey -->

    <class
        class="lp.registry.model.person.SSHKey">
        <allow
            interface="canonical.launchpad.interfaces.ISSHKey"/>
        <require
            permission="launchpad.Edit"
            set_attributes="keytext comment"/>
    </class>

    <!-- SSHKeySet -->

    <class
        class="lp.registry.model.person.SSHKeySet">
        <allow
            interface="canonical.launchpad.interfaces.ISSHKeySet"/>
    </class>
    <securedutility
        class="lp.registry.model.person.SSHKeySet"
        provides="canonical.launchpad.interfaces.ISSHKeySet">
        <allow
            interface="canonical.launchpad.interfaces.ISSHKeySet"/>
    </securedutility>
    <subscriber
        for="canonical.launchpad.event.interfaces.IJoinTeamEvent"
        handler="canonical.launchpad.mailnotification.notify_team_join"/>
    <subscriber
        for="canonical.launchpad.event.interfaces.ITeamInvitationEvent"
        handler="canonical.launchpad.mailnotification.notify_invitation_to_join_team"/>

    <!-- This is class ProductSeries -->

    <class
        class="lp.registry.model.productseries.ProductSeries">
        <allow
            interface="lp.registry.interfaces.productseries.IProductSeriesPublic"/>
        <require
            permission="launchpad.Edit"
            interface="lp.registry.interfaces.productseries.IProductSeriesEditRestricted"/>
        <allow
            interface="canonical.launchpad.interfaces.IHasTranslationImports"/>
        <allow
            interface="canonical.launchpad.interfaces.IHasTranslationTemplates"/>
        <require
            permission="launchpad.Edit"
            set_attributes="product name owner driver summary branch                                                                                                                 status releasefileglob                                                                                                                        translations_autoimport_mode"/>
        <require
            permission="launchpad.AnyPerson"
            set_attributes="importstatus rcstype cvsroot cvsmodule                                                                 cvstarfileurl cvsbranch svnrepository"/>

        <!-- IStructuralSubscriptionTarget -->

        <allow
            attributes="
                bug_subscriptions
                getBugNotificationsRecipients
                getSubscription
                getSubscriptions
                parent_subscription_target
                target_type_display"/>
        <require
            permission="launchpad.AnyPerson"
            attributes="
                addBugSubscription
                addSubscription
                removeBugSubscription"/>
    </class>
    <adapter
        provides="canonical.launchpad.interfaces.IHasExternalBugTracker"
        for="lp.registry.interfaces.productseries.IProductSeries"
        factory="lp.registry.adapters.productseries_to_product"
        permission="zope.Public"/>
    <adapter
        provides="canonical.launchpad.interfaces.ILaunchpadUsage"
        for="lp.registry.interfaces.productseries.IProductSeries"
        factory="lp.registry.adapters.productseries_to_product"
        permission="zope.Public"/>
    <adapter
        provides="canonical.launchpad.webapp.interfaces.IBreadcrumbBuilder"
        for="lp.registry.interfaces.productseries.IProductSeries"
        factory="lp.registry.browser.productseries.ProductSeriesBreadcrumbBuilder"
        permission="zope.Public"/>

    <!-- ProductSeriesSet -->

    <class
        class="lp.registry.model.productseries.ProductSeriesSet">
        <allow
            interface="lp.registry.interfaces.productseries.IProductSeriesSet"/>
    </class>
    <securedutility
        class="lp.registry.model.productseries.ProductSeriesSet"
        provides="lp.registry.interfaces.productseries.IProductSeriesSet">
        <allow
            interface="lp.registry.interfaces.productseries.IProductSeriesSet"/>
    </securedutility>

    <!-- Distribution -->

    <class
        class="lp.registry.model.distribution.Distribution">
        <allow
            interface="lp.registry.interfaces.distribution.IDistributionPublic"/>
        <allow
            interface="canonical.launchpad.interfaces.IHasTranslationImports"/>
        <require
            permission="launchpad.Edit"
            interface="lp.registry.interfaces.distribution.IDistributionEditRestricted"/>
        <require
            permission="launchpad.Edit"
            set_attributes="displayname title summary description                                                                                         translation_focus translationgroup translationpermission                                                                                         driver members owner security_contact mirror_admin                                                                                         homepage_content icon logo mugshot enable_bug_expiration                                                                                         bug_reporting_guidelines official_blueprints                                                                                         official_malone official_rosetta official_answers                                                                                         official_bug_tags"/>
        <require
            permission="launchpad.TranslationsAdmin"
            set_attributes="language_pack_admin"/>

        <!-- IHasAliases -->

        <allow
            attributes="
                aliases"/>
        <require
            permission="launchpad.Admin"
            attributes="
                setAliases"/>

        <!-- IQuestionTarget -->

        <allow
            attributes="
                getQuestion
                searchQuestions
                findSimilarQuestions
                answer_contacts
                direct_answer_contacts
                getSupportedLanguages
                getQuestionLanguages
                getAnswerContactsForLanguage
                getAnswerContactRecipients"/>
        <require
            permission="launchpad.AnyPerson"
            attributes="
                newQuestion
                createQuestionFromBug
                addAnswerContact
                removeAnswerContact"/>

        <!-- IFAQTarget -->

        <allow
            interface="canonical.launchpad.interfaces.IFAQCollection"
            attributes="
                findSimilarFAQs"/>
        <require
            permission="launchpad.Moderate"
            attributes="
                newFAQ"/>

        <!-- IStructuralSubscriptionTarget -->

        <allow
            attributes="
                bug_subscriptions
                getSubscriptions
                getSubscription
                getBugNotificationsRecipients
                parent_subscription_target
                target_type_display"/>
        <require
            permission="launchpad.AnyPerson"
            attributes="
                addSubscription
                addBugSubscription
                removeBugSubscription"/>

        <!-- IHasBugSupervisor -->

        <allow
            attributes="
                bug_supervisor"/>
        <require
            permission="launchpad.Edit"
            attributes="
                setBugSupervisor"/>
    </class>
    <adapter
        for="lp.registry.interfaces.distribution.IDistribution"
        provides="canonical.launchpad.webapp.interfaces.ILaunchpadContainer"
        factory="canonical.launchpad.webapp.publisher.LaunchpadContainer"/>
    <adapter
        provides="canonical.launchpad.webapp.interfaces.IBreadcrumbBuilder"
        for="lp.registry.interfaces.distribution.IDistribution"
        factory="lp.registry.browser.distribution.DistributionBreadcrumbBuilder"
        permission="zope.Public"/>
    <adapter
        provides="canonical.launchpad.webapp.interfaces.IBreadcrumbBuilder"
        for="lp.registry.interfaces.distribution.IDistributionSet"
        factory="lp.registry.browser.distribution.DistributionSetBreadcrumbBuilder"
        permission="zope.Public"/>

    <!-- The bounty system is kept maintained but not available for users.
        This is achieved by putting it on the PageTestLayer. -->


    <!-- DistributionSet -->

    <class
        class="lp.registry.model.distribution.DistributionSet">
        <allow
            interface="lp.registry.interfaces.distribution.IDistributionSet"/>
    </class>
    <securedutility
        class="lp.registry.model.distribution.DistributionSet"
        provides="lp.registry.interfaces.distribution.IDistributionSet">
        <allow
            interface="lp.registry.interfaces.distribution.IDistributionSet"/>
    </securedutility>

    <!-- SourcePackage -->

    <class
        class="lp.registry.model.sourcepackage.SourcePackage">
        <allow
            interface="lp.registry.interfaces.sourcepackage.ISourcePackage"/>
        <allow
            interface="canonical.launchpad.interfaces.IHasBuildRecords"/>
        <allow
            interface="canonical.launchpad.interfaces.IHasTranslationImports"/>
        <allow
            interface="canonical.launchpad.interfaces.IHasTranslationTemplates"/>

        <!-- IQuestionTarget -->

        <allow
            attributes="
                getQuestion
                searchQuestions
                findSimilarQuestions
                answer_contacts
                direct_answer_contacts
                getQuestionLanguages
                getAnswerContactsForLanguage
                getSupportedLanguages
                getAnswerContactRecipients"/>
        <require
            permission="launchpad.AnyPerson"
            attributes="
                newQuestion
                createQuestionFromBug
                addAnswerContact
                removeAnswerContact"/>
    </class>
    <securedutility
        component="lp.registry.model.sourcepackage.SourcePackage"
        provides="lp.registry.interfaces.sourcepackage.ISourcePackageFactory">
        <allow
            interface="lp.registry.interfaces.sourcepackage.ISourcePackageFactory"/>
    </securedutility>
    <adapter
        provides="canonical.launchpad.webapp.interfaces.IBreadcrumbBuilder"
        for="lp.registry.interfaces.sourcepackage.ISourcePackage"
        factory="lp.registry.browser.sourcepackage.SourcePackageBreadcrumbBuilder"
        permission="zope.Public"/>

    <!--
                XXX CarlosPerelloMarin 2007-08-12: This redirect is only useful until all
                supported Ubuntu distro series stop pointing to
                https://launchpad.net/ubuntu/.../+translate URLs and instead, use the
                translations.launchpad.net domain for the 'Translate this application'
                menu entry available in most graphical applications. See bug #138090 for
                more details.
                -->


    <!-- This is class ProductReleaseSet -->

    <class
        class="lp.registry.model.productrelease.ProductReleaseSet">
        <allow
            interface="lp.registry.interfaces.productrelease.IProductReleaseSet"/>
        <require
            permission="zope.Public"
            set_schema="lp.registry.interfaces.productrelease.IProductReleaseSet"/>
    </class>
    <securedutility
        class="lp.registry.model.productrelease.ProductReleaseSet"
        provides="lp.registry.interfaces.productrelease.IProductReleaseSet">
        <allow
            interface="lp.registry.interfaces.productrelease.IProductReleaseSet"/>
    </securedutility>

    <!-- This is class ProductRelease -->

    <class
        class="lp.registry.model.productrelease.ProductRelease">
        <allow
            interface="lp.registry.interfaces.productrelease.IProductReleasePublic"/>
        <require
            permission="launchpad.Edit"
            interface="lp.registry.interfaces.productrelease.IProductReleaseEditRestricted"/>
        <require
            permission="zope.Public"
            set_schema="lp.registry.interfaces.productrelease.IProductRelease"/>
    </class>

    <!-- This is class ProductReleaseFile -->

    <class
        class="lp.registry.model.productrelease.ProductReleaseFile">
        <allow
            interface="lp.registry.interfaces.productrelease.IProductReleaseFilePublic"/>
        <require
            permission="launchpad.Edit"
            interface="lp.registry.interfaces.productrelease.IProductReleaseFileEditRestricted"/>
    </class>
    <class
        class="lp.registry.model.entitlement.Entitlement">
        <require
            permission="launchpad.View"
            interface="lp.registry.interfaces.entitlement.IEntitlement"/>
        <require
            permission="launchpad.Admin"
            set_schema="lp.registry.interfaces.entitlement.IEntitlement"/>
    </class>

    <!-- EntitlementSet -->

    <class
        class="lp.registry.model.entitlement.EntitlementSet">
        <allow
            interface="lp.registry.interfaces.entitlement.IEntitlementSet"/>
    </class>
    <securedutility
        class="lp.registry.model.entitlement.EntitlementSet"
        provides="lp.registry.interfaces.entitlement.IEntitlementSet">
        <allow
            interface="lp.registry.interfaces.entitlement.IEntitlementSet"/>
    </securedutility>

<<<<<<< HEAD
    <!-- SuiteSourcePackage -->
    <class
       class="lp.registry.model.suitesourcepackage.SuiteSourcePackage">
      <allow
         interface="lp.registry.interfaces.suitesourcepackage.ISuiteSourcePackage"/>
=======
    <lp:help-folder 
        folder="help" type="canonical.launchpad.layers.LaunchpadLayer" />

    <!-- DistributionMirror -->
    <class class="lp.registry.model.distributionmirror.DistributionMirror">
        <allow interface="lp.registry.interfaces.distributionmirror.IDistributionMirror" />
        <require
            permission="launchpad.Edit"
            set_attributes="name displayname description http_base_url
                            ftp_base_url rsync_base_url enabled speed
                            country content official_candidate" />
        <require
            permission="launchpad.Admin"
            set_attributes="status owner whiteboard reviewer date_reviewed" />
        <require
            permission="launchpad.Admin"
            attributes="destroySelf" />
    </class>

    <!-- DistributionMirrorSet -->
    <class class="lp.registry.model.distributionmirror.DistributionMirrorSet">
        <allow interface="lp.registry.interfaces.distributionmirror.IDistributionMirrorSet"/>
    </class>

    <securedutility
        class="lp.registry.model.distributionmirror.DistributionMirrorSet"
        provides="lp.registry.interfaces.distributionmirror.IDistributionMirrorSet">
        <allow interface="lp.registry.interfaces.distributionmirror.IDistributionMirrorSet" />
    </securedutility>

    <!-- MirrorDistroArchSeries -->
    <class class="lp.registry.model.distributionmirror.MirrorDistroArchSeries">
        <allow interface="lp.registry.interfaces.distributionmirror.IMirrorDistroArchSeries" />
        <require
            permission="launchpad.Edit"
            set_schema="lp.registry.interfaces.distributionmirror.IMirrorDistroArchSeries" />
    </class>

    <!-- MirrorDistroSeriesSource -->
    <class class="lp.registry.model.distributionmirror.MirrorDistroSeriesSource">
        <allow interface="lp.registry.interfaces.distributionmirror.IMirrorDistroSeriesSource" />
        <require
            permission="launchpad.Edit"
            set_schema="lp.registry.interfaces.distributionmirror.IMirrorDistroSeriesSource" />
    </class>

    <!-- MirrorCDImageDistroSeries -->
    <class class="lp.registry.model.distributionmirror.MirrorCDImageDistroSeries">
        <allow interface="lp.registry.interfaces.distributionmirror.IMirrorCDImageDistroSeries" />
    </class>

    <!-- MirrorProbeRecord -->
    <class class="lp.registry.model.distributionmirror.MirrorProbeRecord">
        <allow interface="lp.registry.interfaces.distributionmirror.IMirrorProbeRecord" />
        <require
            permission="launchpad.Edit"
            set_schema="lp.registry.interfaces.distributionmirror.IMirrorProbeRecord" />
>>>>>>> dcdce19a
    </class>
</configure><|MERGE_RESOLUTION|>--- conflicted
+++ resolved
@@ -1588,13 +1588,13 @@
             interface="lp.registry.interfaces.entitlement.IEntitlementSet"/>
     </securedutility>
 
-<<<<<<< HEAD
     <!-- SuiteSourcePackage -->
     <class
        class="lp.registry.model.suitesourcepackage.SuiteSourcePackage">
       <allow
          interface="lp.registry.interfaces.suitesourcepackage.ISuiteSourcePackage"/>
-=======
+    </class>
+
     <lp:help-folder 
         folder="help" type="canonical.launchpad.layers.LaunchpadLayer" />
 
@@ -1652,6 +1652,5 @@
         <require
             permission="launchpad.Edit"
             set_schema="lp.registry.interfaces.distributionmirror.IMirrorProbeRecord" />
->>>>>>> dcdce19a
     </class>
 </configure>