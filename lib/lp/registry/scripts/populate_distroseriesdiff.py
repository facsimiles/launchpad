# Copyright 2011 Canonical Ltd.  This software is licensed under the
# GNU Affero General Public License version 3 (see the file LICENSE).

"""Populate `DistroSeriesDifference` table.

This script creates `DistroSeriesDifference` entries for the package
version differences between a derived `DistroSeries` and its parent.

The entries will still need to be processed by the cron job that works
out the exact differences.  Any pre-existing `DistroSeriesDifference`
entries remain untouched.
"""

__metaclass__ = type
__all__ = [
    'PopulateDistroSeriesDiff',
    ]

from collections import defaultdict
from optparse import (
    Option,
    OptionValueError,
    )
from storm.locals import ClassAlias
import transaction
from zope.component import getUtility

from canonical.database.sqlbase import (
    quote,
    quote_identifier,
    )
from canonical.launchpad.interfaces.lpstorm import IStore
from lp.registry.enum import (
    DistroSeriesDifferenceStatus,
    DistroSeriesDifferenceType,
    )
from canonical.launchpad.utilities.looptuner import TunableLoop
from lp.registry.interfaces.distribution import IDistributionSet
from lp.registry.interfaces.distroseriesparent import IDistroSeriesParentSet
from lp.registry.interfaces.pocket import PackagePublishingPocket
from lp.registry.model.distroseries import DistroSeries
from lp.registry.model.distroseriesdifference import DistroSeriesDifference
from lp.registry.model.distroseriesparent import DistroSeriesParent
from lp.services.scripts.base import LaunchpadScript
from lp.soyuz.interfaces.publishing import active_publishing_status


def compose_sql_find_latest_source_package_releases(distroseries):
    """Produce SQL that gets the last-published `SourcePackageRelease`s.

    Within `distroseries`, looks for the `SourcePackageRelease`
    belonging to each respective `SourcePackageName`'s respective latest
    `SourcePackagePublishingHistory`.

    For each of those, it produces a tuple consisting of:
     * `SourcePackageName` id: sourcepackagename
     * `SourcePackageRelease` id: sourcepackagerelease
     * Source package version: version.

    :return: SQL query, as a string.
    """
    parameters = {
        'active_status': quote(active_publishing_status),
        'distroseries': quote(distroseries),
        'main_archive': quote(distroseries.distribution.main_archive),
        'release_pocket': quote(PackagePublishingPocket.RELEASE),
    }
    return """
        SELECT DISTINCT ON (SPR.sourcepackagename)
            SPR.sourcepackagename,
            SPR.id As sourcepackagerelease,
            SPR.version
        FROM SourcePackagePublishingHistory AS SPPH
        JOIN SourcePackageRelease AS SPR ON SPR.id = SPPH.sourcepackagerelease
        WHERE
            SPPH.distroseries = %(distroseries)s AND
            SPPH.archive = %(main_archive)s AND
            SPPH.pocket = %(release_pocket)s AND
            SPPH.status IN %(active_status)s
        ORDER BY SPR.sourcepackagename, SPPH.id DESC
        """ % parameters


def compose_sql_find_differences(derived_series, parent_series):
    """Produce SQL that finds differences for a `DistroSeries`.

    The query compares `derived_distroseries` and its `previous_series`
    and for each package whose latest `SourcePackageRelease`s in the
    respective series differ, produces a tuple of:
     * `SourcePackageName` id: sourcepackagename
     * Source package version in derived series: source_version
     * Source package version in parent series: parent_source_version.

    :return: SQL query, as a string.
    """
    parameters = {
        'derived_query': compose_sql_find_latest_source_package_releases(
            derived_series),
        'parent_query': compose_sql_find_latest_source_package_releases(
<<<<<<< HEAD
            parent_series),
=======
            derived_distroseries.previous_series),
>>>>>>> 4cb4ad8c
    }
    return """
        SELECT DISTINCT
            COALESCE(
                parent.sourcepackagename,
                derived.sourcepackagename) AS sourcepackagename,
            derived.version AS source_version,
            parent.version AS parent_source_version
        FROM (%(parent_query)s) AS parent
        FULL OUTER JOIN (%(derived_query)s) AS derived
        ON derived.sourcepackagename = parent.sourcepackagename
        WHERE derived.version IS DISTINCT FROM parent.version
        """ % parameters


def compose_sql_difference_type():
    """Produce SQL to compute a difference's `DistroSeriesDifferenceType`.

    Works with the parent_source_version and source_version fields as
    produced by the SQL from `compose_sql_find_differences`.

    :return: SQL query, as a string.
    """
    parameters = {
        'unique_to_derived_series': quote(
            DistroSeriesDifferenceType.UNIQUE_TO_DERIVED_SERIES),
        'missing_from_derived_series': quote(
            DistroSeriesDifferenceType.MISSING_FROM_DERIVED_SERIES),
        'different_versions': quote(
            DistroSeriesDifferenceType.DIFFERENT_VERSIONS),
    }
    return """
        CASE
            WHEN parent_source_version IS NULL THEN
                %(unique_to_derived_series)s
            WHEN source_version IS NULL THEN
                %(missing_from_derived_series)s
            ELSE %(different_versions)s
        END
        """ % parameters


def compose_sql_populate_distroseriesdiff(derived_series, parent_series,
                                          temp_table):
    """Create `DistroSeriesDifference` rows based on found differences.

    Uses field values that describe the difference, as produced by the
    SQL from `compose_sql_find_differences`:
     * sourcepackagename
     * source_version
     * parent_source_version

    Existing `DistroSeriesDifference` rows are not affected.

    :param derived_distroseries: A derived `DistroSeries`.
    :param temp_table: The name of a table to select the input fields
        from.
    :return: SQL query, as a string.
    """
    parameters = {
        'derived_series': quote(derived_series),
        'parent_series': quote(parent_series),
        'difference_type_expression': compose_sql_difference_type(),
        'needs_attention': quote(
            DistroSeriesDifferenceStatus.NEEDS_ATTENTION),
        'temp_table': quote_identifier(temp_table),
    }
    return """
        INSERT INTO DistroSeriesDifference (
            derived_series,
            parent_series,
            source_package_name,
            status,
            difference_type,
            source_version,
            parent_source_version)
        SELECT
            %(derived_series)s,
            %(parent_series)s,
            sourcepackagename,
            %(needs_attention)s,
            %(difference_type_expression)s,
            source_version,
            parent_source_version
        FROM %(temp_table)s
        WHERE sourcepackagename NOT IN (
            SELECT source_package_name
            FROM DistroSeriesDifference
            WHERE derived_series = %(derived_series)s)
        """ % parameters


def drop_table(store, table):
    """Drop `table`, if it exists."""
    store.execute("DROP TABLE IF EXISTS %s" % quote_identifier(table))


def populate_distroseriesdiff(logger, derived_series, parent_series):
    """Compare `derived_distroseries` to parent, and register differences.

    The differences are registered by creating `DistroSeriesDifference`
    records, insofar as they do not yet exist.
    """
    temp_table = "temp_potentialdistroseriesdiff"

    store = IStore(derived_series)
    drop_table(store, temp_table)
    store.execute("CREATE TEMP TABLE %s AS %s" % (
        quote_identifier(temp_table),
        compose_sql_find_differences(derived_series, parent_series)))
    logger.info(
        "Found %d potential difference(s).",
        store.execute("SELECT count(*) FROM %s" % temp_table).get_one()[0])
    store.execute(
        compose_sql_populate_distroseriesdiff(
            derived_series, parent_series, temp_table))
    drop_table(store, temp_table)


def find_derived_series():
    """Find all derived `DistroSeries`.
<<<<<<< HEAD
=======

    Derived `DistroSeries` are ones that have a `previous_series`, but
    where the `previous_series` is not in the same distribution.
>>>>>>> 4cb4ad8c
    """
    Child = ClassAlias(DistroSeries, "Child")
    Parent = ClassAlias(DistroSeries, "Parent")
<<<<<<< HEAD
    relations = IStore(DistroSeries).find(
        (Child, Parent),
        DistroSeriesParent.derived_series_id == Child.id,
        DistroSeriesParent.parent_series_id == Parent.id)
    collated = defaultdict(list)
    for child, parent in relations:
        collated[child].append(parent)
    return collated
=======
    return IStore(DistroSeries).find(
        DistroSeries,
        Parent.id == DistroSeries.previous_seriesID,
        Parent.distributionID != DistroSeries.distributionID).order_by(
            (DistroSeries.previous_seriesID, DistroSeries.id))
>>>>>>> 4cb4ad8c


class DSDUpdater(TunableLoop):
    """Call `DistroSeriesDifference.update()` where appropriate.

    The `DistroSeriesDifference` records we create don't have their
    details filled out, such as base version or their diffs.

    Since this is likely to be much, much slower than the rest of the
    work of creating and initializing `DistroSeriesDifference`s, it is
    done in a `DBLoopTuner`.
    """

    def __init__(self, log, store, commit, ids):
        """See `TunableLoop`.

        :param log: A logger.
        :param store: Database store to work on.
        :param commit: A commit function to call after each batch.
        :param ids: Sequence of `DistroSeriesDifference` ids to fix.
        """
        super(DSDUpdater, self).__init__(log)
        self.minimum_chunk_size = 2
        self.maximum_chunk_size = 1000
        self.store = store
        self.commit = commit
        self.ids = sorted(ids, reverse=True)

    def isDone(self):
        """See `ITunableLoop`."""
        return len(self.ids) == 0

    def _cutChunk(self, chunk_size):
        """Cut a chunk of up to `chunk_size` items from the remaining work.

        Removes the items to be processed in this chunk from the list of
        remaining work, and returns those.
        """
        todo = self.ids[-chunk_size:]
        self.ids = self.ids[:-chunk_size]
        return todo

    def _getBatch(self, ids):
        """Retrieve a batch of `DistroSeriesDifference`s with given ids."""
        return self.store.find(
            DistroSeriesDifference, DistroSeriesDifference.id.is_in(ids))

    def __call__(self, chunk_size):
        """See `ITunableLoop`."""
        for dsd in self._getBatch(self._cutChunk(int(chunk_size))):
            dsd.update()
        self.commit()


class PopulateDistroSeriesDiff(LaunchpadScript):
    """Populate `DistroSeriesDifference` for pre-existing differences."""

    def add_my_options(self):
        """Register options specific to this script."""
        self.parser.add_options([
            Option(
                '-a', '--all', dest='all', action='store_true', default=False,
                help="Populate all derived distribution series."),
            Option(
                '-d', '--distribution', dest='distribution', default=None,
                help="Derived distribution."),
            Option(
                '-l', '--list', dest='list', action='store_true',
                default=False, help="List derived distroseries, then exit."),
            Option(
                '-s', '--series', dest='series', default=None,
                help="Derived distribution series."),
            Option(
                '-x', '--dry-run', dest='dry_run', action='store_true',
                default=False, help="Pretend; don't commit changes.")])

    def getDistroSeries(self):
        """Return the `DistroSeries` that are to be processed."""
        if self.options.all:
            return find_derived_series()
        else:
            distro = getUtility(IDistributionSet).getByName(
                self.options.distribution)
            series = distro.getSeries(self.options.series)
            augmented_series = defaultdict(list)
            if series is None:
                raise OptionValueError(
                    "Could not find %s series %s." % (
                        self.options.distribution, self.options.series))
<<<<<<< HEAD
            dsp = getUtility(IDistroSeriesParentSet).getByDerivedSeries(
                series)
            for rel in dsp:
                augmented_series[rel.derived_series].append(
                    rel.parent_series)
            if len(augmented_series) == 0:
=======
            if series.previous_series is None:
>>>>>>> 4cb4ad8c
                raise OptionValueError(
                    "%s series %s is not derived." % (
                        self.options.distribution, self.options.series))
            return augmented_series

    def processDistroSeries(self, distroseries, parent):
        """Generate `DistroSeriesDifference`s for `distroseries`."""
        self.logger.info(
            "Looking for differences in %s with regards to %s.",
            distroseries, parent)
        populate_distroseriesdiff(self.logger, distroseries, parent)
        self.commit()
        self.logger.info("Updating base_versions.")
        self.update(distroseries)
        self.commit()
        self.logger.info("Done with %s.", distroseries)

    def commit(self):
        """Commit (or if doing a dry run, abort instead)."""
        if self.options.dry_run:
            transaction.abort()
        else:
            transaction.commit()

    def listDerivedSeries(self):
        """Log all `DistroSeries` that the --all option would cover."""
        relationships = self.getDistroSeries()
        for child in relationships:
            for parent in relationships[child]:
               self.logger.info(
                    "%s %s with a parent of %s %s", child.distribution.name,
                    child.name, parent.distribution.name, parent.name)

    def checkOptions(self):
        """Verify command-line options."""
        if self.options.list:
            return
        specified_distro = (self.options.distribution is not None)
        specified_series = (self.options.series is not None)
        if specified_distro != specified_series:
            raise OptionValueError(
                "Specify both a distribution and a series, or use --all.")
        if specified_distro == self.options.all:
            raise OptionValueError(
                "Either specify a distribution and series, or use --all.")

    def main(self):
        """Do the script's work."""
        self.checkOptions()

        if self.options.list:
            self.options.all = True
            self.listDerivedSeries()
            return

        if self.options.dry_run:
            self.logger.info("Dry run requested.  Not committing changes.")

        relationships = self.getDistroSeries()
        for child in relationships.keys():
            for parent in relationships[child]:
                self.processDistroSeries(child, parent)

    def update(self, distroseries):
        """Call `DistroSeriesDifference.update()` where appropriate.

        The `DistroSeriesDifference` records we create don't have their
        details filled out, such as base version or their diffs.

        Only instances where the source package is published in both the
        parent series and the derived series need to have this done.
        """
        self.logger.info(
            "Updating DSDs for %s.", distroseries.title)
        store = IStore(distroseries)
        dsd_ids = store.find(
            DistroSeriesDifference.id,
            DistroSeriesDifference.derived_series == distroseries,
            DistroSeriesDifference.status ==
                DistroSeriesDifferenceStatus.NEEDS_ATTENTION,
            DistroSeriesDifference.difference_type ==
                DistroSeriesDifferenceType.DIFFERENT_VERSIONS,
            DistroSeriesDifference.base_version == None)
        DSDUpdater(self.logger, store, self.commit, dsd_ids).run()<|MERGE_RESOLUTION|>--- conflicted
+++ resolved
@@ -97,11 +97,7 @@
         'derived_query': compose_sql_find_latest_source_package_releases(
             derived_series),
         'parent_query': compose_sql_find_latest_source_package_releases(
-<<<<<<< HEAD
             parent_series),
-=======
-            derived_distroseries.previous_series),
->>>>>>> 4cb4ad8c
     }
     return """
         SELECT DISTINCT
@@ -222,17 +218,9 @@
 
 
 def find_derived_series():
-    """Find all derived `DistroSeries`.
-<<<<<<< HEAD
-=======
-
-    Derived `DistroSeries` are ones that have a `previous_series`, but
-    where the `previous_series` is not in the same distribution.
->>>>>>> 4cb4ad8c
-    """
+    """Find all derived `DistroSeries`."""
     Child = ClassAlias(DistroSeries, "Child")
     Parent = ClassAlias(DistroSeries, "Parent")
-<<<<<<< HEAD
     relations = IStore(DistroSeries).find(
         (Child, Parent),
         DistroSeriesParent.derived_series_id == Child.id,
@@ -241,13 +229,6 @@
     for child, parent in relations:
         collated[child].append(parent)
     return collated
-=======
-    return IStore(DistroSeries).find(
-        DistroSeries,
-        Parent.id == DistroSeries.previous_seriesID,
-        Parent.distributionID != DistroSeries.distributionID).order_by(
-            (DistroSeries.previous_seriesID, DistroSeries.id))
->>>>>>> 4cb4ad8c
 
 
 class DSDUpdater(TunableLoop):
@@ -337,16 +318,12 @@
                 raise OptionValueError(
                     "Could not find %s series %s." % (
                         self.options.distribution, self.options.series))
-<<<<<<< HEAD
             dsp = getUtility(IDistroSeriesParentSet).getByDerivedSeries(
                 series)
             for rel in dsp:
                 augmented_series[rel.derived_series].append(
                     rel.parent_series)
             if len(augmented_series) == 0:
-=======
-            if series.previous_series is None:
->>>>>>> 4cb4ad8c
                 raise OptionValueError(
                     "%s series %s is not derived." % (
                         self.options.distribution, self.options.series))
