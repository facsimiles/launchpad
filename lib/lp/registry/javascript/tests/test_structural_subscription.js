--- conflicted
+++ resolved
@@ -636,13 +636,8 @@
             Assert.isTrue(submit_button.hasClass('spinner'));
             Assert.isFalse(submit_button.hasClass('lazr-pos'));
             // Now we resume the call to trigger the failure.
-<<<<<<< HEAD
             this.configuration.lp_client.named_post.resume();
-
-=======
-            this.configuration.lp_client.named_post.resume()
             // The spinner is gone.
->>>>>>> 1b75af9b
             Assert.isTrue(submit_button.hasClass('lazr-pos'));
             Assert.isFalse(submit_button.hasClass('spinner'));
         },
