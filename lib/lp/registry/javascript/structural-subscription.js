--- conflicted
+++ resolved
@@ -1524,11 +1524,7 @@
     // Modify the menu-link-subscribe-to-bug-mail link to be visible.
     var link = Y.one(link_id);
     if (!Y.Lang.isValue(link)) {
-<<<<<<< HEAD
         Y.error('Link to set as the pop-up link not found.');
-=======
-        Y.Assert.fail('Link to set as the pop-up link not found.');
->>>>>>> 855acfe4
     }
     link.removeClass('invisible-link');
     link.addClass('visible-link');
@@ -1558,13 +1554,7 @@
 }; // setup
 
 }, '0.1', {requires: [
-<<<<<<< HEAD
         'dom', 'node', 'lazr.anim', 'lazr.formoverlay',
         'lazr.overlay','lazr.effects', 'lp.app.errors', 'lp.client',
         'gallery-accordion'
-    ]});
-=======
-    'dom', 'node', 'test', 'lazr.anim', 'lazr.formoverlay', 'lazr.overlay',
-    'lazr.effects', 'lp.app.errors', 'lp.client', 'gallery-accordion'
-]});
->>>>>>> 855acfe4
+    ]});