/* Copyright 2011 Canonical Ltd.  This software is licensed under the
 * GNU Affero General Public License version 3 (see the file LICENSE).
 *
 * Form overlay widgets and subscriber handling for structural subscriptions.
 *
 * @module registry
 * @submodule structural_subscription
 */

YUI.add('lp.registry.structural_subscription', function(Y) {

var namespace = Y.namespace('lp.registry.structural_subscription');

var INCLUDE_COMMENTS = 'include-comments',
    FILTER_WRAPPER = 'filter-wrapper',
    ACCORDION_WRAPPER = 'accordion-wrapper',
    ADDED_OR_CLOSED = 'added-or-closed',
    ADDED_OR_CHANGED = 'added-or-changed',
    ADVANCED_FILTER = 'advanced-filter',
    MATCH_ALL = 'match-all',
    MATCH_ANY = 'match-any'
    ;

var add_subscription_overlay;
var cancel_button_html =
    '<button type="button" name="field.actions.cancel" ' +
    'class="lazr-neg lazr-btn" >Cancel</button>';

namespace.lp_client = undefined;

/*
 * An object representing the global actions portlet.
 *
 */
var PortletTarget = function() {};
Y.augment(PortletTarget, Y.Event.Target);
namespace.portlet = new PortletTarget();

function subscription_success() {
    // TODO Should there be some success notification?
    add_subscription_overlay.hide();
}

var overlay_error_handler = new Y.lp.client.ErrorHandler();
overlay_error_handler.showError = function(error_msg) {
    add_subscription_overlay.showError(error_msg);
};
overlay_error_handler.clearProgressUI = function() {
    add_subscription_overlay.bodyNode.one('[name="field.actions.create"]')
        .replaceClass('spinner', 'lazr-pos');
};

/**
 * Does the list contain the target?
 *
 * @private
 * @method list_contains
 * @param {List} list The list to search.
 * @param {String} target The target of interest.
 */
function list_contains(list, target) {
    // The list may be undefined in some cases.
    return Y.Lang.isArray(list) && list.indexOf(target) !== -1;
}

// Expose to tests.
namespace._list_contains = list_contains;

/**
 * Reformat the data returned from the add/edit form into something acceptable
 * to send as a PATCH.
 */
function extract_form_data(form_data) {
    if (form_data === 'this is a test') {
        // This is a short-circuit to make testing easier.
        return {};
    }
    var patch_data = {
        description: Y.Lang.trim(form_data.name[0]),
        tags: [],
        find_all_tags: false,
        importances: [],
        statuses: []
    };

    // Set the notification level.
    var added_or_closed = list_contains(form_data.events, ADDED_OR_CLOSED);
    var include_comments = list_contains(form_data.filters, INCLUDE_COMMENTS);

    // Chattiness: Lifecycle < Details < Discussion.
    if (added_or_closed) {
        patch_data.bug_notification_level = 'Lifecycle';
    } else if (include_comments) {
        patch_data.bug_notification_level = 'Discussion';
    } else {
        patch_data.bug_notification_level = 'Details';
    }

    // Set the tags, importances, and statuses.  Only do this if
    // ADDED_OR_CHANGED and ADVANCED_FILTER are selected.
    var advanced_filter = (!added_or_closed &&
                           list_contains(form_data.filters, ADVANCED_FILTER));
    if (advanced_filter) {
        // Tags are a list with one element being a space-separated string.
        var tags = form_data.tags[0];
        if (Y.Lang.isValue(tags) && tags !== '') {
            patch_data.tags = tags.toLowerCase().split(' ');
        }
        patch_data.find_all_tags =
            list_contains(form_data.tag_match, MATCH_ALL);
        if (form_data.importances.length > 0) {
            patch_data.importances = form_data.importances;
        }
        if (form_data.statuses.length > 0) {
            patch_data.statuses = form_data.statuses;
        }
    } else {
        // clear out the tags, statuses, and importances in case this is an
        // edit.
        patch_data.tags = patch_data.importances = patch_data.statuses = [];
    }
    return patch_data;
}

// Expose in the namespace for testing purposes.
namespace._extract_form_data = extract_form_data;

/**
 * Given a bug filter, update it with information extracted from a form.
 *
 * @private
 * @method patch_bug_filter
 * @param {Object} bug_filter The bug filter.
 * @param {Object} form_data The data returned from the form submission.
 * @param {Object} on Event handlers to override the defaults.
 */
function patch_bug_filter(bug_filter, form_data, on) {
    var patch_data = extract_form_data(form_data);

    var config = {
        on: Y.merge({
            success: subscription_success,
            failure: overlay_error_handler.getFailureHandler()
            }, on)
        };
    namespace.lp_client.patch(bug_filter.self_link, patch_data, config);
}
namespace.patch_bug_filter = patch_bug_filter;

/**
 * Delete the given filter
 */
function delete_filter(filter) {
    var y_config = {
        method: "POST",
        headers: {'X-HTTP-Method-Override': 'DELETE'},
        on: {failure: overlay_error_handler.getFailureHandler()}
    };
    Y.io(filter.self_link, y_config);
}

// Exported for testing.
namespace._delete_filter = delete_filter;

/**
 * Create a new structural subscription filter.
 *
 * @method create_structural_subscription filter
 * @param {Object} who Link to the user or team to be subscribed.
 * @param {Object} form_data The data returned from the form submission.
 * @param {Object} success_callback Function to execute when filter is added.
 */
function add_bug_filter(who, form_data, success_callback) {
    var submit_button = add_subscription_overlay.bodyNode.one(
        '[name="field.actions.create"]');
    submit_button.replaceClass('lazr-pos', 'spinner');
    var config = {
        on: {success: function (bug_filter) {
                // If we fail to PATCH the new bug filter, DELETE it.
                var on = {
                    failure: function () {
                        // We use the namespace binding so tests can override
                        // these functions.
                        namespace._delete_filter(bug_filter);
                        // Call the failure handler to report the original
                        // error to the user.
                        overlay_error_handler.getFailureHandler()
                            .apply(this, arguments);
                    },
                    success: function (bug_filter) {
                        success_callback(form_data, bug_filter);
                        subscription_success(bug_filter);
                        submit_button.replaceClass('spinner', 'lazr-pos');
                    }
                };
                patch_bug_filter(bug_filter.getAttrs(), form_data, on);
            },
            failure: overlay_error_handler.getFailureHandler()
        },
        parameters: {
            subscriber: who
        }
    };

    namespace.lp_client.named_post(LP.cache.context.self_link,
        'addBugSubscriptionFilter', config);
}

// Exported for testing.
namespace._add_bug_filter = add_bug_filter;

/**
 * Create a handler to save the subscription given the form data from a user.
 *
 * @private
 * @method make_add_subscription_handler
 * @param {Object} success_callback Function to execute on successful
 *        addition.
 */
function make_add_subscription_handler(success_callback) {
    var save_subscription = function(form_data) {
        var who;
        var has_errors = check_for_errors_in_overlay(
            add_subscription_overlay);
        if (has_errors) {
            return false;
        }
        if (form_data.recipient[0] === 'user') {
            who = LP.links.me;
        } else {
            // There can be only one.
            who = form_data.team[0];
        }
        return add_bug_filter(who, form_data, success_callback);
    };
    return save_subscription;
}
namespace._make_add_subscription_handler = make_add_subscription_handler;

function check_for_errors_in_overlay(overlay) {
    var has_errors = false;
    var errors = [];
    var field;
    for (field in overlay.field_errors) {
        if (overlay.field_errors.hasOwnProperty(field)) {
            if (overlay.field_errors[field]) {
                has_errors = true;
                errors.push(field);
            }
        }
    }
    if (has_errors) {
        var error_text = errors.pop();
        if (errors.length > 0) {
            error_text = errors.join(', ') + ' and ' + error_text;
        }

        overlay.showError(
            'Value for ' + error_text + ' is invalid.');
        return true;
    } else {
        return false;
    }
}

/**
 * Fill the filter name and description.
 */
function fill_filter_description(filter_node, filter_info, filter) {
    filter_node.one('.filter-description')
        .empty()
        .appendChild(create_filter_description(filter));
    filter_node.one('.filter-name')
        .empty()
        .appendChild(render_filter_title(filter_info, filter));
}

/**
 * Handle the activation of the edit subscription link.
 */
function edit_subscription_handler(context, form_data) {
    var has_errors = check_for_errors_in_overlay(add_subscription_overlay);
<<<<<<< HEAD
    var filter_node = Y.one(
        '#subscription-filter-'+context.filter_id.toString());
=======
    var filter_id = '#filter-description-'+context.filter_id.toString();
    var submit_button = add_subscription_overlay.bodyNode.one(
        '[name="field.actions.create"]');
    submit_button.replaceClass('lazr-pos', 'spinner');
>>>>>>> 8c919976
    if (has_errors) {
        return false;
    }
    var on = {success: function (new_data) {
<<<<<<< HEAD
=======
        submit_button.replaceClass('spinner', 'lazr-pos');
        var description_node = Y.one(filter_id);
>>>>>>> 8c919976
        var filter = new_data.getAttrs();
        fill_filter_description(
            filter_node, context.filter_info, filter);
        add_subscription_overlay.hide();
    }};
    patch_bug_filter(context.filter_info.filter, form_data, on);
}

/**
 * Initialize the overlay errors and set up field validators.
 */
function setup_overlay_validators(overlay, overlay_id) {
    overlay.field_errors = {};
    add_input_validator(overlay, overlay_id, 'tags', get_error_for_tags_list);
}

/**
 * Populate the overlay element with the contents of the add/edit form.
 */
function create_overlay(content_box_id, overlay_id, submit_button,
                        submit_callback, success_callback) {
    // Create the overlay.
    add_subscription_overlay = new Y.lazr.FormOverlay({
        headerContent:
            '<h2 id="subscription-overlay-title">Add a mail subscription '+
            'for '+LP.cache.context.title + ' bugs</h2>',
        form_content: Y.one(overlay_id),
        visible: false,
        form_submit_button: submit_button,
        form_cancel_button: Y.Node.create(cancel_button_html),
        form_submit_callback: function(formdata) {
            // Do not clean up if saving was not successful.
            var save_succeeded = submit_callback(formdata);
            if (save_succeeded !== false) {
                clean_up();
            }
        }
    });

    var side_portlets = Y.one('#side-portlets');
    if (side_portlets) {
        add_subscription_overlay.set('align', {
            node: side_portlets,
            points: [Y.WidgetPositionAlign.TR, Y.WidgetPositionAlign.TL]
        });
    } else {
        add_subscription_overlay.set('centered', true);
    }
    add_subscription_overlay.render(content_box_id);
    if (side_portlets) {
        Y.one('#subscription-overlay-title').scrollIntoView();
    }
    setup_overlay_validators(add_subscription_overlay, overlay_id);
    // Prevent cruft from hanging around upon closing.
    function clean_up(e) {
        add_subscription_overlay.hide();
        var filter_wrapper = Y.one('#' + FILTER_WRAPPER);
        filter_wrapper.hide();
        collapse_node(filter_wrapper);
    }
    // For some reason, clicking on the cancel button doesn't fire a cancel
    // event, so we have to wire up this event handler.
    add_subscription_overlay.get('form_cancel_button').on(
        'click', clean_up);
    add_subscription_overlay.on('submit', clean_up);
    add_subscription_overlay.on('cancel', clean_up);
}

/**
 * Reset the overlay form to initial values.
 */
function clear_overlay(content_node, no_recipient_picker) {
    if (no_recipient_picker) {
        set_recipient_label(content_node, undefined);
    } else {
        set_recipient(content_node, false, undefined);
    }
    content_node.one('[name="name"]').set('value', '');
    set_checkboxes(
        content_node, LP.cache.statuses, LP.cache.statuses);
    set_checkboxes(
        content_node, LP.cache.importances, LP.cache.importances);
    content_node.one('[name="tags"]').set('value', '');
    set_radio_buttons(
        content_node, [MATCH_ALL, MATCH_ANY], MATCH_ALL);
    set_radio_buttons(
        content_node, [ADDED_OR_CLOSED, ADDED_OR_CHANGED], ADDED_OR_CLOSED);
    set_checkboxes(
        content_node,
        [INCLUDE_COMMENTS, ADVANCED_FILTER],
        [INCLUDE_COMMENTS]);
    collapse_node(Y.one('#' + ACCORDION_WRAPPER), {duration: 0});
    collapse_node(Y.one('#' + FILTER_WRAPPER), {duration: 0});
}

/**
 * Make a table cell.
 *
 * @private
 * @method make_cell
 * @param {Object} item Item to be placed in the cell.
 * @param {String} name Name of the control.
 */
function make_cell(item, name) {
    var cell = Y.Node.create('<td style="padding-left:3px"><td>');
    cell.appendChild('<label></label>')
        .append(Y.Node.create('<input type="checkbox" checked></input>')
            .set('name', name)
            .set('value', item))
        .append(Y.Node.create('<span></span>')
            .set('text', item));
    return cell;
}
/**
 * Make a table.
 *
 * @private
 * @method make_table
 * @param {Object} list List of items to be put in the table.
 * @param {String} name Name of the control.
 * @param {Int} num_cols The number of columns for the table to use.
 */
function make_table(list, name, num_cols) {
    var table = Y.Node.create('<table></table>');
    var i, row;
    for (i=0; i<list.length; i++) {
        if (i % num_cols === 0) {
            row = table.appendChild('<tr></tr>');
        }
        row.appendChild(make_cell(list[i], name));
    }
    return table;
}

/**
 * Make selector controls, the links for 'Select all' and
 * 'Select none' that appear within elements with many checkboxes.
 *
 * @private
 * @method make_selector_controls
 * @param {String} parent Name of the parent.
 * @return {Object} Hash with 'all_name', 'none_name', and 'html' keys.
 */
function make_selector_controls(parent) {
    var selectors_id = parent + '-selectors';
    var rv = {};
    rv.all_link = Y.Node.create(
        '<a href="#" class="select-all">Select all</a>');
    rv.none_link = Y.Node.create(
        '<a href="#" class="select-none">Select none</a>');
    rv.node = Y.Node.create(
            '<div style="margin-left: 10px;margin-bottom: 10px"></div>')
        .set('id', selectors_id)
        .append(rv.all_link)
        .append(' &nbsp; ')
        .append(rv.none_link);

    return rv;
}
namespace.make_selector_controls = make_selector_controls;

/**
 * Construct a handler closure for select all/none links.
 */
function make_select_handler(node, all, checked_value) {
    return function(e) {
        e.halt();
        Y.each(all, function(value) {
            get_input_by_value(node, value).set('checked', checked_value);
        });
    };
}

/* We want to call 'resize' directly on tags container
 * when we add a validation failed error message.
 */
var tags_container;

/**
 * Create the accordion.
 *
 * @method create_accordion
 * @param {String} overlay_id Id of the overlay element.
 * @param {Object} content_node Node where the overlay is anchored.
 * @return {Object} accordion The accordion just created.
 */
function create_accordion(overlay_id, content_node) {
    var accordion = new Y.Accordion({
          useAnimation: true,
          collapseOthersOnExpand: true,
          visible: false
    });

    accordion.render(overlay_id);

    var statuses_ai,
        importances_ai,
        tags_ai;

    // Build tags pane.
    tags_ai = new Y.AccordionItem( {
        label: "Tags",
        expanded: false,
        alwaysVisible: false,
        id: "tags_ai",
        contentHeight: {method: "auto"}
    } );
    tags_container = tags_ai;
    tags_ai.set("bodyContent", Y.Node.create('<div><div></div></div>')
        .append(Y.Node.create('<input type="radio" name="tag_match" checked>')
            .set('value', MATCH_ALL))
        .append('Match all tags')
        .append(Y.Node.create('<input type="radio" name="tag_match" checked>')
            .set('value', MATCH_ANY))
        .append('Match any tags')
        .append(
        '<div style="padding-bottom:10px;">' +
        '    <input type="text" name="tags" size="60"/>' +
        '    <a target="help"'+
        '        href="/+help/structural-subscription-tags.html" ' +
        '        class="sprite maybe">&nbsp;'+
               '<span class="invisible-link">Structural subscription tags '+
        '       help</span></a> ' +
        '</div>'));
    accordion.addItem(tags_ai);

    // Build importances pane.
    importances_ai = new Y.AccordionItem( {
        label: "Importances",
        expanded: false,
        alwaysVisible: false,
        id: "importances_ai",
        contentHeight: {method: "auto"}
    } );
    var importances = LP.cache.importances;
    var selectors = make_selector_controls('importances');
    importances_ai.set("bodyContent",
        Y.Node.create('<div id="importances-wrapper"></div>')
            .append(selectors.node)
            .append(make_table(importances, 'importances', 4)));
    accordion.addItem(importances_ai);
    // Wire up the 'all' and 'none' selectors.
    var node = content_node.one('#importances-wrapper');
    selectors.all_link.on('click',
        make_select_handler(node, importances, true));
    selectors.none_link.on('click',
        make_select_handler(node, importances, false));

    // Build statuses pane.
    statuses_ai = new Y.AccordionItem( {
        label: "Statuses",
        expanded: false,
        alwaysVisible: false,
        id: "statuses_ai",
        contentHeight: {method: "auto"}
    } );
    var statuses = LP.cache.statuses;
    selectors = make_selector_controls('statuses');
    statuses_ai.set("bodyContent",
        Y.Node.create('<div id="statuses-wrapper"></div>')
            .append(selectors.node)
            .append(make_table(statuses, 'statuses', 3)));
    accordion.addItem(statuses_ai);
    // Wire up the 'all' and 'none' selectors.
    node = content_node.one('#statuses-wrapper');
    selectors.all_link.on('click',
        make_select_handler(node, statuses, true));
    selectors.none_link.on('click',
        make_select_handler(node, statuses, false));

    return accordion;
}

/**
 * Collapse the node and set its arrow to 'collapsed'
 */
function collapse_node(node, user_cfg) {
    if (user_cfg && user_cfg.duration === 0) {
        node.setStyles({
            height: 0,
            visibility: 'hidden',
            overflow: 'hidden'
            // Don't set display: none because then the node won't be taken
            // into account and the rendering will sometimes jiggle
            // horizontally when the node is opened.
        });
        node.addClass('lazr-closed').removeClass('lazr-opened');
        return;
    }
    var anim = Y.lazr.effects.slide_in(node, user_cfg);
    // XXX: BradCrittenden 2011-03-03 bug=728457 : This fix for
    // resizing needs to be incorporated into lazr.effects.  When that
    // is done it should be removed from here.
    anim.on("start", function() {
        node.setStyles({
            visibility: 'visible'
        });
    });
    anim.on("end", function() {
        if (user_cfg && user_cfg.remove_on_end === true) {
            node.remove();
        } else {
            node.setStyles({
                height: 0,
                visibility: 'hidden',
                display: null
                // Don't set display: none because then the node won't be
                // taken into account and the rendering will sometimes jiggle
                // horizontally when the node is opened.
            });
        }
    });
    anim.run();
}

/**
 * Expand the node and set its arrow to 'collapsed'
 */
function expand_node(node, user_cfg) {
    if (user_cfg && user_cfg.duration === 0) {
        node.setStyles({
            height: 'auto',
            visibility: 'visible',
            overflow: null, // Inherit.
            display: null // Inherit.
        });
        node.addClass('lazr-opened').removeClass('lazr-closed');
        return;
    }
    // Set the node to 'hidden' so that the proper size can be found.
    node.setStyles({
        visibility: 'hidden'
    });
    var anim = Y.lazr.effects.slide_out(node, user_cfg);
    // XXX: BradCrittenden 2011-03-03 bug=728457 : This fix for
    // resizing needs to be incorporated into lazr.effects.  When that
    // is done it should be removed from here.
    anim.on("start", function() {
        // Set the node to 'visible' for the beginning of the animation.
        node.setStyles({
            visibility: 'visible'
        });
    });
    anim.on("end", function() {
        // Change the height to auto when the animation completes.
        node.setStyles({
            height: 'auto'
        });
    });
    anim.run();
}

/**
 * Add a recipient picker to the overlay.
 */
function add_recipient_picker(content_box, hide) {
    var no_recipient_picker = Y.Node.create(
        '<input type="hidden" name="recipient" value="user">' +
        '<span>Yourself</span>');
    var recipient_picker = Y.Node.create(
        '<label><input type="radio" name="recipient" value="user" checked>' +
        '  Yourself</label><br>' +
        '<label><input type="radio" name="recipient" value="team">' +
        '  One of the teams you administer</label><br>' +
        '<dl style="margin-left:25px;">' +
        '  <dt></dt>' +
        '  <dd>' +
        '    <select name="team" id="structural-subscription-teams">' +
        '    </select>' +
        '  </dd>' +
        '</dl>');
    var teams = LP.cache.administratedTeams;
    var node = content_box.one('#bug-mail-recipient');
    node.empty();
    // Populate the team drop down from LP.cache data, if appropriate.
    if (!hide && teams.length > 0) {
        var select = recipient_picker.one('#structural-subscription-teams');
        var i;
        for (i=0; i<teams.length; i++) {
            select.append(Y.Node.create('<option></option>')
                .set('text', teams[i].title)
                .set('value', teams[i].link));
        }
        select.on(
            'focus',
            function () {
                Y.one('input[value="team"][name="recipient"]').set(
                    'checked', true);
            }
        );
        node.append(recipient_picker);
    } else {
        node.append(no_recipient_picker);
    }
}

/**
 * Construct the overlay and populate it with the add/edit form.
 */
function setup_overlay(content_box_id, hide_recipient_picker) {
    var content_node = Y.one(content_box_id);
    if (!Y.Lang.isValue(content_node)) {
        Y.error("Node not found: " + content_box_id);
    }
    var container = Y.Node.create(
        '<div id="overlay-container"><dl>' +
        '    <dt>Bug mail recipient</dt>' +
        '    <dd id="bug-mail-recipient">' +
        '    </dd>' +
        '  <dt>Subscription name</dt>' +
        '  <dd>' +
        '    <input type="text" name="name">' +
        '    <a target="help" class="sprite maybe"' +
        '          href="/+help/structural-subscription-name.html">&nbsp;' +
        '      <span class="invisible-link">Structural subscription' +
        '        description help</span></a> ' +
        '  </dd>' +
        '  <dt>Receive mail for bugs affecting' +
        '    <span id="structural-subscription-context-title"></span> '+
        '    that</dt>' +
        '  <dd>' +
        '    <div id="events">' +
        '      <input type="radio" name="events"' +
        '          value="added-or-closed"' +
        '          id="added-or-closed" checked>' +
        '      <label for="added-or-closed">are added or ' +
        '        closed</label>' +
        '      <br>' +
        '      <input type="radio" name="events"' +
        '          value="added-or-changed"' +
        '          id="added-or-changed">' +
        '      <label for="added-or-changed">are added or changed in' +
        '        any way' +
        '        <em id="added-or-changed-more">(more options...)</em>' +
        '      </label>' +
        '    </div>' +
        '    <div id="filter-wrapper" class="ss-collapsible">' +
        '    <dl style="margin-left:25px;">' +
        '      <dt></dt>' +
        '      <dd>' +
        '        <input type="checkbox" name="filters"' +
        '            value="include-comments"' +
        '            id="include-comments">' +
        '        <label for="include-comments">Send mail about' +
        '          comments</label><br>' +
        '        <input type="checkbox" name="filters"' +
        '            value="advanced-filter"' +
        '            id="advanced-filter">' +
        '        <label for="advanced-filter">Bugs must match this' +
        '          filter <em id="advanced-filter-more">(...)</em>' +
        '        </label><br>' +
        '        <div id="accordion-wrapper" ' +
        '            class="ss-collapsible">' +
        '            <dl>' +
        '                <dt></dt>' +
        '                <dd style="margin-left:25px;">' +
        '                    <div id="accordion-overlay"' +
        '                      style="position:relative; overflow:hidden;">' +
        '                    </div>' +
        '                </dd>' +
        '            </dl>' +
        '        </div> ' +
        '      </dd>' +
        '    </dl>' +
        '    </div> ' +
        '  </dd>' +
        '  <dt></dt>' +
        '</dl></div>');

    // Assemble some nodes and set the title.
    content_node
        .appendChild(container)
            .one('#structural-subscription-context-title')
                .set('text', LP.cache.context.title);
    add_recipient_picker(content_node, hide_recipient_picker);

    var accordion = create_accordion('#accordion-overlay', content_node);

    // Set up click handlers for the events radio buttons.
    var radio_group = Y.all('#events input');
    radio_group.on(
        'change',
         function() {handle_change(ADDED_OR_CHANGED, FILTER_WRAPPER);});

    // And a listener for advanced filter selection.
    var advanced_filter = Y.one('#' + ADVANCED_FILTER);
    advanced_filter.on(
        'change',
        function() {handle_change(ADVANCED_FILTER, ACCORDION_WRAPPER);});
    return '#' + container._node.id;
}                               // setup_overlay
// Expose in the namespace for testing purposes.
namespace._setup_overlay = setup_overlay;

function handle_change(control_name, div_name, user_cfg) {
    // Expand or collapse the node depending on the control.
    // user_cfg is passed to expand_node or collapse_node, and is
    // useful to set the duration.
    var ctl = Y.one('#' + control_name);
    var more = Y.one('#' + control_name + '-more');
    var div = Y.one('#' + div_name);
    var checked = ctl.get('checked');
    if (checked) {
        expand_node(div, user_cfg);
        more.setStyle('display', 'none');
    } else {
        collapse_node(div, user_cfg);
        more.setStyle('display', null);
    }
}

/**
 * Create the LP client.
 *
 * @method setup_client
 */
function setup_client() {
    namespace.lp_client = new Y.lp.client.Launchpad();
}                               // setup_client

/**
 * External entry point for configuring the structual subscription.
 * @method setup_bug_subscriptions
 * @param {Object} config Object literal of config name/value pairs.
 *     config.content_box is the name of an element on the page where
 *         the overlay will be anchored.
 */
namespace.setup_bug_subscriptions = function(config) {
    // Return if pre-setup fails.
    if (!pre_setup(config)) {
        return;
    }

    fill_in_bug_subscriptions(config);
};

/**
 * Set up a validator function for a form input field.
 * @method add_input_validator
 * @param {Object} overlay Overlay object.
 * @param {String} overlay_id Element ID of the containing overlay.
 * @param {String} field_name Form <input> 'name' to set up a validator for.
 * @param {String} validator Function which returns 'null' if there is
      no error in the field value, and an error message otherwise.
 */
function add_input_validator(overlay, overlay_id, field_name, validator) {
    var input = Y.one(overlay_id + ' input[name="'+field_name+'"]');
    var field_container = input.get('parentNode');
    var error_container = Y.Node.create('<div class="inline-warning"></div>');
    field_container.appendChild(error_container);

    input.on('change', function(e) {
        var error_text = validator(input.get('value'));
        if (error_text !== null) {
            Y.lazr.anim.red_flash({node: input}).run();
            error_container.setContent(error_text);
            overlay.field_errors[field_name] = true;
            // Accordion sets fixed height for the accordion item,
            // so we have to resize the tags container.
            if (field_name === 'tags') {
                tags_container.resize();
            }
            // Firefox prohibits focus from inside the 'focus lost' event
            // handler (probably to stop loops), so we need to run
            // it from a different context (which we do with setTimeout).
            setTimeout(function() { input.focus(); input.select(); }, 1);
        } else {
            error_container.setContent('');
            overlay.field_errors[field_name] = false;
        }
    });
}

function get_error_for_tags_list(value) {
    // See database/schema/trusted.sql valid_name() function
    // which is used to validate a single tag.
    // As an extension, we also allow "-" (hyphen) in front of
    // any tag to indicate exclusion of a tag, and we accept
    // a space-separated list.
    if (value.match(/^(\-?[a-z0-9][a-z0-9\+\.\-]*[ ]*)*$/) !== null) {
        return null;
    } else {
        return ('Tags can only contain lowercase ASCII letters, ' +
                'digits 0-9 and symbols "+", "-" or ".", and they ' +
                'must start with a lowercase letter or a digit.');
    }
}

// Export for testing
namespace._get_error_for_tags_list = get_error_for_tags_list;

function get_input_by_value(node, value) {
    // XXX broken: this should also care about input name because some values
    // repeat in other areas of the form
    return node.one('input[value="'+value+'"]');
}


/**
 * Set the value of a set of checkboxes to the provided values.
 */
function set_checkboxes(node, all, checked) {
    // Clear all the checkboxes.
    Y.each(all, function (value) {
            get_input_by_value(node, value).set('checked', false);
    });
    // Check the checkboxes that are supposed to be checked.
    Y.each(checked, function (value) {
        get_input_by_value(node, value).set('checked', true);
    });
}

/**
 * Set the value of a select box to the provided value.
 */
function set_options(node, name, value) {
    var select = node.one('select[name="team"]');
    Y.each(select.get('options'), function (option) {
            option.set('selected', option.get('value')===value);
        });
}

/**
 * Set the value of a set of radio buttons to the provided value.
 */
function set_radio_buttons(node, all, value) {
    set_checkboxes(node, all, [value]);
}

/**
 * Set the values of the recipient select box and radio buttons.
 */
function set_recipient(node, is_team, team_link) {
    if (LP.cache.administratedTeams.length > 0) {
        get_input_by_value(node, 'user').set('checked', !is_team);
        get_input_by_value(node, 'team').set('checked', is_team);
        set_options(node, 'teams',
                    team_link || LP.cache.administratedTeams[0].link);
    }
}

/**
 * Sets the recipient label according to the filter on the overlay.
 * Overlay must not have a recipient picker, but a simple recipient label.
 */
function set_recipient_label(content_node, filter_info) {
    var recipient_label = content_node.one('input[name="recipient"] + span'),
        teams = LP.cache.administratedTeams;
    if (filter_info !== undefined && filter_info.subscriber_is_team) {
        var team = get_team(filter_info.subscriber_link);
        recipient_label.set('text', team.title);
    } else {
        recipient_label.set('text', 'Yourself');
    }
}

/**
 * Sets filter statuses and importances on the overlay based on the filter
 * data.
 */
function set_filter_statuses_and_importances(content_node, filter) {
    var is_lifecycle = filter.bug_notification_level==='Lifecycle',
        statuses = filter.statuses,
        importances = filter.importances;
    if (is_lifecycle) {
        statuses = LP.cache.statuses;
        importances = LP.cache.importances;
    } else {
        // An absence of values is equivalent to all values.
        if (statuses.length === 0) {
            statuses = LP.cache.statuses;
        }
        if (importances.length === 0) {
            importances = LP.cache.importances;
        }
    }
    set_checkboxes(content_node, LP.cache.statuses, statuses);
    set_checkboxes(
        content_node, LP.cache.importances, importances);
}

/**
 * Sets filter tags and tag matching options in the overlay based on the
 * filter data.
 */
function set_filter_tags(content_node, filter) {
    var is_lifecycle = filter.bug_notification_level==='Lifecycle';
    content_node.one('[name="tags"]').set(
        'value', is_lifecycle ? '' : filter.tags.join(' '));
    set_radio_buttons(
        content_node, [MATCH_ALL, MATCH_ANY],
        filter.find_all_tags ? MATCH_ALL : MATCH_ANY);
}

/**
 * Sets filter notification level radio/check boxes in the overlay
 * according to the filter data.
 */
function set_filter_notification_options(content_node, filter) {
    var is_lifecycle = filter.bug_notification_level==='Lifecycle',
        has_advanced_filters = !is_lifecycle && (
            filter.statuses.length ||
                filter.importances.length ||
                filter.tags.length) > 0,
        filters = has_advanced_filters ? [ADVANCED_FILTER] : [],
        event = ADDED_OR_CHANGED;
    // Chattiness: Lifecycle < Details < Discussion.
    switch (filter.bug_notification_level) {
        case 'Lifecycle':
            event = ADDED_OR_CLOSED;
            filters = [];
            break;
        case 'Discussion':
            filters.push(INCLUDE_COMMENTS);
            break;
    }
    // 'Details' case is the default and handled by the declared
    // values in the code.
    set_radio_buttons(
        content_node, [ADDED_OR_CLOSED, ADDED_OR_CHANGED], event);
    set_checkboxes(
        content_node, [INCLUDE_COMMENTS, ADVANCED_FILTER], filters);
    handle_change(ADDED_OR_CHANGED, FILTER_WRAPPER, {duration: 0});
    handle_change(ADVANCED_FILTER, ACCORDION_WRAPPER, {duration: 0});
}

/**
 * Loads all data from the filter into the overlay for editing.
 */
function load_overlay_with_filter_data(content_node, filter_info) {
    var filter = filter_info.filter;
    set_recipient_label(content_node, filter_info);
    content_node.one('[name="name"]').set('value',filter.description);
    set_filter_statuses_and_importances(content_node, filter);
    set_filter_tags(content_node, filter);
    set_filter_notification_options(content_node, filter);
}

/**
 * Show an overlay for editing a subscription.
 */
function show_edit_overlay(config, subscription, filter_info, filter_id) {
    Y.one(config.content_box).empty();
    var content_node = Y.one(config.content_box),
        overlay_id = setup_overlay(config.content_box, true),
        submit_button = Y.Node.create(
            '<button type="submit" name="field.actions.create" ' +
                'value="Save Changes" class="lazr-pos lazr-btn" ' +
                '>OK</button>');

    clear_overlay(content_node, true);

    var context = {
        filter_info: filter_info,
        filter_id: filter_id
    };
    create_overlay(
        config.content_box, overlay_id, submit_button,
        function (form_data) {
            return edit_subscription_handler(context, form_data);});

    load_overlay_with_filter_data(content_node, filter_info);
    var title = subscription.target_title;
    Y.one('#structural-subscription-context-title')
        .set('text', title);
    Y.one('#subscription-overlay-title')
        .set('text', 'Edit subscription for '+title+' bugs');

    // We need to initialize the help links.  They may have already been
    // initialized except for the ones we added, so setupHelpTrigger
    // is idempotent.  Notice that this is old MochiKit code.
    forEach(findHelpLinks(), setupHelpTrigger);
    add_subscription_overlay.show();
}

/**
 * Return an edit handler for the specified filter.
 */
function make_edit_handler(subscription, filter_info, filter_id, config) {
    // subscription is the filter's subscription.
    // filter_info is the filter's information (from subscription.filters).
    // filter_id is the numerical id for the filter, unique on the page.
    // config is the configuration object used for the entire assembly of the
    // page.
    return function(e) {
        e.halt();
        show_edit_overlay(config, subscription, filter_info, filter_id);
    };
}

// If set, this will be used instead of Y.io.  This is for testing.
namespace._Y_io_hook = null;

function do_io(link, config) {
    var yio = Y.io;
    if (namespace._Y_io_hook) {
        yio = namespace._Y_io_hook;
    }
    yio(link, config);
}

/**
 * Construct a handler for an unsubscribe link.
 */
function make_delete_handler(filter, filter_id, node, subscriber_id) {
    var error_handler = new Y.lp.client.ErrorHandler();
    var unsubscribe_node = node.one('a.delete-subscription');
    error_handler.showError = function(error_msg) {
<<<<<<< HEAD
      var unsubscribe_node = node.one('a.delete-subscription');
      Y.lp.app.errors.display_error(unsubscribe_node, error_msg);
=======
        Y.lp.app.errors.display_error(unsubscribe_node, error_msg);
    };
    error_handler.clearProgressUI = function () {
        unsubscribe_node.replaceClass('spinner', 'remove');
>>>>>>> 8c919976
    };
    return function() {
        var y_config = {
            method: "POST",
            headers: {'X-HTTP-Method-Override': 'DELETE'},
            on: {
                success: function(transactionid, response, args){
                    unsubscribe_node.replaceClass('spinner', 'remove');
                    var filter_node = Y.one(
                        '#subscription-filter-'+filter_id.toString());
                    filter_node.setStyle("margin-top", "0");
                    var subscriber = Y.one(
                        '#subscription-'+subscriber_id.toString());
                    var filters = subscriber.all('.subscription-filter');

                    collapse_node(filter_node, { remove_on_end: true });
                    if (filters.size() <= 1) {
                        collapse_node(subscriber, { remove_on_end: true });
                        var subscription_info = LP.cache.subscription_info;
                        subscription_info[subscriber_id].filters = [];
                    }
                },
                failure: error_handler.getFailureHandler()
            }
        };
        unsubscribe_node.replaceClass('remove', 'spinner');
        do_io(filter.self_link, y_config);
    };
}

/**
 * Construct a handler for a mute link.
 */
function make_mute_handler(filter_info, node){
    var error_handler = new Y.lp.client.ErrorHandler();
    error_handler.showError = function(error_msg) {
      var mute_node = node.one('a.mute-subscription');
      Y.lp.app.errors.display_error(mute_node, error_msg);
    };
    return function() {
        var fname;
        if (filter_info.is_muted) {
            fname = 'unmute';
        } else {
            fname = 'mute';
        }
        var config = {
            on: {success: function(){
                    if (fname === 'mute') {
                        filter_info.is_muted = true;
                    } else {
                        filter_info.is_muted = false;
                    }
                    handle_mute(node, filter_info.is_muted);
                    },
                 failure: error_handler.getFailureHandler()
                }
            };
        namespace.lp_client.named_post(filter_info.filter.self_link,
            fname, config);
    };
}

/**
 * Attach activation (click) handlers to links for a particular filter.
 */
function wire_up_edit_links_for_filter(
    config, subscription, subscription_id, filter_info, filter_id,
    filter_node) {
    var node = filter_node || Y.one(
        '#subscription-filter-'+filter_id.toString());
    if (filter_info.can_mute) {
        var mute_link = node.one('a.mute-subscription');
        mute_link.on('click', make_mute_handler(filter_info, node));
    }
    if (!filter_info.subscriber_is_team ||
        filter_info.user_is_team_admin) {
        var edit_link = node.one('a.edit-subscription');
        var edit_handler = make_edit_handler(
            subscription, filter_info, filter_id, config);
        edit_link.on('click', edit_handler);
        var delete_link = node.one('a.delete-subscription');
        var delete_handler = make_delete_handler(
            filter_info.filter, filter_id, node, subscription_id);
        delete_link.on('click', delete_handler);
    }
}

/**
 * Attach activation (click) handlers to all of the edit links on the page.
 */
function wire_up_edit_links(config) {
    var listing = Y.one('#subscription-listing');
    var subscription_info = LP.cache.subscription_info;
    var filter_id = 0;
    var i;
    var j;
    for (i=0; i<subscription_info.length; i++) {
        var sub = subscription_info[i];
        for (j=0; j<sub.filters.length; j++) {
            var filter_info = sub.filters[j];
            wire_up_edit_links_for_filter(
                config, sub, i, filter_info, filter_id);
            filter_id += 1;
        }
    }
}

/**
 * For a given filter node, set it up properly based on mute state.
 */
function handle_mute(node, muted) {
    var control = node.one('a.mute-subscription');
    var label = node.one('em.mute-label');
    var description = node.one('.filter-description');
    if (muted) {
        control.set('text', 'Receive emails from this subscription');
        control.replaceClass('no', 'yes');
        label.setStyle('display', null);
        description.setStyle('color', '#bbb');
    } else {
        control.set('text', 'Do not receive emails from this subscription');
        control.replaceClass('yes', 'no');
        label.setStyle('display', 'none');
        description.setStyle('color', null);
    }
}

/**
 * Create filter node to include in the subscription's filter listing.
 */
function create_filter_node(filter_id, filter_info, filter) {
    var filter_node = Y.Node.create(
        '<div style="margin: 1em 0em 0em 1em"'+
            '      class="subscription-filter"></div>')
        .set('id', 'subscription-filter-'+filter_id.toString());
    filter_node.appendChild(Y.Node.create(
        '<div style="margin-top: 1em"></div>'));
    filter_node.appendChild(Y.Node.create(
        '<strong class="filter-name"></strong>'));

    if (filter_info.can_mute) {
        filter_node.appendChild(Y.Node.create(
            '<em class="mute-label" style="padding-left: 1em;">You '+
                'do not receive emails from this subscription.</em>'));
    }

    var can_edit = (!filter_info.subscriber_is_team ||
                    filter_info.user_is_team_admin);

    // Whitespace is stripped from the left and right of the string
    // when you make a node, so we have to build the string with the
    // intermediate whitespace and then create the node at the end.
    var control_template = '';

    if (filter_info.can_mute) {
        control_template += (
            '<a href="#" class="sprite js-action mute-subscription"></a>');
        if (can_edit) {
            control_template += ' or ';
        }
    }
    if (can_edit) {
        // User can edit the subscription.
        control_template += (
            '<a href="#" class="sprite modify edit js-action '+
                '    edit-subscription">Edit this subscription</a> or '+
                '<a href="#" class="sprite modify remove js-action '+
                '    delete-subscription">Unsubscribe</a>');
    }

    filter_node.appendChild(
        Y.Node.create(
            '<span style="float: right"></span>'))
        .appendChild(Y.Node.create(control_template));
    filter_node.appendChild(
        Y.Node.create('<div style="padding-left: 1em" '+
                      'class="filter-description"></div>'));

    if (filter_info.can_mute) {
        handle_mute(filter_node, filter_info.is_muted);
    }

    fill_filter_description(filter_node, filter_info, filter);

    return filter_node;
}

/**
 * Create a node with subscription description.
 */
function create_subscription_node(serial_id, subscription_data, filter_id) {
    var node = Y.Node.create(
        '<div style="margin-top: 2em; padding: 0 1em 1em 1em; '+
            'border: 1px solid #ddd;"></div>')
        .set('id', 'subscription-'+serial_id.toString());
    node.appendChild(Y.Node.create(
        '  <span style="float: left; margin-top: -0.6em; '+
            'background-color: #fff;"></a>'))
        .appendChild('<span>Subscriptions to </span>')
        .appendChild(Y.Node.create('<a></a>')
                     .set('href', subscription_data.target_url)
                     .set('text', subscription_data.target_title));

    for (j=0; j<subscription_data.filters.length; j++) {
        var filter_info = subscription_data.filters[j];
        var filter = filter_info.filter;
        // We put the filters in the cache so that the patch mechanism
        // can automatically find them and update them on a successful
        // edit.  This makes it possible to open up a filter after an edit
        // and see the information you expect to see.
        LP.cache['structural-subscription-filter-'+filter_id.toString()] =
            filter;
        node.appendChild(create_filter_node(filter_id, filter_info, filter));
        filter_id += 1;
    }
    return node;
}

/**
 * Populate the subscription list DOM element with subscription descriptions.
 */
function fill_in_bug_subscriptions(config) {
    validate_config(config);

    var listing = Y.one('#subscription-listing');
    var subscription_info = LP.cache.subscription_info;
    var top_node = Y.Node.create(
        '<div class="yui-g"><div id="structural-subscriptions"></div></div>');
    var i;
    var filter_id = 0;
    for (i=0; i<subscription_info.length; i++) {
        top_node.appendChild(
            create_subscription_node(i, subscription_info[i], filter_id));
        filter_id += subscription_info[i].filters.length;
    }

    listing.appendChild(top_node);

    wire_up_edit_links(config);
}

/**
 * Construct a one-line textual description of a filter's name.
 */
function render_filter_title(filter_info, filter) {
    var title = Y.Node.create('<span></span>');
    var description;
    if (filter.description) {
        description = '"'+filter.description+'"';
    } else {
        description = '(unnamed)';
    }
    if (filter_info.subscriber_is_team) {
        title.appendChild(Y.Node.create('<a></a>'))
            .set('href', filter_info.subscriber_url)
            .set('text', filter_info.subscriber_title);
        title.appendChild(Y.Node.create('<span></span>'))
             .set('text', ' subscription: '+description);
    } else {
        title.set('text', 'Your subscription: '+description);
    }
    return title;
}

/**
 * Construct a textual description of all of filter's properties.
 */
function create_filter_description(filter) {
    var description = Y.Node.create('<div></div>');
    var filter_items = [];
    // Format status conditions.
    if (filter.statuses.length !== 0) {
        filter_items.push(Y.Node.create('<li></li>')
            .set('text', 'have status '+filter.statuses.join(', ')));
    }

    // Format importance conditions.
    if (filter.importances.length !== 0) {
        filter_items.push(Y.Node.create('<li></li>')
            .set('text', 'are of importance '+filter.importances.join(', ')));
    }

    // Format tag conditions.
    if (filter.tags.length !== 0) {
        var tag_desc = Y.Node.create('<li>are tagged with </li>')
            .append(Y.Node.create('<strong></strong>'))
            .append(Y.Node.create('<span> of these tags: </span>'))
            .append(Y.Node.create('<span></span>')
                .set('text', filter.tags.join(', ')));

        if (filter.find_all_tags) {
            tag_desc.one('strong').set('text', 'all');
        } else {
            tag_desc.one('strong').set('text', 'any');
        }
        filter_items.push(tag_desc);
    }

    // If there were any conditions to list, stich them in with an
    // intro.
    if (filter_items.length > 0) {
        var ul = Y.Node.create('<ul class="bulleted"></ul>');
        Y.each(filter_items, function (li) {ul.appendChild(li);});
        description.appendChild(
            Y.Node.create('<span>You are subscribed to bugs that</span>'));
        description.appendChild(ul);
    }

    // Format event details.
    var events; // When will email be sent?
    if (filter.bug_notification_level === 'Discussion') {
        events = 'You will receive an email when any change '+
            'is made or a comment is added.';
    } else if (filter.bug_notification_level === 'Details') {
        events = 'You will receive an email when any changes '+
            'are made to the bug.  Bug comments will not be sent.';
    } else if (filter.bug_notification_level === 'Lifecycle') {
        events = 'You will receive an email when bugs are '+
            'opened or closed.';
    } else {
        throw new Error('Unrecognized events.');
    }
    description.appendChild(Y.Node.create(events));

    return description;
}

/**
 * Check the configuration for obvious faults.
 */
function validate_config(config) {
    if (!Y.Lang.isValue(config)) {
        throw new Error(
            'Missing config for structural_subscription.');
    }
    if (!Y.Lang.isValue(config.content_box)) {
            throw new Error(
                'Structural_subscription configuration has ' +
                'undefined properties.');
    }
}

// Expose in the namespace for testing purposes.
namespace._validate_config = validate_config;

/**
 * Do pre-setup checks and initalizations.
 * Sets up the LP client and ensures the user is logged-in.
 */
function pre_setup(config) {
    validate_config(config);

    // If the user is not logged in, then we need to defer to the
    // default behaviour.
    if (LP.links.me === undefined) {
        return false;
    }
    if (Y.Lang.isValue(config.lp_client)) {
        // Tests can specify an lp_client if they want to.
        namespace.lp_client = config.lp_client;
    } else {
        // Setup the Launchpad client.
        setup_client();
    }
    return true;
}

/**
 * Get team information.
 */
function get_team(url) {
    var teams = LP.cache.administratedTeams;
    var i;
    for (i=0; i<teams.length; i++) {
        if (teams[i].link === url) {
            return teams[i];
        }
    }
}

/**
 * Get team information from the submitted form data.
 */
function get_team_info(form_data) {
    var is_team = (form_data.recipient[0] === "team");
    var link, team, title, url;
    if (is_team) {
        link = form_data.team[0];
        team = get_team(link);
        if (team !== undefined) {
            title = team.title;
            url = team.url;
        } else {
            is_team = false;
            link = LP.links.me;
        }
    }
    return {
        is_team: is_team,
        link: link,
        title: title,
        url: url
    };
}

/**
 * Get target details from either target_info or first subscription_info.
 */
function get_target_info() {
    if (LP.cache.target_info !== undefined) {
        return LP.cache.target_info;
    } else {
        var info = LP.cache.subscription_info[0];
        return {
            title: info.target_title,
            url: info.target_url};
    }
}

/**
 * Constructs filter info on-the-go.
 */
function construct_filter_info(filter, form_data, target_info) {
    var team_info = get_team_info(form_data);

    var filter_info = {
        filter : filter,
        subscriber_is_team: team_info.is_team,
        user_is_team_admin: team_info.is_team,
        can_mute: team_info.is_team,
        subscriber_url: team_info.url,
        subscriber_link: team_info.link,
        subscriber_title: team_info.title,
        target_title: target_info.title,
        target_url: target_info.url
    };
    return filter_info;
}

/**
 * Return a function that adds the newly created filter to the
 * subscription's filter list after it has been saved.
 */

function make_add_subscription_success_handler(config) {
    return function(form_data, filter) {
        if (config.add_filter_description === true) {
            // This way to figure out the ID works only
            // if the page shows exactly one "target" (eg. Firefox).
            var subscriber_id = 0;
            var filter_id;
            var subscriptions_list = Y.one(
                '#subscription-' + subscriber_id.toString());

            var filter_data = filter.getAttrs();
            var target_info = get_target_info();
            var filter_info = construct_filter_info(
                filter_data, form_data, target_info);

            /* Node to flash with green on success. */
            var anim_node;

            var subscription_info;
            if (subscriptions_list === null) {
                // No subscriptions are listed at all.
                filter_id = 0;
                subscription_info = {
                    filters: [filter_info],
                    target_url: target_info.url,
                    target_title: target_info.title
                };
                LP.cache.subscription_info = [subscription_info];

                subscriptions_list = create_subscription_node(
                    0, subscription_info, 0);
                var subscriptions = Y.one("#structural-subscriptions");
                subscriptions.appendChild(subscriptions_list);
                anim_node = subscriptions_list.one("#subscription-filter-0");
            } else {
                // There's at least one filter in the page.
                subscription_info = LP.cache.subscription_info[0];
                filter_id = subscription_info.filters.length;
                subscription_info.filters.push(filter);

                var description_node = create_filter_node(
                    filter_id, filter_info, filter_data);
                subscriptions_list.append(description_node);
                anim_node = description_node;
            }

            wire_up_edit_links_for_filter(
                config, subscription_info, 0,
                filter_info, filter_id, anim_node);
            Y.lazr.anim.green_flash({node: anim_node}).run();
        }
    };
}

namespace._make_add_subscription_success_handler =
        make_add_subscription_success_handler;

/**
 * Show the overlay for creating a new subscription.
 */
function show_add_overlay(config) {
    var content_node = Y.one(config.content_box);
    content_node.empty();
    var overlay_id = setup_overlay(config.content_box);
    clear_overlay(content_node, false);

    var submit_button = Y.Node.create(
        '<button type="submit" name="field.actions.create" ' +
        'value="Create subscription" class="lazr-pos lazr-btn" '+
        '>OK</button>');

    var success_callback = make_add_subscription_success_handler(config);

    var save_subscription = make_add_subscription_handler(success_callback);
    create_overlay(config.content_box, overlay_id, submit_button,
                   save_subscription, success_callback);
    // We need to initialize the help links.  They may have already been
    // initialized except for the ones we added, so setupHelpTrigger
    // is idempotent.  Notice that this is old MochiKit code.
    forEach(findHelpLinks(), setupHelpTrigger);
    add_subscription_overlay.show();
    return overlay_id;
}
namespace._show_add_overlay = show_add_overlay;

/**
 * Modify a link to pop up a subscription overlay on click.
 *
 * @method setup_subscription_link
 * @param {Object} config Overlay configuration object.
 * @param {String} link_id Id of the link element.
 */
function setup_subscription_link(config, link_id) {
    // Modify the menu-link-subscribe-to-bug-mail link to be visible.
    var link = Y.one(link_id);
    if (!Y.Lang.isValue(link)) {
        Y.error('Link to set as the pop-up link not found.');
    }
    link.removeClass('invisible-link');
    link.addClass('visible-link');
    link.on('click', function(e) {
        e.halt();
        // Call with the namespace so tests can override it.
        namespace._show_add_overlay(config);
    });
    link.addClass('js-action');
}                               // setup_subscription_links
namespace.setup_subscription_link = setup_subscription_link;

/**
 * External entry point for configuring the structural subscription.
 * @method setup
 * @param {Object} config Object literal of config name/value pairs.
 *     config.content_box is the name of an element on the page where
 *         the overlay will be anchored.
 */
namespace.setup = function(config) {
    // Return if pre-setup fails.
    if (!pre_setup(config)) {
        return;
    }

    // Create the subscription links on the page.
    setup_subscription_link(config, '.menu-link-subscribe_to_bug_mail');
}; // setup

}, '0.1', {requires: [
    'dom', 'node', 'lazr.anim', 'lazr.formoverlay', 'lazr.overlay',
    'lazr.effects', 'lp.app.errors', 'lp.client', 'gallery-accordion'
]});<|MERGE_RESOLUTION|>--- conflicted
+++ resolved
@@ -280,24 +280,16 @@
  */
 function edit_subscription_handler(context, form_data) {
     var has_errors = check_for_errors_in_overlay(add_subscription_overlay);
-<<<<<<< HEAD
     var filter_node = Y.one(
         '#subscription-filter-'+context.filter_id.toString());
-=======
-    var filter_id = '#filter-description-'+context.filter_id.toString();
     var submit_button = add_subscription_overlay.bodyNode.one(
         '[name="field.actions.create"]');
     submit_button.replaceClass('lazr-pos', 'spinner');
->>>>>>> 8c919976
     if (has_errors) {
         return false;
     }
     var on = {success: function (new_data) {
-<<<<<<< HEAD
-=======
         submit_button.replaceClass('spinner', 'lazr-pos');
-        var description_node = Y.one(filter_id);
->>>>>>> 8c919976
         var filter = new_data.getAttrs();
         fill_filter_description(
             filter_node, context.filter_info, filter);
@@ -1106,15 +1098,10 @@
     var error_handler = new Y.lp.client.ErrorHandler();
     var unsubscribe_node = node.one('a.delete-subscription');
     error_handler.showError = function(error_msg) {
-<<<<<<< HEAD
-      var unsubscribe_node = node.one('a.delete-subscription');
-      Y.lp.app.errors.display_error(unsubscribe_node, error_msg);
-=======
         Y.lp.app.errors.display_error(unsubscribe_node, error_msg);
     };
     error_handler.clearProgressUI = function () {
         unsubscribe_node.replaceClass('spinner', 'remove');
->>>>>>> 8c919976
     };
     return function() {
         var y_config = {
