/* Copyright 2011 Canonical Ltd.  This software is licensed under the
 * GNU Affero General Public License version 3 (see the file LICENSE).
 *
 * Form overlay widgets and subscriber handling for structural subscriptions.
 *
 * @module registry
 * @submodule structural_subscription
 */

YUI.add('lp.registry.structural_subscription', function(Y) {

var namespace = Y.namespace('lp.registry.structural_subscription');

var INCLUDE_COMMENTS = 'include-comments',
    FILTER_WRAPPER = 'filter-wrapper',
    ACCORDION_WRAPPER = 'accordion-wrapper',
    ADDED_OR_CLOSED = 'added-or-closed',
    ADDED_OR_CHANGED = 'added-or-changed',
    ADVANCED_FILTER = 'advanced-filter',
    MATCH_ALL = 'match-all',
    MATCH_ANY = 'match-any'
    ;

var cancel_button_html =
    '<button type="button" name="field.actions.cancel" ' +
    'class="lazr-neg lazr-btn" >Cancel</button>';

namespace.lp_client = undefined;

/*
 * An object representing the global actions portlet.
 *
 */
var PortletTarget = function() {};
Y.augment(PortletTarget, Y.Event.Target);
namespace.portlet = new PortletTarget();

/**
 * This helper function is used to cleanly close down the overlay.
 */
function clean_up() {
    namespace._add_subscription_overlay.hide();
    var filter_wrapper = Y.one('#' + FILTER_WRAPPER);
    filter_wrapper.hide();
    collapse_node(filter_wrapper);
}

function subscription_success() {
    // TODO Should there be some success notification?
    clean_up();
}

var overlay_error_handler = new Y.lp.client.ErrorHandler();
overlay_error_handler.showError = function(error_msg) {
    namespace._add_subscription_overlay.showError(error_msg);
};
overlay_error_handler.clearProgressUI = function() {
    var submit_button = namespace._add_subscription_overlay.bodyNode.one(
        '[name="field.actions.create"]');
    submit_button.replaceClass('spinner', 'lazr-pos');
};

/**
 * Does the list contain the target?
 *
 * @private
 * @method list_contains
 * @param {List} list The list to search.
 * @param {String} target The target of interest.
 */
function list_contains(list, target) {
    // The list may be undefined in some cases.
    return Y.Lang.isArray(list) && list.indexOf(target) !== -1;
}

// Expose to tests.
namespace._list_contains = list_contains;

/**
 * Reformat the data returned from the add/edit form into something acceptable
 * to send as a PATCH.
 */
function extract_form_data(form_data) {
    if (form_data === 'this is a test') {
        // This is a short-circuit to make testing easier.
        return {};
    }
    var patch_data = {
        description: Y.Lang.trim(form_data.name[0]),
        tags: [],
        find_all_tags: false,
        importances: [],
        statuses: []
    };

    // Set the notification level.
    var added_or_closed = list_contains(form_data.events, ADDED_OR_CLOSED);
    var include_comments = list_contains(form_data.filters, INCLUDE_COMMENTS);

    // Chattiness: Lifecycle < Details < Discussion.
    if (added_or_closed) {
        patch_data.bug_notification_level = 'Lifecycle';
    } else if (include_comments) {
        patch_data.bug_notification_level = 'Discussion';
    } else {
        patch_data.bug_notification_level = 'Details';
    }

    // Set the tags, importances, and statuses.  Only do this if
    // ADDED_OR_CHANGED and ADVANCED_FILTER are selected.
    var advanced_filter = (!added_or_closed &&
                           list_contains(form_data.filters, ADVANCED_FILTER));
    if (advanced_filter) {
        // Tags are a list with one element being a space-separated string.
        var tags = form_data.tags[0];
        if (Y.Lang.isValue(tags) && tags !== '') {
            patch_data.tags = tags.toLowerCase().split(' ');
        }
        patch_data.find_all_tags =
            list_contains(form_data.tag_match, MATCH_ALL);
        if (form_data.importances.length > 0) {
            patch_data.importances = form_data.importances;
        }
        if (form_data.statuses.length > 0) {
            patch_data.statuses = form_data.statuses;
        }
    } else {
        // clear out the tags, statuses, and importances in case this is an
        // edit.
        patch_data.tags = patch_data.importances = patch_data.statuses = [];
    }
    return patch_data;
}

// Expose in the namespace for testing purposes.
namespace._extract_form_data = extract_form_data;

/**
 * Given a bug filter, update it with information extracted from a form.
 *
 * @private
 * @method patch_bug_filter
 * @param {Object} bug_filter The bug filter.
 * @param {Object} form_data The data returned from the form submission.
 * @param {Object} on Event handlers to override the defaults.
 */
function patch_bug_filter(bug_filter, form_data, on) {
    var patch_data = extract_form_data(form_data);

    var config = {
        on: Y.merge({
            success: subscription_success,
            failure: overlay_error_handler.getFailureHandler()
            }, on)
        };
    namespace.lp_client.patch(bug_filter.self_link, patch_data, config);
}
namespace.patch_bug_filter = patch_bug_filter;

/**
 * Delete the given filter
 */
function delete_filter(filter) {
    var y_config = {
        method: "POST",
        headers: {'X-HTTP-Method-Override': 'DELETE'},
        on: {failure: overlay_error_handler.getFailureHandler()}
    };
    // This is called with a YUI-proxied version of the filter, so we need
    // to use the YUI getter for the attribute.
    Y.io(filter.get('self_link'), y_config);
}

// Exported for testing.
namespace._delete_filter = delete_filter;

/**
 * Create a new structural subscription filter.
 *
 * @method create_structural_subscription filter
 * @param {Object} who Link to the user or team to be subscribed.
 * @param {Object} form_data The data returned from the form submission.
 * @param {Object} success_callback Function to execute when filter is added.
 */
function add_bug_filter(who, form_data, success_callback) {
    var submit_button = namespace._add_subscription_overlay.bodyNode.one(
        '[name="field.actions.create"]');
    submit_button.replaceClass('lazr-pos', 'spinner');
    var config = {
        on: {success: function (bug_filter) {
                // If we fail to PATCH the new bug filter, DELETE it.
                var on = {
                    failure: function () {
                        // We use the namespace binding so tests can override
                        // these functions.
                        namespace._delete_filter(bug_filter);
                        // Call the failure handler to report the original
                        // error to the user.
                        overlay_error_handler.getFailureHandler()
                            .apply(this, arguments);
                    },
                    success: function (bug_filter) {
                        clean_up();
                        success_callback(form_data, bug_filter);
                        subscription_success(bug_filter);
                        submit_button.replaceClass('spinner', 'lazr-pos');
                    }
                };
                patch_bug_filter(bug_filter.getAttrs(), form_data, on);
            },
            failure: overlay_error_handler.getFailureHandler()
        },
        parameters: {
            subscriber: who
        }
    };

    namespace.lp_client.named_post(LP.cache.context.self_link,
        'addBugSubscriptionFilter', config);
}

// Exported for testing.
namespace._add_bug_filter = add_bug_filter;

/**
 * Create a handler to save the subscription given the form data from a user.
 *
 * @private
 * @method make_add_subscription_handler
 * @param {Object} success_callback Function to execute on successful
 *        addition.
 */
function make_add_subscription_handler(success_callback) {
    var save_subscription = function(form_data) {
        var who;
        var has_errors = check_for_errors_in_overlay(
            namespace._add_subscription_overlay);
        if (has_errors) {
            return;
        }
        if (form_data.recipient[0] === 'user') {
            who = LP.links.me;
        } else {
            // There can be only one.
            who = form_data.team[0];
        }
        return add_bug_filter(who, form_data, success_callback);
    };
    return save_subscription;
}
namespace._make_add_subscription_handler = make_add_subscription_handler;

function check_for_errors_in_overlay(overlay) {
    var has_errors = false;
    var errors = [];
    var field;
    for (field in overlay.field_errors) {
        if (overlay.field_errors.hasOwnProperty(field)) {
            if (overlay.field_errors[field]) {
                has_errors = true;
                errors.push(field);
            }
        }
    }
    if (has_errors) {
        var error_text = errors.pop();
        if (errors.length > 0) {
            error_text = errors.join(', ') + ' and ' + error_text;
        }

        overlay.showError(
            'Value for ' + error_text + ' is invalid.');
        return true;
    } else {
        return false;
    }
}

/**
 * Fill the filter name and description.
 */
function fill_filter_description(description_node, filter_info, filter) {
    description_node
        .empty()
        .appendChild(create_filter_description(filter));
    description_node.ancestor('.subscription-filter').one('.filter-name')
        .empty()
        .appendChild(render_filter_title(filter_info, filter));
}

/**
 * Handle the activation of the edit subscription link.
 */
function edit_subscription_handler(context, form_data) {
    var has_errors = check_for_errors_in_overlay(
        namespace._add_subscription_overlay);
    var filter_id = '#filter-description-'+context.filter_id.toString();
    var submit_button = namespace._add_subscription_overlay.bodyNode.one(
        '[name="field.actions.create"]');
    if (has_errors) {
        return;
    }
    var on = {success: function (new_data) {
        submit_button.replaceClass('spinner', 'lazr-pos');
        var description_node = Y.one(filter_id);
        var filter = new_data.getAttrs();
        fill_filter_description(
            description_node, context.filter_info, filter);
        clean_up();
    }};
    submit_button.replaceClass('lazr-pos', 'spinner');
    patch_bug_filter(context.filter_info.filter, form_data, on);
}

/**
 * Initialize the overlay errors and set up field validators.
 */
function setup_overlay_validators(overlay, overlay_id) {
    overlay.field_errors = {};
    add_input_validator(overlay, overlay_id, 'tags', get_error_for_tags_list);
}

/**
 * Populate the overlay element with the contents of the add/edit form.
 */
function create_overlay(content_box_id, overlay_id, submit_button,
                        submit_callback, success_callback) {
    // Create the overlay.
    namespace._add_subscription_overlay = new Y.lazr.FormOverlay({
        headerContent:
            '<h2 id="subscription-overlay-title">Add a mail subscription '+
            'for '+LP.cache.context.title + ' bugs</h2>',
        form_content: Y.one(overlay_id),
        visible: false,
        form_submit_button: submit_button,
        form_cancel_button: Y.Node.create(cancel_button_html),
        form_submit_callback: function(formdata) {
            // Do not clean up if saving was not successful.
            submit_callback(formdata);
        }
    });

    var side_portlets = Y.one('#side-portlets');
    if (side_portlets) {
<<<<<<< HEAD
        add_subscription_overlay.set('align', {
=======
        namespace._add_subscription_overlay.set('align', {
>>>>>>> e0078bc2
            node: side_portlets,
            points: [Y.WidgetPositionAlign.TR, Y.WidgetPositionAlign.TL]
        });
    } else {
<<<<<<< HEAD
        add_subscription_overlay.set('centered', true);
    }
    add_subscription_overlay.render(content_box_id);
    if (side_portlets) {
        Y.one('#subscription-overlay-title').scrollIntoView();
    }
    setup_overlay_validators(add_subscription_overlay, overlay_id);
    // Prevent cruft from hanging around upon closing.
    function clean_up(e) {
        add_subscription_overlay.hide();
        var filter_wrapper = Y.one('#' + FILTER_WRAPPER);
        filter_wrapper.hide();
        collapse_node(filter_wrapper);
    }
    // For some reason, clicking on the cancel button doesn't fire a cancel
    // event, so we have to wire up this event handler.
    add_subscription_overlay.get('form_cancel_button').on(
        'click', clean_up);
    add_subscription_overlay.on('submit', clean_up);
    add_subscription_overlay.on('cancel', clean_up);
=======
        namespace._add_subscription_overlay.set('centered', true);
    }
    namespace._add_subscription_overlay.render(content_box_id);
    if (side_portlets) {
        Y.one('#subscription-overlay-title').scrollIntoView();
    }
    setup_overlay_validators(namespace._add_subscription_overlay, overlay_id);
    // Prevent cruft from hanging around upon closing.
    // For some reason, clicking on the cancel button doesn't fire a cancel
    // event, so we have to wire up this event handler.
    namespace._add_subscription_overlay.get('form_cancel_button').on(
        'click', clean_up);
    namespace._add_subscription_overlay.on('submit', clean_up);
    namespace._add_subscription_overlay.on('cancel', clean_up);
>>>>>>> e0078bc2
}

/**
 * Reset the overlay form to initial values.
 */
function clear_overlay(content_node, no_recipient_picker) {
    content_node = content_node.one('#overlay-container');

    if (no_recipient_picker) {
        set_recipient_label(content_node, undefined);
    } else {
        set_recipient(content_node, false, undefined);
    }
    content_node.one('[name="name"]').set('value', '');
    set_checkboxes(
        content_node, LP.cache.statuses, LP.cache.statuses);
    set_checkboxes(
        content_node, LP.cache.importances, LP.cache.importances);
    content_node.one('[name="tags"]').set('value', '');
    set_radio_buttons(
        content_node, [MATCH_ALL, MATCH_ANY], MATCH_ALL);
    set_radio_buttons(
        content_node, [ADDED_OR_CLOSED, ADDED_OR_CHANGED], ADDED_OR_CLOSED);
    set_checkboxes(
        content_node,
        [INCLUDE_COMMENTS, ADVANCED_FILTER],
        [INCLUDE_COMMENTS]);
    collapse_node(Y.one('#' + ACCORDION_WRAPPER), {duration: 0});
    collapse_node(Y.one('#' + FILTER_WRAPPER), {duration: 0});
}

/**
 * Make a table cell.
 *
 * @private
 * @method make_cell
 * @param {Object} item Item to be placed in the cell.
 * @param {String} name Name of the control.
 */
function make_cell(item, name) {
    var cell = Y.Node.create('<td style="padding-left:3px"><td>');
    cell.appendChild('<label></label>')
        .append(Y.Node.create('<input type="checkbox" checked></input>')
            .set('name', name)
            .set('value', item))
        .append(Y.Node.create('<span></span>')
            .set('text', item));
    return cell;
}
/**
 * Make a table.
 *
 * @private
 * @method make_table
 * @param {Object} list List of items to be put in the table.
 * @param {String} name Name of the control.
 * @param {Int} num_cols The number of columns for the table to use.
 */
function make_table(list, name, num_cols) {
    var table = Y.Node.create('<table></table>');
    var i, row;
    for (i=0; i<list.length; i++) {
        if (i % num_cols === 0) {
            row = table.appendChild('<tr></tr>');
        }
        row.appendChild(make_cell(list[i], name));
    }
    return table;
}

/**
 * Make selector controls, the links for 'Select all' and
 * 'Select none' that appear within elements with many checkboxes.
 *
 * @private
 * @method make_selector_controls
 * @param {String} parent Name of the parent.
 * @return {Object} Hash with 'all_name', 'none_name', and 'html' keys.
 */
function make_selector_controls(parent) {
    var selectors_id = parent + '-selectors';
    var rv = {};
    rv.all_link = Y.Node.create(
        '<a href="#" class="select-all">Select all</a>');
    rv.none_link = Y.Node.create(
        '<a href="#" class="select-none">Select none</a>');
    rv.node = Y.Node.create(
            '<div style="margin-left: 10px;margin-bottom: 10px"></div>')
        .set('id', selectors_id)
        .append(rv.all_link)
        .append(' &nbsp; ')
        .append(rv.none_link);

    return rv;
}
namespace.make_selector_controls = make_selector_controls;

/**
 * Construct a handler closure for select all/none links.
 */
function make_select_handler(node, all, checked_value) {
    return function(e) {
        e.halt();
        Y.each(all, function(value) {
            get_input_by_value(node, value).set('checked', checked_value);
        });
    };
}

/* We want to call 'resize' directly on tags container
 * when we add a validation failed error message.
 */
var tags_container;

/**
 * Create the accordion.
 *
 * @method create_accordion
 * @param {String} overlay_id Id of the overlay element.
 * @param {Object} content_node Node where the overlay is anchored.
 * @return {Object} accordion The accordion just created.
 */
function create_accordion(overlay_id, content_node) {
    var accordion = new Y.Accordion({
          useAnimation: true,
          collapseOthersOnExpand: true,
          visible: false
    });

    accordion.render(overlay_id);

    var statuses_ai,
        importances_ai,
        tags_ai;

    // Build tags pane.
    tags_ai = new Y.AccordionItem( {
        label: "Tags",
        expanded: false,
        alwaysVisible: false,
        id: "tags_ai",
        contentHeight: {method: "auto"}
    } );
    tags_container = tags_ai;
    tags_ai.set("bodyContent", Y.Node.create('<div><div></div></div>')
        .append(Y.Node.create('<input type="radio" name="tag_match" checked>')
            .set('value', MATCH_ALL))
        .append('Match all tags')
        .append(Y.Node.create('<input type="radio" name="tag_match" checked>')
            .set('value', MATCH_ANY))
        .append('Match any tags')
        .append(
        '<div style="padding-bottom:10px;">' +
        '    <input type="text" name="tags" size="60"/>' +
        '    <a target="help"'+
        '        href="/+help/structural-subscription-tags.html" ' +
        '        class="sprite maybe">&nbsp;'+
               '<span class="invisible-link">Structural subscription tags '+
        '       help</span></a> ' +
        '</div>'));
    accordion.addItem(tags_ai);

    // Build importances pane.
    importances_ai = new Y.AccordionItem( {
        label: "Importances",
        expanded: false,
        alwaysVisible: false,
        id: "importances_ai",
        contentHeight: {method: "auto"}
    } );
    var importances = LP.cache.importances;
    var selectors = make_selector_controls('importances');
    importances_ai.set("bodyContent",
        Y.Node.create('<div id="importances-wrapper"></div>')
            .append(selectors.node)
            .append(make_table(importances, 'importances', 4)));
    accordion.addItem(importances_ai);
    // Wire up the 'all' and 'none' selectors.
    var node = content_node.one('#importances-wrapper');
    selectors.all_link.on('click',
        make_select_handler(node, importances, true));
    selectors.none_link.on('click',
        make_select_handler(node, importances, false));

    // Build statuses pane.
    statuses_ai = new Y.AccordionItem( {
        label: "Statuses",
        expanded: false,
        alwaysVisible: false,
        id: "statuses_ai",
        contentHeight: {method: "auto"}
    } );
    var statuses = LP.cache.statuses;
    selectors = make_selector_controls('statuses');
    statuses_ai.set("bodyContent",
        Y.Node.create('<div id="statuses-wrapper"></div>')
            .append(selectors.node)
            .append(make_table(statuses, 'statuses', 3)));
    accordion.addItem(statuses_ai);
    // Wire up the 'all' and 'none' selectors.
    node = content_node.one('#statuses-wrapper');
    selectors.all_link.on('click',
        make_select_handler(node, statuses, true));
    selectors.none_link.on('click',
        make_select_handler(node, statuses, false));

    return accordion;
}

/**
 * Collapse the node and set its arrow to 'collapsed'
 */
function collapse_node(node, user_cfg) {
    if (user_cfg && user_cfg.duration === 0) {
        node.setStyles({
            height: 0,
            visibility: 'hidden',
            overflow: 'hidden'
            // Don't set display: none because then the node won't be taken
            // into account and the rendering will sometimes jiggle
            // horizontally when the node is opened.
        });
        node.addClass('lazr-closed').removeClass('lazr-opened');
        return;
    }
    var anim = Y.lazr.effects.slide_in(node, user_cfg);
    // XXX: BradCrittenden 2011-03-03 bug=728457 : This fix for
    // resizing needs to be incorporated into lazr.effects.  When that
    // is done it should be removed from here.
    anim.on("start", function() {
        node.setStyles({
            visibility: 'visible'
        });
    });
    anim.on("end", function() {
        if (user_cfg && user_cfg.remove_on_end === true) {
            node.remove();
        } else {
            node.setStyles({
                height: 0,
                visibility: 'hidden',
                display: null
                // Don't set display: none because then the node won't be
                // taken into account and the rendering will sometimes jiggle
                // horizontally when the node is opened.
            });
        }
    });
    anim.run();
}

/**
 * Expand the node and set its arrow to 'collapsed'
 */
function expand_node(node, user_cfg) {
    if (user_cfg && user_cfg.duration === 0) {
        node.setStyles({
            height: 'auto',
            visibility: 'visible',
            overflow: null, // Inherit.
            display: null // Inherit.
        });
        node.addClass('lazr-opened').removeClass('lazr-closed');
        return;
    }
    // Set the node to 'hidden' so that the proper size can be found.
    node.setStyles({
        visibility: 'hidden'
    });
    var anim = Y.lazr.effects.slide_out(node, user_cfg);
    // XXX: BradCrittenden 2011-03-03 bug=728457 : This fix for
    // resizing needs to be incorporated into lazr.effects.  When that
    // is done it should be removed from here.
    anim.on("start", function() {
        // Set the node to 'visible' for the beginning of the animation.
        node.setStyles({
            visibility: 'visible'
        });
    });
    anim.on("end", function() {
        // Change the height to auto when the animation completes.
        node.setStyles({
            height: 'auto'
        });
    });
    anim.run();
}

/**
 * Add a recipient picker to the overlay.
 */
function add_recipient_picker(content_box, hide) {
    var no_recipient_picker = Y.Node.create(
        '<input type="hidden" name="recipient" value="user">' +
        '<span>Yourself</span>');
    var recipient_picker = Y.Node.create(
        '<label><input type="radio" name="recipient" value="user" checked>' +
        '  Yourself</label><br>' +
        '<label><input type="radio" name="recipient" value="team">' +
        '  One of the teams you administer</label><br>' +
        '<dl style="margin-left:25px;">' +
        '  <dt></dt>' +
        '  <dd>' +
        '    <select name="team" id="structural-subscription-teams">' +
        '    </select>' +
        '  </dd>' +
        '</dl>');
    var teams = LP.cache.administratedTeams;
    var node = content_box.one('#bug-mail-recipient');
    node.empty();
    // Populate the team drop down from LP.cache data, if appropriate.
    if (!hide && teams.length > 0) {
        var select = recipient_picker.one('#structural-subscription-teams');
        var i;
        for (i=0; i<teams.length; i++) {
            select.append(Y.Node.create('<option></option>')
                .set('text', teams[i].title)
                .set('value', teams[i].link));
        }
        select.on(
            'focus',
            function () {
                Y.one('input[value="team"][name="recipient"]').set(
                    'checked', true);
            }
        );
        node.append(recipient_picker);
    } else {
        node.append(no_recipient_picker);
    }
}

/**
 * Construct the overlay and populate it with the add/edit form.
 */
function setup_overlay(content_box_id, hide_recipient_picker) {
    var content_node = Y.one(content_box_id);
    if (!Y.Lang.isValue(content_node)) {
        Y.error("Node not found: " + content_box_id);
    } else {
        var container_node = content_node.one('#overlay-container');
        if (Y.Lang.isValue(container_node)) {
            container_node.remove();
            container_node.destroy();
        }
    }
    var container = Y.Node.create(
        '<div id="overlay-container"><dl>' +
        '    <dt>Bug mail recipient</dt>' +
        '    <dd id="bug-mail-recipient">' +
        '    </dd>' +
        '  <dt>Subscription name</dt>' +
        '  <dd>' +
        '    <input type="text" name="name">' +
        '    <a target="help" class="sprite maybe"' +
        '          href="/+help/structural-subscription-name.html">&nbsp;' +
        '      <span class="invisible-link">Structural subscription' +
        '        description help</span></a> ' +
        '  </dd>' +
        '  <dt>Receive mail for bugs affecting' +
        '    <span id="structural-subscription-context-title"></span> that' +
        '  </dt>' +
        '  <dd>' +
        '    <div id="events">' +
        '      <input type="radio" name="events"' +
        '          value="added-or-closed"' +
        '          id="added-or-closed" checked>' +
        '      <label for="added-or-closed">are added or ' +
        '        closed</label>' +
        '      <br>' +
        '      <input type="radio" name="events"' +
        '          value="added-or-changed"' +
        '          id="added-or-changed">' +
        '      <label for="added-or-changed">are added or changed in' +
        '        any way' +
        '        <em id="added-or-changed-more">(more options...)</em>' +
        '      </label>' +
        '    </div>' +
        '    <div id="filter-wrapper" class="ss-collapsible">' +
        '    <dl style="margin-left:25px;">' +
        '      <dt></dt>' +
        '      <dd>' +
        '        <input type="checkbox" name="filters"' +
        '            value="include-comments"' +
        '            id="include-comments">' +
        '        <label for="include-comments">Send mail about' +
        '          comments</label><br>' +
        '        <input type="checkbox" name="filters"' +
        '            value="advanced-filter"' +
        '            id="advanced-filter">' +
        '        <label for="advanced-filter">Bugs must match this' +
        '          filter <em id="advanced-filter-more">(...)</em>' +
        '        </label><br>' +
        '        <div id="accordion-wrapper" ' +
        '            class="ss-collapsible">' +
        '            <dl>' +
        '                <dt></dt>' +
        '                <dd style="margin-left:25px;">' +
        '                    <div id="accordion-overlay"' +
        '                      style="position:relative; overflow:hidden;">' +
        '                    </div>' +
        '                </dd>' +
        '            </dl>' +
        '        </div> ' +
        '      </dd>' +
        '    </dl>' +
        '    </div> ' +
        '  </dd>' +
        '  <dt></dt>' +
        '</dl></div>');

    // Assemble some nodes and set the title.
    content_node
        .appendChild(container)
            .one('#structural-subscription-context-title')
                .set('text', LP.cache.context.title);
    add_recipient_picker(content_node, hide_recipient_picker);

    var accordion = create_accordion('#accordion-overlay', content_node);

    // Set up click handlers for the events radio buttons.
    var radio_group = Y.all('#events input');
    radio_group.on(
        'change',
         function() {handle_change(ADDED_OR_CHANGED, FILTER_WRAPPER);});

    // And a listener for advanced filter selection.
    var advanced_filter = Y.one('#' + ADVANCED_FILTER);
    advanced_filter.on(
        'change',
        function() {handle_change(ADVANCED_FILTER, ACCORDION_WRAPPER);});
    return '#' + container._node.id;
}                               // setup_overlay
// Expose in the namespace for testing purposes.
namespace._setup_overlay = setup_overlay;

function handle_change(control_name, div_name, user_cfg) {
    // Expand or collapse the node depending on the control.
    // user_cfg is passed to expand_node or collapse_node, and is
    // useful to set the duration.
    var ctl = Y.one('#' + control_name);
    var more = Y.one('#' + control_name + '-more');
    var div = Y.one('#' + div_name);
    var checked = ctl.get('checked');
    if (checked) {
        expand_node(div, user_cfg);
        more.setStyle('display', 'none');
    } else {
        collapse_node(div, user_cfg);
        more.setStyle('display', null);
    }
}

/**
 * Create the LP client.
 *
 * @method setup_client
 */
function setup_client() {
    namespace.lp_client = new Y.lp.client.Launchpad();
}                               // setup_client

/**
 * External entry point for configuring the structual subscription.
 * @method setup_bug_subscriptions
 * @param {Object} config Object literal of config name/value pairs.
 *     config.content_box is the name of an element on the page where
 *         the overlay will be anchored.
 */
namespace.setup_bug_subscriptions = function(config) {
    // Return if pre-setup fails.
    if (!pre_setup(config)) {
        return;
    }

    fill_in_bug_subscriptions(config);
};

/**
 * Set up a validator function for a form input field.
 * @method add_input_validator
 * @param {Object} overlay Overlay object.
 * @param {String} overlay_id Element ID of the containing overlay.
 * @param {String} field_name Form <input> 'name' to set up a validator for.
 * @param {String} validator Function which returns 'null' if there is
      no error in the field value, and an error message otherwise.
 */
function add_input_validator(overlay, overlay_id, field_name, validator) {
    var input = Y.one(overlay_id + ' input[name="'+field_name+'"]');
    var field_container = input.get('parentNode');
    var error_container = Y.Node.create('<div class="inline-warning"></div>');
    field_container.appendChild(error_container);

    input.on('change', function(e) {
        var error_text = validator(input.get('value'));
        if (error_text !== null) {
            Y.lazr.anim.red_flash({node: input}).run();
            error_container.setContent(error_text);
            overlay.field_errors[field_name] = true;
            // Accordion sets fixed height for the accordion item,
            // so we have to resize the tags container.
            if (field_name === 'tags') {
                tags_container.resize();
            }
            // Firefox prohibits focus from inside the 'focus lost' event
            // handler (probably to stop loops), so we need to run
            // it from a different context (which we do with setTimeout).
            setTimeout(function() { input.focus(); input.select(); }, 1);
        } else {
            error_container.setContent('');
            overlay.field_errors[field_name] = false;
        }
    });
}

function get_error_for_tags_list(value) {
    // See database/schema/trusted.sql valid_name() function
    // which is used to validate a single tag.
    // As an extension, we also allow "-" (hyphen) in front of
    // any tag to indicate exclusion of a tag, and we accept
    // a space-separated list.
    if (value.match(/^(\-?[a-z0-9][a-z0-9\+\.\-]*[ ]*)*$/) !== null) {
        return null;
    } else {
        return ('Tags can only contain lowercase ASCII letters, ' +
                'digits 0-9 and symbols "+", "-" or ".", and they ' +
                'must start with a lowercase letter or a digit.');
    }
}

// Export for testing
namespace._get_error_for_tags_list = get_error_for_tags_list;

function get_input_by_value(node, value) {
    // XXX broken: this should also care about input name because some values
    // repeat in other areas of the form
    return node.one('input[value="'+value+'"]');
}


/**
 * Set the value of a set of checkboxes to the provided values.
 */
function set_checkboxes(node, all, checked) {
    // Clear all the checkboxes.
    Y.each(all, function (value) {
            get_input_by_value(node, value).set('checked', false);
    });
    // Check the checkboxes that are supposed to be checked.
    Y.each(checked, function (value) {
        get_input_by_value(node, value).set('checked', true);
    });
}

/**
 * Set the value of a select box to the provided value.
 */
function set_options(node, name, value) {
    var select = node.one('select[name="team"]');
    Y.each(select.get('options'), function (option) {
            option.set('selected', option.get('value')===value);
        });
}

/**
 * Set the value of a set of radio buttons to the provided value.
 */
function set_radio_buttons(node, all, value) {
    set_checkboxes(node, all, [value]);
}

/**
 * Set the values of the recipient select box and radio buttons.
 */
function set_recipient(node, is_team, team_link) {
    if (LP.cache.administratedTeams.length > 0) {
        get_input_by_value(node, 'user').set('checked', !is_team);
        get_input_by_value(node, 'team').set('checked', is_team);
        set_options(node, 'teams',
                    team_link || LP.cache.administratedTeams[0].link);
    }
}

/**
 * Sets the recipient label according to the filter on the overlay.
 * Overlay must not have a recipient picker, but a simple recipient label.
 */
function set_recipient_label(content_node, filter_info) {
    var recipient_label = content_node.one('input[name="recipient"] + span'),
        teams = LP.cache.administratedTeams;
    if (filter_info !== undefined && filter_info.subscriber_is_team) {
        var team = get_team(filter_info.subscriber_link);
        recipient_label.set('text', team.title);
    } else {
        recipient_label.set('text', 'Yourself');
    }
}

/**
 * Sets filter statuses and importances on the overlay based on the filter
 * data.
 */
function set_filter_statuses_and_importances(content_node, filter) {
    var is_lifecycle = filter.bug_notification_level==='Lifecycle',
        statuses = filter.statuses,
        importances = filter.importances;
    if (is_lifecycle) {
        statuses = LP.cache.statuses;
        importances = LP.cache.importances;
    } else {
        // An absence of values is equivalent to all values.
        if (statuses.length === 0) {
            statuses = LP.cache.statuses;
        }
        if (importances.length === 0) {
            importances = LP.cache.importances;
        }
    }
    set_checkboxes(content_node, LP.cache.statuses, statuses);
    set_checkboxes(
        content_node, LP.cache.importances, importances);
}

/**
 * Sets filter tags and tag matching options in the overlay based on the
 * filter data.
 */
function set_filter_tags(content_node, filter) {
    var is_lifecycle = filter.bug_notification_level==='Lifecycle';
    content_node.one('[name="tags"]').set(
        'value', is_lifecycle ? '' : filter.tags.join(' '));
    set_radio_buttons(
        content_node, [MATCH_ALL, MATCH_ANY],
        filter.find_all_tags ? MATCH_ALL : MATCH_ANY);
}

/**
 * Sets filter notification level radio/check boxes in the overlay
 * according to the filter data.
 */
function set_filter_notification_options(content_node, filter) {
    var is_lifecycle = filter.bug_notification_level==='Lifecycle',
        has_advanced_filters = !is_lifecycle && (
            filter.statuses.length ||
                filter.importances.length ||
                filter.tags.length) > 0,
        filters = has_advanced_filters ? [ADVANCED_FILTER] : [],
        event = ADDED_OR_CHANGED;
    // Chattiness: Lifecycle < Details < Discussion.
    switch (filter.bug_notification_level) {
        case 'Lifecycle':
            event = ADDED_OR_CLOSED;
            filters = [];
            break;
        case 'Discussion':
            filters.push(INCLUDE_COMMENTS);
            break;
    }
    // 'Details' case is the default and handled by the declared
    // values in the code.
    set_radio_buttons(
        content_node, [ADDED_OR_CLOSED, ADDED_OR_CHANGED], event);
    set_checkboxes(
        content_node, [INCLUDE_COMMENTS, ADVANCED_FILTER], filters);
    handle_change(ADDED_OR_CHANGED, FILTER_WRAPPER, {duration: 0});
    handle_change(ADVANCED_FILTER, ACCORDION_WRAPPER, {duration: 0});
}

/**
 * Loads all data from the filter into the overlay for editing.
 */
function load_overlay_with_filter_data(content_node, filter_info) {
    var filter = filter_info.filter;
    set_recipient_label(content_node, filter_info);
    content_node.one('[name="name"]').set('value',filter.description);
    set_filter_statuses_and_importances(content_node, filter);
    set_filter_tags(content_node, filter);
    set_filter_notification_options(content_node, filter);
}

/**
 * Show an overlay for editing a subscription.
 */
function show_edit_overlay(config, subscription, filter_info, filter_id) {
    var content_node = Y.one(config.content_box);
    var overlay_id = setup_overlay(config.content_box, true);
    clear_overlay(content_node, true);
    var submit_button = Y.Node.create(
            '<button type="submit" name="field.actions.create" ' +
                'value="Save Changes" class="lazr-pos lazr-btn" ' +
                '>OK</button>');

    var context = {
        filter_info: filter_info,
        filter_id: filter_id
    };
    create_overlay(
        config.content_box, overlay_id, submit_button,
        function (form_data) {
            return edit_subscription_handler(context, form_data);});

    load_overlay_with_filter_data(content_node, filter_info);
    var title = subscription.target_title;
    Y.one('#structural-subscription-context-title')
        .set('text', title);
    Y.one('#subscription-overlay-title')
        .set('text', 'Edit subscription for '+title+' bugs');

    // We need to initialize the help links.  They may have already been
    // initialized except for the ones we added, so setupHelpTrigger
    // is idempotent.  Notice that this is old MochiKit code.
    forEach(findHelpLinks(), setupHelpTrigger);
    namespace._add_subscription_overlay.show();
}

/**
 * Return an edit handler for the specified filter.
 */
function make_edit_handler(subscription, filter_info, filter_id, config) {
    // subscription is the filter's subscription.
    // filter_info is the filter's information (from subscription.filters).
    // filter_id is the numerical id for the filter, unique on the page.
    // config is the configuration object used for the entire assembly of the
    // page.
    return function(e) {
        e.halt();
        show_edit_overlay(config, subscription, filter_info, filter_id);
    };
}

// If set, this will be used instead of Y.io.  This is for testing.
namespace._Y_io_hook = null;

function do_io(link, config) {
    var yio = Y.io;
    if (namespace._Y_io_hook) {
        yio = namespace._Y_io_hook;
    }
    yio(link, config);
}

/**
 * Construct a handler for an unsubscribe link.
 */
function make_delete_handler(filter, filter_id, node, subscriber_id) {
    var error_handler = new Y.lp.client.ErrorHandler();
    var unsubscribe_node = node.one('a.delete-subscription');
    error_handler.showError = function(error_msg) {
        Y.lp.app.errors.display_error(unsubscribe_node, error_msg);
    };
    error_handler.clearProgressUI = function () {
        unsubscribe_node.replaceClass('spinner', 'remove');
    };
    return function() {
        var y_config = {
            method: "POST",
            headers: {'X-HTTP-Method-Override': 'DELETE'},
            on: {
                success: function(transactionid, response, args){
                    unsubscribe_node.replaceClass('spinner', 'remove');
                    var filter_node = Y.one(
                        '#subscription-filter-'+filter_id.toString());
                    filter_node.setStyle("margin-top", "0");
                    var subscriber = Y.one(
                        '#subscription-'+subscriber_id.toString());
                    var filters = subscriber.all('.subscription-filter');

                    collapse_node(filter_node, { remove_on_end: true });
                    if (filters.size() <= 1) {
                        collapse_node(subscriber, { remove_on_end: true });
                        var subscription_info = LP.cache.subscription_info;
                        subscription_info[subscriber_id].filters = [];
                    }
                },
                failure: error_handler.getFailureHandler()
            }
        };
<<<<<<< HEAD
=======
        unsubscribe_node.replaceClass('remove', 'spinner');
>>>>>>> e0078bc2
        do_io(filter.self_link, y_config);
    };
}

/**
 * Attach activation (click) handlers to links for a particular filter.
 */
function wire_up_edit_links_for_filter(
    config, subscription, subscription_id, filter_info, filter_id,
    filter_node) {
    if (!filter_info.subscriber_is_team ||
        filter_info.user_is_team_admin) {
        var node = filter_node || Y.one(
            '#subscription-filter-'+filter_id.toString());
        var edit_link = node.one('a.edit-subscription');
        var edit_handler = make_edit_handler(
            subscription, filter_info, filter_id, config);
        edit_link.on('click', edit_handler);
        var delete_link = node.one('a.delete-subscription');
        var delete_handler = make_delete_handler(
            filter_info.filter, filter_id, node, subscription_id);
        delete_link.on('click', delete_handler);
    }
}

/**
 * Attach activation (click) handlers to all of the edit links on the page.
 */
function wire_up_edit_links(config) {
    var listing = Y.one(config.content_box);
    var subscription_info = LP.cache.subscription_info;
    var filter_id = 0;
    var i;
    var j;
    for (i=0; i<subscription_info.length; i++) {
        var sub = subscription_info[i];
        for (j=0; j<sub.filters.length; j++) {
            var filter_info = sub.filters[j];
            wire_up_edit_links_for_filter(
                config, sub, i, filter_info, filter_id);
            filter_id += 1;
        }
    }
}

/**
 * Create filter node to include in the subscription's filter listing.
 */
function create_filter_node(filter_id, filter_info, filter) {
    var filter_node = Y.Node.create(
        '<div style="margin: 1em 0em 0em 1em"'+
            '      class="subscription-filter"></div>')
        .set('id', 'subscription-filter-'+filter_id.toString());
    filter_node.appendChild(Y.Node.create(
        '<div style="margin-top: 1em"></div>'));
    filter_node.appendChild(Y.Node.create(
        '<strong class="filter-name"></strong>'));

    if (!filter_info.subscriber_is_team ||
        filter_info.user_is_team_admin) {
        // User can edit the subscription.
        filter_node.appendChild(Y.Node.create(
            '<span style="float: right">'+
                '<a href="#" class="sprite modify edit js-action '+
                '    edit-subscription">'+
                '  Edit this subscription</a> or '+
                '<a href="#" class="sprite modify remove js-action '+
                '    delete-subscription">'+
                '  Unsubscribe</a></span>'));
    } else {
        // User cannot edit the subscription, because this is a
        // team and the user does not have admin privileges.
        filter_node.appendChild(Y.Node.create(
            '<span style="float: right"><em>'+
                'You do not have privileges to change this subscription'+
                '</em></span>'));
    }

    var description_node = filter_node.appendChild(
        Y.Node.create(
            '<div style="padding-left: 1em"></div>')
            .set('id', 'filter-description-'+filter_id.toString()));

    fill_filter_description(description_node, filter_info, filter);

    return filter_node;
}

/**
 * Create a node with subscription description.
 */
function create_subscription_node(serial_id, subscription_data, filter_id) {
    var node = Y.Node.create(
        '<div style="margin-top: 2em; padding: 0 1em 1em 1em; '+
            'border: 1px solid #ddd;"></div>')
        .set('id', 'subscription-'+serial_id.toString());
    node.appendChild(Y.Node.create(
        '  <span style="float: left; margin-top: -0.6em; '+
            'background-color: #fff;"></a>'))
        .appendChild('<span>Subscriptions to </span>')
        .appendChild(Y.Node.create('<a></a>')
                     .set('href', subscription_data.target_url)
                     .set('text', subscription_data.target_title));

    // We can remove this once we enforce at least one filter per
    // subscription.
    if (subscription_data.filters.length === 0) {
        node.appendChild(
            '<div style="clear: both; padding: 1em 0 0 1em"></div>')
            .appendChild('<strong>All messages</strong>');
    }

    for (j=0; j<subscription_data.filters.length; j++) {
        var filter_info = subscription_data.filters[j];
        var filter = filter_info.filter;
        // We put the filters in the cache so that the patch mechanism
        // can automatically find them and update them on a successful
        // edit.  This makes it possible to open up a filter after an edit
        // and see the information you expect to see.
        LP.cache['structural-subscription-filter-'+filter_id.toString()] =
            filter;
        node.appendChild(create_filter_node(filter_id, filter_info, filter));
        filter_id += 1;
    }
    return node;
}

/**
 * Populate the subscription list DOM element with subscription descriptions.
 */
function fill_in_bug_subscriptions(config) {
    validate_config(config);

    var listing = Y.one(config.content_box);
    var subscription_info = LP.cache.subscription_info;
    var top_node = Y.Node.create(
        '<div class="yui-g"><div id="structural-subscriptions"></div></div>');
    var i;
    var filter_id = 0;
    for (i=0; i<subscription_info.length; i++) {
        top_node.appendChild(
            create_subscription_node(i, subscription_info[i], filter_id));
        filter_id += subscription_info[i].filters.length;
    }

    listing.appendChild(top_node);

    wire_up_edit_links(config);
}

/**
 * Construct a one-line textual description of a filter's name.
 */
function render_filter_title(filter_info, filter) {
    var title = Y.Node.create('<span></span>');
    var description;
    if (filter.description) {
        description = '"'+filter.description+'"';
    } else {
        description = '(unnamed)';
    }
    if (filter_info.subscriber_is_team) {
        title.appendChild(Y.Node.create('<a></a>'))
            .set('href', filter_info.subscriber_url)
            .set('text', filter_info.subscriber_title);
        title.appendChild(Y.Node.create('<span></span>'))
             .set('text', ' subscription: '+description);
    } else {
        title.set('text', 'Your subscription: '+description);
    }
    return title;
}

/**
 * Construct a textual description of all of filter's properties.
 */
function create_filter_description(filter) {
    var description = Y.Node.create('<div></div>');
    var filter_items = [];
    // Format status conditions.
    if (filter.statuses.length !== 0) {
        filter_items.push(Y.Node.create('<li></li>')
            .set('text', 'have status '+filter.statuses.join(', ')));
    }

    // Format importance conditions.
    if (filter.importances.length !== 0) {
        filter_items.push(Y.Node.create('<li></li>')
            .set('text', 'are of importance '+filter.importances.join(', ')));
    }

    // Format tag conditions.
    if (filter.tags.length !== 0) {
        var tag_desc = Y.Node.create('<li>are tagged with </li>')
            .append(Y.Node.create('<strong></strong>'))
            .append(Y.Node.create('<span> of these tags: </span>'))
            .append(Y.Node.create('<span></span>')
                .set('text', filter.tags.join(', ')));

        if (filter.find_all_tags) {
            tag_desc.one('strong').set('text', 'all');
        } else {
            tag_desc.one('strong').set('text', 'any');
        }
        filter_items.push(tag_desc);
    }

    // If there were any conditions to list, stich them in with an
    // intro.
    if (filter_items.length > 0) {
        var ul = Y.Node.create('<ul class="bulleted"></ul>');
        Y.each(filter_items, function (li) {ul.appendChild(li);});
        description.appendChild(
            Y.Node.create('<span>You are subscribed to bugs that</span>'));
        description.appendChild(ul);
    }

    // Format event details.
    var events; // When will email be sent?
    if (filter.bug_notification_level === 'Discussion') {
        events = 'You will receive an email when any change '+
            'is made or a comment is added.';
    } else if (filter.bug_notification_level === 'Details') {
        events = 'You will receive an email when any changes '+
            'are made to the bug.  Bug comments will not be sent.';
    } else if (filter.bug_notification_level === 'Lifecycle') {
        events = 'You will receive an email when bugs are '+
            'opened or closed.';
    } else {
        throw new Error('Unrecognized events.');
    }
    description.appendChild(Y.Node.create(events));

    return description;
}

/**
 * Check the configuration for obvious faults.
 */
function validate_config(config) {
    if (!Y.Lang.isValue(config)) {
        throw new Error(
            'Missing config for structural_subscription.');
    }
    if (!Y.Lang.isValue(config.content_box)) {
            throw new Error(
                'Structural_subscription configuration has ' +
                'undefined properties.');
    }
}

// Expose in the namespace for testing purposes.
namespace._validate_config = validate_config;

/**
 * Do pre-setup checks and initalizations.
 * Sets up the LP client and ensures the user is logged-in.
 */
function pre_setup(config) {
    validate_config(config);

    // If the user is not logged in, then we need to defer to the
    // default behaviour.
    if (LP.links.me === undefined) {
        return false;
    }
    if (Y.Lang.isValue(config.lp_client)) {
        // Tests can specify an lp_client if they want to.
        namespace.lp_client = config.lp_client;
    } else {
        // Setup the Launchpad client.
        setup_client();
    }
    return true;
}

/**
 * Get team information.
 */
function get_team(url) {
    var teams = LP.cache.administratedTeams;
    var i;
    for (i=0; i<teams.length; i++) {
        if (teams[i].link === url) {
            return teams[i];
        }
    }
}

/**
 * Get team information from the submitted form data.
 */
function get_team_info(form_data) {
    var is_team = (form_data.recipient[0] === "team");
    var link, team, title, url;
    if (is_team) {
        link = form_data.team[0];
        team = get_team(link);
        if (team !== undefined) {
            title = team.title;
            url = team.url;
        } else {
            is_team = false;
            link = LP.links.me;
        }
    }
    return {
        is_team: is_team,
        link: link,
        title: title,
        url: url
    };
}

/**
 * Get target details from either target_info or first subscription_info.
 */
function get_target_info() {
    if (LP.cache.target_info !== undefined) {
        return LP.cache.target_info;
    } else {
        var info = LP.cache.subscription_info[0];
        return {
            title: info.target_title,
            url: info.target_url};
    }
}

/**
 * Constructs filter info on-the-go.
 */
function construct_filter_info(filter, form_data, target_info) {
    var team_info = get_team_info(form_data);

    var filter_info = {
        filter : filter,
        subscriber_is_team: team_info.is_team,
        user_is_team_admin: team_info.is_team,
        subscriber_url: team_info.url,
        subscriber_link: team_info.link,
        subscriber_title: team_info.title,
        target_title: target_info.title,
        target_url: target_info.url
    };
    return filter_info;
}

/**
 * Return a function that adds the newly created filter to the
 * subscription's filter list after it has been saved.
 */

function make_add_subscription_success_handler(config) {
    return function(form_data, filter) {
        if (config.add_filter_description === true) {
            // This way to figure out the ID works only
            // if the page shows exactly one "target" (eg. Firefox).
            var subscriber_id = 0;
            var filter_id;
            var subscriptions_list = Y.one(
                '#subscription-' + subscriber_id.toString());

            var filter_data = filter.getAttrs();
            var target_info = get_target_info();
            var filter_info = construct_filter_info(
                filter_data, form_data, target_info);

            /* Node to flash with green on success. */
            var anim_node;

            var subscription_info;
            if (subscriptions_list === null) {
                // No subscriptions are listed at all.
                filter_id = 0;
                subscription_info = {
                    filters: [filter_info],
                    target_url: target_info.url,
                    target_title: target_info.title
                };
                LP.cache.subscription_info = [subscription_info];

                subscriptions_list = create_subscription_node(
                    0, subscription_info, 0);
                var subscriptions = Y.one("#structural-subscriptions");
                subscriptions.appendChild(subscriptions_list);
                anim_node = subscriptions_list.one("#subscription-filter-0");
            } else {
                // There's at least one filter in the page.
                subscription_info = LP.cache.subscription_info[0];
                filter_id = subscription_info.filters.length;
                subscription_info.filters.push(filter);

                var description_node = create_filter_node(
                    filter_id, filter_info, filter_data);
                subscriptions_list.append(description_node);
                anim_node = description_node;
            }

            wire_up_edit_links_for_filter(
                config, subscription_info, 0,
                filter_info, filter_id, anim_node);
            Y.lazr.anim.green_flash({node: anim_node}).run();
        }
    };
}

namespace._make_add_subscription_success_handler =
        make_add_subscription_success_handler;

/**
 * Show the overlay for creating a new subscription.
 */
function show_add_overlay(config) {
    var content_node = Y.one(config.content_box);
    var overlay_id = setup_overlay(config.content_box);
    clear_overlay(content_node, false);

    var submit_button = Y.Node.create(
        '<button type="submit" name="field.actions.create" ' +
        'value="Create subscription" class="lazr-pos lazr-btn" '+
        '>OK</button>');

    var success_callback = make_add_subscription_success_handler(config);

    var save_subscription = make_add_subscription_handler(success_callback);
    create_overlay(config.content_box, overlay_id, submit_button,
                   save_subscription, success_callback);
    // We need to initialize the help links.  They may have already been
    // initialized except for the ones we added, so setupHelpTrigger
    // is idempotent.  Notice that this is old MochiKit code.
    forEach(findHelpLinks(), setupHelpTrigger);
    namespace._add_subscription_overlay.show();
    return overlay_id;
}
namespace._show_add_overlay = show_add_overlay;

/**
 * Modify a link to pop up a subscription overlay on click.
 *
 * @method setup_subscription_link
 * @param {Object} config Overlay configuration object.
 * @param {String} link_id Id of the link element.
 */
function setup_subscription_link(config, link_id) {
    // Modify the menu-link-subscribe-to-bug-mail link to be visible.
    var link = Y.one(link_id);
    if (!Y.Lang.isValue(link)) {
        Y.error('Link to set as the pop-up link not found.');
    }
    link.removeClass('invisible-link');
    link.addClass('visible-link');
    link.on('click', function(e) {
        e.halt();
        // Call with the namespace so tests can override it.
        namespace._show_add_overlay(config);
    });
    link.addClass('js-action');
}                               // setup_subscription_links
namespace.setup_subscription_link = setup_subscription_link;

/**
 * External entry point for configuring the structural subscription.
 * @method setup
 * @param {Object} config Object literal of config name/value pairs.
 *     config.content_box is the name of an element on the page where
 *         the overlay will be anchored.
 */
namespace.setup = function(config) {
    // Return if pre-setup fails.
    if (!pre_setup(config)) {
        return;
    }

    // Create the subscription links on the page.
    setup_subscription_link(config, '.menu-link-subscribe_to_bug_mail');
}; // setup

}, '0.1', {requires: [
    'dom', 'node', 'lazr.anim', 'lazr.formoverlay', 'lazr.overlay',
    'lazr.effects', 'lp.app.errors', 'lp.client', 'gallery-accordion'
]});<|MERGE_RESOLUTION|>--- conflicted
+++ resolved
@@ -342,37 +342,11 @@
 
     var side_portlets = Y.one('#side-portlets');
     if (side_portlets) {
-<<<<<<< HEAD
-        add_subscription_overlay.set('align', {
-=======
         namespace._add_subscription_overlay.set('align', {
->>>>>>> e0078bc2
             node: side_portlets,
             points: [Y.WidgetPositionAlign.TR, Y.WidgetPositionAlign.TL]
         });
     } else {
-<<<<<<< HEAD
-        add_subscription_overlay.set('centered', true);
-    }
-    add_subscription_overlay.render(content_box_id);
-    if (side_portlets) {
-        Y.one('#subscription-overlay-title').scrollIntoView();
-    }
-    setup_overlay_validators(add_subscription_overlay, overlay_id);
-    // Prevent cruft from hanging around upon closing.
-    function clean_up(e) {
-        add_subscription_overlay.hide();
-        var filter_wrapper = Y.one('#' + FILTER_WRAPPER);
-        filter_wrapper.hide();
-        collapse_node(filter_wrapper);
-    }
-    // For some reason, clicking on the cancel button doesn't fire a cancel
-    // event, so we have to wire up this event handler.
-    add_subscription_overlay.get('form_cancel_button').on(
-        'click', clean_up);
-    add_subscription_overlay.on('submit', clean_up);
-    add_subscription_overlay.on('cancel', clean_up);
-=======
         namespace._add_subscription_overlay.set('centered', true);
     }
     namespace._add_subscription_overlay.render(content_box_id);
@@ -387,7 +361,6 @@
         'click', clean_up);
     namespace._add_subscription_overlay.on('submit', clean_up);
     namespace._add_subscription_overlay.on('cancel', clean_up);
->>>>>>> e0078bc2
 }
 
 /**
@@ -1165,10 +1138,7 @@
                 failure: error_handler.getFailureHandler()
             }
         };
-<<<<<<< HEAD
-=======
         unsubscribe_node.replaceClass('remove', 'spinner');
->>>>>>> e0078bc2
         do_io(filter.self_link, y_config);
     };
 }
