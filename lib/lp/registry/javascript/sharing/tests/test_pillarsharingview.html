--- conflicted
+++ resolved
@@ -77,14 +77,9 @@
       <script type="text/javascript" src="test_pillarsharingview.js"></script>
 
       <script id="test-fixture" type="text/x-template">
-<<<<<<< HEAD
+          <div id="sharing-header"></div>
           <table id='grantee-table'></table>
           <a id='add-grantee-link' class='sprite add js-action' href="#">Share</a>
-=======
-          <div id="sharing-header"></div>
-          <table id='sharee-table'></table>
-          <a id='add-sharee-link' class='sprite add js-action' href="#">Share</a>
->>>>>>> 9007a1a2
       </script>
     </head>
     <body class="yui3-skin-sam">
