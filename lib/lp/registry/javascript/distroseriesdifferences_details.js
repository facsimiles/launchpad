/* Copyright 2010 Canonical Ltd.  This software is licensed under the
 * GNU Affero General Public License version 3 (see the file LICENSE).
 *
 * Enhancements for the distroseries differences page.
 *
 * @module registry
 * @submodule distroseriesdifferences_details
 * @requires  io-base, lp.soyuz.base
 */
YUI.add('lp.registry.distroseriesdifferences_details', function(Y) {

var namespace = Y.namespace('lp.registry.distroseriesdifferences_details');

/**
 * Create one Launchpad client that will be used with multiple requests.
 */
namespace.lp_client = new Y.lp.client.Launchpad();

namespace.io = Y.io;

/*
 * XXX: rvb 2011-08-01 bug=796669: At present this module it is
 * function-passing spaghetti. The duct-tape is getting frayed.
 * It ought to be recomposed as widgets or something a bit more objecty so
 * it can be unit tested without having to set-up the world each time.
 */

<<<<<<< HEAD
function ExpandableRowWidget(config) {
    ExpandableRowWidget.superclass.constructor.apply(this, arguments);
}

ExpandableRowWidget.NAME = "expandableRowWidget";

Y.extend(ExpandableRowWidget, Y.Base, {
    initializer: function(cfg) {
        this._toggle = cfg.toggle;
        this._row = this._toggle.ancestor('tr');
        this._toggle.addClass('treeCollapsed').addClass('sprite');
        this._toggle.on("click", this.expander_handler, this);
    },

    parse_row_data: function() {
        var source_name = this._row.one('a.toggle-extra').get('text');
        var rev_link = this._row
            .one('a.toggle-extra').get('href').split('/').reverse();
        var parent_series_name = rev_link[0];
        var parent_distro_name = rev_link[1];
        var nb_columns = this._row.all('td').size();
        return {
            source_name: source_name,
            parent_series_name: parent_series_name,
            parent_distro_name: parent_distro_name,
            nb_columns: nb_columns
=======
/*
 * Setup the expandable rows for each difference.
 *
 * @method setup_expandable_rows
 */
namespace.setup_expandable_rows = function() {

    var blacklist_handler = function(e, dsd_link, source_name,
                                     latest_comment_container,
                                     add_comment_placeholder) {
        // We only want to select the new radio if the update is
        // successful.
        e.preventDefault();
        var blacklist_options_container = this.ancestor('div');
        blacklist_comment_overlay(
            e, dsd_link, source_name, latest_comment_container,
            add_comment_placeholder, blacklist_options_container);
    };

    var blacklist_comment_overlay = function(e, dsd_link, source_name,
                                             latest_comment_container,
                                             add_comment_placeholder,
                                             blacklist_options_container) {
        var comment_form = Y.Node.create("<form />")
            .appendChild(Y.Node.create("<textarea />")
                .set("name", "comment")
                .set("rows", "3")
                .set("cols", "60"));

        /* Buttons */
        var submit_button = Y.Node.create(
            '<button type="submit" class="lazr-pos lazr-btn" />')
               .set("text", "OK");
        var cancel_button = Y.Node.create(
            '<button type="button" class="lazr-neg lazr-btn" />')
               .set("text", "Cancel");

        var submit_callback = function(data) {
            overlay.hide();
            var comment = "";
            if (data.comment !== undefined) {
                comment = data.comment[0];
            }
            blacklist_submit_handler(
                e, dsd_link, source_name, comment, latest_comment_container,
                add_comment_placeholder, blacklist_options_container);

        };
        var origin = blacklist_options_container.one('.blacklist-options');
        var overlay = new Y.lazr.FormOverlay({
            align: {
                 /* Align the centre of the overlay with the centre of the
                    node containing the blacklist options. */
                 node: origin,
                 points: [
                     Y.WidgetPositionAlign.CC,
                     Y.WidgetPositionAlign.CC
                 ]
             },
             headerContent: "<h2>Add an optional comment</h2>",
             form_content: comment_form,
             form_submit_button: submit_button,
             form_cancel_button: cancel_button,
             form_submit_callback: submit_callback,
             visible: true
        });
        overlay.render();
    };

    var blacklist_submit_handler = function(e, dsd_link, source_name,
                                            comment, latest_comment_container,
                                            add_comment_placeholder,
                                            blacklist_options_container) {
        // Disable all the inputs.
        blacklist_options_container.all('input').set('disabled', 'disabled');
        e.target.prepend('<img src="/@@/spinner" />');

        var method_name = (e.target.get('value') === 'NONE') ?
            'unblacklist' : 'blacklist';
        var blacklist_all = (e.target.get('value') === 'BLACKLISTED_ALWAYS');

        var diff_rows = Y.all('tr.' + source_name);

        var config = {
            on: {
                success: function(updated_entry, args) {
                    // Let the user know this item is now blacklisted.
                    blacklist_options_container.one('img').remove();
                    blacklist_options_container.all(
                        'input').set('disabled', false);
                    e.target.set('checked', true);
                    Y.each(diff_rows, function(diff_row) {
                        var fade_to_gray = new Y.Anim({
                            node: diff_row,
                            from: { backgroundColor: '#FFFFFF'},
                            to: { backgroundColor: '#EEEEEE'}
                            });
                        if (method_name === 'unblacklist') {
                            fade_to_gray.set('reverse', true);
                            }
                        fade_to_gray.run();
                    });
                    add_comment(
                        updated_entry, add_comment_placeholder,
                        latest_comment_container);
                },
                failure: function(id, response) {
                    blacklist_options_container.one('img').remove();
                    blacklist_options_container.all(
                        'input').set('disabled', false);
                }
            },
            parameters: {
                all: blacklist_all,
                comment: comment
            }
        };

        lp_client.named_post(dsd_link, method_name, config);

    };

    /**
     * Link the click event for these blacklist options to the correct
     * api uri.
     *
     * @param blacklist_options {Node} The node containing the blacklist
     *     options.
     * @param source_name {string} The name of the source to update.
     * @param dsd_link {string} The uri for the distroseriesdifference object.
     * @param latest_comment_container {Node} The node containing the last
     *     comment.
     * @param add_comment_placeholder {Node} The node containing the "add
     *     comment" slot.
     */
    var setup_blacklist_options = function(
        blacklist_options, source_name, dsd_link, latest_comment_container,
        add_comment_placeholder) {
        Y.on('click', blacklist_handler, blacklist_options.all('input'),
             blacklist_options, dsd_link, source_name,
             latest_comment_container, add_comment_placeholder);
    };

    /**
     * Update the latest comment on the difference row.
     *
     * @param comment_entry {lp.client.Entry} An object representing
     *     a DistroSeriesDifferenceComment.
     * @param placeholder {Node}
     *     The node in which to put the latest comment HTML fragment. The
     *     contents of this node will be replaced.
     */
    var update_latest_comment = function(comment_entry, placeholder) {
        var comment_latest_fragment_url =
            comment_entry.get("web_link") + "/+latest-comment-fragment";
        var config = {
            on: {
                success: function(comment_latest_fragment_html) {
                    placeholder.set(
                        "innerHTML", comment_latest_fragment_html);
                    Y.lp.anim.green_flash({node: placeholder}).run();
                },
                failure: function(id, response) {
                    Y.lp.anim.red_flash({node: placeholder}).run();
                }
            },
            accept: Y.lp.client.XHTML
>>>>>>> 5e0c61a8
        };
    },

<<<<<<< HEAD
    expander_handler: function(e) {
        e.preventDefault();
        var parsed = this.parse_row_data();
        this._toggle.toggleClass('treeCollapsed').toggleClass('treeExpanded');

        // Only insert if there isn't already a container row there.
        var detail_row = this._row.next();
        if (detail_row === null ||
            !detail_row.hasClass('diff-extra')) {
            details_row = Y.Node.create([
                '<table><tr class="diff-extra unseen ',
                parsed.source_name + '">',
                '  <td colspan="'+parsed.nb_columns+'">',
                '    <div class="diff-extra-container"></div>',
                '  </td></tr></table>'
                ].join('')).one('tr');
            this._row.insert(details_row, 'after');
            var uri = this._toggle.get('href');
            this.get_extra_diff_info(
                uri, this._row, details_row.one('td'), parsed.source_name,
                parsed.parent_distro_name, parsed.parent_series_name);
=======
    /**
     * This method adds a comment in the UI. It appends a comment to the
     * list of comments and updates the latest comments slot.
     *
     * @param comment_entry {Comment} A comment as returns by the api.
     * @param add_comment_placeholder {Node} The node that contains the
     *     relevant comment fields.
     * @param latest_comment_placeholder {Node} The node that contains the
     *     latest comment.
     */
    var add_comment = function(comment_entry, add_comment_placeholder,
                               latest_comment_placeholder) {
        // Grab the XHTML representation of the comment
        // and prepend it to the list of comments.
        var config = {
            on: {
                success: function(comment_html) {
                    var comment_node = Y.Node.create(comment_html);
                    add_comment_placeholder.insert(comment_node, 'before');
                    var reveal = Y.lazr.effects.slide_out(comment_node);
                    reveal.on("end", function() {
                        Y.lp.anim.green_flash(
                            {node: comment_node}).run();
                    });
                    reveal.run();
                }
            },
            accept: Y.lp.client.XHTML
        };
        lp_client.get(comment_entry.get('self_link'), config);
        update_latest_comment(comment_entry, latest_comment_placeholder);
    };

    /**
     * Handle the add comment event triggered by the 'add comment' form.
     *
     * This method adds a comment via the API and update the UI.
     *
     * @param comment_form {Node} The node that contains the relevant comment
     *     fields.
     * @param latest_comment_placeholder {Node} The node that contains the
     *     latest comment.
     * @param api_uri {string} The uri for the distroseriesdifference to which
     *     the comment is to be added.
     * @param cb_success {function} Called when a comment has successfully
     *     been added. (Deferreds would be awesome right about now.)
     */
    var add_comment_handler = function(
            comment_form, latest_comment_placeholder, api_uri, cb_success) {

        var comment_area = comment_form.one('textarea');
        var comment_text = comment_area.get('value');

        // Treat empty comments as mistakes.
        if (Y.Lang.trim(comment_text).length === 0) {
            Y.lp.anim.red_flash({node: comment_area}).run();
            return;
>>>>>>> 5e0c61a8
        }
        details_row.toggleClass('unseen');
    },

<<<<<<< HEAD
    setup_extra_diff_info: function(master_container, container,
                                    source_name, parent_distro_name,
                                    parent_series_name, response) {
        container.one('div.diff-extra-container').insert(
            response.responseText, 'replace');
        var api_uri = [
            LP.cache.context.self_link,
            '+source',  source_name, '+difference',
            parent_distro_name, parent_series_name
           ].join('/');
        var latest_comment_container =
            master_container.one('td.latest-comment-fragment');
        // The add comment slot is only available when the user has the
        // right to add comments.
        var add_comment_placeholder =
            container.one('div.add-comment-placeholder');
        if (add_comment_placeholder !== null) {
            namespace.setup_add_comment(
                add_comment_placeholder,
                latest_comment_container,
                api_uri);
        }
        // The blacklist slot with a class 'blacklist-options' is only
        // available when the user has the right to blacklist.
        var blacklist_slot = container.one('div.blacklist-options');
        if (blacklist_slot !== null) {
            namespace.setup_blacklist_options(
                blacklist_slot, source_name, api_uri,
                latest_comment_container,
                add_comment_placeholder);
        }
        // If the user has not the right to blacklist, we disable
        // the blacklist slot.
        var disabled_blacklist_slot = container.one(
            'div.blacklist-options-disabled');
        if (disabled_blacklist_slot !== null) {
            disabled_blacklist_slot
                .all('input').set('disabled', 'disabled');
        }
        // Set-up diffs and the means to request them.
        namespace.setup_packages_diff_states(container, api_uri);
    },
=======
        var success_handler = function(comment_entry) {
            add_comment(
                comment_entry, comment_form, latest_comment_placeholder);
            comment_form.one('textarea').set('value', '');
            cb_success();
        };
        var failure_handler = function(id, response) {
            // Re-enable field with red flash.
            Y.lp.anim.red_flash({node: comment_form}).run();
        };

        var config = {
            on: {
                success: success_handler,
                failure: failure_handler,
                start: function() {
                    // Show a spinner.
                    comment_form.one('div.widget-bd')
                        .append('<img src="/@@/spinner" />');
                    // Disable the textarea and button.
                    comment_form.all('textarea,button')
                        .setAttribute('disabled', 'disabled');
                },
                end: function() {
                    // Remove the spinner.
                    comment_form.all('img').remove();
                    // Enable the form.
                    comment_form.all('textarea,button')
                        .removeAttribute('disabled');
                }
            },
            parameters: {
                comment: comment_text
            }
        };
        lp_client.named_post(api_uri, 'addComment', config);
    };

    /**
     * Add the comment fields ready for sliding out.
     *
     * This method adds the markup for a slide-out comment and sets
     * the event handlers.
     *
     * @param placeholder {Node} The node that is to contain the comment
     *     fields.
     * @param api_uri {string} The uri for the distroseriesdifference to which
     *     the comment is to be added.
     */
    var setup_add_comment = function(
            placeholder, latest_comment_placeholder, api_uri) {
        placeholder.insert([
            '<a class="widget-hd js-action sprite add" href="">',
            '  Add comment</a>',
            '<div class="widget-bd lazr-closed" ',
            '     style="height:0;overflow:hidden">',
            '  <textarea></textarea><button>Save comment</button>',
            '</div>'
            ].join(''), 'replace');

        // The comment area should slide in when the 'Add comment'
        // action is clicked.
        var slide_anim = null;
        var slide = function(direction) {
            // Slide out if direction is true, slide in if direction
            // is false, otherwise do the opposite of what's being
            // animated right now.
            if (slide_anim === null) {
                slide_anim = Y.lazr.effects.slide_out(
                    placeholder.one('div.widget-bd'));
                if (Y.Lang.isBoolean(direction)) {
                    slide_anim.set("reverse", !direction);
                }
            }
            else {
                if (Y.Lang.isBoolean(direction)) {
                    slide_anim.set("reverse", !direction);
                }
                else {
                    slide_anim.set('reverse', !slide_anim.get('reverse'));
                }
                slide_anim.stop();
            }
            slide_anim.run();
        };
        var slide_in = function() { slide(false); };

        placeholder.one('a.widget-hd').on(
            'click', function(e) { e.preventDefault(); slide(); });

        placeholder.one('button').on('click', function(e) {
            e.preventDefault();
            add_comment_handler(
                placeholder, latest_comment_placeholder,
                api_uri, slide_in);
        });
    };
>>>>>>> 5e0c61a8

    /**
     * Get the extra information for this diff to display.
     *
     * @param uri {string} The uri for the extra diff info.
     * @param master_container {Node}
     *     The node that triggered the load of the extra info.
     * @param container {Node}
     *     A node which must contain a div with the class
     *     'diff-extra-container' into which the results are inserted.
     * @param source_name {String}
     *     The name of the source package for which diff info is desired.
     * @param parent_distro_name {String}
     *     The name of the distribution in which a different version of
     *     the source package exists.
     * @param parent_series_name {String}
     *     The name of the distroseries in which a different version of
     *     the source package exists.
     */
    get_extra_diff_info: function(uri, master_container, container,
                                  source_name, parent_distro_name,
                                  parent_series_name) {
        var in_progress_message = Y.lp.soyuz.base.makeInProgressNode(
            'Fetching difference details ...');
        container.one('div.diff-extra-container').insert(
            in_progress_message, 'replace');
        var success_cb = function(transaction_id, response, args) {
            this.setup_extra_diff_info(
                master_container, container, source_name, parent_distro_name,
                parent_series_name, response);
        };

        var failure_cb = function(transaction_id, response, args) {
            var retry_handler = function(e) {
                e.preventDefault();
                this.get_extra_diff_info(
                    args.uri, args.master_container, args.container,
                    args.source_name, args.parent_distro_name,
                    args.parent_series_name);
            };
            var failure_message = Y.lp.soyuz.base.makeFailureNode(
                'Failed to fetch difference details.', retry_handler);
            container.insert(failure_message, 'replace');

            var anim = Y.lp.anim.red_flash({
                 node: args.container
                 });
            anim.run();
        };

        var config = {
            headers: {'Accept': 'application/json;'},
            context: this,
            on: {
                'success': success_cb,
                'failure': failure_cb
            },
            "arguments": {
                'master_container': master_container,
                'container': container,
                'uri': uri,
                'source_name': source_name
            }
        };
        namespace.io(uri, config);

    }
});

namespace.ExpandableRowWidget = ExpandableRowWidget;


namespace.blacklist_handler = function(e, dsd_link, source_name,
                                       latest_comment_container,
                                       add_comment_placeholder) {
    // We only want to select the new radio if the update is
    // successful.
    e.preventDefault();
    var blacklist_options_container = this.ancestor('div');
    namespace.blacklist_comment_overlay(
        e, dsd_link, source_name, latest_comment_container,
        add_comment_placeholder, blacklist_options_container);
};

namespace.blacklist_comment_overlay = function(e, dsd_link, source_name,
                                              latest_comment_container,
                                              add_comment_placeholder,
                                              blacklist_options_container) {
    var comment_form = Y.Node.create("<form />")
        .appendChild(Y.Node.create("<textarea />")
            .set("name", "comment")
            .set("rows", "3")
            .set("cols", "60"));

    /* Buttons */
    var submit_button = Y.Node.create(
        '<button type="submit" class="lazr-pos lazr-btn" />')
           .set("text", "OK");
    var cancel_button = Y.Node.create(
        '<button type="button" class="lazr-neg lazr-btn" />')
            .set("text", "Cancel");

    var submit_callback = function(data) {
        overlay.hide();
        var comment = "";
        if (data.comment !== undefined) {
            comment = data.comment[0];
        }
        namespace.blacklist_submit_handler(
            e, dsd_link, source_name, comment, latest_comment_container,
            add_comment_placeholder, blacklist_options_container);
    };
    var origin = blacklist_options_container.one('.blacklist-options');
    var overlay = new Y.lazr.FormOverlay({
        align: {
             /* Align the centre of the overlay with the centre of the
                node containing the blacklist options. */
             node: origin,
             points: [
                 Y.WidgetPositionAlign.CC,
                 Y.WidgetPositionAlign.CC
             ]
         },
         headerContent: "<h2>Add an optional comment</h2>",
         form_content: comment_form,
         form_submit_button: submit_button,
         form_cancel_button: cancel_button,
         form_submit_callback: submit_callback,
         visible: true
    });
    overlay.render();
};

namespace.blacklist_submit_handler = function(e, dsd_link, source_name,
                                              comment,
                                              latest_comment_container,
                                              add_comment_placeholder,
                                              blacklist_options_container) {
    // Disable all the inputs.
    blacklist_options_container.all('input').set('disabled', 'disabled');
    e.target.prepend('<img src="/@@/spinner" />');

    var method_name = (e.target.get('value') === 'NONE') ?
        'unblacklist' : 'blacklist';
    var blacklist_all = (e.target.get('value') === 'BLACKLISTED_ALWAYS');

    var diff_rows = Y.all('tr.' + source_name);

    var config = {
        on: {
            success: function(updated_entry, args) {
                // Let the user know this item is now blacklisted.
                blacklist_options_container.one('img').remove();
                blacklist_options_container.all(
                    'input').set('disabled', false);
                e.target.set('checked', true);
                Y.each(diff_rows, function(diff_row) {
                    var fade_to_gray = new Y.Anim({
                        node: diff_row,
                        from: { backgroundColor: '#FFFFFF'},
                        to: { backgroundColor: '#EEEEEE'}
                    });
                    if (method_name === 'unblacklist') {
                        fade_to_gray.set('reverse', true);
                    }
                    fade_to_gray.run();
                });
                namespace.add_comment(
                    updated_entry, add_comment_placeholder,
                    latest_comment_container);
            },
            failure: function(id, response) {
                blacklist_options_container.one('img').remove();
                blacklist_options_container.all(
                    'input').set('disabled', false);
            }
        },
        parameters: {
            all: blacklist_all,
            comment: comment
        }
    };

    namespace.lp_client.named_post(dsd_link, method_name, config);

};

/**
 * Link the click event for these blacklist options to the correct
 * api uri.
 *
 * @param blacklist_options {Node} The node containing the blacklist
 *     options.
 * @param source_name {string} The name of the source to update.
 * @param dsd_link {string} The uri for the distroseriesdifference object.
 * @param latest_comment_container {Node} The node containing the last
 *     comment.
 * @param add_comment_placeholder {Node} The node containing the "add
 *     comment" slot.
 */
namespace.setup_blacklist_options = function(
    blacklist_options, source_name, dsd_link, latest_comment_container,
    add_comment_placeholder) {
    Y.on('click', namespace.blacklist_handler,
         blacklist_options.all('input'),
         blacklist_options, dsd_link, source_name,
         latest_comment_container, add_comment_placeholder);
};

/**
 * Update the latest comment on the difference row.
 *
 * @param comment_entry {lp.client.Entry} An object representing
 *     a DistroSeriesDifferenceComment.
 * @param placeholder {Node}
 *     The node in which to put the latest comment HTML fragment. The
 *     contents of this node will be replaced.
 */
namespace.update_latest_comment = function(comment_entry, placeholder) {
    var comment_latest_fragment_url =
        comment_entry.get("web_link") + "/+latest-comment-fragment";
    var config = {
        on: {
            success: function(comment_latest_fragment_html) {
                placeholder.set(
                    "innerHTML", comment_latest_fragment_html);
                Y.lazr.anim.green_flash({node: placeholder}).run();
            },
            failure: function(id, response) {
                Y.lazr.anim.red_flash({node: placeholder}).run();
            }
        },
        accept: Y.lp.client.XHTML
    };
    namespace.lp_client.get(comment_latest_fragment_url, config);
};

/**
 * XXX: rvb 2011-08-10 bug=823777: All this Javascript code to
 * manage the "add comment" slot should be refactored into a
 * YUI widget and tests should be added.
 */

/**
 * This method adds a comment in the UI. It appends a comment to the
 * list of comments and updates the latest comments slot.
 *
 * @param comment_entry {Comment} A comment as returns by the api.
 * @param add_comment_placeholder {Node} The node that contains the
 *     relevant comment fields.
 * @param latest_comment_placeholder {Node} The node that contains the
 *     latest comment.
 */
namespace.add_comment = function(comment_entry, add_comment_placeholder,
                                latest_comment_placeholder) {
    // Grab the XHTML representation of the comment
    // and prepend it to the list of comments.
    var config = {
        on: {
            success: function(comment_html) {
                var comment_node = Y.Node.create(comment_html);
                add_comment_placeholder.insert(comment_node, 'before');
                var reveal = Y.lazr.effects.slide_out(comment_node);
                reveal.on("end", function() {
                    Y.lazr.anim.green_flash(
                        {node: comment_node}).run();
                });
                reveal.run();
            }
        },
        accept: Y.lp.client.XHTML
    };
    namespace.lp_client.get(comment_entry.get('self_link'), config);
    namespace.update_latest_comment(
        comment_entry, latest_comment_placeholder);
};

/**
 * Handle the add comment event triggered by the 'add comment' form.
 *
 * This method adds a comment via the API and update the UI.
 *
 * @param comment_form {Node} The node that contains the relevant comment
 *     fields.
 * @param latest_comment_placeholder {Node} The node that contains the
 *     latest comment.
 * @param api_uri {string} The uri for the distroseriesdifference to which
 *     the comment is to be added.
 * @param cb_success {function} Called when a comment has successfully
 *     been added. (Deferreds would be awesome right about now.)
 */
namespace.add_comment_handler = function(comment_form,
                                         latest_comment_placeholder, api_uri,
                                         cb_success) {
    var comment_area = comment_form.one('textarea');
    var comment_text = comment_area.get('value');

    // Treat empty comments as mistakes.
    if (Y.Lang.trim(comment_text).length === 0) {
        Y.lazr.anim.red_flash({node: comment_area}).run();
        return;
    }

    var success_handler = function(comment_entry) {
        namespace.add_comment(
            comment_entry, comment_form, latest_comment_placeholder);
        comment_form.one('textarea').set('value', '');
        cb_success();
    };
    var failure_handler = function(id, response) {
        // Re-enable field with red flash.
        Y.lazr.anim.red_flash({node: comment_form}).run();
    };

    var config = {
        on: {
            success: success_handler,
            failure: failure_handler,
            start: function() {
                // Show a spinner.
                comment_form.one('div.widget-bd')
                    .append('<img src="/@@/spinner" />');
                // Disable the textarea and button.
                comment_form.all('textarea,button')
                    .setAttribute('disabled', 'disabled');
            },
            end: function() {
                // Remove the spinner.
                comment_form.all('img').remove();
                // Enable the form.
                comment_form.all('textarea,button')
                    .removeAttribute('disabled');
            }
        },
        parameters: {
            comment: comment_text
        }
    };
    namespace.lp_client.named_post(api_uri, 'addComment', config);
};

/**
 * Add the comment fields ready for sliding out.
 *
 * This method adds the markup for a slide-out comment and sets
 * the event handlers.
 *
 * @param placeholder {Node} The node that is to contain the comment
 *     fields.
 * @param api_uri {string} The uri for the distroseriesdifference to which
 *     the comment is to be added.
 */
namespace.setup_add_comment = function(placeholder,
                                       latest_comment_placeholder,
                                       api_uri) {
    placeholder.insert([
        '<a class="widget-hd js-action sprite add" href="">',
        '  Add comment</a>',
        '<div class="widget-bd lazr-closed" ',
        '     style="height:0;overflow:hidden">',
        '  <textarea></textarea><button>Save comment</button>',
        '</div>'
        ].join(''), 'replace');

    // The comment area should slide in when the 'Add comment'
    // action is clicked.
    var slide_anim = null;
    var slide = function(direction) {
        // Slide out if direction is true, slide in if direction
        // is false, otherwise do the opposite of what's being
        // animated right now.
        if (slide_anim === null) {
            slide_anim = Y.lazr.effects.slide_out(
                placeholder.one('div.widget-bd'));
            if (Y.Lang.isBoolean(direction)) {
                slide_anim.set("reverse", !direction);
            }
        }
        else {
            if (Y.Lang.isBoolean(direction)) {
                slide_anim.set("reverse", !direction);
            }
            else {
                slide_anim.set('reverse', !slide_anim.get('reverse'));
            }
            slide_anim.stop();
        }
        slide_anim.run();
    };
    var slide_in = function() { slide(false); };

    placeholder.one('a.widget-hd').on(
        'click', function(e) { e.preventDefault(); slide(); });
    placeholder.one('button').on('click', function(e) {
        e.preventDefault();
        namespace.add_comment_handler(
            placeholder, latest_comment_placeholder,
            api_uri, slide_in);
    });
};

namespace.setup = function() {
    Y.all('table.listing a.toggle-extra').each(function(toggle){
        var row = new namespace.ExpandableRowWidget({toggle: toggle});
    });
};


var set_package_diff_status = function(container, new_status, note_msg) {
    container.removeClass('request-derived-diff');
    container.removeClass('PENDING');
    note = container.all('.note').remove();
    container.addClass(new_status);
    if (note_msg !== undefined) {
        container.append([
            '<span class="note greyed-out">(',
            note_msg,
            ')</span>'].join(''));
    }
};

/*
* Helper function to extract the selected state from a jsonified
* Vocabulary.
*
* @param json_voc {object} A jsonified Vocabulary
*
*/
namespace.get_selected = function(json_voc) {
    var i;
    for (i = 0; i < json_voc.length; i++) {
        var obj = json_voc[i];
        if (obj.selected === true) {
            return obj;
        }
    }
    return undefined;
};

namespace.add_link_to_package_diff = function(container, url_uri) {
    var y_config = {
        headers: {'Accept': 'application/json;'},
        on: {
            success: function(url) {
                container.all('.update-failure-message').remove();
                container
                    .wrap('<a />')
                    .ancestor()
                        .set("href", url);
            },
            failure: function(url) {
                container.all('.update-failure-message').remove();

                var retry_handler = function(e) {
                    e.preventDefault();
                    namespace.add_link_to_package_diff(container, url_uri);
                };
                var failure_message = Y.lp.soyuz.base.makeFailureNode(
                    'Failed to fetch package diff url.', retry_handler);
                container.insert(failure_message);
            }
        }
    };
    namespace.lp_client.named_get(url_uri , null, y_config);
};

/**
* Polling intervall for checking package diff's status.
*/
namespace.poll_interval = 30000;

/**
* Attach package diff status poller.
*
* This method attachs a poller to the container to check
* the package diff object's status.
*
* @param container {Node} The container node displaying this package
*     diff information.
* @param dsd_link {string} The uri for the distroseriesdifference object.
*/
namespace.setup_pending_package_diff = function(container, dsd_link) {
    var parent = container.hasClass('parent');
    var package_diff_uri = [
        dsd_link,
        parent ? 'parent_package_diff_status' : 'package_diff_status'
        ].join('/');
    var build_package_diff_update_config = {
        uri: package_diff_uri,
        lp_client: namespace.lp_client,
        parent: parent,
        /**
        * This function knows how to update a package diff status.
        *
        * @config domUpdateFunction
        */
        domUpdateFunction: function(container, data_object) {
            var state_and_name = namespace.get_selected(data_object);
            var state = state_and_name.token;
            var name = state_and_name.title;
            if (state === 'FAILED') {
                set_package_diff_status(container, 'FAILED', name);
                Y.lp.anim.red_flash({node: container}).run();
             }
            else if (state === 'COMPLETED') {
                set_package_diff_status(container, 'COMPLETED');
                url_uri = [
                    dsd_link,
                    parent ? 'parent_package_diff_url' : 'package_diff_url'
                    ].join('/');
                namespace.add_link_to_package_diff(container, url_uri);
                Y.lp.anim.green_flash({node: container}).run();
             }
        },

        interval: namespace.poll_interval,

        /**
        * This function knows whether the package diff status
        * should stop being updated. It checks whether the state
        * is COMPLETED or FAILED.
        *
        * @config stopUpdatesCheckFunction
        */
        stopUpdatesCheckFunction: function(container){
            if (container.hasClass("COMPLETED")) {
                return true;
            }
            else if (container.hasClass("FAILED")) {
                return true;
            }
            else {
                return false;
            }
        }
    };
    container.plug(Y.lp.soyuz.dynamic_dom_updater.DynamicDomUpdater,
        build_package_diff_update_config);
};


/**
* Add a button to start package diff computation.
*
* @param row {Node} The container node for this package extra infos.
* @param dsd_link {string} The uri for the distroseriesdifference object.
*/
namespace.setup_request_derived_diff = function(container, dsd_link) {
    // Setup handler for diff requests. There should either zero or
    // one clickable node.
    container.all('.package-diff-compute-request').on('click', function(e) {
        e.preventDefault();
        namespace.compute_package_diff(container, dsd_link);
    });
};

/**
* - Add a button to start package diff computation (if needed).
* - Start pollers for pending packages diffs.
*
* @param row {Node} The container node for this package extra infos.
* @param dsd_link {string} The uri for the distroseriesdifference object.
*/
namespace.setup_packages_diff_states = function(container, dsd_link) {
    // Attach pollers for pending packages diffs.
    container.all('.PENDING').each(function(sub_container){
        namespace.setup_pending_package_diff(sub_container, dsd_link);
    });
    // Set-up the means to request a diff.
    namespace.setup_request_derived_diff(container, dsd_link);
};

/**
* Helper method to add a message node inside the placeholder.
*
* @param container {Node} The container in which to look for the
*     placeholder.
* @param msg_node {Node} The message node to add.
*/
namespace.add_msg_node = function(container, msg_node) {
    container.one('.package-diff-placeholder')
        .empty()
        .appendChild(msg_node);
};

/**
* Start package diff computation. Update package diff status to PENDING.
*
* @param row {Node} The container node for this package diff.
* @param dsd_link {string} The uri for the distroseriesdifference object.
*/
namespace.compute_package_diff = function(container, dsd_link) {
    var in_progress_message = Y.lp.soyuz.base.makeInProgressNode(
        'Computing package diff...');
    namespace.add_msg_node(container, in_progress_message);
    var success_cb = function(transaction_id, response, args) {
        container.one('p.update-in-progress-message').remove();
        container.one('.package-diff-placeholder').set(
            'text',
            'Differences from last common version:');
        container.all('.request-derived-diff').each(function(sub_container) {
            set_package_diff_status(sub_container, 'PENDING', 'Pending');
            // Setup polling
            namespace.setup_pending_package_diff(sub_container, dsd_link);
            var anim = Y.lp.anim.green_flash({
                node: sub_container
            });
            anim.run();
        });
    };
    var failure_cb = function(transaction_id, response, args) {
        container.one('p.update-in-progress-message').remove();
        var recompute = function(e) {
            e.preventDefault();
            namespace.compute_package_diff(container, dsd_link);
        };

        var msg = response.responseText;

        // If the error is not of the type raised by an error properly
        // raised by python then set a standard error message.
        if (response.status !== 400) {
            msg = 'Failed to compute package diff.';
        }
        var failure_msg = Y.lp.soyuz.base.makeFailureNode(msg, recompute);
        namespace.add_msg_node(container, failure_msg);
    };
    var config = {
        on: {
            'success': success_cb,
            'failure': failure_cb
        },
        "arguments": {
            'container': container,
            'dsd_link': dsd_link
        }
    };
    namespace.lp_client.named_post(dsd_link, 'requestPackageDiffs', config);
};

}, "0.1", {"requires": ["event-simulate", "io-base",
                        "lp.soyuz.base", "lp.client",
                        "lp.anim", "lazr.effects",
                        "lp.soyuz.dynamic_dom_updater"]});<|MERGE_RESOLUTION|>--- conflicted
+++ resolved
@@ -25,7 +25,6 @@
  * it can be unit tested without having to set-up the world each time.
  */
 
-<<<<<<< HEAD
 function ExpandableRowWidget(config) {
     ExpandableRowWidget.superclass.constructor.apply(this, arguments);
 }
@@ -52,179 +51,9 @@
             parent_series_name: parent_series_name,
             parent_distro_name: parent_distro_name,
             nb_columns: nb_columns
-=======
-/*
- * Setup the expandable rows for each difference.
- *
- * @method setup_expandable_rows
- */
-namespace.setup_expandable_rows = function() {
-
-    var blacklist_handler = function(e, dsd_link, source_name,
-                                     latest_comment_container,
-                                     add_comment_placeholder) {
-        // We only want to select the new radio if the update is
-        // successful.
-        e.preventDefault();
-        var blacklist_options_container = this.ancestor('div');
-        blacklist_comment_overlay(
-            e, dsd_link, source_name, latest_comment_container,
-            add_comment_placeholder, blacklist_options_container);
-    };
-
-    var blacklist_comment_overlay = function(e, dsd_link, source_name,
-                                             latest_comment_container,
-                                             add_comment_placeholder,
-                                             blacklist_options_container) {
-        var comment_form = Y.Node.create("<form />")
-            .appendChild(Y.Node.create("<textarea />")
-                .set("name", "comment")
-                .set("rows", "3")
-                .set("cols", "60"));
-
-        /* Buttons */
-        var submit_button = Y.Node.create(
-            '<button type="submit" class="lazr-pos lazr-btn" />')
-               .set("text", "OK");
-        var cancel_button = Y.Node.create(
-            '<button type="button" class="lazr-neg lazr-btn" />')
-               .set("text", "Cancel");
-
-        var submit_callback = function(data) {
-            overlay.hide();
-            var comment = "";
-            if (data.comment !== undefined) {
-                comment = data.comment[0];
-            }
-            blacklist_submit_handler(
-                e, dsd_link, source_name, comment, latest_comment_container,
-                add_comment_placeholder, blacklist_options_container);
-
-        };
-        var origin = blacklist_options_container.one('.blacklist-options');
-        var overlay = new Y.lazr.FormOverlay({
-            align: {
-                 /* Align the centre of the overlay with the centre of the
-                    node containing the blacklist options. */
-                 node: origin,
-                 points: [
-                     Y.WidgetPositionAlign.CC,
-                     Y.WidgetPositionAlign.CC
-                 ]
-             },
-             headerContent: "<h2>Add an optional comment</h2>",
-             form_content: comment_form,
-             form_submit_button: submit_button,
-             form_cancel_button: cancel_button,
-             form_submit_callback: submit_callback,
-             visible: true
-        });
-        overlay.render();
-    };
-
-    var blacklist_submit_handler = function(e, dsd_link, source_name,
-                                            comment, latest_comment_container,
-                                            add_comment_placeholder,
-                                            blacklist_options_container) {
-        // Disable all the inputs.
-        blacklist_options_container.all('input').set('disabled', 'disabled');
-        e.target.prepend('<img src="/@@/spinner" />');
-
-        var method_name = (e.target.get('value') === 'NONE') ?
-            'unblacklist' : 'blacklist';
-        var blacklist_all = (e.target.get('value') === 'BLACKLISTED_ALWAYS');
-
-        var diff_rows = Y.all('tr.' + source_name);
-
-        var config = {
-            on: {
-                success: function(updated_entry, args) {
-                    // Let the user know this item is now blacklisted.
-                    blacklist_options_container.one('img').remove();
-                    blacklist_options_container.all(
-                        'input').set('disabled', false);
-                    e.target.set('checked', true);
-                    Y.each(diff_rows, function(diff_row) {
-                        var fade_to_gray = new Y.Anim({
-                            node: diff_row,
-                            from: { backgroundColor: '#FFFFFF'},
-                            to: { backgroundColor: '#EEEEEE'}
-                            });
-                        if (method_name === 'unblacklist') {
-                            fade_to_gray.set('reverse', true);
-                            }
-                        fade_to_gray.run();
-                    });
-                    add_comment(
-                        updated_entry, add_comment_placeholder,
-                        latest_comment_container);
-                },
-                failure: function(id, response) {
-                    blacklist_options_container.one('img').remove();
-                    blacklist_options_container.all(
-                        'input').set('disabled', false);
-                }
-            },
-            parameters: {
-                all: blacklist_all,
-                comment: comment
-            }
-        };
-
-        lp_client.named_post(dsd_link, method_name, config);
-
-    };
-
-    /**
-     * Link the click event for these blacklist options to the correct
-     * api uri.
-     *
-     * @param blacklist_options {Node} The node containing the blacklist
-     *     options.
-     * @param source_name {string} The name of the source to update.
-     * @param dsd_link {string} The uri for the distroseriesdifference object.
-     * @param latest_comment_container {Node} The node containing the last
-     *     comment.
-     * @param add_comment_placeholder {Node} The node containing the "add
-     *     comment" slot.
-     */
-    var setup_blacklist_options = function(
-        blacklist_options, source_name, dsd_link, latest_comment_container,
-        add_comment_placeholder) {
-        Y.on('click', blacklist_handler, blacklist_options.all('input'),
-             blacklist_options, dsd_link, source_name,
-             latest_comment_container, add_comment_placeholder);
-    };
-
-    /**
-     * Update the latest comment on the difference row.
-     *
-     * @param comment_entry {lp.client.Entry} An object representing
-     *     a DistroSeriesDifferenceComment.
-     * @param placeholder {Node}
-     *     The node in which to put the latest comment HTML fragment. The
-     *     contents of this node will be replaced.
-     */
-    var update_latest_comment = function(comment_entry, placeholder) {
-        var comment_latest_fragment_url =
-            comment_entry.get("web_link") + "/+latest-comment-fragment";
-        var config = {
-            on: {
-                success: function(comment_latest_fragment_html) {
-                    placeholder.set(
-                        "innerHTML", comment_latest_fragment_html);
-                    Y.lp.anim.green_flash({node: placeholder}).run();
-                },
-                failure: function(id, response) {
-                    Y.lp.anim.red_flash({node: placeholder}).run();
-                }
-            },
-            accept: Y.lp.client.XHTML
->>>>>>> 5e0c61a8
         };
     },
 
-<<<<<<< HEAD
     expander_handler: function(e) {
         e.preventDefault();
         var parsed = this.parse_row_data();
@@ -246,70 +75,10 @@
             this.get_extra_diff_info(
                 uri, this._row, details_row.one('td'), parsed.source_name,
                 parsed.parent_distro_name, parsed.parent_series_name);
-=======
-    /**
-     * This method adds a comment in the UI. It appends a comment to the
-     * list of comments and updates the latest comments slot.
-     *
-     * @param comment_entry {Comment} A comment as returns by the api.
-     * @param add_comment_placeholder {Node} The node that contains the
-     *     relevant comment fields.
-     * @param latest_comment_placeholder {Node} The node that contains the
-     *     latest comment.
-     */
-    var add_comment = function(comment_entry, add_comment_placeholder,
-                               latest_comment_placeholder) {
-        // Grab the XHTML representation of the comment
-        // and prepend it to the list of comments.
-        var config = {
-            on: {
-                success: function(comment_html) {
-                    var comment_node = Y.Node.create(comment_html);
-                    add_comment_placeholder.insert(comment_node, 'before');
-                    var reveal = Y.lazr.effects.slide_out(comment_node);
-                    reveal.on("end", function() {
-                        Y.lp.anim.green_flash(
-                            {node: comment_node}).run();
-                    });
-                    reveal.run();
-                }
-            },
-            accept: Y.lp.client.XHTML
-        };
-        lp_client.get(comment_entry.get('self_link'), config);
-        update_latest_comment(comment_entry, latest_comment_placeholder);
-    };
-
-    /**
-     * Handle the add comment event triggered by the 'add comment' form.
-     *
-     * This method adds a comment via the API and update the UI.
-     *
-     * @param comment_form {Node} The node that contains the relevant comment
-     *     fields.
-     * @param latest_comment_placeholder {Node} The node that contains the
-     *     latest comment.
-     * @param api_uri {string} The uri for the distroseriesdifference to which
-     *     the comment is to be added.
-     * @param cb_success {function} Called when a comment has successfully
-     *     been added. (Deferreds would be awesome right about now.)
-     */
-    var add_comment_handler = function(
-            comment_form, latest_comment_placeholder, api_uri, cb_success) {
-
-        var comment_area = comment_form.one('textarea');
-        var comment_text = comment_area.get('value');
-
-        // Treat empty comments as mistakes.
-        if (Y.Lang.trim(comment_text).length === 0) {
-            Y.lp.anim.red_flash({node: comment_area}).run();
-            return;
->>>>>>> 5e0c61a8
         }
         details_row.toggleClass('unseen');
     },
 
-<<<<<<< HEAD
     setup_extra_diff_info: function(master_container, container,
                                     source_name, parent_distro_name,
                                     parent_series_name, response) {
@@ -352,105 +121,6 @@
         // Set-up diffs and the means to request them.
         namespace.setup_packages_diff_states(container, api_uri);
     },
-=======
-        var success_handler = function(comment_entry) {
-            add_comment(
-                comment_entry, comment_form, latest_comment_placeholder);
-            comment_form.one('textarea').set('value', '');
-            cb_success();
-        };
-        var failure_handler = function(id, response) {
-            // Re-enable field with red flash.
-            Y.lp.anim.red_flash({node: comment_form}).run();
-        };
-
-        var config = {
-            on: {
-                success: success_handler,
-                failure: failure_handler,
-                start: function() {
-                    // Show a spinner.
-                    comment_form.one('div.widget-bd')
-                        .append('<img src="/@@/spinner" />');
-                    // Disable the textarea and button.
-                    comment_form.all('textarea,button')
-                        .setAttribute('disabled', 'disabled');
-                },
-                end: function() {
-                    // Remove the spinner.
-                    comment_form.all('img').remove();
-                    // Enable the form.
-                    comment_form.all('textarea,button')
-                        .removeAttribute('disabled');
-                }
-            },
-            parameters: {
-                comment: comment_text
-            }
-        };
-        lp_client.named_post(api_uri, 'addComment', config);
-    };
-
-    /**
-     * Add the comment fields ready for sliding out.
-     *
-     * This method adds the markup for a slide-out comment and sets
-     * the event handlers.
-     *
-     * @param placeholder {Node} The node that is to contain the comment
-     *     fields.
-     * @param api_uri {string} The uri for the distroseriesdifference to which
-     *     the comment is to be added.
-     */
-    var setup_add_comment = function(
-            placeholder, latest_comment_placeholder, api_uri) {
-        placeholder.insert([
-            '<a class="widget-hd js-action sprite add" href="">',
-            '  Add comment</a>',
-            '<div class="widget-bd lazr-closed" ',
-            '     style="height:0;overflow:hidden">',
-            '  <textarea></textarea><button>Save comment</button>',
-            '</div>'
-            ].join(''), 'replace');
-
-        // The comment area should slide in when the 'Add comment'
-        // action is clicked.
-        var slide_anim = null;
-        var slide = function(direction) {
-            // Slide out if direction is true, slide in if direction
-            // is false, otherwise do the opposite of what's being
-            // animated right now.
-            if (slide_anim === null) {
-                slide_anim = Y.lazr.effects.slide_out(
-                    placeholder.one('div.widget-bd'));
-                if (Y.Lang.isBoolean(direction)) {
-                    slide_anim.set("reverse", !direction);
-                }
-            }
-            else {
-                if (Y.Lang.isBoolean(direction)) {
-                    slide_anim.set("reverse", !direction);
-                }
-                else {
-                    slide_anim.set('reverse', !slide_anim.get('reverse'));
-                }
-                slide_anim.stop();
-            }
-            slide_anim.run();
-        };
-        var slide_in = function() { slide(false); };
-
-        placeholder.one('a.widget-hd').on(
-            'click', function(e) { e.preventDefault(); slide(); });
-
-        placeholder.one('button').on('click', function(e) {
-            e.preventDefault();
-            add_comment_handler(
-                placeholder, latest_comment_placeholder,
-                api_uri, slide_in);
-        });
-    };
->>>>>>> 5e0c61a8
 
     /**
      * Get the extra information for this diff to display.
@@ -677,10 +347,10 @@
             success: function(comment_latest_fragment_html) {
                 placeholder.set(
                     "innerHTML", comment_latest_fragment_html);
-                Y.lazr.anim.green_flash({node: placeholder}).run();
+                Y.lp.anim.green_flash({node: placeholder}).run();
             },
             failure: function(id, response) {
-                Y.lazr.anim.red_flash({node: placeholder}).run();
+                Y.lp.anim.red_flash({node: placeholder}).run();
             }
         },
         accept: Y.lp.client.XHTML
@@ -715,7 +385,7 @@
                 add_comment_placeholder.insert(comment_node, 'before');
                 var reveal = Y.lazr.effects.slide_out(comment_node);
                 reveal.on("end", function() {
-                    Y.lazr.anim.green_flash(
+                    Y.lp.anim.green_flash(
                         {node: comment_node}).run();
                 });
                 reveal.run();
@@ -750,7 +420,7 @@
 
     // Treat empty comments as mistakes.
     if (Y.Lang.trim(comment_text).length === 0) {
-        Y.lazr.anim.red_flash({node: comment_area}).run();
+        Y.lp.anim.red_flash({node: comment_area}).run();
         return;
     }
 
@@ -762,7 +432,7 @@
     };
     var failure_handler = function(id, response) {
         // Re-enable field with red flash.
-        Y.lazr.anim.red_flash({node: comment_form}).run();
+        Y.lp.anim.red_flash({node: comment_form}).run();
     };
 
     var config = {
