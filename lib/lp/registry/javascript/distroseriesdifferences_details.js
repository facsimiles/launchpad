/* Copyright 2010 Canonical Ltd.  This software is licensed under the
 * GNU Affero General Public License version 3 (see the file LICENSE).
 *
 * Enhancements for the distroseries differences page.
 *
 * @module registry
 * @submodule distroseriesdifferences_details
 * @requires  io-base, lp.soyuz.base
 */
YUI.add('lp.registry.distroseriesdifferences_details', function(Y) {

var namespace = Y.namespace('lp.registry.distroseriesdifferences_details');

/**
 * Create one Launchpad client that will be used with multiple requests.
 */
var lp_client = new Y.lp.client.Launchpad();

/*
 * Setup the expandable rows for each difference.
 *
 * @method setup_expandable_rows
 */
namespace.setup_expandable_rows = function() {

    var blacklist_handler = function(e, dsd_link, source_name) {
        // We only want to select the new radio if the update is
        // successful.
        e.preventDefault();
        var blacklist_options_container = this.ancestor('div');

        // Disable all the inputs
        blacklist_options_container.all('input').set('disabled', 'disabled');
        e.target.prepend('<img src="/@@/spinner" />');

        var method_name = (e.target.get('value') === 'NONE') ?
            'unblacklist' : 'blacklist';
        var blacklist_all = (e.target.get('value') === 'BLACKLISTED_ALWAYS');

        var diff_rows = Y.all('tr.' + source_name);

        var config = {
            on: {
                success: function(updated_entry, args) {
                    // Let the user know this item is now blacklisted.
                    blacklist_options_container.one('img').remove();
                    blacklist_options_container.all(
                        'input').set('disabled', false);
                    e.target.set('checked', true);
                    Y.each(diff_rows, function(diff_row) {
                        var fade_to_gray = new Y.Anim({
                            node: diff_row,
                            from: { backgroundColor: '#FFFFFF'},
                            to: { backgroundColor: '#EEEEEE'}
                            });
                        if (method_name === 'unblacklist') {
                            fade_to_gray.set('reverse', true);
                            }
                        fade_to_gray.run();
                        });
                },
                failure: function(id, response) {
                    blacklist_options_container.one('img').remove();
                    blacklist_options_container.all(
                        'input').set('disabled', false);
                }
            },
            parameters: {
                all: blacklist_all
            }
        };

        lp_client.named_post(dsd_link, method_name, config);

    };

    /**
     * Link the click event for these blacklist options to the correct
     * api uri.
     *
     * @param blacklist_options {Node} The node containing the blacklist
     *                          options.
     * @param source_name {string} The name of the source to update.
     */
    var setup_blacklist_options = function(
        blacklist_options, source_name, dsd_link) {
        Y.on('click', blacklist_handler, blacklist_options.all('input'),
             blacklist_options, dsd_link, source_name);
    };

    /**
<<<<<<< HEAD
     * Toggle the spinner and enable/disable comment fields.
     *
     * @param comment_form {Node} The node that contains the relevant
     *                     comment fields.
     */
    var toggle_comment_in_progress = function(comment_form) {
        var spinner = comment_form.one('img');
        if (Y.Lang.isNull(spinner)) {
            comment_form.one('div.widget-bd').append(
                '<img src="/@@/spinner" />');
            comment_form.all('textarea,button').set(
                'disabled', 'disabled');
        } else {
            comment_form.one('img').remove();
            comment_form.all('textarea,button').set(
                'disabled', '');
        }
    };

    /**
     * Update the latest comment on the difference row.
     *
     * @param comment_entry {lp.client.Entry} An object representing
     *     a DistroSeriesDifferenceComment.
     *
     * @param placeholder {Node}
     *     The node in which to put the latest comment HTML fragment. The
     *     contents of this node will be replaced.
     */
    var update_latest_comment = function(comment_entry, placeholder) {
        var comment_latest_fragment_url =
            comment_entry.get("web_link") + "/+latest-comment-fragment";
        var config = {
            on: {
                success: function(comment_latest_fragment_html) {
                    placeholder.set(
                        "innerHTML", comment_latest_fragment_html);
                    Y.lazr.anim.green_flash({node: placeholder}).run();
                },
                failure: function(id, response) {
                    Y.lazr.anim.red_flash({node: placeholder}).run();
                }
            },
            accept: Y.lp.client.XHTML
        };
        lp_client.get(comment_latest_fragment_url, config);
    };

    /**
=======
>>>>>>> 9e72476a
     * Handle the add comment event.
     *
     * This method adds a comment via the API and update the UI.
     *
     * @param comment_form {Node} The node that contains the relevant comment
     *                            fields.
     * @param api_uri {string} The uri for the distroseriesdifference to which
     *                the comment is to be added.
     *
     * @param cb_success {function}
     *     Called when a comment has successfully been added. (Deferreds would
     *     be awesome right about now.)
     */
<<<<<<< HEAD
    var add_comment_handler = function(
            comment_form, latest_comment_placeholder, api_uri) {
=======
    var add_comment_handler = function(comment_form, api_uri, cb_success) {
>>>>>>> 9e72476a

        var comment_area = comment_form.one('textarea');
        var comment_text = comment_area.get('value');

        // Treat empty comments as mistakes.
        if (Y.Lang.trim(comment_text).length == 0) {
            Y.lazr.anim.red_flash({node: comment_area}).run();
            return;
        }

        var success_handler = function(comment_entry) {
            // Grab the XHTML representation of the comment
            // and prepend it to the list of comments.
            var config = {
                on: {
                    success: function(comment_html) {
                        var comment_node = Y.Node.create(comment_html);
                        comment_form.insert(comment_node, 'before');
                        var reveal = Y.lazr.effects.slide_out(comment_node);
                        reveal.on("end", function() {
                            Y.lazr.anim.green_flash(
                                {node: comment_node}).run();
                        });
                        reveal.run();
                    }
                },
                accept: Y.lp.client.XHTML
            };
            lp_client.get(comment_entry.get('self_link'), config);
            comment_form.one('textarea').set('value', '');
<<<<<<< HEAD
            toggle_comment_in_progress(comment_form);
            update_latest_comment(comment_entry, latest_comment_placeholder);
=======
            cb_success();
>>>>>>> 9e72476a
        };
        var failure_handler = function(id, response) {
            // Re-enable field with red flash.
            Y.lazr.anim.red_flash({node: comment_form}).run();
        };

        var config = {
            on: {
                success: success_handler,
                failure: failure_handler,
                start: function() {
                    // Show a spinner.
                    comment_form.one('div.widget-bd')
                        .append('<img src="/@@/spinner" />');
                    // Disable the textarea and button.
                    comment_form.all('textarea,button')
                        .setAttribute('disabled', 'disabled');
                },
                end: function() {
                    // Remove the spinner.
                    comment_form.all('img').remove();
                    // Enable the form.
                    comment_form.all('textarea,button')
                        .removeAttribute('disabled');
                }
            },
            parameters: {
                comment: comment_text
            }
        };
        lp_client.named_post(api_uri, 'addComment', config);
    };

    /**
     * Add the comment fields ready for sliding out.
     *
     * This method adds the markup for a slide-out comment and sets
     * the event handlers.
     *
     * @param placeholder {Node} The node that is to contain the comment
     *                            fields.
     * @param api_uri {string} The uri for the distroseriesdifference to which
     *                the comment is to be added.
     */
    var setup_add_comment = function(
            placeholder, latest_comment_placeholder, api_uri) {
        placeholder.insert([
            '<a class="widget-hd js-action sprite add" href="">',
            '  Add comment</a>',
            '<div class="widget-bd lazr-closed" ',
            '     style="height:0;overflow:hidden">',
            '  <textarea></textarea><button>Save comment</button>',
            '</div>'
            ].join(''), 'replace');

        // The comment area should slide in when the 'Add comment'
        // action is clicked.
        var slide_anim = null;
        var slide = function(direction) {
            // Slide out if direction is true, slide in if direction
            // is false, otherwise do the opposite of what's being
            // animated right now.
            if (slide_anim === null) {
                slide_anim = Y.lazr.effects.slide_out(
                    placeholder.one('div.widget-bd'));
                if (Y.Lang.isBoolean(direction)) {
                    slide_anim.set("reverse", !direction);
                }
            }
            else {
                if (Y.Lang.isBoolean(direction)) {
                    slide_anim.set("reverse", !direction);
                }
                else {
                    slide_anim.set('reverse', !slide_anim.get('reverse'));
                }
                slide_anim.stop();
            }
            slide_anim.run();
        };
        var slide_out = function() { slide(false); };

        placeholder.one('a.widget-hd').on(
            'click', function(e) { e.preventDefault(); slide(); });

        placeholder.one('button').on('click', function(e) {
            e.preventDefault();
<<<<<<< HEAD
            add_comment_handler(
                placeholder, latest_comment_placeholder, api_uri);
=======
            add_comment_handler(placeholder, api_uri, slide_out);
>>>>>>> 9e72476a
        });
    };

    /**
     * Get the extra information for this diff to display.
     *
     * @param uri {string} The uri for the extra diff info.
     * @param master_container {Node}
     *     The node that triggered the load of the extra info.
     * @param container {Node}
     *     A node which must contain a div with the class
     *     'diff-extra-container' into which the results are inserted.
     * @param source_name {String}
     *     The name of the source package for which diff info is desired.
     * @param parent_distro_name {String}
     *     The name of the distribution in which a different version of
     *     the source package exists.
     * @param parent_series_name {String}
     *     The name of the distroseries in which a different version of
     *     the source package exists.
     */
    var get_extra_diff_info = function(uri, master_container, container,
                                       source_name, parent_distro_name,
                                       parent_series_name) {
        var in_progress_message = Y.lp.soyuz.base.makeInProgressNode(
            'Fetching difference details ...');
        container.one('div.diff-extra-container').insert(
            in_progress_message, 'replace');
        var success_cb = function(transaction_id, response, args) {
            args.container.one('div.diff-extra-container').insert(
                response.responseText, 'replace');
            var api_uri = [
                LP.cache.context.self_link,
                '+source',
                source_name,
                '+difference',
                parent_distro_name,
                parent_series_name
                ].join('/');
            // The blacklist slot is only available when the user has
            // the right to blacklist.
            var blacklist_slot = args.container.one('div.blacklist-options');
            if (blacklist_slot !== null) {
                setup_blacklist_options(blacklist_slot, source_name, api_uri);
            }
            // The add comment slot is only available when the user has the
            // right to add comments.
            var add_comment_placeholder =
                args.container.one('div.add-comment-placeholder');
            if (add_comment_placeholder !== null) {
                setup_add_comment(
                    add_comment_placeholder,
                    args.master_container.one('td.latest-comment-fragment'),
                    api_uri);
            }
            // Set-up diffs and the means to request them.
            namespace.setup_packages_diff_states(args.container, api_uri);
        };

        var failure_cb = function(transaction_id, response, args) {
            var retry_handler = function(e) {
                e.preventDefault();
                get_extra_diff_info(
                    args.uri, args.master_container, args.container,
                    args.source_name, args.parent_distro_name,
                    args.parent_series_name);
            };
            var failure_message = Y.lp.soyuz.base.makeFailureNode(
                'Failed to fetch difference details.', retry_handler);
            container.insert(failure_message, 'replace');

            var anim = Y.lazr.anim.red_flash({
                 node: args.container
                 });
            anim.run();
        };

        var config = {
            headers: {'Accept': 'application/json;'},
            on: {
                'success': success_cb,
                'failure': failure_cb
            },
            "arguments": {
                'master_container': master_container,
                'container': container,
                'uri': uri,
                'source_name': source_name
            }
        };
        Y.io(uri, config);

    };

    var expander_handler = function(e) {
        e.preventDefault();
        var toggle = e.currentTarget;
        var row = toggle.ancestor('tr');
        toggle.toggleClass('treeCollapsed').toggleClass('treeExpanded');

        // Only insert if there isn't already a container row there.
        var next_row = row.next();
        var details_row;
        if (next_row === null || !next_row.hasClass('diff-extra')) {
            var source_name = row.one('a.toggle-extra').get('text');
            var rev_link = row
                .one('a.toggle-extra').get('href').split('/').reverse();
            var parent_series_name = rev_link[0];
            var parent_distro_name = rev_link[1];
            var nb_columns = row.all('td').size();
            details_row = Y.Node.create([
                '<table><tr class="diff-extra unseen ' + source_name + '">',
                '  <td colspan="'+nb_columns+'">',
                '    <div class="diff-extra-container"></div>',
                '  </td></tr></table>'
                ].join('')).one('tr');
            row.insert(details_row, 'after');
            var uri = toggle.get('href');
            get_extra_diff_info(
                uri, row, details_row.one('td'), source_name,
                parent_distro_name, parent_series_name);
        } else {
            details_row = next_row;
        }
        details_row.toggleClass('unseen');

    };


    Y.all('table.listing a.toggle-extra').each(function(toggle){
        toggle.addClass('treeCollapsed').addClass('sprite');
        toggle.on("click", expander_handler);
    });

};


var set_package_diff_status = function(container, new_status, note_msg) {
    container.removeClass('request-derived-diff');
    container.removeClass('PENDING');
    note = container.all('.note').remove();
    container.addClass(new_status);
    if (note_msg !== undefined) {
        container.append([
            '<span class="note greyed-out">(',
            note_msg,
            ')</span>'].join(''));
    }
};

/*
* Helper function to extract the selected state from a jsonified
* Vocabulary.
*
* @param json_voc {object} A jsonified Vocabulary
*
*/
namespace.get_selected = function(json_voc) {
    var i;
    for (i = 0; i < json_voc.length; i++) {
        var obj = json_voc[i];
        if (obj.selected === true) {
            return obj;
        }
    }
    return undefined;
};

namespace.add_link_to_package_diff = function(container, url_uri) {
    var y_config = {
        headers: {'Accept': 'application/json;'},
        on: {
            success: function(url) {
                container.all('.update-failure-message').remove();
                container
                    .wrap('<a />')
                    .ancestor()
                        .set("href", url);
            },
            failure: function(url) {
                container.all('.update-failure-message').remove();

                var retry_handler = function(e) {
                    e.preventDefault();
                    namespace.add_link_to_package_diff(container, url_uri);
                };
                var failure_message = Y.lp.soyuz.base.makeFailureNode(
                    'Failed to fetch package diff url.', retry_handler);
                container.insert(failure_message);
            }
        }
    };
    lp_client.named_get(url_uri , null, y_config);
};

/**
* Polling intervall for checking package diff's status.
*/
namespace.poll_interval = 30000;

/**
* Attach package diff status poller.
*
* This method attachs a poller to the container to check
* the package diff object's status.
*
* @param container {Node} The container node displaying this package
* diff information.
*
* @dsd_link {string} The uri for the distroseriesdifference object.
*/
namespace.setup_pending_package_diff = function(container, dsd_link) {
    var parent = container.hasClass('parent');
    var package_diff_uri = [
        dsd_link,
        parent ? 'parent_package_diff_status' : 'package_diff_status'
        ].join('/');
    var build_package_diff_update_config = {
        uri: package_diff_uri,
        lp_client: lp_client,
        parent: parent,
        /**
        * This function knows how to update a package diff status.
        *
        * @config domUpdateFunction
        */
        domUpdateFunction: function(container, data_object) {
            var state_and_name = namespace.get_selected(data_object);
            var state = state_and_name.token;
            var name = state_and_name.title;
            if (state === 'FAILED') {
                set_package_diff_status(container, 'FAILED', name);
                Y.lazr.anim.red_flash({node: container}).run();
             }
            else if (state === 'COMPLETED') {
                set_package_diff_status(container, 'COMPLETED');
                url_uri = [
                    dsd_link,
                    parent ? 'parent_package_diff_url' : 'package_diff_url'
                    ].join('/');
                namespace.add_link_to_package_diff(container, url_uri);
                Y.lazr.anim.green_flash({node: container}).run();
             }
        },

        interval: namespace.poll_interval,

        /**
        * This function knows whether the package diff status
        * should stop being updated. It checks whether the state
        * is COMPLETED or FAILED.
        *
        * @config stopUpdatesCheckFunction
        */
        stopUpdatesCheckFunction: function(container){
            if (container.hasClass("COMPLETED")) {
                return true;
            }
            else if (container.hasClass("FAILED")) {
                return true;
            }
            else {
                return false;
            }
        }
    };
    container.plug(Y.lp.soyuz.dynamic_dom_updater.DynamicDomUpdater,
        build_package_diff_update_config);
};


/**
* Add a button to start package diff computation.
*
* @param row {Node} The container node for this package extra infos.
*
* @dsd_link {string} The uri for the distroseriesdifference object.
*/
namespace.setup_request_derived_diff = function(container, dsd_link) {
    // Setup handler for diff requests. There should either zero or
    // one clickable node.
    container.all('.package-diff-compute-request').on('click', function(e) {
        e.preventDefault();
        compute_package_diff(container, dsd_link);
    });
};

/**
* - Add a button to start package diff computation (if needed).
* - Start pollers for pending packages diffs.
*
* @param row {Node} The container node for this package extra infos.
*
* @dsd_link {string} The uri for the distroseriesdifference object.
*/
namespace.setup_packages_diff_states = function(container, dsd_link) {
    // Attach pollers for pending packages diffs.
    container.all('.PENDING').each(function(sub_container){
        namespace.setup_pending_package_diff(sub_container, dsd_link);
    });
    // Set-up the means to request a diff.
    namespace.setup_request_derived_diff(container, dsd_link);
};

/**
* Helper method to add a message node inside the placeholder.
*
* @param container {Node} The container in which to look for the
* placeholder.
*
* @msg_node {Node} The message node to add.
*/
namespace.add_msg_node = function(container, msg_node) {
    container.one('.package-diff-placeholder')
        .empty()
        .appendChild(msg_node);
};

/**
* Start package diff computation. Update package diff status to PENDING.
*
* @param row {Node} The container node for this package diff.
*
* @dsd_link {string} The uri for the distroseriesdifference object.
*/
var compute_package_diff = function(container, dsd_link) {
    var in_progress_message = Y.lp.soyuz.base.makeInProgressNode(
        'Computing package diff...');
    namespace.add_msg_node(container, in_progress_message);
    var success_cb = function(transaction_id, response, args) {
        container.one('p.update-in-progress-message').remove();
        container.one('.package-diff-placeholder').set(
            'text',
            'Differences from last common version:');
        container.all('.request-derived-diff').each(function(sub_container) {
            set_package_diff_status(sub_container, 'PENDING', 'Pending');
            // Setup polling
            namespace.setup_pending_package_diff(sub_container, dsd_link);
            var anim = Y.lazr.anim.green_flash({
                node: sub_container
            });
            anim.run();
        });
    };
    var failure_cb = function(transaction_id, response, args) {
        container.one('p.update-in-progress-message').remove();
        var recompute = function(e) {
            e.preventDefault();
            compute_package_diff(container, dsd_link);
        };

        var msg = response.responseText;

        // If the error is not of the type raised by an error properly
        // raised by python then set a standard error message.
        if (response.status !== 400) {
            msg = 'Failed to compute package diff.';
        }
        var failure_msg = Y.lp.soyuz.base.makeFailureNode(msg, recompute);
        namespace.add_msg_node(container, failure_msg);
    };
    var config = {
        on: {
            'success': success_cb,
            'failure': failure_cb
        },
        "arguments": {
            'container': container,
            'dsd_link': dsd_link
        }
    };
    lp_client.named_post(dsd_link, 'requestPackageDiffs', config);
};

}, "0.1", {"requires": ["event-simulate", "io-base",
                        "lp.soyuz.base", "lp.client",
                        "lazr.anim", "lazr.effects",
                        "lp.soyuz.dynamic_dom_updater"]});<|MERGE_RESOLUTION|>--- conflicted
+++ resolved
@@ -89,27 +89,6 @@
     };
 
     /**
-<<<<<<< HEAD
-     * Toggle the spinner and enable/disable comment fields.
-     *
-     * @param comment_form {Node} The node that contains the relevant
-     *                     comment fields.
-     */
-    var toggle_comment_in_progress = function(comment_form) {
-        var spinner = comment_form.one('img');
-        if (Y.Lang.isNull(spinner)) {
-            comment_form.one('div.widget-bd').append(
-                '<img src="/@@/spinner" />');
-            comment_form.all('textarea,button').set(
-                'disabled', 'disabled');
-        } else {
-            comment_form.one('img').remove();
-            comment_form.all('textarea,button').set(
-                'disabled', '');
-        }
-    };
-
-    /**
      * Update the latest comment on the difference row.
      *
      * @param comment_entry {lp.client.Entry} An object representing
@@ -139,8 +118,6 @@
     };
 
     /**
-=======
->>>>>>> 9e72476a
      * Handle the add comment event.
      *
      * This method adds a comment via the API and update the UI.
@@ -154,12 +131,8 @@
      *     Called when a comment has successfully been added. (Deferreds would
      *     be awesome right about now.)
      */
-<<<<<<< HEAD
     var add_comment_handler = function(
-            comment_form, latest_comment_placeholder, api_uri) {
-=======
-    var add_comment_handler = function(comment_form, api_uri, cb_success) {
->>>>>>> 9e72476a
+            comment_form, latest_comment_placeholder, api_uri, cb_success) {
 
         var comment_area = comment_form.one('textarea');
         var comment_text = comment_area.get('value');
@@ -190,12 +163,8 @@
             };
             lp_client.get(comment_entry.get('self_link'), config);
             comment_form.one('textarea').set('value', '');
-<<<<<<< HEAD
-            toggle_comment_in_progress(comment_form);
             update_latest_comment(comment_entry, latest_comment_placeholder);
-=======
             cb_success();
->>>>>>> 9e72476a
         };
         var failure_handler = function(id, response) {
             // Re-enable field with red flash.
@@ -283,12 +252,9 @@
 
         placeholder.one('button').on('click', function(e) {
             e.preventDefault();
-<<<<<<< HEAD
             add_comment_handler(
-                placeholder, latest_comment_placeholder, api_uri);
-=======
-            add_comment_handler(placeholder, api_uri, slide_out);
->>>>>>> 9e72476a
+                placeholder, latest_comment_placeholder,
+                api_uri, slide_out);
         });
     };
 
