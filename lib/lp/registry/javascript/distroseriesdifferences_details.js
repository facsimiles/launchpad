/* Copyright 2010 Canonical Ltd.  This software is licensed under the
 * GNU Affero General Public License version 3 (see the file LICENSE).
 *
 * Enhancements for the distroseries differences page.
 *
 * @module registry
 * @submodule distroseriesdifferences_details
 * @requires  io-base, lp.soyuz.base
 */
YUI.add('lp.registry.distroseriesdifferences_details', function(Y) {

var namespace = Y.namespace('lp.registry.distroseriesdifferences_details');

/**
 * Create one Launchpad client that will be used with multiple requests.
 */
var lp_client = new Y.lp.client.Launchpad();

/*
 * XXX: rvb 2011-08-01 bug=796669: At present this module it is
 * function-passing spaghetti. The duct-tape is getting frayed.
 * It ought to be recomposed as widgets or something a bit more objecty so
 * it can be unit tested without having to set-up the world each time.
 */

/*
 * Setup the expandable rows for each difference.
 *
 * @method setup_expandable_rows
 */
namespace.setup_expandable_rows = function() {

    var blacklist_handler = function(e, dsd_link, source_name,
                                     latest_comment_container,
                                     add_comment_placeholder) {
        // We only want to select the new radio if the update is
        // successful.
        e.preventDefault();
        var blacklist_options_container = this.ancestor('div');
        blacklist_comment_overlay(
            e, dsd_link, source_name, latest_comment_container,
            add_comment_placeholder, blacklist_options_container);
    };

    var blacklist_comment_overlay = function(e, dsd_link, source_name,
                                             latest_comment_container,
                                             add_comment_placeholder,
                                             blacklist_options_container) {
        var comment_form = Y.Node.create("<form />")
            .appendChild(Y.Node.create("<textarea />")
                .set("name", "comment")
                .set("rows", "3")
                .set("cols", "60"));

        /* Buttons */
        var submit_button = Y.Node.create(
            '<button type="submit" class="lazr-pos lazr-btn" />')
               .set("text", "OK");
        var cancel_button = Y.Node.create(
            '<button type="button" class="lazr-neg lazr-btn" />')
               .set("text", "Cancel");

        var submit_callback = function(data) {
            overlay.hide();
            var comment = "";
            if (data.comment !== undefined) {
                comment = data.comment[0];
            }
            blacklist_submit_handler(
                e, dsd_link, source_name, comment, latest_comment_container,
                add_comment_placeholder, blacklist_options_container);

        };
        var origin = blacklist_options_container.one('.blacklist-options');
        var overlay = new Y.lazr.FormOverlay({
            align: {
                 /* Align the centre of the overlay with the centre of the
                    node containing the blacklist options. */
                 node: origin,
                 points: [
                     Y.WidgetPositionAlign.CC,
                     Y.WidgetPositionAlign.CC
                 ]
             },
             headerContent: "<h2>Add an optional comment</h2>",
             form_content: comment_form,
             form_submit_button: submit_button,
             form_cancel_button: cancel_button,
             form_submit_callback: submit_callback,
             visible: true
        });
        overlay.render();
    };

    var blacklist_submit_handler = function(e, dsd_link, source_name,
                                            comment, latest_comment_container,
                                            add_comment_placeholder,
                                            blacklist_options_container) {
        // Disable all the inputs.
        blacklist_options_container.all('input').set('disabled', 'disabled');
        e.target.prepend('<img src="/@@/spinner" />');

        var method_name = (e.target.get('value') === 'NONE') ?
            'unblacklist' : 'blacklist';
        var blacklist_all = (e.target.get('value') === 'BLACKLISTED_ALWAYS');

        var diff_rows = Y.all('tr.' + source_name);

        var config = {
            on: {
                success: function(updated_entry, args) {
                    // Let the user know this item is now blacklisted.
                    blacklist_options_container.one('img').remove();
                    blacklist_options_container.all(
                        'input').set('disabled', false);
                    e.target.set('checked', true);
                    Y.each(diff_rows, function(diff_row) {
                        var fade_to_gray = new Y.Anim({
                            node: diff_row,
                            from: { backgroundColor: '#FFFFFF'},
                            to: { backgroundColor: '#EEEEEE'}
                            });
                        if (method_name === 'unblacklist') {
                            fade_to_gray.set('reverse', true);
                            }
                        fade_to_gray.run();
                    });
                    add_comment(
                        updated_entry, add_comment_placeholder,
                        latest_comment_container);
                },
                failure: function(id, response) {
                    blacklist_options_container.one('img').remove();
                    blacklist_options_container.all(
                        'input').set('disabled', false);
                }
            },
            parameters: {
                all: blacklist_all,
                comment: comment
            }
        };

        lp_client.named_post(dsd_link, method_name, config);

    };

    /**
     * Link the click event for these blacklist options to the correct
     * api uri.
     *
     * @param blacklist_options {Node} The node containing the blacklist
     *     options.
     * @param source_name {string} The name of the source to update.
     * @param dsd_link {string} The uri for the distroseriesdifference object.
     * @param latest_comment_container {Node} The node containing the last
     *     comment.
     * @param add_comment_placeholder {Node} The node containing the "add
     *     comment" slot.
     */
    var setup_blacklist_options = function(
        blacklist_options, source_name, dsd_link, latest_comment_container,
        add_comment_placeholder) {
        Y.on('click', blacklist_handler, blacklist_options.all('input'),
             blacklist_options, dsd_link, source_name,
             latest_comment_container, add_comment_placeholder);
    };

    /**
     * Update the latest comment on the difference row.
     *
     * @param comment_entry {lp.client.Entry} An object representing
     *     a DistroSeriesDifferenceComment.
     * @param placeholder {Node}
     *     The node in which to put the latest comment HTML fragment. The
     *     contents of this node will be replaced.
     */
    var update_latest_comment = function(comment_entry, placeholder) {
        var comment_latest_fragment_url =
            comment_entry.get("web_link") + "/+latest-comment-fragment";
        var config = {
            on: {
                success: function(comment_latest_fragment_html) {
                    placeholder.set(
                        "innerHTML", comment_latest_fragment_html);
                    Y.lp.anim.green_flash({node: placeholder}).run();
                },
                failure: function(id, response) {
                    Y.lp.anim.red_flash({node: placeholder}).run();
                }
            },
            accept: Y.lp.client.XHTML
        };
        lp_client.get(comment_latest_fragment_url, config);
    };

    /**
     * This method adds a comment in the UI. It appends a comment to the
     * list of comments and updates the latest comments slot.
     *
     * @param comment_entry {Comment} A comment as returns by the api.
     * @param add_comment_placeholder {Node} The node that contains the
     *     relevant comment fields.
     * @param latest_comment_placeholder {Node} The node that contains the
     *     latest comment.
     */
    var add_comment = function(comment_entry, add_comment_placeholder,
                               latest_comment_placeholder) {
        // Grab the XHTML representation of the comment
        // and prepend it to the list of comments.
        var config = {
            on: {
                success: function(comment_html) {
                    var comment_node = Y.Node.create(comment_html);
                    add_comment_placeholder.insert(comment_node, 'before');
                    var reveal = Y.lazr.effects.slide_out(comment_node);
                    reveal.on("end", function() {
                        Y.lazr.anim.green_flash(
                            {node: comment_node}).run();
                    });
                    reveal.run();
                }
            },
            accept: Y.lp.client.XHTML
        };
        lp_client.get(comment_entry.get('self_link'), config);
        update_latest_comment(comment_entry, latest_comment_placeholder);
    };

    /**
     * Handle the add comment event triggered by the 'add comment' form.
     *
     * This method adds a comment via the API and update the UI.
     *
     * @param comment_form {Node} The node that contains the relevant comment
     *     fields.
     * @param latest_comment_placeholder {Node} The node that contains the
     *     latest comment.
     * @param api_uri {string} The uri for the distroseriesdifference to which
     *     the comment is to be added.
     * @param cb_success {function} Called when a comment has successfully
     *     been added. (Deferreds would be awesome right about now.)
     */
    var add_comment_handler = function(
            comment_form, latest_comment_placeholder, api_uri, cb_success) {

        var comment_area = comment_form.one('textarea');
        var comment_text = comment_area.get('value');

        // Treat empty comments as mistakes.
        if (Y.Lang.trim(comment_text).length === 0) {
            Y.lp.anim.red_flash({node: comment_area}).run();
            return;
        }

        var success_handler = function(comment_entry) {
<<<<<<< HEAD
            // Grab the XHTML representation of the comment
            // and prepend it to the list of comments.
            var config = {
                on: {
                    success: function(comment_html) {
                        var comment_node = Y.Node.create(comment_html);
                        comment_form.insert(comment_node, 'before');
                        var reveal = Y.lazr.effects.slide_out(comment_node);
                        reveal.on("end", function() {
                            Y.lp.anim.green_flash(
                                {node: comment_node}).run();
                        });
                        reveal.run();
                    }
                },
                accept: Y.lp.client.XHTML
            };
            lp_client.get(comment_entry.get('self_link'), config);
=======
            add_comment(
                comment_entry, comment_form, latest_comment_placeholder);
>>>>>>> 88cfcfae
            comment_form.one('textarea').set('value', '');
            cb_success();
        };
        var failure_handler = function(id, response) {
            // Re-enable field with red flash.
            Y.lp.anim.red_flash({node: comment_form}).run();
        };

        var config = {
            on: {
                success: success_handler,
                failure: failure_handler,
                start: function() {
                    // Show a spinner.
                    comment_form.one('div.widget-bd')
                        .append('<img src="/@@/spinner" />');
                    // Disable the textarea and button.
                    comment_form.all('textarea,button')
                        .setAttribute('disabled', 'disabled');
                },
                end: function() {
                    // Remove the spinner.
                    comment_form.all('img').remove();
                    // Enable the form.
                    comment_form.all('textarea,button')
                        .removeAttribute('disabled');
                }
            },
            parameters: {
                comment: comment_text
            }
        };
        lp_client.named_post(api_uri, 'addComment', config);
    };

    /**
     * Add the comment fields ready for sliding out.
     *
     * This method adds the markup for a slide-out comment and sets
     * the event handlers.
     *
     * @param placeholder {Node} The node that is to contain the comment
     *     fields.
     * @param api_uri {string} The uri for the distroseriesdifference to which
     *     the comment is to be added.
     */
    var setup_add_comment = function(
            placeholder, latest_comment_placeholder, api_uri) {
        placeholder.insert([
            '<a class="widget-hd js-action sprite add" href="">',
            '  Add comment</a>',
            '<div class="widget-bd lazr-closed" ',
            '     style="height:0;overflow:hidden">',
            '  <textarea></textarea><button>Save comment</button>',
            '</div>'
            ].join(''), 'replace');

        // The comment area should slide in when the 'Add comment'
        // action is clicked.
        var slide_anim = null;
        var slide = function(direction) {
            // Slide out if direction is true, slide in if direction
            // is false, otherwise do the opposite of what's being
            // animated right now.
            if (slide_anim === null) {
                slide_anim = Y.lazr.effects.slide_out(
                    placeholder.one('div.widget-bd'));
                if (Y.Lang.isBoolean(direction)) {
                    slide_anim.set("reverse", !direction);
                }
            }
            else {
                if (Y.Lang.isBoolean(direction)) {
                    slide_anim.set("reverse", !direction);
                }
                else {
                    slide_anim.set('reverse', !slide_anim.get('reverse'));
                }
                slide_anim.stop();
            }
            slide_anim.run();
        };
        var slide_in = function() { slide(false); };

        placeholder.one('a.widget-hd').on(
            'click', function(e) { e.preventDefault(); slide(); });

        placeholder.one('button').on('click', function(e) {
            e.preventDefault();
            add_comment_handler(
                placeholder, latest_comment_placeholder,
                api_uri, slide_in);
        });
    };

    /**
     * Get the extra information for this diff to display.
     *
     * @param uri {string} The uri for the extra diff info.
     * @param master_container {Node}
     *     The node that triggered the load of the extra info.
     * @param container {Node}
     *     A node which must contain a div with the class
     *     'diff-extra-container' into which the results are inserted.
     * @param source_name {String}
     *     The name of the source package for which diff info is desired.
     * @param parent_distro_name {String}
     *     The name of the distribution in which a different version of
     *     the source package exists.
     * @param parent_series_name {String}
     *     The name of the distroseries in which a different version of
     *     the source package exists.
     */
    var get_extra_diff_info = function(uri, master_container, container,
                                       source_name, parent_distro_name,
                                       parent_series_name) {
        var in_progress_message = Y.lp.soyuz.base.makeInProgressNode(
            'Fetching difference details ...');
        container.one('div.diff-extra-container').insert(
            in_progress_message, 'replace');
        var success_cb = function(transaction_id, response, args) {
            args.container.one('div.diff-extra-container').insert(
                response.responseText, 'replace');
            var api_uri = [
                LP.cache.context.self_link,
                '+source',
                source_name,
                '+difference',
                parent_distro_name,
                parent_series_name
                ].join('/');
            var latest_comment_container =
                args.master_container.one('td.latest-comment-fragment');
            // The add comment slot is only available when the user has the
            // right to add comments.
            var add_comment_placeholder =
                args.container.one('div.add-comment-placeholder');
            if (add_comment_placeholder !== null) {
                setup_add_comment(
                    add_comment_placeholder,
                    latest_comment_container,
                    api_uri);
            }
            // The blacklist slot with a class 'blacklist-options' is only
            // available when the user has the right to blacklist.
            var blacklist_slot = args.container.one('div.blacklist-options');
            if (blacklist_slot !== null) {
                setup_blacklist_options(
                    blacklist_slot, source_name, api_uri,
                    latest_comment_container,
                    add_comment_placeholder);
            }
            // If the user has not the right to blacklist, we disable
            // the blacklist slot.
            var disabled_blacklist_slot = args.container.one(
                'div.blacklist-options-disabled');
            if (disabled_blacklist_slot !== null) {
                disabled_blacklist_slot
                    .all('input').set('disabled', 'disabled');
            }
            // Set-up diffs and the means to request them.
            namespace.setup_packages_diff_states(args.container, api_uri);
        };

        var failure_cb = function(transaction_id, response, args) {
            var retry_handler = function(e) {
                e.preventDefault();
                get_extra_diff_info(
                    args.uri, args.master_container, args.container,
                    args.source_name, args.parent_distro_name,
                    args.parent_series_name);
            };
            var failure_message = Y.lp.soyuz.base.makeFailureNode(
                'Failed to fetch difference details.', retry_handler);
            container.insert(failure_message, 'replace');

            var anim = Y.lp.anim.red_flash({
                 node: args.container
                 });
            anim.run();
        };

        var config = {
            headers: {'Accept': 'application/json;'},
            on: {
                'success': success_cb,
                'failure': failure_cb
            },
            "arguments": {
                'master_container': master_container,
                'container': container,
                'uri': uri,
                'source_name': source_name
            }
        };
        Y.io(uri, config);

    };

    var expander_handler = function(e) {
        e.preventDefault();
        var toggle = e.currentTarget;
        var row = toggle.ancestor('tr');
        toggle.toggleClass('treeCollapsed').toggleClass('treeExpanded');

        // Only insert if there isn't already a container row there.
        var next_row = row.next();
        var details_row;
        if (next_row === null || !next_row.hasClass('diff-extra')) {
            var source_name = row.one('a.toggle-extra').get('text');
            var rev_link = row
                .one('a.toggle-extra').get('href').split('/').reverse();
            var parent_series_name = rev_link[0];
            var parent_distro_name = rev_link[1];
            var nb_columns = row.all('td').size();
            details_row = Y.Node.create([
                '<table><tr class="diff-extra unseen ' + source_name + '">',
                '  <td colspan="'+nb_columns+'">',
                '    <div class="diff-extra-container"></div>',
                '  </td></tr></table>'
                ].join('')).one('tr');
            row.insert(details_row, 'after');
            var uri = toggle.get('href');
            get_extra_diff_info(
                uri, row, details_row.one('td'), source_name,
                parent_distro_name, parent_series_name);
        } else {
            details_row = next_row;
        }
        details_row.toggleClass('unseen');

    };


    Y.all('table.listing a.toggle-extra').each(function(toggle){
        toggle.addClass('treeCollapsed').addClass('sprite');
        toggle.on("click", expander_handler);
    });

};


var set_package_diff_status = function(container, new_status, note_msg) {
    container.removeClass('request-derived-diff');
    container.removeClass('PENDING');
    note = container.all('.note').remove();
    container.addClass(new_status);
    if (note_msg !== undefined) {
        container.append([
            '<span class="note greyed-out">(',
            note_msg,
            ')</span>'].join(''));
    }
};

/*
* Helper function to extract the selected state from a jsonified
* Vocabulary.
*
* @param json_voc {object} A jsonified Vocabulary
*
*/
namespace.get_selected = function(json_voc) {
    var i;
    for (i = 0; i < json_voc.length; i++) {
        var obj = json_voc[i];
        if (obj.selected === true) {
            return obj;
        }
    }
    return undefined;
};

namespace.add_link_to_package_diff = function(container, url_uri) {
    var y_config = {
        headers: {'Accept': 'application/json;'},
        on: {
            success: function(url) {
                container.all('.update-failure-message').remove();
                container
                    .wrap('<a />')
                    .ancestor()
                        .set("href", url);
            },
            failure: function(url) {
                container.all('.update-failure-message').remove();

                var retry_handler = function(e) {
                    e.preventDefault();
                    namespace.add_link_to_package_diff(container, url_uri);
                };
                var failure_message = Y.lp.soyuz.base.makeFailureNode(
                    'Failed to fetch package diff url.', retry_handler);
                container.insert(failure_message);
            }
        }
    };
    lp_client.named_get(url_uri , null, y_config);
};

/**
* Polling intervall for checking package diff's status.
*/
namespace.poll_interval = 30000;

/**
* Attach package diff status poller.
*
* This method attachs a poller to the container to check
* the package diff object's status.
*
* @param container {Node} The container node displaying this package
*     diff information.
* @param dsd_link {string} The uri for the distroseriesdifference object.
*/
namespace.setup_pending_package_diff = function(container, dsd_link) {
    var parent = container.hasClass('parent');
    var package_diff_uri = [
        dsd_link,
        parent ? 'parent_package_diff_status' : 'package_diff_status'
        ].join('/');
    var build_package_diff_update_config = {
        uri: package_diff_uri,
        lp_client: lp_client,
        parent: parent,
        /**
        * This function knows how to update a package diff status.
        *
        * @config domUpdateFunction
        */
        domUpdateFunction: function(container, data_object) {
            var state_and_name = namespace.get_selected(data_object);
            var state = state_and_name.token;
            var name = state_and_name.title;
            if (state === 'FAILED') {
                set_package_diff_status(container, 'FAILED', name);
                Y.lp.anim.red_flash({node: container}).run();
             }
            else if (state === 'COMPLETED') {
                set_package_diff_status(container, 'COMPLETED');
                url_uri = [
                    dsd_link,
                    parent ? 'parent_package_diff_url' : 'package_diff_url'
                    ].join('/');
                namespace.add_link_to_package_diff(container, url_uri);
                Y.lp.anim.green_flash({node: container}).run();
             }
        },

        interval: namespace.poll_interval,

        /**
        * This function knows whether the package diff status
        * should stop being updated. It checks whether the state
        * is COMPLETED or FAILED.
        *
        * @config stopUpdatesCheckFunction
        */
        stopUpdatesCheckFunction: function(container){
            if (container.hasClass("COMPLETED")) {
                return true;
            }
            else if (container.hasClass("FAILED")) {
                return true;
            }
            else {
                return false;
            }
        }
    };
    container.plug(Y.lp.soyuz.dynamic_dom_updater.DynamicDomUpdater,
        build_package_diff_update_config);
};


/**
* Add a button to start package diff computation.
*
* @param row {Node} The container node for this package extra infos.
* @param dsd_link {string} The uri for the distroseriesdifference object.
*/
namespace.setup_request_derived_diff = function(container, dsd_link) {
    // Setup handler for diff requests. There should either zero or
    // one clickable node.
    container.all('.package-diff-compute-request').on('click', function(e) {
        e.preventDefault();
        compute_package_diff(container, dsd_link);
    });
};

/**
* - Add a button to start package diff computation (if needed).
* - Start pollers for pending packages diffs.
*
* @param row {Node} The container node for this package extra infos.
* @param dsd_link {string} The uri for the distroseriesdifference object.
*/
namespace.setup_packages_diff_states = function(container, dsd_link) {
    // Attach pollers for pending packages diffs.
    container.all('.PENDING').each(function(sub_container){
        namespace.setup_pending_package_diff(sub_container, dsd_link);
    });
    // Set-up the means to request a diff.
    namespace.setup_request_derived_diff(container, dsd_link);
};

/**
* Helper method to add a message node inside the placeholder.
*
* @param container {Node} The container in which to look for the
*     placeholder.
* @param msg_node {Node} The message node to add.
*/
namespace.add_msg_node = function(container, msg_node) {
    container.one('.package-diff-placeholder')
        .empty()
        .appendChild(msg_node);
};

/**
* Start package diff computation. Update package diff status to PENDING.
*
* @param row {Node} The container node for this package diff.
* @param dsd_link {string} The uri for the distroseriesdifference object.
*/
var compute_package_diff = function(container, dsd_link) {
    var in_progress_message = Y.lp.soyuz.base.makeInProgressNode(
        'Computing package diff...');
    namespace.add_msg_node(container, in_progress_message);
    var success_cb = function(transaction_id, response, args) {
        container.one('p.update-in-progress-message').remove();
        container.one('.package-diff-placeholder').set(
            'text',
            'Differences from last common version:');
        container.all('.request-derived-diff').each(function(sub_container) {
            set_package_diff_status(sub_container, 'PENDING', 'Pending');
            // Setup polling
            namespace.setup_pending_package_diff(sub_container, dsd_link);
            var anim = Y.lp.anim.green_flash({
                node: sub_container
            });
            anim.run();
        });
    };
    var failure_cb = function(transaction_id, response, args) {
        container.one('p.update-in-progress-message').remove();
        var recompute = function(e) {
            e.preventDefault();
            compute_package_diff(container, dsd_link);
        };

        var msg = response.responseText;

        // If the error is not of the type raised by an error properly
        // raised by python then set a standard error message.
        if (response.status !== 400) {
            msg = 'Failed to compute package diff.';
        }
        var failure_msg = Y.lp.soyuz.base.makeFailureNode(msg, recompute);
        namespace.add_msg_node(container, failure_msg);
    };
    var config = {
        on: {
            'success': success_cb,
            'failure': failure_cb
        },
        "arguments": {
            'container': container,
            'dsd_link': dsd_link
        }
    };
    lp_client.named_post(dsd_link, 'requestPackageDiffs', config);
};

}, "0.1", {"requires": ["event-simulate", "io-base",
                        "lp.soyuz.base", "lp.client",
                        "lp.anim", "lazr.effects",
                        "lp.soyuz.dynamic_dom_updater"]});<|MERGE_RESOLUTION|>--- conflicted
+++ resolved
@@ -215,7 +215,7 @@
                     add_comment_placeholder.insert(comment_node, 'before');
                     var reveal = Y.lazr.effects.slide_out(comment_node);
                     reveal.on("end", function() {
-                        Y.lazr.anim.green_flash(
+                        Y.lp.anim.green_flash(
                             {node: comment_node}).run();
                     });
                     reveal.run();
@@ -254,29 +254,8 @@
         }
 
         var success_handler = function(comment_entry) {
-<<<<<<< HEAD
-            // Grab the XHTML representation of the comment
-            // and prepend it to the list of comments.
-            var config = {
-                on: {
-                    success: function(comment_html) {
-                        var comment_node = Y.Node.create(comment_html);
-                        comment_form.insert(comment_node, 'before');
-                        var reveal = Y.lazr.effects.slide_out(comment_node);
-                        reveal.on("end", function() {
-                            Y.lp.anim.green_flash(
-                                {node: comment_node}).run();
-                        });
-                        reveal.run();
-                    }
-                },
-                accept: Y.lp.client.XHTML
-            };
-            lp_client.get(comment_entry.get('self_link'), config);
-=======
             add_comment(
                 comment_entry, comment_form, latest_comment_placeholder);
->>>>>>> 88cfcfae
             comment_form.one('textarea').set('value', '');
             cb_success();
         };
