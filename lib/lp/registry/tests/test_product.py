# Copyright 2009-2012 Canonical Ltd.  This software is licensed under the
# GNU Affero General Public License version 3 (see the file LICENSE).

__metaclass__ = type

from cStringIO import StringIO
from datetime import (
    datetime,
    timedelta,
    )

import pytz
from storm.locals import Store
from testtools.matchers import MatchesAll
from testtools.testcase import ExpectedException
import transaction
from zope.component import getUtility
from zope.lifecycleevent.interfaces import IObjectModifiedEvent
from zope.security.checker import (
    CheckerPublic,
    getChecker,
    )
from zope.security.interfaces import Unauthorized
from zope.security.proxy import removeSecurityProxy

from lp.answers.interfaces.faqtarget import IFAQTarget
from lp.app.enums import (
    FREE_INFORMATION_TYPES,
    InformationType,
    PROPRIETARY_INFORMATION_TYPES,
    PUBLIC_PROPRIETARY_INFORMATION_TYPES,
    ServiceUsage,
    )
from lp.app.errors import ServiceUsageForbidden
from lp.app.interfaces.informationtype import IInformationType
from lp.app.interfaces.launchpad import (
    IHasIcon,
    IHasLogo,
    IHasMugshot,
    ILaunchpadCelebrities,
    ILaunchpadUsage,
    IServiceUsage,
    )
from lp.app.interfaces.services import IService
from lp.blueprints.enums import (
    NewSpecificationDefinitionStatus,
    SpecificationDefinitionStatus,
    SpecificationFilter,
    SpecificationImplementationStatus,
    SpecificationPriority,
    SpecificationSort,
    )
<<<<<<< HEAD

=======
from lp.blueprints.model.specification import (
    SPECIFICATION_POLICY_ALLOWED_TYPES,
    )
>>>>>>> 330c426b
from lp.bugs.interfaces.bugsummary import IBugSummaryDimension
from lp.bugs.interfaces.bugsupervisor import IHasBugSupervisor
from lp.bugs.interfaces.bugtarget import BUG_POLICY_ALLOWED_TYPES
from lp.code.model.branchnamespace import BRANCH_POLICY_ALLOWED_TYPES
from lp.registry.enums import (
    BranchSharingPolicy,
    BugSharingPolicy,
    EXCLUSIVE_TEAM_POLICY,
    INCLUSIVE_TEAM_POLICY,
    SharingPermission,
    SpecificationSharingPolicy,
    TeamMembershipPolicy,
    )
from lp.registry.errors import (
    CannotChangeInformationType,
    CommercialSubscribersOnly,
    InclusiveTeamLinkageError,
    ProprietaryProduct,
    )
from lp.registry.interfaces.accesspolicy import (
    IAccessPolicyGrantSource,
    IAccessPolicySource,
    )
from lp.registry.interfaces.oopsreferences import IHasOOPSReferences
from lp.registry.interfaces.product import (
    IProduct,
    IProductSet,
    License,
    )
from lp.registry.interfaces.role import IPersonRoles
from lp.registry.interfaces.series import SeriesStatus
from lp.registry.model.product import (
    Product,
    ProductSet,
    UnDeactivateable,
    )
from lp.registry.model.productlicense import ProductLicense
from lp.services.database.lpstorm import IStore
from lp.services.features.testing import FeatureFixture
from lp.services.webapp.authorization import check_permission
from lp.testing import (
    ANONYMOUS,
    celebrity_logged_in,
    login,
    person_logged_in,
    StormStatementRecorder,
    TestCase,
    TestCaseWithFactory,
    WebServiceTestCase,
    )
from lp.testing.event import TestEventListener
from lp.testing.layers import (
    DatabaseFunctionalLayer,
    LaunchpadFunctionalLayer,
    ZopelessDatabaseLayer,
    )
from lp.testing.matchers import (
    DoesNotSnapshot,
    Provides,
    )
from lp.testing.pages import (
    find_main_content,
    get_feedback_messages,
    setupBrowser,
    )
from lp.translations.enums import TranslationPermission
from lp.translations.interfaces.customlanguagecode import (
    IHasCustomLanguageCodes,
    )


class TestProduct(TestCaseWithFactory):
    """Tests product object."""

    layer = DatabaseFunctionalLayer

    def test_pillar_category(self):
        # Products are really called Projects
        product = self.factory.makeProduct()
        self.assertEqual("Project", product.pillar_category)

    def test_implements_interfaces(self):
        # Product fully implements its interfaces.
        product = removeSecurityProxy(self.factory.makeProduct())
        expected_interfaces = [
            IProduct,
            IBugSummaryDimension,
            IFAQTarget,
            IHasBugSupervisor,
            IHasCustomLanguageCodes,
            IHasIcon,
            IHasLogo,
            IHasMugshot,
            IHasOOPSReferences,
            IInformationType,
            ILaunchpadUsage,
            IServiceUsage,
            ]
        provides_all = MatchesAll(*map(Provides, expected_interfaces))
        self.assertThat(product, provides_all)

    def test_deactivation_failure(self):
        # Ensure that a product cannot be deactivated if
        # it is linked to source packages.
        login('admin@canonical.com')
        product = self.factory.makeProduct()
        source_package = self.factory.makeSourcePackage()
        self.assertEqual(True, product.active)
        source_package.setPackaging(
            product.development_focus, self.factory.makePerson())
        self.assertRaises(
            UnDeactivateable,
            setattr, product, 'active', False)

    def test_deactivation_success(self):
        # Ensure that a product can be deactivated if
        # it is not linked to source packages.
        login('admin@canonical.com')
        product = self.factory.makeProduct()
        self.assertEqual(True, product.active)
        product.active = False
        self.assertEqual(False, product.active)

    def test_milestone_sorting_getMilestonesAndReleases(self):
        product = self.factory.makeProduct()
        series = self.factory.makeProductSeries(product=product)
        milestone_0_1 = self.factory.makeMilestone(
            product=product,
            productseries=series,
            name='0.1')
        milestone_0_2 = self.factory.makeMilestone(
            product=product,
            productseries=series,
            name='0.2')
        release_1 = self.factory.makeProductRelease(
            product=product,
            milestone=milestone_0_1)
        release_2 = self.factory.makeProductRelease(
            product=product,
            milestone=milestone_0_2)
        expected = [(milestone_0_2, release_2), (milestone_0_1, release_1)]
        self.assertEqual(
            expected,
            list(product.getMilestonesAndReleases()))

    def test_getTimeline_limit(self):
        # Only 20 milestones/releases per series should be included in the
        # getTimeline() results. The results are sorted by
        # descending dateexpected and name, so the presumed latest
        # milestones should be included.
        product = self.factory.makeProduct(name='foo')
        for i in range(25):
            self.factory.makeMilestone(
                product=product,
                productseries=product.development_focus,
                name=str(i))

        # 0 through 4 should not be in the list.
        expected_milestones = [
            '/foo/+milestone/24',
            '/foo/+milestone/23',
            '/foo/+milestone/22',
            '/foo/+milestone/21',
            '/foo/+milestone/20',
            '/foo/+milestone/19',
            '/foo/+milestone/18',
            '/foo/+milestone/17',
            '/foo/+milestone/16',
            '/foo/+milestone/15',
            '/foo/+milestone/14',
            '/foo/+milestone/13',
            '/foo/+milestone/12',
            '/foo/+milestone/11',
            '/foo/+milestone/10',
            '/foo/+milestone/9',
            '/foo/+milestone/8',
            '/foo/+milestone/7',
            '/foo/+milestone/6',
            '/foo/+milestone/5',
            ]

        [series] = product.getTimeline()
        timeline_milestones = [
            landmark['uri']
            for landmark in series.landmarks]
        self.assertEqual(
            expected_milestones,
            timeline_milestones)

    def test_getVersionSortedSeries(self):
        # The product series should be sorted with the development focus
        # series first, the series starting with a number in descending
        # order, and then the series starting with a letter in
        # descending order.
        product = self.factory.makeProduct()
        for name in ('1', '2', '3', '3a', '3b', 'alpha', 'beta'):
            self.factory.makeProductSeries(product=product, name=name)
        self.assertEqual(
            [u'trunk', u'3b', u'3a', u'3', u'2', u'1', u'beta', u'alpha'],
            [series.name for series in product.getVersionSortedSeries()])

    def test_getVersionSortedSeries_with_specific_statuses(self):
        # The obsolete series should be included in the results if
        # statuses=[SeriesStatus.OBSOLETE]. The development focus will
        # also be included since it does not get filtered.
        login('admin@canonical.com')
        product = self.factory.makeProduct()
        self.factory.makeProductSeries(
            product=product, name='frozen-series')
        obsolete_series = self.factory.makeProductSeries(
            product=product, name='obsolete-series')
        obsolete_series.status = SeriesStatus.OBSOLETE
        active_series = product.getVersionSortedSeries(
            statuses=[SeriesStatus.OBSOLETE])
        self.assertEqual(
            [u'trunk', u'obsolete-series'],
            [series.name for series in active_series])

    def test_getVersionSortedSeries_without_specific_statuses(self):
        # The obsolete series should not be included in the results if
        # filter_statuses=[SeriesStatus.OBSOLETE]. The development focus will
        # always be included since it does not get filtered.
        login('admin@canonical.com')
        product = self.factory.makeProduct()
        self.factory.makeProductSeries(product=product, name='active-series')
        obsolete_series = self.factory.makeProductSeries(
            product=product, name='obsolete-series')
        obsolete_series.status = SeriesStatus.OBSOLETE
        product.development_focus.status = SeriesStatus.OBSOLETE
        active_series = product.getVersionSortedSeries(
            filter_statuses=[SeriesStatus.OBSOLETE])
        self.assertEqual(
            [u'trunk', u'active-series'],
            [series.name for series in active_series])

    def test_owner_cannot_be_open_team(self):
        """Product owners cannot be open teams."""
        for policy in INCLUSIVE_TEAM_POLICY:
            open_team = self.factory.makeTeam(membership_policy=policy)
            self.assertRaises(
                InclusiveTeamLinkageError, self.factory.makeProduct,
                owner=open_team)

    def test_owner_can_be_closed_team(self):
        """Product owners can be exclusive teams."""
        for policy in EXCLUSIVE_TEAM_POLICY:
            closed_team = self.factory.makeTeam(membership_policy=policy)
            self.factory.makeProduct(owner=closed_team)

    def test_product_creation_grants_maintainer_access(self):
        # Creating a new product creates an access grant for the maintainer
        # for all default policies.
        owner = self.factory.makePerson()
        product = getUtility(IProductSet).createProduct(
            owner, 'carrot', 'Carrot', 'Carrot', 'testing',
            licenses=[License.MIT])
        policies = getUtility(IAccessPolicySource).findByPillar((product,))
        grants = getUtility(IAccessPolicyGrantSource).findByPolicy(policies)
        expected_grantess = set([product.owner])
        grantees = set([grant.grantee for grant in grants])
        self.assertEqual(expected_grantess, grantees)

    def test_open_product_creation_sharing_policies(self):
        # Creating a new open (non-proprietary) product sets the bug and
        # branch sharing polices to public, and creates policies if required.
        owner = self.factory.makePerson()
        with person_logged_in(owner):
            product = getUtility(IProductSet).createProduct(
                owner, 'carrot', 'Carrot', 'Carrot', 'testing',
                licenses=[License.MIT])
        self.assertEqual(BugSharingPolicy.PUBLIC, product.bug_sharing_policy)
        self.assertEqual(
            BranchSharingPolicy.PUBLIC, product.branch_sharing_policy)
        self.assertEqual(
            SpecificationSharingPolicy.PUBLIC,
            product.specification_sharing_policy)
        aps = getUtility(IAccessPolicySource).findByPillar([product])
        expected = [
            InformationType.USERDATA, InformationType.PRIVATESECURITY]
        self.assertContentEqual(expected, [policy.type for policy in aps])

    def test_proprietary_product_creation_sharing_policies(self):
        # Creating a new proprietary product sets the bug, branch, and
        # specification sharing polices to proprietary.
        owner = self.factory.makePerson()
        with person_logged_in(owner):
            product = getUtility(IProductSet).createProduct(
                owner, 'carrot', 'Carrot', 'Carrot', 'testing',
                licenses=[License.OTHER_PROPRIETARY],
                information_type=InformationType.PROPRIETARY)
            self.assertEqual(
                BugSharingPolicy.PROPRIETARY, product.bug_sharing_policy)
            self.assertEqual(
                BranchSharingPolicy.PROPRIETARY, product.branch_sharing_policy)
            self.assertEqual(
                SpecificationSharingPolicy.PROPRIETARY,
                product.specification_sharing_policy)
        aps = getUtility(IAccessPolicySource).findByPillar([product])
        expected = [InformationType.PROPRIETARY]
        self.assertContentEqual(expected, [policy.type for policy in aps])

    def test_embargoed_product_creation_sharing_policies(self):
        # Creating a new embargoed product sets the branch and
        # specification sharing polices to embargoed or proprietary, and the
        # bug sharing policy to proprietary.
        owner = self.factory.makePerson()
        with person_logged_in(owner):
            product = getUtility(IProductSet).createProduct(
                owner, 'carrot', 'Carrot', 'Carrot', 'testing',
                licenses=[License.OTHER_PROPRIETARY],
                information_type=InformationType.EMBARGOED)
            self.assertEqual(
                BugSharingPolicy.EMBARGOED_OR_PROPRIETARY,
                product.bug_sharing_policy)
            self.assertEqual(
                BranchSharingPolicy.EMBARGOED_OR_PROPRIETARY,
                product.branch_sharing_policy)
            self.assertEqual(
                SpecificationSharingPolicy.EMBARGOED_OR_PROPRIETARY,
                product.specification_sharing_policy)
        aps = getUtility(IAccessPolicySource).findByPillar([product])
        expected = [InformationType.PROPRIETARY, InformationType.EMBARGOED]
        self.assertContentEqual(expected, [policy.type for policy in aps])

    def test_other_proprietary_product_creation_sharing_policies(self):
        # Creating a new product with other/proprietary license leaves bug
        # and branch sharing polices at their default.
        owner = self.factory.makePerson()
        with person_logged_in(owner):
            product = getUtility(IProductSet).createProduct(
                owner, 'carrot', 'Carrot', 'Carrot', 'testing',
                licenses=[License.OTHER_PROPRIETARY])
            self.assertEqual(
                BugSharingPolicy.PUBLIC, product.bug_sharing_policy)
            self.assertEqual(
                BranchSharingPolicy.PUBLIC, product.branch_sharing_policy)
        aps = getUtility(IAccessPolicySource).findByPillar([product])
        expected = [InformationType.USERDATA, InformationType.PRIVATESECURITY]
        self.assertContentEqual(expected, [policy.type for policy in aps])

    def test_change_info_type_proprietary_check_artifacts(self):
        # Cannot change product information_type if any artifacts are public.
        spec_policy = SpecificationSharingPolicy.PUBLIC_OR_PROPRIETARY
        product = self.factory.makeProduct(
            licenses=[License.OTHER_PROPRIETARY],
            specification_sharing_policy=spec_policy,
            bug_sharing_policy=BugSharingPolicy.PUBLIC_OR_PROPRIETARY,
            branch_sharing_policy=BranchSharingPolicy.PUBLIC_OR_PROPRIETARY,
        )
        self.useContext(person_logged_in(product.owner))
        spec = self.factory.makeSpecification(product=product)
        for info_type in PROPRIETARY_INFORMATION_TYPES:
            with ExpectedException(
                CannotChangeInformationType,
                'Some blueprints are public.'):
                product.information_type = info_type
        spec.transitionToInformationType(InformationType.PROPRIETARY,
                                         product.owner)
        bug = self.factory.makeBug(target=product)
        for bug_info_type in FREE_INFORMATION_TYPES:
            bug.transitionToInformationType(bug_info_type, product.owner)
            for info_type in PROPRIETARY_INFORMATION_TYPES:
                with ExpectedException(
                    CannotChangeInformationType,
                    'Some bugs are neither proprietary nor embargoed.'):
                    product.information_type = info_type
        bug.transitionToInformationType(InformationType.PROPRIETARY,
                                        product.owner)
        branch = self.factory.makeBranch(product=product)
        for branch_info_type in FREE_INFORMATION_TYPES:
            branch.transitionToInformationType(branch_info_type,
                                               product.owner)
            for info_type in PROPRIETARY_INFORMATION_TYPES:
                with ExpectedException(
                    CannotChangeInformationType,
                    'Some branches are neither proprietary nor embargoed.'):
                    product.information_type = info_type
        branch.transitionToInformationType(InformationType.PROPRIETARY,
                                           product.owner)
        for info_type in PROPRIETARY_INFORMATION_TYPES:
            product.information_type = info_type

    def test_change_info_type_proprietary_check_translations(self):
        product = self.factory.makeProduct(
            licenses=[License.OTHER_PROPRIETARY])
        with person_logged_in(product.owner):
            for usage in ServiceUsage:
                product.translations_usage = usage.value
                for info_type in PROPRIETARY_INFORMATION_TYPES:
                    if product.translations_usage == ServiceUsage.LAUNCHPAD:
                        with ExpectedException(
                            CannotChangeInformationType,
                            'Translations are enabled.'):
                            product.information_type = info_type
                    else:
                        product.information_type = info_type

    def test_change_info_type_proprietary_sets_policies(self):
        # Changing information type from public to proprietary sets the
        # appropriate policies
        product = self.factory.makeProduct()
        with person_logged_in(product.owner):
            product.information_type = InformationType.PROPRIETARY
            self.assertEqual(
                BranchSharingPolicy.PROPRIETARY, product.branch_sharing_policy)
            self.assertEqual(
                BugSharingPolicy.PROPRIETARY, product.bug_sharing_policy)
            self.assertEqual(
                SpecificationSharingPolicy.PROPRIETARY,
                product.specification_sharing_policy)

    def test_change_info_type_embargoed_sets_policies(self):
        # Changing information type from public to embargoed sets the
        # appropriate policies
        product = self.factory.makeProduct()
        with person_logged_in(product.owner):
            product.information_type = InformationType.EMBARGOED
            self.assertEqual(
                BranchSharingPolicy.EMBARGOED_OR_PROPRIETARY,
                product.branch_sharing_policy)
            self.assertEqual(
                BugSharingPolicy.EMBARGOED_OR_PROPRIETARY,
                product.bug_sharing_policy)
            self.assertEqual(
                SpecificationSharingPolicy.EMBARGOED_OR_PROPRIETARY,
                product.specification_sharing_policy)

    def test_proprietary_to_public_leaves_policies(self):
        # Changing information type from public leaves sharing policies
        # unchanged.
        owner = self.factory.makePerson()
        product = self.factory.makeProduct(
            information_type=InformationType.PROPRIETARY, owner=owner)
        with person_logged_in(owner):
            product.information_type = InformationType.PUBLIC
            # Setting information type to the current type should be a no-op
            product.information_type = InformationType.PUBLIC
        self.assertEqual(
            BranchSharingPolicy.PROPRIETARY, product.branch_sharing_policy)
        self.assertEqual(
            BugSharingPolicy.PROPRIETARY, product.bug_sharing_policy)
        self.assertEqual(
            SpecificationSharingPolicy.PROPRIETARY,
            product.specification_sharing_policy)

    def test_checkInformationType_bug_supervisor(self):
        # Bug supervisors of proprietary products must not have inclusive
        # membership policies.
        team = self.factory.makeTeam()
        product = self.factory.makeProduct(bug_supervisor=team)
        for policy in (token.value for token in TeamMembershipPolicy):
            with person_logged_in(team.teamowner):
                team.membership_policy = policy
            for info_type in PROPRIETARY_INFORMATION_TYPES:
                with person_logged_in(product.owner):
                    errors = list(product.checkInformationType(info_type))
                if policy in EXCLUSIVE_TEAM_POLICY:
                    self.assertEqual([], errors)
                else:
                    with ExpectedException(
                        CannotChangeInformationType,
                        'Bug supervisor has inclusive membership.'):
                        raise errors[0]

    def test_checkInformationType_questions(self):
        # Proprietary products must not have questions
        product = self.factory.makeProduct()
        for info_type in PROPRIETARY_INFORMATION_TYPES:
            with person_logged_in(product.owner):
                self.assertEqual([],
                    list(product.checkInformationType(info_type)))
        self.factory.makeQuestion(target=product)
        for info_type in PROPRIETARY_INFORMATION_TYPES:
            with person_logged_in(product.owner):
                error, = list(product.checkInformationType(info_type))
            with ExpectedException(CannotChangeInformationType,
                                   'This project has questions.'):
                raise error

    def test_checkInformationType_translations(self):
        # Proprietary products must not have translations
        productseries = self.factory.makeProductSeries()
        product = productseries.product
        for info_type in PROPRIETARY_INFORMATION_TYPES:
            with person_logged_in(product.owner):
                self.assertEqual([],
                    list(product.checkInformationType(info_type)))
        self.factory.makePOTemplate(productseries=productseries)
        for info_type in PROPRIETARY_INFORMATION_TYPES:
            with person_logged_in(product.owner):
                error, = list(product.checkInformationType(info_type))
            with ExpectedException(CannotChangeInformationType,
                                   'This project has translations.'):
                raise error

    def createProduct(self, information_type=None, license=None):
        # convenience method for testing IProductSet.createProduct rather than
        # self.factory.makeProduct
        owner = self.factory.makePerson()
        kwargs = {}
        if information_type is not None:
            kwargs['information_type'] = information_type
        if license is not None:
            kwargs['licenses'] = [license]
        with person_logged_in(owner):
            return getUtility(IProductSet).createProduct(
                owner, self.factory.getUniqueString('product'),
                'Fnord', 'Fnord', 'test 1', 'test 2', **kwargs)

    def test_product_information_type(self):
        # Product is created with specified information_type
        product = self.createProduct(
            information_type=InformationType.EMBARGOED,
            license=License.OTHER_PROPRIETARY)
        self.assertEqual(InformationType.EMBARGOED, product.information_type)
        # Owner can set information_type
        with person_logged_in(removeSecurityProxy(product).owner):
            product.information_type = InformationType.PROPRIETARY
        self.assertEqual(InformationType.PROPRIETARY, product.information_type)
        # Database persists information_type value
        store = Store.of(product)
        store.flush()
        store.reset()
        product = store.get(Product, product.id)
        self.assertEqual(InformationType.PROPRIETARY, product.information_type)

    def test_product_information_type_default(self):
        # Default information_type is PUBLIC
        owner = self.factory.makePerson()
        product = getUtility(IProductSet).createProduct(
            owner, 'fnord', 'Fnord', 'Fnord', 'test 1', 'test 2')
        self.assertEqual(InformationType.PUBLIC, product.information_type)

    invalid_information_types = [info_type for info_type in
            InformationType.items if info_type not in
            PUBLIC_PROPRIETARY_INFORMATION_TYPES]

    def test_product_information_type_init_invalid_values(self):
        # Cannot create Product.information_type with invalid values.
        for info_type in self.invalid_information_types:
            with ExpectedException(
                CannotChangeInformationType, 'Not supported for Projects.'):
                self.createProduct(information_type=info_type)

    def test_product_information_type_set_invalid_values(self):
        # Cannot set Product.information_type to invalid values.
        product = self.factory.makeProduct()
        for info_type in self.invalid_information_types:
            with ExpectedException(
                CannotChangeInformationType, 'Not supported for Projects.'):
                with person_logged_in(product.owner):
                    product.information_type = info_type

    def test_set_proprietary_gets_commerical_subscription(self):
        # Changing a Product to Proprietary will auto generate a complimentary
        # subscription just as choosing a proprietary license at creation time.
        owner = self.factory.makePerson(name='pting')
        product = self.factory.makeProduct(owner=owner)
        self.useContext(person_logged_in(owner))
        self.assertIsNone(product.commercial_subscription)

        product.information_type = InformationType.PROPRIETARY
        self.assertEqual(InformationType.PROPRIETARY, product.information_type)
        self.assertIsNotNone(product.commercial_subscription)

    def test_set_proprietary_fails_expired_commerical_subscription(self):
        # Cannot set information type to proprietary with an expired
        # complimentary subscription.
        owner = self.factory.makePerson(name='pting')
        product = self.factory.makeProduct(
            information_type=InformationType.PROPRIETARY,
            owner=owner,
        )
        self.useContext(person_logged_in(owner))

        # The Product now has a complimentary commercial subscription.
        new_expires_date = datetime.now(pytz.timezone('UTC')) - timedelta(1)
        naked_subscription = removeSecurityProxy(
            product.commercial_subscription)
        naked_subscription.date_expires = new_expires_date

        # We can make the product PUBLIC
        product.information_type = InformationType.PUBLIC
        self.assertEqual(InformationType.PUBLIC, product.information_type)

        # However we can't change it back to a Proprietary because our
        # commercial subscription has expired.
        for info_type in PROPRIETARY_INFORMATION_TYPES:
            with ExpectedException(
                CommercialSubscribersOnly,
                'A valid commercial subscription is required for private'
                ' Projects.'):
                product.information_type = info_type

    def test_product_information_init_proprietary_requires_commercial(self):
        # Cannot create a product with proprietary types without specifying
        # Other/Proprietary license.
        for info_type in PROPRIETARY_INFORMATION_TYPES:
            with ExpectedException(
                CommercialSubscribersOnly,
                'A valid commercial subscription is required for private'
                ' Projects.'):
                self.createProduct(info_type)
        for info_type in PROPRIETARY_INFORMATION_TYPES:
            product = self.createProduct(info_type, License.OTHER_PROPRIETARY)
            self.assertEqual(info_type, product.information_type)

    def test_no_answers_for_proprietary(self):
        # Enabling Answers is forbidden while information_type is proprietary.
        for info_type in PROPRIETARY_INFORMATION_TYPES:
            product = self.factory.makeProduct(information_type=info_type)
            with person_logged_in(removeSecurityProxy(product).owner):
                self.assertEqual(ServiceUsage.UNKNOWN, product.answers_usage)
                for usage in ServiceUsage.items:
                    if usage == ServiceUsage.LAUNCHPAD:
                        with ExpectedException(
                            ServiceUsageForbidden,
                            "Answers not allowed for non-public projects."):
                            product.answers_usage = ServiceUsage.LAUNCHPAD
                    else:
                        # all other values are permitted.
                        product.answers_usage = usage

    def test_answers_for_public(self):
        # Enabling answers is permitted while information_type is PUBLIC
        product = self.factory.makeProduct(
            information_type=InformationType.PUBLIC)
        self.assertEqual(ServiceUsage.UNKNOWN, product.answers_usage)
        with person_logged_in(product.owner):
            for usage in ServiceUsage.items:
                # all values are permitted.
                product.answers_usage = usage

    def test_no_proprietary_if_answers(self):
        # Information type cannot be set to proprietary while Answers are
        # enabled.
        product = self.factory.makeProduct(
            licenses=[License.OTHER_PROPRIETARY])
        with person_logged_in(product.owner):
            product.answers_usage = ServiceUsage.LAUNCHPAD
            with ExpectedException(
                CannotChangeInformationType, 'Answers is enabled.'):
                product.information_type = InformationType.PROPRIETARY

    def test_no_proprietary_if_packaging(self):
        # information_type cannot be set to proprietary while any
        # productseries are packaged.
        product = self.factory.makeProduct(
            licenses=[License.OTHER_PROPRIETARY])
        series = self.factory.makeProductSeries(product=product)
        self.factory.makePackagingLink(productseries=series)
        with person_logged_in(product.owner):
            with ExpectedException(
                CannotChangeInformationType, 'Some series are packaged.'):
                product.information_type = InformationType.PROPRIETARY

    expected_get_permissions = {
        CheckerPublic: set((
            'active', 'id', 'information_type', 'pillar_category', 'private',
            'userCanView',)),
        'launchpad.LimitedView': set((
<<<<<<< HEAD
            'bugtargetdisplayname', 'displayname', 'enable_bug_expiration',
            'logo', 'name', 'official_answers', 'official_anything',
=======
            'bugtargetdisplayname', 'displayname', 'drivers',
            'enable_bug_expiration', 'getSpecification',
            'icon', 'logo', 'name', 'official_answers', 'official_anything',
>>>>>>> 330c426b
            'official_blueprints', 'official_codehosting', 'official_malone',
            'owner', 'parent_subscription_target', 'project', 'title', )),
        'launchpad.View': set((
            '_getOfficialTagClause', '_all_specifications',
            '_valid_specifications', 'active_or_packaged_series',
            'aliases', 'all_milestones',
            'allowsTranslationEdits', 'allowsTranslationSuggestions',
            'announce', 'answer_contacts', 'answers_usage', 'autoupdate',
            'blueprints_usage', 'branch_sharing_policy',
            'bug_reported_acknowledgement', 'bug_reporting_guidelines',
            'bug_sharing_policy', 'bug_subscriptions', 'bug_supervisor',
            'bug_tracking_usage', 'bugtargetname',
            'bugtracker', 'canUserAlterAnswerContact', 'codehosting_usage',
            'coming_sprints', 'commercial_subscription',
            'commercial_subscription_is_due', 'createBug',
            'createCustomLanguageCode', 'custom_language_codes',
            'date_next_suggest_packaging', 'datecreated', 'description',
            'development_focus', 'development_focusID',
            'direct_answer_contacts', 'distrosourcepackages',
<<<<<<< HEAD
            'downloadurl', 'driver', 'drivers',
=======
            'downloadurl', 'driver',
>>>>>>> 330c426b
            'enable_bugfiling_duplicate_search', 'findReferencedOOPS',
            'findSimilarFAQs', 'findSimilarQuestions', 'freshmeatproject',
            'getAllowedBugInformationTypes',
            'getAllowedSpecificationInformationTypes', 'getAnnouncement',
            'getAnnouncements', 'getAnswerContactsForLanguage',
            'getAnswerContactRecipients', 'getBranches',
            'getBugSummaryContextWhereClause', 'getBugTaskWeightFunction',
            'getCustomLanguageCode', 'getDefaultBugInformationType',
            'getDefaultSpecificationInformationType',
            'getEffectiveTranslationPermission', 'getExternalBugTracker',
            'getFAQ', 'getFirstEntryToImport', 'getLinkedBugWatches',
            'getMergeProposals', 'getMilestone', 'getMilestonesAndReleases',
            'getQuestion', 'getQuestionLanguages', 'getPackage', 'getRelease',
<<<<<<< HEAD
            'getSeries', 'getSpecification', 'getSubscription',
=======
            'getSeries', 'getSubscription',
>>>>>>> 330c426b
            'getSubscriptions', 'getSupportedLanguages', 'getTimeline',
            'getTopContributors', 'getTopContributorsGroupedByCategory',
            'getTranslationGroups', 'getTranslationImportQueueEntries',
            'getTranslators', 'getUsedBugTagsWithOpenCounts',
            'getVersionSortedSeries',
            'has_current_commercial_subscription',
            'has_custom_language_codes', 'has_milestones', 'homepage_content',
<<<<<<< HEAD
            'homepageurl', 'icon', 'invitesTranslationEdits',
=======
            'homepageurl', 'invitesTranslationEdits',
>>>>>>> 330c426b
            'invitesTranslationSuggestions',
            'license_info', 'license_status', 'licenses', 'milestones',
            'mugshot', 'name_with_project', 'newCodeImport',
            'obsolete_translatable_series', 'official_bug_tags',
            'packagedInDistros', 'packagings',
            'past_sprints', 'personHasDriverRights', 'pillar',
            'primary_translatable', 'private_bugs',
            'programminglang', 'qualifies_for_free_hosting',
            'recipes', 'redeemSubscriptionVoucher', 'registrant', 'releases',
            'remote_product', 'removeCustomLanguageCode',
            'screenshotsurl',
            'searchFAQs', 'searchQuestions', 'searchTasks', 'security_contact',
            'series',
            'sharesTranslationsWithOtherSide', 'sourceforgeproject',
            'sourcepackages', 'specification_sharing_policy', 'specifications',
            'sprints', 'summary', 'target_type_display',
            'translatable_packages', 'translatable_series',
            'translation_focus', 'translationgroup', 'translationgroups',
            'translationpermission', 'translations_usage', 'ubuntu_packages',
            'userCanAlterBugSubscription', 'userCanAlterSubscription',
            'userCanEdit', 'userHasBugSubscriptions', 'uses_launchpad',
            'wikiurl')),
        'launchpad.AnyAllowedPerson': set((
            'addAnswerContact', 'addBugSubscription',
            'addBugSubscriptionFilter', 'addSubscription',
            'createQuestionFromBug', 'newQuestion', 'removeAnswerContact',
            'removeBugSubscription')),
        'launchpad.Append': set(('newFAQ', )),
        'launchpad.Driver': set(('newSeries', )),
        'launchpad.Edit': set((
            'addOfficialBugTag', 'removeOfficialBugTag',
            'setBranchSharingPolicy', 'setBugSharingPolicy',
<<<<<<< HEAD
            'setSpecificationSharingPolicy')),
=======
            'setSpecificationSharingPolicy', 'checkInformationType')),
>>>>>>> 330c426b
        'launchpad.Moderate': set((
            'is_permitted', 'license_approved', 'project_reviewed',
            'reviewer_whiteboard', 'setAliases')),
        }

    def test_get_permissions(self):
        product = self.factory.makeProduct()
        checker = getChecker(product)
        self.checkPermissions(
            self.expected_get_permissions, checker.get_permissions, 'get')

    def test_set_permissions(self):
        expected_set_permissions = {
            'launchpad.BugSupervisor': set((
                'bug_reported_acknowledgement', 'bug_reporting_guidelines',
                'bugtracker', 'enable_bug_expiration',
                'enable_bugfiling_duplicate_search', 'official_bug_tags',
                'official_malone', 'remote_product')),
            'launchpad.Edit': set((
                'answers_usage', 'blueprints_usage', 'bug_supervisor',
                'bug_tracking_usage', 'codehosting_usage',
                'commercial_subscription', 'description', 'development_focus',
                'displayname', 'downloadurl', 'driver', 'freshmeatproject',
                'homepage_content', 'homepageurl', 'icon', 'information_type',
                'license_info', 'licenses', 'logo', 'mugshot',
                'official_answers', 'official_blueprints',
                'official_codehosting', 'owner', 'private',
                'programminglang', 'project', 'redeemSubscriptionVoucher',
                'releaseroot', 'screenshotsurl', 'sourceforgeproject',
                'summary', 'title', 'uses_launchpad', 'wikiurl')),
            'launchpad.Moderate': set((
                'active', 'autoupdate', 'license_approved', 'name',
                'project_reviewed', 'registrant', 'reviewer_whiteboard')),
            'launchpad.TranslationsAdmin': set((
                'translation_focus', 'translationgroup',
                'translationpermission', 'translations_usage')),
            'launchpad.AnyAllowedPerson': set((
                'date_next_suggest_packaging', )),
            }
        product = self.factory.makeProduct()
        checker = getChecker(product)
        self.checkPermissions(
            expected_set_permissions, checker.set_permissions, 'set')

    def test_access_launchpad_View_public_product(self):
        # Everybody, including anonymous users, has access to
        # properties of public products that require the permission
        # launchpad.View
        product = self.factory.makeProduct()
        names = self.expected_get_permissions['launchpad.View']
        with person_logged_in(None):
            for attribute_name in names:
                getattr(product, attribute_name)
        ordinary_user = self.factory.makePerson()
        with person_logged_in(ordinary_user):
            for attribute_name in names:
                getattr(product, attribute_name)
        with person_logged_in(product.owner):
            for attribute_name in names:
                getattr(product, attribute_name)

    def test_access_launchpad_View_public_inactive_product(self):
        # Everybody, including anonymous users, has access to
        # properties of public but inactvie products that require
        # the permission launchpad.View.
        product = self.factory.makeProduct()
        removeSecurityProxy(product).active = False
        names = self.expected_get_permissions['launchpad.View']
        with person_logged_in(None):
            for attribute_name in names:
                getattr(product, attribute_name)
        ordinary_user = self.factory.makePerson()
        with person_logged_in(ordinary_user):
            for attribute_name in names:
                getattr(product, attribute_name)
        with person_logged_in(product.owner):
            for attribute_name in names:
                getattr(product, attribute_name)

    def test_access_launchpad_View_proprietary_product(self):
        # Only people with grants for a private product can access
        # attributes protected by the permission launchpad.View.
        product = self.createProduct(
            information_type=InformationType.PROPRIETARY,
            license=License.OTHER_PROPRIETARY)
        owner = removeSecurityProxy(product).owner
        names = self.expected_get_permissions['launchpad.View']
        with person_logged_in(None):
            for attribute_name in names:
                self.assertRaises(
                    Unauthorized, getattr, product, attribute_name)
        ordinary_user = self.factory.makePerson()
        with person_logged_in(ordinary_user):
            for attribute_name in names:
                self.assertRaises(
                    Unauthorized, getattr, product, attribute_name)
        with person_logged_in(owner):
            for attribute_name in names:
                getattr(product, attribute_name)
        # A user with a policy grant for the product can access attributes
        # of a private product.
        with person_logged_in(owner):
            getUtility(IService, 'sharing').sharePillarInformation(
                product, ordinary_user, owner,
                {InformationType.PROPRIETARY: SharingPermission.ALL})
        with person_logged_in(ordinary_user):
            for attribute_name in names:
                getattr(product, attribute_name)
        # Access can be granted to a team too.
        other_user = self.factory.makePerson()
        team = self.factory.makeTeam(members=[other_user])
        with person_logged_in(owner):
            getUtility(IService, 'sharing').sharePillarInformation(
                product, team, owner,
                {InformationType.PROPRIETARY: SharingPermission.ALL})
        with person_logged_in(other_user):
            for attribute_name in names:
                getattr(product, attribute_name)
        # Admins can access proprietary products.
        with celebrity_logged_in('admin'):
            for attribute_name in names:
                getattr(product, attribute_name)
        # Commercial admins have access to all products.
        with celebrity_logged_in('commercial_admin'):
            for attribute_name in names:
                getattr(product, attribute_name)

    def test_admin_launchpad_View_proprietary_product(self):
        # Admins and commercial admins can view proprietary products.
        product = self.factory.makeProduct(
            information_type=InformationType.PROPRIETARY)
        names = self.expected_get_permissions['launchpad.View']
        with person_logged_in(self.factory.makeAdministrator()):
            for attribute_name in names:
                getattr(product, attribute_name)
        with person_logged_in(self.factory.makeCommercialAdmin()):
            for attribute_name in names:
                getattr(product, attribute_name)

    def test_access_LimitedView_public_product(self):
        # Everybody can access attributes of public products that
        # require the permission launchpad.LimitedView.
        product = self.factory.makeProduct()
        names = self.expected_get_permissions['launchpad.LimitedView']
        with person_logged_in(None):
            for attribute_name in names:
                getattr(product, attribute_name)
        ordinary_user = self.factory.makePerson()
        with person_logged_in(ordinary_user):
            for attribute_name in names:
                getattr(product, attribute_name)

    def test_access_LimitedView_proprietary_product(self):
        # Anonymous users and ordinary logged in users cannot access
        # attributes of private products that require the permission
        # launchpad.LimitedView.
        owner = self.factory.makePerson()
        product = self.factory.makeProduct(
            owner=owner,
            information_type=InformationType.PROPRIETARY)
        names = self.expected_get_permissions['launchpad.LimitedView']
        with person_logged_in(None):
            for attribute_name in names:
                self.assertRaises(
                    Unauthorized, getattr, product, attribute_name)
        user = self.factory.makePerson()
        with person_logged_in(user):
            for attribute_name in names:
                self.assertRaises(
                    Unauthorized, getattr, product, attribute_name)
        # Users with a grant on an artifact related to the product
        # can access the attributes.
        with person_logged_in(owner):
            bug = self.factory.makeBug(
                target=product, information_type=InformationType.PROPRIETARY)
            getUtility(IService, 'sharing').ensureAccessGrants(
                [user], owner, bugs=[bug])
        with person_logged_in(user):
            for attribute_name in names:
                getattr(product, attribute_name)
        # Users with a policy grant for the product also have access.
        user2 = self.factory.makePerson()
        with person_logged_in(owner):
            getUtility(IService, 'sharing').sharePillarInformation(
                product, user2, owner,
                {InformationType.PROPRIETARY: SharingPermission.ALL})
        with person_logged_in(user2):
            for attribute_name in names:
                getattr(product, attribute_name)

    def test_access_launchpad_AnyAllowedPerson_public_product(self):
        # Only logged in persons have access to properties of public products
        # that require the permission launchpad.AnyAllowedPerson.
        product = self.factory.makeProduct()
        names = self.expected_get_permissions['launchpad.AnyAllowedPerson']
        with person_logged_in(None):
            for attribute_name in names:
                self.assertRaises(
                    Unauthorized, getattr, product, attribute_name)
        ordinary_user = self.factory.makePerson()
        with person_logged_in(ordinary_user):
            for attribute_name in names:
                getattr(product, attribute_name)
        with person_logged_in(product.owner):
            for attribute_name in names:
                getattr(product, attribute_name)

    def test_access_launchpad_AnyAllowedPerson_proprietary_product(self):
        # Only people with grants for a private product can access
        # attributes protected by the permission launchpad.AnyAllowedPerson.
        product = self.createProduct(
            information_type=InformationType.PROPRIETARY,
            license=License.OTHER_PROPRIETARY)
        owner = removeSecurityProxy(product).owner
        names = self.expected_get_permissions['launchpad.AnyAllowedPerson']
        with person_logged_in(None):
            for attribute_name in names:
                self.assertRaises(
                    Unauthorized, getattr, product, attribute_name)
        ordinary_user = self.factory.makePerson()
        with person_logged_in(ordinary_user):
            for attribute_name in names:
                self.assertRaises(
                    Unauthorized, getattr, product, attribute_name)
        with person_logged_in(owner):
            for attribute_name in names:
                getattr(product, attribute_name)
        # A user with a policy grant for the product can access attributes
        # of a private product.
        with person_logged_in(owner):
            getUtility(IService, 'sharing').sharePillarInformation(
                product, ordinary_user, owner,
                {InformationType.PROPRIETARY: SharingPermission.ALL})
        with person_logged_in(ordinary_user):
            for attribute_name in names:
                getattr(product, attribute_name)

    def test_set_launchpad_AnyAllowedPerson_public_product(self):
        # Only logged in users can set attributes protected by the
        # permission launchpad.AnyAllowedPerson.
        product = self.factory.makeProduct()
        with person_logged_in(None):
            self.assertRaises(
                Unauthorized, setattr, product, 'date_next_suggest_packaging',
                'foo')
        ordinary_user = self.factory.makePerson()
        with person_logged_in(ordinary_user):
            setattr(product, 'date_next_suggest_packaging', 'foo')
        with person_logged_in(product.owner):
            setattr(product, 'date_next_suggest_packaging', 'foo')

    def test_set_launchpad_AnyAllowedPerson_proprietary_product(self):
        # Only people with grants for a private product can set
        # attributes protected by the permission launchpad.AnyAllowedPerson.
        product = self.createProduct(
            information_type=InformationType.PROPRIETARY,
            license=License.OTHER_PROPRIETARY)
        owner = removeSecurityProxy(product).owner
        with person_logged_in(None):
            self.assertRaises(
                Unauthorized, setattr, product, 'date_next_suggest_packaging',
                'foo')
        ordinary_user = self.factory.makePerson()
        with person_logged_in(ordinary_user):
            self.assertRaises(
                Unauthorized, setattr, product, 'date_next_suggest_packaging',
                'foo')
        with person_logged_in(owner):
            setattr(product, 'date_next_suggest_packaging', 'foo')
        # A user with a policy grant for the product can access attributes
        # of a private product.
        with person_logged_in(owner):
            getUtility(IService, 'sharing').sharePillarInformation(
                product, ordinary_user, owner,
                {InformationType.PROPRIETARY: SharingPermission.ALL})
        with person_logged_in(ordinary_user):
            setattr(product, 'date_next_suggest_packaging', 'foo')

    def test_userCanView_caches_known_users(self):
        # userCanView() maintains a cache of users known to have the
        # permission to access a product.
        product = self.createProduct(
            information_type=InformationType.PROPRIETARY,
            license=License.OTHER_PROPRIETARY)
        owner = removeSecurityProxy(product).owner
        user = self.factory.makePerson()
        with person_logged_in(owner):
            getUtility(IService, 'sharing').sharePillarInformation(
                product, user, owner,
                {InformationType.PROPRIETARY: SharingPermission.ALL})
        with person_logged_in(user):
            with StormStatementRecorder() as recorder:
                # The first access to a property of the product from
                # a user requires a DB query.
                product.homepageurl
                queries_for_first_user_access = len(recorder.queries)
                # The second access does not require another query.
                product.description
                self.assertEqual(
                queries_for_first_user_access, len(recorder.queries))

    def test_userCanView_works_with_IPersonRoles(self):
        # userCanView() maintains a cache of users known to have the
        # permission to access a product.
        product = self.createProduct(
            information_type=InformationType.PROPRIETARY,
            license=License.OTHER_PROPRIETARY)
        user = self.factory.makePerson()
        product.userCanView(user)
        product.userCanView(IPersonRoles(user))

    def test_userCanView_override(self):
        # userCanView is overridden by the traversal override.
        product = self.factory.makeProduct(
            information_type=InformationType.PROPRIETARY)
        unprivileged = self.factory.makePerson()
        with person_logged_in(unprivileged):
            with FeatureFixture(
                {'disclosure.private_project.traversal_override': 'on'}):
                self.assertTrue(product.userCanView(unprivileged))
            self.assertFalse(product.userCanView(unprivileged))

    def test_anonymous_traversal_override(self):
        # The traversal override affects the permissions granted to anonymous
        # users.
        product = self.factory.makeProduct(
            information_type=InformationType.PROPRIETARY)
        with person_logged_in(None):
            with FeatureFixture(
                {'disclosure.private_project.traversal_override': 'on'}):
                self.assertTrue(check_permission('launchpad.View', product))
            self.assertFalse(check_permission('launchpad.View', product))

    def test_information_type_prevents_pruning(self):
        # Access policies for Product.information_type are not pruned.
        owner = self.factory.makePerson()
<<<<<<< HEAD
        for info_type in [
            InformationType.PROPRIETARY, InformationType.EMBARGOED]:
            product = self.factory.makeProduct(
                information_type=info_type, owner=owner)
            with person_logged_in(owner):
                product.setBugSharingPolicy(BugSharingPolicy.PUBLIC)
                product.setSpecificationSharingPolicy(
                    SpecificationSharingPolicy.PUBLIC)
                product.setBranchSharingPolicy(BranchSharingPolicy.PUBLIC)
            self.assertIsNot(None, getUtility(IAccessPolicySource).find(
                [(product, info_type)]).one())
=======
        product = self.factory.makeProduct(
            information_type=InformationType.EMBARGOED, owner=owner)
        with person_logged_in(owner):
            product.setBugSharingPolicy(BugSharingPolicy.PROPRIETARY)
            product.setSpecificationSharingPolicy(
                SpecificationSharingPolicy.PROPRIETARY)
            product.setBranchSharingPolicy(BranchSharingPolicy.PROPRIETARY)
        self.assertIsNot(None, getUtility(IAccessPolicySource).find(
            [(product, InformationType.EMBARGOED)]).one())
>>>>>>> 330c426b


class TestProductBugInformationTypes(TestCaseWithFactory):

    layer = DatabaseFunctionalLayer

    def makeProductWithPolicy(self, bug_sharing_policy):
        product = self.factory.makeProduct()
        self.factory.makeCommercialSubscription(product=product)
        with person_logged_in(product.owner):
            product.setBugSharingPolicy(bug_sharing_policy)
        return product

    def test_no_policy(self):
        # New projects can only use the non-proprietary information
        # types.
        product = self.factory.makeProduct()
        self.assertContentEqual(
            FREE_INFORMATION_TYPES, product.getAllowedBugInformationTypes())
        self.assertEqual(
            InformationType.PUBLIC, product.getDefaultBugInformationType())

    def test_sharing_policy_public_or_proprietary(self):
        # bug_sharing_policy can enable Proprietary.
        product = self.makeProductWithPolicy(
            BugSharingPolicy.PUBLIC_OR_PROPRIETARY)
        self.assertContentEqual(
            FREE_INFORMATION_TYPES + (InformationType.PROPRIETARY,),
            product.getAllowedBugInformationTypes())
        self.assertEqual(
            InformationType.PUBLIC,
            product.getDefaultBugInformationType())

    def test_sharing_policy_proprietary_or_public(self):
        # bug_sharing_policy can enable and default to Proprietary.
        product = self.makeProductWithPolicy(
            BugSharingPolicy.PROPRIETARY_OR_PUBLIC)
        self.assertContentEqual(
            FREE_INFORMATION_TYPES + (InformationType.PROPRIETARY,),
            product.getAllowedBugInformationTypes())
        self.assertEqual(
            InformationType.PROPRIETARY,
            product.getDefaultBugInformationType())

    def test_sharing_policy_proprietary(self):
        # bug_sharing_policy can enable only Proprietary.
        product = self.makeProductWithPolicy(BugSharingPolicy.PROPRIETARY)
        self.assertContentEqual(
            [InformationType.PROPRIETARY],
            product.getAllowedBugInformationTypes())
        self.assertEqual(
            InformationType.PROPRIETARY,
            product.getDefaultBugInformationType())


class TestProductSpecificationPolicyAndInformationTypes(TestCaseWithFactory):

    layer = DatabaseFunctionalLayer

    def makeProductWithPolicy(self, specification_sharing_policy):
        product = self.factory.makeProduct()
        self.factory.makeCommercialSubscription(product=product)
        with person_logged_in(product.owner):
            product.setSpecificationSharingPolicy(
                specification_sharing_policy)
        return product

    def test_no_policy(self):
        # Projects that have not specified a policy can use the PUBLIC
        # information type.
        product = self.factory.makeProduct()
        self.assertContentEqual(
            [InformationType.PUBLIC],
            product.getAllowedSpecificationInformationTypes())
        self.assertEqual(
            InformationType.PUBLIC,
            product.getDefaultSpecificationInformationType())

    def test_sharing_policy_public(self):
        # Projects with a purely public policy should use PUBLIC
        # information type.
        product = self.makeProductWithPolicy(
            SpecificationSharingPolicy.PUBLIC)
        self.assertContentEqual(
            [InformationType.PUBLIC],
            product.getAllowedSpecificationInformationTypes())
        self.assertEqual(
            InformationType.PUBLIC,
            product.getDefaultSpecificationInformationType())

    def test_sharing_policy_public_or_proprietary(self):
        # specification_sharing_policy can enable Proprietary.
        product = self.makeProductWithPolicy(
            SpecificationSharingPolicy.PUBLIC_OR_PROPRIETARY)
        self.assertContentEqual(
            [InformationType.PUBLIC, InformationType.PROPRIETARY],
            product.getAllowedSpecificationInformationTypes())
        self.assertEqual(
            InformationType.PUBLIC,
            product.getDefaultSpecificationInformationType())

    def test_sharing_policy_proprietary_or_public(self):
        # specification_sharing_policy can enable and default to Proprietary.
        product = self.makeProductWithPolicy(
            SpecificationSharingPolicy.PROPRIETARY_OR_PUBLIC)
        self.assertContentEqual(
            [InformationType.PUBLIC, InformationType.PROPRIETARY],
            product.getAllowedSpecificationInformationTypes())
        self.assertEqual(
            InformationType.PROPRIETARY,
            product.getDefaultSpecificationInformationType())

    def test_sharing_policy_proprietary(self):
        # specification_sharing_policy can enable only Proprietary.
        product = self.makeProductWithPolicy(
            SpecificationSharingPolicy.PROPRIETARY)
        self.assertContentEqual(
            [InformationType.PROPRIETARY],
            product.getAllowedSpecificationInformationTypes())
        self.assertEqual(
            InformationType.PROPRIETARY,
            product.getDefaultSpecificationInformationType())

    def test_sharing_policy_embargoed_or_proprietary(self):
        # specification_sharing_policy can be embargoed and then proprietary.
        product = self.makeProductWithPolicy(
            SpecificationSharingPolicy.EMBARGOED_OR_PROPRIETARY)
        self.assertContentEqual(
            [InformationType.PROPRIETARY, InformationType.EMBARGOED],
            product.getAllowedSpecificationInformationTypes())
        self.assertEqual(
            InformationType.EMBARGOED,
            product.getDefaultSpecificationInformationType())


class ProductPermissionTestCase(TestCaseWithFactory):

    layer = DatabaseFunctionalLayer

    def test_owner_can_edit(self):
        product = self.factory.makeProduct()
        with person_logged_in(product.owner):
            self.assertTrue(check_permission('launchpad.Edit', product))

    def test_commercial_admin_cannot_edit_non_commercial(self):
        product = self.factory.makeProduct()
        with celebrity_logged_in('commercial_admin'):
            self.assertFalse(check_permission('launchpad.Edit', product))

    def test_commercial_admin_can_edit_commercial(self):
        product = self.factory.makeProduct()
        self.factory.makeCommercialSubscription(product)
        with celebrity_logged_in('commercial_admin'):
            self.assertTrue(check_permission('launchpad.Edit', product))

    def test_owner_can_driver(self):
        product = self.factory.makeProduct()
        with person_logged_in(product.owner):
            self.assertTrue(check_permission('launchpad.Driver', product))

    def test_driver_can_driver(self):
        product = self.factory.makeProduct()
        driver = self.factory.makePerson()
        with person_logged_in(product.owner):
            product.driver = driver
        with person_logged_in(driver):
            self.assertTrue(check_permission('launchpad.Driver', product))

    def test_commercial_admin_cannot_drive_non_commercial(self):
        product = self.factory.makeProduct()
        with celebrity_logged_in('commercial_admin'):
            self.assertFalse(check_permission('launchpad.Driver', product))

    def test_commercial_admin_can_drive_commercial(self):
        product = self.factory.makeProduct()
        self.factory.makeCommercialSubscription(product)
        with celebrity_logged_in('commercial_admin'):
            self.assertTrue(check_permission('launchpad.Driver', product))


class TestProductFiles(TestCase):
    """Tests for downloadable product files."""

    layer = LaunchpadFunctionalLayer

    def test_adddownloadfile_nonascii_filename(self):
        """Test uploading a file with a non-ascii char in the filename."""
        firefox_owner = setupBrowser(auth='Basic mark@example.com:test')
        filename = u'foo\xa5.txt'.encode('utf-8')
        firefox_owner.open(
            'http://launchpad.dev/firefox/1.0/1.0.0/+adddownloadfile')
        foo_file = StringIO('Foo installer package...')
        foo_signature = StringIO('Dummy GPG signature for the Foo installer')
        firefox_owner.getControl(name='field.filecontent').add_file(
            foo_file, 'text/plain', filename)
        firefox_owner.getControl(name='field.signature').add_file(
            foo_signature, 'text/plain', '%s.asc' % filename)
        firefox_owner.getControl('Description').value = "Foo installer"
        firefox_owner.getControl(name="field.contenttype").displayValue = \
           ["Installer file"]
        firefox_owner.getControl("Upload").click()
        self.assertEqual(
            get_feedback_messages(firefox_owner.contents),
            [u"Your file 'foo\xa5.txt' has been uploaded."])
        firefox_owner.open('http://launchpad.dev/firefox/+download')
        content = find_main_content(firefox_owner.contents)
        rows = content.findAll('tr')

        a_list = rows[-1].findAll('a')
        # 1st row
        a_element = a_list[0]
        self.assertEqual(
            a_element['href'],
            'http://launchpad.dev/firefox/1.0/1.0.0/+download/foo%C2%A5.txt')
        self.assertEqual(a_element.contents[0].strip(), u'foo\xa5.txt')
        # 2nd row
        a_element = a_list[1]
        self.assertEqual(
            a_element['href'],
            'http://launchpad.dev/firefox/1.0/1.0.0/+download/'
            'foo%C2%A5.txt/+md5')
        self.assertEqual(a_element.contents[0].strip(), u'md5')
        # 3rd row
        a_element = a_list[2]
        self.assertEqual(
            a_element['href'],
            'http://launchpad.dev/firefox/1.0/1.0.0/+download/'
            'foo%C2%A5.txt.asc')
        self.assertEqual(a_element.contents[0].strip(), u'sig')


class ProductAttributeCacheTestCase(TestCaseWithFactory):
    """Cached attributes must be cleared at the end of a transaction."""

    layer = DatabaseFunctionalLayer

    def setUp(self):
        super(ProductAttributeCacheTestCase, self).setUp()
        self.product = Product.selectOneBy(name='tomcat')

    def testLicensesCache(self):
        """License cache should be cleared automatically."""
        self.assertEqual(self.product.licenses,
                         (License.ACADEMIC, License.AFFERO))
        ProductLicense(product=self.product, license=License.PYTHON)
        # Cache doesn't see new value.
        self.assertEqual(self.product.licenses,
                         (License.ACADEMIC, License.AFFERO))
        self.product.licenses = (License.PERL, License.PHP)
        self.assertEqual(self.product.licenses,
                         (License.PERL, License.PHP))
        # Cache is cleared and it sees database changes that occur
        # before the cache is populated.
        transaction.abort()
        ProductLicense(product=self.product, license=License.MIT)
        self.assertEqual(self.product.licenses,
                         (License.ACADEMIC, License.AFFERO, License.MIT))

    def testCommercialSubscriptionCache(self):
        """commercial_subscription cache should not traverse transactions."""
        self.assertEqual(self.product.commercial_subscription, None)
        self.factory.makeCommercialSubscription(self.product)
        self.assertEqual(self.product.commercial_subscription, None)
        self.product.redeemSubscriptionVoucher(
            'hello', self.product.owner, self.product.owner, 1)
        self.assertEqual(
            'hello', self.product.commercial_subscription.sales_system_id)
        transaction.abort()
        # Cache is cleared.
        self.assertIs(None, self.product.commercial_subscription)

        # Cache is cleared again.
        transaction.abort()
        self.factory.makeCommercialSubscription(self.product)
        # Cache is cleared and it sees database changes that occur
        # before the cache is populated.
        self.assertEqual(
            'new', self.product.commercial_subscription.sales_system_id)


class ProductLicensingTestCase(TestCaseWithFactory):
    """Test the rules of licences and commercial subscriptions."""

    layer = DatabaseFunctionalLayer
    event_listener = None

    def setup_event_listener(self):
        self.events = []
        if self.event_listener is None:
            self.event_listener = TestEventListener(
                IProduct, IObjectModifiedEvent, self.on_event)
        else:
            self.event_listener._active = True
        self.addCleanup(self.event_listener.unregister)

    def on_event(self, thing, event):
        self.events.append(event)

    def test_getLicenses(self):
        # License are assigned a list, but return a tuple.
        product = self.factory.makeProduct(
            licenses=[License.GNU_GPL_V2, License.MIT])
        self.assertEqual((License.GNU_GPL_V2, License.MIT), product.licenses)

    def test_setLicense_handles_no_change(self):
        # The project_reviewed property is not reset, if the new licences
        # are identical to the current licences.
        product = self.factory.makeProduct(licenses=[License.MIT])
        with celebrity_logged_in('registry_experts'):
            product.project_reviewed = True
        self.setup_event_listener()
        with person_logged_in(product.owner):
            product.licenses = [License.MIT]
        with celebrity_logged_in('registry_experts'):
            self.assertIs(True, product.project_reviewed)
        self.assertEqual([], self.events)

    def test_setLicense(self):
        # The project_reviewed property is not reset, if the new licences
        # are identical to the current licences.
        product = self.factory.makeProduct()
        self.setup_event_listener()
        with person_logged_in(product.owner):
            product.licenses = [License.MIT]
        self.assertEqual((License.MIT, ), product.licenses)
        self.assertEqual(1, len(self.events))
        self.assertEqual(product, self.events[0].object)

    def test_setLicense_also_sets_reviewed(self):
        # The project_reviewed attribute it set to False if the licenses
        # change.
        product = self.factory.makeProduct(licenses=[License.MIT])
        with celebrity_logged_in('registry_experts'):
            product.project_reviewed = True
        with person_logged_in(product.owner):
            product.licenses = [License.GNU_GPL_V2]
        with celebrity_logged_in('registry_experts'):
            self.assertIs(False, product.project_reviewed)

    def test_license_info_also_sets_reviewed(self):
        # The project_reviewed attribute it set to False if license_info
        # changes.
        product = self.factory.makeProduct(
            licenses=[License.OTHER_OPEN_SOURCE])
        with celebrity_logged_in('registry_experts'):
            product.project_reviewed = True
        with person_logged_in(product.owner):
            product.license_info = 'zlib'
        with celebrity_logged_in('registry_experts'):
            self.assertIs(False, product.project_reviewed)

    def test_setLicense_without_empty_licenses_error(self):
        # A project must have at least one licence.
        product = self.factory.makeProduct(licenses=[License.MIT])
        with person_logged_in(product.owner):
            self.assertRaises(
                ValueError, setattr, product, 'licenses', [])

    def test_setLicense_without_non_licenses_error(self):
        # A project must have at least one licence.
        product = self.factory.makeProduct(licenses=[License.MIT])
        with person_logged_in(product.owner):
            self.assertRaises(
                ValueError, setattr, product, 'licenses', ['bogus'])

    def test_setLicense_non_proprietary(self):
        # Non-proprietary projects are not given a complimentary
        # commercial subscription.
        product = self.factory.makeProduct(licenses=[License.MIT])
        self.assertIsNone(product.commercial_subscription)

    def test_setLicense_proprietary_with_commercial_subscription(self):
        # Proprietary projects with existing commercial subscriptions are not
        # given a complimentary commercial subscription.
        product = self.factory.makeProduct()
        self.factory.makeCommercialSubscription(product)
        with celebrity_logged_in('admin'):
            product.commercial_subscription.sales_system_id = 'testing'
            date_expires = product.commercial_subscription.date_expires
        with person_logged_in(product.owner):
            product.licenses = [License.OTHER_PROPRIETARY]
        with celebrity_logged_in('admin'):
            self.assertEqual(
                'testing', product.commercial_subscription.sales_system_id)
            self.assertEqual(
                date_expires, product.commercial_subscription.date_expires)

    def test_setLicense_proprietary_without_commercial_subscription(self):
        # Proprietary projects without a commercial subscriptions are
        # given a complimentary 30 day commercial subscription.
        product = self.factory.makeProduct()
        with person_logged_in(product.owner):
            product.licenses = [License.OTHER_PROPRIETARY]
        with celebrity_logged_in('admin'):
            cs = product.commercial_subscription
            self.assertIsNotNone(cs)
            self.assertIn('complimentary-30-day', cs.sales_system_id)
            now = datetime.now(pytz.UTC)
            self.assertTrue(now >= cs.date_starts)
            future_30_days = now + timedelta(days=30)
            self.assertTrue(future_30_days >= cs.date_expires)
            self.assertIn(
                "Complimentary 30 day subscription. -- Launchpad",
                cs.whiteboard)
            lp_janitor = getUtility(ILaunchpadCelebrities).janitor
            self.assertEqual(lp_janitor, cs.registrant)
            self.assertEqual(lp_janitor, cs.purchaser)

    def test_new_proprietary_has_commercial_subscription(self):
        # New proprietary projects are given a complimentary 30 day
        # commercial subscription.
        owner = self.factory.makePerson()
        with person_logged_in(owner):
            product = getUtility(IProductSet).createProduct(
                owner, 'fnord', 'Fnord', 'Fnord', 'test 1', 'test 2',
                licenses=[License.OTHER_PROPRIETARY])
        with celebrity_logged_in('admin'):
            cs = product.commercial_subscription
            self.assertIsNotNone(cs)
            self.assertIn('complimentary-30-day', cs.sales_system_id)
            now = datetime.now(pytz.UTC)
            self.assertTrue(now >= cs.date_starts)
            future_30_days = now + timedelta(days=30)
            self.assertTrue(future_30_days >= cs.date_expires)
            self.assertIn(
                "Complimentary 30 day subscription. -- Launchpad",
                cs.whiteboard)
            lp_janitor = getUtility(ILaunchpadCelebrities).janitor
            self.assertEqual(lp_janitor, cs.registrant)
            self.assertEqual(lp_janitor, cs.purchaser)


class BaseSharingPolicyTests:
    """Common tests for product sharing policies."""

    layer = DatabaseFunctionalLayer

    def setSharingPolicy(self, policy, user):
        raise NotImplementedError

    def getSharingPolicy(self):
        raise NotImplementedError

    def setUp(self):
        super(BaseSharingPolicyTests, self).setUp()
        self.product = self.factory.makeProduct()
        self.commercial_admin = self.factory.makeCommercialAdmin()

    def test_owner_can_set_policy(self):
        # Project maintainers can set sharing policies.
        self.setSharingPolicy(self.public_policy, self.product.owner)
        self.assertEqual(self.public_policy, self.getSharingPolicy())

    def test_commercial_admin_can_set_policy(self):
        # Commercial admins can set sharing policies for commercial projects.
        self.factory.makeCommercialSubscription(product=self.product)
        self.setSharingPolicy(self.public_policy, self.commercial_admin)
        self.assertEqual(self.public_policy, self.getSharingPolicy())

    def test_random_cannot_set_policy(self):
        # An unrelated user can't set sharing policies.
        person = self.factory.makePerson()
        self.assertRaises(
            Unauthorized, self.setSharingPolicy, self.public_policy, person)

    def test_anonymous_cannot_set_policy(self):
        # An anonymous user can't set sharing policies.
        self.assertRaises(
            Unauthorized, self.setSharingPolicy, self.public_policy, None)

    def test_proprietary_forbidden_without_commercial_sub(self):
        # No policy that allows Proprietary can be configured without a
        # commercial subscription.
        self.setSharingPolicy(self.public_policy, self.product.owner)
        self.assertEqual(self.public_policy, self.getSharingPolicy())
        for policy in self.commercial_policies:
            self.assertRaises(
                CommercialSubscribersOnly,
                self.setSharingPolicy, policy, self.product.owner)

    def test_proprietary_allowed_with_commercial_sub(self):
        # All policies are valid when there's a current commercial
        # subscription.
        self.factory.makeCommercialSubscription(product=self.product)
        for policy in self.enum.items:
            self.setSharingPolicy(policy, self.commercial_admin)
            self.assertEqual(policy, self.getSharingPolicy())

    def test_setting_proprietary_creates_access_policy(self):
        # Setting a policy that allows Proprietary creates a
        # corresponding access policy and shares it with the the
        # maintainer.
        self.factory.makeCommercialSubscription(product=self.product)
        self.assertEqual(
            [InformationType.PRIVATESECURITY, InformationType.USERDATA],
            [policy.type for policy in
             getUtility(IAccessPolicySource).findByPillar([self.product])])
        self.setSharingPolicy(
            self.commercial_policies[0], self.commercial_admin)
        self.assertEqual(
            [InformationType.PRIVATESECURITY, InformationType.USERDATA,
             InformationType.PROPRIETARY],
            [policy.type for policy in
             getUtility(IAccessPolicySource).findByPillar([self.product])])
        self.assertTrue(
            getUtility(IService, 'sharing').checkPillarAccess(
                [self.product], InformationType.PROPRIETARY,
                self.product.owner))

    def test_unused_policies_are_pruned(self):
        # When a sharing policy is changed, the allowed information types may
        # become more restricted. If this case, any existing access polices
        # for the now defunct information type(s) should be removed so long as
        # there are no corresponding policy artifacts.

        # We create a product with and ensure there's an APA.
        ap_source = getUtility(IAccessPolicySource)
        product = self.factory.makeProduct()
        [ap] = ap_source.find([(product, InformationType.PRIVATESECURITY)])
        self.factory.makeAccessPolicyArtifact(policy=ap)

        def getAccessPolicyTypes(pillar):
            return [
                ap.type
                for ap in ap_source.findByPillar([pillar])]

        # Now change the sharing policies to PROPRIETARY
        self.factory.makeCommercialSubscription(product=product)
        with person_logged_in(product.owner):
            product.setBugSharingPolicy(BugSharingPolicy.PROPRIETARY)
            # Just bug sharing policy has been changed so all previous policy
            # types are still valid.
            self.assertContentEqual(
                [InformationType.PRIVATESECURITY, InformationType.USERDATA,
                 InformationType.PROPRIETARY],
                getAccessPolicyTypes(product))

            product.setBranchSharingPolicy(BranchSharingPolicy.PROPRIETARY)
            # Proprietary is permitted by the sharing policy, and there's a
            # Private Security artifact. But Private isn't in use or allowed
            # by a sharing policy, so it's now gone.
            self.assertContentEqual(
                [InformationType.PRIVATESECURITY, InformationType.PROPRIETARY],
                getAccessPolicyTypes(product))

    def test_proprietary_products_forbid_public_policies(self):
        # A proprietary project forbids any sharing policy that would permit
        # public artifacts.
        owner = self.product.owner
        with person_logged_in(owner):
            self.product.licenses = [License.OTHER_PROPRIETARY]
            self.product.information_type = InformationType.PROPRIETARY
        policies_permitting_public = [self.public_policy]
        policies_permitting_public.extend(
            policy for policy in self.commercial_policies if
            InformationType.PUBLIC in self.allowed_types[policy])
        for policy in policies_permitting_public:
            with ExpectedException(
                ProprietaryProduct, "The project is Proprietary."):
                self.setSharingPolicy(policy, owner)
        with person_logged_in(owner):
            self.product.information_type = InformationType.EMBARGOED
        for policy in policies_permitting_public:
            with ExpectedException(
                ProprietaryProduct, "The project is Embargoed."):
                self.setSharingPolicy(policy, owner)


class ProductBugSharingPolicyTestCase(BaseSharingPolicyTests,
                                      TestCaseWithFactory):
    """Test Product.bug_sharing_policy."""

    layer = DatabaseFunctionalLayer

    enum = BugSharingPolicy
    public_policy = BugSharingPolicy.PUBLIC
    commercial_policies = (
        BugSharingPolicy.PUBLIC_OR_PROPRIETARY,
        BugSharingPolicy.PROPRIETARY_OR_PUBLIC,
        BugSharingPolicy.PROPRIETARY,
        )
    allowed_types = BUG_POLICY_ALLOWED_TYPES

    def setSharingPolicy(self, policy, user):
        with person_logged_in(user):
            result = self.product.setBugSharingPolicy(policy)
        return result

    def getSharingPolicy(self):
        return self.product.bug_sharing_policy


class ProductBranchSharingPolicyTestCase(BaseSharingPolicyTests,
                                         TestCaseWithFactory):
    """Test Product.branch_sharing_policy."""

    layer = DatabaseFunctionalLayer

    enum = BranchSharingPolicy
    public_policy = BranchSharingPolicy.PUBLIC
    commercial_policies = (
        BranchSharingPolicy.PUBLIC_OR_PROPRIETARY,
        BranchSharingPolicy.PROPRIETARY_OR_PUBLIC,
        BranchSharingPolicy.PROPRIETARY,
        BranchSharingPolicy.EMBARGOED_OR_PROPRIETARY,
        )
    allowed_types = BRANCH_POLICY_ALLOWED_TYPES

    def setSharingPolicy(self, policy, user):
        with person_logged_in(user):
            result = self.product.setBranchSharingPolicy(policy)
        return result

    def getSharingPolicy(self):
        return self.product.branch_sharing_policy

    def test_setting_embargoed_creates_access_policy(self):
        # Setting a policy that allows Embargoed creates a
        # corresponding access policy and shares it with the the
        # maintainer.
        self.factory.makeCommercialSubscription(product=self.product)
        self.assertEqual(
            [InformationType.PRIVATESECURITY, InformationType.USERDATA],
            [policy.type for policy in
             getUtility(IAccessPolicySource).findByPillar([self.product])])
        self.setSharingPolicy(
            self.enum.EMBARGOED_OR_PROPRIETARY,
            self.commercial_admin)
        self.assertEqual(
            [InformationType.PRIVATESECURITY, InformationType.USERDATA,
             InformationType.PROPRIETARY, InformationType.EMBARGOED],
            [policy.type for policy in
             getUtility(IAccessPolicySource).findByPillar([self.product])])
        self.assertTrue(
            getUtility(IService, 'sharing').checkPillarAccess(
                [self.product], InformationType.PROPRIETARY,
                self.product.owner))
        self.assertTrue(
            getUtility(IService, 'sharing').checkPillarAccess(
                [self.product], InformationType.EMBARGOED,
                self.product.owner))


class ProductSpecificationSharingPolicyTestCase(
    ProductBranchSharingPolicyTestCase):
    """Test Product.specification_sharing_policy."""

    layer = DatabaseFunctionalLayer

    enum = SpecificationSharingPolicy
    public_policy = SpecificationSharingPolicy.PUBLIC
    commercial_policies = (
        SpecificationSharingPolicy.PUBLIC_OR_PROPRIETARY,
        SpecificationSharingPolicy.PROPRIETARY_OR_PUBLIC,
        SpecificationSharingPolicy.PROPRIETARY,
        SpecificationSharingPolicy.EMBARGOED_OR_PROPRIETARY,
        )
    allowed_types = SPECIFICATION_POLICY_ALLOWED_TYPES

    def setSharingPolicy(self, policy, user):
        with person_logged_in(user):
            result = self.product.setSpecificationSharingPolicy(policy)
        return result

    def getSharingPolicy(self):
        return self.product.specification_sharing_policy


class ProductSnapshotTestCase(TestCaseWithFactory):
    """Test product snapshots.

    Some attributes of a product should not be included in snapshots,
    typically because they are either too costly to fetch unless there's
    a real need, or because they get too big and trigger a shortlist
    overflow error.

    To stop an attribute from being snapshotted, wrap its declaration in
    the interface in `doNotSnapshot`.
    """

    layer = ZopelessDatabaseLayer

    def setUp(self):
        super(ProductSnapshotTestCase, self).setUp()
        self.product = self.factory.makeProduct(name="shamwow")

    def test_excluded_from_snapshot(self):
        omitted = [
            'series',
            'recipes',
            'releases',
            ]
        self.assertThat(self.product, DoesNotSnapshot(omitted, IProduct))


class TestProductTranslations(TestCaseWithFactory):
    """A TestCase for accessing product translations-related attributes."""

    layer = DatabaseFunctionalLayer

    def test_rosetta_expert(self):
        # Ensure rosetta-experts can set Product attributes
        # related to translations.
        product = self.factory.makeProduct()
        new_series = self.factory.makeProductSeries(product=product)
        group = self.factory.makeTranslationGroup()
        with celebrity_logged_in('rosetta_experts'):
            product.translations_usage = ServiceUsage.LAUNCHPAD
            product.translation_focus = new_series
            product.translationgroup = group
            product.translationpermission = TranslationPermission.CLOSED


def list_result(product, filter=None, user=None):
    result = product.specifications(
        user, SpecificationSort.DATE, filter=filter)
    return list(result)


class TestSpecifications(TestCaseWithFactory):

    layer = DatabaseFunctionalLayer

    def setUp(self):
        super(TestSpecifications, self).setUp()
        self.date_created = datetime.now(pytz.utc)

    def makeSpec(self, product=None, date_created=0, title=None,
                 status=NewSpecificationDefinitionStatus.NEW,
                 name=None, priority=None, information_type=None):
        blueprint = self.factory.makeSpecification(
            title=title, status=status, name=name, priority=priority,
            information_type=information_type, product=product,
            )
        removeSecurityProxy(blueprint).datecreated = (
            self.date_created + timedelta(date_created))
        return blueprint

    def test_specifications_quantity(self):
        # Ensure the quantity controls the maximum number of entries.
        product = self.factory.makeProduct()
        for count in range(10):
            self.factory.makeSpecification(product=product)
        self.assertEqual(10, product.specifications(None).count())
        result = product.specifications(None, quantity=None).count()
        self.assertEqual(10, result)
        self.assertEqual(8, product.specifications(None, quantity=8).count())
        self.assertEqual(10, product.specifications(None, quantity=11).count())

    def test_date_sort(self):
        # Sort on date_created.
        product = self.factory.makeProduct()
        blueprint1 = self.makeSpec(product, date_created=0)
        blueprint2 = self.makeSpec(product, date_created=-1)
        blueprint3 = self.makeSpec(product, date_created=1)
        result = list_result(product)
        self.assertEqual([blueprint3, blueprint1, blueprint2], result)

    def test_date_sort_id(self):
        # date-sorting when no date varies uses object id.
        product = self.factory.makeProduct()
        blueprint1 = self.makeSpec(product)
        blueprint2 = self.makeSpec(product)
        blueprint3 = self.makeSpec(product)
        result = list_result(product)
        self.assertEqual([blueprint1, blueprint2, blueprint3], result)

    def test_priority_sort(self):
        # Sorting by priority works and is the default.
        # When priority is supplied, status is ignored.
        blueprint1 = self.makeSpec(priority=SpecificationPriority.UNDEFINED,
                                   status=SpecificationDefinitionStatus.NEW)
        product = blueprint1.product
        blueprint2 = self.makeSpec(
            product, priority=SpecificationPriority.NOTFORUS,
            status=SpecificationDefinitionStatus.APPROVED)
        blueprint3 = self.makeSpec(
            product, priority=SpecificationPriority.LOW,
            status=SpecificationDefinitionStatus.NEW)
        result = product.specifications(None)
        self.assertEqual([blueprint3, blueprint1, blueprint2], list(result))
        result = product.specifications(None, sort=SpecificationSort.PRIORITY)
        self.assertEqual([blueprint3, blueprint1, blueprint2], list(result))

    def test_priority_sort_fallback_status(self):
        # Sorting by priority falls back to defintion_status.
        # When status is supplied, name is ignored.
        blueprint1 = self.makeSpec(
            status=SpecificationDefinitionStatus.NEW, name='a')
        product = blueprint1.product
        blueprint2 = self.makeSpec(
            product, status=SpecificationDefinitionStatus.APPROVED, name='c')
        blueprint3 = self.makeSpec(
            product, status=SpecificationDefinitionStatus.DISCUSSION, name='b')
        result = product.specifications(None)
        self.assertEqual([blueprint2, blueprint3, blueprint1], list(result))
        result = product.specifications(None, sort=SpecificationSort.PRIORITY)
        self.assertEqual([blueprint2, blueprint3, blueprint1], list(result))

    def test_priority_sort_fallback_name(self):
        # Sorting by priority falls back to name.
        blueprint1 = self.makeSpec(name='b')
        product = blueprint1.product
        blueprint2 = self.makeSpec(product, name='c')
        blueprint3 = self.makeSpec(product, name='a')
        result = product.specifications(None)
        self.assertEqual([blueprint3, blueprint1, blueprint2], list(result))
        result = product.specifications(None, sort=SpecificationSort.PRIORITY)
        self.assertEqual([blueprint3, blueprint1, blueprint2], list(result))

    def test_informational(self):
        # INFORMATIONAL causes only informational specs to be shown.
        enum = SpecificationImplementationStatus
        informational = self.factory.makeSpecification(
            implementation_status=enum.INFORMATIONAL)
        product = informational.product
        plain = self.factory.makeSpecification(product=product)
        result = product.specifications(None)
        self.assertIn(informational, result)
        self.assertIn(plain, result)
        result = product.specifications(
            None, filter=[SpecificationFilter.INFORMATIONAL])
        self.assertIn(informational, result)
        self.assertNotIn(plain, result)

    def test_completeness(self):
        # If COMPLETE is specified, completed specs are listed.  If INCOMPLETE
        # is specified or neither is specified, only incomplete specs are
        # listed.
        enum = SpecificationImplementationStatus
        implemented = self.factory.makeSpecification(
            implementation_status=enum.IMPLEMENTED)
        product = implemented.product
        non_implemented = self.factory.makeSpecification(product=product)
        result = product.specifications(
            None, filter=[SpecificationFilter.COMPLETE])
        self.assertIn(implemented, result)
        self.assertNotIn(non_implemented, result)

        result = product.specifications(
            None, filter=[SpecificationFilter.INCOMPLETE])
        self.assertNotIn(implemented, result)
        self.assertIn(non_implemented, result)
        result = product.specifications(
            None)
        self.assertNotIn(implemented, result)
        self.assertIn(non_implemented, result)

    def test_all(self):
        # ALL causes both complete and incomplete to be listed.
        enum = SpecificationImplementationStatus
        implemented = self.factory.makeSpecification(
            implementation_status=enum.IMPLEMENTED)
        product = implemented.product
        non_implemented = self.factory.makeSpecification(product=product)
        result = product.specifications(None, filter=[SpecificationFilter.ALL])
        self.assertContentEqual([implemented, non_implemented], result)

    def test_valid(self):
        # VALID adjusts COMPLETE to exclude OBSOLETE and SUPERSEDED specs.
        # (INCOMPLETE already excludes OBSOLETE and SUPERSEDED.)
        i_enum = SpecificationImplementationStatus
        d_enum = SpecificationDefinitionStatus
        implemented = self.factory.makeSpecification(
            implementation_status=i_enum.IMPLEMENTED)
        product = implemented.product
        self.factory.makeSpecification(product=product,
                                       status=d_enum.SUPERSEDED)
        self.factory.makeSpecification(product=product, status=d_enum.OBSOLETE)
        filter = [SpecificationFilter.VALID, SpecificationFilter.COMPLETE]
        results = product.specifications(None, filter=filter)
        self.assertContentEqual([implemented], results)

    def test_text_search(self):
        # Text searches work.
        blueprint1 = self.makeSpec(title='abc')
        product = blueprint1.product
        blueprint2 = self.makeSpec(product, title='def')
        result = list_result(product, ['abc'])
        self.assertEqual([blueprint1], result)
        result = list_result(product, ['def'])
        self.assertEqual([blueprint2], result)

    def test_proprietary_not_listed(self):
        # Proprietary blueprints are not listed for random users
        blueprint1 = self.makeSpec(
            information_type=InformationType.PROPRIETARY)
        self.assertEqual([], list_result(blueprint1.product))

    def test_proprietary_listed_for_artifact_grant(self):
        # Proprietary blueprints are listed for users with an artifact grant.
        blueprint1 = self.makeSpec(
            information_type=InformationType.PROPRIETARY)
        grant = self.factory.makeAccessArtifactGrant(
            concrete_artifact=blueprint1)
        self.assertEqual(
            [blueprint1],
            list_result(blueprint1.product, user=grant.grantee))

    def test_proprietary_listed_for_policy_grant(self):
        # Proprietary blueprints are listed for users with a policy grant.
        blueprint1 = self.makeSpec(
            information_type=InformationType.PROPRIETARY)
        policy_source = getUtility(IAccessPolicySource)
        (policy,) = policy_source.find(
            [(blueprint1.product, InformationType.PROPRIETARY)])
        grant = self.factory.makeAccessPolicyGrant(policy)
        self.assertEqual(
            [blueprint1],
            list_result(blueprint1.product, user=grant.grantee))


class TestWebService(WebServiceTestCase):

    def test_translations_usage(self):
        """The translations_usage field should be writable."""
        product = self.factory.makeProduct()
        transaction.commit()
        ws_product = self.wsObject(product, product.owner)
        ws_product.translations_usage = ServiceUsage.EXTERNAL.title
        ws_product.lp_save()

    def test_translationpermission(self):
        """The translationpermission field should be writable."""
        product = self.factory.makeProduct()
        transaction.commit()
        ws_product = self.wsObject(product, product.owner)
        ws_product.translationpermission = TranslationPermission.CLOSED.title
        ws_product.lp_save()

    def test_translationgroup(self):
        """The translationgroup field should be writable."""
        product = self.factory.makeProduct()
        group = self.factory.makeTranslationGroup()
        transaction.commit()
        ws_product = self.wsObject(product, product.owner)
        ws_group = self.wsObject(group)
        ws_product.translationgroup = ws_group
        ws_product.lp_save()

    def test_oops_references_matching_product(self):
        # The product layer provides the context restriction, so we need to
        # check we can access context filtered references - e.g. on question.
        oopsid = "OOPS-abcdef1234"
        question = self.factory.makeQuestion(title="Crash with %s" % oopsid)
        product = question.product
        transaction.commit()
        ws_product = self.wsObject(product, product.owner)
        now = datetime.now(tz=pytz.utc)
        day = timedelta(days=1)
        self.failUnlessEqual(
            [oopsid],
            ws_product.findReferencedOOPS(start_date=now - day, end_date=now))
        self.failUnlessEqual(
            [],
            ws_product.findReferencedOOPS(
                start_date=now + day, end_date=now + day))

    def test_oops_references_different_product(self):
        # The product layer provides the context restriction, so we need to
        # check the filter is tight enough - other contexts should not work.
        oopsid = "OOPS-abcdef1234"
        self.factory.makeQuestion(title="Crash with %s" % oopsid)
        product = self.factory.makeProduct()
        transaction.commit()
        ws_product = self.wsObject(product, product.owner)
        now = datetime.now(tz=pytz.utc)
        day = timedelta(days=1)
        self.failUnlessEqual(
            [],
            ws_product.findReferencedOOPS(start_date=now - day, end_date=now))


class TestProductSet(TestCaseWithFactory):

    layer = DatabaseFunctionalLayer

    def makeAllInformationTypes(self):
        proprietary = self.factory.makeProduct(
            information_type=InformationType.PROPRIETARY)
        embargoed = self.factory.makeProduct(
            information_type=InformationType.EMBARGOED)
        public = self.factory.makeProduct(
            information_type=InformationType.PUBLIC)
        return proprietary, embargoed, public

    @staticmethod
    def filterFind(user):
        clause = ProductSet.getProductPrivacyFilter(user)
        return IStore(Product).find(Product, clause)

    def test_users_private_products(self):
        # Ignore any public products the user may own.
        owner = self.factory.makePerson()
        self.factory.makeProduct(
            information_type=InformationType.PUBLIC,
            owner=owner)
        proprietary = self.factory.makeProduct(
            information_type=InformationType.PROPRIETARY,
            owner=owner)
        embargoed = self.factory.makeProduct(
            information_type=InformationType.EMBARGOED,
            owner=owner)
        result = ProductSet.get_users_private_products(owner)
        self.assertIn(proprietary, result)
        self.assertIn(embargoed, result)

    def test_get_all_active_omits_proprietary(self):
        # Ignore proprietary products for anonymous users
        proprietary = self.factory.makeProduct(
            information_type=InformationType.PROPRIETARY)
        embargoed = self.factory.makeProduct(
            information_type=InformationType.EMBARGOED)
        result = ProductSet.get_all_active(None)
        self.assertNotIn(proprietary, result)
        self.assertNotIn(embargoed, result)

<<<<<<< HEAD
=======
    def test_search_respects_privacy(self):
        # Proprietary products are filtered from the results for people who
        # cannot see them.
        owner = self.factory.makePerson()
        product = self.factory.makeProduct(owner=owner)
        self.assertIn(product, ProductSet.search(None))
        with person_logged_in(owner):
            product.information_type = InformationType.PROPRIETARY
        self.assertNotIn(product, ProductSet.search(None))
        self.assertIn(product, ProductSet.search(owner))

>>>>>>> 330c426b
    def test_getProductPrivacyFilterAnonymous(self):
        # Ignore proprietary products for anonymous users
        proprietary, embargoed, public = self.makeAllInformationTypes()
        result = self.filterFind(None)
        self.assertIn(public, result)
        self.assertNotIn(embargoed, result)
        self.assertNotIn(proprietary, result)

    def test_getProductPrivacyFilter_excludes_random_users(self):
        # Exclude proprietary products for anonymous users
        random = self.factory.makePerson()
        proprietary, embargoed, public = self.makeAllInformationTypes()
        result = self.filterFind(random)
        self.assertIn(public, result)
        self.assertNotIn(embargoed, result)
        self.assertNotIn(proprietary, result)

    def grant(self, pillar, information_type, grantee):
        policy_source = getUtility(IAccessPolicySource)
        (policy,) = policy_source.find(
            [(pillar, information_type)])
        self.factory.makeAccessPolicyGrant(policy, grantee)

    def test_getProductPrivacyFilter_respects_grants(self):
        # Include proprietary products for users with right grants.
        grantee = self.factory.makePerson()
        proprietary, embargoed, public = self.makeAllInformationTypes()
        self.grant(embargoed, InformationType.EMBARGOED, grantee)
        self.grant(proprietary, InformationType.PROPRIETARY, grantee)
        result = self.filterFind(grantee)
        self.assertIn(public, result)
        self.assertIn(embargoed, result)
        self.assertIn(proprietary, result)

    def test_getProductPrivacyFilter_ignores_wrong_product(self):
        # Exclude proprietary products if grant is on wrong product.
        grantee = self.factory.makePerson()
        proprietary, embargoed, public = self.makeAllInformationTypes()
        self.factory.makeAccessPolicyGrant(grantee=grantee)
        result = self.filterFind(grantee)
        self.assertIn(public, result)
        self.assertNotIn(embargoed, result)
        self.assertNotIn(proprietary, result)

    def test_getProductPrivacyFilter_ignores_wrong_info_type(self):
        # Exclude proprietary products if grant is on wrong information type.
        grantee = self.factory.makePerson()
        proprietary, embargoed, public = self.makeAllInformationTypes()
        self.grant(embargoed, InformationType.PROPRIETARY, grantee)
        self.factory.makeAccessPolicy(proprietary, InformationType.EMBARGOED)
        self.grant(proprietary, InformationType.EMBARGOED, grantee)
        result = self.filterFind(grantee)
        self.assertIn(public, result)
        self.assertNotIn(embargoed, result)
        self.assertNotIn(proprietary, result)

    def test_getProductPrivacyFilter_respects_team_grants(self):
        # Include proprietary products for users in teams with right grants.
        grantee = self.factory.makeTeam()
        proprietary, embargoed, public = self.makeAllInformationTypes()
        self.grant(embargoed, InformationType.EMBARGOED, grantee)
        self.grant(proprietary, InformationType.PROPRIETARY, grantee)
        result = self.filterFind(grantee.teamowner)
        self.assertIn(public, result)
        self.assertIn(embargoed, result)
        self.assertIn(proprietary, result)

    def test_getProductPrivacyFilter_includes_admins(self):
        # Launchpad admins can see everything.
        proprietary, embargoed, public = self.makeAllInformationTypes()
        result = self.filterFind(self.factory.makeAdministrator())
        self.assertIn(public, result)
        self.assertIn(embargoed, result)
        self.assertIn(proprietary, result)

    def test_getProductPrivacyFilter_includes_commercial_admins(self):
        # Commercial admins can see everything.
        proprietary, embargoed, public = self.makeAllInformationTypes()
        result = self.filterFind(self.factory.makeCommercialAdmin())
        self.assertIn(public, result)
        self.assertIn(embargoed, result)
        self.assertIn(proprietary, result)

    def test_getTranslatables_filters_private_products(self):
<<<<<<< HEAD
        # ProductSet.getTranslatables() returns rivate translatable
        # products only for user that have grants for these products.
        owner = self.factory.makePerson()
        product = self.factory.makeProduct(
            owner=owner, translations_usage=ServiceUsage.LAUNCHPAD)
        series = self.factory.makeProductSeries(product)
        self.factory.makePOTemplate(productseries=series)
        with person_logged_in(owner):
            product.information_type = InformationType.PROPRIETARY
=======
        # ProductSet.getTranslatables() returns private translatable
        # products only for user that have grants for these products.
        owner = self.factory.makePerson()
        product = self.factory.makeProduct(
            owner=owner, translations_usage=ServiceUsage.LAUNCHPAD,
            information_type=InformationType.PROPRIETARY)
        series = self.factory.makeProductSeries(product)
        with person_logged_in(owner):
            self.factory.makePOTemplate(productseries=series)
>>>>>>> 330c426b
        # Anonymous users do not see private products.
        with person_logged_in(ANONYMOUS):
            translatables = getUtility(IProductSet).getTranslatables()
            self.assertNotIn(product, list(translatables))
        # Ordinary users do not see private products.
        user = self.factory.makePerson()
        with person_logged_in(user):
            translatables = getUtility(IProductSet).getTranslatables()
            self.assertNotIn(product, list(translatables))
        # Users with policy grants on private products see them.
        with person_logged_in(owner):
            getUtility(IService, 'sharing').sharePillarInformation(
                product, user, owner,
                {InformationType.PROPRIETARY: SharingPermission.ALL})
        with person_logged_in(user):
            translatables = getUtility(IProductSet).getTranslatables()
<<<<<<< HEAD
            self.assertIn(product, list(translatables))
=======
            self.assertIn(product, list(translatables))


class TestProductSetWebService(WebServiceTestCase):

    def test_latest_honours_privacy(self):
        # Latest lists objects that the user can see, even if proprietary, and
        # skips those the user can't see.
        owner = self.factory.makePerson()
        product = self.factory.makeProduct(
            information_type=InformationType.PROPRIETARY, owner=owner)
        with person_logged_in(owner):
            name = product.name
        productset = self.wsObject(ProductSet(), owner)
        self.assertIn(name, [p.name for p in productset.latest()])
        productset = self.wsObject(ProductSet(), self.factory.makePerson())
        self.assertNotIn(name, [p.name for p in productset.latest()])

    def test_search_honours_privacy(self):
        # search lists objects that the user can see, even if proprietary, and
        # skips those the user can't see.
        owner = self.factory.makePerson()
        product = self.factory.makeProduct(
            information_type=InformationType.PROPRIETARY, owner=owner)
        with person_logged_in(owner):
            name = product.name
        productset = self.wsObject(ProductSet(), owner)
        self.assertIn(name, [p.name for p in productset.search()])
        productset = self.wsObject(ProductSet(), self.factory.makePerson())
        self.assertNotIn(name, [p.name for p in productset.search()])
>>>>>>> 330c426b
<|MERGE_RESOLUTION|>--- conflicted
+++ resolved
@@ -50,13 +50,9 @@
     SpecificationPriority,
     SpecificationSort,
     )
-<<<<<<< HEAD
-
-=======
 from lp.blueprints.model.specification import (
     SPECIFICATION_POLICY_ALLOWED_TYPES,
     )
->>>>>>> 330c426b
 from lp.bugs.interfaces.bugsummary import IBugSummaryDimension
 from lp.bugs.interfaces.bugsupervisor import IHasBugSupervisor
 from lp.bugs.interfaces.bugtarget import BUG_POLICY_ALLOWED_TYPES
@@ -718,14 +714,9 @@
             'active', 'id', 'information_type', 'pillar_category', 'private',
             'userCanView',)),
         'launchpad.LimitedView': set((
-<<<<<<< HEAD
-            'bugtargetdisplayname', 'displayname', 'enable_bug_expiration',
-            'logo', 'name', 'official_answers', 'official_anything',
-=======
             'bugtargetdisplayname', 'displayname', 'drivers',
             'enable_bug_expiration', 'getSpecification',
             'icon', 'logo', 'name', 'official_answers', 'official_anything',
->>>>>>> 330c426b
             'official_blueprints', 'official_codehosting', 'official_malone',
             'owner', 'parent_subscription_target', 'project', 'title', )),
         'launchpad.View': set((
@@ -745,11 +736,7 @@
             'date_next_suggest_packaging', 'datecreated', 'description',
             'development_focus', 'development_focusID',
             'direct_answer_contacts', 'distrosourcepackages',
-<<<<<<< HEAD
-            'downloadurl', 'driver', 'drivers',
-=======
             'downloadurl', 'driver',
->>>>>>> 330c426b
             'enable_bugfiling_duplicate_search', 'findReferencedOOPS',
             'findSimilarFAQs', 'findSimilarQuestions', 'freshmeatproject',
             'getAllowedBugInformationTypes',
@@ -763,11 +750,7 @@
             'getFAQ', 'getFirstEntryToImport', 'getLinkedBugWatches',
             'getMergeProposals', 'getMilestone', 'getMilestonesAndReleases',
             'getQuestion', 'getQuestionLanguages', 'getPackage', 'getRelease',
-<<<<<<< HEAD
-            'getSeries', 'getSpecification', 'getSubscription',
-=======
             'getSeries', 'getSubscription',
->>>>>>> 330c426b
             'getSubscriptions', 'getSupportedLanguages', 'getTimeline',
             'getTopContributors', 'getTopContributorsGroupedByCategory',
             'getTranslationGroups', 'getTranslationImportQueueEntries',
@@ -775,11 +758,7 @@
             'getVersionSortedSeries',
             'has_current_commercial_subscription',
             'has_custom_language_codes', 'has_milestones', 'homepage_content',
-<<<<<<< HEAD
-            'homepageurl', 'icon', 'invitesTranslationEdits',
-=======
             'homepageurl', 'invitesTranslationEdits',
->>>>>>> 330c426b
             'invitesTranslationSuggestions',
             'license_info', 'license_status', 'licenses', 'milestones',
             'mugshot', 'name_with_project', 'newCodeImport',
@@ -812,11 +791,7 @@
         'launchpad.Edit': set((
             'addOfficialBugTag', 'removeOfficialBugTag',
             'setBranchSharingPolicy', 'setBugSharingPolicy',
-<<<<<<< HEAD
-            'setSpecificationSharingPolicy')),
-=======
             'setSpecificationSharingPolicy', 'checkInformationType')),
->>>>>>> 330c426b
         'launchpad.Moderate': set((
             'is_permitted', 'license_approved', 'project_reviewed',
             'reviewer_whiteboard', 'setAliases')),
@@ -1153,19 +1128,6 @@
     def test_information_type_prevents_pruning(self):
         # Access policies for Product.information_type are not pruned.
         owner = self.factory.makePerson()
-<<<<<<< HEAD
-        for info_type in [
-            InformationType.PROPRIETARY, InformationType.EMBARGOED]:
-            product = self.factory.makeProduct(
-                information_type=info_type, owner=owner)
-            with person_logged_in(owner):
-                product.setBugSharingPolicy(BugSharingPolicy.PUBLIC)
-                product.setSpecificationSharingPolicy(
-                    SpecificationSharingPolicy.PUBLIC)
-                product.setBranchSharingPolicy(BranchSharingPolicy.PUBLIC)
-            self.assertIsNot(None, getUtility(IAccessPolicySource).find(
-                [(product, info_type)]).one())
-=======
         product = self.factory.makeProduct(
             information_type=InformationType.EMBARGOED, owner=owner)
         with person_logged_in(owner):
@@ -1175,7 +1137,6 @@
             product.setBranchSharingPolicy(BranchSharingPolicy.PROPRIETARY)
         self.assertIsNot(None, getUtility(IAccessPolicySource).find(
             [(product, InformationType.EMBARGOED)]).one())
->>>>>>> 330c426b
 
 
 class TestProductBugInformationTypes(TestCaseWithFactory):
@@ -2193,8 +2154,6 @@
         self.assertNotIn(proprietary, result)
         self.assertNotIn(embargoed, result)
 
-<<<<<<< HEAD
-=======
     def test_search_respects_privacy(self):
         # Proprietary products are filtered from the results for people who
         # cannot see them.
@@ -2206,7 +2165,6 @@
         self.assertNotIn(product, ProductSet.search(None))
         self.assertIn(product, ProductSet.search(owner))
 
->>>>>>> 330c426b
     def test_getProductPrivacyFilterAnonymous(self):
         # Ignore proprietary products for anonymous users
         proprietary, embargoed, public = self.makeAllInformationTypes()
@@ -2291,17 +2249,6 @@
         self.assertIn(proprietary, result)
 
     def test_getTranslatables_filters_private_products(self):
-<<<<<<< HEAD
-        # ProductSet.getTranslatables() returns rivate translatable
-        # products only for user that have grants for these products.
-        owner = self.factory.makePerson()
-        product = self.factory.makeProduct(
-            owner=owner, translations_usage=ServiceUsage.LAUNCHPAD)
-        series = self.factory.makeProductSeries(product)
-        self.factory.makePOTemplate(productseries=series)
-        with person_logged_in(owner):
-            product.information_type = InformationType.PROPRIETARY
-=======
         # ProductSet.getTranslatables() returns private translatable
         # products only for user that have grants for these products.
         owner = self.factory.makePerson()
@@ -2311,7 +2258,6 @@
         series = self.factory.makeProductSeries(product)
         with person_logged_in(owner):
             self.factory.makePOTemplate(productseries=series)
->>>>>>> 330c426b
         # Anonymous users do not see private products.
         with person_logged_in(ANONYMOUS):
             translatables = getUtility(IProductSet).getTranslatables()
@@ -2328,9 +2274,6 @@
                 {InformationType.PROPRIETARY: SharingPermission.ALL})
         with person_logged_in(user):
             translatables = getUtility(IProductSet).getTranslatables()
-<<<<<<< HEAD
-            self.assertIn(product, list(translatables))
-=======
             self.assertIn(product, list(translatables))
 
 
@@ -2360,5 +2303,4 @@
         productset = self.wsObject(ProductSet(), owner)
         self.assertIn(name, [p.name for p in productset.search()])
         productset = self.wsObject(ProductSet(), self.factory.makePerson())
-        self.assertNotIn(name, [p.name for p in productset.search()])
->>>>>>> 330c426b
+        self.assertNotIn(name, [p.name for p in productset.search()])