--- conflicted
+++ resolved
@@ -486,316 +486,6 @@
                 CannotChangeInformationType, 'Answers is enabled.'):
                 product.information_type = InformationType.PROPRIETARY
 
-<<<<<<< HEAD
-    def check_permissions(self, expected_permissions, used_permissions,
-                          type_):
-        expected = set(expected_permissions.keys())
-        self.assertEqual(
-            expected, set(used_permissions.values()),
-            'Unexpected %s permissions' % type_)
-        for permission in expected_permissions:
-            attribute_names = set(
-                name for name, value in used_permissions.items()
-                if value == permission)
-            self.assertEqual(
-                expected_permissions[permission], attribute_names,
-                'Unexpected set of attributes with %s permission %s:\n'
-                'Defined but not expected: %s\n'
-                'Expected but not defined: %s'
-                % (
-                    type_, permission,
-                    sorted(
-                        attribute_names - expected_permissions[permission]),
-                    sorted(
-                        expected_permissions[permission] - attribute_names)))
-
-    expected_get_permissions = {
-        CheckerPublic: set((
-            'active', 'id', 'information_type', 'pillar_category', 'private',
-            'userCanView',)),
-        'launchpad.View': set((
-            '_getOfficialTagClause', '_all_specifications',
-            '_valid_specifications', 'active_or_packaged_series',
-            'aliases', 'all_milestones',
-            'allowsTranslationEdits', 'allowsTranslationSuggestions',
-            'announce', 'answer_contacts', 'answers_usage', 'autoupdate',
-            'blueprints_usage', 'branch_sharing_policy',
-            'bug_reported_acknowledgement', 'bug_reporting_guidelines',
-            'bug_sharing_policy', 'bug_subscriptions', 'bug_supervisor',
-            'bug_tracking_usage', 'bugtargetdisplayname', 'bugtargetname',
-            'bugtracker', 'canUserAlterAnswerContact',
-            'codehosting_usage', 'coming_sprints', 'commercial_subscription',
-            'commercial_subscription_is_due', 'createBug',
-            'createCustomLanguageCode', 'custom_language_codes',
-            'date_next_suggest_packaging', 'datecreated', 'description',
-            'development_focus', 'development_focusID',
-            'direct_answer_contacts', 'displayname', 'distrosourcepackages',
-            'downloadurl', 'driver', 'drivers', 'enable_bug_expiration',
-            'enable_bugfiling_duplicate_search', 'findReferencedOOPS',
-            'findSimilarFAQs', 'findSimilarQuestions', 'freshmeatproject',
-            'getAllowedBugInformationTypes',
-            'getAllowedSpecificationInformationTypes', 'getAnnouncement',
-            'getAnnouncements', 'getAnswerContactsForLanguage',
-            'getAnswerContactRecipients', 'getBaseBranchVisibilityRule',
-            'getBranchVisibilityRuleForBranch',
-            'getBranchVisibilityRuleForTeam',
-            'getBranchVisibilityTeamPolicies', 'getBranches',
-            'getBugSummaryContextWhereClause', 'getBugTaskWeightFunction',
-            'getCustomLanguageCode', 'getDefaultBugInformationType',
-            'getDefaultSpecificationInformationType',
-            'getEffectiveTranslationPermission', 'getExternalBugTracker',
-            'getFAQ', 'getFirstEntryToImport', 'getLinkedBugWatches',
-            'getMergeProposals', 'getMilestone', 'getMilestonesAndReleases',
-            'getQuestion', 'getQuestionLanguages', 'getPackage', 'getRelease',
-            'getSeries', 'getSpecification', 'getSubscription',
-            'getSubscriptions', 'getSupportedLanguages', 'getTimeline',
-            'getTopContributors', 'getTopContributorsGroupedByCategory',
-            'getTranslationGroups', 'getTranslationImportQueueEntries',
-            'getTranslators', 'getUsedBugTagsWithOpenCounts',
-            'getVersionSortedSeries',
-            'has_current_commercial_subscription',
-            'has_custom_language_codes', 'has_milestones', 'homepage_content',
-            'homepageurl', 'icon', 'invitesTranslationEdits',
-            'invitesTranslationSuggestions',
-            'isUsingInheritedBranchVisibilityPolicy',
-            'license_info', 'license_status', 'licenses', 'logo', 'milestones',
-            'mugshot', 'name', 'name_with_project', 'newCodeImport',
-            'obsolete_translatable_series', 'official_answers',
-            'official_anything', 'official_blueprints', 'official_bug_tags',
-            'official_codehosting', 'official_malone', 'owner',
-            'parent_subscription_target', 'packagedInDistros', 'packagings',
-            'past_sprints', 'personHasDriverRights', 'pillar',
-            'primary_translatable', 'private_bugs',
-            'programminglang', 'project', 'qualifies_for_free_hosting',
-            'recipes', 'redeemSubscriptionVoucher', 'registrant', 'releases',
-            'remote_product', 'removeCustomLanguageCode',
-            'removeTeamFromBranchVisibilityPolicy', 'screenshotsurl',
-            'searchFAQs', 'searchQuestions', 'searchTasks', 'security_contact',
-            'series', 'setBranchVisibilityTeamPolicy',
-            'sharesTranslationsWithOtherSide', 'sourceforgeproject',
-            'sourcepackages', 'specification_sharing_policy', 'specifications',
-            'sprints', 'summary', 'target_type_display', 'title',
-            'translatable_packages', 'translatable_series',
-            'translation_focus', 'translationgroup', 'translationgroups',
-            'translationpermission', 'translations_usage', 'ubuntu_packages',
-            'userCanAlterBugSubscription', 'userCanAlterSubscription',
-            'userCanEdit', 'userHasBugSubscriptions', 'uses_launchpad',
-            'wikiurl')),
-        'launchpad.AnyAllowedPerson': set((
-            'addAnswerContact', 'addBugSubscription',
-            'addBugSubscriptionFilter', 'addSubscription',
-            'createQuestionFromBug', 'newQuestion', 'removeAnswerContact',
-            'removeBugSubscription')),
-        'launchpad.Append': set(('newFAQ', )),
-        'launchpad.Driver': set(('newSeries', )),
-        'launchpad.Edit': set((
-            'addOfficialBugTag', 'removeOfficialBugTag',
-            'setBranchSharingPolicy', 'setBugSharingPolicy',
-            'setSpecificationSharingPolicy')),
-        'launchpad.Moderate': set((
-            'is_permitted', 'license_approved', 'project_reviewed',
-            'reviewer_whiteboard', 'setAliases')),
-        }
-
-    def test_get_permissions(self):
-        product = self.factory.makeProduct()
-        checker = getChecker(product)
-        self.check_permissions(
-            self.expected_get_permissions, checker.get_permissions, 'get')
-
-    def test_set_permissions(self):
-        expected_set_permissions = {
-            'launchpad.BugSupervisor': set((
-                'bug_reported_acknowledgement', 'bug_reporting_guidelines',
-                'bugtracker', 'enable_bug_expiration',
-                'enable_bugfiling_duplicate_search', 'official_bug_tags',
-                'official_malone', 'remote_product')),
-            'launchpad.Edit': set((
-                'answers_usage', 'blueprints_usage', 'bug_supervisor',
-                'bug_tracking_usage', 'codehosting_usage',
-                'commercial_subscription', 'description', 'development_focus',
-                'displayname', 'downloadurl', 'driver', 'freshmeatproject',
-                'homepage_content', 'homepageurl', 'icon', 'information_type',
-                'license_info', 'licenses', 'logo', 'mugshot',
-                'official_answers', 'official_blueprints',
-                'official_codehosting', 'owner', 'private',
-                'programminglang', 'project', 'redeemSubscriptionVoucher',
-                'releaseroot', 'screenshotsurl', 'sourceforgeproject',
-                'summary', 'title', 'uses_launchpad', 'wikiurl')),
-            'launchpad.Moderate': set((
-                'active', 'autoupdate', 'license_approved', 'name',
-                'project_reviewed', 'registrant', 'reviewer_whiteboard')),
-            'launchpad.TranslationsAdmin': set((
-                'translation_focus', 'translationgroup',
-                'translationpermission', 'translations_usage')),
-            'launchpad.AnyAllowedPerson': set((
-                'date_next_suggest_packaging', )),
-            }
-        product = self.factory.makeProduct()
-        checker = getChecker(product)
-        self.check_permissions(
-            expected_set_permissions, checker.set_permissions, 'set')
-
-    def test_access_launchpad_View_public_product(self):
-        # Everybody, including anonymous users, has access to
-        # properties of public products that require the permission
-        # launchpad.View
-        product = self.factory.makeProduct()
-        names = self.expected_get_permissions['launchpad.View']
-        with person_logged_in(None):
-            for attribute_name in names:
-                getattr(product, attribute_name)
-        ordinary_user = self.factory.makePerson()
-        with person_logged_in(ordinary_user):
-            for attribute_name in names:
-                getattr(product, attribute_name)
-        with person_logged_in(product.owner):
-            for attribute_name in names:
-                getattr(product, attribute_name)
-
-    def test_access_launchpad_View_proprietary_product(self):
-        # Only people with grants for a private product can access
-        # attributes protected by the permission launchpad.View.
-        product = self.createProduct(
-            information_type=InformationType.PROPRIETARY,
-            license=License.OTHER_PROPRIETARY)
-        owner = removeSecurityProxy(product).owner
-        names = self.expected_get_permissions['launchpad.View']
-        with person_logged_in(None):
-            for attribute_name in names:
-                self.assertRaises(
-                    Unauthorized, getattr, product, attribute_name)
-        ordinary_user = self.factory.makePerson()
-        with person_logged_in(ordinary_user):
-            for attribute_name in names:
-                self.assertRaises(
-                    Unauthorized, getattr, product, attribute_name)
-        with person_logged_in(owner):
-            for attribute_name in names:
-                getattr(product, attribute_name)
-        # A user with a policy grant for the product can access attributes
-        # of a private product.
-        with person_logged_in(owner):
-            getUtility(IService, 'sharing').sharePillarInformation(
-                product, ordinary_user, owner,
-                {InformationType.PROPRIETARY: SharingPermission.ALL})
-        with person_logged_in(ordinary_user):
-            for attribute_name in names:
-                getattr(product, attribute_name)
-
-    def test_access_launchpad_AnyAllowedPerson_public_product(self):
-        # Only logged in persons have access to properties of public products
-        # that require the permission launchpad.AnyAllowedPerson.
-        product = self.factory.makeProduct()
-        names = self.expected_get_permissions['launchpad.AnyAllowedPerson']
-        with person_logged_in(None):
-            for attribute_name in names:
-                self.assertRaises(
-                    Unauthorized, getattr, product, attribute_name)
-        ordinary_user = self.factory.makePerson()
-        with person_logged_in(ordinary_user):
-            for attribute_name in names:
-                getattr(product, attribute_name)
-        with person_logged_in(product.owner):
-            for attribute_name in names:
-                getattr(product, attribute_name)
-
-    def test_access_launchpad_AnyAllowedPerson_proprietary_product(self):
-        # Only people with grants for a private product can access
-        # attributes protected by the permission launchpad.AnyAllowedPerson.
-        product = self.createProduct(
-            information_type=InformationType.PROPRIETARY,
-            license=License.OTHER_PROPRIETARY)
-        owner = removeSecurityProxy(product).owner
-        names = self.expected_get_permissions['launchpad.AnyAllowedPerson']
-        with person_logged_in(None):
-            for attribute_name in names:
-                self.assertRaises(
-                    Unauthorized, getattr, product, attribute_name)
-        ordinary_user = self.factory.makePerson()
-        with person_logged_in(ordinary_user):
-            for attribute_name in names:
-                self.assertRaises(
-                    Unauthorized, getattr, product, attribute_name)
-        with person_logged_in(owner):
-            for attribute_name in names:
-                getattr(product, attribute_name)
-        # A user with a policy grant for the product can access attributes
-        # of a private product.
-        with person_logged_in(owner):
-            getUtility(IService, 'sharing').sharePillarInformation(
-                product, ordinary_user, owner,
-                {InformationType.PROPRIETARY: SharingPermission.ALL})
-        with person_logged_in(ordinary_user):
-            for attribute_name in names:
-                getattr(product, attribute_name)
-
-    def test_set_launchpad_AnyAllowedPerson_public_product(self):
-        # Only logged in users can set attributes protected by the
-        # permission launchpad.AnyAllowedPerson.
-        product = self.factory.makeProduct()
-        with person_logged_in(None):
-            self.assertRaises(
-                Unauthorized, setattr, product, 'date_next_suggest_packaging',
-                'foo')
-        ordinary_user = self.factory.makePerson()
-        with person_logged_in(ordinary_user):
-            setattr(product, 'date_next_suggest_packaging', 'foo')
-        with person_logged_in(product.owner):
-            setattr(product, 'date_next_suggest_packaging', 'foo')
-
-    def test_set_launchpad_AnyAllowedPerson_proprietary_product(self):
-        # Only people with grants for a private product can set
-        # attributes protected by the permission launchpad.AnyAllowedPerson.
-        product = self.createProduct(
-            information_type=InformationType.PROPRIETARY,
-            license=License.OTHER_PROPRIETARY)
-        owner = removeSecurityProxy(product).owner
-        with person_logged_in(None):
-            self.assertRaises(
-                Unauthorized, setattr, product, 'date_next_suggest_packaging',
-                'foo')
-        ordinary_user = self.factory.makePerson()
-        with person_logged_in(ordinary_user):
-            self.assertRaises(
-                Unauthorized, setattr, product, 'date_next_suggest_packaging',
-                'foo')
-        with person_logged_in(owner):
-            setattr(product, 'date_next_suggest_packaging', 'foo')
-        # A user with a policy grant for the product can access attributes
-        # of a private product.
-        with person_logged_in(owner):
-            getUtility(IService, 'sharing').sharePillarInformation(
-                product, ordinary_user, owner,
-                {InformationType.PROPRIETARY: SharingPermission.ALL})
-        with person_logged_in(ordinary_user):
-            setattr(product, 'date_next_suggest_packaging', 'foo')
-
-    def test_userCanView_caches_known_users(self):
-        # userCanView() maintains a cache of users known to have the
-        # permission to access a product.
-        product = self.createProduct(
-            information_type=InformationType.PROPRIETARY,
-            license=License.OTHER_PROPRIETARY)
-        owner = removeSecurityProxy(product).owner
-        user = self.factory.makePerson()
-        with person_logged_in(owner):
-            getUtility(IService, 'sharing').sharePillarInformation(
-                product, user, owner,
-                {InformationType.PROPRIETARY: SharingPermission.ALL})
-        with person_logged_in(user):
-            with StormStatementRecorder() as recorder:
-                # The first access to a property of the product from
-                # a user requires a DB query.
-                product.homepageurl
-                queries_for_first_user_access = len(recorder.queries)
-                # The second access does not require another query.
-                product.description
-                self.assertEqual(
-                queries_for_first_user_access, len(recorder.queries))
-
-=======
->>>>>>> 6eb459ee
 
 class TestProductBugInformationTypes(TestCaseWithFactory):
 
