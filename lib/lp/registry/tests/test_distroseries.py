--- conflicted
+++ resolved
@@ -222,31 +222,13 @@
         self.assertEquals(registrant, distroseries.registrant)
         self.assertNotEqual(distroseries.registrant, distroseries.owner)
 
-<<<<<<< HEAD
-    def test_is_initializing(self):
-        # The series is_initializing only if there is an initialization
-        # job with a pending status attached to this series.
-        distroseries = self.factory.makeDistroSeries()
-        parent_distroseries = self.factory.makeDistroSeries()
-        self.assertEquals(False, distroseries.is_initializing)
-        job_source = getUtility(IInitializeDistroSeriesJobSource)
-        job = job_source.create(distroseries, [parent_distroseries.id])
-        self.assertEquals(True, distroseries.is_initializing)
-        job.start()
-        self.assertEquals(True, distroseries.is_initializing)
-        job.queue()
-        self.assertEquals(True, distroseries.is_initializing)
-        job.start()
-        job.complete()
-        self.assertEquals(False, distroseries.is_initializing)
-=======
     def test_isInitializing(self):
         # The series method isInitializing() returns True only if there is an
         # initialisation job with a pending status attached to this series.
         distroseries = self.factory.makeDistroSeries()
         parent_distroseries = self.factory.makeDistroSeries()
         self.assertFalse(distroseries.isInitializing())
-        job_source = getUtility(IInitialiseDistroSeriesJobSource)
+        job_source = getUtility(IInitializeDistroSeriesJobSource)
         job = job_source.create(distroseries, [parent_distroseries.id])
         self.assertTrue(distroseries.isInitializing())
         job.start()
@@ -265,7 +247,6 @@
         self.factory.makeSourcePackagePublishingHistory(
             distroseries=distroseries, archive=distroseries.main_archive)
         self.assertTrue(distroseries.isInitialized())
->>>>>>> 888b2dc6
 
 
 class TestDistroSeriesPackaging(TestCaseWithFactory):
