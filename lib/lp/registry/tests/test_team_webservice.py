# Copyright 2010 Canonical Ltd.  This software is licensed under the
# GNU Affero General Public License version 3 (see the file LICENSE).

__metaclass__ = type

import httplib

<<<<<<< HEAD
from lazr.restfulclient.errors import HTTPError
=======
from lazr.restfulclient.errors import (
    HTTPError,
    Unauthorized,
    )
import transaction
from zope.component import getUtility
>>>>>>> e2c170e4

from lp.registry.interfaces.person import (
    PersonVisibility,
    TeamSubscriptionPolicy,
    )
from lp.services.features.testing import FeatureFixture
from lp.soyuz.enums import ArchivePurpose
from lp.soyuz.interfaces.archive import IArchiveSet
from lp.testing import (
    ExpectedException,
    launchpadlib_for,
    login_person,
    logout,
    person_logged_in,
    TestCaseWithFactory,
    )
from lp.testing.layers import (
    AppServerLayer,
    DatabaseFunctionalLayer,
    )


class TestTeamLinking(TestCaseWithFactory):

    layer = DatabaseFunctionalLayer

    def setUp(self):
        super(TestTeamLinking, self).setUp()
        self.team_owner = self.factory.makePerson(name='team-owner')
        self.private_team_one = self.factory.makeTeam(
            owner=self.team_owner,
            name='private-team',
            displayname='Private Team',
            visibility=PersonVisibility.PRIVATE)
        self.private_team_two = self.factory.makeTeam(
            owner=self.team_owner,
            name='private-team-two',
            displayname='Private Team Two',
            visibility=PersonVisibility.PRIVATE)

    def test_private_links(self):
        # A private team cannot be linked to another team, private or
        # or otherwise.
        launchpad = launchpadlib_for("test", self.team_owner.name)
        team_one = launchpad.people['private-team']
        team_two = launchpad.people['private-team-two']
        api_error = self.assertRaises(
            HTTPError,
            team_one.addMember,
            person=team_two)
        self.assertIn('Cannot link person', api_error.content)
        self.assertEqual(httplib.FORBIDDEN, api_error.response.status)


class TestTeamJoining(TestCaseWithFactory):

    layer = DatabaseFunctionalLayer

    def test_restricted_rejects_membership(self):
        # Calling person.join with a team that has a restricted membership
        # subscription policy should raise an HTTP error with BAD_REQUEST
        self.person = self.factory.makePerson(name='test-person')
        self.team = self.factory.makeTeam(name='test-team')
        login_person(self.team.teamowner)
        self.team.subscriptionpolicy = TeamSubscriptionPolicy.RESTRICTED
        logout()

        launchpad = launchpadlib_for("test", self.person)
        person = launchpad.people['test-person']
        api_error = self.assertRaises(
            HTTPError,
            person.join,
            team='test-team')
        self.assertEqual(httplib.BAD_REQUEST, api_error.response.status)

    def test_open_accepts_membership(self):
        # Calling person.join with a team that has an open membership
        # subscription policy should add that that user to the team.
        self.person = self.factory.makePerson(name='test-person')
        owner = self.factory.makePerson()
        self.team = self.factory.makeTeam(name='test-team', owner=owner)
        login_person(owner)
        self.team.subscriptionpolicy = TeamSubscriptionPolicy.OPEN
        logout()

        launchpad = launchpadlib_for("test", self.person)
        test_person = launchpad.people['test-person']
        test_team = launchpad.people['test-team']
        test_person.join(team=test_team.self_link)
        login_person(owner)
        self.assertEqual(
            ['test-team'],
            [membership.team.name
                for membership in self.person.team_memberships])
        logout()


class TestTeamLimitedViewAccess(TestCaseWithFactory):
    """Tests for team limitedView access via the webservice."""

    layer = AppServerLayer

    def setUp(self):
        super(TestTeamLimitedViewAccess, self).setUp()
        flag = 'disclosure.extra_private_team_LimitedView_security.enabled'
        flags = FeatureFixture({flag: 'true'})
        flags.setUp()
        self.addCleanup(flags.cleanUp)

        # Make a private team.
        team_owner = self.factory.makePerson()
        db_team = self.factory.makeTeam(
            name='private-team', owner=team_owner,
            visibility=PersonVisibility.PRIVATE,
            subscription_policy=TeamSubscriptionPolicy.RESTRICTED)
        # Create a P3A for the team.
        with person_logged_in(team_owner):
            getUtility(IArchiveSet).new(
                owner=db_team, purpose=ArchivePurpose.PPA,
                private=True, name='private-ppa')
        # Create an authorised user with limitedView permission on the team.
        # We do that by subscribing the team and the user to the same
        # private bug.
        self.bug_owner = self.factory.makePerson()
        bug = self.factory.makeBug(owner=self.bug_owner, private=True)
        self.authorised_person = self.factory.makePerson()
        with person_logged_in(self.bug_owner):
            bug.subscribe(db_team, self.bug_owner)
            bug.subscribe(self.authorised_person, self.bug_owner)
            self.bug_id = bug.id
        self.factory.makeProduct(name='some-product', bug_supervisor=db_team)
        transaction.commit()

    def test_unauthorised_cannot_see_team(self):
        # Test that an unauthorised user cannot see the team.
        some_person = self.factory.makePerson()
        launchpad = self.factory.makeLaunchpadService(some_person)
        with ExpectedException(KeyError, '.*'):
            launchpad.people['private-team']

    def test_unauthorised_cannot_navigate_to_team_details(self):
        # Test that a user cannot get a team reference from another model
        # object and use that to access unauthorised details.
        some_person = self.factory.makePerson()
        launchpad = self.factory.makeLaunchpadService(some_person)
        team = launchpad.projects['some-product'].bug_supervisor
        failure_regex = '.*permission to see.*'
        with ExpectedException(ValueError, failure_regex):
            print team.name

    def test_authorised_user_can_see_team_limitedView_details(self):
        # Test that a user with limitedView permission can access the team and
        # see attributes/methods on the IPersonLimitedView interface.
        launchpad = self.factory.makeLaunchpadService(self.authorised_person)
        team = launchpad.people['private-team']
        self.assertEqual('private-team', team.name)
        ppa = team.getPPAByName(name='private-ppa')
        self.assertEqual('private-ppa', ppa.name)

    def test_authorised_user_cannot_see_restricted_team_details(self):
        # Test that a user with limitedView permission on a team cannot see
        # prohibited detail, like attributes on IPersonViewRestricted.
        launchpad = self.factory.makeLaunchpadService(self.authorised_person)
        team = launchpad.people['private-team']
        self.assertIn(':redacted', team.homepage_content)
        failure_regex = '(.|\n)*api_activemembers.*launchpad.View(.|\n)*'
        with ExpectedException(Unauthorized, failure_regex):
            members = team.members
            print members.total_size<|MERGE_RESOLUTION|>--- conflicted
+++ resolved
@@ -5,16 +5,12 @@
 
 import httplib
 
-<<<<<<< HEAD
-from lazr.restfulclient.errors import HTTPError
-=======
 from lazr.restfulclient.errors import (
     HTTPError,
     Unauthorized,
     )
 import transaction
 from zope.component import getUtility
->>>>>>> e2c170e4
 
 from lp.registry.interfaces.person import (
     PersonVisibility,
