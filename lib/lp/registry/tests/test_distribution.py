# Copyright 2009 Canonical Ltd.  This software is licensed under the
# GNU Affero General Public License version 3 (see the file LICENSE).

"""Tests for Distribution."""

__metaclass__ = type

from lazr.lifecycle.snapshot import Snapshot
from zope.security.proxy import removeSecurityProxy

from canonical.testing.layers import (
    DatabaseFunctionalLayer,
    LaunchpadFunctionalLayer,
    )
from lp.registry.interfaces.distribution import IDistribution
from lp.registry.interfaces.distroseries import NoSuchDistroSeries
from lp.registry.interfaces.series import SeriesStatus
from lp.registry.tests.test_distroseries import (
    TestDistroSeriesCurrentSourceReleases,
    )
from lp.soyuz.interfaces.distributionsourcepackagerelease import (
    IDistributionSourcePackageRelease,
    )
from lp.testing import TestCaseWithFactory
<<<<<<< HEAD
from canonical.testing.layers import (
    DatabaseFunctionalLayer, LaunchpadFunctionalLayer)
from lp.services.propertycache import IPropertyCache
=======
>>>>>>> 090dd41a


class TestDistribution(TestCaseWithFactory):

    layer = DatabaseFunctionalLayer

    def setUp(self):
        super(TestDistribution, self).setUp('foo.bar@canonical.com')

    def test_distribution_repr_ansii(self):
        # Verify that ANSI displayname is ascii safe.
        distro = self.factory.makeDistribution(
            name="distro", displayname=u'\xdc-distro')
        ignore, displayname, name = repr(distro).rsplit(' ', 2)
        self.assertEqual("'\\xdc-distro'", displayname)
        self.assertEqual('(distro)>', name)

    def test_distribution_repr_unicode(self):
        # Verify that Unicode displayname is ascii safe.
        distro = self.factory.makeDistribution(
            name="distro", displayname=u'\u0170-distro')
        ignore, displayname, name = repr(distro).rsplit(' ', 2)
        self.assertEqual("'\\u0170-distro'", displayname)


class TestDistributionCurrentSourceReleases(
    TestDistroSeriesCurrentSourceReleases):
    """Test for Distribution.getCurrentSourceReleases().

    This works in the same way as
    DistroSeries.getCurrentSourceReleases() works, except that we look
    for the latest published source across multiple distro series.
    """

    layer = LaunchpadFunctionalLayer
    release_interface = IDistributionSourcePackageRelease

    @property
    def test_target(self):
        return self.distribution

    def test_which_distroseries_does_not_matter(self):
        # When checking for the current release, we only care about the
        # version numbers. We don't care whether the version is
        # published in a earlier or later series.
        self.current_series = self.factory.makeDistroRelease(
            self.distribution, '1.0', status=SeriesStatus.CURRENT)
        self.publisher.getPubSource(
            version='0.9', distroseries=self.current_series)
        self.publisher.getPubSource(
            version='1.0', distroseries=self.development_series)
        self.assertCurrentVersion('1.0')

        self.publisher.getPubSource(
            version='1.1', distroseries=self.current_series)
        self.assertCurrentVersion('1.1')

    def test_distribution_series_cache(self):
        distribution = removeSecurityProxy(
            self.factory.makeDistribution('foo'))

        cache = IPropertyCache(distribution)

        # Not yet cached.
        self.assertNotIn("series", cache)

        # Now cached.
        series = distribution.series
        self.assertIs(series, cache.series)

        # Cache cleared.
        distribution.newSeries(
            name='bar', displayname='Bar', title='Bar', summary='',
            description='', version='1', parent_series=None,
            owner=self.factory.makePerson())
        self.assertNotIn("series", cache)

        # New cached value.
        series = distribution.series
        self.assertEqual(1, len(series))
        self.assertIs(series, cache.series)


class SeriesByStatusTests(TestCaseWithFactory):
    """Test IDistribution.getSeriesByStatus().
    """

    layer = LaunchpadFunctionalLayer

    def test_get_none(self):
        distro = self.factory.makeDistribution()
        self.assertEquals([],
            list(distro.getSeriesByStatus(SeriesStatus.FROZEN)))

    def test_get_current(self):
        distro = self.factory.makeDistribution()
        series = self.factory.makeDistroSeries(distribution=distro,
            status=SeriesStatus.CURRENT)
        self.assertEquals([series],
            list(distro.getSeriesByStatus(SeriesStatus.CURRENT)))


class SeriesTests(TestCaseWithFactory):
    """Test IDistribution.getSeries().
    """

    layer = LaunchpadFunctionalLayer

    def test_get_none(self):
        distro = self.factory.makeDistribution()
        self.assertRaises(NoSuchDistroSeries, distro.getSeries, "astronomy")

    def test_get_by_name(self):
        distro = self.factory.makeDistribution()
        series = self.factory.makeDistroSeries(distribution=distro,
            name="dappere")
        self.assertEquals(series, distro.getSeries("dappere"))

    def test_get_by_version(self):
        distro = self.factory.makeDistribution()
        series = self.factory.makeDistroSeries(distribution=distro,
            name="dappere", version="42.6")
        self.assertEquals(series, distro.getSeries("42.6"))


class DistroSnapshotTestCase(TestCaseWithFactory):
    """A TestCase for distribution snapshots."""

    layer = LaunchpadFunctionalLayer

    def setUp(self):
        super(DistroSnapshotTestCase, self).setUp()
        self.distribution = self.factory.makeDistribution(name="boobuntu")

    def test_snapshot(self):
        """Snapshots of products should not include marked attribues.

        Wrap an export with 'doNotSnapshot' to force the snapshot to not
        include that attribute.
        """
        snapshot = Snapshot(self.distribution, providing=IDistribution)
        omitted = [
            'archive_mirrors',
            'cdimage_mirrors',
            'series',
            'all_distro_archives',
            ]
        for attribute in omitted:
            self.assertFalse(
                hasattr(snapshot, attribute),
                "Snapshot should not include %s." % attribute)<|MERGE_RESOLUTION|>--- conflicted
+++ resolved
@@ -18,16 +18,11 @@
 from lp.registry.tests.test_distroseries import (
     TestDistroSeriesCurrentSourceReleases,
     )
+from lp.services.propertycache import IPropertyCache
 from lp.soyuz.interfaces.distributionsourcepackagerelease import (
     IDistributionSourcePackageRelease,
     )
 from lp.testing import TestCaseWithFactory
-<<<<<<< HEAD
-from canonical.testing.layers import (
-    DatabaseFunctionalLayer, LaunchpadFunctionalLayer)
-from lp.services.propertycache import IPropertyCache
-=======
->>>>>>> 090dd41a
 
 
 class TestDistribution(TestCaseWithFactory):
