# Copyright 2009-2011 Canonical Ltd.  This software is licensed under the
# GNU Affero General Public License version 3 (see the file LICENSE).

__metaclass__ = type

from datetime import datetime

from lazr.lifecycle.snapshot import Snapshot
import pytz
from storm.store import Store
from testtools.matchers import (
    Equals,
    LessThan,
    )
import transaction
from zope.component import getUtility
from zope.interface import providedBy
from zope.security.interfaces import Unauthorized
from zope.security.proxy import removeSecurityProxy

from canonical.config import config
from canonical.database.sqlbase import cursor
from canonical.launchpad.database.account import Account
from canonical.launchpad.database.emailaddress import EmailAddress
from canonical.launchpad.interfaces.account import (
    AccountCreationRationale,
    AccountStatus,
    )
from canonical.launchpad.interfaces.emailaddress import (
    EmailAddressAlreadyTaken,
    EmailAddressStatus,
    IEmailAddressSet,
    InvalidEmailAddress,
    )
from canonical.launchpad.interfaces.lpstorm import (
    IMasterStore,
    IStore,
    )
from canonical.launchpad.testing.pages import LaunchpadWebServiceCaller
from canonical.testing.layers import DatabaseFunctionalLayer
from lp.answers.model.answercontact import AnswerContact
from lp.app.interfaces.launchpad import ILaunchpadCelebrities
from lp.blueprints.model.specification import Specification
from lp.bugs.interfaces.bugtask import IllegalRelatedBugTasksParams
from lp.bugs.model.bug import Bug
from lp.bugs.model.bugtask import get_related_bugtasks_search_params
from lp.registry.errors import (
    InvalidName,
    NameAlreadyTaken,
    PrivatePersonLinkageError,
    )
from lp.registry.interfaces.karma import IKarmaCacheManager
from lp.registry.interfaces.mailinglist import MailingListStatus
from lp.registry.interfaces.nameblacklist import INameBlacklistSet
from lp.registry.interfaces.person import (
    ImmutableVisibilityError,
    IPersonSet,
    PersonCreationRationale,
    PersonVisibility,
    )
from lp.registry.interfaces.personnotification import IPersonNotificationSet
from lp.registry.interfaces.pocket import PackagePublishingPocket
from lp.registry.interfaces.product import IProductSet
from lp.registry.model.accesspolicy import AccessPolicyGrant
from lp.registry.model.karma import (
    KarmaCategory,
    KarmaTotalCache,
    )
from lp.registry.model.person import (
    get_recipients,
    Person,
    )
from lp.services.openid.model.openididentifier import OpenIdIdentifier
from lp.services.propertycache import clear_property_cache
from lp.soyuz.enums import (
    ArchivePurpose,
    ArchiveStatus,
    )
from lp.testing import (
    ANONYMOUS,
    celebrity_logged_in,
    login,
    login_person,
    logout,
    person_logged_in,
    StormStatementRecorder,
    TestCase,
    TestCaseWithFactory,
    )
from lp.testing._webservice import QueryCollector
from lp.testing.dbuser import dbuser
from lp.testing.matchers import HasQueryCount
from lp.testing.views import create_initialized_view


class TestPersonTeams(TestCaseWithFactory):

    layer = DatabaseFunctionalLayer

    def setUp(self):
        super(TestPersonTeams, self).setUp()
        self.user = self.factory.makePerson(name="test-member")
        self.a_team = self.factory.makeTeam(name='a')
        self.b_team = self.factory.makeTeam(name='b', owner=self.a_team)
        self.c_team = self.factory.makeTeam(name='c', owner=self.b_team)
        login_person(self.a_team.teamowner)
        self.a_team.addMember(self.user, self.a_team.teamowner)

    def test_teams_indirectly_participated_in(self):
        indirect_teams = self.user.teams_indirectly_participated_in
        expected_teams = [self.b_team, self.c_team]
        test_teams = sorted(indirect_teams,
            key=lambda team: team.displayname)
        self.assertEqual(expected_teams, test_teams)

    def test_team_memberships(self):
        memberships = self.user.team_memberships
        memberships = [(m.person, m.team) for m in memberships]
        self.assertEqual([(self.user, self.a_team)], memberships)

    def test_path_to_team(self):
        path_to_a = self.user.findPathToTeam(self.a_team)
        path_to_b = self.user.findPathToTeam(self.b_team)
        path_to_c = self.user.findPathToTeam(self.c_team)

        self.assertEqual([self.a_team], path_to_a)
        self.assertEqual([self.a_team, self.b_team], path_to_b)
        self.assertEqual([self.a_team, self.b_team, self.c_team], path_to_c)

    def test_teams_participated_in(self):
        teams = self.user.teams_participated_in
        teams = sorted(list(teams), key=lambda x: x.displayname)
        expected_teams = [self.a_team, self.b_team, self.c_team]
        self.assertEqual(expected_teams, teams)

    def test_getPathsToTeams(self):
        paths, memberships = self.user.getPathsToTeams()
        expected_paths = {self.a_team: [self.a_team, self.user],
            self.b_team: [self.b_team, self.a_team, self.user],
            self.c_team: [self.c_team, self.b_team, self.a_team, self.user]}
        self.assertEqual(expected_paths, paths)

        expected_memberships = [(self.a_team, self.user)]
        memberships = [
            (membership.team, membership.person) for membership
            in memberships]
        self.assertEqual(expected_memberships, memberships)

    def test_getPathsToTeams_complicated(self):
        d_team = self.factory.makeTeam(name='d', owner=self.b_team)
        e_team = self.factory.makeTeam(name='e')
        f_team = self.factory.makeTeam(name='f', owner=e_team)
        self.factory.makeTeam(name='unrelated')
        login_person(self.a_team.teamowner)
        d_team.addMember(self.user, d_team.teamowner)
        login_person(e_team.teamowner)
        e_team.addMember(self.user, e_team.teamowner)

        paths, memberships = self.user.getPathsToTeams()
        expected_paths = {
            self.a_team: [self.a_team, self.user],
            self.b_team: [self.b_team, self.a_team, self.user],
            self.c_team: [self.c_team, self.b_team, self.a_team, self.user],
            d_team: [d_team, self.b_team, self.a_team, self.user],
            e_team: [e_team, self.user],
            f_team: [f_team, e_team, self.user]}
        self.assertEqual(expected_paths, paths)

        expected_memberships = [
            (e_team, self.user),
            (d_team, self.user),
            (self.a_team, self.user),
            ]
        memberships = [
            (membership.team, membership.person) for membership
            in memberships]
        self.assertEqual(expected_memberships, memberships)

    def test_getPathsToTeams_multiple_paths(self):
        d_team = self.factory.makeTeam(name='d', owner=self.b_team)
        login_person(self.a_team.teamowner)
        self.c_team.addMember(d_team, self.c_team.teamowner)

        paths, memberships = self.user.getPathsToTeams()
        # getPathsToTeams should not randomly pick one path or another
        # when multiples exist; it sorts to use the oldest path, so
        # the expected paths below should be the returned result.
        expected_paths = {
            self.a_team: [self.a_team, self.user],
            self.b_team: [self.b_team, self.a_team, self.user],
            self.c_team: [self.c_team, self.b_team, self.a_team, self.user],
            d_team: [d_team, self.b_team, self.a_team, self.user]}
        self.assertEqual(expected_paths, paths)

        expected_memberships = [(self.a_team, self.user)]
        memberships = [
            (membership.team, membership.person) for membership
            in memberships]
        self.assertEqual(expected_memberships, memberships)

    def test_inTeam_direct_team(self):
        # Verify direct membeship is True and the cache is populated.
        self.assertTrue(self.user.inTeam(self.a_team))
        self.assertEqual(
            {self.a_team.id: True},
            removeSecurityProxy(self.user)._inTeam_cache)

    def test_inTeam_indirect_team(self):
        # Verify indirect membeship is True and the cache is populated.
        self.assertTrue(self.user.inTeam(self.b_team))
        self.assertEqual(
            {self.b_team.id: True},
            removeSecurityProxy(self.user)._inTeam_cache)

    def test_inTeam_cache_cleared_by_membership_change(self):
        # Verify a change in membership clears the team cache.
        self.user.inTeam(self.a_team)
        with person_logged_in(self.b_team.teamowner):
            self.b_team.addMember(self.user, self.b_team.teamowner)
        self.assertEqual(
            {},
            removeSecurityProxy(self.user)._inTeam_cache)

    def test_inTeam_person_is_false(self):
        # Verify a user cannot be a member of another user.
        other_user = self.factory.makePerson()
        self.assertFalse(self.user.inTeam(other_user))

    def test_inTeam_person_does_not_build_TeamParticipation_cache(self):
        # Verify when a user is the argument, a DB call to TeamParticipation
        # was not made to learn this.
        other_user = self.factory.makePerson()
        Store.of(self.user).invalidate()
        # Load the two person objects only by reading a non-id attribute
        # unrelated to team/person or teamparticipation.
        other_user.name
        self.user.name
        self.assertFalse(
            self.assertStatementCount(0, self.user.inTeam, other_user))
        self.assertEqual(
            {},
            removeSecurityProxy(self.user)._inTeam_cache)

    def test_inTeam_person_string_missing_team(self):
        # If a check against a string is done, the team lookup is implicit:
        # treat a missing team as an empty team so that any pages that choose
        # to do this don't blow up unnecessarily. Similarly feature flags
        # team: scopes depend on this.
        self.assertFalse(self.user.inTeam('does-not-exist'))

    def test_inTeam_person_incorrect_archive(self):
        # If a person has an archive marked incorrectly that person should
        # still be retrieved by 'all_members_prepopulated'.  See bug #680461.
        self.factory.makeArchive(
            owner=self.user, purpose=ArchivePurpose.PARTNER)
        expected_members = sorted([self.user, self.a_team.teamowner])
        retrieved_members = sorted(list(self.a_team.all_members_prepopulated))
        self.assertEqual(expected_members, retrieved_members)

    def test_inTeam_person_no_archive(self):
        # If a person has no archive that person should still be retrieved by
        # 'all_members_prepopulated'.
        expected_members = sorted([self.user, self.a_team.teamowner])
        retrieved_members = sorted(list(self.a_team.all_members_prepopulated))
        self.assertEqual(expected_members, retrieved_members)

    def test_inTeam_person_ppa_archive(self):
        # If a person has a PPA that person should still be retrieved by
        # 'all_members_prepopulated'.
        self.factory.makeArchive(
            owner=self.user, purpose=ArchivePurpose.PPA)
        expected_members = sorted([self.user, self.a_team.teamowner])
        retrieved_members = sorted(list(self.a_team.all_members_prepopulated))
        self.assertEqual(expected_members, retrieved_members)

    def test_administrated_teams(self):
        # The property Person.administrated_teams is a cached copy of
        # the result of Person.getAdministratedTeams().
        expected = [self.b_team, self.c_team]
        self.assertEqual(expected, list(self.user.getAdministratedTeams()))
        with StormStatementRecorder() as recorder:
            self.assertEqual(expected, self.user.administrated_teams)
            self.user.administrated_teams
        # The second access of administrated_teams did not require an
        # SQL query, hence the total number of SQL queries is 1.
        self.assertEqual(1, len(recorder.queries))


class TestPerson(TestCaseWithFactory):

    layer = DatabaseFunctionalLayer

    def test_getOwnedOrDrivenPillars(self):
        user = self.factory.makePerson()
        active_project = self.factory.makeProject(owner=user)
        inactive_project = self.factory.makeProject(owner=user)
        with celebrity_logged_in('admin'):
            inactive_project.active = False
        expected_pillars = [active_project.name]
        received_pillars = [pillar.name for pillar in
            user.getOwnedOrDrivenPillars()]
        self.assertEqual(expected_pillars, received_pillars)

    def test_no_merge_pending(self):
        # is_merge_pending returns False when this person is not the "from"
        # person of an active merge job.
        person = self.factory.makePerson()
        self.assertFalse(person.is_merge_pending)

    def test_is_merge_pending(self):
        # is_merge_pending returns True when this person is being merged with
        # another person in an active merge job.
        from_person = self.factory.makePerson()
        to_person = self.factory.makePerson()
        getUtility(IPersonSet).mergeAsync(from_person, to_person)
        self.assertTrue(from_person.is_merge_pending)
        self.assertFalse(to_person.is_merge_pending)

    def test_mergeAsync_success(self):
        # mergeAsync returns a job with the from and to persons.
        from_person = self.factory.makePerson()
        to_person = self.factory.makePerson()
        job = getUtility(IPersonSet).mergeAsync(from_person, to_person)
        self.assertEqual(from_person, job.from_person)
        self.assertEqual(to_person, job.to_person)

    def test_selfgenerated_bugnotifications_none_by_default(self):
        # Default for new accounts is to not get any
        # self-generated bug notifications by default.
        user = self.factory.makePerson()
        self.assertFalse(user.selfgenerated_bugnotifications)

    def test_canAccess__anonymous(self):
        # Anonymous users cannot call Person.canAccess()
        person = self.factory.makePerson()
        self.assertRaises(Unauthorized, getattr, person, 'canAccess')

    def test_canAccess__checking_own_permissions(self):
        # Logged in users can call Person.canAccess() on their own
        # Person object.
        person = self.factory.makePerson()
        product = self.factory.makeProduct()
        with person_logged_in(person):
            self.assertTrue(person.canAccess(product, 'licenses'))
            self.assertFalse(person.canAccess(product, 'newSeries'))

    def test_canAccess__checking_permissions_of_others(self):
        # Logged in users cannot call Person.canAccess() on Person
        # object for other people.
        person = self.factory.makePerson()
        other = self.factory.makePerson()
        with person_logged_in(person):
            self.assertRaises(Unauthorized, getattr, other, 'canAccess')

    def test_canWrite__anonymous(self):
        # Anonymous users cannot call Person.canWrite()
        person = self.factory.makePerson()
        self.assertRaises(Unauthorized, getattr, person, 'canWrite')

    def test_canWrite__checking_own_permissions(self):
        # Logged in users can call Person.canWrite() on their own
        # Person object.
        person = self.factory.makePerson()
        product = self.factory.makeProduct()
        with person_logged_in(person):
            self.assertFalse(person.canWrite(product, 'displayname'))
        with person_logged_in(product.owner):
            self.assertTrue(product.owner.canWrite(product, 'displayname'))

    def test_canWrite__checking_permissions_of_others(self):
        # Logged in users cannot call Person.canWrite() on Person
        # object for other people.
        person = self.factory.makePerson()
        other = self.factory.makePerson()
        with person_logged_in(person):
            self.assertRaises(Unauthorized, getattr, other, 'canWrite')

    def makeSubscribedDistroSourcePackages(self):
        # Create a person, a distribution and four
        # DistributionSourcePacakage. Subscribe the person to two
        # DSPs, and subscribe another person to another DSP.
        user = self.factory.makePerson()
        distribution = self.factory.makeDistribution()
        dsp1 = self.factory.makeDistributionSourcePackage(
            sourcepackagename='sp-b', distribution=distribution)
        distribution = self.factory.makeDistribution()
        dsp2 = self.factory.makeDistributionSourcePackage(
            sourcepackagename='sp-a', distribution=distribution)
        # We don't reference dsp3 so it gets no name:
        self.factory.makeDistributionSourcePackage(
            sourcepackagename='sp-c', distribution=distribution)
        with person_logged_in(user):
            dsp1.addSubscription(user, subscribed_by=user)
            dsp2.addSubscription(user, subscribed_by=user)
        dsp4 = self.factory.makeDistributionSourcePackage(
            sourcepackagename='sp-d', distribution=distribution)
        other_user = self.factory.makePerson()
        with person_logged_in(other_user):
            dsp4.addSubscription(other_user, subscribed_by=other_user)
        return user, dsp1, dsp2

    def test_getBugSubscriberPackages(self):
        # getBugSubscriberPackages() returns the DistributionSourcePackages
        # to which a user is subscribed.
        user, dsp1, dsp2 = self.makeSubscribedDistroSourcePackages()

        # We cannot directly compare the objects returned by
        # getBugSubscriberPackages() with the expected DSPs:
        # These are different objects and the class does not have
        # an __eq__ operator. So we compare the attributes distribution
        # and sourcepackagename.

        def get_distribution(dsp):
            return dsp.distribution

        def get_spn(dsp):
            return dsp.sourcepackagename

        result = user.getBugSubscriberPackages()
        self.assertEqual(
            [get_distribution(dsp) for dsp in (dsp2, dsp1)],
            [get_distribution(dsp) for dsp in result])
        self.assertEqual(
            [get_spn(dsp) for dsp in (dsp2, dsp1)],
            [get_spn(dsp) for dsp in result])

    def test_getBugSubscriberPackages__one_query(self):
        # getBugSubscriberPackages() retrieves all objects
        # needed to build the DistributionSourcePackages in
        # one SQL query.
        user, dsp1, dsp2 = self.makeSubscribedDistroSourcePackages()
        Store.of(user).invalidate()
        with StormStatementRecorder() as recorder:
            list(user.getBugSubscriberPackages())
        self.assertThat(recorder, HasQueryCount(Equals(1)))

    def createCopiedPackage(self, spph, copier, dest_distroseries=None,
                            dest_archive=None):
        if dest_distroseries is None:
            dest_distroseries = self.factory.makeDistroSeries()
        if dest_archive is None:
            dest_archive = dest_distroseries.main_archive
        return spph.copyTo(
            dest_distroseries, creator=copier,
            pocket=PackagePublishingPocket.UPDATES,
            archive=dest_archive)

    def test_getLatestSynchronisedPublishings_most_recent_first(self):
        # getLatestSynchronisedPublishings returns the latest copies sorted
        # by most recent first.
        spph = self.factory.makeSourcePackagePublishingHistory()
        copier = self.factory.makePerson()
        copied_spph1 = self.createCopiedPackage(spph, copier)
        copied_spph2 = self.createCopiedPackage(spph, copier)
        synchronised_spphs = copier.getLatestSynchronisedPublishings()

        self.assertContentEqual(
            [copied_spph2, copied_spph1],
            synchronised_spphs)

    def test_getLatestSynchronisedPublishings_other_creator(self):
        spph = self.factory.makeSourcePackagePublishingHistory()
        copier = self.factory.makePerson()
        self.createCopiedPackage(spph, copier)
        someone_else = self.factory.makePerson()
        synchronised_spphs = someone_else.getLatestSynchronisedPublishings()

        self.assertEqual(
            0,
            synchronised_spphs.count())

    def test_getLatestSynchronisedPublishings_latest(self):
        # getLatestSynchronisedPublishings returns only the latest copy of
        # a package in a distroseries
        spph = self.factory.makeSourcePackagePublishingHistory()
        copier = self.factory.makePerson()
        dest_distroseries = self.factory.makeDistroSeries()
        self.createCopiedPackage(
            spph, copier, dest_distroseries)
        copied_spph2 = self.createCopiedPackage(
            spph, copier, dest_distroseries)
        synchronised_spphs = copier.getLatestSynchronisedPublishings()

        self.assertContentEqual(
            [copied_spph2],
            synchronised_spphs)

    def test_getLatestSynchronisedPublishings_cross_archive_copies(self):
        # getLatestSynchronisedPublishings returns only the copies copied
        # cross archive.
        spph = self.factory.makeSourcePackagePublishingHistory()
        copier = self.factory.makePerson()
        dest_distroseries2 = self.factory.makeDistroSeries(
            distribution=spph.distroseries.distribution)
        self.createCopiedPackage(
            spph, copier, dest_distroseries2)
        synchronised_spphs = copier.getLatestSynchronisedPublishings()

        self.assertEqual(
            0,
            synchronised_spphs.count())

    def test_getLatestSynchronisedPublishings_main_archive(self):
        # getLatestSynchronisedPublishings returns only the copies copied in
        # a primary archive (as opposed to a ppa).
        spph = self.factory.makeSourcePackagePublishingHistory()
        copier = self.factory.makePerson()
        dest_distroseries = self.factory.makeDistroSeries()
        ppa = self.factory.makeArchive(
            distribution=dest_distroseries.distribution)
        self.createCopiedPackage(
            spph, copier, dest_distroseries, ppa)
        synchronised_spphs = copier.getLatestSynchronisedPublishings()

        self.assertEqual(
            0,
            synchronised_spphs.count())

    def test_product_isAnyPillarOwner(self):
        # Test isAnyPillarOwner for products
        person = self.factory.makePerson()
        owner = self.factory.makePerson()
        self.factory.makeProduct(owner=owner)
        self.assertTrue(owner.isAnyPillarOwner())
        self.assertFalse(person.isAnyPillarOwner())

    def test_projectgroup_isAnyPillarOwner(self):
        # Test isAnyPillarOwner for project groups
        person = self.factory.makePerson()
        owner = self.factory.makePerson()
        self.factory.makeProject(owner=owner)
        self.assertTrue(owner.isAnyPillarOwner())
        self.assertFalse(person.isAnyPillarOwner())

    def test_distribution_isAnyPillarOwner(self):
        # Test isAnyPillarOwner for distributions
        person = self.factory.makePerson()
        owner = self.factory.makePerson()
        self.factory.makeDistribution(owner=owner)
        self.assertTrue(owner.isAnyPillarOwner())
        self.assertFalse(person.isAnyPillarOwner())

    def test_product_isAnySecurityContact(self):
        # Test isAnySecurityContact for products
        person = self.factory.makePerson()
        contact = self.factory.makePerson()
        self.factory.makeProduct(security_contact=contact)
        self.assertTrue(contact.isAnySecurityContact())
        self.assertFalse(person.isAnySecurityContact())

    def test_distribution_isAnySecurityContact(self):
        # Test isAnySecurityContact for distributions
        person = self.factory.makePerson()
        contact = self.factory.makePerson()
        self.factory.makeDistribution(security_contact=contact)
        self.assertTrue(contact.isAnySecurityContact())
        self.assertFalse(person.isAnySecurityContact())


class TestPersonStates(TestCaseWithFactory):

    layer = DatabaseFunctionalLayer

    def setUp(self):
        TestCaseWithFactory.setUp(self, 'foo.bar@canonical.com')
        person_set = getUtility(IPersonSet)
        self.myteam = person_set.getByName('myteam')
        self.otherteam = person_set.getByName('otherteam')
        self.guadamen = person_set.getByName('guadamen')
        product_set = getUtility(IProductSet)
        self.bzr = product_set.getByName('bzr')
        self.now = datetime.now(pytz.UTC)

    def test_deactivateAccount_copes_with_names_already_in_use(self):
        """When a user deactivates his account, its name is changed.

        We do that so that other users can use that name, which the original
        user doesn't seem to want anymore.

        It may happen that we attempt to rename an account to something that
        is already in use. If this happens, we'll simply append an integer to
        that name until we can find one that is free.
        """
        sample_person = Person.byName('name12')
        login(sample_person.preferredemail.email)
        sample_person.deactivateAccount("blah!")
        self.failUnlessEqual(sample_person.name, 'name12-deactivatedaccount')
        # Now that name12 is free Foo Bar can use it.
        foo_bar = Person.byName('name16')
        foo_bar.name = 'name12'
        # If Foo Bar deactivates his account, though, we'll have to use a name
        # other than name12-deactivatedaccount because that is already in use.
        login(foo_bar.preferredemail.email)
        foo_bar.deactivateAccount("blah!")
        self.failUnlessEqual(foo_bar.name, 'name12-deactivatedaccount1')

    def test_deactivateAccountReassignsOwnerAndDriver(self):
        """Product owner and driver are reassigned.

        If a user is a product owner and/or driver, when the user is
        deactivated the roles are assigned to the registry experts team.  Note
        a person can have both roles and the method must handle both at once,
        that's why this is one test.
        """
        user = self.factory.makePerson()
        product = self.factory.makeProduct(owner=user)
        with person_logged_in(user):
            product.driver = user
            user.deactivateAccount("Going off the grid.")
        registry_team = getUtility(ILaunchpadCelebrities).registry_experts
        self.assertEqual(registry_team, product.owner,
                         "Owner is not registry team.")
        self.assertEqual(registry_team, product.driver,
                         "Driver is not registry team.")

    def test_getDirectMemberIParticipateIn(self):
        sample_person = Person.byName('name12')
        warty_team = Person.byName('name20')
        ubuntu_team = Person.byName('ubuntu-team')
        # Sample Person is an active member of Warty Security Team which in
        # turn is a proposed member of Ubuntu Team. That means
        # sample_person._getDirectMemberIParticipateIn(ubuntu_team) will fail
        # with an AssertionError.
        self.failUnless(sample_person in warty_team.activemembers)
        self.failUnless(warty_team in ubuntu_team.invited_members)
        self.failUnlessRaises(
            AssertionError, sample_person._getDirectMemberIParticipateIn,
            ubuntu_team)

        # If we make warty_team an active member of Ubuntu team, then the
        # _getDirectMemberIParticipateIn() call will actually return
        # warty_team.
        login(warty_team.teamowner.preferredemail.email)
        warty_team.acceptInvitationToBeMemberOf(ubuntu_team, comment="foo")
        self.failUnless(warty_team in ubuntu_team.activemembers)
        self.failUnlessEqual(
            sample_person._getDirectMemberIParticipateIn(ubuntu_team),
            warty_team)

    def test_AnswerContact_person_validator(self):
        answer_contact = AnswerContact.select(limit=1)[0]
        self.assertRaises(
            PrivatePersonLinkageError,
            setattr, answer_contact, 'person', self.myteam)

    def test_Bug_person_validator(self):
        bug = Bug.select(limit=1)[0]
        for attr_name in ['owner', 'who_made_private']:
            self.assertRaises(
                PrivatePersonLinkageError,
                setattr, bug, attr_name, self.myteam)

    def test_Specification_person_validator(self):
        specification = Specification.select(limit=1)[0]
        for attr_name in ['assignee', 'drafter', 'approver', 'owner',
                          'goal_proposer', 'goal_decider', 'completer',
                          'starter']:
            self.assertRaises(
                PrivatePersonLinkageError,
                setattr, specification, attr_name, self.myteam)

    def test_visibility_validator_caching(self):
        # The method Person.visibilityConsistencyWarning can be called twice
        # when editing a team.  The first is part of the form validator.  It
        # is then called again as part of the database validator.  The test
        # can be expensive so the value is cached so that the queries are
        # needlessly run.
        fake_warning = 'Warning!  Warning!'
        naked_team = removeSecurityProxy(self.otherteam)
        naked_team._visibility_warning_cache = fake_warning
        warning = self.otherteam.visibilityConsistencyWarning(
            PersonVisibility.PRIVATE)
        self.assertEqual(fake_warning, warning)

    def test_visibility_validator_team_ss_prod_pub_to_private(self):
        # A PUBLIC team with a structural subscription to a product can
        # convert to a PRIVATE team.
        foo_bar = Person.byName('name16')
        self.bzr.addSubscription(self.otherteam, foo_bar)
        self.otherteam.visibility = PersonVisibility.PRIVATE

    def test_visibility_validator_team_private_to_public(self):
        # A PRIVATE team cannot convert to PUBLIC.
        self.otherteam.visibility = PersonVisibility.PRIVATE
        try:
            self.otherteam.visibility = PersonVisibility.PUBLIC
        except ImmutableVisibilityError, exc:
            self.assertEqual(
                str(exc),
                'A private team cannot change visibility.')

    def test_visibility_validator_team_private_to_public_view(self):
        # A PRIVATE team cannot convert to PUBLIC.
        self.otherteam.visibility = PersonVisibility.PRIVATE
        view = create_initialized_view(self.otherteam, '+edit', {
            'field.name': 'otherteam',
            'field.displayname': 'Other Team',
            'field.subscriptionpolicy': 'RESTRICTED',
            'field.renewal_policy': 'NONE',
            'field.visibility': 'PUBLIC',
            'field.actions.save': 'Save',
            })
        self.assertEqual(len(view.errors), 0)
        self.assertEqual(len(view.request.notifications), 1)
        self.assertEqual(view.request.notifications[0].message,
                         'A private team cannot change visibility.')

    def test_person_snapshot(self):
        omitted = (
            'activemembers', 'adminmembers', 'allmembers',
            'all_members_prepopulated', 'approvedmembers',
            'deactivatedmembers', 'expiredmembers', 'inactivemembers',
            'invited_members', 'member_memberships', 'pendingmembers',
            'proposedmembers', 'unmapped_participants', 'longitude',
            'latitude', 'time_zone',
            )
        snap = Snapshot(self.myteam, providing=providedBy(self.myteam))
        for name in omitted:
            self.assertFalse(
                hasattr(snap, name),
                "%s should be omitted from the snapshot but is not." % name)

    def test_person_repr_ansii(self):
        # Verify that ANSI displayname is ascii safe.
        person = self.factory.makePerson(
            name="user", displayname=u'\xdc-tester')
        ignore, name, displayname = repr(person).rsplit(' ', 2)
        self.assertEqual('user', name)
        self.assertEqual('(\\xdc-tester)>', displayname)

    def test_person_repr_unicode(self):
        # Verify that Unicode displayname is ascii safe.
        person = self.factory.makePerson(
            name="user", displayname=u'\u0170-tester')
        ignore, displayname = repr(person).rsplit(' ', 1)
        self.assertEqual('(\\u0170-tester)>', displayname)


class TestPersonSet(TestCaseWithFactory):
    """Test `IPersonSet`."""
    layer = DatabaseFunctionalLayer

    def setUp(self):
        super(TestPersonSet, self).setUp()
        login(ANONYMOUS)
        self.addCleanup(logout)
        self.person_set = getUtility(IPersonSet)

    def test_isNameBlacklisted(self):
        cursor().execute(
            "INSERT INTO NameBlacklist(id, regexp) VALUES (-100, 'foo')")
        self.failUnless(self.person_set.isNameBlacklisted('foo'))
        self.failIf(self.person_set.isNameBlacklisted('bar'))

    def test_isNameBlacklisted_user_is_admin(self):
        team = self.factory.makeTeam()
        name_blacklist_set = getUtility(INameBlacklistSet)
        self.admin_exp = name_blacklist_set.create(u'fnord', admin=team)
        self.store = IStore(self.admin_exp)
        self.store.flush()
        user = team.teamowner
        self.assertFalse(self.person_set.isNameBlacklisted('fnord', user))

    def test_getByEmail_ignores_case_and_whitespace(self):
        person1_email = 'foo.bar@canonical.com'
        person1 = self.person_set.getByEmail(person1_email)
        self.failIf(
            person1 is None,
            "PersonSet.getByEmail() could not find %r" % person1_email)

        person2 = self.person_set.getByEmail('  foo.BAR@canonICAL.com  ')
        self.failIf(
            person2 is None,
            "PersonSet.getByEmail() should ignore case and whitespace.")
        self.assertEqual(person1, person2)

    def test_getPrecachedPersonsFromIDs(self):
        # The getPrecachedPersonsFromIDs() method should only make one
        # query to load all the extraneous data. Accessing the
        # attributes should then cause zero queries.
        person_ids = [
            self.factory.makePerson().id
            for i in range(3)]

        with StormStatementRecorder() as recorder:
            persons = list(self.person_set.getPrecachedPersonsFromIDs(
                person_ids, need_karma=True, need_ubuntu_coc=True,
                need_location=True, need_archive=True,
                need_preferred_email=True, need_validity=True))
        self.assertThat(recorder, HasQueryCount(LessThan(2)))

        with StormStatementRecorder() as recorder:
            for person in persons:
                person.is_valid_person
                person.karma
                person.is_ubuntu_coc_signer
                person.location
                person.archive
                person.preferredemail
        self.assertThat(recorder, HasQueryCount(LessThan(1)))


class KarmaTestMixin:
    """Helper methods for setting karma."""

    def _makeKarmaCache(self, person, product, category_name_values):
        """Create a KarmaCache entry with the given arguments.

        In order to create the KarmaCache record we must switch to the DB
        user 'karma'. This invalidates the objects under test so they
        must be retrieved again.
        """
        with dbuser('karma'):
            total = 0
            # Insert category total for person and project.
            for category_name, value in category_name_values:
                category = KarmaCategory.byName(category_name)
                self.cache_manager.new(
                    value, person.id, category.id, product_id=product.id)
                total += value
            # Insert total cache for person and project.
            self.cache_manager.new(
                total, person.id, None, product_id=product.id)

    def _makeKarmaTotalCache(self, person, total):
        """Create a KarmaTotalCache entry.

        In order to create the KarmaTotalCache record we must switch to the DB
        user 'karma'. This invalidates the objects under test so they
        must be retrieved again.
        """
        with dbuser('karma'):
            KarmaTotalCache(person=person.id, karma_total=total)


class TestPersonSetMerge(TestCaseWithFactory, KarmaTestMixin):
    """Test cases for PersonSet merge."""

    layer = DatabaseFunctionalLayer

    def setUp(self):
        super(TestPersonSetMerge, self).setUp()
        self.person_set = getUtility(IPersonSet)

    def _do_premerge(self, from_person, to_person):
        # Do the pre merge work performed by the LoginToken.
        login('admin@canonical.com')
        email = from_person.preferredemail
        email.status = EmailAddressStatus.NEW
        email.person = to_person
        email.account = to_person.account
        transaction.commit()
        logout()

    def _do_merge(self, from_person, to_person, reviewer=None):
        # Perform the merge as the db user that will be used by the jobs.
        with dbuser(config.IPersonMergeJobSource.dbuser):
            self.person_set.merge(from_person, to_person, reviewer=reviewer)
        return from_person, to_person

    def _get_testable_account(self, person, date_created, openid_identifier):
        # Return a naked account with predictable attributes.
        account = removeSecurityProxy(person.account)
        account.date_created = date_created
        account.openid_identifier = openid_identifier
        return account

    def test_delete_no_notifications(self):
        team = self.factory.makeTeam()
        owner = team.teamowner
        transaction.commit()
        with dbuser(config.IPersonMergeJobSource.dbuser):
            self.person_set.delete(team, owner)
        notification_set = getUtility(IPersonNotificationSet)
        notifications = notification_set.getNotificationsToSend()
        self.assertEqual(0, notifications.count())

    def test_openid_identifiers(self):
        # Verify that OpenId Identifiers are merged.
        duplicate = self.factory.makePerson()
        duplicate_identifier = removeSecurityProxy(
            duplicate.account).openid_identifiers.any().identifier
        person = self.factory.makePerson()
        person_identifier = removeSecurityProxy(
            person.account).openid_identifiers.any().identifier
        self._do_premerge(duplicate, person)
        login_person(person)
        duplicate, person = self._do_merge(duplicate, person)
        self.assertEqual(
            0,
            removeSecurityProxy(duplicate.account).openid_identifiers.count())

        merged_identifiers = [
            identifier.identifier for identifier in
                removeSecurityProxy(person.account).openid_identifiers]

        self.assertIn(duplicate_identifier, merged_identifiers)
        self.assertIn(person_identifier, merged_identifiers)

    def test_karmacache_transferred_to_user_has_no_karma(self):
        # Verify that the merged user has no KarmaCache entries,
        # and the karma total was transfered.
        self.cache_manager = getUtility(IKarmaCacheManager)
        product = self.factory.makeProduct()
        duplicate = self.factory.makePerson()
        self._makeKarmaCache(
            duplicate, product, [('bugs', 10)])
        self._makeKarmaTotalCache(duplicate, 15)
        # The karma changes invalidated duplicate instance.
        duplicate = self.person_set.get(duplicate.id)
        person = self.factory.makePerson()
        self._do_premerge(duplicate, person)
        login_person(person)
        duplicate, person = self._do_merge(duplicate, person)
        self.assertEqual([], duplicate.karma_category_caches)
        self.assertEqual(0, duplicate.karma)
        self.assertEqual(15, person.karma)

    def test_karmacache_transferred_to_user_has_karma(self):
        # Verify that the merged user has no KarmaCache entries,
        # and the karma total was summed.
        self.cache_manager = getUtility(IKarmaCacheManager)
        product = self.factory.makeProduct()
        duplicate = self.factory.makePerson()
        self._makeKarmaCache(
            duplicate, product, [('bugs', 10)])
        self._makeKarmaTotalCache(duplicate, 15)
        person = self.factory.makePerson()
        self._makeKarmaCache(
            person, product, [('bugs', 9)])
        self._makeKarmaTotalCache(person, 13)
        # The karma changes invalidated duplicate and person instances.
        duplicate = self.person_set.get(duplicate.id)
        person = self.person_set.get(person.id)
        self._do_premerge(duplicate, person)
        login_person(person)
        duplicate, person = self._do_merge(duplicate, person)
        self.assertEqual([], duplicate.karma_category_caches)
        self.assertEqual(0, duplicate.karma)
        self.assertEqual(28, person.karma)

    def test_person_date_created_preserved(self):
        # Verify that the oldest datecreated is merged.
        person = self.factory.makePerson()
        duplicate = self.factory.makePerson()
        oldest_date = datetime(
            2005, 11, 25, 0, 0, 0, 0, pytz.timezone('UTC'))
        removeSecurityProxy(duplicate).datecreated = oldest_date
        self._do_premerge(duplicate, person)
        login_person(person)
        duplicate, person = self._do_merge(duplicate, person)
        self.assertEqual(oldest_date, person.datecreated)

    def test_team_with_active_mailing_list_raises_error(self):
        # A team with an active mailing list cannot be merged.
        target_team = self.factory.makeTeam()
        test_team = self.factory.makeTeam()
        self.factory.makeMailingList(
            test_team, test_team.teamowner)
        self.assertRaises(
            AssertionError, self.person_set.merge, test_team, target_team)

    def test_team_with_inactive_mailing_list(self):
        # A team with an inactive mailing list can be merged.
        target_team = self.factory.makeTeam()
        test_team = self.factory.makeTeam()
        mailing_list = self.factory.makeMailingList(
            test_team, test_team.teamowner)
        mailing_list.deactivate()
        mailing_list.transitionToStatus(MailingListStatus.INACTIVE)
        test_team, target_team = self._do_merge(
            test_team, target_team, test_team.teamowner)
        self.assertEqual(target_team, test_team.merged)
        self.assertEqual(
            MailingListStatus.PURGED, test_team.mailing_list.status)
        emails = getUtility(IEmailAddressSet).getByPerson(target_team).count()
        self.assertEqual(0, emails)

    def test_team_with_purged_mailing_list(self):
        # A team with a purges mailing list can be merged.
        target_team = self.factory.makeTeam()
        test_team = self.factory.makeTeam()
        mailing_list = self.factory.makeMailingList(
            test_team, test_team.teamowner)
        mailing_list.deactivate()
        mailing_list.transitionToStatus(MailingListStatus.INACTIVE)
        mailing_list.purge()
        test_team, target_team = self._do_merge(
            test_team, target_team, test_team.teamowner)
        self.assertEqual(target_team, test_team.merged)

    def test_team_with_members(self):
        # Team members are removed before merging.
        target_team = self.factory.makeTeam()
        test_team = self.factory.makeTeam()
        former_member = self.factory.makePerson()
        with person_logged_in(test_team.teamowner):
            test_team.addMember(former_member, test_team.teamowner)
        test_team, target_team = self._do_merge(
            test_team, target_team, test_team.teamowner)
        self.assertEqual(target_team, test_team.merged)
        self.assertEqual([], list(former_member.super_teams))

    def test_team_without_super_teams_is_fine(self):
        # A team with no members and no super teams
        # merges without errors.
        test_team = self.factory.makeTeam()
        target_team = self.factory.makeTeam()
        login_person(test_team.teamowner)
        self._do_merge(test_team, target_team, test_team.teamowner)

    def test_team_with_super_teams(self):
        # A team with superteams can be merged, but the memberships
        # are not transferred.
        test_team = self.factory.makeTeam()
        super_team = self.factory.makeTeam()
        target_team = self.factory.makeTeam()
        login_person(test_team.teamowner)
        test_team.join(super_team, test_team.teamowner)
        test_team, target_team = self._do_merge(
            test_team, target_team, test_team.teamowner)
        self.assertEqual(target_team, test_team.merged)
        self.assertEqual([], list(target_team.super_teams))

    def test_merge_moves_branches(self):
        # When person/teams are merged, branches owned by the from person
        # are moved.
        person = self.factory.makePerson()
        branch = self.factory.makeBranch()
        duplicate = branch.owner
        self._do_premerge(branch.owner, person)
        login_person(person)
        duplicate, person = self._do_merge(duplicate, person)
        branches = person.getBranches()
        self.assertEqual(1, branches.count())

    def test_merge_with_duplicated_branches(self):
        # If both the from and to people have branches with the same name,
        # merging renames the duplicate from the from person's side.
        product = self.factory.makeProduct()
        from_branch = self.factory.makeBranch(name='foo', product=product)
        to_branch = self.factory.makeBranch(name='foo', product=product)
        mergee = to_branch.owner
        duplicate = from_branch.owner
        self._do_premerge(duplicate, mergee)
        login_person(mergee)
        duplicate, mergee = self._do_merge(duplicate, mergee)
        branches = [b.name for b in mergee.getBranches()]
        self.assertEqual(2, len(branches))
        self.assertContentEqual([u'foo', u'foo-1'], branches)

    def test_merge_moves_recipes(self):
        # When person/teams are merged, recipes owned by the from person are
        # moved.
        person = self.factory.makePerson()
        recipe = self.factory.makeSourcePackageRecipe()
        duplicate = recipe.owner
        # Delete the PPA, which is required for the merge to work.
        with person_logged_in(duplicate):
            recipe.owner.archive.status = ArchiveStatus.DELETED
        self._do_premerge(duplicate, person)
        login_person(person)
        duplicate, person = self._do_merge(duplicate, person)
        self.assertEqual(1, person.recipes.count())

    def test_merge_with_duplicated_recipes(self):
        # If both the from and to people have recipes with the same name,
        # merging renames the duplicate from the from person's side.
        merge_from = self.factory.makeSourcePackageRecipe(
            name=u'foo', description=u'FROM')
        merge_to = self.factory.makeSourcePackageRecipe(
            name=u'foo', description=u'TO')
        duplicate = merge_from.owner
        mergee = merge_to.owner
        # Delete merge_from's PPA, which is required for the merge to work.
        with person_logged_in(merge_from.owner):
            merge_from.owner.archive.status = ArchiveStatus.DELETED
        self._do_premerge(merge_from.owner, mergee)
        login_person(mergee)
        duplicate, mergee = self._do_merge(duplicate, mergee)
        recipes = mergee.recipes
        self.assertEqual(2, recipes.count())
        descriptions = [r.description for r in recipes]
        self.assertEqual([u'TO', u'FROM'], descriptions)
        self.assertEqual(u'foo-1', recipes[1].name)

    def assertSubscriptionMerges(self, target):
        # Given a subscription target, we want to make sure that subscriptions
        # that the duplicate person made are carried over to the merged
        # account.
        duplicate = self.factory.makePerson()
        with person_logged_in(duplicate):
            target.addSubscription(duplicate, duplicate)
        person = self.factory.makePerson()
        self._do_premerge(duplicate, person)
        login_person(person)
        duplicate, person = self._do_merge(duplicate, person)
        # The merged person has the subscription, and the duplicate person
        # does not.
        self.assertTrue(target.getSubscription(person) is not None)
        self.assertTrue(target.getSubscription(duplicate) is None)

    def assertConflictingSubscriptionDeletes(self, target):
        # Given a subscription target, we want to make sure that subscriptions
        # that the duplicate person made that conflict with existing
        # subscriptions in the merged account are deleted.
        duplicate = self.factory.makePerson()
        person = self.factory.makePerson()
        with person_logged_in(duplicate):
            target.addSubscription(duplicate, duplicate)
        with person_logged_in(person):
            # The description lets us show that we still have the right
            # subscription later.
            target.addBugSubscriptionFilter(person, person).description = (
                u'a marker')
        self._do_premerge(duplicate, person)
        login_person(person)
        duplicate, person = self._do_merge(duplicate, person)
        # The merged person still has the original subscription, as shown
        # by the marker name.
        self.assertEqual(
            target.getSubscription(person).bug_filters[0].description,
            u'a marker')
        # The conflicting subscription on the duplicate has been deleted.
        self.assertTrue(target.getSubscription(duplicate) is None)

    def test_merge_with_product_subscription(self):
        # See comments in assertSubscriptionMerges.
        self.assertSubscriptionMerges(self.factory.makeProduct())

    def test_merge_with_conflicting_product_subscription(self):
        # See comments in assertConflictingSubscriptionDeletes.
        self.assertConflictingSubscriptionDeletes(self.factory.makeProduct())

    def test_merge_with_project_subscription(self):
        # See comments in assertSubscriptionMerges.
        self.assertSubscriptionMerges(self.factory.makeProject())

    def test_merge_with_conflicting_project_subscription(self):
        # See comments in assertConflictingSubscriptionDeletes.
        self.assertConflictingSubscriptionDeletes(self.factory.makeProject())

    def test_merge_with_distroseries_subscription(self):
        # See comments in assertSubscriptionMerges.
        self.assertSubscriptionMerges(self.factory.makeDistroSeries())

    def test_merge_with_conflicting_distroseries_subscription(self):
        # See comments in assertConflictingSubscriptionDeletes.
        self.assertConflictingSubscriptionDeletes(
            self.factory.makeDistroSeries())

    def test_merge_with_milestone_subscription(self):
        # See comments in assertSubscriptionMerges.
        self.assertSubscriptionMerges(self.factory.makeMilestone())

    def test_merge_with_conflicting_milestone_subscription(self):
        # See comments in assertConflictingSubscriptionDeletes.
        self.assertConflictingSubscriptionDeletes(
            self.factory.makeMilestone())

    def test_merge_with_productseries_subscription(self):
        # See comments in assertSubscriptionMerges.
        self.assertSubscriptionMerges(self.factory.makeProductSeries())

    def test_merge_with_conflicting_productseries_subscription(self):
        # See comments in assertConflictingSubscriptionDeletes.
        self.assertConflictingSubscriptionDeletes(
            self.factory.makeProductSeries())

    def test_merge_with_distribution_subscription(self):
        # See comments in assertSubscriptionMerges.
        self.assertSubscriptionMerges(self.factory.makeDistribution())

    def test_merge_with_conflicting_distribution_subscription(self):
        # See comments in assertConflictingSubscriptionDeletes.
        self.assertConflictingSubscriptionDeletes(
            self.factory.makeDistribution())

    def test_merge_with_sourcepackage_subscription(self):
        # See comments in assertSubscriptionMerges.
        dsp = self.factory.makeDistributionSourcePackage()
        self.assertSubscriptionMerges(dsp)

    def test_merge_with_conflicting_sourcepackage_subscription(self):
        # See comments in assertConflictingSubscriptionDeletes.
        dsp = self.factory.makeDistributionSourcePackage()
        self.assertConflictingSubscriptionDeletes(dsp)
<<<<<<< HEAD
=======

    def test_merge_accesspolicygrants(self):
        # AccessPolicyGrants are transferred from the duplicate.
        person = self.factory.makePerson()
        grant = self.factory.makeAccessPolicyGrant()
        self._do_premerge(grant.grantee, person)
        with person_logged_in(person):
            self._do_merge(grant.grantee, person)
        self.assertEqual(person, grant.grantee)

    def test_merge_accesspolicygrants_conflicts(self):
        # Conflicting AccessPolicyGrants are deleted.
        policy = self.factory.makeAccessPolicy()

        person = self.factory.makePerson()
        person_grantor = self.factory.makePerson()
        person_grant = self.factory.makeAccessPolicyGrant(
            grantee=person, grantor=person_grantor, object=policy)

        duplicate = self.factory.makePerson()
        duplicate_grantor = self.factory.makePerson()
        duplicate_grant = self.factory.makeAccessPolicyGrant(
            grantee=duplicate, grantor=duplicate_grantor, object=policy)

        self._do_premerge(duplicate, person)
        with person_logged_in(person):
            self._do_merge(duplicate, person)
        transaction.commit()

        self.assertEqual(person, person_grant.grantee)
        self.assertEqual(person_grantor, person_grant.grantor)
        self.assertIs(
            None,
            IStore(AccessPolicyGrant).get(
                AccessPolicyGrant, duplicate_grant.id))
>>>>>>> 23ee7b26

    def test_mergeAsync(self):
        # mergeAsync() creates a new `PersonMergeJob`.
        from_person = self.factory.makePerson()
        to_person = self.factory.makePerson()
        login_person(from_person)
        job = self.person_set.mergeAsync(from_person, to_person)
        self.assertEqual(from_person, job.from_person)
        self.assertEqual(to_person, job.to_person)


class TestPersonSetCreateByOpenId(TestCaseWithFactory):
    layer = DatabaseFunctionalLayer

    def setUp(self):
        super(TestPersonSetCreateByOpenId, self).setUp()
        self.person_set = getUtility(IPersonSet)
        self.store = IMasterStore(Account)

        # Generate some valid test data.
        self.account = self.makeAccount()
        self.identifier = self.makeOpenIdIdentifier(self.account, u'whatever')
        self.person = self.makePerson(self.account)
        self.email = self.makeEmailAddress(
            email='whatever@example.com',
            account=self.account, person=self.person)

    def makeAccount(self):
        return self.store.add(Account(
            displayname='Displayname',
            creation_rationale=AccountCreationRationale.UNKNOWN,
            status=AccountStatus.ACTIVE))

    def makeOpenIdIdentifier(self, account, identifier):
        openid_identifier = OpenIdIdentifier()
        openid_identifier.identifier = identifier
        openid_identifier.account = account
        return self.store.add(openid_identifier)

    def makePerson(self, account):
        return self.store.add(Person(
            name='acc%d' % account.id, account=account,
            displayname='Displayname',
            creation_rationale=PersonCreationRationale.UNKNOWN))

    def makeEmailAddress(self, email, account, person):
            return self.store.add(EmailAddress(
                email=email,
                account=account,
                person=person,
                status=EmailAddressStatus.PREFERRED))

    def testAllValid(self):
        found, updated = self.person_set.getOrCreateByOpenIDIdentifier(
            self.identifier.identifier, self.email.email, 'Ignored Name',
            PersonCreationRationale.UNKNOWN, 'No Comment')
        found = removeSecurityProxy(found)

        self.assertIs(False, updated)
        self.assertIs(self.person, found)
        self.assertIs(self.account, found.account)
        self.assertIs(self.email, found.preferredemail)
        self.assertIs(self.email.account, self.account)
        self.assertIs(self.email.person, self.person)
        self.assertEqual(
            [self.identifier], list(self.account.openid_identifiers))

    def testEmailAddressCaseInsensitive(self):
        # As per testAllValid, but the email address used for the lookup
        # is all upper case.
        found, updated = self.person_set.getOrCreateByOpenIDIdentifier(
            self.identifier.identifier, self.email.email.upper(),
            'Ignored Name', PersonCreationRationale.UNKNOWN, 'No Comment')
        found = removeSecurityProxy(found)

        self.assertIs(False, updated)
        self.assertIs(self.person, found)
        self.assertIs(self.account, found.account)
        self.assertIs(self.email, found.preferredemail)
        self.assertIs(self.email.account, self.account)
        self.assertIs(self.email.person, self.person)
        self.assertEqual(
            [self.identifier], list(self.account.openid_identifiers))

    def testNewOpenId(self):
        # Account looked up by email and the new OpenId identifier
        # attached. We can do this because we trust our OpenId Provider.
        new_identifier = u'newident'
        found, updated = self.person_set.getOrCreateByOpenIDIdentifier(
            new_identifier, self.email.email, 'Ignored Name',
            PersonCreationRationale.UNKNOWN, 'No Comment')
        found = removeSecurityProxy(found)

        self.assertIs(True, updated)
        self.assertIs(self.person, found)
        self.assertIs(self.account, found.account)
        self.assertIs(self.email, found.preferredemail)
        self.assertIs(self.email.account, self.account)
        self.assertIs(self.email.person, self.person)

        # Old OpenId Identifier still attached.
        self.assertIn(self.identifier, list(self.account.openid_identifiers))

        # So is our new one.
        identifiers = [
            identifier.identifier for identifier
                in self.account.openid_identifiers]
        self.assertIn(new_identifier, identifiers)

    def testNewEmailAddress(self):
        # Account looked up by OpenId identifier and new EmailAddress
        # attached. We can do this because we trust our OpenId Provider.
        new_email = u'new_email@example.com'
        found, updated = self.person_set.getOrCreateByOpenIDIdentifier(
            self.identifier.identifier, new_email, 'Ignored Name',
            PersonCreationRationale.UNKNOWN, 'No Comment')
        found = removeSecurityProxy(found)

        self.assertIs(True, updated)
        self.assertIs(self.person, found)
        self.assertIs(self.account, found.account)
        self.assertEqual(
            [self.identifier], list(self.account.openid_identifiers))

        # The old email address is still there and correctly linked.
        self.assertIs(self.email, found.preferredemail)
        self.assertIs(self.email.account, self.account)
        self.assertIs(self.email.person, self.person)

        # The new email address is there too and correctly linked.
        new_email = self.store.find(EmailAddress, email=new_email).one()
        self.assertIs(new_email.account, self.account)
        self.assertIs(new_email.person, self.person)
        self.assertEqual(EmailAddressStatus.NEW, new_email.status)

    def testNewAccountAndIdentifier(self):
        # If neither the OpenId Identifier nor the email address are
        # found, we create everything.
        new_email = u'new_email@example.com'
        new_identifier = u'new_identifier'
        found, updated = self.person_set.getOrCreateByOpenIDIdentifier(
            new_identifier, new_email, 'New Name',
            PersonCreationRationale.UNKNOWN, 'No Comment')
        found = removeSecurityProxy(found)

        # We have a new Person
        self.assertIs(True, updated)
        self.assertIsNot(None, found)

        # It is correctly linked to an account, emailaddress and
        # identifier.
        self.assertIs(found, found.preferredemail.person)
        self.assertIs(found.account, found.preferredemail.account)
        self.assertEqual(
            new_identifier, found.account.openid_identifiers.any().identifier)

    def testNoPerson(self):
        # If the account is not linked to a Person, create one. ShipIt
        # users fall into this category the first time they log into
        # Launchpad.
        self.email.person = None
        self.person.account = None

        found, updated = self.person_set.getOrCreateByOpenIDIdentifier(
            self.identifier.identifier, self.email.email, 'New Name',
            PersonCreationRationale.UNKNOWN, 'No Comment')
        found = removeSecurityProxy(found)

        # We have a new Person
        self.assertIs(True, updated)
        self.assertIsNot(self.person, found)

        # It is correctly linked to an account, emailaddress and
        # identifier.
        self.assertIs(found, found.preferredemail.person)
        self.assertIs(found.account, found.preferredemail.account)
        self.assertIn(self.identifier, list(found.account.openid_identifiers))

    def testNoAccount(self):
        # EmailAddress is linked to a Person, but there is no Account.
        # Convert this stub into something valid.
        self.email.account = None
        self.email.status = EmailAddressStatus.NEW
        self.person.account = None
        new_identifier = u'new_identifier'
        found, updated = self.person_set.getOrCreateByOpenIDIdentifier(
            new_identifier, self.email.email, 'Ignored',
            PersonCreationRationale.UNKNOWN, 'No Comment')
        found = removeSecurityProxy(found)

        self.assertIs(True, updated)

        self.assertIsNot(None, found.account)
        self.assertEqual(
            new_identifier, found.account.openid_identifiers.any().identifier)
        self.assertIs(self.email.person, found)
        self.assertIs(self.email.account, found.account)
        self.assertEqual(EmailAddressStatus.PREFERRED, self.email.status)

    def testMovedEmailAddress(self):
        # The EmailAddress and OpenId Identifier are both in the
        # database, but they are not linked to the same account. The
        # identifier needs to be relinked to the correct account - the
        # user able to log into the trusted SSO with that email address
        # should be able to log into Launchpad with that email address.
        # This lets us cope with the SSO migrating email addresses
        # between SSO accounts.
        self.identifier.account = self.store.find(
            Account, displayname='Foo Bar').one()

        found, updated = self.person_set.getOrCreateByOpenIDIdentifier(
            self.identifier.identifier, self.email.email, 'New Name',
            PersonCreationRationale.UNKNOWN, 'No Comment')
        found = removeSecurityProxy(found)

        self.assertIs(True, updated)
        self.assertIs(self.person, found)

        self.assertIs(found.account, self.identifier.account)
        self.assertIn(self.identifier, list(found.account.openid_identifiers))


class TestCreatePersonAndEmail(TestCase):
    """Test `IPersonSet`.createPersonAndEmail()."""
    layer = DatabaseFunctionalLayer

    def setUp(self):
        TestCase.setUp(self)
        login(ANONYMOUS)
        self.addCleanup(logout)
        self.person_set = getUtility(IPersonSet)

    def test_duplicated_name_not_accepted(self):
        self.person_set.createPersonAndEmail(
            'testing@example.com', PersonCreationRationale.UNKNOWN,
            name='zzzz')
        self.assertRaises(
            NameAlreadyTaken, self.person_set.createPersonAndEmail,
            'testing2@example.com', PersonCreationRationale.UNKNOWN,
            name='zzzz')

    def test_duplicated_email_not_accepted(self):
        self.person_set.createPersonAndEmail(
            'testing@example.com', PersonCreationRationale.UNKNOWN)
        self.assertRaises(
            EmailAddressAlreadyTaken, self.person_set.createPersonAndEmail,
            'testing@example.com', PersonCreationRationale.UNKNOWN)

    def test_invalid_email_not_accepted(self):
        self.assertRaises(
            InvalidEmailAddress, self.person_set.createPersonAndEmail,
            'testing@.com', PersonCreationRationale.UNKNOWN)

    def test_invalid_name_not_accepted(self):
        self.assertRaises(
            InvalidName, self.person_set.createPersonAndEmail,
            'testing@example.com', PersonCreationRationale.UNKNOWN,
            name='/john')


class TestPersonRelatedBugTaskSearch(TestCaseWithFactory):

    layer = DatabaseFunctionalLayer

    def setUp(self):
        super(TestPersonRelatedBugTaskSearch, self).setUp()
        self.user = self.factory.makePerson(displayname="User")
        self.context = self.factory.makePerson(displayname="Context")

    def checkUserFields(
        self, params, assignee=None, bug_subscriber=None,
        owner=None, bug_commenter=None, bug_reporter=None,
        structural_subscriber=None):
        self.failUnlessEqual(assignee, params.assignee)
        # fromSearchForm() takes a bug_subscriber parameter, but saves
        # it as subscriber on the parameter object.
        self.failUnlessEqual(bug_subscriber, params.subscriber)
        self.failUnlessEqual(owner, params.owner)
        self.failUnlessEqual(bug_commenter, params.bug_commenter)
        self.failUnlessEqual(bug_reporter, params.bug_reporter)
        self.failUnlessEqual(structural_subscriber,
                             params.structural_subscriber)

    def test_get_related_bugtasks_search_params(self):
        # With no specified options, get_related_bugtasks_search_params()
        # returns 5 BugTaskSearchParams objects, each with a different
        # user field set.
        search_params = get_related_bugtasks_search_params(
            self.user, self.context)
        self.assertEqual(len(search_params), 5)
        self.checkUserFields(
            search_params[0], assignee=self.context)
        self.checkUserFields(
            search_params[1], bug_subscriber=self.context)
        self.checkUserFields(
            search_params[2], owner=self.context, bug_reporter=self.context)
        self.checkUserFields(
            search_params[3], bug_commenter=self.context)
        self.checkUserFields(
            search_params[4], structural_subscriber=self.context)

    def test_get_related_bugtasks_search_params_with_assignee(self):
        # With assignee specified, get_related_bugtasks_search_params()
        # returns 4 BugTaskSearchParams objects.
        search_params = get_related_bugtasks_search_params(
            self.user, self.context, assignee=self.user)
        self.assertEqual(len(search_params), 4)
        self.checkUserFields(
            search_params[0], assignee=self.user, bug_subscriber=self.context)
        self.checkUserFields(
            search_params[1], assignee=self.user, owner=self.context,
            bug_reporter=self.context)
        self.checkUserFields(
            search_params[2], assignee=self.user, bug_commenter=self.context)
        self.checkUserFields(
            search_params[3], assignee=self.user,
            structural_subscriber=self.context)

    def test_get_related_bugtasks_search_params_with_owner(self):
        # With owner specified, get_related_bugtasks_search_params() returns
        # 4 BugTaskSearchParams objects.
        search_params = get_related_bugtasks_search_params(
            self.user, self.context, owner=self.user)
        self.assertEqual(len(search_params), 4)
        self.checkUserFields(
            search_params[0], owner=self.user, assignee=self.context)
        self.checkUserFields(
            search_params[1], owner=self.user, bug_subscriber=self.context)
        self.checkUserFields(
            search_params[2], owner=self.user, bug_commenter=self.context)
        self.checkUserFields(
            search_params[3], owner=self.user,
            structural_subscriber=self.context)

    def test_get_related_bugtasks_search_params_with_bug_reporter(self):
        # With bug reporter specified, get_related_bugtasks_search_params()
        # returns 4 BugTaskSearchParams objects, but the bug reporter
        # is overwritten in one instance.
        search_params = get_related_bugtasks_search_params(
            self.user, self.context, bug_reporter=self.user)
        self.assertEqual(len(search_params), 5)
        self.checkUserFields(
            search_params[0], bug_reporter=self.user,
            assignee=self.context)
        self.checkUserFields(
            search_params[1], bug_reporter=self.user,
            bug_subscriber=self.context)
        # When a BugTaskSearchParams is prepared with the owner filled
        # in, the bug reporter is overwritten to match.
        self.checkUserFields(
            search_params[2], bug_reporter=self.context,
            owner=self.context)
        self.checkUserFields(
            search_params[3], bug_reporter=self.user,
            bug_commenter=self.context)
        self.checkUserFields(
            search_params[4], bug_reporter=self.user,
            structural_subscriber=self.context)

    def test_get_related_bugtasks_search_params_illegal(self):
        self.assertRaises(
            IllegalRelatedBugTasksParams,
            get_related_bugtasks_search_params, self.user, self.context,
            assignee=self.user, owner=self.user, bug_commenter=self.user,
            bug_subscriber=self.user, structural_subscriber=self.user)

    def test_get_related_bugtasks_search_params_illegal_context(self):
        # in case the `context` argument is not  of type IPerson an
        # AssertionError is raised
        self.assertRaises(
            AssertionError,
            get_related_bugtasks_search_params, self.user, "Username",
            assignee=self.user)


class TestPersonKarma(TestCaseWithFactory, KarmaTestMixin):

    layer = DatabaseFunctionalLayer

    def setUp(self):
        super(TestPersonKarma, self).setUp()
        self.person = self.factory.makePerson()
        a_product = self.factory.makeProduct(name='aa')
        b_product = self.factory.makeProduct(name='bb')
        self.c_product = self.factory.makeProduct(name='cc')
        self.cache_manager = getUtility(IKarmaCacheManager)
        self._makeKarmaCache(
            self.person, a_product, [('bugs', 10)])
        self._makeKarmaCache(
            self.person, b_product, [('answers', 50)])
        self._makeKarmaCache(
            self.person, self.c_product, [('code', 100), (('bugs', 50))])

    def test__getProjectsWithTheMostKarma_ordering(self):
        # Verify that pillars are ordered by karma.
        results = removeSecurityProxy(
            self.person)._getProjectsWithTheMostKarma()
        self.assertEqual(
            [('cc', 150), ('bb', 50), ('aa', 10)], results)

    def test__getContributedCategories(self):
        # Verify that a iterable of karma categories is returned.
        categories = removeSecurityProxy(
            self.person)._getContributedCategories(self.c_product)
        names = sorted(category.name for category in categories)
        self.assertEqual(['bugs', 'code'], names)

    def test_getProjectsAndCategoriesContributedTo(self):
        # Verify that a list of projects and contributed karma categories
        # is returned.
        results = removeSecurityProxy(
            self.person).getProjectsAndCategoriesContributedTo()
        names = [entry['project'].name for entry in results]
        self.assertEqual(
            ['cc', 'bb', 'aa'], names)
        project_categories = results[0]
        names = [
            category.name for category in project_categories['categories']]
        self.assertEqual(
            ['code', 'bugs'], names)

    def test_getProjectsAndCategoriesContributedTo_active_only(self):
        # Verify that deactivated pillars are not included.
        login('admin@canonical.com')
        a_product = getUtility(IProductSet).getByName('cc')
        a_product.active = False
        results = removeSecurityProxy(
            self.person).getProjectsAndCategoriesContributedTo()
        names = [entry['project'].name for entry in results]
        self.assertEqual(
            ['bb', 'aa'], names)

    def test_getProjectsAndCategoriesContributedTo_limit(self):
        # Verify the limit of 5 is honored.
        d_product = self.factory.makeProduct(name='dd')
        self._makeKarmaCache(
            self.person, d_product, [('bugs', 5)])
        e_product = self.factory.makeProduct(name='ee')
        self._makeKarmaCache(
            self.person, e_product, [('bugs', 4)])
        f_product = self.factory.makeProduct(name='ff')
        self._makeKarmaCache(
            self.person, f_product, [('bugs', 3)])
        results = removeSecurityProxy(
            self.person).getProjectsAndCategoriesContributedTo()
        names = [entry['project'].name for entry in results]
        self.assertEqual(
            ['cc', 'bb', 'aa', 'dd', 'ee'], names)


class TestAPIPartipication(TestCaseWithFactory):

    layer = DatabaseFunctionalLayer

    def test_participation_query_limit(self):
        # A team with 3 members should only query once for all their
        # attributes.
        team = self.factory.makeTeam()
        with person_logged_in(team.teamowner):
            team.addMember(self.factory.makePerson(), team.teamowner)
            team.addMember(self.factory.makePerson(), team.teamowner)
            team.addMember(self.factory.makePerson(), team.teamowner)
        webservice = LaunchpadWebServiceCaller()
        collector = QueryCollector()
        collector.register()
        self.addCleanup(collector.unregister)
        url = "/~%s/participants" % team.name
        logout()
        response = webservice.get(url,
            headers={'User-Agent': 'AnonNeedsThis'})
        self.assertEqual(response.status, 200,
            "Got %d for url %r with response %r" % (
            response.status, url, response.body))
        # XXX: This number should really be 12, but see
        # https://bugs.launchpad.net/storm/+bug/619017 which is adding 3
        # queries to the test.
        self.assertThat(collector, HasQueryCount(LessThan(16)))


class TestGetRecipients(TestCaseWithFactory):
    """Tests for get_recipients"""

    layer = DatabaseFunctionalLayer

    def setUp(self):
        super(TestGetRecipients, self).setUp()
        login('foo.bar@canonical.com')

    def test_get_recipients_indirect(self):
        """Ensure get_recipients uses indirect memberships."""
        owner = self.factory.makePerson(
            displayname='Foo Bar', email='foo@bar.com', password='password')
        team = self.factory.makeTeam(owner)
        super_team = self.factory.makeTeam(team)
        recipients = get_recipients(super_team)
        self.assertEqual(set([owner]), set(recipients))

    def test_get_recipients_team(self):
        """Ensure get_recipients uses teams with preferredemail."""
        owner = self.factory.makePerson(
            displayname='Foo Bar', email='foo@bar.com', password='password')
        team = self.factory.makeTeam(owner, email='team@bar.com')
        super_team = self.factory.makeTeam(team)
        recipients = get_recipients(super_team)
        self.assertEqual(set([team]), set(recipients))

    def test_get_recipients_team_with_unvalidated_address(self):
        """Ensure get_recipients handles teams with non-preferred addresses.

        If there is no preferred address but one or more non-preferred ones,
        email should still be sent to the members.
        """
        owner = self.factory.makePerson(email='foo@bar.com')
        team = self.factory.makeTeam(owner, email='team@bar.com')
        self.assertContentEqual([team], get_recipients(team))
        team.preferredemail.status = EmailAddressStatus.NEW
        clear_property_cache(team)
        self.assertContentEqual([owner], get_recipients(team))

    def makePersonWithNoPreferredEmail(self, **kwargs):
        kwargs['email_address_status'] = EmailAddressStatus.NEW
        return self.factory.makePerson(**kwargs)

    def get_test_recipients_person(self):
        person = self.factory.makePerson()
        recipients = get_recipients(person)
        self.assertEqual(set([person]), set(recipients))

    def test_get_recipients_empty(self):
        """get_recipients returns empty set for person with no preferredemail.
        """
        recipients = get_recipients(self.makePersonWithNoPreferredEmail())
        self.assertEqual(set(), set(recipients))

    def test_get_recipients_complex_indirect(self):
        """Ensure get_recipients uses indirect memberships."""
        owner = self.factory.makePerson(
            displayname='Foo Bar', email='foo@bar.com', password='password')
        team = self.factory.makeTeam(owner)
        super_team_member_person = self.factory.makePerson(
            displayname='Bing Bar', email='bing@bar.com')
        super_team_member_team = self.factory.makeTeam(
            email='baz@bar.com')
        super_team = self.factory.makeTeam(
            team, members=[super_team_member_person,
                           super_team_member_team,
                           self.makePersonWithNoPreferredEmail()])
        super_team_member_team.acceptInvitationToBeMemberOf(
            super_team, u'Go Team!')
        recipients = list(get_recipients(super_team))
        self.assertEqual(set([owner,
                              super_team_member_person,
                              super_team_member_team]),
                         set(recipients))

    def test_get_recipients_team_with_disabled_owner_account(self):
        """Mail is not sent to a team owner whose account is disabled.

        See <https://bugs.launchpad.net/launchpad/+bug/855150>
        """
        owner = self.factory.makePerson(email='foo@bar.com')
        team = self.factory.makeTeam(owner)
        owner.account.status = AccountStatus.DEACTIVATED
        self.assertContentEqual([], get_recipients(team))

    def test_get_recipients_team_with_disabled_member_account(self):
        """Mail is not sent to a team member whose account is disabled.

        See <https://bugs.launchpad.net/launchpad/+bug/855150>
        """
        person = self.factory.makePerson(email='foo@bar.com')
        person.account.status = AccountStatus.DEACTIVATED
        team = self.factory.makeTeam(members=[person])
        self.assertContentEqual([team.teamowner], get_recipients(team))

    def test_get_recipients_team_with_nested_disabled_member_account(self):
        """Mail is not sent to transitive team member with disabled account.

        See <https://bugs.launchpad.net/launchpad/+bug/855150>
        """
        person = self.factory.makePerson(email='foo@bar.com')
        person.account.status = AccountStatus.DEACTIVATED
        team1 = self.factory.makeTeam(members=[person])
        team2 = self.factory.makeTeam(members=[team1])
        self.assertContentEqual(
            [team2.teamowner],
            get_recipients(team2))<|MERGE_RESOLUTION|>--- conflicted
+++ resolved
@@ -1185,8 +1185,6 @@
         # See comments in assertConflictingSubscriptionDeletes.
         dsp = self.factory.makeDistributionSourcePackage()
         self.assertConflictingSubscriptionDeletes(dsp)
-<<<<<<< HEAD
-=======
 
     def test_merge_accesspolicygrants(self):
         # AccessPolicyGrants are transferred from the duplicate.
@@ -1222,7 +1220,6 @@
             None,
             IStore(AccessPolicyGrant).get(
                 AccessPolicyGrant, duplicate_grant.id))
->>>>>>> 23ee7b26
 
     def test_mergeAsync(self):
         # mergeAsync() creates a new `PersonMergeJob`.
