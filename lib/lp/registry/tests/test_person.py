--- conflicted
+++ resolved
@@ -44,10 +44,7 @@
     )
 from lp.testing.matchers import HasQueryCount
 from lp.testing.views import create_initialized_view
-<<<<<<< HEAD
-=======
 from lp.testing import celebrity_logged_in
->>>>>>> bd097de0
 from lp.testing._webservice import QueryCollector
 from lp.registry.interfaces.person import PrivatePersonLinkageError
 from canonical.testing.layers import DatabaseFunctionalLayer, reconnect_stores
@@ -221,11 +218,7 @@
     def test_person_snapshot(self):
         omitted = (
             'activemembers', 'adminmembers', 'allmembers',
-<<<<<<< HEAD
-            'all_members_prepopulated',  'approvedmembers',
-=======
             'all_members_prepopulated', 'approvedmembers',
->>>>>>> bd097de0
             'deactivatedmembers', 'expiredmembers', 'inactivemembers',
             'invited_members', 'member_memberships', 'pendingmembers',
             'proposedmembers', 'unmapped_participants',
@@ -607,12 +600,8 @@
         self.addCleanup(collector.unregister)
         url = "/~%s/participants" % team.name
         logout()
-<<<<<<< HEAD
-        response = webservice.get(url, headers={'User-Agent':'AnonNeedsThis'})
-=======
         response = webservice.get(url,
             headers={'User-Agent': 'AnonNeedsThis'})
->>>>>>> bd097de0
         self.assertEqual(response.status, 200,
             "Got %d for url %r with response %r" % (
             response.status, url, response.body))
