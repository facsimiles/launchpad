# Copyright 2009-2011 Canonical Ltd.  This software is licensed under the
# GNU Affero General Public License version 3 (see the file LICENSE).

__metaclass__ = type

from datetime import datetime

from lazr.lifecycle.snapshot import Snapshot
import pytz
from storm.store import Store
from testtools.matchers import (
    Equals,
    LessThan,
    )
import transaction
from zope.component import getUtility
from zope.interface import providedBy
from zope.security.interfaces import Unauthorized
from zope.security.proxy import removeSecurityProxy

from canonical.config import config
<<<<<<< HEAD
from canonical.database.sqlbase import (
    cursor,
    sqlvalues,
    )
from canonical.launchpad.interfaces.lpstorm import (
=======
from canonical.database.sqlbase import cursor
from lp.services.database.lpstorm import (
>>>>>>> 5c4dabd1
    IMasterStore,
    IStore,
    )
from canonical.launchpad.testing.pages import LaunchpadWebServiceCaller
from canonical.testing.layers import DatabaseFunctionalLayer
from lp.answers.model.answercontact import AnswerContact
from lp.app.interfaces.launchpad import ILaunchpadCelebrities
from lp.blueprints.model.specification import Specification
from lp.bugs.interfaces.bugtask import IllegalRelatedBugTasksParams
from lp.bugs.model.bug import Bug
from lp.bugs.model.bugtask import get_related_bugtasks_search_params
from lp.registry.errors import (
    InvalidName,
    NameAlreadyTaken,
    PrivatePersonLinkageError,
    )
from lp.registry.interfaces.karma import IKarmaCacheManager
from lp.registry.interfaces.mailinglist import MailingListStatus
from lp.registry.interfaces.nameblacklist import INameBlacklistSet
from lp.registry.interfaces.person import (
    ImmutableVisibilityError,
    IPersonSet,
    PersonCreationRationale,
    PersonVisibility,
    )
from lp.registry.interfaces.personnotification import IPersonNotificationSet
from lp.registry.interfaces.pocket import PackagePublishingPocket
from lp.registry.interfaces.product import IProductSet
from lp.registry.model.accesspolicy import AccessPolicyGrant
from lp.registry.model.karma import (
    KarmaCategory,
    KarmaTotalCache,
    )
from lp.registry.model.person import (
    get_recipients,
    Person,
    )
from lp.services.identity.interfaces.account import (
    AccountCreationRationale,
    AccountStatus,
    )
from lp.services.identity.interfaces.emailaddress import (
    EmailAddressAlreadyTaken,
    EmailAddressStatus,
    IEmailAddressSet,
    InvalidEmailAddress,
    )
from lp.services.identity.model.account import Account
from lp.services.identity.model.emailaddress import EmailAddress
from lp.services.openid.model.openididentifier import OpenIdIdentifier
from lp.services.propertycache import clear_property_cache
from lp.soyuz.enums import (
    ArchivePurpose,
    ArchiveStatus,
    )
from lp.testing import (
    ANONYMOUS,
    celebrity_logged_in,
    login,
    login_person,
    logout,
    person_logged_in,
    StormStatementRecorder,
    TestCase,
    TestCaseWithFactory,
    )
from lp.testing._webservice import QueryCollector
from lp.testing.dbuser import dbuser
from lp.testing.matchers import HasQueryCount
from lp.testing.views import create_initialized_view


class TestPersonTeams(TestCaseWithFactory):

    layer = DatabaseFunctionalLayer

    def setUp(self):
        super(TestPersonTeams, self).setUp()
        self.user = self.factory.makePerson(name="test-member")
        self.a_team = self.factory.makeTeam(name='a')
        self.b_team = self.factory.makeTeam(name='b', owner=self.a_team)
        self.c_team = self.factory.makeTeam(name='c', owner=self.b_team)
        login_person(self.a_team.teamowner)
        self.a_team.addMember(self.user, self.a_team.teamowner)

    def test_teams_indirectly_participated_in(self):
        indirect_teams = self.user.teams_indirectly_participated_in
        expected_teams = [self.b_team, self.c_team]
        test_teams = sorted(indirect_teams,
            key=lambda team: team.displayname)
        self.assertEqual(expected_teams, test_teams)

    def test_team_memberships(self):
        memberships = self.user.team_memberships
        memberships = [(m.person, m.team) for m in memberships]
        self.assertEqual([(self.user, self.a_team)], memberships)

    def test_path_to_team(self):
        path_to_a = self.user.findPathToTeam(self.a_team)
        path_to_b = self.user.findPathToTeam(self.b_team)
        path_to_c = self.user.findPathToTeam(self.c_team)

        self.assertEqual([self.a_team], path_to_a)
        self.assertEqual([self.a_team, self.b_team], path_to_b)
        self.assertEqual([self.a_team, self.b_team, self.c_team], path_to_c)

    def test_teams_participated_in(self):
        teams = self.user.teams_participated_in
        teams = sorted(list(teams), key=lambda x: x.displayname)
        expected_teams = [self.a_team, self.b_team, self.c_team]
        self.assertEqual(expected_teams, teams)

    def test_getPathsToTeams(self):
        paths, memberships = self.user.getPathsToTeams()
        expected_paths = {self.a_team: [self.a_team, self.user],
            self.b_team: [self.b_team, self.a_team, self.user],
            self.c_team: [self.c_team, self.b_team, self.a_team, self.user]}
        self.assertEqual(expected_paths, paths)

        expected_memberships = [(self.a_team, self.user)]
        memberships = [
            (membership.team, membership.person) for membership
            in memberships]
        self.assertEqual(expected_memberships, memberships)

    def test_getPathsToTeams_complicated(self):
        d_team = self.factory.makeTeam(name='d', owner=self.b_team)
        e_team = self.factory.makeTeam(name='e')
        f_team = self.factory.makeTeam(name='f', owner=e_team)
        self.factory.makeTeam(name='unrelated')
        login_person(self.a_team.teamowner)
        d_team.addMember(self.user, d_team.teamowner)
        login_person(e_team.teamowner)
        e_team.addMember(self.user, e_team.teamowner)

        paths, memberships = self.user.getPathsToTeams()
        expected_paths = {
            self.a_team: [self.a_team, self.user],
            self.b_team: [self.b_team, self.a_team, self.user],
            self.c_team: [self.c_team, self.b_team, self.a_team, self.user],
            d_team: [d_team, self.b_team, self.a_team, self.user],
            e_team: [e_team, self.user],
            f_team: [f_team, e_team, self.user]}
        self.assertEqual(expected_paths, paths)

        expected_memberships = [
            (e_team, self.user),
            (d_team, self.user),
            (self.a_team, self.user),
            ]
        memberships = [
            (membership.team, membership.person) for membership
            in memberships]
        self.assertEqual(expected_memberships, memberships)

    def test_getPathsToTeams_multiple_paths(self):
        d_team = self.factory.makeTeam(name='d', owner=self.b_team)
        login_person(self.a_team.teamowner)
        self.c_team.addMember(d_team, self.c_team.teamowner)

        paths, memberships = self.user.getPathsToTeams()
        # getPathsToTeams should not randomly pick one path or another
        # when multiples exist; it sorts to use the oldest path, so
        # the expected paths below should be the returned result.
        expected_paths = {
            self.a_team: [self.a_team, self.user],
            self.b_team: [self.b_team, self.a_team, self.user],
            self.c_team: [self.c_team, self.b_team, self.a_team, self.user],
            d_team: [d_team, self.b_team, self.a_team, self.user]}
        self.assertEqual(expected_paths, paths)

        expected_memberships = [(self.a_team, self.user)]
        memberships = [
            (membership.team, membership.person) for membership
            in memberships]
        self.assertEqual(expected_memberships, memberships)

    def test_inTeam_direct_team(self):
        # Verify direct membeship is True and the cache is populated.
        self.assertTrue(self.user.inTeam(self.a_team))
        self.assertEqual(
            {self.a_team.id: True},
            removeSecurityProxy(self.user)._inTeam_cache)

    def test_inTeam_indirect_team(self):
        # Verify indirect membeship is True and the cache is populated.
        self.assertTrue(self.user.inTeam(self.b_team))
        self.assertEqual(
            {self.b_team.id: True},
            removeSecurityProxy(self.user)._inTeam_cache)

    def test_inTeam_cache_cleared_by_membership_change(self):
        # Verify a change in membership clears the team cache.
        self.user.inTeam(self.a_team)
        with person_logged_in(self.b_team.teamowner):
            self.b_team.addMember(self.user, self.b_team.teamowner)
        self.assertEqual(
            {},
            removeSecurityProxy(self.user)._inTeam_cache)

    def test_inTeam_person_is_false(self):
        # Verify a user cannot be a member of another user.
        other_user = self.factory.makePerson()
        self.assertFalse(self.user.inTeam(other_user))

    def test_inTeam_person_does_not_build_TeamParticipation_cache(self):
        # Verify when a user is the argument, a DB call to TeamParticipation
        # was not made to learn this.
        other_user = self.factory.makePerson()
        Store.of(self.user).invalidate()
        # Load the two person objects only by reading a non-id attribute
        # unrelated to team/person or teamparticipation.
        other_user.name
        self.user.name
        self.assertFalse(
            self.assertStatementCount(0, self.user.inTeam, other_user))
        self.assertEqual(
            {},
            removeSecurityProxy(self.user)._inTeam_cache)

    def test_inTeam_person_string_missing_team(self):
        # If a check against a string is done, the team lookup is implicit:
        # treat a missing team as an empty team so that any pages that choose
        # to do this don't blow up unnecessarily. Similarly feature flags
        # team: scopes depend on this.
        self.assertFalse(self.user.inTeam('does-not-exist'))

    def test_inTeam_person_incorrect_archive(self):
        # If a person has an archive marked incorrectly that person should
        # still be retrieved by 'all_members_prepopulated'.  See bug #680461.
        self.factory.makeArchive(
            owner=self.user, purpose=ArchivePurpose.PARTNER)
        expected_members = sorted([self.user, self.a_team.teamowner])
        retrieved_members = sorted(list(self.a_team.all_members_prepopulated))
        self.assertEqual(expected_members, retrieved_members)

    def test_inTeam_person_no_archive(self):
        # If a person has no archive that person should still be retrieved by
        # 'all_members_prepopulated'.
        expected_members = sorted([self.user, self.a_team.teamowner])
        retrieved_members = sorted(list(self.a_team.all_members_prepopulated))
        self.assertEqual(expected_members, retrieved_members)

    def test_inTeam_person_ppa_archive(self):
        # If a person has a PPA that person should still be retrieved by
        # 'all_members_prepopulated'.
        self.factory.makeArchive(
            owner=self.user, purpose=ArchivePurpose.PPA)
        expected_members = sorted([self.user, self.a_team.teamowner])
        retrieved_members = sorted(list(self.a_team.all_members_prepopulated))
        self.assertEqual(expected_members, retrieved_members)

    def test_administrated_teams(self):
        # The property Person.administrated_teams is a cached copy of
        # the result of Person.getAdministratedTeams().
        expected = [self.b_team, self.c_team]
        self.assertEqual(expected, list(self.user.getAdministratedTeams()))
        with StormStatementRecorder() as recorder:
            self.assertEqual(expected, self.user.administrated_teams)
            self.user.administrated_teams
        # The second access of administrated_teams did not require an
        # SQL query, hence the total number of SQL queries is 1.
        self.assertEqual(1, len(recorder.queries))


class TestPerson(TestCaseWithFactory):

    layer = DatabaseFunctionalLayer

    def test_getOwnedOrDrivenPillars(self):
        user = self.factory.makePerson()
        active_project = self.factory.makeProject(owner=user)
        inactive_project = self.factory.makeProject(owner=user)
        with celebrity_logged_in('admin'):
            inactive_project.active = False
        expected_pillars = [active_project.name]
        received_pillars = [pillar.name for pillar in
            user.getOwnedOrDrivenPillars()]
        self.assertEqual(expected_pillars, received_pillars)

    def test_no_merge_pending(self):
        # is_merge_pending returns False when this person is not the "from"
        # person of an active merge job.
        person = self.factory.makePerson()
        self.assertFalse(person.is_merge_pending)

    def test_is_merge_pending(self):
        # is_merge_pending returns True when this person is being merged with
        # another person in an active merge job.
        from_person = self.factory.makePerson()
        to_person = self.factory.makePerson()
        getUtility(IPersonSet).mergeAsync(from_person, to_person)
        self.assertTrue(from_person.is_merge_pending)
        self.assertFalse(to_person.is_merge_pending)

    def test_mergeAsync_success(self):
        # mergeAsync returns a job with the from and to persons.
        from_person = self.factory.makePerson()
        to_person = self.factory.makePerson()
        job = getUtility(IPersonSet).mergeAsync(from_person, to_person)
        self.assertEqual(from_person, job.from_person)
        self.assertEqual(to_person, job.to_person)

    def test_selfgenerated_bugnotifications_none_by_default(self):
        # Default for new accounts is to not get any
        # self-generated bug notifications by default.
        user = self.factory.makePerson()
        self.assertFalse(user.selfgenerated_bugnotifications)

    def test_canAccess__anonymous(self):
        # Anonymous users cannot call Person.canAccess()
        person = self.factory.makePerson()
        self.assertRaises(Unauthorized, getattr, person, 'canAccess')

    def test_canAccess__checking_own_permissions(self):
        # Logged in users can call Person.canAccess() on their own
        # Person object.
        person = self.factory.makePerson()
        product = self.factory.makeProduct()
        with person_logged_in(person):
            self.assertTrue(person.canAccess(product, 'licenses'))
            self.assertFalse(person.canAccess(product, 'newSeries'))

    def test_canAccess__checking_permissions_of_others(self):
        # Logged in users cannot call Person.canAccess() on Person
        # object for other people.
        person = self.factory.makePerson()
        other = self.factory.makePerson()
        with person_logged_in(person):
            self.assertRaises(Unauthorized, getattr, other, 'canAccess')

    def test_canWrite__anonymous(self):
        # Anonymous users cannot call Person.canWrite()
        person = self.factory.makePerson()
        self.assertRaises(Unauthorized, getattr, person, 'canWrite')

    def test_canWrite__checking_own_permissions(self):
        # Logged in users can call Person.canWrite() on their own
        # Person object.
        person = self.factory.makePerson()
        product = self.factory.makeProduct()
        with person_logged_in(person):
            self.assertFalse(person.canWrite(product, 'displayname'))
        with person_logged_in(product.owner):
            self.assertTrue(product.owner.canWrite(product, 'displayname'))

    def test_canWrite__checking_permissions_of_others(self):
        # Logged in users cannot call Person.canWrite() on Person
        # object for other people.
        person = self.factory.makePerson()
        other = self.factory.makePerson()
        with person_logged_in(person):
            self.assertRaises(Unauthorized, getattr, other, 'canWrite')

    def makeSubscribedDistroSourcePackages(self):
        # Create a person, a distribution and four
        # DistributionSourcePacakage. Subscribe the person to two
        # DSPs, and subscribe another person to another DSP.
        user = self.factory.makePerson()
        distribution = self.factory.makeDistribution()
        dsp1 = self.factory.makeDistributionSourcePackage(
            sourcepackagename='sp-b', distribution=distribution)
        distribution = self.factory.makeDistribution()
        dsp2 = self.factory.makeDistributionSourcePackage(
            sourcepackagename='sp-a', distribution=distribution)
        # We don't reference dsp3 so it gets no name:
        self.factory.makeDistributionSourcePackage(
            sourcepackagename='sp-c', distribution=distribution)
        with person_logged_in(user):
            dsp1.addSubscription(user, subscribed_by=user)
            dsp2.addSubscription(user, subscribed_by=user)
        dsp4 = self.factory.makeDistributionSourcePackage(
            sourcepackagename='sp-d', distribution=distribution)
        other_user = self.factory.makePerson()
        with person_logged_in(other_user):
            dsp4.addSubscription(other_user, subscribed_by=other_user)
        return user, dsp1, dsp2

    def test_getBugSubscriberPackages(self):
        # getBugSubscriberPackages() returns the DistributionSourcePackages
        # to which a user is subscribed.
        user, dsp1, dsp2 = self.makeSubscribedDistroSourcePackages()

        # We cannot directly compare the objects returned by
        # getBugSubscriberPackages() with the expected DSPs:
        # These are different objects and the class does not have
        # an __eq__ operator. So we compare the attributes distribution
        # and sourcepackagename.

        def get_distribution(dsp):
            return dsp.distribution

        def get_spn(dsp):
            return dsp.sourcepackagename

        result = user.getBugSubscriberPackages()
        self.assertEqual(
            [get_distribution(dsp) for dsp in (dsp2, dsp1)],
            [get_distribution(dsp) for dsp in result])
        self.assertEqual(
            [get_spn(dsp) for dsp in (dsp2, dsp1)],
            [get_spn(dsp) for dsp in result])

    def test_getBugSubscriberPackages__one_query(self):
        # getBugSubscriberPackages() retrieves all objects
        # needed to build the DistributionSourcePackages in
        # one SQL query.
        user, dsp1, dsp2 = self.makeSubscribedDistroSourcePackages()
        Store.of(user).invalidate()
        with StormStatementRecorder() as recorder:
            list(user.getBugSubscriberPackages())
        self.assertThat(recorder, HasQueryCount(Equals(1)))

    def createCopiedPackage(self, spph, copier, dest_distroseries=None,
                            dest_archive=None):
        if dest_distroseries is None:
            dest_distroseries = self.factory.makeDistroSeries()
        if dest_archive is None:
            dest_archive = dest_distroseries.main_archive
        return spph.copyTo(
            dest_distroseries, creator=copier,
            pocket=PackagePublishingPocket.UPDATES,
            archive=dest_archive)

    def test_getLatestSynchronisedPublishings_most_recent_first(self):
        # getLatestSynchronisedPublishings returns the latest copies sorted
        # by most recent first.
        spph = self.factory.makeSourcePackagePublishingHistory()
        copier = self.factory.makePerson()
        copied_spph1 = self.createCopiedPackage(spph, copier)
        copied_spph2 = self.createCopiedPackage(spph, copier)
        synchronised_spphs = copier.getLatestSynchronisedPublishings()

        self.assertContentEqual(
            [copied_spph2, copied_spph1],
            synchronised_spphs)

    def test_getLatestSynchronisedPublishings_other_creator(self):
        spph = self.factory.makeSourcePackagePublishingHistory()
        copier = self.factory.makePerson()
        self.createCopiedPackage(spph, copier)
        someone_else = self.factory.makePerson()
        synchronised_spphs = someone_else.getLatestSynchronisedPublishings()

        self.assertEqual(
            0,
            synchronised_spphs.count())

    def test_getLatestSynchronisedPublishings_latest(self):
        # getLatestSynchronisedPublishings returns only the latest copy of
        # a package in a distroseries
        spph = self.factory.makeSourcePackagePublishingHistory()
        copier = self.factory.makePerson()
        dest_distroseries = self.factory.makeDistroSeries()
        self.createCopiedPackage(
            spph, copier, dest_distroseries)
        copied_spph2 = self.createCopiedPackage(
            spph, copier, dest_distroseries)
        synchronised_spphs = copier.getLatestSynchronisedPublishings()

        self.assertContentEqual(
            [copied_spph2],
            synchronised_spphs)

    def test_getLatestSynchronisedPublishings_cross_archive_copies(self):
        # getLatestSynchronisedPublishings returns only the copies copied
        # cross archive.
        spph = self.factory.makeSourcePackagePublishingHistory()
        copier = self.factory.makePerson()
        dest_distroseries2 = self.factory.makeDistroSeries(
            distribution=spph.distroseries.distribution)
        self.createCopiedPackage(
            spph, copier, dest_distroseries2)
        synchronised_spphs = copier.getLatestSynchronisedPublishings()

        self.assertEqual(
            0,
            synchronised_spphs.count())

    def test_getLatestSynchronisedPublishings_main_archive(self):
        # getLatestSynchronisedPublishings returns only the copies copied in
        # a primary archive (as opposed to a ppa).
        spph = self.factory.makeSourcePackagePublishingHistory()
        copier = self.factory.makePerson()
        dest_distroseries = self.factory.makeDistroSeries()
        ppa = self.factory.makeArchive(
            distribution=dest_distroseries.distribution)
        self.createCopiedPackage(
            spph, copier, dest_distroseries, ppa)
        synchronised_spphs = copier.getLatestSynchronisedPublishings()

        self.assertEqual(
            0,
            synchronised_spphs.count())

    def test_product_isAnyPillarOwner(self):
        # Test isAnyPillarOwner for products
        person = self.factory.makePerson()
        owner = self.factory.makePerson()
        self.factory.makeProduct(owner=owner)
        self.assertTrue(owner.isAnyPillarOwner())
        self.assertFalse(person.isAnyPillarOwner())

    def test_projectgroup_isAnyPillarOwner(self):
        # Test isAnyPillarOwner for project groups
        person = self.factory.makePerson()
        owner = self.factory.makePerson()
        self.factory.makeProject(owner=owner)
        self.assertTrue(owner.isAnyPillarOwner())
        self.assertFalse(person.isAnyPillarOwner())

    def test_distribution_isAnyPillarOwner(self):
        # Test isAnyPillarOwner for distributions
        person = self.factory.makePerson()
        owner = self.factory.makePerson()
        self.factory.makeDistribution(owner=owner)
        self.assertTrue(owner.isAnyPillarOwner())
        self.assertFalse(person.isAnyPillarOwner())

    def test_product_isAnySecurityContact(self):
        # Test isAnySecurityContact for products
        person = self.factory.makePerson()
        contact = self.factory.makePerson()
        self.factory.makeProduct(security_contact=contact)
        self.assertTrue(contact.isAnySecurityContact())
        self.assertFalse(person.isAnySecurityContact())

    def test_distribution_isAnySecurityContact(self):
        # Test isAnySecurityContact for distributions
        person = self.factory.makePerson()
        contact = self.factory.makePerson()
        self.factory.makeDistribution(security_contact=contact)
        self.assertTrue(contact.isAnySecurityContact())
        self.assertFalse(person.isAnySecurityContact())


class TestPersonStates(TestCaseWithFactory):

    layer = DatabaseFunctionalLayer

    def setUp(self):
        TestCaseWithFactory.setUp(self, 'foo.bar@canonical.com')
        person_set = getUtility(IPersonSet)
        self.myteam = person_set.getByName('myteam')
        self.otherteam = person_set.getByName('otherteam')
        self.guadamen = person_set.getByName('guadamen')
        product_set = getUtility(IProductSet)
        self.bzr = product_set.getByName('bzr')
        self.now = datetime.now(pytz.UTC)

    def test_deactivateAccount_copes_with_names_already_in_use(self):
        """When a user deactivates his account, its name is changed.

        We do that so that other users can use that name, which the original
        user doesn't seem to want anymore.

        It may happen that we attempt to rename an account to something that
        is already in use. If this happens, we'll simply append an integer to
        that name until we can find one that is free.
        """
        sample_person = Person.byName('name12')
        login(sample_person.preferredemail.email)
        sample_person.deactivateAccount("blah!")
        self.failUnlessEqual(sample_person.name, 'name12-deactivatedaccount')
        # Now that name12 is free Foo Bar can use it.
        foo_bar = Person.byName('name16')
        foo_bar.name = 'name12'
        # If Foo Bar deactivates his account, though, we'll have to use a name
        # other than name12-deactivatedaccount because that is already in use.
        login(foo_bar.preferredemail.email)
        foo_bar.deactivateAccount("blah!")
        self.failUnlessEqual(foo_bar.name, 'name12-deactivatedaccount1')

    def test_deactivateAccountReassignsOwnerAndDriver(self):
        """Product owner and driver are reassigned.

        If a user is a product owner and/or driver, when the user is
        deactivated the roles are assigned to the registry experts team.  Note
        a person can have both roles and the method must handle both at once,
        that's why this is one test.
        """
        user = self.factory.makePerson()
        product = self.factory.makeProduct(owner=user)
        with person_logged_in(user):
            product.driver = user
            user.deactivateAccount("Going off the grid.")
        registry_team = getUtility(ILaunchpadCelebrities).registry_experts
        self.assertEqual(registry_team, product.owner,
                         "Owner is not registry team.")
        self.assertEqual(registry_team, product.driver,
                         "Driver is not registry team.")

    def test_getDirectMemberIParticipateIn(self):
        sample_person = Person.byName('name12')
        warty_team = Person.byName('name20')
        ubuntu_team = Person.byName('ubuntu-team')
        # Sample Person is an active member of Warty Security Team which in
        # turn is a proposed member of Ubuntu Team. That means
        # sample_person._getDirectMemberIParticipateIn(ubuntu_team) will fail
        # with an AssertionError.
        self.failUnless(sample_person in warty_team.activemembers)
        self.failUnless(warty_team in ubuntu_team.invited_members)
        self.failUnlessRaises(
            AssertionError, sample_person._getDirectMemberIParticipateIn,
            ubuntu_team)

        # If we make warty_team an active member of Ubuntu team, then the
        # _getDirectMemberIParticipateIn() call will actually return
        # warty_team.
        login(warty_team.teamowner.preferredemail.email)
        warty_team.acceptInvitationToBeMemberOf(ubuntu_team, comment="foo")
        self.failUnless(warty_team in ubuntu_team.activemembers)
        self.failUnlessEqual(
            sample_person._getDirectMemberIParticipateIn(ubuntu_team),
            warty_team)

    def test_AnswerContact_person_validator(self):
        answer_contact = AnswerContact.select(limit=1)[0]
        self.assertRaises(
            PrivatePersonLinkageError,
            setattr, answer_contact, 'person', self.myteam)

    def test_Bug_person_validator(self):
        bug = Bug.select(limit=1)[0]
        for attr_name in ['owner', 'who_made_private']:
            self.assertRaises(
                PrivatePersonLinkageError,
                setattr, bug, attr_name, self.myteam)

    def test_Specification_person_validator(self):
        specification = Specification.select(limit=1)[0]
        for attr_name in ['assignee', 'drafter', 'approver', 'owner',
                          'goal_proposer', 'goal_decider', 'completer',
                          'starter']:
            self.assertRaises(
                PrivatePersonLinkageError,
                setattr, specification, attr_name, self.myteam)

    def test_visibility_validator_caching(self):
        # The method Person.visibilityConsistencyWarning can be called twice
        # when editing a team.  The first is part of the form validator.  It
        # is then called again as part of the database validator.  The test
        # can be expensive so the value is cached so that the queries are
        # needlessly run.
        fake_warning = 'Warning!  Warning!'
        naked_team = removeSecurityProxy(self.otherteam)
        naked_team._visibility_warning_cache = fake_warning
        warning = self.otherteam.visibilityConsistencyWarning(
            PersonVisibility.PRIVATE)
        self.assertEqual(fake_warning, warning)

    def test_visibility_validator_team_ss_prod_pub_to_private(self):
        # A PUBLIC team with a structural subscription to a product can
        # convert to a PRIVATE team.
        foo_bar = Person.byName('name16')
        self.bzr.addSubscription(self.otherteam, foo_bar)
        self.otherteam.visibility = PersonVisibility.PRIVATE

    def test_visibility_validator_team_private_to_public(self):
        # A PRIVATE team cannot convert to PUBLIC.
        self.otherteam.visibility = PersonVisibility.PRIVATE
        try:
            self.otherteam.visibility = PersonVisibility.PUBLIC
        except ImmutableVisibilityError, exc:
            self.assertEqual(
                str(exc),
                'A private team cannot change visibility.')

    def test_visibility_validator_team_private_to_public_view(self):
        # A PRIVATE team cannot convert to PUBLIC.
        self.otherteam.visibility = PersonVisibility.PRIVATE
        view = create_initialized_view(self.otherteam, '+edit', {
            'field.name': 'otherteam',
            'field.displayname': 'Other Team',
            'field.subscriptionpolicy': 'RESTRICTED',
            'field.renewal_policy': 'NONE',
            'field.visibility': 'PUBLIC',
            'field.actions.save': 'Save',
            })
        self.assertEqual(len(view.errors), 0)
        self.assertEqual(len(view.request.notifications), 1)
        self.assertEqual(view.request.notifications[0].message,
                         'A private team cannot change visibility.')

    def test_person_snapshot(self):
        omitted = (
            'activemembers', 'adminmembers', 'allmembers',
            'all_members_prepopulated', 'approvedmembers',
            'deactivatedmembers', 'expiredmembers', 'inactivemembers',
            'invited_members', 'member_memberships', 'pendingmembers',
            'proposedmembers', 'unmapped_participants', 'longitude',
            'latitude', 'time_zone',
            )
        snap = Snapshot(self.myteam, providing=providedBy(self.myteam))
        for name in omitted:
            self.assertFalse(
                hasattr(snap, name),
                "%s should be omitted from the snapshot but is not." % name)

    def test_person_repr_ansii(self):
        # Verify that ANSI displayname is ascii safe.
        person = self.factory.makePerson(
            name="user", displayname=u'\xdc-tester')
        ignore, name, displayname = repr(person).rsplit(' ', 2)
        self.assertEqual('user', name)
        self.assertEqual('(\\xdc-tester)>', displayname)

    def test_person_repr_unicode(self):
        # Verify that Unicode displayname is ascii safe.
        person = self.factory.makePerson(
            name="user", displayname=u'\u0170-tester')
        ignore, displayname = repr(person).rsplit(' ', 1)
        self.assertEqual('(\\u0170-tester)>', displayname)


class TestPersonSet(TestCaseWithFactory):
    """Test `IPersonSet`."""
    layer = DatabaseFunctionalLayer

    def setUp(self):
        super(TestPersonSet, self).setUp()
        login(ANONYMOUS)
        self.addCleanup(logout)
        self.person_set = getUtility(IPersonSet)

    def test_isNameBlacklisted(self):
        cursor().execute(
            "INSERT INTO NameBlacklist(id, regexp) VALUES (-100, 'foo')")
        self.failUnless(self.person_set.isNameBlacklisted('foo'))
        self.failIf(self.person_set.isNameBlacklisted('bar'))

    def test_isNameBlacklisted_user_is_admin(self):
        team = self.factory.makeTeam()
        name_blacklist_set = getUtility(INameBlacklistSet)
        self.admin_exp = name_blacklist_set.create(u'fnord', admin=team)
        self.store = IStore(self.admin_exp)
        self.store.flush()
        user = team.teamowner
        self.assertFalse(self.person_set.isNameBlacklisted('fnord', user))

    def test_getByEmail_ignores_case_and_whitespace(self):
        person1_email = 'foo.bar@canonical.com'
        person1 = self.person_set.getByEmail(person1_email)
        self.failIf(
            person1 is None,
            "PersonSet.getByEmail() could not find %r" % person1_email)

        person2 = self.person_set.getByEmail('  foo.BAR@canonICAL.com  ')
        self.failIf(
            person2 is None,
            "PersonSet.getByEmail() should ignore case and whitespace.")
        self.assertEqual(person1, person2)

    def test_getPrecachedPersonsFromIDs(self):
        # The getPrecachedPersonsFromIDs() method should only make one
        # query to load all the extraneous data. Accessing the
        # attributes should then cause zero queries.
        person_ids = [
            self.factory.makePerson().id
            for i in range(3)]

        with StormStatementRecorder() as recorder:
            persons = list(self.person_set.getPrecachedPersonsFromIDs(
                person_ids, need_karma=True, need_ubuntu_coc=True,
                need_location=True, need_archive=True,
                need_preferred_email=True, need_validity=True))
        self.assertThat(recorder, HasQueryCount(LessThan(2)))

        with StormStatementRecorder() as recorder:
            for person in persons:
                person.is_valid_person
                person.karma
                person.is_ubuntu_coc_signer
                person.location
                person.archive
                person.preferredemail
        self.assertThat(recorder, HasQueryCount(LessThan(1)))


class KarmaTestMixin:
    """Helper methods for setting karma."""

    def _makeKarmaCache(self, person, product, category_name_values):
        """Create a KarmaCache entry with the given arguments.

        In order to create the KarmaCache record we must switch to the DB
        user 'karma'. This invalidates the objects under test so they
        must be retrieved again.
        """
        with dbuser('karma'):
            total = 0
            # Insert category total for person and project.
            for category_name, value in category_name_values:
                category = KarmaCategory.byName(category_name)
                self.cache_manager.new(
                    value, person.id, category.id, product_id=product.id)
                total += value
            # Insert total cache for person and project.
            self.cache_manager.new(
                total, person.id, None, product_id=product.id)

    def _makeKarmaTotalCache(self, person, total):
        """Create a KarmaTotalCache entry.

        In order to create the KarmaTotalCache record we must switch to the DB
        user 'karma'. This invalidates the objects under test so they
        must be retrieved again.
        """
        with dbuser('karma'):
            KarmaTotalCache(person=person.id, karma_total=total)


class TestPersonSetMerge(TestCaseWithFactory, KarmaTestMixin):
    """Test cases for PersonSet merge."""

    layer = DatabaseFunctionalLayer

    def setUp(self):
        super(TestPersonSetMerge, self).setUp()
        self.person_set = getUtility(IPersonSet)

    def _do_premerge(self, from_person, to_person):
        # Do the pre merge work performed by the LoginToken.
        with celebrity_logged_in('admin'):
            email = from_person.preferredemail
            email.status = EmailAddressStatus.NEW
            store = IMasterStore(EmailAddress)
            # EmailAddress.acount and .person need to be updated at the
            # same time to prevent the constraints on the account field
            # from kicking the change out.
            store.execute("""
                UPDATE EmailAddress SET
                    person = %s,
                    account = %s
                WHERE id = %s
                """ % sqlvalues(
                to_person.id, to_person.accountID, email.id))
        transaction.commit()

    def _do_merge(self, from_person, to_person, reviewer=None):
        # Perform the merge as the db user that will be used by the jobs.
        with dbuser(config.IPersonMergeJobSource.dbuser):
            self.person_set.merge(from_person, to_person, reviewer=reviewer)
        return from_person, to_person

    def _get_testable_account(self, person, date_created, openid_identifier):
        # Return a naked account with predictable attributes.
        account = removeSecurityProxy(person.account)
        account.date_created = date_created
        account.openid_identifier = openid_identifier
        return account

    def test_delete_no_notifications(self):
        team = self.factory.makeTeam()
        owner = team.teamowner
        transaction.commit()
        with dbuser(config.IPersonMergeJobSource.dbuser):
            self.person_set.delete(team, owner)
        notification_set = getUtility(IPersonNotificationSet)
        notifications = notification_set.getNotificationsToSend()
        self.assertEqual(0, notifications.count())

    def test_openid_identifiers(self):
        # Verify that OpenId Identifiers are merged.
        duplicate = self.factory.makePerson()
        duplicate_identifier = removeSecurityProxy(
            duplicate.account).openid_identifiers.any().identifier
        person = self.factory.makePerson()
        person_identifier = removeSecurityProxy(
            person.account).openid_identifiers.any().identifier
        self._do_premerge(duplicate, person)
        login_person(person)
        duplicate, person = self._do_merge(duplicate, person)
        self.assertEqual(
            0,
            removeSecurityProxy(duplicate.account).openid_identifiers.count())

        merged_identifiers = [
            identifier.identifier for identifier in
                removeSecurityProxy(person.account).openid_identifiers]

        self.assertIn(duplicate_identifier, merged_identifiers)
        self.assertIn(person_identifier, merged_identifiers)

    def test_karmacache_transferred_to_user_has_no_karma(self):
        # Verify that the merged user has no KarmaCache entries,
        # and the karma total was transfered.
        self.cache_manager = getUtility(IKarmaCacheManager)
        product = self.factory.makeProduct()
        duplicate = self.factory.makePerson()
        self._makeKarmaCache(
            duplicate, product, [('bugs', 10)])
        self._makeKarmaTotalCache(duplicate, 15)
        # The karma changes invalidated duplicate instance.
        duplicate = self.person_set.get(duplicate.id)
        person = self.factory.makePerson()
        self._do_premerge(duplicate, person)
        login_person(person)
        duplicate, person = self._do_merge(duplicate, person)
        self.assertEqual([], duplicate.karma_category_caches)
        self.assertEqual(0, duplicate.karma)
        self.assertEqual(15, person.karma)

    def test_karmacache_transferred_to_user_has_karma(self):
        # Verify that the merged user has no KarmaCache entries,
        # and the karma total was summed.
        self.cache_manager = getUtility(IKarmaCacheManager)
        product = self.factory.makeProduct()
        duplicate = self.factory.makePerson()
        self._makeKarmaCache(
            duplicate, product, [('bugs', 10)])
        self._makeKarmaTotalCache(duplicate, 15)
        person = self.factory.makePerson()
        self._makeKarmaCache(
            person, product, [('bugs', 9)])
        self._makeKarmaTotalCache(person, 13)
        # The karma changes invalidated duplicate and person instances.
        duplicate = self.person_set.get(duplicate.id)
        person = self.person_set.get(person.id)
        self._do_premerge(duplicate, person)
        login_person(person)
        duplicate, person = self._do_merge(duplicate, person)
        self.assertEqual([], duplicate.karma_category_caches)
        self.assertEqual(0, duplicate.karma)
        self.assertEqual(28, person.karma)

    def test_person_date_created_preserved(self):
        # Verify that the oldest datecreated is merged.
        person = self.factory.makePerson()
        duplicate = self.factory.makePerson()
        oldest_date = datetime(
            2005, 11, 25, 0, 0, 0, 0, pytz.timezone('UTC'))
        removeSecurityProxy(duplicate).datecreated = oldest_date
        self._do_premerge(duplicate, person)
        login_person(person)
        duplicate, person = self._do_merge(duplicate, person)
        self.assertEqual(oldest_date, person.datecreated)

    def test_team_with_active_mailing_list_raises_error(self):
        # A team with an active mailing list cannot be merged.
        target_team = self.factory.makeTeam()
        test_team = self.factory.makeTeam()
        self.factory.makeMailingList(
            test_team, test_team.teamowner)
        self.assertRaises(
            AssertionError, self.person_set.merge, test_team, target_team)

    def test_team_with_inactive_mailing_list(self):
        # A team with an inactive mailing list can be merged.
        target_team = self.factory.makeTeam()
        test_team = self.factory.makeTeam()
        mailing_list = self.factory.makeMailingList(
            test_team, test_team.teamowner)
        mailing_list.deactivate()
        mailing_list.transitionToStatus(MailingListStatus.INACTIVE)
        test_team, target_team = self._do_merge(
            test_team, target_team, test_team.teamowner)
        self.assertEqual(target_team, test_team.merged)
        self.assertEqual(
            MailingListStatus.PURGED, test_team.mailing_list.status)
        emails = getUtility(IEmailAddressSet).getByPerson(target_team).count()
        self.assertEqual(0, emails)

    def test_team_with_purged_mailing_list(self):
        # A team with a purges mailing list can be merged.
        target_team = self.factory.makeTeam()
        test_team = self.factory.makeTeam()
        mailing_list = self.factory.makeMailingList(
            test_team, test_team.teamowner)
        mailing_list.deactivate()
        mailing_list.transitionToStatus(MailingListStatus.INACTIVE)
        mailing_list.purge()
        test_team, target_team = self._do_merge(
            test_team, target_team, test_team.teamowner)
        self.assertEqual(target_team, test_team.merged)

    def test_team_with_members(self):
        # Team members are removed before merging.
        target_team = self.factory.makeTeam()
        test_team = self.factory.makeTeam()
        former_member = self.factory.makePerson()
        with person_logged_in(test_team.teamowner):
            test_team.addMember(former_member, test_team.teamowner)
        test_team, target_team = self._do_merge(
            test_team, target_team, test_team.teamowner)
        self.assertEqual(target_team, test_team.merged)
        self.assertEqual([], list(former_member.super_teams))

    def test_team_without_super_teams_is_fine(self):
        # A team with no members and no super teams
        # merges without errors.
        test_team = self.factory.makeTeam()
        target_team = self.factory.makeTeam()
        login_person(test_team.teamowner)
        self._do_merge(test_team, target_team, test_team.teamowner)

    def test_team_with_super_teams(self):
        # A team with superteams can be merged, but the memberships
        # are not transferred.
        test_team = self.factory.makeTeam()
        super_team = self.factory.makeTeam()
        target_team = self.factory.makeTeam()
        login_person(test_team.teamowner)
        test_team.join(super_team, test_team.teamowner)
        test_team, target_team = self._do_merge(
            test_team, target_team, test_team.teamowner)
        self.assertEqual(target_team, test_team.merged)
        self.assertEqual([], list(target_team.super_teams))

    def test_merge_moves_branches(self):
        # When person/teams are merged, branches owned by the from person
        # are moved.
        person = self.factory.makePerson()
        branch = self.factory.makeBranch()
        duplicate = branch.owner
        self._do_premerge(branch.owner, person)
        login_person(person)
        duplicate, person = self._do_merge(duplicate, person)
        branches = person.getBranches()
        self.assertEqual(1, branches.count())

    def test_merge_with_duplicated_branches(self):
        # If both the from and to people have branches with the same name,
        # merging renames the duplicate from the from person's side.
        product = self.factory.makeProduct()
        from_branch = self.factory.makeBranch(name='foo', product=product)
        to_branch = self.factory.makeBranch(name='foo', product=product)
        mergee = to_branch.owner
        duplicate = from_branch.owner
        self._do_premerge(duplicate, mergee)
        login_person(mergee)
        duplicate, mergee = self._do_merge(duplicate, mergee)
        branches = [b.name for b in mergee.getBranches()]
        self.assertEqual(2, len(branches))
        self.assertContentEqual([u'foo', u'foo-1'], branches)

    def test_merge_moves_recipes(self):
        # When person/teams are merged, recipes owned by the from person are
        # moved.
        person = self.factory.makePerson()
        recipe = self.factory.makeSourcePackageRecipe()
        duplicate = recipe.owner
        # Delete the PPA, which is required for the merge to work.
        with person_logged_in(duplicate):
            recipe.owner.archive.status = ArchiveStatus.DELETED
        self._do_premerge(duplicate, person)
        login_person(person)
        duplicate, person = self._do_merge(duplicate, person)
        self.assertEqual(1, person.recipes.count())

    def test_merge_with_duplicated_recipes(self):
        # If both the from and to people have recipes with the same name,
        # merging renames the duplicate from the from person's side.
        merge_from = self.factory.makeSourcePackageRecipe(
            name=u'foo', description=u'FROM')
        merge_to = self.factory.makeSourcePackageRecipe(
            name=u'foo', description=u'TO')
        duplicate = merge_from.owner
        mergee = merge_to.owner
        # Delete merge_from's PPA, which is required for the merge to work.
        with person_logged_in(merge_from.owner):
            merge_from.owner.archive.status = ArchiveStatus.DELETED
        self._do_premerge(merge_from.owner, mergee)
        login_person(mergee)
        duplicate, mergee = self._do_merge(duplicate, mergee)
        recipes = mergee.recipes
        self.assertEqual(2, recipes.count())
        descriptions = [r.description for r in recipes]
        self.assertEqual([u'TO', u'FROM'], descriptions)
        self.assertEqual(u'foo-1', recipes[1].name)

    def assertSubscriptionMerges(self, target):
        # Given a subscription target, we want to make sure that subscriptions
        # that the duplicate person made are carried over to the merged
        # account.
        duplicate = self.factory.makePerson()
        with person_logged_in(duplicate):
            target.addSubscription(duplicate, duplicate)
        person = self.factory.makePerson()
        self._do_premerge(duplicate, person)
        login_person(person)
        duplicate, person = self._do_merge(duplicate, person)
        # The merged person has the subscription, and the duplicate person
        # does not.
        self.assertTrue(target.getSubscription(person) is not None)
        self.assertTrue(target.getSubscription(duplicate) is None)

    def assertConflictingSubscriptionDeletes(self, target):
        # Given a subscription target, we want to make sure that subscriptions
        # that the duplicate person made that conflict with existing
        # subscriptions in the merged account are deleted.
        duplicate = self.factory.makePerson()
        person = self.factory.makePerson()
        with person_logged_in(duplicate):
            target.addSubscription(duplicate, duplicate)
        with person_logged_in(person):
            # The description lets us show that we still have the right
            # subscription later.
            target.addBugSubscriptionFilter(person, person).description = (
                u'a marker')
        self._do_premerge(duplicate, person)
        login_person(person)
        duplicate, person = self._do_merge(duplicate, person)
        # The merged person still has the original subscription, as shown
        # by the marker name.
        self.assertEqual(
            target.getSubscription(person).bug_filters[0].description,
            u'a marker')
        # The conflicting subscription on the duplicate has been deleted.
        self.assertTrue(target.getSubscription(duplicate) is None)

    def test_merge_with_product_subscription(self):
        # See comments in assertSubscriptionMerges.
        self.assertSubscriptionMerges(self.factory.makeProduct())

    def test_merge_with_conflicting_product_subscription(self):
        # See comments in assertConflictingSubscriptionDeletes.
        self.assertConflictingSubscriptionDeletes(self.factory.makeProduct())

    def test_merge_with_project_subscription(self):
        # See comments in assertSubscriptionMerges.
        self.assertSubscriptionMerges(self.factory.makeProject())

    def test_merge_with_conflicting_project_subscription(self):
        # See comments in assertConflictingSubscriptionDeletes.
        self.assertConflictingSubscriptionDeletes(self.factory.makeProject())

    def test_merge_with_distroseries_subscription(self):
        # See comments in assertSubscriptionMerges.
        self.assertSubscriptionMerges(self.factory.makeDistroSeries())

    def test_merge_with_conflicting_distroseries_subscription(self):
        # See comments in assertConflictingSubscriptionDeletes.
        self.assertConflictingSubscriptionDeletes(
            self.factory.makeDistroSeries())

    def test_merge_with_milestone_subscription(self):
        # See comments in assertSubscriptionMerges.
        self.assertSubscriptionMerges(self.factory.makeMilestone())

    def test_merge_with_conflicting_milestone_subscription(self):
        # See comments in assertConflictingSubscriptionDeletes.
        self.assertConflictingSubscriptionDeletes(
            self.factory.makeMilestone())

    def test_merge_with_productseries_subscription(self):
        # See comments in assertSubscriptionMerges.
        self.assertSubscriptionMerges(self.factory.makeProductSeries())

    def test_merge_with_conflicting_productseries_subscription(self):
        # See comments in assertConflictingSubscriptionDeletes.
        self.assertConflictingSubscriptionDeletes(
            self.factory.makeProductSeries())

    def test_merge_with_distribution_subscription(self):
        # See comments in assertSubscriptionMerges.
        self.assertSubscriptionMerges(self.factory.makeDistribution())

    def test_merge_with_conflicting_distribution_subscription(self):
        # See comments in assertConflictingSubscriptionDeletes.
        self.assertConflictingSubscriptionDeletes(
            self.factory.makeDistribution())

    def test_merge_with_sourcepackage_subscription(self):
        # See comments in assertSubscriptionMerges.
        dsp = self.factory.makeDistributionSourcePackage()
        self.assertSubscriptionMerges(dsp)

    def test_merge_with_conflicting_sourcepackage_subscription(self):
        # See comments in assertConflictingSubscriptionDeletes.
        dsp = self.factory.makeDistributionSourcePackage()
        self.assertConflictingSubscriptionDeletes(dsp)

    def test_merge_accesspolicygrants(self):
        # AccessPolicyGrants are transferred from the duplicate.
        person = self.factory.makePerson()
        grant = self.factory.makeAccessPolicyGrant()
        self._do_premerge(grant.grantee, person)
        with person_logged_in(person):
            self._do_merge(grant.grantee, person)
        self.assertEqual(person, grant.grantee)

    def test_merge_accesspolicygrants_conflicts(self):
        # Conflicting AccessPolicyGrants are deleted.
        policy = self.factory.makeAccessPolicy()

        person = self.factory.makePerson()
        person_grantor = self.factory.makePerson()
        person_grant = self.factory.makeAccessPolicyGrant(
            grantee=person, grantor=person_grantor, object=policy)

        duplicate = self.factory.makePerson()
        duplicate_grantor = self.factory.makePerson()
        duplicate_grant = self.factory.makeAccessPolicyGrant(
            grantee=duplicate, grantor=duplicate_grantor, object=policy)

        self._do_premerge(duplicate, person)
        with person_logged_in(person):
            self._do_merge(duplicate, person)
        transaction.commit()

        self.assertEqual(person, person_grant.grantee)
        self.assertEqual(person_grantor, person_grant.grantor)
        self.assertIs(
            None,
            IStore(AccessPolicyGrant).get(
                AccessPolicyGrant, duplicate_grant.id))

    def test_mergeAsync(self):
        # mergeAsync() creates a new `PersonMergeJob`.
        from_person = self.factory.makePerson()
        to_person = self.factory.makePerson()
        login_person(from_person)
        job = self.person_set.mergeAsync(from_person, to_person)
        self.assertEqual(from_person, job.from_person)
        self.assertEqual(to_person, job.to_person)


class TestPersonSetCreateByOpenId(TestCaseWithFactory):
    layer = DatabaseFunctionalLayer

    def setUp(self):
        super(TestPersonSetCreateByOpenId, self).setUp()
        self.person_set = getUtility(IPersonSet)
        self.store = IMasterStore(Account)

        # Generate some valid test data.
        self.account = self.makeAccount()
        self.identifier = self.makeOpenIdIdentifier(self.account, u'whatever')
        self.person = self.makePerson(self.account)
        self.email = self.makeEmailAddress(
            email='whatever@example.com',
            account=self.account, person=self.person)

    def makeAccount(self):
        return self.store.add(Account(
            displayname='Displayname',
            creation_rationale=AccountCreationRationale.UNKNOWN,
            status=AccountStatus.ACTIVE))

    def makeOpenIdIdentifier(self, account, identifier):
        openid_identifier = OpenIdIdentifier()
        openid_identifier.identifier = identifier
        openid_identifier.account = account
        return self.store.add(openid_identifier)

    def makePerson(self, account):
        return self.store.add(Person(
            name='acc%d' % account.id, account=account,
            displayname='Displayname',
            creation_rationale=PersonCreationRationale.UNKNOWN))

    def makeEmailAddress(self, email, account, person):
            return self.store.add(EmailAddress(
                email=email,
                account=account,
                person=person,
                status=EmailAddressStatus.PREFERRED))

    def testAllValid(self):
        found, updated = self.person_set.getOrCreateByOpenIDIdentifier(
            self.identifier.identifier, self.email.email, 'Ignored Name',
            PersonCreationRationale.UNKNOWN, 'No Comment')
        found = removeSecurityProxy(found)

        self.assertIs(False, updated)
        self.assertIs(self.person, found)
        self.assertIs(self.account, found.account)
        self.assertIs(self.email, found.preferredemail)
        self.assertIs(self.email.account, self.account)
        self.assertIs(self.email.person, self.person)
        self.assertEqual(
            [self.identifier], list(self.account.openid_identifiers))

    def testEmailAddressCaseInsensitive(self):
        # As per testAllValid, but the email address used for the lookup
        # is all upper case.
        found, updated = self.person_set.getOrCreateByOpenIDIdentifier(
            self.identifier.identifier, self.email.email.upper(),
            'Ignored Name', PersonCreationRationale.UNKNOWN, 'No Comment')
        found = removeSecurityProxy(found)

        self.assertIs(False, updated)
        self.assertIs(self.person, found)
        self.assertIs(self.account, found.account)
        self.assertIs(self.email, found.preferredemail)
        self.assertIs(self.email.account, self.account)
        self.assertIs(self.email.person, self.person)
        self.assertEqual(
            [self.identifier], list(self.account.openid_identifiers))

    def testNewOpenId(self):
        # Account looked up by email and the new OpenId identifier
        # attached. We can do this because we trust our OpenId Provider.
        new_identifier = u'newident'
        found, updated = self.person_set.getOrCreateByOpenIDIdentifier(
            new_identifier, self.email.email, 'Ignored Name',
            PersonCreationRationale.UNKNOWN, 'No Comment')
        found = removeSecurityProxy(found)

        self.assertIs(True, updated)
        self.assertIs(self.person, found)
        self.assertIs(self.account, found.account)
        self.assertIs(self.email, found.preferredemail)
        self.assertIs(self.email.account, self.account)
        self.assertIs(self.email.person, self.person)

        # Old OpenId Identifier still attached.
        self.assertIn(self.identifier, list(self.account.openid_identifiers))

        # So is our new one.
        identifiers = [
            identifier.identifier for identifier
                in self.account.openid_identifiers]
        self.assertIn(new_identifier, identifiers)

    def testNewEmailAddress(self):
        # Account looked up by OpenId identifier and new EmailAddress
        # attached. We can do this because we trust our OpenId Provider.
        new_email = u'new_email@example.com'
        found, updated = self.person_set.getOrCreateByOpenIDIdentifier(
            self.identifier.identifier, new_email, 'Ignored Name',
            PersonCreationRationale.UNKNOWN, 'No Comment')
        found = removeSecurityProxy(found)

        self.assertIs(True, updated)
        self.assertIs(self.person, found)
        self.assertIs(self.account, found.account)
        self.assertEqual(
            [self.identifier], list(self.account.openid_identifiers))

        # The old email address is still there and correctly linked.
        self.assertIs(self.email, found.preferredemail)
        self.assertIs(self.email.account, self.account)
        self.assertIs(self.email.person, self.person)

        # The new email address is there too and correctly linked.
        new_email = self.store.find(EmailAddress, email=new_email).one()
        self.assertIs(new_email.account, self.account)
        self.assertIs(new_email.person, self.person)
        self.assertEqual(EmailAddressStatus.NEW, new_email.status)

    def testNewAccountAndIdentifier(self):
        # If neither the OpenId Identifier nor the email address are
        # found, we create everything.
        new_email = u'new_email@example.com'
        new_identifier = u'new_identifier'
        found, updated = self.person_set.getOrCreateByOpenIDIdentifier(
            new_identifier, new_email, 'New Name',
            PersonCreationRationale.UNKNOWN, 'No Comment')
        found = removeSecurityProxy(found)

        # We have a new Person
        self.assertIs(True, updated)
        self.assertIsNot(None, found)

        # It is correctly linked to an account, emailaddress and
        # identifier.
        self.assertIs(found, found.preferredemail.person)
        self.assertIs(found.account, found.preferredemail.account)
        self.assertEqual(
            new_identifier, found.account.openid_identifiers.any().identifier)

    def testNoPerson(self):
        # If the account is not linked to a Person, create one. ShipIt
        # users fall into this category the first time they log into
        # Launchpad.
        self.email.person = None
        self.person.account = None

        found, updated = self.person_set.getOrCreateByOpenIDIdentifier(
            self.identifier.identifier, self.email.email, 'New Name',
            PersonCreationRationale.UNKNOWN, 'No Comment')
        found = removeSecurityProxy(found)

        # We have a new Person
        self.assertIs(True, updated)
        self.assertIsNot(self.person, found)

        # It is correctly linked to an account, emailaddress and
        # identifier.
        self.assertIs(found, found.preferredemail.person)
        self.assertIs(found.account, found.preferredemail.account)
        self.assertIn(self.identifier, list(found.account.openid_identifiers))

    def testNoAccount(self):
        # EmailAddress is linked to a Person, but there is no Account.
        # Convert this stub into something valid.
        self.email.account = None
        self.email.status = EmailAddressStatus.NEW
        self.person.account = None
        new_identifier = u'new_identifier'
        found, updated = self.person_set.getOrCreateByOpenIDIdentifier(
            new_identifier, self.email.email, 'Ignored',
            PersonCreationRationale.UNKNOWN, 'No Comment')
        found = removeSecurityProxy(found)

        self.assertIs(True, updated)

        self.assertIsNot(None, found.account)
        self.assertEqual(
            new_identifier, found.account.openid_identifiers.any().identifier)
        self.assertIs(self.email.person, found)
        self.assertIs(self.email.account, found.account)
        self.assertEqual(EmailAddressStatus.PREFERRED, self.email.status)

    def testMovedEmailAddress(self):
        # The EmailAddress and OpenId Identifier are both in the
        # database, but they are not linked to the same account. The
        # identifier needs to be relinked to the correct account - the
        # user able to log into the trusted SSO with that email address
        # should be able to log into Launchpad with that email address.
        # This lets us cope with the SSO migrating email addresses
        # between SSO accounts.
        self.identifier.account = self.store.find(
            Account, displayname='Foo Bar').one()

        found, updated = self.person_set.getOrCreateByOpenIDIdentifier(
            self.identifier.identifier, self.email.email, 'New Name',
            PersonCreationRationale.UNKNOWN, 'No Comment')
        found = removeSecurityProxy(found)

        self.assertIs(True, updated)
        self.assertIs(self.person, found)

        self.assertIs(found.account, self.identifier.account)
        self.assertIn(self.identifier, list(found.account.openid_identifiers))


class TestCreatePersonAndEmail(TestCase):
    """Test `IPersonSet`.createPersonAndEmail()."""
    layer = DatabaseFunctionalLayer

    def setUp(self):
        TestCase.setUp(self)
        login(ANONYMOUS)
        self.addCleanup(logout)
        self.person_set = getUtility(IPersonSet)

    def test_duplicated_name_not_accepted(self):
        self.person_set.createPersonAndEmail(
            'testing@example.com', PersonCreationRationale.UNKNOWN,
            name='zzzz')
        self.assertRaises(
            NameAlreadyTaken, self.person_set.createPersonAndEmail,
            'testing2@example.com', PersonCreationRationale.UNKNOWN,
            name='zzzz')

    def test_duplicated_email_not_accepted(self):
        self.person_set.createPersonAndEmail(
            'testing@example.com', PersonCreationRationale.UNKNOWN)
        self.assertRaises(
            EmailAddressAlreadyTaken, self.person_set.createPersonAndEmail,
            'testing@example.com', PersonCreationRationale.UNKNOWN)

    def test_invalid_email_not_accepted(self):
        self.assertRaises(
            InvalidEmailAddress, self.person_set.createPersonAndEmail,
            'testing@.com', PersonCreationRationale.UNKNOWN)

    def test_invalid_name_not_accepted(self):
        self.assertRaises(
            InvalidName, self.person_set.createPersonAndEmail,
            'testing@example.com', PersonCreationRationale.UNKNOWN,
            name='/john')


class TestPersonRelatedBugTaskSearch(TestCaseWithFactory):

    layer = DatabaseFunctionalLayer

    def setUp(self):
        super(TestPersonRelatedBugTaskSearch, self).setUp()
        self.user = self.factory.makePerson(displayname="User")
        self.context = self.factory.makePerson(displayname="Context")

    def checkUserFields(
        self, params, assignee=None, bug_subscriber=None,
        owner=None, bug_commenter=None, bug_reporter=None,
        structural_subscriber=None):
        self.failUnlessEqual(assignee, params.assignee)
        # fromSearchForm() takes a bug_subscriber parameter, but saves
        # it as subscriber on the parameter object.
        self.failUnlessEqual(bug_subscriber, params.subscriber)
        self.failUnlessEqual(owner, params.owner)
        self.failUnlessEqual(bug_commenter, params.bug_commenter)
        self.failUnlessEqual(bug_reporter, params.bug_reporter)
        self.failUnlessEqual(structural_subscriber,
                             params.structural_subscriber)

    def test_get_related_bugtasks_search_params(self):
        # With no specified options, get_related_bugtasks_search_params()
        # returns 5 BugTaskSearchParams objects, each with a different
        # user field set.
        search_params = get_related_bugtasks_search_params(
            self.user, self.context)
        self.assertEqual(len(search_params), 5)
        self.checkUserFields(
            search_params[0], assignee=self.context)
        self.checkUserFields(
            search_params[1], bug_subscriber=self.context)
        self.checkUserFields(
            search_params[2], owner=self.context, bug_reporter=self.context)
        self.checkUserFields(
            search_params[3], bug_commenter=self.context)
        self.checkUserFields(
            search_params[4], structural_subscriber=self.context)

    def test_get_related_bugtasks_search_params_with_assignee(self):
        # With assignee specified, get_related_bugtasks_search_params()
        # returns 4 BugTaskSearchParams objects.
        search_params = get_related_bugtasks_search_params(
            self.user, self.context, assignee=self.user)
        self.assertEqual(len(search_params), 4)
        self.checkUserFields(
            search_params[0], assignee=self.user, bug_subscriber=self.context)
        self.checkUserFields(
            search_params[1], assignee=self.user, owner=self.context,
            bug_reporter=self.context)
        self.checkUserFields(
            search_params[2], assignee=self.user, bug_commenter=self.context)
        self.checkUserFields(
            search_params[3], assignee=self.user,
            structural_subscriber=self.context)

    def test_get_related_bugtasks_search_params_with_owner(self):
        # With owner specified, get_related_bugtasks_search_params() returns
        # 4 BugTaskSearchParams objects.
        search_params = get_related_bugtasks_search_params(
            self.user, self.context, owner=self.user)
        self.assertEqual(len(search_params), 4)
        self.checkUserFields(
            search_params[0], owner=self.user, assignee=self.context)
        self.checkUserFields(
            search_params[1], owner=self.user, bug_subscriber=self.context)
        self.checkUserFields(
            search_params[2], owner=self.user, bug_commenter=self.context)
        self.checkUserFields(
            search_params[3], owner=self.user,
            structural_subscriber=self.context)

    def test_get_related_bugtasks_search_params_with_bug_reporter(self):
        # With bug reporter specified, get_related_bugtasks_search_params()
        # returns 4 BugTaskSearchParams objects, but the bug reporter
        # is overwritten in one instance.
        search_params = get_related_bugtasks_search_params(
            self.user, self.context, bug_reporter=self.user)
        self.assertEqual(len(search_params), 5)
        self.checkUserFields(
            search_params[0], bug_reporter=self.user,
            assignee=self.context)
        self.checkUserFields(
            search_params[1], bug_reporter=self.user,
            bug_subscriber=self.context)
        # When a BugTaskSearchParams is prepared with the owner filled
        # in, the bug reporter is overwritten to match.
        self.checkUserFields(
            search_params[2], bug_reporter=self.context,
            owner=self.context)
        self.checkUserFields(
            search_params[3], bug_reporter=self.user,
            bug_commenter=self.context)
        self.checkUserFields(
            search_params[4], bug_reporter=self.user,
            structural_subscriber=self.context)

    def test_get_related_bugtasks_search_params_illegal(self):
        self.assertRaises(
            IllegalRelatedBugTasksParams,
            get_related_bugtasks_search_params, self.user, self.context,
            assignee=self.user, owner=self.user, bug_commenter=self.user,
            bug_subscriber=self.user, structural_subscriber=self.user)

    def test_get_related_bugtasks_search_params_illegal_context(self):
        # in case the `context` argument is not  of type IPerson an
        # AssertionError is raised
        self.assertRaises(
            AssertionError,
            get_related_bugtasks_search_params, self.user, "Username",
            assignee=self.user)


class TestPersonKarma(TestCaseWithFactory, KarmaTestMixin):

    layer = DatabaseFunctionalLayer

    def setUp(self):
        super(TestPersonKarma, self).setUp()
        self.person = self.factory.makePerson()
        a_product = self.factory.makeProduct(name='aa')
        b_product = self.factory.makeProduct(name='bb')
        self.c_product = self.factory.makeProduct(name='cc')
        self.cache_manager = getUtility(IKarmaCacheManager)
        self._makeKarmaCache(
            self.person, a_product, [('bugs', 10)])
        self._makeKarmaCache(
            self.person, b_product, [('answers', 50)])
        self._makeKarmaCache(
            self.person, self.c_product, [('code', 100), (('bugs', 50))])

    def test__getProjectsWithTheMostKarma_ordering(self):
        # Verify that pillars are ordered by karma.
        results = removeSecurityProxy(
            self.person)._getProjectsWithTheMostKarma()
        self.assertEqual(
            [('cc', 150), ('bb', 50), ('aa', 10)], results)

    def test__getContributedCategories(self):
        # Verify that a iterable of karma categories is returned.
        categories = removeSecurityProxy(
            self.person)._getContributedCategories(self.c_product)
        names = sorted(category.name for category in categories)
        self.assertEqual(['bugs', 'code'], names)

    def test_getProjectsAndCategoriesContributedTo(self):
        # Verify that a list of projects and contributed karma categories
        # is returned.
        results = removeSecurityProxy(
            self.person).getProjectsAndCategoriesContributedTo()
        names = [entry['project'].name for entry in results]
        self.assertEqual(
            ['cc', 'bb', 'aa'], names)
        project_categories = results[0]
        names = [
            category.name for category in project_categories['categories']]
        self.assertEqual(
            ['code', 'bugs'], names)

    def test_getProjectsAndCategoriesContributedTo_active_only(self):
        # Verify that deactivated pillars are not included.
        login('admin@canonical.com')
        a_product = getUtility(IProductSet).getByName('cc')
        a_product.active = False
        results = removeSecurityProxy(
            self.person).getProjectsAndCategoriesContributedTo()
        names = [entry['project'].name for entry in results]
        self.assertEqual(
            ['bb', 'aa'], names)

    def test_getProjectsAndCategoriesContributedTo_limit(self):
        # Verify the limit of 5 is honored.
        d_product = self.factory.makeProduct(name='dd')
        self._makeKarmaCache(
            self.person, d_product, [('bugs', 5)])
        e_product = self.factory.makeProduct(name='ee')
        self._makeKarmaCache(
            self.person, e_product, [('bugs', 4)])
        f_product = self.factory.makeProduct(name='ff')
        self._makeKarmaCache(
            self.person, f_product, [('bugs', 3)])
        results = removeSecurityProxy(
            self.person).getProjectsAndCategoriesContributedTo()
        names = [entry['project'].name for entry in results]
        self.assertEqual(
            ['cc', 'bb', 'aa', 'dd', 'ee'], names)


class TestAPIPartipication(TestCaseWithFactory):

    layer = DatabaseFunctionalLayer

    def test_participation_query_limit(self):
        # A team with 3 members should only query once for all their
        # attributes.
        team = self.factory.makeTeam()
        with person_logged_in(team.teamowner):
            team.addMember(self.factory.makePerson(), team.teamowner)
            team.addMember(self.factory.makePerson(), team.teamowner)
            team.addMember(self.factory.makePerson(), team.teamowner)
        webservice = LaunchpadWebServiceCaller()
        collector = QueryCollector()
        collector.register()
        self.addCleanup(collector.unregister)
        url = "/~%s/participants" % team.name
        logout()
        response = webservice.get(url,
            headers={'User-Agent': 'AnonNeedsThis'})
        self.assertEqual(response.status, 200,
            "Got %d for url %r with response %r" % (
            response.status, url, response.body))
        # XXX: This number should really be 12, but see
        # https://bugs.launchpad.net/storm/+bug/619017 which is adding 3
        # queries to the test.
        self.assertThat(collector, HasQueryCount(LessThan(16)))


class TestGetRecipients(TestCaseWithFactory):
    """Tests for get_recipients"""

    layer = DatabaseFunctionalLayer

    def setUp(self):
        super(TestGetRecipients, self).setUp()
        login('foo.bar@canonical.com')

    def test_get_recipients_indirect(self):
        """Ensure get_recipients uses indirect memberships."""
        owner = self.factory.makePerson(
            displayname='Foo Bar', email='foo@bar.com', password='password')
        team = self.factory.makeTeam(owner)
        super_team = self.factory.makeTeam(team)
        recipients = get_recipients(super_team)
        self.assertEqual(set([owner]), set(recipients))

    def test_get_recipients_team(self):
        """Ensure get_recipients uses teams with preferredemail."""
        owner = self.factory.makePerson(
            displayname='Foo Bar', email='foo@bar.com', password='password')
        team = self.factory.makeTeam(owner, email='team@bar.com')
        super_team = self.factory.makeTeam(team)
        recipients = get_recipients(super_team)
        self.assertEqual(set([team]), set(recipients))

    def test_get_recipients_team_with_unvalidated_address(self):
        """Ensure get_recipients handles teams with non-preferred addresses.

        If there is no preferred address but one or more non-preferred ones,
        email should still be sent to the members.
        """
        owner = self.factory.makePerson(email='foo@bar.com')
        team = self.factory.makeTeam(owner, email='team@bar.com')
        self.assertContentEqual([team], get_recipients(team))
        team.preferredemail.status = EmailAddressStatus.NEW
        clear_property_cache(team)
        self.assertContentEqual([owner], get_recipients(team))

    def makePersonWithNoPreferredEmail(self, **kwargs):
        kwargs['email_address_status'] = EmailAddressStatus.NEW
        return self.factory.makePerson(**kwargs)

    def get_test_recipients_person(self):
        person = self.factory.makePerson()
        recipients = get_recipients(person)
        self.assertEqual(set([person]), set(recipients))

    def test_get_recipients_empty(self):
        """get_recipients returns empty set for person with no preferredemail.
        """
        recipients = get_recipients(self.makePersonWithNoPreferredEmail())
        self.assertEqual(set(), set(recipients))

    def test_get_recipients_complex_indirect(self):
        """Ensure get_recipients uses indirect memberships."""
        owner = self.factory.makePerson(
            displayname='Foo Bar', email='foo@bar.com', password='password')
        team = self.factory.makeTeam(owner)
        super_team_member_person = self.factory.makePerson(
            displayname='Bing Bar', email='bing@bar.com')
        super_team_member_team = self.factory.makeTeam(
            email='baz@bar.com')
        super_team = self.factory.makeTeam(
            team, members=[super_team_member_person,
                           super_team_member_team,
                           self.makePersonWithNoPreferredEmail()])
        super_team_member_team.acceptInvitationToBeMemberOf(
            super_team, u'Go Team!')
        recipients = list(get_recipients(super_team))
        self.assertEqual(set([owner,
                              super_team_member_person,
                              super_team_member_team]),
                         set(recipients))

    def test_get_recipients_team_with_disabled_owner_account(self):
        """Mail is not sent to a team owner whose account is disabled.

        See <https://bugs.launchpad.net/launchpad/+bug/855150>
        """
        owner = self.factory.makePerson(email='foo@bar.com')
        team = self.factory.makeTeam(owner)
        owner.account.status = AccountStatus.DEACTIVATED
        self.assertContentEqual([], get_recipients(team))

    def test_get_recipients_team_with_disabled_member_account(self):
        """Mail is not sent to a team member whose account is disabled.

        See <https://bugs.launchpad.net/launchpad/+bug/855150>
        """
        person = self.factory.makePerson(email='foo@bar.com')
        person.account.status = AccountStatus.DEACTIVATED
        team = self.factory.makeTeam(members=[person])
        self.assertContentEqual([team.teamowner], get_recipients(team))

    def test_get_recipients_team_with_nested_disabled_member_account(self):
        """Mail is not sent to transitive team member with disabled account.

        See <https://bugs.launchpad.net/launchpad/+bug/855150>
        """
        person = self.factory.makePerson(email='foo@bar.com')
        person.account.status = AccountStatus.DEACTIVATED
        team1 = self.factory.makeTeam(members=[person])
        team2 = self.factory.makeTeam(members=[team1])
        self.assertContentEqual(
            [team2.teamowner],
            get_recipients(team2))<|MERGE_RESOLUTION|>--- conflicted
+++ resolved
@@ -19,16 +19,11 @@
 from zope.security.proxy import removeSecurityProxy
 
 from canonical.config import config
-<<<<<<< HEAD
 from canonical.database.sqlbase import (
     cursor,
     sqlvalues,
     )
-from canonical.launchpad.interfaces.lpstorm import (
-=======
-from canonical.database.sqlbase import cursor
 from lp.services.database.lpstorm import (
->>>>>>> 5c4dabd1
     IMasterStore,
     IStore,
     )
