--- conflicted
+++ resolved
@@ -9,12 +9,9 @@
     'DistroSeriesDifferenceType',
     'InformationType',
     'PersonTransferJobType',
-<<<<<<< HEAD
     'PRIVATE_INFORMATION_TYPES',
+    'ProductJobType',
     'SECURITY_INFORMATION_TYPES',
-=======
-    'ProductJobType',
->>>>>>> b22ddefc
     'SharingPermission',
     ]
 
