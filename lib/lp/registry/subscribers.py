# Copyright 2009 Canonical Ltd.  This software is licensed under the
# GNU Affero General Public License version 3 (see the file LICENSE).
"""Functions and classes that are subscribed to registry events."""

__metaclass__ = type

__all__ = [
    'product_licenses_modified',
    ]

from datetime import datetime
import textwrap

import pytz
<<<<<<< HEAD

=======
>>>>>>> 16adf4c2
from zope.security.proxy import removeSecurityProxy

from lp.registry.interfaces.person import IPerson
from lp.registry.interfaces.product import License
from lp.services.config import config
from lp.services.mail.helpers import get_email_template
from lp.services.mail.sendmail import (
    format_address,
    simple_sendmail,
    )
from lp.services.webapp.menu import structured
from lp.services.webapp.publisher import (
    canonical_url,
    get_current_browser_request,
    )


def product_licenses_modified(product, event):
    """Send a notification if licenses changed and a license is special."""
    if not event.edited_fields:
        return
    licenses_changed = 'licenses' in event.edited_fields
    needs_notification = LicenseNotification.needs_notification(product)
    if licenses_changed and needs_notification:
        user = IPerson(event.user)
        notification = LicenseNotification(product, user)
        notification.send()
        notification.display()


class LicenseNotification:
    """Send notification about special licenses to the user."""

    def __init__(self, product, user):
        self.product = product
        self.user = user

    @staticmethod
    def needs_notification(product):
        licenses = list(product.licenses)
        return (
            License.OTHER_PROPRIETARY in licenses
            or License.OTHER_OPEN_SOURCE in licenses
            or [License.DONT_KNOW] == licenses)

    def getTemplateName(self):
        """Return the name of the email template for the licensing case."""
        licenses = list(self.product.licenses)
        if [License.DONT_KNOW] == licenses:
            template_name = 'product-license-dont-know.txt'
        elif License.OTHER_PROPRIETARY in licenses:
            template_name = 'product-license-other-proprietary.txt'
        else:
            template_name = 'product-license-other-open-source.txt'
        return template_name

    def getCommercialUseMessage(self):
        """Return a message explaining the current commercial subscription."""
        commercial_subscription = self.product.commercial_subscription
        if commercial_subscription is None:
            return ''
        iso_date = commercial_subscription.date_expires.date().isoformat()
        if not self.product.has_current_commercial_subscription:
            message = "%s's commercial subscription expired on %s."
        elif 'complimentary' in commercial_subscription.sales_system_id:
            message = (
                "%s's complimentary commercial subscription expires on %s.")
        else:
            message = "%s's commercial subscription expires on %s."
        message = message % (self.product.displayname, iso_date)
        return textwrap.fill(message, 72)

    def send(self):
        """Send a message to the user about the product's license."""
        if not self.needs_notification(self.product):
            # The project has a common license.
            return False
        user_address = format_address(
            self.user.displayname, self.user.preferredemail.email)
        from_address = format_address(
            "Launchpad", config.canonical.noreply_from_address)
        commercial_address = format_address(
            'Commercial', 'commercial@launchpad.net')
        substitutions = dict(
            user_displayname=self.user.displayname,
            user_name=self.user.name,
            product_name=self.product.name,
            product_url=canonical_url(self.product),
            commercial_use_expiration=self.getCommercialUseMessage(),
            )
        # Email the user about license policy.
        subject = (
            "License information for %(product_name)s "
            "in Launchpad" % substitutions)
        template = get_email_template(
            self.getTemplateName(), app='registry')
        message = template % substitutions
        simple_sendmail(
            from_address, user_address,
            subject, message, headers={'Reply-To': commercial_address})
        # Inform that Launchpad recognized the license change.
        self._addLicenseChangeToReviewWhiteboard()
        return True

    def display(self):
        """Show a message in a browser page about the product's license."""
        request = get_current_browser_request()
        message = self.getCommercialUseMessage()
        if request is None or message == '':
            return False
        safe_message = structured(
            '%s<br />Learn more about '
            '<a href="https://help.launchpad.net/CommercialHosting">'
            'commercial subscriptions</a>', message)
        request.response.addNotification(safe_message)
        return True

    @staticmethod
    def _formatDate(now=None):
        """Return the date formatted for messages."""
        if now is None:
            now = datetime.now(tz=pytz.UTC)
        return now.strftime('%Y-%m-%d')

    def _addLicenseChangeToReviewWhiteboard(self):
        """Update the whiteboard for the reviewer's benefit."""
        now = self._formatDate()
        whiteboard = 'User notified of license policy on %s.' % now
        naked_product = removeSecurityProxy(self.product)
        if naked_product.reviewer_whiteboard is None:
            naked_product.reviewer_whiteboard = whiteboard
        else:
            naked_product.reviewer_whiteboard += '\n' + whiteboard<|MERGE_RESOLUTION|>--- conflicted
+++ resolved
@@ -12,10 +12,6 @@
 import textwrap
 
 import pytz
-<<<<<<< HEAD
-
-=======
->>>>>>> 16adf4c2
 from zope.security.proxy import removeSecurityProxy
 
 from lp.registry.interfaces.person import IPerson
