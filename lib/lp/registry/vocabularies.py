# Copyright 2009-2010 Canonical Ltd.  This software is licensed under the
# GNU Affero General Public License version 3 (see the file LICENSE).

"""Vocabularies for content objects.

Vocabularies that represent a set of content objects should be in this module.
Those vocabularies that are only used for providing a UI are better placed in
the browser code.

Note that you probably shouldn't be importing stuff from these modules, as it
is better to have your schema's fields look up the vocabularies by name. Some
of these vocabularies will only work if looked up by name, as they require
context to calculate the available options. Obtaining a vocabulary by name
also avoids circular import issues.

eg.

class IFoo(Interface):
    thingy = Choice(..., vocabulary='Thingies')

The binding of name -> class is done in the configure.zcml
"""

__metaclass__ = type

__all__ = [
    'ActiveMailingListVocabulary',
    'AdminMergeablePersonVocabulary',
    'AllUserTeamsParticipationVocabulary',
    'CommercialProjectsVocabulary',
    'DistributionOrProductOrProjectGroupVocabulary',
    'DistributionOrProductVocabulary',
    'DistributionVocabulary',
    'DistroSeriesDerivationVocabularyFactory',
    'DistroSeriesVocabulary',
    'FeaturedProjectVocabulary',
    'FilteredDistroSeriesVocabulary',
    'FilteredProductSeriesVocabulary',
    'KarmaCategoryVocabulary',
    'MilestoneVocabulary',
    'NonMergedPeopleAndTeamsVocabulary',
    'person_team_participations_vocabulary_factory',
    'PersonAccountToMergeVocabulary',
    'PersonActiveMembershipVocabulary',
    'ProductReleaseVocabulary',
    'ProductSeriesVocabulary',
    'ProductVocabulary',
    'project_products_vocabulary_factory',
    'ProjectGroupVocabulary',
    'SourcePackageNameVocabulary',
    'UserTeamsParticipationPlusSelfVocabulary',
    'UserTeamsParticipationVocabulary',
    'ValidPersonOrTeamVocabulary',
    'ValidPersonVocabulary',
    'ValidTeamMemberVocabulary',
    'ValidTeamOwnerVocabulary',
    'ValidTeamVocabulary',
    ]


from operator import attrgetter

from sqlobject import (
    AND,
    CONTAINSSTRING,
    OR,
    )
from storm.expr import (
    Alias,
    And,
    Desc,
    Join,
    LeftJoin,
    Not,
    Or,
    Select,
    SQL,
    Union,
    With,
    )
from storm.info import ClassAlias
from zope.component import getUtility
from zope.interface import implements
from zope.schema.interfaces import (
    IVocabulary,
    IVocabularyTokenized,
    )
from zope.schema.vocabulary import (
    SimpleTerm,
    SimpleVocabulary,
    )
from zope.security.interfaces import Unauthorized
from zope.security.proxy import (
    isinstance as zisinstance,
    removeSecurityProxy,
    )

from canonical.database.sqlbase import (
    quote,
    quote_like,
    SQLBase,
    sqlvalues,
    )
from canonical.launchpad.components.decoratedresultset import (
    DecoratedResultSet,
    )
from canonical.launchpad.database.emailaddress import EmailAddress
from canonical.launchpad.helpers import (
    ensure_unicode,
    shortlist,
    )
from canonical.launchpad.interfaces.emailaddress import EmailAddressStatus
from canonical.launchpad.interfaces.lpstorm import IStore
from canonical.launchpad.webapp.authorization import check_permission
from canonical.launchpad.webapp.interfaces import (
    DEFAULT_FLAVOR,
    ILaunchBag,
    IStoreSelector,
    MAIN_STORE,
    )
from canonical.launchpad.webapp.vocabulary import (
    BatchedCountableIterator,
    CountableIterator,
    IHugeVocabulary,
    NamedSQLObjectHugeVocabulary,
    NamedSQLObjectVocabulary,
    SQLObjectVocabularyBase,
    )
from lp.app.browser.tales import DateTimeFormatterAPI
from lp.app.interfaces.launchpad import ILaunchpadCelebrities
from lp.blueprints.interfaces.specification import ISpecification
from lp.bugs.interfaces.bugtask import (
    IBugTask,
    IDistroBugTask,
    IDistroSeriesBugTask,
    IProductSeriesBugTask,
    IUpstreamBugTask,
    )
from lp.registry.interfaces.distribution import IDistribution
from lp.registry.interfaces.distributionsourcepackage import (
    IDistributionSourcePackage,
    )
from lp.registry.interfaces.distroseries import IDistroSeries
from lp.registry.interfaces.mailinglist import (
    IMailingListSet,
    MailingListStatus,
    )
from lp.registry.interfaces.milestone import (
    IMilestoneSet,
    IProjectGroupMilestone,
    )
from lp.registry.interfaces.person import (
    CLOSED_TEAM_POLICY,
    IPerson,
    IPersonSet,
    ITeam,
    PersonVisibility,
    )
from lp.registry.interfaces.pillar import IPillarName
from lp.registry.interfaces.product import (
    IProduct,
    IProductSet,
    License,
    )
from lp.registry.interfaces.productseries import IProductSeries
from lp.registry.interfaces.projectgroup import IProjectGroup
from lp.registry.interfaces.sourcepackage import ISourcePackage
from lp.registry.model.distribution import Distribution
from lp.registry.model.distroseries import DistroSeries
from lp.registry.model.featuredproject import FeaturedProject
from lp.registry.model.karma import KarmaCategory
from lp.registry.model.mailinglist import MailingList
from lp.registry.model.milestone import Milestone
from lp.registry.model.person import (
    IrcID,
    Person,
    )
from lp.registry.model.pillar import PillarName
from lp.registry.model.product import Product
from lp.registry.model.productrelease import ProductRelease
from lp.registry.model.productseries import ProductSeries
from lp.registry.model.projectgroup import ProjectGroup
from lp.registry.model.sourcepackagename import SourcePackageName
from lp.registry.model.teammembership import TeamParticipation
from lp.services.database import bulk
<<<<<<< HEAD
from lp.services.propertycache import cachedproperty
=======
from lp.services.features import getFeatureFlag
from lp.services.propertycache import (
    cachedproperty,
    get_property_cache
    )
>>>>>>> 285e2690


class BasePersonVocabulary:
    """This is a base class used by all different Person Vocabularies."""

    _table = Person

    def toTerm(self, obj):
        """Return the term for this object."""
        try:
            return SimpleTerm(obj, obj.name, obj.displayname)
        except Unauthorized:
            return None

    def getTermByToken(self, token):
        """Return the term for the given token.

        If the token contains an '@', treat it like an email. Otherwise,
        treat it like a name.
        """
        token = ensure_unicode(token)
        if "@" in token:
            # This looks like an email token, so let's do an object
            # lookup based on that.
            email = IStore(EmailAddress).find(
                EmailAddress,
                EmailAddress.email.lower() == token.strip().lower()).one()
            if email is None:
                raise LookupError(token)
            return self.toTerm(email.person)
        else:
            # This doesn't look like an email, so let's simply treat
            # it like a name.
            person = getUtility(IPersonSet).getByName(token)
            if person is None:
                raise LookupError(token)
            term = self.toTerm(person)
            if term is None:
                raise LookupError(token)
            return term


class KarmaCategoryVocabulary(NamedSQLObjectVocabulary):
    """All `IKarmaCategory` objects vocabulary."""
    _table = KarmaCategory
    _orderBy = 'name'


class ProductVocabulary(SQLObjectVocabularyBase):
    """All `IProduct` objects vocabulary."""
    implements(IHugeVocabulary)
    step_title = 'Search'

    _table = Product
    _orderBy = 'displayname'
    displayname = 'Select a project'

    def __contains__(self, obj):
        # Sometimes this method is called with an SQLBase instance, but
        # z3 form machinery sends through integer ids. This might be due
        # to a bug somewhere.
        where = "active='t' AND id=%d"
        if zisinstance(obj, SQLBase):
            product = self._table.selectOne(where % obj.id)
            return product is not None and product == obj
        else:
            product = self._table.selectOne(where % int(obj))
            return product is not None

    def toTerm(self, obj):
        """See `IVocabulary`."""
        return SimpleTerm(obj, obj.name, obj.title)

    def getTermByToken(self, token):
        """See `IVocabularyTokenized`."""
        # Product names are always lowercase.
        token = token.lower()
        product = self._table.selectOneBy(name=token, active=True)
        if product is None:
            raise LookupError(token)
        return self.toTerm(product)

    def search(self, query):
        """See `SQLObjectVocabularyBase`.

        Returns products where the product name, displayname, title,
        summary, or description contain the given query. Returns an empty list
        if query is None or an empty string.
        """
        if query:
            query = ensure_unicode(query).lower()
            like_query = "'%%' || %s || '%%'" % quote_like(query)
            fti_query = quote(query)
            sql = "active = 't' AND (name LIKE %s OR fti @@ ftq(%s))" % (
                    like_query, fti_query)
            return self._table.select(sql, orderBy=self._orderBy)
        return self.emptySelectResults()


class ProjectGroupVocabulary(SQLObjectVocabularyBase):
    """All `IProjectGroup` objects vocabulary."""
    implements(IHugeVocabulary)

    _table = ProjectGroup
    _orderBy = 'displayname'
    displayname = 'Select a project group'
    step_title = 'Search'

    def __contains__(self, obj):
        where = "active='t' and id=%d"
        if zisinstance(obj, SQLBase):
            project = self._table.selectOne(where % obj.id)
            return project is not None and project == obj
        else:
            project = self._table.selectOne(where % int(obj))
            return project is not None

    def toTerm(self, obj):
        """See `IVocabulary`."""
        return SimpleTerm(obj, obj.name, obj.title)

    def getTermByToken(self, token):
        """See `IVocabularyTokenized`."""
        project = self._table.selectOneBy(name=token, active=True)
        if project is None:
            raise LookupError(token)
        return self.toTerm(project)

    def search(self, query):
        """See `SQLObjectVocabularyBase`.

        Returns projects where the project name, displayname, title,
        summary, or description contain the given query. Returns an empty list
        if query is None or an empty string.
        """
        if query:
            query = ensure_unicode(query).lower()
            like_query = "'%%' || %s || '%%'" % quote_like(query)
            fti_query = quote(query)
            sql = "active = 't' AND (name LIKE %s OR fti @@ ftq(%s))" % (
                    like_query, fti_query)
            return self._table.select(sql)
        return self.emptySelectResults()


def project_products_vocabulary_factory(context):
    """Return a SimpleVocabulary containing the project's products."""
    assert context is not None
    project = IProjectGroup(context)
    return SimpleVocabulary([
        SimpleTerm(product, product.name, title=product.displayname)
        for product in project.products])


class UserTeamsParticipationVocabulary(SQLObjectVocabularyBase):
    """Describes the teams in which the current user participates."""
    _table = Person
    _orderBy = 'displayname'

    def toTerm(self, obj):
        """See `IVocabulary`."""
        return SimpleTerm(obj, obj.name, obj.unique_displayname)

    def __iter__(self):
        kw = {}
        if self._orderBy:
            kw['orderBy'] = self._orderBy
        launchbag = getUtility(ILaunchBag)
        if launchbag.user:
            user = launchbag.user
            for team in user.teams_participated_in:
                if team.visibility == PersonVisibility.PUBLIC:
                    yield self.toTerm(team)

    def getTermByToken(self, token):
        """See `IVocabularyTokenized`."""
        launchbag = getUtility(ILaunchBag)
        if launchbag.user:
            user = launchbag.user
            for team in user.teams_participated_in:
                if team.name == token:
                    return self.getTerm(team)
        raise LookupError(token)


class NonMergedPeopleAndTeamsVocabulary(
        BasePersonVocabulary, SQLObjectVocabularyBase):
    """The set of all non-merged people and teams.

    If you use this vocabulary you need to make sure that any code which uses
    the people provided by it know how to deal with people which don't have
    a preferred email address, that is, unvalidated person profiles.
    """
    implements(IHugeVocabulary)

    _orderBy = ['displayname']
    displayname = 'Select a Person or Team'
    step_title = 'Search'

    def __contains__(self, obj):
        return obj in self._select()

    def _select(self, text=""):
        """Return `IPerson` objects that match the text."""
        return getUtility(IPersonSet).find(text)

    def search(self, text):
        """See `SQLObjectVocabularyBase`.

        Return people/teams whose fti or email address match :text.
        """
        if not text:
            return self.emptySelectResults()

        return self._select(ensure_unicode(text).lower())


class PersonAccountToMergeVocabulary(
        BasePersonVocabulary, SQLObjectVocabularyBase):
    """The set of all non-merged people with at least one email address.

    This vocabulary is a very specialized one, meant to be used only to choose
    accounts to merge. You *don't* want to use it.
    """
    implements(IHugeVocabulary)

    _orderBy = ['displayname']
    displayname = 'Select a Person to Merge'
    step_title = 'Search'
    must_have_email = True

    def __contains__(self, obj):
        return obj in self._select()

    def _select(self, text=""):
        """Return `IPerson` objects that match the text."""
        return getUtility(IPersonSet).findPerson(
            text, exclude_inactive_accounts=False,
            must_have_email=self.must_have_email)

    def search(self, text):
        """See `SQLObjectVocabularyBase`.

        Return people whose fti or email address match :text.
        """
        if not text:
            return self.emptySelectResults()

        text = ensure_unicode(text).lower()
        return self._select(text)


class AdminMergeablePersonVocabulary(PersonAccountToMergeVocabulary):
    """The set of all non-merged people.

    This vocabulary is a very specialized one, meant to be used only for
    admins to choose accounts to merge. You *don't* want to use it.
    """
    must_have_email = False


class ValidPersonOrTeamVocabulary(
        BasePersonVocabulary, SQLObjectVocabularyBase):
    """The set of valid, viewable Persons/Teams in Launchpad.

    A Person is considered valid if she has a preferred email address, and
    Person.merged is None. Teams have no restrictions at all, which means that
    all teams the user has the permission to view are considered valid.  A
    user can view private teams in which she is a member and any public team.

    This vocabulary is registered as ValidPersonOrTeam, ValidAssignee,
    ValidMaintainer and ValidOwner, because they have exactly the same
    requisites.
    """
    implements(IHugeVocabulary)

    displayname = 'Select a Person or Team'
    step_title = 'Search'
    # This is what subclasses must change if they want any extra filtering of
    # results.
    extra_clause = True

    # Subclasses should override this property to allow null searches to
    # return all results.  If false, an empty result set is returned.
    allow_null_search = False

    # Cache table to use for checking validity.
    cache_table_name = 'ValidPersonOrTeamCache'

    LIMIT = 100

    def __contains__(self, obj):
        return obj in self._doSearch()

    @cachedproperty
    def store(self):
        """The storm store."""
        return getUtility(IStoreSelector).get(MAIN_STORE, DEFAULT_FLAVOR)

    def _privateTeamQueryAndTables(self):
        """Return query tables for private teams.

        The teams are based on membership by the user.
        Returns a tuple of (query, tables).
        """
        tables = []
        logged_in_user = getUtility(ILaunchBag).user
        if logged_in_user is not None:
            celebrities = getUtility(ILaunchpadCelebrities)
            if logged_in_user.inTeam(celebrities.admin):
                # If the user is a LP admin we allow all private teams to be
                # visible.
                private_query = AND(
                    Not(Person.teamowner == None),
                    Person.visibility == PersonVisibility.PRIVATE)
            else:
                private_query = AND(
                    TeamParticipation.person == logged_in_user.id,
                    Not(Person.teamowner == None),
                    Person.visibility == PersonVisibility.PRIVATE)
                tables = [Join(TeamParticipation,
                               TeamParticipation.teamID == Person.id)]
        else:
            private_query = False
        return (private_query, tables)

    def _doSearch(self, text=""):
        """Return the people/teams whose fti or email address match :text:"""
        if self.enhanced_picker_enabled:
            return self._doSearchWithImprovedSorting(text)
        else:
            return self._doSearchWithOriginalSorting(text)

    def _doSearchWithOriginalSorting(self, text=""):
        private_query, private_tables = self._privateTeamQueryAndTables()
        exact_match = None

        # Short circuit if there is no search text - all valid people and
        # teams have been requested.
        if not text:
            tables = [
                Person,
                Join(self.cache_table_name,
                     SQL("%s.id = Person.id" % self.cache_table_name)),
                ]
            tables.extend(private_tables)
            result = self.store.using(*tables).find(
                Person,
                And(
                    Or(Person.visibility == PersonVisibility.PUBLIC,
                       private_query,
                       ),
                    Person.merged == None,
                    self.extra_clause
                    )
                )
        else:
            # Do a full search based on the text given.

            # The queries are broken up into several steps for efficiency.
            # The public person and team searches do not need to join with the
            # TeamParticipation table, which is very expensive.  The search
            # for private teams does need that table but the number of private
            # teams is very small so the cost is not great.

            # First search for public persons and teams that match the text.
            public_tables = [
                Person,
                LeftJoin(EmailAddress, EmailAddress.person == Person.id),
                ]

            # Create an inner query that will match public persons and teams
            # that have the search text in the fti, at the start of the email
            # address, or as their full IRC nickname.
            # Since we may be eliminating results with the limit to improve
            # performance, we sort by the rank, so that we will always get
            # the best results. The fti rank will be between 0 and 1.
            # Note we use lower() instead of the non-standard ILIKE because
            # ILIKE doesn't hit the indexes.
            # The '%%' is necessary because storm variable substitution
            # converts it to '%'.
            public_inner_textual_select = SQL("""
                SELECT id FROM (
                    SELECT Person.id, 100 AS rank
                    FROM Person
                    WHERE name = ?
                    UNION ALL
                    SELECT Person.id, rank(fti, ftq(?))
                    FROM Person
                    WHERE Person.fti @@ ftq(?)
                    UNION ALL
                    SELECT Person.id, 10 AS rank
                    FROM Person, IrcId
                    WHERE IrcId.person = Person.id
                        AND lower(IrcId.nickname) = ?
                    UNION ALL
                    SELECT Person.id, 1 AS rank
                    FROM Person, EmailAddress
                    WHERE EmailAddress.person = Person.id
                        AND lower(email) LIKE ? || '%%'
                        AND EmailAddress.status IN (?, ?)
                    ) AS public_subquery
                ORDER BY rank DESC
                LIMIT ?
                """, (text, text, text, text, text,
                      EmailAddressStatus.VALIDATED.value,
                      EmailAddressStatus.PREFERRED.value,
                      self.LIMIT))

            public_result = self.store.using(*public_tables).find(
                Person,
                And(
                    Person.id.is_in(public_inner_textual_select),
                    Person.visibility == PersonVisibility.PUBLIC,
                    Person.merged == None,
                    Or(# A valid person-or-team is either a team...
                       # Note: 'Not' due to Bug 244768.
                       Not(Person.teamowner == None),
                       # Or a person who has a preferred email address.
                       EmailAddress.status == EmailAddressStatus.PREFERRED),
                    ))
            # The public query doesn't need to be ordered as it will be done
            # at the end.
            public_result.order_by()

            # Next search for the private teams.
            private_query, private_tables = self._privateTeamQueryAndTables()
            private_tables = [Person] + private_tables

            # Searching for private teams that match can be easier since we
            # are only interested in teams.  Teams can have email addresses
            # but we're electing to ignore them here.
            private_result = self.store.using(*private_tables).find(
                Person,
                And(
                    SQL('Person.fti @@ ftq(?)', [text]),
                    private_query,
                    )
                )

            private_result.order_by(SQL('rank(fti, ftq(?)) DESC', [text]))
            private_result.config(limit=self.LIMIT)

            combined_result = public_result.union(private_result)
            # Eliminate default ordering.
            combined_result.order_by()
            # XXX: BradCrittenden 2009-04-26 bug=217644: The use of Alias and
            # _get_select() is a work-around for .count() not working
            # with the 'distinct' option.
            subselect = Alias(combined_result._get_select(), 'Person')
            exact_match = (Person.name == text)
            result = self.store.using(subselect).find(
                (Person, exact_match),
                self.extra_clause)
        # XXX: BradCrittenden 2009-05-07 bug=373228: A bug in Storm prevents
        # setting the 'distinct' and 'limit' options in a single call to
        # .config().  The work-around is to split them up.  Note the limit has
        # to be after the call to 'order_by' for this work-around to be
        # effective.
        result.config(distinct=True)
        if exact_match is not None:
            # A DISTINCT requires that the sort parameters appear in the
            # select, but it will break the vocabulary if it returns a list of
            # tuples instead of a list of Person objects, so we create
            # another subselect to sort after the DISTINCT is done.
            distinct_subselect = Alias(result._get_select(), 'Person')
            result = self.store.using(distinct_subselect).find(Person)
            result.order_by(
                Desc(exact_match), Person.displayname, Person.name)
        else:
            result.order_by(Person.displayname, Person.name)
        result.config(limit=self.LIMIT)
        return result

    def _doSearchWithImprovedSorting(self, text=""):
        """Return the people/teams whose fti or email address match :text:"""

        private_query, private_tables = self._privateTeamQueryAndTables()

        # Short circuit if there is no search text - all valid people and
        # teams have been requested.
        if not text:
            tables = [
                Person,
                Join(self.cache_table_name,
                     SQL("%s.id = Person.id" % self.cache_table_name)),
                ]
            tables.extend(private_tables)
            result = self.store.using(*tables).find(
                Person,
                And(
                    Or(Person.visibility == PersonVisibility.PUBLIC,
                       private_query,
                       ),
                    Person.merged == None,
                    self.extra_clause
                    )
                )
            result.config(distinct=True)
            result.order_by(Person.displayname, Person.name)
        else:
            # Do a full search based on the text given.

            # The queries are broken up into several steps for efficiency.
            # The public person and team searches do not need to join with the
            # TeamParticipation table, which is very expensive.  The search
            # for private teams does need that table but the number of private
            # teams is very small so the cost is not great. However, if the
            # person is a logged in administrator, we don't need to join to
            # the TeamParticipation table and can construct a more efficient
            # query (since in this case we are searching all private teams).

            # Create a query that will match public persons and teams that
            # have the search text in the fti, at the start of their email
            # address, as their full IRC nickname, or at the start of their
            # displayname.
            # Since we may be eliminating results with the limit to improve
            # performance, we sort by the rank, so that we will always get
            # the best results. The fti rank will be between 0 and 1.
            # Note we use lower() instead of the non-standard ILIKE because
            # ILIKE doesn't hit the indexes.
            # The '%%' is necessary because storm variable substitution
            # converts it to '%'.

            # This is the SQL that will give us the IDs of the people we want
            # in the result.
            matching_person_sql = SQL("""
                SELECT id, MAX(rank) AS rank, false as is_private_team
                FROM (
                    SELECT Person.id,
                    (case
                        when person.name=? then 100
                        when lower(person.name) like ? || '%%' then 75
                        when lower(person.displayname) like ? || '%%' then 50
                        else rank(fti, ftq(?))
                    end) as rank
                    FROM Person
                    WHERE lower(Person.name) LIKE ? || '%%'
                    or lower(Person.displayname) LIKE ? || '%%'
                    or Person.fti @@ ftq(?)
                    UNION ALL
                    SELECT Person.id, 25 AS rank
                    FROM Person, IrcID
                    WHERE Person.id = IrcID.person
                        AND IrcID.nickname = ?
                    UNION ALL
                    SELECT Person.id, 10 AS rank
                    FROM Person, EmailAddress
                    WHERE Person.id = EmailAddress.person
                        AND LOWER(EmailAddress.email) LIKE ? || '%%'
                        AND status IN (?, ?)
                ) AS person_match
                GROUP BY id, is_private_team
            """, (text, text, text, text, text, text, text, text, text,
                  EmailAddressStatus.VALIDATED.value,
                  EmailAddressStatus.PREFERRED.value))

            # Do we need to search for private teams.
            if private_tables:
                private_tables = [Person] + private_tables
                private_ranking_sql = SQL("""
                    (case
                        when person.name=? then 100
                        when lower(person.name) like ? || '%%' then 75
                        when lower(person.displayname) like ? || '%%' then 50
                        else rank(fti, ftq(?))
                    end) as rank
                """, (text, text, text, text))

                # Searching for private teams that match can be easier since
                # we are only interested in teams.  Teams can have email
                # addresses but we're electing to ignore them here.
                private_result_select = Select(
                    tables=private_tables,
                    columns=(Person.id, private_ranking_sql,
                                SQL("true as is_private_team")),
                    where=And(
                        SQL("""
                            lower(Person.name) LIKE ? || '%%'
                            OR lower(Person.displayname) LIKE ? || '%%'
                            OR Person.fti @@ ftq(?)
                            """, [text, text, text]),
                        private_query))
                matching_person_sql = Union(matching_person_sql,
                          private_result_select, all=True)

            # The tables for public persons and teams that match the text.
            public_tables = [
                SQL("MatchingPerson"),
                Person,
                LeftJoin(EmailAddress, EmailAddress.person == Person.id),
                ]

            # If private_tables is empty, we are searching for all private
            # teams. We can simply append the private query component to the
            # public query. Otherwise, for efficiency as stated earlier, we
            # need to do a separate query to join to the TeamParticipation
            # table.
            private_teams_query = private_query
            if private_tables:
                private_teams_query = SQL("is_private_team")

            # We just select the required ids since we will use
            # IPersonSet.getPrecachedPersonsFromIDs to load the results
            matching_with = With("MatchingPerson", matching_person_sql)
            result = self.store.with_(
                matching_with).using(*public_tables).find(
                Person,
                And(
                    SQL("Person.id = MatchingPerson.id"),
                    Or(
                        And(# A public person or team
                            Person.visibility == PersonVisibility.PUBLIC,
                            Person.merged == None,
                            Or(# A valid person-or-team is either a team...
                                # Note: 'Not' due to Bug 244768.
                                Not(Person.teamowner == None),
                                # Or a person who has preferred email address.
                                EmailAddress.status ==
                                    EmailAddressStatus.PREFERRED)),
                        # Or a private team
                        private_teams_query),
                    self.extra_clause),
                )
            # Better ranked matches go first.
            result.order_by(
                SQL("rank desc"), Person.displayname, Person.name)
        result.config(limit=self.LIMIT)

        # We will be displaying the person's irc nick(s) and emails in the
        # description so we need to bulk load them for performance, otherwise
        # we get one query per person per attribute.
        def pre_iter_hook(rows):
            persons = set(obj for obj in rows)
            # The emails.
            emails = bulk.load_referencing(
                EmailAddress, persons, ['personID'])
            email_by_person = dict((email.personID, email)
                for email in emails
                if email.status == EmailAddressStatus.PREFERRED)

            # The irc nicks.
            nicks = bulk.load_referencing(IrcID, persons, ['personID'])
            nicks_by_person = dict((nick.personID, nicks)
                for nick in nicks)

            for person in persons:
                cache = get_property_cache(person)
                cache.preferredemail = email_by_person.get(person.id, None)
                cache.ircnicknames = nicks_by_person.get(person.id, None)

        return DecoratedResultSet(result, pre_iter_hook=pre_iter_hook)

    def search(self, text):
        """Return people/teams whose fti or email address match :text:."""
        if not text:
            if self.allow_null_search:
                text = ''
            else:
                return self.emptySelectResults()

        text = ensure_unicode(text).lower()
        return self._doSearch(text=text)

    def searchForTerms(self, query=None):
        """See `IHugeVocabulary`."""
        results = self.search(query)
        return CountableIterator(results.count(), results, self.toTerm)


class ValidTeamVocabulary(ValidPersonOrTeamVocabulary):
    """The set of all valid, public teams in Launchpad."""

    displayname = 'Select a Team'

    # Because the base class does almost everything we need, we just need to
    # restrict the search results to those Persons who have a non-NULL
    # teamowner, i.e. a valid team.
    extra_clause = Not(Person.teamowner == None)
    # Search with empty string returns all teams.
    allow_null_search = True

    def _doSearch(self, text=""):
        """Return the teams whose fti, IRC, or email address match :text:"""

        private_query, private_tables = self._privateTeamQueryAndTables()
        base_query = And(
            Or(
                Person.visibility == PersonVisibility.PUBLIC,
                private_query,
                ),
            Person.merged == None
            )

        tables = [Person] + private_tables

        if not text:
            query = And(base_query,
                        Person.merged == None,
                        self.extra_clause)
            result = self.store.using(*tables).find(Person, query)
        else:
            if self.enhanced_picker_enabled:
                name_match_query = SQL("""
                    lower(Person.name) LIKE ? || '%%'
                    OR lower(Person.displayname) LIKE ? || '%%'
                    OR Person.fti @@ ftq(?)
                    """, [text, text, text]),
            else:
                name_match_query = SQL("Person.fti @@ ftq(%s)" % quote(text))

            email_storm_query = self.store.find(
                EmailAddress.personID,
                EmailAddress.email.lower().startswith(text))
            email_subquery = Alias(email_storm_query._get_select(),
                                   'EmailAddress')
            tables += [
                LeftJoin(email_subquery, EmailAddress.person == Person.id),
                ]

            result = self.store.using(*tables).find(
                Person,
                And(base_query,
                    self.extra_clause,
                    Or(name_match_query,
                       EmailAddress.person != None)))

        # To get the correct results we need to do distinct first, then order
        # by, then limit.
        result.config(distinct=True)
        result.order_by(Person.displayname, Person.name)
        result.config(limit=self.LIMIT)
        return result


class ValidPersonVocabulary(ValidPersonOrTeamVocabulary):
    """The set of all valid persons who are not teams in Launchpad."""
    displayname = 'Select a Person'
    # The extra_clause for a valid person is that it not be a team, so
    # teamowner IS NULL.
    extra_clause = 'Person.teamowner IS NULL'
    # Search with empty string returns all valid people.
    allow_null_search = True
    # Cache table to use for checking validity.
    cache_table_name = 'ValidPersonCache'


class TeamVocabularyMixin:
    """Common methods for team vocabularies."""

    displayname = 'Select a Team or Person'

    @property
    def is_closed_team(self):
        return self.team.subscriptionpolicy in CLOSED_TEAM_POLICY

    @property
    def step_title(self):
        """See `IHugeVocabulary`."""
        if self.is_closed_team:
            return (
                'Search for a restricted team, a moderated team, or a person')
        else:
            return 'Search'


class ValidTeamMemberVocabulary(TeamVocabularyMixin,
                                ValidPersonOrTeamVocabulary):
    """The set of valid members of a given team.

    With the exception of all teams that have this team as a member and the
    team itself, all valid persons and teams are valid members. Restricted
    and moderated teams cannot have open teams as members.
    """

    def __init__(self, context):
        if not context:
            raise AssertionError('ValidTeamMemberVocabulary needs a context.')
        if ITeam.providedBy(context):
            self.team = context
        else:
            raise AssertionError(
                "ValidTeamMemberVocabulary's context must implement ITeam."
                "Got %s" % str(context))

        ValidPersonOrTeamVocabulary.__init__(self, context)

    @property
    def extra_clause(self):
        clause = SQL("""
            Person.id NOT IN (
                SELECT team FROM TeamParticipation
                WHERE person = %d
                )
            """ % self.team.id)
        if self.is_closed_team:
            clause = And(
                clause,
                Person.subscriptionpolicy.is_in(CLOSED_TEAM_POLICY))
        return clause


class ValidTeamOwnerVocabulary(TeamVocabularyMixin,
                               ValidPersonOrTeamVocabulary):
    """The set of Persons/Teams that can be owner of a team.

    With the exception of the team itself and all teams owned by that team,
    all valid persons and teams are valid owners for the team. Restricted
    and moderated teams cannot have open teams as members.
    """

    def __init__(self, context):
        if not context:
            raise AssertionError('ValidTeamOwnerVocabulary needs a context.')

        if IPerson.providedBy(context):
            self.team = context
        elif IPersonSet.providedBy(context):
            # The context is an IPersonSet, which means we're creating a new
            # team and thus we don't need any extra_clause --any valid person
            # or team can be the owner of a newly created team.
            pass
        else:
            raise AssertionError(
                "ValidTeamOwnerVocabulary's context must provide IPerson "
                "or IPersonSet.")
        ValidPersonOrTeamVocabulary.__init__(self, context)

    @property
    def extra_clause(self):
        clause = SQL("""
            (person.teamowner != %d OR person.teamowner IS NULL) AND
            person.id != %d""" % (self.team.id, self.team.id))
        if self.is_closed_team:
            clause = And(
                clause,
                Person.subscriptionpolicy.is_in(CLOSED_TEAM_POLICY))
        return clause


class AllUserTeamsParticipationVocabulary(ValidTeamVocabulary):
    """The set of teams where the current user is a member.

    Other than UserTeamsParticipationVocabulary, this vocabulary includes
    private teams.
    """

    displayname = 'Select a Team of which you are a member'

    def __init__(self, context):
        super(AllUserTeamsParticipationVocabulary, self).__init__(context)
        user = getUtility(ILaunchBag).user
        if user is None:
            self.extra_clause = False
        else:
            self.extra_clause = AND(
                super(AllUserTeamsParticipationVocabulary, self).extra_clause,
                TeamParticipation.person == user.id,
                TeamParticipation.team == Person.id)


class PersonActiveMembershipVocabulary:
    """All the teams the person is an active member of."""

    implements(IVocabularyTokenized)

    def __init__(self, context):
        assert IPerson.providedBy(context)
        self.context = context

    def _get_teams(self):
        """The teams that the vocabulary is built from."""
        return [membership.team for membership
                in self.context.team_memberships
                if membership.team.visibility == PersonVisibility.PUBLIC]

    def __len__(self):
        """See `IVocabularyTokenized`."""
        return len(self._get_teams())

    def __iter__(self):
        """See `IVocabularyTokenized`."""
        return iter([self.getTerm(team) for team in self._get_teams()])

    def getTerm(self, team):
        """See `IVocabularyTokenized`."""
        if team not in self:
            raise LookupError(team)
        return SimpleTerm(team, team.name, team.displayname)

    def getTermByToken(self, token):
        """See `IVocabularyTokenized`."""
        for team in self._get_teams():
            if team.name == token:
                return self.getTerm(team)
        else:
            raise LookupError(token)

    def __contains__(self, obj):
        """See `IVocabularyTokenized`."""
        return obj in self._get_teams()


class ActiveMailingListVocabulary:
    """The set of all active mailing lists."""

    implements(IHugeVocabulary)

    displayname = 'Select an active mailing list.'
    step_title = 'Search'

    def __init__(self, context):
        assert context is None, (
            'Unexpected context for ActiveMailingListVocabulary')

    def __iter__(self):
        """See `IIterableVocabulary`."""
        return iter(getUtility(IMailingListSet).active_lists)

    def __len__(self):
        """See `IIterableVocabulary`."""
        return getUtility(IMailingListSet).active_lists.count()

    def __contains__(self, team_list):
        """See `ISource`."""
        # Unlike other __contains__() implementations in this module, and
        # somewhat contrary to the interface definition, this method does not
        # return False when team_list is not an IMailingList.  No interface
        # check of the argument is done here.  Doing the interface check and
        # returning False when we get an unexpected type would be more
        # Pythonic, but we deliberately break that rule because it is
        # considered more helpful to generate an OOPS when the wrong type of
        # object is used in a containment test.  The __contains__() methods in
        # this module that type check their arguments is considered incorrect.
        # This also implies that .getTerm(), contrary to its interface
        # definition, will not always raise LookupError when the term isn't in
        # the vocabulary, because an exceptions from the containment test it
        # does will just be passed on up the call stack.
        return team_list.status == MailingListStatus.ACTIVE

    def toTerm(self, team_list):
        """See `IVocabulary`.

        Turn the team mailing list into a SimpleTerm.
        """
        return SimpleTerm(team_list, team_list.team.name,
                          team_list.team.displayname)

    def getTerm(self, team_list):
        """See `IBaseVocabulary`."""
        if team_list not in self:
            raise LookupError(team_list)
        return self.toTerm(team_list)

    def getTermByToken(self, token):
        """See `IVocabularyTokenized`."""
        # token should be the team name as a string.
        team_list = getUtility(IMailingListSet).get(token)
        if team_list is None:
            raise LookupError(token)
        return self.getTerm(team_list)

    def search(self, text=None):
        """Search for active mailing lists.

        :param text: The name of a mailing list, which can be a partial
            name.  This actually matches against the name of the team to which
            the mailing list is linked.  If None (the default), all active
            mailing lists are returned.
        :return: An iterator over the active mailing lists matching the query.
        """
        if text is None:
            return getUtility(IMailingListSet).active_lists
        # The mailing list name, such as it has one, is really the name of the
        # team to which it is linked.
        return MailingList.select("""
            MailingList.team = Person.id
            AND Person.fti @@ ftq(%s)
            AND Person.teamowner IS NOT NULL
            AND MailingList.status = %s
            """ % sqlvalues(text, MailingListStatus.ACTIVE),
            clauseTables=['Person'])

    def searchForTerms(self, query=None):
        """See `IHugeVocabulary`."""
        results = self.search(query)
        return CountableIterator(results.count(), results, self.toTerm)


def person_term(person):
    """Return a SimpleTerm for the `Person`."""
    return SimpleTerm(person, person.name, title=person.displayname)


def person_team_participations_vocabulary_factory(context):
    """Return a SimpleVocabulary containing the teams a person
    participate in.
    """
    assert context is not None
    person = IPerson(context)
    return SimpleVocabulary([
        person_term(team) for team in person.teams_participated_in])


class UserTeamsParticipationPlusSelfVocabulary(
    UserTeamsParticipationVocabulary):
    """A vocabulary containing the public teams that the logged
    in user participates in, along with the logged in user themselves.
    """    """All `IProduct` objects vocabulary."""

    def __iter__(self):
        logged_in_user = getUtility(ILaunchBag).user
        yield self.toTerm(logged_in_user)
        super_class = super(UserTeamsParticipationPlusSelfVocabulary, self)
        for person in super_class.__iter__():
            yield person

    def getTermByToken(self, token):
        """See `IVocabularyTokenized`."""
        logged_in_user = getUtility(ILaunchBag).user
        if logged_in_user.name == token:
            return self.getTerm(logged_in_user)
        super_class = super(UserTeamsParticipationPlusSelfVocabulary, self)
        return super_class.getTermByToken(token)


class ProductReleaseVocabulary(SQLObjectVocabularyBase):
    """All `IProductRelease` objects vocabulary."""
    implements(IHugeVocabulary)

    displayname = 'Select a Product Release'
    step_title = 'Search'
    _table = ProductRelease
    # XXX carlos Perello Marin 2005-05-16 bugs=687:
    # Sorting by version won't give the expected results, because it's just a
    # text field.  e.g. ["1.0", "2.0", "11.0"] would be sorted as ["1.0",
    # "11.0", "2.0"].
    _orderBy = [Product.q.name, ProductSeries.q.name, Milestone.q.name]
    _clauseTables = ['Product', 'ProductSeries']

    def toTerm(self, obj):
        """See `IVocabulary`."""
        productrelease = obj
        productseries = productrelease.productseries
        product = productseries.product

        # NB: We use '/' as the seperator because '-' is valid in
        # a product.name or productseries.name
        token = '%s/%s/%s' % (
                    product.name, productseries.name, productrelease.version)
        return SimpleTerm(
            obj.id, token, '%s %s %s' % (
                product.name, productseries.name, productrelease.version))

    def getTermByToken(self, token):
        """See `IVocabularyTokenized`."""
        try:
            productname, productseriesname, dummy = token.split('/', 2)
        except ValueError:
            raise LookupError(token)

        obj = ProductRelease.selectOne(
            AND(ProductRelease.q.milestoneID == Milestone.q.id,
                Milestone.q.productseriesID == ProductSeries.q.id,
                ProductSeries.q.productID == Product.q.id,
                Product.q.name == productname,
                ProductSeries.q.name == productseriesname))
        try:
            return self.toTerm(obj)
        except IndexError:
            raise LookupError(token)

    def search(self, query):
        """Return terms where query is a substring of the version or name"""
        if not query:
            return self.emptySelectResults()

        query = ensure_unicode(query).lower()
        objs = self._table.select(
            AND(
                Milestone.q.id == ProductRelease.q.milestoneID,
                ProductSeries.q.id == Milestone.q.productseriesID,
                Product.q.id == ProductSeries.q.productID,
                OR(
                    CONTAINSSTRING(Product.q.name, query),
                    CONTAINSSTRING(ProductSeries.q.name, query),
                    )
                ),
            orderBy=self._orderBy
            )

        return objs


class ProductSeriesVocabulary(SQLObjectVocabularyBase):
    """All `IProductSeries` objects vocabulary."""
    implements(IHugeVocabulary)

    displayname = 'Select a Release Series'
    step_title = 'Search'
    _table = ProductSeries
    _order_by = [Product.name, ProductSeries.name]
    _clauseTables = ['Product']

    def toTerm(self, obj):
        """See `IVocabulary`."""
        # NB: We use '/' as the seperator because '-' is valid in
        # a product.name or productseries.name
        token = '%s/%s' % (obj.product.name, obj.name)
        return SimpleTerm(
            obj, token, '%s %s' % (obj.product.name, obj.name))

    def getTermByToken(self, token):
        """See `IVocabularyTokenized`."""
        try:
            productname, productseriesname = token.split('/', 1)
        except ValueError:
            raise LookupError(token)

        result = IStore(self._table).find(
            self._table,
            ProductSeries.product == Product.id,
            Product.name == productname,
            ProductSeries.name == productseriesname).one()
        if result is not None:
            return self.toTerm(result)
        raise LookupError(token)

    def search(self, query):
        """Return terms where query is a substring of the name."""
        if not query:
            return self.emptySelectResults()

        query = ensure_unicode(query).lower().strip('/')
        # If there is a slash splitting the product and productseries
        # names, they must both match. If there is no slash, we don't
        # know whether it is matching the product or the productseries
        # so we search both for the same string.
        if '/' in query:
            product_query, series_query = query.split('/', 1)
            substring_search = And(
                CONTAINSSTRING(Product.name, product_query),
                CONTAINSSTRING(ProductSeries.name, series_query))
        else:
            substring_search = Or(
                CONTAINSSTRING(Product.name, query),
                CONTAINSSTRING(ProductSeries.name, query))

        result = IStore(self._table).find(
            self._table,
            Product.id == ProductSeries.productID,
            substring_search)
        result = result.order_by(self._order_by)
        return result


class FilteredDistroSeriesVocabulary(SQLObjectVocabularyBase):
    """Describes the series of a particular distribution."""
    _table = DistroSeries
    _orderBy = 'version'

    def toTerm(self, obj):
        """See `IVocabulary`."""
        return SimpleTerm(
            obj, obj.id, '%s %s' % (obj.distribution.name, obj.name))

    def __iter__(self):
        kw = {}
        if self._orderBy:
            kw['orderBy'] = self._orderBy
        launchbag = getUtility(ILaunchBag)
        if launchbag.distribution:
            distribution = launchbag.distribution
            series = self._table.selectBy(
                distributionID=distribution.id, **kw)
            for series in sorted(series, key=attrgetter('sortkey')):
                yield self.toTerm(series)


class FilteredProductSeriesVocabulary(SQLObjectVocabularyBase):
    """Describes ProductSeries of a particular product."""
    _table = ProductSeries
    _orderBy = ['product', 'name']

    def toTerm(self, obj):
        """See `IVocabulary`."""
        return SimpleTerm(
            obj, obj.id, '%s %s' % (obj.product.name, obj.name))

    def __iter__(self):
        launchbag = getUtility(ILaunchBag)
        if launchbag.product is not None:
            for series in launchbag.product.series:
                yield self.toTerm(series)


class MilestoneVocabulary(SQLObjectVocabularyBase):
    """The milestones for a target."""
    _table = Milestone
    _orderBy = None

    def toTerm(self, obj):
        """See `IVocabulary`."""
        return SimpleTerm(obj, obj.id, obj.displayname)

    @staticmethod
    def getMilestoneTarget(milestone_context):
        """Return the milestone target."""
        if IUpstreamBugTask.providedBy(milestone_context):
            target = milestone_context.product
        elif IDistroBugTask.providedBy(milestone_context):
            target = milestone_context.distribution
        elif IDistroSeriesBugTask.providedBy(milestone_context):
            target = milestone_context.distroseries
        elif IProductSeriesBugTask.providedBy(milestone_context):
            target = milestone_context.productseries.product
        elif IDistributionSourcePackage.providedBy(milestone_context):
            target = milestone_context.distribution
        elif ISourcePackage.providedBy(milestone_context):
            target = milestone_context.distroseries
        elif ISpecification.providedBy(milestone_context):
            target = milestone_context.target
        elif IProductSeries.providedBy(milestone_context):
            # Show all the milestones of the product for a product series.
            target = milestone_context.product
        elif (IProjectGroup.providedBy(milestone_context) or
              IProduct.providedBy(milestone_context) or
              IDistribution.providedBy(milestone_context) or
              IDistroSeries.providedBy(milestone_context)):
            target = milestone_context
        else:
            # We didn't find a context that can have milestones attached
            # to it.
            target = None
        return target

    @cachedproperty
    def visible_milestones(self):
        """Return the active milestones."""
        milestone_context = self.context
        target = MilestoneVocabulary.getMilestoneTarget(milestone_context)

        # XXX: Brad Bollenbach 2006-02-24: Listifying milestones is
        # evil, but we need to sort the milestones by a non-database
        # value, for the user to find the milestone they're looking
        # for (particularly when showing *all* milestones on the
        # person pages.)
        #
        # This fixes an urgent bug though, so I think this problem
        # should be revisited after we've unblocked users.
        if target is not None:
            if IProjectGroup.providedBy(target):
                milestones_source = target.product_milestones
            else:
                milestones_source = target.milestones
            milestones = shortlist(milestones_source, longest_expected=40)
        else:
            # We can't use context to reasonably filter the
            # milestones, so let's either just grab all of them,
            # or let's return an empty vocabulary.
            # Generally, returning all milestones is a bad idea: We
            # have at present (2009-04-08) nearly 2000 active milestones,
            # and nobody really wants to search through such a huge list
            # on a web page. This problem is fixed for an IPerson
            # context by browser.person.RelevantMilestonesMixin.
            # getMilestoneWidgetValues() which creates a "sane" milestone
            # set. We need to create the big vocabulary of all visible
            # milestones nevertheless, in order to allow the validation
            # of submitted milestone values.
            #
            # For other targets, like MaloneApplication, we return an empty
            # vocabulary.
            if IPerson.providedBy(self.context):
                milestones = shortlist(
                    getUtility(IMilestoneSet).getVisibleMilestones(),
                    longest_expected=40)
            else:
                milestones = []

        if (IBugTask.providedBy(milestone_context) and
            milestone_context.milestone is not None and
            milestone_context.milestone not in milestones):
            # Even if we inactivate a milestone, a bugtask might still be
            # linked to it. Include such milestones in the vocabulary to
            # ensure that the +editstatus page doesn't break.
            milestones.append(milestone_context.milestone)

        # Prefetch products and distributions for rendering
        # milestones: optimization to reduce the number of queries.
        product_ids = set(
            removeSecurityProxy(milestone).productID
            for milestone in milestones)
        product_ids.discard(None)
        distro_ids = set(
            removeSecurityProxy(milestone).distributionID
            for milestone in milestones)
        distro_ids.discard(None)
        if len(product_ids) > 0:
            list(Product.select("id IN %s" % sqlvalues(product_ids)))
        if len(distro_ids) > 0:
            list(Distribution.select("id IN %s" % sqlvalues(distro_ids)))

        return sorted(milestones, key=attrgetter('displayname'))

    def __iter__(self):
        for milestone in self.visible_milestones:
            yield self.toTerm(milestone)

    def __len__(self):
        return len(self.visible_milestones)

    def __contains__(self, obj):
        if IProjectGroupMilestone.providedBy(obj):
            # ProjectGroup milestones are pseudo content objects
            # which aren't really a part of this vocabulary,
            # but sometimes we want to pass them to fields
            # that rely on this vocabulary for validation
            # so we special-case them here just for that purpose.
            return obj.target.getMilestone(obj.name)
        else:
            return SQLObjectVocabularyBase.__contains__(self, obj)


class CommercialProjectsVocabulary(NamedSQLObjectVocabulary):
    """List all commercial projects.

    A commercial project is one that does not qualify for free hosting.  For
    normal users only commercial projects for which the user is the
    maintainer, or in the maintainers team, will be listed.  For users with
    launchpad.Moderate permission, all commercial projects are returned.
    """

    implements(IHugeVocabulary)

    _table = Product
    _orderBy = 'displayname'
    step_title = 'Search'

    @property
    def displayname(self):
        """The vocabulary's display nane."""
        return 'Select a commercial project'

    def _filter_projs(self, projects):
        """Filter the list of all projects to just the commercial ones."""
        return [
            project for project in sorted(projects,
                                          key=attrgetter('displayname'))
            if not project.qualifies_for_free_hosting]

    def _doSearch(self, query=None):
        """Return terms where query is in the text of name
        or displayname, or matches the full text index.
        """
        user = self.context
        if user is None:
            return self.emptySelectResults()
        product_set = getUtility(IProductSet)
        if check_permission('launchpad.Moderate', product_set):
            projects = product_set.forReview(
                search_text=query, licenses=[License.OTHER_PROPRIETARY],
                active=True)
        else:
            projects = user.getOwnedProjects(match_name=query)
            projects = self._filter_projs(projects)
        return projects

    def toTerm(self, project):
        """Return the term for this object."""
        if project.commercial_subscription is None:
            sub_status = "(unsubscribed)"
        else:
            date_formatter = DateTimeFormatterAPI(
                project.commercial_subscription.date_expires)
            sub_status = "(expires %s)" % date_formatter.displaydate()
        return SimpleTerm(project,
                          project.name,
                          '%s %s' % (project.title, sub_status))

    def getTermByToken(self, token):
        """Return the term for the given token."""
        search_results = self._doSearch(token)
        for search_result in search_results:
            if search_result.name == token:
                return self.toTerm(search_result)
        raise LookupError(token)

    def searchForTerms(self, query=None):
        """See `SQLObjectVocabularyBase`."""
        results = self._doSearch(query)
        if type(results) is list:
            num = len(results)
        else:
            num = results.count()
        return CountableIterator(num, results, self.toTerm)

    def _commercial_projects(self):
        """Return the list of commercial projects owned by this user."""
        return self._filter_projs(self._doSearch())

    def __iter__(self):
        """See `IVocabulary`."""
        for proj in self._commercial_projects():
            yield self.toTerm(proj)

    def __contains__(self, obj):
        """See `IVocabulary`."""
        return obj in self._filter_projs([obj])


class DistributionVocabulary(NamedSQLObjectVocabulary):
    """All `IDistribution` objects vocabulary."""
    _table = Distribution
    _orderBy = 'name'

    def getTermByToken(self, token):
        """See `IVocabularyTokenized`."""
        obj = Distribution.selectOne("name=%s" % sqlvalues(token))
        if obj is None:
            raise LookupError(token)
        else:
            return self.toTerm(obj)

    def search(self, query):
        """Return terms where query is a substring of the name"""
        if not query:
            return self.emptySelectResults()

        query = query.lower()
        like_query = "'%%' || %s || '%%'" % quote_like(query)
        kw = {}
        if self._orderBy:
            kw['orderBy'] = self._orderBy
        return self._table.select("name LIKE %s" % like_query, **kw)


class DistroSeriesVocabulary(NamedSQLObjectVocabulary):
    """All `IDistroSeries` objects vocabulary."""
    _table = DistroSeries
    _orderBy = ["Distribution.displayname", "-DistroSeries.date_created"]
    _clauseTables = ['Distribution']

    def __iter__(self):
        series = self._table.select(
            DistroSeries.q.distributionID == Distribution.q.id,
            orderBy=self._orderBy, clauseTables=self._clauseTables)
        for series in sorted(series, key=attrgetter('sortkey')):
            yield self.toTerm(series)

    @staticmethod
    def toTerm(obj):
        """See `IVocabulary`."""
        # NB: We use '/' as the separator because '-' is valid in
        # a distribution.name
        token = '%s/%s' % (obj.distribution.name, obj.name)
        title = "%s: %s" % (obj.distribution.displayname, obj.title)
        return SimpleTerm(obj, token, title)

    def getTermByToken(self, token):
        """See `IVocabularyTokenized`."""
        try:
            distroname, distroseriesname = token.split('/', 1)
        except ValueError:
            raise LookupError(token)

        obj = DistroSeries.selectOne('''
                    Distribution.id = DistroSeries.distribution AND
                    Distribution.name = %s AND
                    DistroSeries.name = %s
                    ''' % sqlvalues(distroname, distroseriesname),
                    clauseTables=['Distribution'])
        if obj is None:
            raise LookupError(token)
        else:
            return self.toTerm(obj)

    def search(self, query):
        """Return terms where query is a substring of the name."""
        if not query:
            return self.emptySelectResults()

        query = ensure_unicode(query).lower()
        objs = self._table.select(
                AND(
                    Distribution.q.id == DistroSeries.q.distributionID,
                    OR(
                        CONTAINSSTRING(Distribution.q.name, query),
                        CONTAINSSTRING(DistroSeries.q.name, query))),
                    orderBy=self._orderBy)
        return objs


class DistroSeriesDerivationVocabularyFactory:
    """A vocabulary source for series to derive from.

    Once a distribution has a series that has derived from a series in another
    distribution, all other derived series must also derive from a series in
    the same distribution.

    A distribution can have non-derived series. Any of these can be changed to
    derived at a later date, but as soon as this happens, the above rule
    applies.

    It is permissible for a distribution to have both derived and non-derived
    series at the same time.
    """

    implements(IVocabulary, IVocabularyTokenized)

    def __init__(self, context):
        """See `IVocabularyFactory.__call__`."""
        assert IDistroSeries.providedBy(context)
        self.distribution = context.distribution

    def find_terms(self, *where):
        """Return a `tuple` of terms matching the given criteria.

        The terms are returned in order. The `Distribution`s related to those
        terms are preloaded at the same time.
        """
        query = IStore(DistroSeries).find(
            (DistroSeries, Distribution),
            DistroSeries.distribution == Distribution.id,
            *where)
        query = query.order_by(
            Distribution.displayname,
            Desc(DistroSeries.date_created))
        return tuple(
            DistroSeriesVocabulary.toTerm(series)
            for (series, distribution) in query)

    @cachedproperty
    def terms(self):
        """Terms for the series the context can derive from, in order.

        The order is the same as for `DistroSeriesVocabulary`.
        """
        parent = ClassAlias(DistroSeries, "parent")
        child = ClassAlias(DistroSeries, "child")
        parent_distributions = Select(
            parent.distributionID, And(
                parent.distributionID != self.distribution.id,
                child.distributionID == self.distribution.id,
                child.previous_seriesID == parent.id))
        terms = self.find_terms(
            DistroSeries.distributionID.is_in(parent_distributions))
        if len(terms) == 0:
            terms = self.find_terms(
                DistroSeries.distribution != self.distribution)
        return terms

    @cachedproperty
    def terms_by_value(self):
        """Mapping of terms by value."""
        return dict((term.value, term) for term in self.terms)

    @cachedproperty
    def terms_by_token(self):
        """Mapping of terms by token."""
        return dict((term.token, term) for term in self.terms)

    def __iter__(self):
        """Returns an iterator over the terms in the vocabulary.

        See `IIterableVocabulary`.
        """
        return iter(self.terms)

    def __len__(self):
        """The number of terms.

        See `IIterableVocabulary`.
        """
        return len(self.terms)

    def getTerm(self, value):
        """Return the `ITerm` object for the term 'value'.

        See `IBaseVocabulary`.
        """
        try:
            return self.terms_by_value[value]
        except KeyError:
            raise LookupError(value)

    def __contains__(self, value):
        """Return whether the value is available in this source.

        See `ISource`.
        """
        return (value in self.terms_by_value)

    def getTermByToken(self, token):
        """See `IVocabularyTokenized`."""
        try:
            return self.terms_by_token[token]
        except KeyError:
            raise LookupError(token)


class PillarVocabularyBase(NamedSQLObjectHugeVocabulary):
    """Active `IPillar` objects vocabulary."""
    displayname = 'Needs to be overridden'
    _table = PillarName
    _orderBy = 'name'

    def toTerm(self, obj):
        """See `IVocabulary`."""
        if IPillarName.providedBy(obj):
            assert obj.active, 'Inactive object %s %d' % (
                    obj.__class__.__name__, obj.id)
            obj = obj.pillar

        # It is a hack using the class name here, but it works
        # fine and avoids an ugly if statement.
        title = '%s (%s)' % (obj.title, obj.__class__.__name__)

        return SimpleTerm(obj, obj.name, title)

    def getTermByToken(self, token):
        """See `IVocabularyTokenized`."""
        # Pillar names are always lowercase.
        return super(PillarVocabularyBase, self).getTermByToken(
            token.lower())

    def __contains__(self, obj):
        raise NotImplementedError


class DistributionOrProductVocabulary(PillarVocabularyBase):
    """Active `IDistribution` or `IProduct` objects vocabulary."""
    displayname = 'Select a project'
    _filter = """
        -- An active product/distro.
        ((active IS TRUE
         AND (product IS NOT NULL OR distribution IS NOT NULL)
        )
        OR
        -- Or an alias for an active product/distro.
        (alias_for IN (
            SELECT id FROM PillarName
            WHERE active IS TRUE AND
                (product IS NOT NULL OR distribution IS NOT NULL))
        ))
        """

    def __contains__(self, obj):
        if IProduct.providedBy(obj):
            # Only active products are in the vocabulary.
            return obj.active
        else:
            return IDistribution.providedBy(obj)


class DistributionOrProductOrProjectGroupVocabulary(PillarVocabularyBase):
    """Active `IProduct`, `IProjectGroup` or `IDistribution` vocabulary."""
    displayname = 'Select a project'
    _filter = PillarName.q.active == True

    def __contains__(self, obj):
        if IProduct.providedBy(obj) or IProjectGroup.providedBy(obj):
            # Only active products and projects are in the vocabulary.
            return obj.active
        else:
            return IDistribution.providedBy(obj)


class FeaturedProjectVocabulary(
                               DistributionOrProductOrProjectGroupVocabulary):
    """Vocabulary of projects that are featured on the LP Home Page."""

    _filter = AND(PillarName.q.id == FeaturedProject.q.pillar_name,
                  PillarName.q.active == True)
    _clauseTables = ['FeaturedProject']

    def __contains__(self, obj):
        """See `IVocabulary`."""
        query = """PillarName.id=FeaturedProject.pillar_name
                   AND PillarName.name = %s""" % sqlvalues(obj.name)
        return PillarName.selectOne(
                   query, clauseTables=['FeaturedProject']) is not None


class SourcePackageNameIterator(BatchedCountableIterator):
    """A custom iterator for SourcePackageNameVocabulary.

    Used to iterate over vocabulary items and provide full
    descriptions.

    Note that the reason we use special iterators is to ensure that we
    only do the search for descriptions across source package names that
    we actually are attempting to list, taking advantage of the
    resultset slicing that BatchNavigator does.
    """

    def getTermsWithDescriptions(self, results):
        return [SimpleTerm(obj, obj.name, obj.name) for obj in results]


class SourcePackageNameVocabulary(NamedSQLObjectHugeVocabulary):
    """A vocabulary that lists source package names."""
    displayname = 'Select a source package'
    _table = SourcePackageName
    _orderBy = 'name'
    iterator = SourcePackageNameIterator

    def getTermByToken(self, token):
        """See `IVocabularyTokenized`."""
        # package names are always lowercase.
        return super(SourcePackageNameVocabulary, self).getTermByToken(
            token.lower())<|MERGE_RESOLUTION|>--- conflicted
+++ resolved
@@ -183,21 +183,21 @@
 from lp.registry.model.sourcepackagename import SourcePackageName
 from lp.registry.model.teammembership import TeamParticipation
 from lp.services.database import bulk
-<<<<<<< HEAD
-from lp.services.propertycache import cachedproperty
-=======
 from lp.services.features import getFeatureFlag
 from lp.services.propertycache import (
     cachedproperty,
     get_property_cache
     )
->>>>>>> 285e2690
 
 
 class BasePersonVocabulary:
     """This is a base class used by all different Person Vocabularies."""
 
     _table = Person
+
+    def __init__(self, context=None):
+        self.enhanced_picker_enabled = bool(
+            getFeatureFlag('disclosure.picker_enhancements.enabled'))
 
     def toTerm(self, obj):
         """Return the term for this object."""
