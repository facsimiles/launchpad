--- conflicted
+++ resolved
@@ -319,31 +319,28 @@
         :type distro_series: `IDistroSeries`.
         :param source_package_name: The name of the package difference.
         :type source_package_name: unicode.
-<<<<<<< HEAD
-        """
-
-    def getSimpleUpgrades(distro_series):
-        """Find pending upgrades that can be performed mindlessly.
-
-        These are `DistroSeriesDifferences` where the parent has been
-        updated and the child still has the old version, unchanged.
-
-        Blacklisted items are excluded.
-        """
-
-    def collateDifferencesByParentArchive(differences):
-        """Collate the given differences by parent archive.
-
-        The given `IDistroSeriesDifference`s are returned in a `dict`, with
-        the parent `Archive` as keys.
-
-        :param differences: An iterable sequence of `IDistroSeriesDifference`.
-
-        :return: A `dict` of iterable sequences of `IDistroSeriesDifference`
-            keyed by their parent `IArchive`.
-=======
         :param parent_series: The parent distribution series of the package
         difference.
         :type distro_series: `IDistroSeries`.
->>>>>>> 5e716470
+        """
+
+    def getSimpleUpgrades(distro_series):
+        """Find pending upgrades that can be performed mindlessly.
+
+        These are `DistroSeriesDifferences` where the parent has been
+        updated and the child still has the old version, unchanged.
+
+        Blacklisted items are excluded.
+        """
+
+    def collateDifferencesByParentArchive(differences):
+        """Collate the given differences by parent archive.
+
+        The given `IDistroSeriesDifference`s are returned in a `dict`, with
+        the parent `Archive` as keys.
+
+        :param differences: An iterable sequence of `IDistroSeriesDifference`.
+
+        :return: A `dict` of iterable sequences of `IDistroSeriesDifference`
+            keyed by their parent `IArchive`.
         """