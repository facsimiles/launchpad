--- conflicted
+++ resolved
@@ -96,14 +96,10 @@
     Title,
     )
 from lp.soyuz.interfaces.buildrecords import IHasBuildRecords
-<<<<<<< HEAD
 from lp.translations.interfaces.hastranslationimports import (
     IHasTranslationImports,
     )
-from lp.translations.interfaces.translationgroup import ITranslationPolicy
-=======
 from lp.translations.interfaces.translationpolicy import ITranslationPolicy
->>>>>>> b7ab839a
 
 
 class IDistributionMirrorMenuMarker(Interface):
