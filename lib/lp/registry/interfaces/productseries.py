# Copyright 2009-2011 Canonical Ltd.  This software is licensed under the
# GNU Affero General Public License version 3 (see the file LICENSE).

# pylint: disable-msg=E0211,E0213

"""Product series interfaces."""

__metaclass__ = type

__all__ = [
    'IProductSeries',
    'IProductSeriesEditRestricted',
    'IProductSeriesPublic',
    'IProductSeriesSet',
    'NoSuchProductSeries',
    'ITimelineProductSeries',
    ]

from lazr.lifecycle.snapshot import doNotSnapshot
from lazr.restful.declarations import (
    export_as_webservice_entry,
    export_factory_operation,
    export_operation_as,
    export_read_operation,
    exported,
    operation_parameters,
    rename_parameters_as,
    )
from lazr.restful.fields import (
    CollectionField,
    Reference,
    ReferenceChoice,
    )
from zope.interface import (
    Attribute,
    Interface,
    )
from zope.schema import (
    Bool,
    Choice,
    Datetime,
    Field,
    Int,
    TextLine,
    )

from canonical.launchpad import _
from canonical.launchpad.interfaces.launchpad import IHasAppointedDriver
from canonical.launchpad.interfaces.validation import validate_url
from canonical.launchpad.webapp.url import urlparse
from lp.app.errors import NameLookupFailed
from lp.app.interfaces.launchpad import IServiceUsage
from lp.app.validators import LaunchpadValidationError
from lp.app.validators.name import name_validator
from lp.blueprints.interfaces.specificationtarget import ISpecificationGoal
from lp.bugs.interfaces.bugtarget import (
    IBugTarget,
    IHasOfficialBugTags,
    )
from lp.bugs.interfaces.structuralsubscription import (
    IStructuralSubscriptionTarget,
    )
from lp.code.interfaces.branch import IBranch
from lp.registry.interfaces.milestone import (
    IHasMilestones,
    IMilestone,
    )
from lp.registry.interfaces.productrelease import IProductRelease
from lp.registry.interfaces.role import IHasOwner
from lp.registry.interfaces.series import (
    ISeriesMixin,
    SeriesStatus,
    )
from lp.services.fields import (
    ContentNameField,
    PersonChoice,
    Title,
    )
from lp.translations.interfaces.hastranslationimports import (
    IHasTranslationImports,
    )
from lp.translations.interfaces.hastranslationtemplates import (
    IHasTranslationTemplates,
    )
from lp.translations.interfaces.translations import (
    TranslationsBranchImportMode,
    )


class ProductSeriesNameField(ContentNameField):
    """A class to ensure `IProductSeries` has unique names."""
    errormessage = _("%s is already in use by another series.")

    @property
    def _content_iface(self):
        """See `IField`."""
        return IProductSeries

    def _getByName(self, name):
        """See `IField`."""
        if self._content_iface.providedBy(self.context):
            return self.context.product.getSeries(name)
        else:
            return self.context.getSeries(name)


def validate_release_glob(value):
    """Validate that the URL is supported."""
    parts = urlparse(value)
    if (validate_url(value, ["http", "https", "ftp"])
        and '*' in parts[2]):
        # The product release finder does support the url scheme and
        # can match more than one file to the url's path part.
        return True
    else:
        raise LaunchpadValidationError('Invalid release URL pattern.')


class IProductSeriesEditRestricted(Interface):
    """IProductSeries properties which require launchpad.Edit."""

    @rename_parameters_as(dateexpected='date_targeted')
    @export_factory_operation(
        IMilestone, ['name', 'dateexpected', 'summary', 'code_name'])
    def newMilestone(name, dateexpected=None, summary=None, code_name=None):
        """Create a new milestone for this ProjectSeries."""


class IProductSeriesPublic(
    ISeriesMixin, IHasAppointedDriver, IHasOwner, IBugTarget,
    ISpecificationGoal, IHasMilestones, IHasOfficialBugTags,
    IHasTranslationImports, IHasTranslationTemplates, IServiceUsage):
    """Public IProductSeries properties."""
    id = Int(title=_('ID'))

    product = exported(
        ReferenceChoice(title=_('Project'), required=True,
            vocabulary='Product', schema=Interface), # really IProduct
        exported_as='project')

    status = exported(
        Choice(
            title=_('Status'), required=True, vocabulary=SeriesStatus,
            default=SeriesStatus.DEVELOPMENT))

    parent = Attribute('The structural parent of this series - the product')

    name = exported(
        ProductSeriesNameField(
            title=_('Name'),
            description=_(
                "The name of the series is a short, unique name "
                "that identifies it, being used in URLs. It must be all "
                "lowercase, with no special characters. For example, '2.0' "
                "or 'trunk'."),
            constraint=name_validator))

    datecreated = exported(
        Datetime(title=_('Date Registered'),
                 required=True,
                 readonly=True),
        exported_as='date_created')

    owner = exported(
        PersonChoice(
            title=_('Owner'), required=True, vocabulary='ValidOwner',
            description=_('Project owner, either a valid Person or Team')))

    driver = exported(
        PersonChoice(
            title=_("Release manager"),
            description=_(
                "The person or team responsible for decisions about features "
                "and bugs that will be targeted to this series. If you don't "
                "nominate someone here, then the owner of this series will "
                "automatically have those permissions, as will the project "
                "and project group drivers."),
            required=False, vocabulary='ValidPersonOrTeam'))

    title = exported(
        Title(
            title=_('Title'),
            description=_("The product series title.  "
                          "Should be just a few words.")))

    displayname = exported(
        TextLine(
            title=_('Display Name'),
            description=_('Display name, in this case we have removed the '
                          'underlying database field, and this attribute '
                          'just returns the name.')),
        exported_as='display_name')

    releases = exported(
        CollectionField(
            title=_("An iterator over the releases in this "
                    "Series, sorted with latest release first."),
            readonly=True,
            value_type=Reference(schema=IProductRelease)))

    release_files = Attribute("An iterator over the release files in this "
        "Series, sorted with latest release first.")

    packagings = Attribute("An iterator over the Packaging entries "
        "for this product series.")

    specifications = Attribute("The specifications targeted to this "
        "product series.")

    sourcepackages = Attribute(_("List of distribution packages for this "
        "product series"))

    milestones = exported(doNotSnapshot(
        CollectionField(
            title=_("The visible milestones associated with this "
                    "project series, ordered by date expected."),
            readonly=True,
            value_type=Reference(schema=IMilestone))),
        exported_as='active_milestones')

    all_milestones = exported(doNotSnapshot(
        CollectionField(
            title=_("All milestones associated with this project series, "
                    "ordered by date expected."),
            readonly=True,
            value_type=Reference(schema=IMilestone))))

    branch = exported(
        ReferenceChoice(
            title=_('Branch'),
            vocabulary='BranchRestrictedOnProduct',
            schema=IBranch,
            required=False,
            description=_("The Bazaar branch for this series.  Leave blank "
                          "if this series is not maintained in Bazaar.")))

    translations_autoimport_mode = exported(Choice(
        title=_('Import settings'),
        vocabulary=TranslationsBranchImportMode,
        required=True,
        description=_("Specify which files will be imported from the "
<<<<<<< HEAD
                      "source code branch.")), as_of="devel")
=======
                      "source code branch.")),
        ('devel', {'exported': True}),
        exported=False)
>>>>>>> dc69e175

    potemplate_count = Int(
        title=_("The total number of POTemplates in this series."),
        readonly=True, required=True)

    productserieslanguages = Attribute(
        "The set of ProductSeriesLanguages for this series.")

    translations_branch = ReferenceChoice(
        title=_("Translations export branch"),
        vocabulary='HostedBranchRestrictedOnOwner',
        schema=IBranch,
        required=False,
        description=_(
            "A Bazaar branch to commit translation snapshots to.  "
            "Leave blank to disable."))

    def getLatestRelease():
        """Gets the most recent release in the series.

        Returns None if there is no release."""

    def getRelease(version):
        """Get the release in this series that has the specified version.
        Return None is there is no such release.
        """

    def getPackage(distroseries):
        """Return the SourcePackage for this project series in the supplied
        distroseries. This will use a Packaging record if one exists, but
        it will also work through the ancestry of the distroseries to try
        to find a Packaging entry that may be relevant."""

    def getUbuntuTranslationFocusPackage():
        """Return the SourcePackage that packages this project in Ubuntu's
        translation focus or current series or any series, in that order."""

    def setPackaging(distroseries, sourcepackagename, owner):
        """Create or update a Packaging record for this product series,
        connecting it to the given distroseries and source package name.
        """

    def getPackagingInDistribution(distribution):
        """Return all the Packaging entries for this product series for the
        given distribution. Note that this only returns EXPLICT packaging
        entries, it does not look at distro series ancestry in the same way
        that IProductSeries.getPackage() does.
        """

    def getPOTemplate(name):
        """Return the POTemplate with this name for the series."""

    # where are the tarballs released from this branch placed?
    releasefileglob = exported(
        TextLine(title=_("Release URL pattern"),
        required=False, constraint=validate_release_glob,
        description=_('A URL pattern that matches releases that are part '
                      'of this series.  Launchpad automatically scans this '
                      'site to import new releases.  Example: '
                      'http://ftp.gnu.org/gnu/emacs/emacs-21.*.tar.gz')),
        exported_as='release_finder_url_pattern')

    releaseverstyle = Attribute("The version numbering style for this "
        "series of releases.")

    is_development_focus = Attribute(
        _("Is this series the development focus for the product?"))

    @operation_parameters(
        include_inactive=Bool(title=_("Include inactive"),
                              required=False, default=False))
    @export_read_operation()
    @export_operation_as('get_timeline')
    def getTimeline(include_inactive):
        """Return basic timeline data useful for creating a diagram.

        The number of milestones returned is limited.
        """


class IProductSeries(IProductSeriesEditRestricted, IProductSeriesPublic,
                     IStructuralSubscriptionTarget):
    """A series of releases. For example '2.0' or '1.3' or 'dev'."""
    export_as_webservice_entry('project_series')


class ITimelineProductSeries(Interface):
    """Minimal product series info for the timeline."""

    # XXX: EdwinGrubbs 2010-11-18 bug=677671
    # lazr.restful can't batch a DecoratedResultSet returning basic
    # python types such as dicts, so this interface is necessary.
    export_as_webservice_entry('timeline_project_series')

    name = IProductSeries['name']

    status = IProductSeries['status']

    product = IProductSeries['product']

    is_development_focus = exported(
        Bool(title=_("Is series the development focus of the project"),
             required=True))

    uri = exported(
        TextLine(title=_("Series URI"), required=False,
            description=_('foo')))

    landmarks = exported(
        Field(title=_("List of milestones and releases")))


class IProductSeriesSet(Interface):
    """Interface representing the set of ProductSeries."""

    def __getitem__(series_id):
        """Return the ProductSeries with the given id.

        Raise NotFoundError if there is no such series.
        """

    def get(series_id, default=None):
        """Return the ProductSeries with the given id.

        Return the default value if there is no such series.
        """

    def findByTranslationsImportBranch(
            branch, force_translations_upload=False):
        """Find all series importing translations from the branch.

        Returns all product series that have the given branch set as their
        branch and that have translation imports enabled on it.
        :param branch: The branch to filter for.
        XXX: henninge 2010-03-16 bug=521095: The following parameter should
        go away once force_translations_upload becomes a product series
        instead of a boolean.
        :param force_translations_upload: Actually ignore if translations are
        enabled for this series.
        """


class NoSuchProductSeries(NameLookupFailed):
    """Raised when we try to find a product that doesn't exist."""

    _message_prefix = "No such product series"

    def __init__(self, name, product, message=None):
        NameLookupFailed.__init__(self, name, message)
        self.product = product<|MERGE_RESOLUTION|>--- conflicted
+++ resolved
@@ -239,13 +239,7 @@
         vocabulary=TranslationsBranchImportMode,
         required=True,
         description=_("Specify which files will be imported from the "
-<<<<<<< HEAD
                       "source code branch.")), as_of="devel")
-=======
-                      "source code branch.")),
-        ('devel', {'exported': True}),
-        exported=False)
->>>>>>> dc69e175
 
     potemplate_count = Int(
         title=_("The total number of POTemplates in this series."),
