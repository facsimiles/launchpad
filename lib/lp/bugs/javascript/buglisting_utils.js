--- conflicted
+++ resolved
@@ -101,8 +101,6 @@
         },
 
         /**
-<<<<<<< HEAD
-=======
          * The cookie name as set by the view.
          *
          * We get this value from the LP cache.
@@ -123,7 +121,6 @@
         },
 
         /**
->>>>>>> 23ee7b26
          * A reference to the form overlay used in the overlay.
          *
          * @attribute form
@@ -205,10 +202,7 @@
             link.on('click', function(e) {
                 var defaults = this.get('field_visibility_defaults');
                 this.updateFieldVisibilty(defaults, true);
-<<<<<<< HEAD
-=======
                 this.setCookie();
->>>>>>> 23ee7b26
             }, this);
             return link;
         },
@@ -252,14 +246,10 @@
          */
         updateFieldVisibilty: function(fields, destroy_form) {
             this.set(FIELD_VISIBILITY, fields);
-<<<<<<< HEAD
-            this.get(FORM).hide();
-=======
             var form = this.get(FORM);
             if (Y.Lang.isValue(form)) {
                 form.hide();
             }
->>>>>>> 23ee7b26
             // Destroy the form and rebuild it.
             if (destroy_form === true) {
                 this.get(FORM).hide();
@@ -294,8 +284,6 @@
                 }
             }
             this.updateFieldVisibilty(fields);
-<<<<<<< HEAD
-=======
             this.setCookie(fields);
         },
 
@@ -339,7 +327,6 @@
             } else {
                 Y.Cookie.remove(cookie_name);
             }
->>>>>>> 23ee7b26
         },
 
         /**
